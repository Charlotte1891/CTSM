--- conflicted
+++ resolved
@@ -432,11 +432,7 @@
     A function to download and parse neon listing file.
 
     Returns:
-<<<<<<< HEAD
-        dict_out (str) : 
-=======
         dict_out (str) :
->>>>>>> 0d69139a
             dictionary of *_surfaceData.csv files with the last modified
     """
     listing_file = "listing.csv"
@@ -631,10 +627,6 @@
     fill_interpolate(f2, "PCT_SAND", method)
     fill_interpolate(f2, "ORGANIC", method)
 
-<<<<<<< HEAD
-
-=======
->>>>>>> 0d69139a
     # -- Update zbedrock if neon observation does not make it down to 2m depth
     rock_thresh = 2
 
