$CTSMROOT/tools/README					Jun/08/2018

CTSM tools for analysis of CTSM history files -- or for creation or
modification of CTSM input files.
	
I.  General directory structure:

    $CTSMROOT/tools
	mksurfdata_esmf -- Create surface datasets.

<<<<<<< HEAD
        mkmapgrids ------- Create regular lat/lon SCRIP grid files
=======
        crop_calendars --- Regrid and process GGCMI sowing and harvest date files for use in CTSM.

        mkmapgrids ------- Create regular lat/lon SCRIP grid files needed by mkmapdata 
        mkmapdata -------- Create SCRIP mapping data from SCRIP grid files (uses ESMF)
>>>>>>> 438bcc68
        mkprocdata_map --- Convert output unstructured grids into a 2D format that
                           can be plotted easily

        site_and_regional  Scripts for handling input datasets for site and regional cases.
                           These scripts both help with creation of datasets using the 
                           standard process as well as subsetting existing datasets and overwriting
                           some aspects for a specific case.

        modify_input_files Scripts to modify CTSM input files. Specifically modifying the surface
                           datasets and mesh files.

        contrib ---------- Miscellaneous tools for pre or post processing of CTSM.
                           Typically these are contributed by anyone who has something
                           they think might be helpful to the community. They may not
                           be as well tested or supported as other tools.

    cime-tools ($CIMEROOT/tools/) (CIMEROOT is ../cime for a CTSM checkout and ../../../cime for a CESM checkout)
        $CIMEROOT/mapping/gen_domain_files
            gen_domain ------- Create data model domain datasets from SCRIP mapping datasets.

II. Notes on building/running for each of the above tools:

    mkprocdata_map has the following files to facilitate building the FORTRAN code:

	README ------- Specific help for using the specific tool and help on specific 
                       files in that directory.
	src/Filepath ----- List of directories needed to build the tool 
                           (some files in ../src directories are required).
	src/Makefile ----- GNU Makefile to build the tool 
                           (these are identical between tools.
	src/Macros.custom  Customization of make macros for the particular tool in question
	src/Srcfiles ----- List of source files that are needed.
        src/Mkdepends ---- Dependency generator program

    To build:

	cd <directory>
        setenv INC_NETCDF <path-to-NetCDF-include-files>
        setenv LIB_NETCDF <path-to-NetCDF-library-files>
	gmake

    The process will create a file called "Depends" which has the dependencies
    for the build of each file on other files.

      By default some codes may be compiled non-optimized 
      so that you can use the debugger, and with bounds-checking, and float trapping on. 
      To speed up do the following...

   gmake OPT=TRUE  (by default already on for mksurfdata_map)

      Also some of the tools allow for OpenMP shared memory parallelism 
      (such as mksurfdata) with

   gmake SMP=TRUE

    To run a program with a namelist:

        ./program < namelist

    To run a program built with SMP=TRUE:

        setenv OMP_NUM_THREADS=<number_of_threads_to_use>

        run normally as above

    mksurfdata_esmf has a cime configure and CMake based build using the following files:

        CMakeLists.txt -- Tells CMake how to build the source code
        Makefile -------- GNU makefile to link the program together

    mkmapgrids, and site_and_regional only contain scripts so don't have the above build files.

    Some tools have copies of files from other directories -- see the README.filecopies
    file for more information on this.

    Tools may also have files with the directory name followed by namelist to provide sample namelists.

	<directory>.namelist ------ Namelist to create a global file.

    These files are also used by the test scripts to test the tools (see the
    README.testing) file.

    NOTE: Be sure to change the path of the datasets references by these namelists to 
    point to where you have exported your CESM inputdata datasets.

III. Process sequence to create input datasets needed to run CTSM

    1.) Create SCRIP grid files (if needed)

       a.) For standard resolutions these files will already be created. (done)

       b.) To create regular lat-lon regional/single-point grids run site_and_regional/mknoocnmap.pl

        This will create both SCRIP grid files and a mapping file that will
        be valid if the region includes NO ocean whatsoever (so you can skip step 2).
        You can also use this script to create SCRIP grid files for a region
        (or even a global grid) that DOES include ocean if you use step 2 to
        create mapping files for it (simply discard the non-ocean map created by
        this script).

        Example, for single-point over Boulder Colorado.

           cd site_and_regional
           ./mknoocnmap.pl -p 40,255 -n 1x1_boulderCO

       c.) General case

        You'll need to convert or create SCRIP grid files on your own (using scripts
        or other tools) for the general case where you have an unstructured grid, or 
        a grid that is not regular in latitude and longitude.

       example format
         ==================	
          netcdf fv1.9x2.5_090205 {				   
          dimensions:						   
               grid_size = 13824 ;				   
               grid_corners = 4 ;				   
               grid_rank = 2 ;					   
          variables:						   
               double grid_center_lat(grid_size) ;		   
                       grid_center_lat:units = "degrees" ;	   
               double grid_center_lon(grid_size) ;		   
                       grid_center_lon:units = "degrees" ;	   
               double grid_corner_lat(grid_size, grid_corners) ;  
                       grid_corner_lat:units = "degrees" ;	   
               double grid_corner_lon(grid_size, grid_corners) ;  
                       grid_corner_lon:units = "degrees" ;	   
               int grid_dims(grid_rank) ;			   
               int grid_imask(grid_size) ;			   
                       grid_imask:units = "unitless" ;            

    2.) Create ocean to atmosphere mapping file (if needed)

        a.) Standard resolutions (done)

        If this is a standard resolution with a standard ocean resolution -- this
        step is already done, the files already exist.

        b.) Region without Ocean (done in step 1.b)

        IF YOU RAN mknoocnmap.pl FOR A REGION WITHOUT OCEAN THIS STEP IS ALREADY DONE.

        c.) New atmosphere or ocean resolution

        If the region DOES include ocean, use $CIMEROOT/tools/mapping/gen_domain_files/gen_maps.sh to create a 
        mapping file for it.

    Example:

    cd $CIMEROOT/tools/mapping/gen_domain_files
    ./gen_maps.sh -focn <ocngrid> -fatm <atmgrid> -nocn <ocnname> -natm <atmname>


    3.) Add SCRIP grid file(s) created in (1) into XML database in CTSM (optional)

        See the "Adding New Resolutions or New Files to the build-namelist Database" 
        Chapter in the CTSM User's Guide

  http://www.cesm.ucar.edu/models/cesm1.0/clm/models/lnd/clm/doc/UsersGuide/book1.html

         If you don't do this step, you'll need to specify the file to mksurfdata_esmf
         in step (3) using the "-f" option.

    4.) Convert map of ocean to atm for use by DATM and CTSM with gen_domain
        (See $CIMEROOT/tools/mapping/README for more help on doing this)

       - gen_domain uses the map from step (2) (or previously created CESM maps)

       Example:

        cd $CIMEROOT/tools/mapping/gen_domain_files/src
        gmake
        cd ..
        setenv CDATE       090206
        setenv OCNGRIDNAME gx1v6
        setenv ATMGRIDNAME fv1.9x2.5
        setenv MAPFILE $CSMDATA/cpl/cpl6/map_${OCNGRIDNAME}_to_${ATMGRIDNAME}_aave_da_${CDATE}.nc
        ./gen_domain -m $MAPFILE -o $OCNGRIDNAME -l $ATMGRIDNAME

        Normally for I compsets running CTSM only you will discard the ocean domain 
        file, and only use the atmosphere domain file for datm and as the fatmlndfrc 
        file for CTSM. Output domain files will be named according to the input OCN/LND
        gridnames.

    5.) Create surface datasets with mksurfdata_esmf on cheyenne
        (See mksurfdata_esmf/README for more help on doing this)

       - gen_mksurfdata_build.sh to build
       - gen_mksurfdata_namelist to build the namelist
       - gen_mksurfdata_jobscript_single to build a batch script to run on cheyenne
       - Submit the batch script just created above

       - This step uses the results of step (3) entered into the XML database
         in step (4).
       - If datasets were NOT entered into the XML database, set the resolution
         by entering the mesh file using the options: --model-mesh --model-mesh-nx --model-mesh-ny

       Example: for 0.9x1.25 resolution fro 1850

       cd mksurfdata_esmf
       ./gen_mksurfdata_build.sh
       ./gen_mksurfdata_namelist --res 0.9x1.25 --start-year 1850 --end-year 1850
       ./gen_mksurfdata_jobscript_single --number-of-nodes 24 --tasks-per-node 12 --namelist-file target.namelist
       qsub mksurfdata_jobscript_single
   
       NOTE that surface dataset will be used by default for fatmgrid - and it will 
       contain the lat,lon,edges and area values for the atm grid - ASSUMING that 
       the atm and land grid are the same 

    6.) Add new files to XML data or using user_nl_clm (optional)

       See notes on doing this in step (3) above. 

IV.  Notes on which input datasets are needed for CTSM

       global or regional/single-point grids
         - need fsurdata and fatmlndfrc

      fsurdata ---- from mksurfdata_esmf in step (III.7)
      fatmlndfrc -- use the domain.lnd file from gen_domain in step (III.6)<|MERGE_RESOLUTION|>--- conflicted
+++ resolved
@@ -8,14 +8,10 @@
     $CTSMROOT/tools
 	mksurfdata_esmf -- Create surface datasets.
 
-<<<<<<< HEAD
+        crop_calendars --- Regrid and process GGCMI sowing and harvest date files for use in CTSM.
+
         mkmapgrids ------- Create regular lat/lon SCRIP grid files
-=======
-        crop_calendars --- Regrid and process GGCMI sowing and harvest date files for use in CTSM.
-
         mkmapgrids ------- Create regular lat/lon SCRIP grid files needed by mkmapdata 
-        mkmapdata -------- Create SCRIP mapping data from SCRIP grid files (uses ESMF)
->>>>>>> 438bcc68
         mkprocdata_map --- Convert output unstructured grids into a 2D format that
                            can be plotted easily
 
