<?xml version="1.0"?>

<?xml-stylesheet type="text/xsl" ?>

<entry_id>

  <!-- This is the same as the default entry in
       cime/config/cesm/config_files.xml except for the value for CTSM:
       In a standalone CTSM checkout, COMP_ROOT_DIR_LND is $SRCROOT
       rather than $SRCROOT/components/clm.

       However, because of the way overrides are handled, we need to
       re-specify the full information here rather than just overriding
       the value for CTSM.
  -->
  <entry id="COMP_ROOT_DIR_LND">
    <type>char</type>
    <default_value>unset</default_value>
    <values>
<<<<<<< HEAD
      <value component="clm"       >$SRCROOT</value>
      <value component="ctsm"      >$SRCROOT</value>
      <value component="dlnd"      >$CIMEROOT/src/components/data_comps/dlnd</value>
      <value component="slnd"      >$CIMEROOT/src/components/stub_comps/slnd</value>
      <value component="xlnd"      >$CIMEROOT/src/components/xcpl_comps/xlnd</value>
=======
      <value component="clm"      >$SRCROOT</value>
      <value component="dlnd" comp_interface="mct">$CIMEROOT/src/components/data_comps_mct/dlnd</value>
      <value component="dlnd" comp_interface="nuopc">$CIMEROOT/src/components/cdeps/dlnd</value>
      <value component="slnd"      >$CIMEROOT/src/components/stub_comps_$COMP_INTERFACE/slnd</value>
      <value component="xlnd"      >$CIMEROOT/src/components/xcpl_comps_$COMP_INTERFACE/xlnd</value>
>>>>>>> 9c9ce12f
    </values>
    <group>case_comps</group>
    <file>env_case.xml</file>
    <desc>Root directory of the case land model component  </desc>
    <schema>$CIMEROOT/config/xml_schemas/config_compsets.xsd</schema>
  </entry>

</entry_id><|MERGE_RESOLUTION|>--- conflicted
+++ resolved
@@ -17,19 +17,12 @@
     <type>char</type>
     <default_value>unset</default_value>
     <values>
-<<<<<<< HEAD
       <value component="clm"       >$SRCROOT</value>
       <value component="ctsm"      >$SRCROOT</value>
-      <value component="dlnd"      >$CIMEROOT/src/components/data_comps/dlnd</value>
-      <value component="slnd"      >$CIMEROOT/src/components/stub_comps/slnd</value>
-      <value component="xlnd"      >$CIMEROOT/src/components/xcpl_comps/xlnd</value>
-=======
-      <value component="clm"      >$SRCROOT</value>
       <value component="dlnd" comp_interface="mct">$CIMEROOT/src/components/data_comps_mct/dlnd</value>
       <value component="dlnd" comp_interface="nuopc">$CIMEROOT/src/components/cdeps/dlnd</value>
       <value component="slnd"      >$CIMEROOT/src/components/stub_comps_$COMP_INTERFACE/slnd</value>
       <value component="xlnd"      >$CIMEROOT/src/components/xcpl_comps_$COMP_INTERFACE/xlnd</value>
->>>>>>> 9c9ce12f
     </values>
     <group>case_comps</group>
     <file>env_case.xml</file>
