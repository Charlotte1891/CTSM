<?xml version="1.0"?>

<?xml-stylesheet type="text/xsl" href="namelist_definition.xsl"?>

<namelist_definition>

<!-- ========================================================================================  -->
<!-- CLM Namelist -->
<!-- ========================================================================================  -->

<entry id="finidat_interp_dest" 
       type="char*256" 
       category="datasets"
       input_pathname="abs" 
       group="clm_inparm" 
       valid_values="" >
If use_init_interp is set to .true., interpinic will be called to interpolate
the file given by finidat, creating the output file specified by finidat_interp_dest.
</entry>

<entry id="finidat" 
       type="char*256" 
       category="datasets"
       input_pathname="abs" 
       group="clm_inparm" 
       valid_values="" >
Full pathname of initial conditions file. If blank CLM will startup from
arbitrary initial conditions.
</entry>

<entry id="use_init_interp"
       type="logical"
       category="datasets"
       group="clm_inparm"
       valid_values="" >
If set to .true., interpinic will be called to interpolate the file given by finidat,
creating the output file specified by finidat_interp_dest.

This requires that finidat be non-blank.
</entry>

<entry id="nrevsn" 
       type="char*256" 
       category="clm_restart"
       input_pathname="abs" 
       group="clm_inparm" 
       valid_values="" >
Full pathname of master restart file for a branch run. (only used if RUN_TYPE=branch)
(Set with RUN_REFCASE and RUN_REFDATE)
</entry>

<entry id="fatmlndfrc" 
       type="char*256" 
       category="datasets"
       input_pathname="abs" 
       group="clm_inparm" 
       valid_values="" >
Full pathname of land fraction data file.
</entry>

<entry id="clump_pproc" type="integer" category="clm_performance"
       group="clm_inparm" valid_values="" >
Clumps per processor.
</entry>

<entry id="co2_ppmv" type="real" category="clm_physics"
       group="clm_inparm" valid_values="" >
Atmospheric CO2 molar ratio (by volume) only used when co2_type==constant (umol/mol)
(Set by CCSM_CO2_PPMV)
</entry>

<entry id="co2_type" type="char*16" category="clm_physics"
       group="clm_inparm" valid_values="constant,prognostic,diagnostic" >
Type of CO2 feedback.
    constant   = use the input co2_ppmv value
    prognostic = use the prognostic value sent from the atmosphere
    diagnostic = use the diagnostic value sent from the atmosphere
</entry>


<entry id="suplnitro" type="char*15" category="clm_physics"
       group="clm_inparm" valid_values="NONE,ALL" >
Supplemental Nitrogen mode and for what type of vegetation it's turned on for. 
In this mode Nitrogen is unlimited rather than prognosed and in general vegetation is 
over-productive.
    NONE           = No vegetation types get supplemental Nitrogen
    ALL            = Supplemental Nitrogen is active for all vegetation types
</entry>

<entry id="create_crop_landunit" type="logical" category="clm_physics"
       group="clm_inparm" valid_values="" >
If TRUE, separate the vegetated landunit into a crop landunit and a natural vegetation landunit
</entry>

<entry id="run_zero_weight_urban" type="logical" category="clm_physics"
       group="clm_inparm" valid_values="" >
If TRUE, run all urban landunits everywhere where we have valid urban data.
This forces memory to be allocated and calculations to be run even for 0-weight urban points.
This has a substantial impact on memory use and performance, and should only be used
if you're interested in potential urban behavior globally.
</entry>

<entry id="all_active" type="logical" category="clm_physics"
       group="clm_inparm" valid_values="" >
If TRUE, make ALL pfts, columns and landunits active, even those with 0 weight.
This means that computations will be run even over these 0-weight points.

THIS IS ONLY FOR TESTING PURPOSES - IT HAS NOT BEEN CHECKED FOR SCIENTIFIC VALIDITY.
</entry>

<entry id="organic_frac_squared" type="logical" category="clm_physics"
       group="clm_soilstate_inparm" valid_values="" >
If TRUE, square the organic fraction when it's used (as was done in CLM4.5)
Otherwise use the fraction straight up              (the default for CLM5.0)
</entry>

<entry id="soil_layerstruct" type="char*16" category="clm_physics"
       group="clm_inparm" valid_values="10SL_3.5m,23SL_3.5m,49SL_10m,20SL_8.5m" >
10SL_3.5m    = standard CLM4 and CLM4.5 version
23SL_3.5m    = more vertical layers for permafrost simulations 
49SL_10m     = 49 layer soil column, 10m of soil, 5 bedrock layers
20SL_8.5m    = 20 layer soil column, 8m of soil, 5 bedrock layers
</entry>

<entry id="use_bedrock" type="logical" category="clm_physics"
       group="clm_inparm" valid_values="" >
If TRUE, use variable soil depth.

If present on surface dataset, use depth to bedrock information to
specify spatially variable soil thickness. If not present, use bottom
of soil column (nlevsoi).
</entry>

<entry id="rooting_profile_method_water" type="integer" category="clm_physics"
       group="rooting_profile_inparm" valid_values="0,1,2" >
Index of rooting profile for water

Changes rooting profile from Zeng 2001 double exponential (0) to
Jackson 1996 single exponential (1) to Koven uniform exponential (2).
</entry>

<entry id="rooting_profile_method_carbon" type="integer" category="clm_physics"
       group="rooting_profile_inparm" valid_values="0,1,2" >
Index of rooting profile for carbon

Changes rooting profile from Zeng 2001 double exponential (0) to
Jackson 1996 single exponential (1) to Koven uniform exponential (2).
</entry>

<entry id="rooting_profile_method_soilcarbon" type="integer" category="clm_physics"
       group="rooting_profile_inparm" valid_values="0,1,2" >
Index of rooting profile for soil carbon

Changes rooting profile from Zeng 2001 double exponential (0) to
Jackson 1996 single exponential (1) to Koven uniform exponential (2).
</entry>

<entry id="rooting_profile_varindex_water" type="integer" category="clm_physics"
       group="rooting_profile_inparm" valid_values="1,2" >
Variant index of rooting profile for water
(Currently only used for Jackson 1996 method)
</entry>

<entry id="rooting_profile_varindex_carbon" type="integer" category="clm_physics"
       group="rooting_profile_inparm" valid_values="1,2" >
Variant index of rooting profile for carbon and soil carbon
(Currently only used for Jackson 1996 method)
</entry>

<entry id="rooting_profile_method_carbon" type="integer" category="clm_physics"
       group="rooting_profile_inparm" valid_values="0,1,2" >
Index of rooting profile for carbon

Changes rooting profile from Zeng 2001 double exponential (0) to
Jackson 1996 single exponential (1) to Koven uniform exponential (2).
</entry>

<entry id="soil_resis_method" type="integer" category="clm_physics"
       group="soil_resis_inparm" valid_values="0,1" >
Index of evaporative resistance method.

Changes soil evaporative resistance method from Sakaguchi and Zeng
2009 Beta function (0) to Swenson and Lawrence 2014 dry surface layer
formulation (1).
</entry>

<entry id="hillslope_geomorphology" type="char*256" category="clm_physics"
       group="hillslope_hydrology_inparm" valid_values="independent,troch02,surfacedata" >
Equation set used to derive hillslope geomorphology
</entry>

<entry id="fire_method" type="char*80" category="clm_physics"
       group="cnfire_inparm" valid_values="nofire,li2014qianfrc,li2016crufrc" >
The method type to use for CNFire

nofire:        Turn fire effects off
li2014qianfrc: Reference paper Li, et. al.(2014) tuned with QIAN atmospheric forcing
li2016crufrc:  Reference paper Li, et. al.(2016) tuned with CRU-NCEP atmospheric forcing
</entry>

<entry id="pot_hmn_ign_counts_alpha" type="real" category="clm_physics"
       group="lifire_inparm" >
Potential human ignition counts (/person/month)
</entry>

<entry id="boreal_peatfire_c" type="real" category="clm_physics"
       group="lifire_inparm" >
boreal peat fires (/hr)
</entry>

<entry id="non_boreal_peatfire_c" type="real" category="clm_physics"
       group="lifire_inparm" >
non-boreal peat fires (/hr)
</entry>

<entry id="cropfire_a1" type="real" category="clm_physics"
       group="lifire_inparm" >
Scalar for cropfire (/hr)
</entry>

<entry id="rh_low" type="real" category="clm_physics"
       group="lifire_inparm" >
Critical RH for ignition (0-100)
</entry>

<entry id="rh_hgh" type="real" category="clm_physics"
       group="lifire_inparm" >
Saturation RH for ignition (0-100)
</entry>

<entry id="lfuel" type="real" category="clm_physics"
       group="lifire_inparm" >
Lower threshold for fuel mass needed for ignition
</entry>

<entry id="ufuel" type="real" category="clm_physics"
       group="lifire_inparm" >
Upper threshold for fuel mass needed for ignition
</entry>

<entry id="bt_max" type="real" category="clm_physics"
       group="lifire_inparm" >
Saturation BTRAN for ignition (0-1)
</entry>

<entry id="bt_min" type="real" category="clm_physics"
       group="lifire_inparm" >
Critical BTRAN for ignition (0-1)
</entry>

<entry id="cli_scale" type="real" category="clm_physics"
       group="lifire_inparm" >
Global constant for deforestation fires (/day)
</entry>

<entry id="occur_hi_gdp_tree" type="real" category="clm_physics"
       group="lifire_inparm" >
Fire occurance for high GDP areas that are tree dominated (fraction)
</entry>

<entry id="cmb_cmplt_fact" type="real(2)" category="clm_physics"
       group="lifire_inparm" >
Combustion completeness factor (for litter and CWD[Course Woody Debris]) (unitless)
</entry>

<entry id="ncrit" type="real" category="clm_physics"
       group="cnprecision_inparm" >
Critical threshold for truncation of Nitrogen (truncate Nitrogen states to zero below this value)
</entry>

<entry id="ccrit" type="real" category="clm_physics"
       group="cnprecision_inparm" >
Critical threshold for truncation of Carbon (truncate Carbon states to zero below this value)
</entry>

<entry id="nnegcrit" type="real" category="clm_physics"
       group="cnprecision_inparm" >
Critical threshold of negative Nitrogen to die (abort when Nitrogen states are below this value)
</entry>

<entry id="cnegcrit" type="real" category="clm_physics"
       group="cnprecision_inparm" >
Critical threshold of negative Carbon to die (abort when Carbon states are below this value)
</entry>

<entry id="initial_Cstocks" type="real(3)" category="clm_physics"
       group="century_soilbgcdecompcascade" >
Initial stocks of Carbon to use in soil organic matter pools for CENTURY decomposition
</entry>

<entry id="initial_Cstocks_depth" type="real(3)" category="clm_physics"
       group="century_soilbgcdecompcascade" >
Soil depth to place initial stocks of Carbon in soil organic matter pools for CENTURY decomposition
</entry>

<entry id="freelivfix_slope_wET" type="real" category="clm_physics"
       group="mineral_nitrogen_dynamics" >
Slope of free living Nitrogen fixation with annual ET
</entry>

<entry id="freelivfix_intercept" type="real" category="clm_physics"
       group="mineral_nitrogen_dynamics" >
Intercept of free living Nitrogen fixation with zero annual ET
</entry>

<entry id="use_undercanopy_stability" type="logical" category="clm_physics"
       group="canopyfluxes_inparm" valid_values="" >
If TRUE use the undercanopy stability term used with CLM4.5 (Sakaguchi&amp;Zeng, 2008)
</entry>

<entry id="interception_fraction" type="real" category="clm_physics"
       group="clm_canopyhydrology_inparm" valid_values="" >
Fraction of intercepted precipitation
</entry>

<entry id="use_clm5_fpi" type="logical" category="clm_physics"
       group="clm_canopyhydrology_inparm" valid_values="" >
If TRUE use clm5 equation for fraction of intercepted precipitation
</entry>

<entry id="maximum_leaf_wetted_fraction" type="real" category="clm_physics"
       group="clm_canopyhydrology_inparm" valid_values="" >
Maximum fraction of leaf that may be wet prior to drip occuring
</entry>

<entry id="baseflow_scalar" type="real" category="clm_physics"
       group="soilhydrology_inparm" valid_values="" >
Scalar multiplier for base flow rate
(ONLY used if lower_boundary_condition is not aquifer or table)
</entry>

<entry id="soilwater_movement_method" type="integer" category="clm_physics"
       group="soilwater_movement_inparm" valid_values="0,1" >
Index of solution method of Richards equation.

Change method for richards equation solution and boundary
conditions.

CLM 4.5 - soilwater_movement_method = 0 (Zeng and Decker, 2009, method). 
CLM 5.0 - soilwater_movement_method = 1 (adaptive time stepping moisture form from Martyn Clark).

1 (adaptive time stepping moisture form
</entry>

<entry id="upper_boundary_condition" type="integer" category="clm_physics"
       group="soilwater_movement_inparm" valid_values="1" >
Index of upper boundary condition for Richards equation.
</entry>

<entry id="lower_boundary_condition" type="integer" category="clm_physics"
       group="soilwater_movement_inparm" valid_values="1,2,3,4" >
Index of lower boundary condition for Richards equation.

lower_boundary_condition = 1 : flux lower boundary condition                                     (use with soilwater_movement_method=adaptive time stepping)
lower_boundary_condition = 2 : zero-flux lower boundary condition                                (use with soilwater_movement_method=adaptive time stepping)
lower_boundary_condition = 3 : water table head-based lower boundary condition w/ aquifer layer. (use with soilwater_movement_method=adaptive time stepping)
lower_boundary_condition = 4 : 11-layer solution w/ aquifer layer                                (only used with soilwater_movement_method=Zeng&amp;Decker 2009)

TODO(bja, 2015-09) these should be strings so they have meaningful names instead of ints. 
</entry>

<entry id="dtmin" type="real" category="clm_physics"
       group="soilwater_movement_inparm" valid_values="" >
minimum time step length (seconds) for adaptive time stepping in richards equation
</entry>
<entry id="verySmall" type="real" category="clm_physics"
       group="soilwater_movement_inparm" valid_values="" >
a very small number: used to check for sub step completion for adaptive time stepping in richards equation
</entry>
<entry id="xTolerUpper" type="real" category="clm_physics"
       group="soilwater_movement_inparm" valid_values="" >
tolerance to halve length of substep for adaptive time stepping in richards equation
</entry>
<entry id="xTolerLower" type="real" category="clm_physics"
       group="soilwater_movement_inparm" valid_values="" >
tolerance to double length of substep for adaptive time stepping in richards equation
</entry>
<entry id="expensive" type="integer" category="clm_physics"
       group="soilwater_movement_inparm" valid_values="" >

</entry>
<entry id="inexpensive" type="integer" category="clm_physics"
       group="soilwater_movement_inparm" valid_values="" >

</entry>
<entry id="flux_calculation" type="integer" category="clm_physics"
       group="soilwater_movement_inparm" valid_values="" >

</entry>

<entry id="irrig_min_lai" type="real" category="clm_physics"
       group="irrigation_inparm" valid_values="">
Minimum leaf area index for irrigation to occur
</entry>

<entry id="irrig_start_time" type="integer" category="clm_physics"
       group="irrigation_inparm" valid_values="">
Time of day to check whether we need irrigation, seconds (0 = midnight).
We start applying the irrigation in the time step FOLLOWING this time.
</entry>

<entry id="irrig_length" type="integer" category="clm_physics"
       group="irrigation_inparm" valid_values="">
Desired amount of time to irrigate per day (sec).
Actual time may differ if this is not a multiple of dtime.
</entry>

<entry id="irrig_target_smp" type="real" category="clm_physics"
       group="irrigation_inparm" valid_values="">
Target soil matric potential for irrigation (mm).
When we irrigate, we aim to bring the total soil moisture in the top (irrig_depth) m of soil up to this level.
</entry>

<entry id="irrig_depth" type="real" category="clm_physics"
       group="irrigation_inparm" valid_values="">
Soil depth to which we measure for irrigation (m)
</entry>

<entry id="irrig_threshold_fraction" type="real" category="clm_physics"
       group="irrigation_inparm" valid_values="">
Determines soil moisture threshold at which we irrigate.
If h2osoi_liq_wilting_point is the soil moisture level at wilting point and
h2osoi_liq_target is the soil moisture level at the target irrigation level
(given by irrig_target_smp), then the threshold at which we irrigate is
    h2osoi_liq_wilting_point +
         irrig_threshold_fraction*(h2osoi_liq_target - h2osoi_liq_wilting_point)
A value of 1 means that we irrigate whenever soil moisture falls below the target.
A value of 0 means that we only irrigate when soil moisture falls below the wilting point.
</entry>

<entry id="irrig_river_volume_threshold" type="real" category="clm_physics"
       group="irrigation_inparm" valid_values="">
Threshold for river water volume below which irrigation is shut off (as a fraction of available river water), if limit_irrigation_if_rof_enabled is .true.
A threshold of 0 means allow all river water to be used;
a threshold of 0.1 means allow 90% of the river volume to be used; etc.
</entry>

<entry id="limit_irrigation_if_rof_enabled" type="logical" category="clm_physics"
       group="irrigation_inparm" valid_values="" >
If TRUE, limit irrigation when river storage drops below a threshold.
Only applies if using an active runoff (ROF) model; otherwise, river storage-based limitation
is turned off regardless of the setting of this namelist variable.
</entry>

<entry id="irrigate" type="logical" category="clm_physics"
       group="clm_inparm"  >
If TRUE, irrigation will be active.
</entry> 

<entry id="maxpatch_glcmec" type="integer"  category="clm_physics"
       group="clm_inparm" valid_values="1,3,5,10,36" >
Number of  multiple elevation classes over glacier points.
</entry>

<entry id="glc_do_dynglacier" type="logical" category="clm_physics"
       group="clm_inparm" valid_values="" >
If TRUE, dynamically change areas and topographic heights over glacier points.
Only works when running with a non-stub glacier model.
</entry>

<entry id="glacier_region_behavior" type="char*32(10)" category="clm_physics"
       group="clm_glacier_behavior"
       valid_values="multiple,virtual,single_at_atm_topo" >
Behavior of each glacier region (GLACIER_REGION in surface dataset).
First item corresponds to GLACIER_REGION with ID 0 in the surface dataset,
second to GLACIER_REGION with ID 1, etc.
Allowed values are:
'multiple': grid cells can potentially have multiple glacier elevation classes,
   but no virtual columns
'virtual': grid cells have virtual columns: values are computed for every glacier
   elevation class, even those with 0 area (in order to provide surface mass
   balance for every glacier elevation class).
'single_at_atm_topo': glacier landunits in these grid cells have a single column,
   whose elevation matches the atmosphere's topographic height (so that there is no
   adjustment due to downscaling)
Behavior of 'virtual' is required in the region where we have an ice sheet model
</entry>

<entry id="glacier_region_melt_behavior" type="char*32(10)" category="clm_physics"
       group="clm_glacier_behavior"
       valid_values="replaced_by_ice,remains_in_place" >
Treatment of ice melt for each glacier region (GLACIER_REGION in surface dataset).
First item corresponds to GLACIER_REGION with ID 0 in the surface dataset,
second to GLACIER_REGION with ID 1, etc.
Allowed values are:
'replaced_by_ice': any melted ice runs off and is immediately replaced by solid ice;
   this results in positive liquid runoff and negative ice runoff
'remains_in_place': any melted ice remains in place as liquid until it refreezes;
   thus, ice melt does not result in any runoff
IMPORTANT NOTE: Regions with the 'remains_in_place' behavior also do not
compute SMB (because negative SMB would be pretty much meaningless in
those regions). Thus, you cannot use this behavior where GLC is
operating.
Regions with the 'replaced_by_ice' behavior also compute SMB for the
vegetated column.
</entry>

<entry id="glacier_region_ice_runoff_behavior" type="char*32(10)" category="clm_physics"
       group="clm_glacier_behavior"
       valid_values="remains_ice,melted" >
Treatment of ice runoff for each glacier region (GLACIER_REGION in surface dataset).
First item corresponds to GLACIER_REGION with ID 0 in the surface dataset,
second to GLACIER_REGION with ID 1, etc.
Allowed values are:
'remains_ice': ice runoff is sent to the river model as ice; this is a crude parameterization
   of iceberg calving, and so is appropriate in regions where there is substantial iceberg calving
   in reality
'melted': ice runoff generated by the CLM physics (primarily due to snow capping) is melted
   (generating a negative sensible heat flux) and runs off as liquid; this is appropriate in
   regions that have little iceberg calving in reality. This can be important to avoid unrealistic
   cooling of the ocean and consequent runaway sea ice growth.
Only applies when melt_non_icesheet_ice_runoff is .true.
</entry>

<entry id="glc_snow_persistence_max_days" type="integer" category="clm_physics"
       group="clm_inparm" valid_values="" >
Number of days before one considers the perennially snow-covered point 'land ice'
(and thus capable of generating a positive surface mass balance for the glacier model).
This is meant to compensate for the fact that, with small values of h2osno_max,
the onset of a snow-capped state (and thus conversion to land ice) can occur in an
unrealistically short amount of time.
Thus, in general, large values of h2osno_max should have glc_snow_persistence_max_days = 0;
small values of h2osno_max should have glc_snow_persistence_max_days > 0.
</entry>

<entry id="albice" type="real(2)" category="clm_physics"
       group="clm_inparm" >
Visible and Near-infrared albedo's for glacier ice
</entry>

<entry id="br_root" type="real" category="clm_physics"
       group="cnmresp_inparm" >
CN Maintenence Respiration base rate for roots
(if NOT set, use the value for br_mr on the params file)
</entry>

<entry id="rootstem_acc" type="logical" category="clm_physics"
       group="photosyns_inparm" >
Switch to turn on root and stem respiratory acclimation
Atkin, Fisher et al. (2008) and Lombardozzi et al. (2015)
</entry>

<entry id="light_inhibit" type="logical" category="clm_physics"
       group="photosyns_inparm" >
Switch to inihibit photosynthesis in daytime
Lloyd et al. 2010, &amp; Metcalfe et al. 2012
</entry>

<entry id="modifyphoto_and_lmr_forcrop" type="logical" category="clm_physics"
       group="photosyns_inparm" >
Modify photosynthesis and leaf maintence respiration for crop
</entry>

<entry id="leafresp_method" type="integer" category="clm_physics"
       group="photosyns_inparm" >
Leaf maintencence respiration for canopy top at 25C method to use

    0  Scaled by vcmax25top
    1  Ryan 1991
    2  Atkin 2015
</entry>

<entry id="stomatalcond_method" type="char*50" category="clm_physics"
       group="photosyns_inparm" valid_values="Ball-Berry1987,Medlyn2011">
Stomatal conductance model method to use

    Ball-Berry1987 --- Ball Berry 1987 methodology
    Medlyn2011 ------- Medlyn 2011 methodology
</entry>


<entry id="leaf_mr_vcm" type="real" category="clm_physics"
       group="clm_canopy_inparm" >
Scalar of leaf respiration to vcmax
</entry>

<entry id="zetamaxstable" type="real" category="clm_physics"
       group="friction_velocity" >
The maximum value to use for zeta under stable conditions
</entry>

<entry id="Jmaxb1" type="real" category="clm_physics"
       group="luna" >
baseline proportion of nitrogen allocated for electron transport (J)
</entry>

<entry id="dtime" type="real"  category="clm_physics" 
       group="clm_inparm" valid_values="">
Time step (seconds)
</entry>

<entry id="override_nsrest" type="integer"  category="clm_restart" 
       group="clm_inparm" valid_values="3">
Override the start type from the driver: it can only be
set to 3 meaning branch.
</entry>

<entry id="use_fates" type="logical" category="physics"
        group="clm_inparm" valid_values="" value=".false.">
Toggle to turn on the FATES model
(use_fates= '.true.' is EXPERIMENTAL NOT SUPPORTED!)
</entry>

<entry id="use_fates_spitfire" type="logical" category="physics"
        group="clm_inparm" valid_values="" value=".false.">
Toggle to turn on spitfire module for modeling fire (only relevant if FATES is being used).
</entry>

<entry id="use_fates_logging" type="logical" category="physics"
        group="clm_inparm" valid_values="" value=".false.">
Toggle to turn on the logging module (only relevant if FATES is being used).
</entry>

<entry id="use_fates_planthydro" type="logical" category="physics"
        group="clm_inparm" valid_values="" value=".false.">
Toggle to turn on plant hydraulics (only relevant if FATES is on).
(use_fates_planthydro=".true." is EXPERIMENTAL NOT SUPPORTED! Nor is it Tested!)
</entry>

<entry id="use_fates_ed_st3" type="logical" category="physics"
        group="clm_inparm" valid_values="" value=".false.">
Toggle to turn on Static Stand Structure Mode (only relevant if FATES is being used).
(use_fates_ed_st3=".true." is EXPERIMENTAL NOT SUPPORTED! Nor is it Tested!)
</entry>

<entry id="use_fates_ed_prescribed_phys" type="logical" category="physics"
        group="clm_inparm" valid_values="" value=".false.">
Toggle to turn on prescribed physiology (only relevant if FATES is being used).
</entry>

<entry id="use_fates_inventory_init" type="logical" category="physics"
        group="clm_inparm" valid_values="" value=".false.">
Toggle to turn on inventory initialization to startup FATES (only relevant if FATES is being used).
(use_fates_inventory_init=".true." is EXPERIMENTAL NOT SUPPORTED! Nor is it Tested!)
</entry>

<entry id="fates_inventory_ctrl_filename" type="char*256" category="datasets"
       input_pathname="abs" group="clm_inparm" valid_values="" >
Full pathname to the inventory initialization control file.
(Required, if use_fates_inventory_init=T)
</entry>

<entry id="use_luna" type="logical" category="physics"
        group="clm_inparm" valid_values="" value=".false.">
Toggle to turn on the LUNA model, to effect Photosynthesis by leaf Nitrogen
LUNA operates on C3 and non-crop vegetation (see vcmax_opt for how other veg is handled)
LUNA: Leaf Utilization of Nitrogen for Assimilation
</entry>

<entry id="use_hillslope" type="logical" category="physics"
        group="clm_inparm" valid_values="" value=".false.">
Toggle to turn on the hillslope hydrology model
</entry>

<entry id="use_hydrstress" type="logical" category="physics"
        group="clm_inparm" valid_values="" value=".false.">
Toggle to turn on the plant hydraulic stress model
</entry>

<entry id="lnc_opt" type="logical" category="clm_nitrogen"
       group="clm_nitrogen" value=".false.">
How LUNA and Photosynthesis (if needed) will get Leaf nitrogen content
   lnc_opt = true  get from leaf N from CN model
   lnc_opt = false get based on LAI and fixed CN ratio from parameter file
</entry>

<entry id="paramfile" type="char*256" category="datasets"
       input_pathname="abs" group="clm_inparm" valid_values="" >
Full pathname datafile with plant function type (PFT) constants combined with
constants for biogeochem modules
</entry>

<entry id="fates_paramfile" type="char*256" category="datasets"
       input_pathname="abs" group="clm_inparm" valid_values="" >
Full pathname datafile with fates parameters
</entry>

<entry id="fsurdat" type="char*256"     category="datasets"
       input_pathname="abs" group="clm_inparm" valid_values="" >
Full pathname of surface data file.
</entry>

<entry id="fsnowoptics" type="char*256" category="datasets" 
       input_pathname="abs" group="clm_inparm" valid_values="" >
SNICAR (SNow, ICe, and Aerosol Radiative model) optical data file name
</entry>

<entry id="fsnowaging" type="char*256"  category="datasets" 
       input_pathname="abs" group="clm_inparm" valid_values="" >
SNICAR (SNow, ICe, and Aerosol Radiative model) snow aging data file name
</entry>

<entry id="hist_avgflag_pertape" type="char*1(10)" category="history"
       group="clm_inparm" valid_values="A,I,X,M" >
Per file averaging flag.
    'A' (average over history period)
    'I' (instantaneous)
    'X' (maximum over history period)
    'M' (minimum over history period)
</entry>

<entry id="hist_type1d_pertape" type="char*4(10)" category="history"
       group="clm_inparm" valid_values="GRID,LAND,COLS,PFTS, " >
Averaging type of output for 1D vector output (when hist_dov2xy is false).
    GRID means average all land-units up to the grid-point level
    LAND means average all columns up to the land-unit level
    COLS means average all PFT's up to the column level
    PFTS means report everything on native PFT level
</entry>

<entry id="hist_dov2xy" type="logical(10)" category="history"
       group="clm_inparm" valid_values="" >
If TRUE, implies output data on a 2D latitude/longitude grid. False means
output in 1D vector format.  One setting per history tape series.
</entry>

<entry id="hist_empty_htapes" type="logical" category="history"
       group="clm_inparm" valid_values="" >
If TRUE, indicates do NOT output any default history fields (requires you to use
hist_fincl* to set the exact output fields to use)..
</entry>

<entry id="hist_fexcl1" type="char*64(1000)" category="history"
       group="clm_inparm" valid_values="" >
Fields to exclude from history tape series 1.
</entry>

<entry id="hist_fexcl2" type="char*64(1000)" category="history"
       group="clm_inparm" valid_values="" >
Fields to exclude from history tape series  2.
</entry>

<entry id="hist_fexcl3" type="char*64(1000)" category="history"
       group="clm_inparm" valid_values="" >
Fields to exclude from history tape series  3.
</entry>

<entry id="hist_fexcl4" type="char*64(1000)" category="history"
       group="clm_inparm" valid_values="" >
Fields to exclude from history tape series  4.
</entry>

<entry id="hist_fexcl5" type="char*64(1000)" category="history"
       group="clm_inparm" valid_values="" >
Fields to exclude from history tape series  5.
</entry>

<entry id="hist_fexcl6" type="char*64(1000)" category="history"
       group="clm_inparm" valid_values="" >
Fields to exclude from history tape series  6.
</entry>

<entry id="hist_fexcl7" type="char*64(1000)" category="history"
       group="clm_inparm" valid_values="" >
Fields to exclude from history tape series  7.
</entry>

<entry id="hist_fexcl8" type="char*64(1000)" category="history"
       group="clm_inparm" valid_values="" >
Fields to exclude from history tape series  8.
</entry>

<entry id="hist_fexcl9" type="char*64(1000)" category="history"
       group="clm_inparm" valid_values="" >
Fields to exclude from history tape series  9.
</entry>

<entry id="hist_fexcl10" type="char*64(1000)" category="history"
       group="clm_inparm" valid_values="" >
Fields to exclude from history tape series 10.
</entry>

<entry id="hist_fincl1" type="char*64(1000)" category="history"
       group="clm_inparm" valid_values="" >
Fields to add to history tape series  1.
</entry>

<entry id="hist_fincl2" type="char*64(1000)" category="history"
       group="clm_inparm" valid_values="" >
Fields to add to history tape series  2.
</entry>

<entry id="hist_fincl3" type="char*64(1000)" category="history"
       group="clm_inparm" valid_values="" >
Fields to add to history tape series  3.
</entry>

<entry id="hist_fincl4" type="char*64(1000)" category="history"
       group="clm_inparm" valid_values="" >
Fields to add to history tape series  4.
</entry>

<entry id="hist_fincl5" type="char*64(1000)" category="history"
       group="clm_inparm" valid_values="" >
Fields to add to history tape series  5.
</entry>

<entry id="hist_fincl6" type="char*64(1000)" category="history"
       group="clm_inparm" valid_values="" >
Fields to add to history tape series  6.
</entry>

<entry id="hist_fincl7" type="char*64(1000)" category="history"
       group="clm_inparm" valid_values="" >
Fields to add to history tape series  7.
</entry>

<entry id="hist_fincl8" type="char*64(1000)" category="history"
       group="clm_inparm" valid_values="" >
Fields to add to history tape series  8.
</entry>

<entry id="hist_fincl9" type="char*64(1000)" category="history"
       group="clm_inparm" valid_values="" >
Fields to add to history tape series  9.
</entry>

<entry id="hist_fincl10" type="char*64(1000)" category="history"
       group="clm_inparm" valid_values="" >
Fields to add to history tape series 10.
</entry>

<entry id="hist_mfilt" type="integer(10)" category="history"
       group="clm_inparm" valid_values="" >
Per tape series  maximum number of time samples.
</entry>

<entry id="hist_ndens" type="integer(10)" category="history"
       group="clm_inparm" valid_values="1,2" >
Per tape series  history file density (i.e. output precision) 
    1=double precision
    2=single precision
<default>Default: 2,2,2,2,2,2,2,2,2,2</default>
</entry>

<entry id="hist_nhtfrq" type="integer(10)" category="history"
       group="clm_inparm" valid_values="" >
Per tape series history write frequency. 
    positive means in time steps
    0=monthly
    negative means hours
(i.e. 5 means every 24 time-steps and -24 means every day
<default>Default: 0,-24,-24,-24,-24,-24,-24,-24,-24,-24</default>
</entry>

<entry id="nsegspc" type="integer" category="clm_performance"
       group="clm_inparm" valid_values="" >
number of segments per clump for decomposition
<default>Default: 20</default>
</entry>

<entry id="pertlim" type="real" category="clm_physics"
       group="clm_inparm" valid_values="" >
Perturbation limit when doing error growth test
</entry>

<entry id="rest_flag" type="logical" category="clm_restart"
       group="clm_inparm" valid_values="" >
If FALSE, don't write any restart files.
</entry>

<entry id="urban_hac" type="char*16" category="clm_physics"
       group="clmu_inparm" valid_values="OFF,ON,ON_WASTEHEAT" >
Turn urban air conditioning/heating ON or OFF and add wasteheat:
    OFF          = Air conditioning/heating is OFF in buildings, internal temperature allowed to float freely
    ON           = Air conditioning/heating is ON in buildings, internal temperature constrained
    ON_WASTEHEAT = Air conditioning/heating is ON and waste-heat sent to urban canyon
</entry>

<entry id="urban_traffic" type="logical" category="clm_physics"
       group="clmu_inparm" valid_values="" >
If TRUE, urban traffic flux will be activated (Currently NOT implemented).
</entry>

<entry id="building_temp_method" type="integer" category="clm_physics"
       group="clmu_inparm" valid_values="0,1" >
0 = simpler method (clm4_5)
1 = prognostic calculation of interior building temp (clm5_0)
</entry>

<entry id="calc_human_stress_indices" type="logical" category="clm_physics"
       group="clm_humanindex_inparm" valid_values="" >
If TRUE, human stress indices will be calculated
</entry>

<entry id="wrtdia" type="logical" category="history"
       group="clm_inparm" valid_values="" >
If TRUE, write diagnostic of global radiative temperature written to CLM log file.
</entry>

<entry id="subgridflag" type="integer" category="clm_physics"
       group="clm_inparm" valid_values="0,1" >
Subgrid fluxes for snow
</entry>

<entry id="snowveg_flag" type="char*10" category="clm_physics"
       group="clm_canopyhydrology_inparm" valid_values="OFF,ON,ON_RAD" >
Turn vegetation snow canopy ON, OFF, or ON with albedo influence (ON_RAD)
</entry>

<!-- ========================================================================================  -->
<!-- Former CPP tokens -->
<!-- ========================================================================================  -->
<entry id="use_lch4" type="logical" category="bgc"
       group="clm_inparm" valid_values="" value=".false.">
Turn on methane model. Standard part of CLM45BGC model.
</entry>

<entry id="use_cn" type="logical" category="bgc"
       group="clm_inparm" valid_values="" value=".false.">
CLM Biogeochemistry mode : Carbon Nitrogen model (CN) 
(or CLM45BGC if phys=clm4_5, vsoilc_centbgc='on', and clm4me='on')
</entry>

<entry id="use_cndv" type="logical" category="bgc"
       group="clm_inparm" valid_values="" value=".false.">
CLM Biogeochemistry mode : Carbon Nitrogen with Dynamic Global Vegetation Model (CNDV)
(or CLM45BGCDV if phys=clm4_5, vsoilc_centbgc='on', and clm4me='on')
</entry>

<entry id="use_fun" type="logical" category="bgc"
       group="clm_inparm" valid_values="" value=".false.">
Turn the Fixation and Uptate of Nitrogen model version 2 (FUN2.0)
Requires the CN model to work (either CN or CNDV).
</entry>

<entry id="use_nitrif_denitrif" type="logical" category="bgc"
       group="clm_inparm" valid_values="" value=".false.">
Nitrification/denitrification splits the prognostic mineral N pool into two 
   mineral N pools: NO3 and NH4, and includes the transformations between them.
Requires the CN model to work (either CN or CNDV).
</entry>

<entry id="denitrif_respiration_coefficient" type="real" category="bgc"
       group="nitrif_inparm" valid_values="" >
Multiplier for heterotrophic respiration for max denitrification rates
(ONLY used if use_nitrif_denitrif is enabled)
</entry>

<entry id="denitrif_respiration_exponent" type="real" category="bgc"
       group="nitrif_inparm" valid_values="" >
Exponent power for heterotrophic respiration for max denitrification rates
(ONLY used if use_nitrif_denitrif is enabled)
</entry>

<entry id="denitrif_nitrateconc_coefficient" type="real" category="bgc"
       group="nitrif_inparm" valid_values="" >
Multiplier for nitrate concentration for max denitrification rates
(ONLY used if use_nitrif_denitrif is enabled)
</entry>

<entry id="denitrif_nitrateconc_exponent" type="real" category="bgc"
       group="nitrif_inparm" valid_values="" >
Exponent power for nitrate concentrationfor max denitrification rates
(ONLY used if use_nitrif_denitrif is enabled)
</entry>

<entry id="k_nitr_max" type="real" category="bgc"
       group="nitrif_inparm" valid_values="" >
Maximum nitrification rate constant (1/s)
(ONLY used if use_nitrif_denitrif is enabled)
</entry>

<entry id="use_vertsoilc" type="logical" category="bgc"
       group="clm_inparm" valid_values="" value=".false.">
Turn on vertical soil carbon.
Requires the CN or FATES model to work (either CN or CNDV).
</entry>

<entry id="use_century_decomp" type="logical" category="bgc"
       group="clm_inparm" valid_values="" value=".false.">
Use parameters for decomposition from the CENTURY Carbon model
Requires the CN or FATES model to work (either CN or CNDV).
</entry>

<entry id="use_extralakelayers" type="logical" category="physics"
       group="clm_inparm" valid_values="" value=".false.">
Toggle to use 25 lake layers instead of 10
(extralaklayers=".true." is EXPERIMENTAL NOT SUPPORTED! Nor is it Tested!)
</entry>

<entry id="use_vichydro" type="logical" category="physics"
       group="clm_inparm" valid_values="" value=".false.">
Toggle to turn on the VIC hydrologic parameterizations
(vichydro=".true." is EXPERIMENTAL NOT SUPPORTED!)
</entry>

<entry id="use_crop" type="logical" category="physics"
       group="clm_inparm" valid_values="" value=".false.">
Toggle to turn on the prognostic crop model
</entry>

<entry id="use_fertilizer" type="logical" category="physics"
       group="clm_inparm" valid_values="" value=".false.">
Toggle to turn on the prognostic fertilizer for crop model 
</entry>

<entry id="use_grainproduct" type="logical" category="physics"
       group="clm_inparm" valid_values="" value=".false.">
Toggle to turn on the 1-year grain product pool in the crop model 
</entry>

<entry id="baset_mapping" type="char*20" category="physics"
       group="crop" valid_values="constant,varytropicsbylat" value="constant">
Type of mapping to use for base temperature for prognostic crop model
constant = Just use baset from the PFT parameter file
varytropicsbylat = Vary the tropics by latitude 
</entry>

<entry id="baset_latvary_slope" type="real" category="physics"
       group="crop" valid_values="" value="0.4d00">
Only used when baset_mapping == varytropicsbylat
Slope with latitude in degrees to vary tropical baset by
</entry>

<entry id="baset_latvary_intercept" type="real" category="physics"
       group="crop" valid_values="" value="12.0d00">
Only used when baset_mapping == varytropicsbylat
Intercept at zero latitude to add to baset from the PFT parameter file
</entry>

<entry id="initial_seed_at_planting" type="real" category="physics"
       group="cnphenology" valid_values="" value="1.0d00">
Initial seed Carbon to use at planting
(only used when CN is on as well as crop)
</entry>

<entry id="use_ozone" type="logical" category="physics"
       group="clm_inparm" valid_values="" value=".false.">
Toggle to turn on ozone stress
</entry>

<entry id="use_snicar_frc" type="logical" category="physics"
       group="clm_inparm" valid_values="" value=".false.">
Toggle to turn on calculation of SNow and Ice Aerosol Radiation model (SNICAR) radiative forcing
(snicar_frc=".true." is EXPERIMENTAL NOT SUPPORTED!)
</entry>

<entry id="use_noio" type="logical" category="default_settings"
       group="clm_inparm" valid_values="" value=".false." >
Toggle to turn all history output completely OFF (possibly used for testing)
</entry>

<entry id="use_vancouver" type="logical" category="physics"
       group="clm_inparm" valid_values="" value=".false.">
Toggle for vancouver specific logic.
</entry>

<entry id="use_mexicocity" type="logical" category="physics"
       group="clm_inparm" valid_values="" value=".false.">
Toggle for mexico city specific logic.
</entry>

<entry id="maxpatch_pft" type="integer" category="physics"
       group="clm_inparm" valid_values="" value="17">
Max number of plant functional types in naturally vegetated landunit.
</entry>

<entry id="use_dynroot" type="logical" category="physics"
       group="clm_inparm" valid_values="" value=".false.">
Toggle to turn on the dynamic root model
</entry>

<!--                                                   -->
<!-- mkmapdata  namelist                               -->
<!--                                                   -->
<entry id="scripgriddata" type="char*256" category="mkmapdata"
       input_pathname="abs" group="clmexp" valid_values="" >
SCRIP format grid data file
</entry>

<entry id="scripgriddata_lrgfile_needed" type="char*256" category="mkmapdata"
       group="clmexp" valid_values="none,64bit_offset,netcdf4" >
Flag to pass to the ESMF mapping utility, telling it what kind of large
file support is needed for an output file generated with this grid as
either the source or destination ('none', '64bit_offset' or 'netcdf4'). 
</entry>

<entry id="scripgriddata_type" type="char*256" category="mkmapdata"
       group="clmexp" valid_values="SCRIP,UGRID" >
Flag to pass to the ESMF mapping utility, telling it what kind of grid
file this is (SCRIP or UGRID).
</entry>

<entry id="scripgriddata_meshname" type="char*256" category="mkmapdata"
       group="clmexp" valid_values="" >
For UGRID files, flag to pass to the ESMF mapping utility, telling it the
name of the dummy variable that has all of the topology information stored
in its attributes. (Only used if scripgriddata_src_type = UGRID.)
</entry>

<!--                                                   -->
<!-- mksurfdata namelist                               -->
<!--                                                   -->
<entry id="gitdescribe" type="char*80" category="mksurfdata"
       group="clmexp" valid_values="" >
Output of "git describe" to give the tag/commit the version being used corresponds to
</entry>

<entry id="mksrf_filename" type="char*256" category="mksurfdata"
       group="default_settings" 
       valid_values="mksrf_fsoitex,mksrf_forganic,mksrf_flakwat,mksrf_fwetlnd,mksrf_fmax,mksrf_fmax,mksrf_fglacier,mksrf_fglacierregion,mksrf_fvocef,mksrf_furbtopo,firrig,mksrf_furban,mksrf_fvegtyp,mksrf_fhrvtyp,mksrf_fsoicol,mksrf_flai,mksrf_fgdp,mksrf_fpeat,mksrf_fsoildepth,mksrf_fabm,mksrf_ftopostats,mksrf_fvic,mksrf_fch4" >
Filename for mksurfdata_map to remap raw data into the output surface dataset
</entry>

<entry id="mksrf_fvegtyp" type="char*256" category="mksurfdata"
       input_pathname="abs" group="clmexp" valid_values="" >
Plant Function Type dataset for mksurfdata
</entry>

<entry id="mksrf_fhrvtyp" type="char*256" category="mksurfdata"
       input_pathname="abs" group="clmexp" valid_values="" >
Harvest dataset for mksurfdata
</entry>

<entry id="mksrf_fglacier" type="char*256" category="mksurfdata"
       input_pathname="abs" group="clmexp" valid_values="" >
Dataset for percent glacier land-unit for mksurfdata
</entry>

<entry id="mksrf_fglacierregion" type="char*256" category="mksurfdata"
       input_pathname="abs" group="clmexp" valid_values="" >
Dataset for glacier region ID for mksurfdata
</entry>

<entry id="mksrf_furbtopo" type="char*256" category="mksurfdata"
       input_pathname="abs" group="clmexp" valid_values="" >
Dataset for topography used to define urban threshold
</entry>

<entry id="mksrf_flai" type="char*256" category="mksurfdata"
       input_pathname="abs" group="clmexp" valid_values="" >
Leaf Area Index dataset for mksurfdata
</entry>

<entry id="mksrf_fsoitex" type="char*256" category="mksurfdata"
       input_pathname="abs" group="clmexp" valid_values="" >
Soil texture dataset for mksurfdata
</entry>

<entry id="mksrf_fsoicol" type="char*256" category="mksurfdata"
       input_pathname="abs" group="clmexp" valid_values="" >
Soil color dataset for mksurfdata
</entry>

<entry id="mksrf_fmax" type="char*256" category="mksurfdata"
       input_pathname="abs" group="clmexp" valid_values="" >
Soil max fraction dataset for mksurfdata
</entry>

<entry id="mksrf_ffrac" type="char*256" category="mksurfdata"
       input_pathname="abs" group="clmexp" valid_values="" >
High resolution land mask/fraction dataset for mksurfdata
(used for glacier_mec land-units)
</entry>

<entry id="mksrf_gridtype" type="char*256" category="mksurfdata"
       group="clmexp" value="global" valid_values="global,regional" >
Type of grid to create for mksurfdata
</entry>

<entry id="mksrf_fgrid" type="char*256" category="mksurfdata"
       input_pathname="abs" group="clmexp" valid_values="" >
Grid file at the output resolution for mksurfdata
</entry>

<entry id="mksrf_fdynuse" type="char*256" category="mksurfdata"
       input_pathname="abs" group="clmexp" valid_values="" >
Text file with filepaths (or list of XML elements) for vegetation fractions
and harvesting for each year to run over for mksurfdata to be able to model
transient land-use change
</entry>

<entry id="mksrf_ftopo" type="char*256" category="mksurfdata"
       input_pathname="abs" group="clmexp" valid_values="" >
High resolution topography dataset for mksurfdata
(used for glacier_mec land-units)
</entry>

<entry id="mksrf_firrig" type="char*256" category="mksurfdata"
       input_pathname="abs" group="clmexp" valid_values="" >
Irrigation dataset for mksurfdata
</entry>

<entry id="mksrf_forganic" type="char*256" category="mksurfdata"
       input_pathname="abs" group="clmexp" valid_values="" >
Organic soil dataset for mksurfdata
</entry>

<entry id="mksrf_flakwat" type="char*256" category="mksurfdata"
       input_pathname="abs" group="clmexp" valid_values="" >
Lake water dataset for mksurfdata
</entry>

<entry id="mksrf_fwetlnd" type="char*256" category="mksurfdata"
       input_pathname="abs" group="clmexp" valid_values="" >
Wetland dataset for mksurfdata
</entry>

<entry id="mksrf_furban" type="char*256" category="mksurfdata"
       input_pathname="abs" group="clmexp" valid_values="" >
Urban dataset for mksurfdata
</entry>

<entry id="mksrf_fvocef" type="char*256" category="mksurfdata"
       input_pathname="abs" group="clmexp" valid_values="" >
Biogenic Volatile Organic Compounds (VOC) emissions dataset for mksurfdata
</entry>

<entry id="mksrf_fgdp" type="char*256" category="mksurfdata"
       input_pathname="abs" group="clmexp" valid_values="" >
GDP dataset for mksurfdata
</entry>

<entry id="mksrf_fpeat" type="char*256" category="mksurfdata"
       input_pathname="abs" group="clmexp" valid_values="" >
Peat dataset for mksurfdata
</entry>

<entry id="mksrf_fsoildepth" type="char*256" category="mksurfdata"
       input_pathname="abs" group="clmexp" valid_values="" >
Soil depth dataset for mksurfdata
</entry>

<entry id="mksrf_fabm" type="char*256" category="mksurfdata"
       input_pathname="abs" group="clmexp" valid_values="" >
Agricultural burning dominant month dataset for mksurfdata
</entry>

<entry id="mksrf_ftopostats" type="char*256" category="mksurfdata"
       input_pathname="abs" group="clmexp" valid_values="" >
Topography statistics dataset for mksurfdata
</entry>

<entry id="mksrf_fvic" type="char*256" category="mksurfdata"
       input_pathname="abs" group="clmexp" valid_values="" >
VIC parameters dataset for mksurfdata
</entry>

<entry id="mksrf_fch4" type="char*256" category="mksurfdata"
       input_pathname="abs" group="clmexp" valid_values="" >
Inversion-derived CH4 parameters dataset for mksurfdata
</entry>

<entry id="outnc_double" type="logical" category="mksurfdata"
       group="clmexp" value=".true.">
If TRUE, output variables in double precision for mksurfdata
</entry>

<entry id="all_urban" type="logical" category="mksurfdata"
       group="clmexp" value=".false.">
If TRUE, ignore other files, and set the output percentage to 100% urban and
zero for other land-use types.
</entry>

<entry id="no_inlandwet" type="logical" category="mksurfdata"
       group="clmexp" value=".true.">
If TRUE, set wetland to 0% over land (renormalizing other landcover types as needed);
wetland will only be used for ocean points.
</entry>

<entry id="numpft" type="integer" category="mksurfdata"
       group="clmexp" value="16" valid_values="16,20" >
Number of Plant Functional Types (excluding bare-soil)
</entry>

<entry id="pft_idx" type="integer" category="mksurfdata"
       group="clmexp"
       valid_values="0,1,2,3,4,5,6,7,8,9,10,11,12,13,14,15,16,17,18,19,20" >
Plant Function Type index to override global file with for mksurfdata
</entry>

<entry id="pft_frc" type="real" category="mksurfdata"
       group="clmexp" valid_values="">
Plant Function Type fraction to override global file with for mksurfdata
</entry>

<entry id="soil_color" type="integer" category="mksurfdata"
       group="clmexp"
       valid_values="0,1,2,3,4,5,6,7,8,9,10,11,12,13,14,15,16,17,18,19,20" >
Soil color index to override global file with for mksurfdata
</entry>

<entry id="soil_fmax" type="real" category="mksurfdata"
       group="clmexp" >
Soil maximum fraction to override global file with for mksurfdata
</entry>

<entry id="soil_sand" type="real" category="mksurfdata"
       group="clmexp" >
Soil percent sand to override global file with for mksurfdata
</entry>

<entry id="soil_clay" type="real" category="mksurfdata"
       group="clmexp" >
Soil percent clay to override global file with for mksurfdata
</entry>


<!--                                                   -->
<!-- mkgriddata namelist                               -->
<!--                                                   -->
<entry id="mksrf_fnavyoro" type="char*256" category="mkgriddata"
       input_pathname="abs" group="clmexp" valid_values="" >
Orography file with surface heights and land area fraction
</entry>

<entry id="mksrf_fclmgrid" type="char*256" category="mkgriddata"
       input_pathname="abs" group="clmexp" valid_values="" >
CLM grid file
</entry>

<entry id="mksrf_fccsmdom" type="char*256" category="mkgriddata"
       input_pathname="abs" group="clmexp" valid_values="" >
CESM domain file
</entry>

<entry id="mksrf_fcamfile" type="char*256" category="mkgriddata"
       input_pathname="abs" group="clmexp" valid_values="" >
CAM file
</entry>

<entry id="mksrf_frawtopo" type="char*256" category="mkgriddata"
       input_pathname="abs" group="clmexp" valid_values="" >
Raw topography file
</entry>

<entry id="mksrf_fcamtopo" type="char*256" category="mkgriddata"
       input_pathname="abs" group="clmexp" valid_values="" >
CAM topography file
</entry>

<entry id="mksrf_lsmlon" type="integer" category="mkgriddata"
       group="clmexp" valid_values="" >
Number of longitudes to use for a regional grid (for single-point set to 1)
</entry>

<entry id="mksrf_lsmlat" type="integer" category="mkgriddata"
       group="clmexp" valid_values="" >
Number of latitudes to use for a regional grid (for single-point set to 1)
</entry>

<entry id="mksrf_edgen" type="real" category="mkgriddata"
       group="clmexp" valid_values="" >
Northern edge of the regional grid
</entry>

<entry id="mksrf_edges" type="real" category="mkgriddata"
       group="clmexp" valid_values="" >
Southern edge of the regional grid
</entry>

<entry id="mksrf_edgee" type="real" category="mkgriddata"
       group="clmexp" valid_values="" >
Eastern edge of the regional grid
</entry>

<entry id="mksrf_edgew" type="real" category="mkgriddata"
       group="clmexp" valid_values="" >
Western edge of the regional grid
</entry>


<!--             -->
<!-- mkghg       -->
<!--             -->
<entry id="mkghg_bndtvghg" type="char*256" category="tools"
       input_pathname="abs" group="clmexp" valid_values="" >
Historical greenhouse gas concentrations from CAM, only used
by getco2_historical.ncl
</entry>

<!--                                                   -->
<!-- files needed for tools/ncl_scripts                -->
<!--                                                   -->
<entry id="faerdep" type="char*256"  category="tools" 
       input_pathname="abs" group="clmexp" valid_values="" >
Aerosol deposition file name (only used for aerdepregrid.ncl)
</entry>

<entry id="f_fracdata" type="char*256" category="tools"
       input_pathname="abs" group="domain_nl" valid_values="" >
Full pathname of CLM fraction dataset (only used for mkdatadomain).
</entry>

<entry id="f_griddata" type="char*256" category="tools"
       input_pathname="abs" group="domain_nl" valid_values="" >
Full pathname of CLM grid dataset (only used for mkdatadomain).
</entry>

<entry id="f_domain" type="char*256" category="tools"
       input_pathname="abs" group="domain_nl" valid_values="" >
Full pathname of output domain dataset (only used for mkdatadomain).
</entry>

<entry id="dtype" type="char*5" category="tools"
       group="domain_nl" valid_values="datm,docn" >
Type of domain file to create (ocean or atmosphere) (only used for mkdatadomain)
</entry>

<!-- ========================================================================================  -->
<!-- Namelist items controlling atmospheric forcings                                           -->
<!-- ========================================================================================  -->

<entry id="repartition_rain_snow" type="logical" category="clm_physics"
       group="atm2lnd_inparm" valid_values="" >
If TRUE, repartition rain/snow from atmosphere based on temperature.
</entry>

<entry id="glcmec_downscale_longwave" type="logical" category="clm_physics"
       group="atm2lnd_inparm" valid_values="" >
If TRUE, downscale longwave radiation over glc_mec landunits.
This downscaling is conservative.
<default>Default: .true.</default>
</entry>

<entry id="lapse_rate" type="real" category="clm_physics"
       group="atm2lnd_inparm" valid_values="" >
Surface temperature lapse rate (K m-1)
A positive value means a decrease in temperature with increasing height
</entry>

<entry id="lapse_rate_longwave" type="real" category="clm_physics"
       group="atm2lnd_inparm" valid_values="" >
Longwave radiation lapse rate (W m-2 m-1)
A positive value means a decrease in LW radiation with increasing height
Only relevant if glcmec_downscale_longwave is .true.
</entry>

<entry id="longwave_downscaling_limit" type="real" category="clm_physics"
       group="atm2lnd_inparm" valid_values="" >
Relative limit for how much longwave downscaling can be done (unitless)
The pre-normalized, downscaled longwave is restricted to be in the range
[lwrad*(1-longwave_downscaling_limit), lwrad*(1+longwave_downscaling_limit)]
This parameter must be in the range [0,1]
Only relevant if glcmec_downscale_longwave is .true.
</entry>

<entry id="precip_repartition_glc_all_snow_t" type="real" category="clm_physics"
       group="atm2lnd_inparm" valid_values="" >
Temperature below which all precipitation falls as snow, for glacier columns (deg C)
Only relevant if repartition_rain_snow is .true.
</entry>

<entry id="precip_repartition_glc_all_rain_t" type="real" category="clm_physics"
       group="atm2lnd_inparm" valid_values="" >
Temperature above which all precipitation falls as rain, for glacier columns (deg C)
Only relevant if repartition_rain_snow is .true.
</entry>

<entry id="precip_repartition_nonglc_all_snow_t" type="real" category="clm_physics"
       group="atm2lnd_inparm" valid_values="" >
Temperature below which all precipitation falls as snow, for non-glacier columns (deg C)
Only relevant if repartition_rain_snow is .true.
</entry>

<entry id="precip_repartition_nonglc_all_rain_t" type="real" category="clm_physics"
       group="atm2lnd_inparm" valid_values="" >
Temperature above which all precipitation falls as rain, for non-glacier columns (deg C)
Only relevant if repartition_rain_snow is .true.
</entry>

<!-- ========================================================================================  -->
<!-- Namelist items controlling fields sent to atmosphere                                      -->
<!-- ========================================================================================  -->

<entry id="melt_non_icesheet_ice_runoff" type="logical" category="clm_physics"
       group="lnd2atm_inparm" valid_values="" >
If TRUE, ice runoff generated from non-glacier columns and glacier columns outside icesheet regions
is converted to liquid, with an appropriate sensible heat flux.
That is, the atmosphere (rather than the ocean) melts the ice.
(Exception: ice runoff generated to ensure conservation with dynamic landunits remains as ice.)
</entry>

<!-- ========================================================================================  -->
<!-- ndepdyn streams Namelist (only used when bgc=cn or bgc                                    -->
<!-- ========================================================================================  -->

<entry id="stream_year_first_ndep" type="integer" category="datasets"
       group="ndepdyn_nml" valid_values="" >
First year to loop over for Nitrogen Deposition data
</entry>

<entry id="stream_year_last_ndep" type="integer" category="datasets"
       group="ndepdyn_nml" valid_values="" >
Last year to loop over for Nitrogen Deposition data
</entry>

<entry id="model_year_align_ndep" type="integer" category="datasets"
       group="ndepdyn_nml" valid_values="" >
Simulation year that aligns with stream_year_first_ndep value
</entry>

<entry id="stream_fldfilename_ndep" type="char*256" category="datasets"
       input_pathname="abs" group="ndepdyn_nml" valid_values="" >
Filename of input stream data for Nitrogen Deposition
</entry>

<entry id="ndep_taxmode" type="char*80" category="datasets"
       group="ndepdyn_nml" valid_values="cycle,extend,limit" >
Time interpolation mode to determine how to handle data before and after the times in the file
    cycle   = Always cycle over the data
    extend  = Use the first time before the available data, and use the last time after the available data
    limit   = Only use the data within the times available -- abort if the model tries to go outside it
</entry>

<entry id="ndep_varlist" type="char*256" category="datasets"
       group="ndepdyn_nml" valid_values="" >
Colon delimited list of variables to read from the streams file for nitrogen deposition
(Normally just read the single variable NDEP_year or NDEP_month)
</entry>

<entry id="ndepmapalgo" type="char*256" category="datasets"
       group="ndepdyn_nml" valid_values="bilinear,nn,nnoni,nnonj,spval,copy" >
Mapping method from Nitrogen deposition input file to the model resolution
    bilinear = bilinear interpolation
    nn       = nearest neighbor
    nnoni    = nearest neighbor on the "i" (longitude) axis
    nnonj    = nearest neighbor on the "j" (latitude) axis
    spval    = set to special value
    copy     = copy using the same indices
</entry>

<!-- ========================================================================================  -->
<!-- finundatied stream -->
<!-- ========================================================================================  -->

<entry id="stream_fldfilename_ch4finundated" type="char*256" category="datasets"
       input_pathname="abs" group="ch4finundated" valid_values="" >
Filename of input stream data for finundated inversion of observed (from Prigent dataset) 
to hydrologic variables (either TWS or ZWT)
</entry>

<!-- ========================================================================================  -->
<!-- lai_streams streams Namelist (when phys = CLM4_5)                              -->
<!-- ========================================================================================  -->

<!-- LAI -->
<entry id="use_lai_streams" type="logical" category="physics"
        group="clm_inparm" valid_values="" value=".false.">
Toggle to turn on use of LAI streams in place of the LAI on the surface dataset when using Satellite Phenology mode.
(EXPERIMENTAL and NOT tested)
</entry>

<entry id="stream_year_first_lai" type="integer" category="datasets"
       group="lai_streams" valid_values="" >
First year to loop over for LAI data
</entry>

<entry id="stream_year_last_lai" type="integer" category="datasets"
       group="lai_streams" valid_values="" >
Last year to loop over for LAI data
</entry>

<entry id="model_year_align_lai" type="integer" category="datasets"
       group="lai_streams" valid_values="" >
Simulation year that aligns with stream_year_first_lai value
</entry>

<entry id="stream_fldfilename_lai" type="char*256(30)" category="datasets"
       input_pathname="abs" group="lai_streams" valid_values="" >
Filename of input stream data for LAI
</entry>

<entry id="lai_mapalgo" type="char*256" category="datasets"
       group="lai_streams" valid_values="bilinear,nn,nnoni,nnonj,spval,copy" >
Mapping method from LAI input file to the model resolution
    bilinear = bilinear interpolation
    nn       = nearest neighbor
    nnoni    = nearest neighbor on the "i" (longitude) axis
    nnonj    = nearest neighbor on the "j" (latitude) axis
    spval    = set to special value
    copy     = copy using the same indices
</entry>

<!-- ========================================================================================  -->
<!-- light_streams streams Namelist (when CN an CLM4_5 is active)                              -->
<!-- ========================================================================================  -->

<!-- Lightning -->
<entry id="stream_year_first_lightng" type="integer" category="datasets"
       group="light_streams" valid_values="" >
First year to loop over for Lightning data
</entry>

<entry id="stream_year_last_lightng" type="integer" category="datasets"
       group="light_streams" valid_values="" >
Last year to loop over for Lightning data
</entry>

<entry id="model_year_align_lightng" type="integer" category="datasets"
       group="light_streams" valid_values="" >
Simulation year that aligns with stream_year_first_lightng value
</entry>

<entry id="stream_fldfilename_lightng" type="char*256" category="datasets"
       input_pathname="abs" group="light_streams" valid_values="" >
Filename of input stream data for Lightning
</entry>

<entry id="lightngmapalgo" type="char*256" category="datasets"
       group="light_streams" valid_values="bilinear,nn,nnoni,nnonj,spval,copy" >
Mapping method from Lightning input file to the model resolution
    bilinear = bilinear interpolation
    nn       = nearest neighbor
    nnoni    = nearest neighbor on the "i" (longitude) axis
    nnonj    = nearest neighbor on the "j" (latitude) axis
    spval    = set to special value
    copy     = copy using the same indices
</entry>

<!-- ========================================================================================  -->
<!-- popd_streams Namelist (when CN an CLM4_5 is active)                              -->
<!-- ========================================================================================  -->

<!-- human population density -->

<entry id="stream_year_first_popdens" type="integer" category="datasets"
       group="popd_streams" valid_values="" >
First year to loop over for human population density data
</entry>

<entry id="stream_year_last_popdens" type="integer" category="datasets"
       group="popd_streams" valid_values="" >
Last year to loop over for human population density data
</entry>

<entry id="model_year_align_popdens" type="integer" category="datasets"
       group="popd_streams" valid_values="" >
Simulation year that aligns with stream_year_first_popdens value
</entry>

<entry id="stream_fldfilename_popdens" type="char*256" category="datasets"
       input_pathname="abs" group="popd_streams" valid_values="" >
Filename of input stream data for human population density
</entry>

<entry id="popdensmapalgo" type="char*256" category="datasets"
       group="popd_streams" valid_values="bilinear,nn,nnoni,nnonj,spval,copy" >
Mapping method from human population density input file to the model resolution
    bilinear = bilinear interpolation
    nn       = nearest neighbor
    nnoni    = nearest neighbor on the "i" (longitude) axis
    nnonj    = nearest neighbor on the "j" (latitude) axis
    spval    = set to special value
    copy     = copy using the same indices
</entry>

<!-- ========================================================================================  -->
<!-- urbantv_streams Namelist (when CLM4_5/CLM5_0 is active)                                   -->
<!-- ========================================================================================  -->

<!-- urban time varying -->

<entry id="stream_year_first_urbantv" type="integer" category="datasets"
       group="urbantv_streams" valid_values="" >
First year to loop over for urban time varying data
</entry>

<entry id="stream_year_last_urbantv" type="integer" category="datasets"
       group="urbantv_streams" valid_values="" >
Last year to loop over for urban time varying data
</entry>

<entry id="model_year_align_urbantv" type="integer" category="datasets"
       group="urbantv_streams" valid_values="" >
Simulation year that aligns with stream_year_first_urbantv value
</entry>

<entry id="stream_fldfilename_urbantv" type="char*256" category="datasets"
       input_pathname="abs" group="urbantv_streams" valid_values="" >
Filename of input stream data for urban time varying
</entry>

<entry id="urbantvmapalgo" type="char*256" category="datasets"
       group="urbantv_streams" valid_values="bilinear,nn,nnoni,nnonj,spval,copy" >
Mapping method from urban time varying input file to the model resolution
    bilinear = bilinear interpolation
    nn       = nearest neighbor
    nnoni    = nearest neighbor on the "i" (longitude) axis
    nnonj    = nearest neighbor on the "j" (latitude) axis
    spval    = set to special value
    copy     = copy using the same indices
</entry>

<entry id="diri" type="char*256" category="datm"
       group="modelio" valid_values="">
datm input directory
</entry>
<entry id="diro" type="char*256" category="datm"
       group="modelio" valid_values="">
datm output directory
</entry>
<entry id="logfile" type="char*256" category="datm"
       group="modelio" valid_values="">
Datm logfile name
</entry>

<!-- ========================================================================================  -->
<!-- Mapping files                                                                             -->
<!-- ========================================================================================  -->

<entry id="map" type="char*256" category="mksurfdata"
       input_pathname="abs" group="clmexp" valid_values="" >
Mapping file to go from one resolution/land-mask to another resolution/land-mask
</entry>

<entry id="lmask" type="char*10" category="mksurfdata"
       group="default_settings"  
       valid_values="nomask,navy,AVHRR,MODIS,USGS,IGBPmergeICESatGIS,IGBP-GSDP,ISRIC-WISE,LandScan2004,GLOBE-Gardner,GLOBE-Gardner-mergeGIS,GRDC,HYDRO1K-merge-nomask,ORNL-Soil">
Land mask description for mksurfdata input files
</entry> 

<entry id="hgrid" type="char*10" category="mksurfdata"
       group="default_settings"  
       valid_values="0.1x0.1,0.25x0.25,0.5x0.5,10x10min,5x5min,360x720cru,0.9x1.25,19basin,1km-merge-10min">
Horizontal grid resolutions for mksurfdata input files
</entry> 


<!-- ========================================================================================  -->
<!-- Generic issues (resolution, mask etc.)                                                    -->
<!-- ========================================================================================  -->

<entry id="finundation_res" type="char*10" category="default_settings"
       group="default_settings" valid_values="none,1.9x2.5" >
Resolution of finundated inversion streams dataset (stream_fldfilename_ch4finundated)
to use for methane model
(only applies when CN and methane model are turned on)
</entry>
       
<entry id="light_res" type="char*10" category="default_settings"
       group="default_settings" valid_values="none,360x720,94x192">
Resolution of Lightning dataset to use for CN fire model
(only applies when CN and the CN fire model are turned on)
</entry>

<entry id="chk_res" type="integer"  category="default_settings"
       group="default_settings" valid_values="0,1" >
Check that the resolution and land-mask is valid before continuing.
</entry>

<entry id="note" type="integer"  category="default_settings"
       group="default_settings" valid_values="0,1" >
Add a note to the output namelist about the options given to build-namelist
</entry>

<entry id="clm_start_type" type="char*8"  category="default_settings"
       group="default_settings" valid_values="default,cold,arb_ic,startup,continue,branch" >
CLM run type.  
    'default' use the default type of clm_start type for this configuration
    'cold' is a run from arbitrary initial conditions
    'arb_ic' is a run using initial conditions if provided, OR arbitrary initial conditions if no files can be found
    'startup' is an initial run with initial conditions provided.  
    'continue' is a restart run.
    'branch' is a restart run in which properties of the output history files may be changed.
</entry>

<entry id="res" type="char*30" category="default_settings"
       group="default_settings"  
       valid_values=
"512x1024,360x720cru,128x256,64x128,48x96,32x64,8x16,94x192,0.23x0.31,0.47x0.63,0.9x1.25,1.9x2.5,2.5x3.33,4x5,10x15,5x5_amazon,1x1_camdenNJ,1x1_vancouverCAN,1x1_mexicocityMEX,1x1_asphaltjungleNJ,1x1_brazil,1x1_urbanc_alpha,1x1_numaIA,1x1_smallvilleIA,0.1x0.1,0.25x0.25,0.5x0.5,3x3min,5x5min,10x10min,0.33x0.33,0.125x0.125,ne4np4,ne16np4,ne30np4,ne60np4,ne120np4,ne240np4,1km-merge-10min">
Horizontal resolutions
Note: 0.1x0.1, 0.25x0.25, 0.5x0.5, 5x5min, 10x10min, 3x3min and 0.33x0.33 are only used for CLM tools
</entry> 

<entry id="rcp" type="real" category="default_settings"
       group="default_settings"  
       valid_values="-999.9,2.6,4.5,6,8.5">
Representative concentration pathway for future scenarios [radiative forcing at peak or 2100 in W/m^2]
-999.9 means do NOT use a future scenario, just use historical data.
</entry> 

<entry id="mask" type="char*10" category="default_settings"
       group="default_settings"  
       valid_values="USGS,gx3v7,gx1v6,gx1v7,navy,test,tx0.1v2,tx1v1,T62,cruncep">
Land mask description
</entry> 

<entry id="lnd_tuning_mode" type="char*20" category="default_settings"
       group="default_settings"
<<<<<<< HEAD
       valid_values="clm4_5_CRUNCEP,clm5_0_cam5.5,clm5_0_GSW3P,clm5_0_CRUv7">
=======
       valid_values="clm4_5_CRUv7,clm4_5_GSWP3v1,clm4_5_cam6.0,clm5_0_cam6.0,clm5_0_CRUv7,clm5_0_GSWP3v1">
>>>>>>> 0c967fb5
General configuration of model version and atmospheric forcing to tune the model to run under.
This sets the model to run with constants and initial conditions that were set to run well under 
the configuration of model version and atmospheric forcing. To run well constants would need to be changed
to run with a different type of atmospheric forcing.
</entry> 

<entry id="megan" type="integer" category="default_settings"
       group="default_settings"  valid_values="0,1">
If 1, turn on the MEGAN model for BVOC's (Biogenic Volitile Organic Compounds)
</entry> 

<entry id="sim_year" type="integer" category="default_settings"
       group="default_settings" valid_values=
"1000,850,1100,1350,1600,1850,1855,1865,1875,1885,1895,1905,1915,1925,1935,1945,1955,1965,1975,1980,1985,1995,2000,2005,2015,2025,2035,2045,2055,2065,2075,2085,2095,2105">
Year to simulate and to provide datasets for (such as surface datasets, initial conditions, aerosol-deposition, Nitrogen deposition rates etc.)
A sim_year of 1000 corresponds to data used for testing only, NOT corresponding to any real datasets.
A sim_year greater than 2005 corresponds to rcp scenario data
Most years are only used for clm_tools and there aren't CLM datasets that correspond to them.
CLM datasets exist for years: 1000 (for testing), 1850, and 2000
</entry> 

<entry id="sim_year_range" type="char*9" category="default_settings"
       group="default_settings" valid_values=
"constant,1000-1002,1000-1004,850-1100,1100-1350,1350-1600,1600-1850,1850-1855,1850-2000,1850-2005,1850-2100,1980-2015,2000-2100">
Range of years to simulate transitory datasets for (such as dynamic: land-use datasets, aerosol-deposition, Nitrogen deposition rates etc.)
Constant means simulation will be held at a constant year given in sim_year.
A sim_year_range of 1000-1002 or 1000-1004 corresponds to data used for testing only, NOT corresponding to any real datasets.
A sim_year_range that goes beyond 2005 corresponds to historical data until 2005 and then scenario data beyond that point.
</entry> 

<entry id="clm_demand" type="char*256" category="default_settings"
       group="default_settings" valid_values="">
Namelist entries to demand be provided on the namelist.
</entry>

<entry id="use_case_desc" type="char*256"  category="default_settings"
       group="use_case_desc" valid_values="" >
Description of the use case selected.
</entry>

<entry id="init_interp_attributes" type="char*256"  category="default_settings"
       group="default_settings" valid_values="" >
Attributes to use when looking for an initial condition file (finidat) if interpolation is turned on (use_init_interp is .true.)
</entry>

<entry id="init_interp_how_close" type="integer"  category="default_settings"
       group="default_settings" valid_values="" >
How close in years to use when looking for an initial condition file (finidat) if interpolation is turned on (use_init_interp is .true.)
</entry>

<entry id="init_interp_sim_years" type="integer(2)"  category="default_settings"
       group="default_settings" valid_values="1850,2000" >
Simulation years you can look for in initial condition files (finidat) if interpolation is turned on (use_init_interp is .true.)
</entry>

<entry id="clm_accelerated_spinup" type="char*3" category="default_settings"
       group="default_settings" valid_values="on,off" >
Command line argument for setting up your simulation in a mode for faster
throughput. By default turns off some options, and sets up for a lower level
of output. When bgc_mode is some level of prognostic BGC (so NOT Satellite Phenology)
it also sets up for accelerated decomposition.
NOTE: THIS CORRESPONDS DIRECTLY TO THE env_run.xml VARIABLE OF THE SAME NAME.
      Set the env_run variable, rather than setting this directly.
</entry>

<entry id="bgc_mode" type="char*5" category="default_settings"
       group="default_settings" valid_values="sp,cn,bgc,fates" >
Command line arguement for biogeochemistry mode for CLM4.5
   sp  = Satellitte Phenology
   cn  = Carbon Nitrogen model
   bgc = CLM4.5 BGC model with: 
        CENTURY model pools 
        Nitrification/De-nitrification
        Methane model
        Vertically resolved Carbon
   fates = FATES/ED ecosystem demography model with below ground BGC:
</entry>

<!-- ========================================================================================  -->
<!-- namelist elements associated with the vertical CN model                                   -->
<!-- ========================================================================================  -->

<entry id="override_bgc_restart_mismatch_dump" type="logical" category="clm_vertcn"
       group="clm_inparm" valid_values="" >
Flag for overriding the crash that should occur if user tries to start the model from a restart file made with a different version of the soil decomposition structure than is currently being used.
</entry>

<entry id="spinup_state" type="integer" category="clm_vertcn"
       group="clm_inparm" valid_values="0,1,2" >
Flag for setting the state of the Accelerated decomposition spinup state for the BGC model.  
   0 = normal model behavior; 
   1 = AD spinup (standard)
   2 = AD spinup (accelerated spinup from Ricciuto, doesn't work for CNDV and not implemented for CN soil decomposition)
Entering and exiting spinup mode occurs automatically by comparing the namelist and restart file values for this variable.
NOTE: THIS CAN ONLY BE SET TO NON-ZERO WHEN BGC_MODE IS NOT SATELITE PHENOLOGY!
</entry>

<!-- vertical mixing switches    -->
<entry id="som_adv_flux" type="real" category="clm_vertcn"
       group="clm_inparm" valid_values="" >
Base advective flux (downwards) for SOM.
</entry>

<entry id="max_depth_cryoturb" type="real" category="clm_vertcn"
       group="clm_inparm" valid_values="" >
Maximum depth to mix soils to by croturbation, in permafrost soils.
</entry>

<!-- turnover time modifications    -->
<entry id="decomp_depth_efolding" type="real" category="clm_vertcn"
       group="bgc_shared" valid_values="" >
E-folding depth over which decomposition is slowed with depth in all soils.
</entry>

<entry id="anoxia" type="logical" category="clm_vertcn"
       group="clm_inparm" valid_values="" >
If TRUE, reduce heterotrophic respiration according to available oxygen predicted by CH4 submodel.
</entry>

<entry id="anoxia_wtsat" type="logical" category="clm_vertcn"
       group="clm_inparm" valid_values="" >
If TRUE, weight calculation of oxygen limitation by the inundated fraction and diagnostic saturated column gas
concentration profile calculated in the CH4 submodel. Only applies if anoxia = TRUE.
(EXPERIMENTAL AND NOT FUNCTIONAL!)
(deprecated -- will be removed)
</entry>

<entry id="froz_q10" type="real" category="clm_vertcn"
       group="clm_inparm" valid_values="" >
separate q10 for frozen soil respiration rates.  default to same as above zero rates
</entry>

<!-- rooting parameters    -->

<entry id="hist_wrtch4diag" type="logical" category="history"
       group="clm_inparm" valid_values="" >
If TRUE, add extra diagnostics for methane model to the history files
</entry>

<entry id="surfprof_exp" type="real" category="clm_vertcn"
       group="clm_inparm" valid_values="" >
Profile over which to distribute C and N coming from surface pools (leaves, stem, grain).
</entry>

<!-- some N cycle flags  -->
<entry id="no_frozen_nitrif_denitrif" type="logical" category="clm_vertcn"
       group="clm_inparm" valid_values="" >
If true, no denitrification or nitrification in frozen soil layers.
(EXPERIMENTAL and NOT tested)
</entry>

<entry id="nfix_timeconst" type="real" category="clm_vertcn"
       group="clm_inparm" valid_values="" >
Number of days over which to use exponential relaxation of NPP in N fixation calculation
</entry>

<!-- General CN flags -->
<entry id="reseed_dead_plants" type="logical" category="clm_physics"
       group="cn_general" valid_values="" >
Flag to reseed any dead plants on startup from reading the initial conditions file
</entry>

<!-- C isotope flags    -->
<entry id="use_c13" type="logical" category="clm_isotope"
       group="clm_inparm" valid_values="" >
Enable C13 model
</entry>

<entry id="use_c14" type="logical" category="clm_isotope"
       group="clm_inparm" valid_values="" >
Enable C14 model
</entry>

<entry id="use_c14_bombspike" type="logical" category="clm_isotope"
       group="clm_inparm" valid_values="" >
Flag to use the atmospheric time series of C14 concentrations from bomb fallout and Seuss effect, rather than natural abundance C14 (nominally set as 10^-12 mol C14 / mol C)
</entry>

<entry id="atm_c14_filename" type="char*256" category="clm_isotope"
       input_pathname="abs" group="clm_inparm" valid_values="" >
Filename with time series of atmospheric Delta C14 data.  variables in file are "time" and "Delta14co2_in_air". time variable is in format: years since 1850-01-01 0:0:0.0  units are permil.
</entry>

<entry id="use_c13_timeseries" type="logical" category="clm_isotope"
       group="clm_inparm" valid_values="" >
Flag to use the atmospheric time series of C13 concentrations from natural abundance and the Seuss Effect, rather than static values.
</entry>

<entry id="atm_c13_filename" type="char*256" category="clm_isotope"
       input_pathname="abs" group="clm_inparm" valid_values="" >
Filename with time series of atmospheric Delta C13 data, which use CMIP6 format.  variables in file are "time" and "delta13co2_in_air".  time variable is in format: years since 1850-01-01 0:0:0.0. units are permil.
</entry>


<!-- permfrost-specific flags    -->

<entry id="perchroot" type="logical" category="clm_permafrost"
       group="clm_inparm" valid_values="" >
If TRUE, weight btran (vegetation soil moisture availability) by unfrozen layers only, assuming that vegetation
will allocate roots preferentially to the active layer.
(EXPERIMENTAL and NOT tested)
</entry>

<entry id="perchroot_alt" type="logical" category="clm_permafrost"
       group="clm_inparm" valid_values="" >
If TRUE, weight btran (vegetation soil moisture availability) by the active layer, as defined by the greatest thaw depth over the current and prior years.
(EXPERIMENTAL and NOT tested)
</entry>

<!-- stress deciduous onset trigger    -->
<entry id="constrain_stress_deciduous_onset" type="logical" category="clm_physics"
       group="bgc_shared" valid_values="" >
If TRUE use additional stress deciduous onset trigger
</entry>

<entry id="use_nguardrail" type="logical" category="clm_physics"
       group="clm_inparm" value=".false.">
Apply the guardrail for leaf-Nitrogen that ensures it doesn't go negative or too small
</entry>


<!-- ========================================================================================  -->
<!-- namelist elements associated with the clm 5.0 BGC flexible CN Model                       -->
<!-- ========================================================================================  -->
<entry id="use_flexibleCN" type="logical" category="clm_nitrogen"
       group="clm_inparm" value=".false.">
Allow the CN ratio to flexibly change with the simulation, rather than being fixed
</entry>

<entry id="MM_Nuptake_opt" type="logical" category="clm_nitrogen"
       group="clm_nitrogen" value=".false.">
   Michaelis Menten nitrogen uptake kinetics
</entry>

<entry id="initial_vegC" type="real" category="clm_nitrogen"
       group="cnvegcarbonstate" >
How much Carbon to initialize vegetation pools (leafc/frootc and storage) to when -- Michaelis Menten nitrogen uptake kinetics is on
</entry>

<entry id="downreg_opt" type="logical" category="clm_nitrogen"
       group="clm_nitrogen" value=".false.">
   GPP downregulation for use_flexibleCN option
(EXPERIMENTAL and NOT tested)
</entry>

<entry id="plant_ndemand_opt" type="integer" category="clm_nitrogen"
       group="clm_nitrogen" valid_values="0,1,2,3">
   Plant nitrogen demand for use_flexibleCN option
(EXPERIMENTAL and NOT tested)
</entry>

<entry id="substrate_term_opt" type="logical" category="clm_nitrogen"
       group="clm_nitrogen" value=".true.">
   Michaelis Menten substrate limitation for use_flexibleCN option
(EXPERIMENTAL and NOT tested)
</entry>

<entry id="nscalar_opt" type="logical" category="clm_nitrogen"
       group="clm_nitrogen" value=".true.">
   Michaelis Menten nitrogen limitation for use_flexibleCN option
(EXPERIMENTAL and NOT tested)
</entry>

<entry id="temp_scalar_opt" type="logical" category="clm_nitrogen"
       group="clm_nitrogen" value=".true.">
   Michaelis Menten temperature limitation for use_flexibleCN option
(EXPERIMENTAL and NOT tested)
</entry>

<entry id="CNratio_floating" type="logical" category="clm_nitrogen"
       group="clm_nitrogen" value=".false.">
   Flexible CN ratio used for Phenology
(EXPERIMENTAL and NOT tested)
</entry>

<entry id="reduce_dayl_factor" type="logical" category="clm_nitrogen"
       group="clm_nitrogen" value=".false.">
   Reduce day length factor
(NOT implemented)
</entry>

<entry id="vcmax_opt" type="integer" category="clm_nitrogen"
       group="clm_nitrogen" valid_values="0,3,4">
Vcmax calculation for Photosynthesis
    vcmax_opt = 4 As for vcmax_opt=0, but using leafN, and exponential if tree  (EXPERIMENTAL NOT TESTED!)
    vcmax_opt = 3 Based on leafN and VCAD (used with Luna for crop and C4 vegetation)
    vcmax_opt = 0 Based on canopy top and foilage Nitrogen limitation factor from params file (clm4.5)
</entry>

<entry id="CN_residual_opt" type="integer" category="clm_nitrogen"
       group="clm_nitrogen" valid_values="0,1">
Residual option for flexible-CN
(EXPERIMENTAL and NOT tested)
</entry>

<entry id="CN_partition_opt" type="integer" category="clm_nitrogen"
       group="clm_nitrogen" valid_values="0,1">
Partition option for flexible-CN
   CN_partition_opt = 1
(EXPERIMENTAL and NOT tested)
</entry>

<entry id="CN_evergreen_phenology_opt" type="integer" category="clm_nitrogen"
       group="clm_nitrogen" valid_values="0,1">
Evergreen phenology option for CNPhenology
(EXPERIMENTAL and NOT tested)
</entry>

<entry id="carbon_resp_opt" type="integer" category="clm_nitrogen"
       group="clm_nitrogen" valid_values="0,1">
Carbon respiration option to burn off carbon when CN ratio is too high (do NOT use when FUN is on)
(EXPERIMENTAL and NOT tested)
</entry>


<!-- ========================================================================================  -->
<!-- namelist elements associated with the LISSS Lake Model                                    -->
<!-- ========================================================================================  -->

<entry id="deepmixing_depthcrit" type="real" category="clm_lake"
       group="clm_inparm" valid_values="" >
Minimum lake depth to increase non-molecular thermal diffusivities by the factor deepmixing_mixfact.
</entry>

<entry id="deepmixing_mixfact" type="real" category="clm_lake"
       group="clm_inparm" valid_values="" >
Factor to increase non-molecular thermal diffusivities for lakes deeper than deepmixing_depthcrit
to account for unresolved 3D processes.
Set to 1 to 
</entry>

<entry id="lake_melt_icealb" type="real(2)" category="clm_lake"
       group="clm_inparm" valid_values="" >
Visible and Near-infrared albedo values for melting lakes. Albedo will relax to these values as temperature
reaches melting when ice is present with no snow layers. Represents puddling, ice disintegration, and white ice.
Set to alblak values (0.6, 0.4) to keep albedo constant for ice-covered lakes without snow layers.
</entry>

<!-- ========================================================================================  -->
<!-- namelist elements associated with the Hydrology1Mod                                       -->
<!-- ========================================================================================  -->

<entry id="oldfflag" type="integer" category="clm_physics"
       group="clm_canopyhydrology_inparm" valid_values="0,1" >
Use old snow cover fraction from Niu et al. 2007
(deprecated -- will be removed)
</entry>

<entry id="h2osfcflag" type="integer" category="clm_physics"
       group="clm_soilhydrology_inparm" valid_values="0,1" >
If surface water is active or not
(deprecated -- will be removed)
</entry>

<entry id="origflag" type="integer" category="clm_physics"
       group="clm_soilhydrology_inparm" valid_values="0,1" >
Use original CLM4 soil hydraulic properties
(deprecated -- will be removed)
</entry>

<!-- ========================================================================================  -->
<!-- namelist elements associated with the CH4 Model                                           -->
<!-- ========================================================================================  -->

<entry id="use_aereoxid_prog" type="logical" category="clm_methane"
       group="ch4par_in" valid_values="" >
Allows user to tune the value of aereoxid.  If set to FALSE, then use the value of aereoxid from 
the parameter file (set to 0.0, but may be tuned with values in the range {0.0,1.0}.  If set to TRUE,
then don't fix aere (see ch4Mod.F90).
<default>Default: .true.</default>
</entry>

<entry id="allowlakeprod" type="logical" category="clm_methane"
       group="ch4par_in" valid_values="" >
If TRUE, turn on methane biogeochemistry model for lake columns, using a simplified version of the CH4 submodel.
(EXPERIMENTAL)
</entry>

<entry id="usephfact" type="logical" category="clm_methane"
       group="ch4par_in" valid_values="" >
If TRUE, apply a limitation to methane production based on the soil pH dataset.
</entry>

<entry id="vmax_oxid_unsat" type="real" category="clm_methane"
       group="ch4par_in" valid_values="" >
Michaelis-Mentin maximum methane oxidation rate (mol/m^3-water/s), in the unsaturated zone.
</entry>

<entry id="replenishlakec" type="logical" category="clm_methane"
       group="ch4par_in" valid_values="" >
If TRUE, maintain constant soil carbon under lakes, and use the methane submodel simply to predict the net conversion of
CO2 (via biological assimilation, decomposition, and methanogenesis) to CH4. If FALSE, transiently decompose initial
soil carbon stock based on soil carbon dataset.  NOTE: if FALSE, a new transient source of C is added to the climate system,
so the coupled system will NOT conserve carbon in this mode if the methane model is coupled to the atmosphere.
(EXPERIMENTAL and NOT tested)
</entry>

<entry id="finundation_method" type="char*50" category="clm_methane"
       group="ch4par_in" valid_values="h2osfc,ZWT_inversion,TWS_inversion" >
Inundated fraction method type to use for the CH4 submodel (possibly affecting soil 
heterotrophic respiration and denitrification depending on the configuration),

h2osfc ----------- Use prognostic saturated fraction h2osfc value calculated in Soil Hydrology
ZWT_inversion ---- Use inversion of Prigent Satellite data to model ZWT
TWS_inversion ---- Use inversion of Prigent Satellite data to model TWS

Inversion options require additional data on fsurdat or use of stream_fldfilename_ch4finundated files.
(h2osfc option is EXPERIMENTAL and NOT tested)
</entry>

<entry id="usefrootc" type="logical" category="clm_methane"
       group="ch4par_in" valid_values="" >
If TRUE, use the fine root carbon predicted by CN when calculating the aerenchyma area, rather than the parametrization
based on annual NPP, aboveground NPP fraction, and LAI.
(EXPERIMENTAL and NOT tested)
</entry>

<entry id="ch4offline" type="logical" category="clm_methane"
       group="ch4par_in" valid_values="" >
If TRUE, run the methane submodel decoupled from the atmosphere. The atmospheric methane concentration is prescribed by
atmch4, the methane flux is not passed to the atmosphere, and the CO2 flux to the atmosphere is not adjusted for
net methane production. NOTE: Currently this must be TRUE.
(EXPERIMENTAL and NOT functional)
</entry>

<!-- ========================================================================================  -->
<!-- Namelist options controlling prescribed subgrid dynamics                                  -->
<!-- ========================================================================================  -->

<entry id="flanduse_timeseries" type="char*256" category="datasets"
       input_pathname="abs" group="dynamic_subgrid" valid_values="" >
Full pathname of time varying landuse data file. This causes the land-use types of
the initial surface dataset to vary over time.
</entry>

<entry id="do_transient_pfts" type="logical" category="physics"
       group="dynamic_subgrid" valid_values="" >
If TRUE, apply transient natural PFTs from flanduse_timeseries file.
(Only valid for transient runs, where there is a flanduse_timeseries file.)
</entry>

<entry id="do_transient_crops" type="logical" category="physics"
       group="dynamic_subgrid" valid_values="" >
If TRUE, apply transient crops from flanduse_timeseries file.
(Only valid for transient runs, where there is a flanduse_timeseries file.)
(Also, only valid for use_crop = true.)
</entry>

<entry id="do_harvest" type="logical" category="physics"
       group="dynamic_subgrid" valid_values="" >
If TRUE, apply harvest from flanduse_timeseries file.
(Only valid for transient runs, where there is a flanduse_timeseries file.)
(Also, only valid for use_cn = true.)
</entry>

<entry id="for_testing_allow_non_annual_changes" type="logical" category="physics"
       group="dynamic_subgrid" valid_values="" >
If TRUE, allow area changes at times other than the year boundary. This should
only arise in some test configurations where we artifically create changes more
frequently so that we can run short tests. This flag is only used for
error-checking, not controlling any model behavior. Do not set this in a
production (non-test) run unless you know what you're doing!
</entry>

<entry id="for_testing_zero_dynbal_fluxes" type="logical" category="physics"
       group="dynamic_subgrid" valid_values="" >
If TRUE, set the dynbal water and energy fluxes to zero. This should typically
only be done for testing: This is needed in some tests where we have daily
rather than annual glacier dynamics: if we allow the true dynbal adjustment
fluxes in those tests, we end up with sensible heat fluxes of thousands of W m-2
or more, which causes CAM to blow up. However, note that setting it to true will
break water and energy conservation!
</entry>

<!-- ========================================================================================  -->
<!-- Namelist options related to finidat consistency checks                                    -->
<!-- ========================================================================================  -->

<entry id="check_finidat_year_consistency" type="logical" category="clm_restart"
       group="finidat_consistency_checks" valid_values="" >
If TRUE (which is the default), check consistency between year on the finidat file
and the current model year. This check is only done for a transient run.
</entry>

<entry id="check_finidat_pct_consistency" type="logical" category="clm_restart"
       group="finidat_consistency_checks" valid_values="" >
If TRUE (which is the default), check consistency between pct_pft on the finidat file
and pct_pft read from the surface dataset. This check is only done for a NON-transient run.
</entry>

<!-- ========================================================================================  -->
<!-- Namelist options related to dynpft consistency checks                                     -->
<!-- ========================================================================================  -->

<entry id="check_dynpft_consistency" type="logical" category="datasets"
       group="dynpft_consistency_checks" valid_values="" >
If TRUE (which is the default), check consistency between pct_nat_pft on the flanduse_timeseries file
and pct_nat_pft read from the surface dataset.
</entry>

<!-- ========================================================================================  -->
<!-- Namelist options related to the snow pack                                                 -->
<!-- ========================================================================================  -->

<entry id="nlevsno" type="integer" category="clm_physics"
       group="clm_inparm" valid_values="3,4,5,6,7,8,9,10,11,12" >
Number of snow layers.
Values less than 5 are mainly useful for testing, and should not be used for science.
</entry>

<entry id="h2osno_max" type="real" category="clm_physics"
       group="clm_inparm" valid_values="" >
Maximum snow depth in mm H2O equivalent. Additional mass gains will be capped when this depth 
is exceeded.
Changes in this value should possibly be accompanied by changes in:
- nlevsno: larger values of h2osno_max should be accompanied by increases in nlevsno
- glc_snow_persistence_max_days: large values of h2osno_max should generally have
  glc_snow_persistence_max_days = 0; small values of h2osno_max should generally have
  glc_snow_persistence_max_days > 0.
</entry>

<entry id="int_snow_max" type="real" category="clm_physics"
       group="clm_inparm" valid_values="" >
Limit applied to integrated snowfall when determining changes in snow-covered fraction during melt
(mm H2O)
</entry>

<entry id="n_melt_glcmec" type="real" category="clm_physics"
       group="clm_inparm" valid_values="" >
SCA shape parameter for glc_mec (glacier multiple elevation class) columns
For most columns, n_melt is based on the standard deviation of 1km topography in the grid cell;
but glc_mec columns already account for subgrid topographic variability through their use of
multiple elevation classes; thus, to avoid double-accounting for topographic variability
in these columns, we use a fixed value of n_melt.
</entry>

<entry id="wind_dependent_snow_density" type="logical" category="clm_physics"
       group="clm_snowhydrology_inparm" valid_values="" >
If TRUE, the density of new snow depends on wind speed, and there is also
wind-dependent snow compaction.
</entry>

<entry id="snow_overburden_compaction_method" type="char*64" category="clm_physics"
       group="clm_snowhydrology_inparm"
       valid_values="Vionnet2012,Anderson1976">
Method used to compute snow overburden compaction
Anderson1976 -- older method, default in CLM45
Vionnet2012 --- newer method, default in CLM50
</entry>

<entry id="lotmp_snowdensity_method" type="char*25" category="clm_physics"
       group="clm_snowhydrology_inparm"    valid_values="Slater2017,TruncatedAnderson1976" >
Snow density method to use for low temperatures (below -15C)
TruncatedAnderson1976 -- Truncate the Anderson-1976 equation at the value for -15C
Slater2017 ------------- Use equation from Slater that increases snow density for very cold temperatures  (Arctic, Antarctic)
</entry>

<entry id="upplim_destruct_metamorph" type="real" category="clm_physics"
       group="clm_snowhydrology_inparm"   >
Upper Limit on Destructive Metamorphism Compaction [kg/m3]
</entry>

<entry id="overburden_compress_Tfactor" type="real" category="clm_physics"
       group="clm_snowhydrology_inparm"   >
Snow compaction overburden exponential factor (1/K)
Not used for snow_overburden_compaction_method=Vionnet2012
</entry>

<entry id="min_wind_snowcompact" type="real" category="clm_physics"
       group="clm_snowhydrology_inparm"   >
Minimum wind speed tht results in compaction (m/s)
</entry>

<entry id="fresh_snw_rds_max" type="real" category="clm_physics"
       group="aerosol"   >
maximum warm (at freezing) fresh snow effective radius [microns]
</entry>

<entry id="reset_snow" type="logical" category="clm_physics"
       group="clm_snowhydrology_inparm"   >
If set to .true., then reset the snow pack over non-glacier columns to a small value.
This is useful when transitioning from a spinup under one set of atmospheric forcings
to a run under a different set of atmospheric forcings: By resetting too-large snow packs,
we make it more likely that points will remain only seasonally snow-covered under the new
atmospheric forcings. (This is particularly true in a coupled run, where starting with a
too-large snow pack can cool the atmosphere, thus maintaining the too-large snow pack.)

WARNING: Setting this to .true. will break water conservation for approximately the first
day of the new run. This is by design: The excess snow is completely removed from the system.
</entry>

<entry id="reset_snow_glc" type="logical" category="clm_physics"
       group="clm_snowhydrology_inparm"   >
If set to .true., then reset the snow pack over glacier columns to a small value.
This is useful when transitioning from a spinup under one set of atmospheric forcings
to a run under a different set of atmospheric forcings: By resetting too-large snow packs,
we make it more likely that points will remain only seasonally snow-covered under the new
atmospheric forcings. (This is particularly true in a coupled run, where starting with a
too-large snow pack can cool the atmosphere, thus maintaining the too-large snow pack.)

See also reset_snow_glc_ela, which controls the elevation below which
glacier columns are reset.

WARNING: Setting this to .true. will break water conservation for approximately the first
day of the new run. This is by design: The excess snow is completely removed from the system.

WARNING: This variable is intended for short test runs, and generally
should not be used for scientific production runs. By resetting snow
below a given elevation, you risk forcing the system to evolve
differently in areas below and above reset_snow_glc_ela.
</entry>

<entry id="reset_snow_glc_ela" type="real" category="clm_physics"
       group="clm_snowhydrology_inparm"   >
Only relevant if reset_snow_glc is .true.

When resetting snow pack over glacier columns, one can choose to do this over all glacier
columns, or only those below a certain elevation. A typical use case is to reset only those 
columns that have a seasonal snow pack in the real world, i.e. SMB less than 0, also known as 
the equilibrium line altitude (ELA). This parameter sets a single global ELA value. By
setting this parameter to a large value (i.e. 10000 m), all glacier columns will be reset.

WARNING: This variable is intended for short test runs, and generally
should not be used for scientific production runs. By resetting snow
below a given elevation, you risk forcing the system to evolve
differently in areas below and above reset_snow_glc_ela.
</entry>


<!-- ========================================================================================  -->
<!-- Namelist options related to initInterp                                                    -->
<!-- ========================================================================================  -->

<entry id="init_interp_fill_missing_with_natveg" type="logical" category="datasets"
       group="clm_initinterp_inparm" valid_values="" >
If FALSE (which is the default): If an output type cannot be found in the input for initInterp,
code aborts
If TRUE: If an output type cannot be found in the input, fill with closest natural veg column
(using bare soil for patch-level variables)

NOTE: Natural vegetation and crop landunits always behave as if this were true. e.g., if
we can't find a column with the same type as a given crop column in the output, then we
always fill with the closest natural veg patch / column, regardless of the value of this
flag. So interpolation from non-crop to crop cases can be done without setting this flag.
</entry>

<entry id="init_interp_method" type="char*64" category="datasets"
       group="clm_initinterp_inparm"
       valid_values="general,use_finidat_areas" >
Method to use for init_interp. Only applies when use_init_interp = .true.

'general': The general-purpose method that can be used when changing
grids, configurations, etc. This starts off with subgrid areas taken
from the surface dataset.

'use_finidat_areas': This starts off with subgrid areas taken from the
input finidat file. This is needed to achieve bit-for-bit results in a
coupled case (where areas in initialization impact initial fields sent
to the atmosphere) (but using the 'general' method will typically have
only a very minor impact on results in this case). For this method to
work, the input finidat file needs to be at the same resolution as the
current configuration. So this is a less general form of
init_interp. However, it can be used in cases where the only difference
is in internal memory allocation. In order to catch possible problems,
this uses a different algorithm for finding the input point for each
output point, which ensures that each active output point is associated
with exactly one input point with the same latitude, longitude and
type. This method requires (a) the same grid for input and output,
within roundoff; (b) any non-zero-weight point in the input must have
memory allocated for it in this grid cell in the output (this will be
satisfied if the point is non-zero-weight on the surface dataset or if
it's a point for which we allocate memory even for zero-weight points);
(c) any active point in the output (based on the surface dataset and
rules for determining active points) must have a matching point in this
grid cell in the input. (Note that this generally can NOT be used when
transitioning from a spinup run to a transient run, because spinup runs
typically have irrigation off and transient runs have irrigation on, and
the presence/absence of irrigation affects the subgrid structure; if it
weren't for that difference, then this option would be useful for this
use case.)

</entry>

</namelist_definition><|MERGE_RESOLUTION|>--- conflicted
+++ resolved
@@ -1779,11 +1779,7 @@
 
 <entry id="lnd_tuning_mode" type="char*20" category="default_settings"
        group="default_settings"
-<<<<<<< HEAD
-       valid_values="clm4_5_CRUNCEP,clm5_0_cam5.5,clm5_0_GSW3P,clm5_0_CRUv7">
-=======
        valid_values="clm4_5_CRUv7,clm4_5_GSWP3v1,clm4_5_cam6.0,clm5_0_cam6.0,clm5_0_CRUv7,clm5_0_GSWP3v1">
->>>>>>> 0c967fb5
 General configuration of model version and atmospheric forcing to tune the model to run under.
 This sets the model to run with constants and initial conditions that were set to run well under 
 the configuration of model version and atmospheric forcing. To run well constants would need to be changed
