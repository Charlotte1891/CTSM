<?xml version="1.0"?>

<?xml-stylesheet type="text/xsl" href="namelist_defaults.xsl"?>

<namelist_defaults>


<!--
Values to use by default for creation of CLM model namelists.
The element names are the same as the corresponding namelist
variables.  Values that depend on the model configuration use
attributes to express the dependency.  The recognized attributes
are: hgrid, defaults, mask, ic_ymd, ic_tod, sim_year and all configuration
attributes from the config_cache.xml file (with keys converted to upper-case).
-->

<!-- Default resolution -->
<res>0.9x1.25</res>

<sim_year>2000</sim_year>

<!-- CO2 volume mixing ratio -->
<co2_ppmv sim_year="1000"      >379.0</co2_ppmv>
<co2_ppmv sim_year="1979"      >336.6</co2_ppmv>
<co2_ppmv sim_year="2000"      >379.0</co2_ppmv>
<co2_ppmv sim_year="2010"      >388.8</co2_ppmv>
<co2_ppmv sim_year="2015"      >397.5</co2_ppmv>
<co2_ppmv sim_year="1850"      >284.7</co2_ppmv>
<co2_ppmv sim_year="PtVg"      >284.7</co2_ppmv>

<!-- CO2 type -->
<co2_type>constant</co2_type>

<!-- Default Biogeochemistry mode -->
<bgc_mode >sp</bgc_mode>

<lnd_tuning_mode phys="clm4_5" >clm4_5_CRUv7</lnd_tuning_mode>
<lnd_tuning_mode phys="clm5_0" >clm5_0_cam6.0</lnd_tuning_mode>
<lnd_tuning_mode phys="clm5_1" >clm5_1_GSWP3v1</lnd_tuning_mode>

<!-- Component name for output files -->
<compname phys="clm5_1" >clm2</compname>
<compname phys="clm5_0" >clm2</compname>
<compname phys="clm4_5" >clm2</compname>

<!-- Accelerated spinup mode -->
<clm_accelerated_spinup>off</clm_accelerated_spinup>

<!-- Spinup state for BGC -->
<spinup_state clm_accelerated_spinup="on"  use_cn=".true." phys="clm5_1" >2</spinup_state>
<spinup_state clm_accelerated_spinup="on"  use_cn=".true." phys="clm5_0" >2</spinup_state>
<spinup_state clm_accelerated_spinup="on"  use_cn=".true." phys="clm4_5" >1</spinup_state>
<spinup_state clm_accelerated_spinup="on"  use_fates=".true." phys="clm5_1" >2</spinup_state>
<spinup_state clm_accelerated_spinup="on"  use_fates=".true." phys="clm5_1" >2</spinup_state>
<spinup_state clm_accelerated_spinup="on"  use_fates=".true." phys="clm5_0" >2</spinup_state>
<spinup_state clm_accelerated_spinup="on"  use_fates=".true." phys="clm5_0" >2</spinup_state>
<spinup_state clm_accelerated_spinup="on"  use_fates=".true." phys="clm4_5" >1</spinup_state>
<spinup_state clm_accelerated_spinup="off"                               >0</spinup_state>

<!-- Reseeding of dead plants normally only done for AD spinup -->
<reseed_dead_plants clm_accelerated_spinup="on" use_cn=".true.">.true.</reseed_dead_plants>
<reseed_dead_plants                                            >.false.</reseed_dead_plants>

<for_testing_run_ncdiopio_tests>.false.</for_testing_run_ncdiopio_tests>

<!-- Set to .true. in namelist to write hist fields master list file -->
<hist_master_list_file>.false.</hist_master_list_file>

<!-- In accelerated spinup mode reduce the amount of history output -->
<hist_empty_htapes clm_accelerated_spinup="on">.true.</hist_empty_htapes>
<hist_fincl1 clm_accelerated_spinup="on" use_cn=".true." use_cndv=".true."
>'TOTECOSYSC','TOTECOSYSN','TOTSOMC','TOTSOMN','TOTVEGC','TOTVEGN','TLAI','GPP','NPP','TWS','TSAI','HTOP','HBOT'</hist_fincl1>
<hist_fincl1 clm_accelerated_spinup="on" use_cn=".true."
>'TOTECOSYSC','TOTECOSYSN','TOTSOMC','TOTSOMN','TOTVEGC','TOTVEGN','TLAI','GPP','CPOOL','NPP','TWS'</hist_fincl1>
<hist_fincl1 clm_accelerated_spinup="on" use_fates=".true."
>'TOTSOMC','TOTSOMN','TLAI','GPP','NPP','TWS'</hist_fincl1>
<hist_fincl1 clm_accelerated_spinup="on" use_cn=".false."
>'TLAI','TWS'</hist_fincl1>
<hist_nhtfrq clm_accelerated_spinup="on">-8760</hist_nhtfrq>
<hist_mfilt  clm_accelerated_spinup="on">20</hist_mfilt>

<!-- Root and stem acclimation -->
<rootstem_acc phys="clm5_1" >.false.</rootstem_acc>
<rootstem_acc phys="clm5_0" >.false.</rootstem_acc>
<rootstem_acc phys="clm4_5" >.false.</rootstem_acc>

<!-- Light inhibition of photosynthesis -->
<light_inhibit phys="clm5_1" >.true.</light_inhibit>
<light_inhibit phys="clm5_0" >.true.</light_inhibit>
<light_inhibit phys="clm4_5" >.false.</light_inhibit>

<!-- Method to calculate leaf maintenance respiration for canopy top at 25C -->
<leafresp_method phys="clm5_1"  use_cn=".true." >2</leafresp_method>
<leafresp_method phys="clm5_0"  use_cn=".true." >2</leafresp_method>
<leafresp_method phys="clm4_5"  use_cn=".true." >1</leafresp_method>
<leafresp_method                use_cn=".false.">0</leafresp_method>

<!-- Modfy photosyntheiss and LMR for crop -->
<modifyphoto_and_lmr_forcrop phys="clm5_1" >.true.</modifyphoto_and_lmr_forcrop>
<modifyphoto_and_lmr_forcrop phys="clm5_0" >.true.</modifyphoto_and_lmr_forcrop>
<modifyphoto_and_lmr_forcrop phys="clm4_5" >.false.</modifyphoto_and_lmr_forcrop>

<!-- Method to use for stomatal conducatance -->
<stomatalcond_method phys="clm5_1"  use_hydrstress=".true." >Medlyn2011</stomatalcond_method>
<stomatalcond_method phys="clm5_1"  use_hydrstress=".false.">Ball-Berry1987</stomatalcond_method>
<stomatalcond_method phys="clm5_0"  use_hydrstress=".true." >Medlyn2011</stomatalcond_method>
<stomatalcond_method phys="clm5_0"  use_hydrstress=".false.">Ball-Berry1987</stomatalcond_method>
<stomatalcond_method phys="clm4_5"                          >Ball-Berry1987</stomatalcond_method>

<!-- Carbon isotope concentration files -->
<atm_c13_filename use_c13=".true." use_c13_timeseries=".true." ssp_rcp="hist"     >lnd/clm2/isotopes/atm_delta_C13_CMIP6_1850-2015_yearly_v2.0_c190528.nc</atm_c13_filename>
<atm_c13_filename use_c13=".true." use_c13_timeseries=".true." ssp_rcp="SSP1-1.9" >lnd/clm2/isotopes/atm_delta_C13_CMIP6_SSP119_1850-2100_yearly_c181209.nc</atm_c13_filename>
<atm_c13_filename use_c13=".true." use_c13_timeseries=".true." ssp_rcp="SSP1-2.6" >lnd/clm2/isotopes/atm_delta_C13_CMIP6_SSP126_1850-2100_yearly_c181209.nc</atm_c13_filename>
<atm_c13_filename use_c13=".true." use_c13_timeseries=".true." ssp_rcp="SSP2-4.5" >lnd/clm2/isotopes/atm_delta_C13_CMIP6_SSP245_1850-2100_yearly_c181209.nc</atm_c13_filename>
<atm_c13_filename use_c13=".true." use_c13_timeseries=".true." ssp_rcp="SSP3-7.0" >lnd/clm2/isotopes/atm_delta_C13_CMIP6_SSP3B_1850-2100_yearly_c181209.nc</atm_c13_filename>
<atm_c13_filename use_c13=".true." use_c13_timeseries=".true." ssp_rcp="SSP5-3.4" >lnd/clm2/isotopes/atm_delta_C13_CMIP6_SSP534os_1850-2100_yearly_c181209.nc</atm_c13_filename>
<atm_c13_filename use_c13=".true." use_c13_timeseries=".true." ssp_rcp="SSP5-8.5" >lnd/clm2/isotopes/atm_delta_C13_CMIP6_SSP5B_1850-2100_yearly_c181209.nc</atm_c13_filename>

<atm_c14_filename use_c14=".true." use_c14_bombspike =".true." ssp_rcp="hist"     >lnd/clm2/isotopes/atm_delta_C14_CMIP6_3x1_global_1850-2015_yearly_v2.0_c190528.nc</atm_c14_filename>
<atm_c14_filename use_c14=".true." use_c14_bombspike =".true." ssp_rcp="SSP1-1.9" >lnd/clm2/isotopes/atm_delta_C14_CMIP6_SSP119_3x1_global_1850-2100_yearly_c181209.nc</atm_c14_filename>
<atm_c14_filename use_c14=".true." use_c14_bombspike =".true." ssp_rcp="SSP1-2.6" >lnd/clm2/isotopes/atm_delta_C14_CMIP6_SSP126_3x1_global_1850-2100_yearly_c181209.nc</atm_c14_filename>
<atm_c14_filename use_c14=".true." use_c14_bombspike =".true." ssp_rcp="SSP2-4.5" >lnd/clm2/isotopes/atm_delta_C14_CMIP6_SSP245_3x1_global_1850-2100_yearly_c181209.nc</atm_c14_filename>
<atm_c14_filename use_c14=".true." use_c14_bombspike =".true." ssp_rcp="SSP3-7.0" >lnd/clm2/isotopes/atm_delta_C14_CMIP6_SSP3B_3x1_global_1850-2100_yearly_c181209.nc</atm_c14_filename>
<atm_c14_filename use_c14=".true." use_c14_bombspike =".true." ssp_rcp="SSP5-3.4" >lnd/clm2/isotopes/atm_delta_C14_CMIP6_SSP534os_3x1_global_1850-2100_yearly_c181209.nc</atm_c14_filename>
<atm_c14_filename use_c14=".true." use_c14_bombspike =".true." ssp_rcp="SSP5-8.5" >lnd/clm2/isotopes/atm_delta_C14_CMIP6_SSP5B_3x1_global_1850-2100_yearly_c181209.nc</atm_c14_filename>

<!-- Irrigation default -->
<irrigate use_crop=".true." phys="clm5_1"  use_cndv=".false." sim_year_range="1850-2100">.true.</irrigate>
<irrigate use_crop=".true." phys="clm5_1"  use_cndv=".true."  sim_year_range="1850-2100">.false.</irrigate>
<irrigate use_crop=".true." phys="clm5_0" use_cndv=".false."  sim_year_range="1850-2100">.true.</irrigate>
<irrigate use_crop=".true." phys="clm5_0" use_cndv=".true."   sim_year_range="1850-2100">.false.</irrigate>
<irrigate use_crop=".true." phys="clm4_5"                     sim_year_range="1850-2100">.false.</irrigate>

<irrigate use_crop=".true." >.false.</irrigate>
<irrigate use_crop=".false.">.true.</irrigate>


<!-- Saturation excess runoff for crops  -->
<crop_fsat_equals_zero>.false.</crop_fsat_equals_zero>

<!-- MEGAN model -->
<megan                             >1</megan>
<megan clm_accelerated_spinup="on" >0</megan>
<megan configuration="nwp"         >0</megan>

<!-- Supplmental Nitrogen mode -->
<suplnitro use_cn=".true." >NONE</suplnitro>
<suplnitro use_fates=".true." >NONE</suplnitro>

<!-- Albedo for glaciers -->
<albice phys="clm5_1" >0.50,0.30</albice>
<albice phys="clm5_0" >0.50,0.30</albice>
<albice phys="clm4_5" >0.60,0.40</albice>

<!-- Default urban air conditioning/heating and wasteheat -->
<urban_hac phys="clm5_1" >ON_WASTEHEAT</urban_hac>
<urban_hac phys="clm5_0" >ON_WASTEHEAT</urban_hac>
<urban_hac phys="clm4_5" >ON</urban_hac>

<building_temp_method phys="clm5_1" >1</building_temp_method>
<building_temp_method phys="clm5_0" >1</building_temp_method>
<building_temp_method phys="clm4_5" >0</building_temp_method>

<calc_human_stress_indices phys="clm5_1" >FAST</calc_human_stress_indices>
<calc_human_stress_indices phys="clm5_0" >FAST</calc_human_stress_indices>
<calc_human_stress_indices phys="clm4_5" >NONE</calc_human_stress_indices>

<!-- Default urban traffic flux -->
<urban_traffic>.false.</urban_traffic>

<!-- Soil state settings -->
<organic_frac_squared phys="clm4_5" >.true.</organic_frac_squared>
<organic_frac_squared phys="clm5_0" >.false.</organic_frac_squared>
<organic_frac_squared phys="clm5_1" >.false.</organic_frac_squared>

<soil_layerstruct_predefined structure="fast">4SL_2m</soil_layerstruct_predefined>
<soil_layerstruct_predefined structure="standard" phys="clm5_1" >20SL_8.5m</soil_layerstruct_predefined>
<soil_layerstruct_predefined structure="standard" phys="clm5_0" >20SL_8.5m</soil_layerstruct_predefined>
<soil_layerstruct_predefined structure="standard" phys="clm4_5" >10SL_3.5m</soil_layerstruct_predefined>

<use_bedrock phys="clm5_1"  use_fates =".true.">.false.</use_bedrock>
<use_bedrock phys="clm5_1"  vichydro ="1"      >.false.</use_bedrock>
<use_bedrock phys="clm5_1"                     >.true.</use_bedrock>
<use_bedrock phys="clm5_0"  use_fates =".true.">.false.</use_bedrock>
<use_bedrock phys="clm5_0"  vichydro ="1"      >.false.</use_bedrock>
<use_bedrock phys="clm5_0"                     >.true.</use_bedrock>
<use_bedrock phys="clm4_5"                     >.false.</use_bedrock>

<!-- Rooting profile namelist defaults -->
<rooting_profile_method_water  phys="clm5_1" >1</rooting_profile_method_water>
<rooting_profile_method_water  phys="clm5_0" >1</rooting_profile_method_water>
<rooting_profile_method_water  phys="clm4_5" >0</rooting_profile_method_water>

<rooting_profile_method_carbon phys="clm5_1" >1</rooting_profile_method_carbon>
<rooting_profile_method_carbon phys="clm5_0" >1</rooting_profile_method_carbon>
<rooting_profile_method_carbon phys="clm4_5" >1</rooting_profile_method_carbon>

<!-- Soil evaporative resistance namelist defaults -->
<soil_resis_method phys="clm5_1" >1</soil_resis_method>
<soil_resis_method phys="clm5_0" >1</soil_resis_method>
<soil_resis_method phys="clm4_5" >0</soil_resis_method>

<!-- Soil hydrology -->
<baseflow_scalar phys="clm5_1"  lower_boundary_condition="1">1.d-2</baseflow_scalar>
<baseflow_scalar phys="clm5_1"  lower_boundary_condition="2">0.001d00</baseflow_scalar>
<baseflow_scalar phys="clm5_0"  lower_boundary_condition="1">1.d-2</baseflow_scalar>
<baseflow_scalar phys="clm5_0"  lower_boundary_condition="2">0.001d00</baseflow_scalar>
<baseflow_scalar phys="clm4_5"  lower_boundary_condition="1">1.d-2</baseflow_scalar>
<baseflow_scalar phys="clm4_5"  lower_boundary_condition="2">1.d-2</baseflow_scalar>

<!-- Friction velocity -->
<zetamaxstable phys="clm4_5" >2.0d00</zetamaxstable>
<zetamaxstable phys="clm5_0" >0.5d00</zetamaxstable>
<zetamaxstable phys="clm5_1" >0.5d00</zetamaxstable>

<!-- atm2lnd defaults -->
<repartition_rain_snow phys="clm5_1" >.true.</repartition_rain_snow>
<repartition_rain_snow phys="clm5_0" >.true.</repartition_rain_snow>
<repartition_rain_snow phys="clm4_5" >.false.</repartition_rain_snow>

<glcmec_downscale_longwave>.true.</glcmec_downscale_longwave>

<!-- Pritchard et al. (GRL, 35, 2008) use 0.006 -->
<lapse_rate>0.006</lapse_rate>

<!-- Based on Van Tricht et al. (2016, TC) Figure 6, doi:10.5194/tc-10-2379-2016 -->
<lapse_rate_longwave>0.032</lapse_rate_longwave>

<longwave_downscaling_limit>0.5</longwave_downscaling_limit>

<precip_repartition_nonglc_all_snow_t>0.</precip_repartition_nonglc_all_snow_t>
<precip_repartition_nonglc_all_rain_t>2.</precip_repartition_nonglc_all_rain_t>
<!-- For CLM45, we used the same rain-snow partitioning for glaciers as for other landunits -->
<precip_repartition_glc_all_snow_t phys="clm4_5" >0.</precip_repartition_glc_all_snow_t>
<precip_repartition_glc_all_rain_t phys="clm4_5" >2.</precip_repartition_glc_all_rain_t>
<!-- For CLM5, we assume rain at somewhat cooler temperatures. The main
     motivation is to increase glacier melt, which otherwise is too low in
     CESM2. The physical justification is that the 0 - 2 C ramp used elsewhere
     makes sense for typical atmospheric profiles; but over glaciers, inversions
     are more common, so it is more reasonable to expect rain despite
     below-freezing near-surface temperatures. -->
<precip_repartition_glc_all_snow_t phys="clm5_0" >-2.</precip_repartition_glc_all_snow_t>
<precip_repartition_glc_all_rain_t phys="clm5_0" >0.</precip_repartition_glc_all_rain_t>

<precip_repartition_glc_all_snow_t phys="clm5_1" >-2.</precip_repartition_glc_all_snow_t>
<precip_repartition_glc_all_rain_t phys="clm5_1" >0.</precip_repartition_glc_all_rain_t>

<!-- lnd2atm defaults -->
<melt_non_icesheet_ice_runoff phys="clm4_5" >.false.</melt_non_icesheet_ice_runoff>
<melt_non_icesheet_ice_runoff phys="clm5_0" >.true.</melt_non_icesheet_ice_runoff>
<melt_non_icesheet_ice_runoff phys="clm5_1" >.true.</melt_non_icesheet_ice_runoff>

<!-- CN Fire model method defaults -->
<fire_method phys="clm5_1" >li2021gswpfrc</fire_method>
<fire_method phys="clm5_0" >li2016crufrc</fire_method>
<fire_method phys="clm4_5" >li2014qianfrc</fire_method>

<rh_low                   fire_method="li2014qianfrc" >30.0d00</rh_low>
<rh_hgh                   fire_method="li2014qianfrc" >80.0d00</rh_hgh>
<bt_min                   fire_method="li2014qianfrc" >0.3d00</bt_min>
<bt_max                   fire_method="li2014qianfrc" >0.7d00</bt_max>
<cli_scale                fire_method="li2014qianfrc" >0.035d00</cli_scale>
<boreal_peatfire_c        fire_method="li2014qianfrc" >4.2d-5</boreal_peatfire_c>
<pot_hmn_ign_counts_alpha fire_method="li2014qianfrc" >0.0035d00</pot_hmn_ign_counts_alpha>
<non_boreal_peatfire_c    fire_method="li2014qianfrc" >0.001d00</non_boreal_peatfire_c>
<cropfire_a1              fire_method="li2014qianfrc" >0.3d00</cropfire_a1>
<occur_hi_gdp_tree        fire_method="li2014qianfrc" >0.39d00</occur_hi_gdp_tree>
<lfuel                    fire_method="li2014qianfrc" >75.d00</lfuel>
<ufuel                    fire_method="li2014qianfrc" >1050.d00</ufuel>
<cmb_cmplt_fact_litter    fire_method="li2014qianfrc" >0.5d00</cmb_cmplt_fact_litter>
<cmb_cmplt_fact_cwd       fire_method="li2014qianfrc" >0.25d00</cmb_cmplt_fact_cwd>

<rh_low                   fire_method="li2016crufrc" lnd_tuning_mode="clm5_0_GSWP3v1"
>30.0d00</rh_low>
<rh_low                   fire_method="li2016crufrc" lnd_tuning_mode="clm5_0_CRUv7"
>30.0d00</rh_low>
<rh_low                   fire_method="li2016crufrc" lnd_tuning_mode="clm5_0_cam6.0"
>20.0d00</rh_low>
<rh_hgh                   fire_method="li2016crufrc" >80.0d00</rh_hgh>
<bt_min                   fire_method="li2016crufrc" >0.85d00</bt_min>
<bt_max                   fire_method="li2016crufrc" >0.98d00</bt_max>
<cli_scale                fire_method="li2016crufrc" >0.033d00</cli_scale>
<boreal_peatfire_c        fire_method="li2016crufrc" >0.09d-4</boreal_peatfire_c>
<pot_hmn_ign_counts_alpha fire_method="li2016crufrc" lnd_tuning_mode="clm5_0_GSWP3v1"
>0.010d00</pot_hmn_ign_counts_alpha>
<pot_hmn_ign_counts_alpha fire_method="li2016crufrc" lnd_tuning_mode="clm5_0_CRUv7"
>0.010d00</pot_hmn_ign_counts_alpha>
<pot_hmn_ign_counts_alpha fire_method="li2016crufrc" lnd_tuning_mode="clm5_0_cam6.0"
>0.008d00</pot_hmn_ign_counts_alpha>
<non_boreal_peatfire_c    fire_method="li2016crufrc" >0.17d-3</non_boreal_peatfire_c>
<cropfire_a1              fire_method="li2016crufrc" >1.6d-4</cropfire_a1>
<occur_hi_gdp_tree        fire_method="li2016crufrc" >0.33d00</occur_hi_gdp_tree>
<lfuel                    fire_method="li2016crufrc" >105.d00</lfuel>
<ufuel                    fire_method="li2016crufrc" >1050.d00</ufuel>
<cmb_cmplt_fact_litter    fire_method="li2016crufrc">0.5d00</cmb_cmplt_fact_litter>
<cmb_cmplt_fact_cwd       fire_method="li2016crufrc">0.28d00</cmb_cmplt_fact_cwd>

<rh_low                   fire_method="li2021gswpfrc" >30.0d00</rh_low>
<rh_hgh                   fire_method="li2021gswpfrc" >80.0d00</rh_hgh>
<bt_min                   fire_method="li2021gswpfrc" >0.85d00</bt_min>
<bt_max                   fire_method="li2021gswpfrc" >0.98d00</bt_max>
<cli_scale                fire_method="li2021gswpfrc" >0.025d00</cli_scale>
<boreal_peatfire_c        fire_method="li2021gswpfrc" >0.09d-4</boreal_peatfire_c>
<pot_hmn_ign_counts_alpha fire_method="li2021gswpfrc" >0.010d00</pot_hmn_ign_counts_alpha>
<non_boreal_peatfire_c    fire_method="li2021gswpfrc" >0.17d-3</non_boreal_peatfire_c>
<cropfire_a1              fire_method="li2021gswpfrc" >1.6d-4</cropfire_a1>
<occur_hi_gdp_tree        fire_method="li2021gswpfrc" >0.33d00</occur_hi_gdp_tree>
<lfuel                    fire_method="li2021gswpfrc" >75.d00</lfuel>
<ufuel                    fire_method="li2021gswpfrc" >1050.d00</ufuel>
<cmb_cmplt_fact_litter    fire_method="li2021gswpfrc" >0.5d00</cmb_cmplt_fact_litter>
<cmb_cmplt_fact_cwd       fire_method="li2021gswpfrc" >0.28d00</cmb_cmplt_fact_cwd>

<!-- Canopy fluxes namelist defaults -->
<use_undercanopy_stability phys="clm5_1" >.false.</use_undercanopy_stability>
<use_undercanopy_stability phys="clm5_0" >.false.</use_undercanopy_stability>
<use_undercanopy_stability phys="clm4_5" >.true.</use_undercanopy_stability>

<use_biomass_heat_storage  phys="clm5_1"                   >.true.</use_biomass_heat_storage>
<use_biomass_heat_storage  phys="clm5_1" use_fates=".true.">.false.</use_biomass_heat_storage>
<use_biomass_heat_storage                                  >.false.</use_biomass_heat_storage>

<itmax_canopy_fluxes structure="standard">40</itmax_canopy_fluxes>
<itmax_canopy_fluxes structure="fast"    >3</itmax_canopy_fluxes>

<!-- Canopy hydrology namelist defaults -->
<use_clm5_fpi                 phys="clm5_1" >.true.</use_clm5_fpi>
<interception_fraction        phys="clm5_1" >1.0</interception_fraction>
<maximum_leaf_wetted_fraction phys="clm5_1" >0.05</maximum_leaf_wetted_fraction>

<use_clm5_fpi                 phys="clm5_0" >.true.</use_clm5_fpi>
<interception_fraction        phys="clm5_0" >1.0</interception_fraction>
<maximum_leaf_wetted_fraction phys="clm5_0" >0.05</maximum_leaf_wetted_fraction>

<use_clm5_fpi                 phys="clm4_5" >.false.</use_clm5_fpi>
<interception_fraction        phys="clm4_5" >0.25</interception_fraction>
<maximum_leaf_wetted_fraction phys="clm4_5" >1.0</maximum_leaf_wetted_fraction>

<!-- Soilwater movement namelist defaults -->
<soilwater_movement_method phys="clm4_5" >0</soilwater_movement_method>
<soilwater_movement_method phys="clm5_0" >1</soilwater_movement_method>
<soilwater_movement_method phys="clm5_1" >1</soilwater_movement_method>

<upper_boundary_condition phys="clm4_5" >1</upper_boundary_condition>
<upper_boundary_condition phys="clm5_0" >1</upper_boundary_condition>
<upper_boundary_condition phys="clm5_1" >1</upper_boundary_condition>

<lower_boundary_condition soilwater_movement_method="0"                       >4</lower_boundary_condition>
<lower_boundary_condition soilwater_movement_method="1" use_bedrock=".true."  >2</lower_boundary_condition>
<lower_boundary_condition soilwater_movement_method="1" use_bedrock=".false." >2</lower_boundary_condition>
<lower_boundary_condition soilwater_movement_method="1" use_bedrock=".false." vichydro="1" >3</lower_boundary_condition>

<dtmin>60.</dtmin>      
<verySmall>1.e-8</verySmall>
<xTolerUpper>1.e-1</xTolerUpper> 
<xTolerLower>1.e-2</xTolerLower> 
<expensive>42</expensive>
<inexpensive>1</inexpensive>
<flux_calculation>1</flux_calculation>

<!-- Irrigation namelist defaults -->
<irrig_min_lai>0.0</irrig_min_lai>
<irrig_start_time>21600</irrig_start_time>
<irrig_length>14400</irrig_length>
<irrig_target_smp>-3400.</irrig_target_smp>  <!-- -3400 is a standard value for field capacity -->
<irrig_depth>0.6</irrig_depth>
<irrig_threshold_fraction phys="clm5_1" >1.0</irrig_threshold_fraction>
<irrig_threshold_fraction phys="clm5_0" >1.0</irrig_threshold_fraction>
<irrig_threshold_fraction phys="clm4_5" >0.5</irrig_threshold_fraction>
<irrig_river_volume_threshold>0.1</irrig_river_volume_threshold>

<!--  River storage derived lake evaporation and irrigation limitation  -->
<limit_irrigation_if_rof_enabled phys="clm5_1" >.false.</limit_irrigation_if_rof_enabled>
<limit_irrigation_if_rof_enabled phys="clm5_0" >.false.</limit_irrigation_if_rof_enabled>
<limit_irrigation_if_rof_enabled               >.false.</limit_irrigation_if_rof_enabled>

<use_groundwater_irrigation>.false.</use_groundwater_irrigation>

<irrig_method_default>drip</irrig_method_default>

<!-- Snow veg treatment -->
<snowveg_affects_radiation>.true.</snowveg_affects_radiation>

<!-- Snow pack settings-->
<nlevsno phys="clm5_1"  structure="standard">12</nlevsno>
<nlevsno phys="clm5_1"  structure="fast"    >5</nlevsno>
<nlevsno phys="clm5_0" structure="standard" >12</nlevsno>
<nlevsno phys="clm5_0" structure="fast"     >5</nlevsno>
<nlevsno phys="clm4_5"                      >5</nlevsno>
<!-- h2osno_max is more 'configuration' than 'structure'. But since it's
     tied to nlevsno, we're controlling it via 'structure', like
     nlevsno, so that defaults for the two remain consistent. -->
<h2osno_max phys="clm5_1"  structure="standard">10000.0</h2osno_max>
<h2osno_max phys="clm5_1"  structure="fast"    >5000.0</h2osno_max>
<h2osno_max phys="clm5_0"  structure="standard">10000.0</h2osno_max>
<h2osno_max phys="clm5_0"  structure="fast"    >5000.0</h2osno_max>
<h2osno_max phys="clm4_5"                      >1000.0</h2osno_max>

<snow_dzmin_1>0.010d00</snow_dzmin_1>
<snow_dzmin_2>0.015d00</snow_dzmin_2>
<snow_dzmax_l_1>0.03d00</snow_dzmax_l_1>
<snow_dzmax_l_2>0.07d00</snow_dzmax_l_2>
<snow_dzmax_u_1>0.02d00</snow_dzmax_u_1>
<snow_dzmax_u_2>0.05d00</snow_dzmax_u_2>

<int_snow_max phys="clm5_1" >2000.</int_snow_max>
<int_snow_max phys="clm5_0" >2000.</int_snow_max>
<!-- For clm4_5, make this effectively unlimited -->
<int_snow_max phys="clm4_5" >1.e30</int_snow_max>

<n_melt_glcmec phys="clm5_1" >10.0d00</n_melt_glcmec>
<n_melt_glcmec phys="clm5_0" >10.0d00</n_melt_glcmec>
<n_melt_glcmec phys="clm4_5" >10.0</n_melt_glcmec>

<wind_dependent_snow_density phys="clm5_1" >.true.</wind_dependent_snow_density>
<wind_dependent_snow_density phys="clm5_0" >.true.</wind_dependent_snow_density>
<wind_dependent_snow_density phys="clm4_5" >.false.</wind_dependent_snow_density>

<snow_overburden_compaction_method phys="clm5_1" >'Vionnet2012'</snow_overburden_compaction_method>
<snow_overburden_compaction_method phys="clm5_0" >'Vionnet2012'</snow_overburden_compaction_method>
<snow_overburden_compaction_method phys="clm4_5" >'Anderson1976'</snow_overburden_compaction_method>

<lotmp_snowdensity_method phys="clm5_1" >'Slater2017'</lotmp_snowdensity_method>
<lotmp_snowdensity_method phys="clm5_0" >'Slater2017'</lotmp_snowdensity_method>
<lotmp_snowdensity_method phys="clm4_5" >'TruncatedAnderson1976'</lotmp_snowdensity_method>

<upplim_destruct_metamorph   phys="clm4_5" >100.d00</upplim_destruct_metamorph>
<upplim_destruct_metamorph   phys="clm5_0" >175.d00</upplim_destruct_metamorph>
<upplim_destruct_metamorph   phys="clm5_1" >175.d00</upplim_destruct_metamorph>

<fresh_snw_rds_max phys="clm4_5" >54.526d00</fresh_snw_rds_max>
<fresh_snw_rds_max phys="clm5_0" >204.526d00</fresh_snw_rds_max>
<fresh_snw_rds_max phys="clm5_1" >204.526d00</fresh_snw_rds_max>

<overburden_compress_tfactor>0.08d00</overburden_compress_tfactor>

<reset_snow>.false.</reset_snow>
<reset_snow_glc>.false.</reset_snow_glc>
<!-- Set default reset_snow_glc_ela value to very large so that, by
     default, all glacier columns will be reset if reset_snow_glc is set
     to .true. -->
<reset_snow_glc_ela>1.e9</reset_snow_glc_ela>

<snow_cover_fraction_method>SwensonLawrence2012</snow_cover_fraction_method>

<!-- Default glacier behavior is:
     Mountain glaciers: single_at_atm_topo
     Greenland - inside CISM grid but outside Greenland itself: virtual
     Greenland itself: virtual
     Antarctica: multiple

     If CISM is running over Antarctica, then we change the Antarctica
     behavior to virtual. Note that the Greenland behavior is always
     virtual, even if Greenland isn't included in this run.
-->
<glacier_region_behavior glc_use_antarctica="0">'single_at_atm_topo','virtual','virtual','multiple'</glacier_region_behavior>
<glacier_region_behavior glc_use_antarctica="1">'single_at_atm_topo','virtual','virtual','virtual' </glacier_region_behavior>

<!-- Default glacier melt behavior is:
     Mountain glaciers: remains_in_place
     Greenland - inside CISM grid but outside Greenland itself: replaced_by_ice
     Greenland itself: replaced_by_ice
     Antarctica: replaced_by_ice -->
<glacier_region_melt_behavior>'remains_in_place','replaced_by_ice','replaced_by_ice','replaced_by_ice'</glacier_region_melt_behavior>

<!-- Default glacier ice runoff behavior is:
     Mountain glaciers: melted
     Greenland - inside CISM grid but outside Greenland itself: melted
     Greenland itself: remains_ice
     Antarctica: remains_ice -->
<glacier_region_ice_runoff_behavior>'melted','melted','remains_ice','remains_ice'</glacier_region_ice_runoff_behavior>

<!-- This parameter is tied (in a scientific sense) to h2osno_max: For large
     values of h2osno_max, glc_snow_persistence_max_days should be 0; for small
     values of h2osno_max, glc_snow_persistence_max_days should be non-zero. For
     simplicity, we tie the defaults for both of these options to the overall
     CLM phys version, rather than having some intermediate option that controls
     the defaults for both h2osno_max and glc_snow_persistence_max_days. -->
<glc_snow_persistence_max_days phys="clm5_1" >0</glc_snow_persistence_max_days>
<glc_snow_persistence_max_days phys="clm5_0" >0</glc_snow_persistence_max_days>
<glc_snow_persistence_max_days phys="clm4_5" >7300</glc_snow_persistence_max_days>

<!-- ================================================================== -->
<!-- The default filenames are given relative to the root directory
     for the CLM2 data in the CESM distribution -->
<!-- Plant function types (relative to {csmdata}) -->
<<<<<<< HEAD
<paramfile phys="clm5_1" >lnd/clm2/paramdata/ctsm51_params.c210429.nc</paramfile>
<paramfile phys="clm5_0" >lnd/clm2/paramdata/clm50_params.c210418.nc</paramfile>
<paramfile phys="clm4_5" >lnd/clm2/paramdata/clm45_params.c210429.nc</paramfile>
=======
<paramfile phys="clm5_1" >lnd/clm2/paramdata/ctsm51_params.c210305.nc</paramfile>
<paramfile phys="clm5_0" >lnd/clm2/paramdata/clm50_params.c210217.nc</paramfile>
<paramfile phys="clm4_5" >lnd/clm2/paramdata/clm45_params.c210217.nc</paramfile>
>>>>>>> 134fa0cf

<!-- ================================================================== -->
<!-- FATES default parameter file                                       -->
<!-- ================================================================== -->

<fates_paramfile>lnd/clm2/paramdata/fates_params_api.14.0.0_12pft_c200921.nc</fates_paramfile>

<!-- ========================================================================================  -->
<!-- clm 5.0 BGC nitrogen model                                                                -->
<!-- ========================================================================================  -->
<use_flexibleCN phys="clm5_1"  use_cn=".true.">.true.</use_flexibleCN>
<use_flexibleCN phys="clm5_1"                 >.false.</use_flexibleCN>
<use_flexibleCN phys="clm5_0"  use_cn=".true.">.true.</use_flexibleCN>
<use_flexibleCN phys="clm5_0"                 >.false.</use_flexibleCN>
<use_flexibleCN phys="clm4_5"                 >.false.</use_flexibleCN>

<!-- LUNA model: Leaf Utilization of Nitrogen for Assimilation -->
<use_luna phys="clm5_1"  >.true.</use_luna>
<use_luna phys="clm5_1"  use_fates=".true." >.false.</use_luna>
<use_luna phys="clm5_0"  >.true.</use_luna>
<use_luna phys="clm5_0"  use_fates=".true." >.false.</use_luna>
<use_luna phys="clm4_5"  >.false.</use_luna>

<!-- Flexible CN options -->
<MM_Nuptake_opt             use_flexibleCN=".true." >.true.</MM_Nuptake_opt>
<downreg_opt                use_flexibleCN=".true." >.false.</downreg_opt>
<plant_ndemand_opt          use_flexibleCN=".true." >3</plant_ndemand_opt>
<substrate_term_opt         use_flexibleCN=".true." >.true.</substrate_term_opt>
<nscalar_opt                use_flexibleCN=".true." >.true.</nscalar_opt>
<temp_scalar_opt            use_flexibleCN=".true." >.true.</temp_scalar_opt>
<CNratio_floating           use_flexibleCN=".true." >.true.</CNratio_floating>
<reduce_dayl_factor         use_flexibleCN=".true." >.false.</reduce_dayl_factor>
<vcmax_opt                  use_flexibleCN=".true." >3</vcmax_opt>
<CN_residual_opt            use_flexibleCN=".true." >1</CN_residual_opt>
<CN_partition_opt           use_flexibleCN=".true." >1</CN_partition_opt>
<CN_evergreen_phenology_opt use_flexibleCN=".true." >1</CN_evergreen_phenology_opt>
<carbon_resp_opt            use_flexibleCN=".true." use_fun=".false.">1</carbon_resp_opt>
<carbon_resp_opt            use_flexibleCN=".true." use_fun=".true." >0</carbon_resp_opt>


<!-- LUNA options -->
<!-- lnc_opt determines how nitrogen is made available for luna -->
<!-- lnc_opt true means use leaf-N from BGC model -->
<!-- lnc_opt false means base on LAI and CN ratio from parameter file -->
<lnc_opt use_cn=".true."   >.true.</lnc_opt>
<lnc_opt use_cn=".false."  >.false.</lnc_opt>

<use_fertilizer>.false.</use_fertilizer>
<use_fertilizer use_crop=".true." phys="clm4_5" >.true.</use_fertilizer>
<use_fertilizer use_crop=".true." phys="clm5_0" >.true.</use_fertilizer>
<use_fertilizer use_crop=".true." phys="clm5_1" >.true.</use_fertilizer>

<jmaxb1 use_luna=".true." phys="clm5_1" >0.17</jmaxb1>
<jmaxb1 use_luna=".true." phys="clm5_0" >0.17</jmaxb1>

<use_grainproduct>.false.</use_grainproduct>
<use_grainproduct use_crop=".true." phys="clm4_5" >.false.</use_grainproduct> <!-- 1-year grain product pool default to off for clm45 if crop is turned on -->
<use_grainproduct use_crop=".true." phys="clm5_0" >.true.</use_grainproduct> <!-- 1-year grain product pool default to on for clm50 if crop is turned on -->
<use_grainproduct use_crop=".true." phys="clm5_1" >.true.</use_grainproduct> <!-- 1-year grain product pool default to on for clm50 if crop is turned on -->

<!-- Crop model options -->
<baset_mapping           use_crop=".true." phys="clm4_5" >constant</baset_mapping>
<baset_mapping           use_crop=".true." phys="clm5_0" >varytropicsbylat</baset_mapping>
<baset_latvary_intercept use_crop=".true." phys="clm5_0"  baset_mapping="varytropicsbylat">12.0d00</baset_latvary_intercept>
<baset_latvary_slope     use_crop=".true." phys="clm5_0"  baset_mapping="varytropicsbylat">0.4d00</baset_latvary_slope>
<baset_mapping           use_crop=".true." phys="clm5_1" >varytropicsbylat</baset_mapping>
<baset_latvary_intercept use_crop=".true." phys="clm5_1"  baset_mapping="varytropicsbylat">12.0d00</baset_latvary_intercept>
<baset_latvary_slope     use_crop=".true." phys="clm5_1"  baset_mapping="varytropicsbylat">0.4d00</baset_latvary_slope>

<initial_seed_at_planting use_crop=".true." phys="clm5_1" >3.d00</initial_seed_at_planting>
<initial_seed_at_planting use_crop=".true." phys="clm5_0" >3.d00</initial_seed_at_planting>
<initial_seed_at_planting use_crop=".true." phys="clm4_5" >1.d00</initial_seed_at_planting>

<!-- CN Phenology -->
<onset_thresh_depends_on_veg     use_cn=".true." phys="clm5_1" >.true.</onset_thresh_depends_on_veg>
<min_crtical_dayl_depends_on_lat use_cn=".true." phys="clm5_1" >.true.</min_crtical_dayl_depends_on_lat>
<onset_thresh_depends_on_veg                                   >.false.</onset_thresh_depends_on_veg>
<min_crtical_dayl_depends_on_lat                               >.false.</min_crtical_dayl_depends_on_lat>

<!-- turnover time modifications    -->
<decomp_depth_efolding phys="clm4_5" >0.5</decomp_depth_efolding>
<decomp_depth_efolding phys="clm5_0" >10.0</decomp_depth_efolding>
<decomp_depth_efolding phys="clm5_1" >10.0</decomp_depth_efolding>

<!-- use additional stress deciduous onset trigger    -->
<constrain_stress_deciduous_onset phys="clm4_5" >.false.</constrain_stress_deciduous_onset>
<constrain_stress_deciduous_onset phys="clm5_0" >.true.</constrain_stress_deciduous_onset>
<constrain_stress_deciduous_onset phys="clm5_1" >.true.</constrain_stress_deciduous_onset>

<!-- Whether to use subgrid fluxes for snow -->
<use_subgrid_fluxes>.true.</use_subgrid_fluxes>

<!-- dynamic roots -->
<use_dynroot phys="clm4_5"                  >.false.</use_dynroot>
<use_dynroot phys="clm5_0"  bgc_mode="sp"   >.false.</use_dynroot>
<use_dynroot phys="clm5_0"  bgc_mode="cn"   >.false.</use_dynroot>
<use_dynroot phys="clm5_0"  bgc_mode="fates">.false.</use_dynroot>
<use_dynroot phys="clm5_0"  bgc_mode="bgc"  >.false.</use_dynroot>
<use_dynroot phys="clm5_1"                  >.false.</use_dynroot>

<!-- Guardrail for ensuring leaf-Nitrogen doesn't go too small or negative on updates -->
<use_nguardrail phys="clm4_5"                  >.false.</use_nguardrail>
<use_nguardrail phys="clm5_0"  use_cn=".false.">.false.</use_nguardrail>
<use_nguardrail phys="clm5_0"  use_cn=".true." >.true.</use_nguardrail>
<use_nguardrail phys="clm5_1"  use_cn=".false.">.false.</use_nguardrail>
<use_nguardrail phys="clm5_1"  use_cn=".true." >.true.</use_nguardrail>

<ncrit    phys="clm5_1"  use_cn=".true.">1.d-9</ncrit>
<ncrit    phys="clm5_0"  use_cn=".true.">1.d-9</ncrit>
<ncrit    phys="clm4_5"  use_cn=".true.">1.d-8</ncrit>
<cnegcrit phys="clm5_1"  use_cn=".true.">-6.d+1</cnegcrit>
<nnegcrit phys="clm5_1"  use_cn=".true.">-6.d+0</nnegcrit>
<cnegcrit phys="clm5_0"  use_cn=".true.">-6.d+1</cnegcrit>
<nnegcrit phys="clm5_0"  use_cn=".true.">-6.d+0</nnegcrit>
<cnegcrit phys="clm4_5"  use_cn=".true.">-6.d+2</cnegcrit>
<nnegcrit phys="clm4_5"  use_cn=".true.">-6.d+1</nnegcrit>

<!-- Plant hydraulic stress -->
<use_hydrstress                                                       >.false.</use_hydrstress>
<use_hydrstress phys="clm5_0"  use_fates=".false." configuration="clm">.true.</use_hydrstress>
<use_hydrstress phys="clm5_1"  use_fates=".false." configuration="clm">.true.</use_hydrstress>

<!-- General CN options -->
<!-- Turn this on all of the time, eventually this namelist item should be removed -->
<dribble_crophrv_xsmrpool_2atm use_crop=".true.">.true.</dribble_crophrv_xsmrpool_2atm>
 
<!--

     Initial condition files to use and or interpolate from

-->

<!-- How close in years should the date be to use initial conditions -->
<init_interp_how_close>61</init_interp_how_close>

<!-- What simulation years can find initial conditions to interpolate from (find one that's within the how_close years above)-->
<init_interp_sim_years>1850,1979,2000,2003,2013</init_interp_sim_years>

<!--

    Find Initial condition files: The settings use_init_interp, init_interp_attributes and finidat MUST all
    be coordinated together!

    NOTE: And they need to be coordinated with clm_start_type that's in namelist_defaults_overall.xml

-->

<!-- Can you interpolate from an initial condition file at startup (is there a finidat file to find)? -->
<!-- NOTE: Make sure all possible lnd_tuning_mode options are accounted for. Some finidat files are only for one mode -->
<use_init_interp  use_cndv=".false." use_fates=".false." sim_year="1850"                                >.true.</use_init_interp>
<!-- For an exact match for these grids -->
<!-- These first five are for SP mode and CLM5.0 only -->
<use_init_interp  use_cndv=".false." use_fates=".false." sim_year="1979" lnd_tuning_mode="clm5_0_cam6.0"
                  maxpft="17"        use_cn=".false."    use_crop=".false." hgrid="0.9x1.25"            >.true.</use_init_interp>
<use_init_interp  use_cndv=".false." use_fates=".false." sim_year="1979" lnd_tuning_mode="clm5_0_cam6.0"
                  maxpft="17"        use_cn=".false."    use_crop=".false." hgrid="1.9x2.5"             >.true.</use_init_interp>
<use_init_interp  use_cndv=".false." use_fates=".false." sim_year="1979" lnd_tuning_mode="clm5_0_cam6.0"
                  maxpft="17"        use_cn=".false."    use_crop=".false." hgrid="ne0np4.ARCTIC.ne30x4"    >.true.</use_init_interp>
<use_init_interp  use_cndv=".false." use_fates=".false." sim_year="1979" lnd_tuning_mode="clm5_0_cam6.0"
                  maxpft="17"        use_cn=".false."    use_crop=".false." hgrid="ne0np4.ARCTICGRIS.ne30x8">.true.</use_init_interp>
<!-- 2003 -->
<use_init_interp  use_cndv=".false." use_fates=".false." sim_year="2003" lnd_tuning_mode="clm5_0_cam6.0"
                  maxpft="17"        use_cn=".false."    use_crop=".false." hgrid="1.9x2.5"                 >.true.</use_init_interp>

<!-- 2013 -->
<use_init_interp  use_cndv=".false." use_fates=".false." sim_year="2013" lnd_tuning_mode="clm5_0_cam6.0"
                  maxpft="17"        use_cn=".false."    use_crop=".false." hgrid="ne0np4CONUS.ne30x8"      >.true.</use_init_interp>
<!-- For an inexact match use either low resolution or high resolution match for SP or BGC mode CLM5.0 -->
<use_init_interp  use_cndv=".false." use_fates=".false." sim_year="2000"  phys="clm5_0"                     >.true.</use_init_interp>
<use_init_interp  use_cndv=".false." use_fates=".false." sim_year="2000"  phys="clm5_1"                     >.true.</use_init_interp>
<!-- For an inexact match use either low resolution or high resolution match for SP or BGC mode CLM4.5 -->
<use_init_interp  use_cndv=".false." use_fates=".false." sim_year="2000"  lnd_tuning_mode="clm4_5_GSWP3v1"  >.true.</use_init_interp>
<use_init_interp  use_cndv=".false." use_fates=".false." sim_year="2000"  lnd_tuning_mode="clm4_5_CRUv7"    >.true.</use_init_interp>
<use_init_interp  use_cndv=".false." use_fates=".false." sim_year="1979"  lnd_tuning_mode="clm4_5_cam6.0"   >.true.</use_init_interp>
<!-- Default to FALSE if couldn't find a match -->
<use_init_interp                                                                                            >.false.</use_init_interp>
<!-- NOTE: if use_init_interp is FALSE that indicates that you can't interpolate from an initial conditions file that's similar 
           Either an existing file is too different, too different in the year, or a configuration that can't interpolate
           initial condition files.
-->

<!--
  Set attributes to find specific matching finidat files below
  Each of these settings will correspond to a specific finidat that is
  set up. If more finidat files are added you may need to add more of these.
  Or one specific file will be chosen over another.
-->
<init_interp_attributes sim_year="1850" use_cndv=".false." use_fates=".false." lnd_tuning_mode="clm4_5_GSWP3v1"
>hgrid=0.9x1.25 maxpft=17 mask=gx1v7 use_cn=.true. use_nitrif_denitrif=.true. use_vertsoilc=.true. use_crop=.false. irrigate=.true. glc_nec=10
</init_interp_attributes>

<init_interp_attributes sim_year="1850" use_cndv=".false." use_fates=".false." lnd_tuning_mode="clm4_5_CRUv7"
>hgrid=0.9x1.25 maxpft=17 mask=gx1v7 use_cn=.true. use_nitrif_denitrif=.true. use_vertsoilc=.true. use_crop=.false. irrigate=.true. glc_nec=10
</init_interp_attributes>

<init_interp_attributes sim_year="1850" use_cndv=".false." use_fates=".false." lnd_tuning_mode="clm4_5_cam6.0"
>hgrid=0.9x1.25 maxpft=79 mask=gx1v7 use_cn=.true. use_nitrif_denitrif=.true. use_vertsoilc=.true. use_crop=.true. irrigate=.false. glc_nec=10
</init_interp_attributes>

<!-- These two needs to specify use_cn=F/T since there is a version for both, other files just use the BGC version -->
<init_interp_attributes sim_year="1850" use_cndv=".false." use_fates=".false." lnd_tuning_mode="clm5_0_GSWP3v1" use_cn=".false."
>hgrid=0.9x1.25 maxpft=17 mask=gx1v7 use_cn=.false. use_nitrif_denitrif=.false. use_vertsoilc=.false. use_crop=.false. irrigate=.true. glc_nec=10
</init_interp_attributes>

<init_interp_attributes sim_year="1850" use_cndv=".false." use_fates=".false." lnd_tuning_mode="clm5_0_GSWP3v1" use_cn=".true."
>hgrid=0.9x1.25 maxpft=79 mask=gx1v7 use_cn=.true. use_nitrif_denitrif=.true. use_vertsoilc=.true. use_crop=.true. irrigate=.false. glc_nec=10
</init_interp_attributes>

<!-- These two needs to specify use_cn=F/T since there is a version for both, other files just use the BGC version -->
<init_interp_attributes sim_year="1850" use_cndv=".false." use_fates=".false." lnd_tuning_mode="clm5_0_CRUv7" use_cn=".true."
>hgrid=0.9x1.25 maxpft=79 mask=gx1v7 use_cn=.true. use_nitrif_denitrif=.true. use_vertsoilc=.true. use_crop=.true. irrigate=.false. glc_nec=10
</init_interp_attributes>

<init_interp_attributes sim_year="1850" use_cndv=".false." use_fates=".false." lnd_tuning_mode="clm5_0_CRUv7" use_cn=".false."
>hgrid=0.9x1.25 maxpft=17 mask=gx1v7 use_cn=.false. use_nitrif_denitrif=.false. use_vertsoilc=.false. use_crop=.false. irrigate=.true. glc_nec=10
</init_interp_attributes>

<init_interp_attributes sim_year="1850" use_cndv=".false." use_fates=".false." lnd_tuning_mode="clm5_0_cam6.0"
>hgrid=0.9x1.25 maxpft=79 mask=gx1v7 use_cn=.true. use_nitrif_denitrif=.true. use_vertsoilc=.true. use_crop=.true. irrigate=.false. glc_nec=10
</init_interp_attributes>

<!-- 1850 for CTSM5.1 -->
<!-- These two needs to specify use_cn=F/T since there is a version for both, other files just use the BGC version -->
<init_interp_attributes sim_year="1850" use_cndv=".false." use_fates=".false." lnd_tuning_mode="clm5_1_GSWP3v1" use_cn=".false."
>hgrid=0.9x1.25 maxpft=17 mask=gx1v7 use_cn=.false. use_nitrif_denitrif=.false. use_vertsoilc=.false. use_crop=.false. irrigate=.true. glc_nec=10
</init_interp_attributes>

<init_interp_attributes sim_year="1850" use_cndv=".false." use_fates=".false." lnd_tuning_mode="clm5_1_GSWP3v1" use_cn=".true."
>hgrid=0.9x1.25 maxpft=79 mask=gx1v7 use_cn=.true. use_nitrif_denitrif=.true. use_vertsoilc=.true. use_crop=.true. irrigate=.false. glc_nec=10
</init_interp_attributes>

<!-- present day -->
<init_interp_attributes sim_year="2000" use_cndv=".false." use_fates=".false." lnd_tuning_mode="clm4_5_GSWP3v1"
>hgrid=1.9x2.5 maxpft=79 mask=gx1v7 use_cn=.true. use_nitrif_denitrif=.true. use_vertsoilc=.true. use_crop=.true. irrigate=.true. glc_nec=10
</init_interp_attributes>

<init_interp_attributes sim_year="2000" use_cndv=".false." use_fates=".false." lnd_tuning_mode="clm4_5_CRUv7"
>hgrid=1.9x2.5 maxpft=79 mask=gx1v7 use_cn=.true. use_nitrif_denitrif=.true. use_vertsoilc=.true. use_crop=.true. irrigate=.true. glc_nec=10
</init_interp_attributes>

<init_interp_attributes sim_year="1979" use_cndv=".false." use_fates=".false." lnd_tuning_mode="clm4_5_cam6.0"
>hgrid=0.9x1.25 maxpft=17 mask=gx1v7 use_cn=.false. use_nitrif_denitrif=.false. use_vertsoilc=.false. use_crop=.false. irrigate=.true. glc_nec=10
</init_interp_attributes>

<init_interp_attributes sim_year="2000" use_cndv=".false." use_fates=".false." lnd_tuning_mode="clm5_0_GSWP3v1"
>hgrid=1.9x2.5 maxpft=79 mask=gx1v7 use_cn=.true. use_nitrif_denitrif=.true. use_vertsoilc=.true. use_crop=.true. irrigate=.true. glc_nec=10
</init_interp_attributes>
<init_interp_attributes sim_year="2000" use_cndv=".false." use_fates=".false." lnd_tuning_mode="clm5_1_GSWP3v1"
>hgrid=1.9x2.5 maxpft=79 mask=gx1v7 use_cn=.true. use_nitrif_denitrif=.true. use_vertsoilc=.true. use_crop=.true. irrigate=.true. glc_nec=10
</init_interp_attributes>

<init_interp_attributes sim_year="2000" use_cndv=".false." use_fates=".false." lnd_tuning_mode="clm5_0_CRUv7"
>hgrid=1.9x2.5 maxpft=79 mask=gx1v7 use_cn=.true. use_nitrif_denitrif=.true. use_vertsoilc=.true. use_crop=.true. irrigate=.true. glc_nec=10
</init_interp_attributes>

<init_interp_attributes sim_year="2000" use_cndv=".false." use_fates=".false." lnd_tuning_mode="clm5_1_GSWP3v1"
>hgrid=1.9x2.5 maxpft=79 mask=gx1v7 use_cn=.true. use_nitrif_denitrif=.true. use_vertsoilc=.true. use_crop=.true. irrigate=.true. glc_nec=10
</init_interp_attributes>
<!-- specific low reoslution grids should use the 1-degree file for just CLM5.0 -->
<init_interp_attributes sim_year="2000" use_cndv=".false." use_fates=".false." lnd_tuning_mode="clm5_0_cam6.0"
                        hgrid="0.9x1.25"
>hgrid=0.9x1.25 maxpft=79 mask=gx1v7 use_cn=.true. use_nitrif_denitrif=.true. use_vertsoilc=.true. use_crop=.true. irrigate=.true. glc_nec=10
</init_interp_attributes>

<init_interp_attributes sim_year="2000" use_cndv=".false." use_fates=".false." lnd_tuning_mode="clm5_0_cam6.0"
                        hgrid="4x5"
>hgrid=0.9x1.25 maxpft=79 mask=gx1v7 use_cn=.true. use_nitrif_denitrif=.true. use_vertsoilc=.true. use_crop=.true. irrigate=.true. glc_nec=10
</init_interp_attributes>

<init_interp_attributes sim_year="2000" use_cndv=".false." use_fates=".false." lnd_tuning_mode="clm5_0_cam6.0"
                        hgrid="10x15"
>hgrid=0.9x1.25 maxpft=79 mask=gx1v7 use_cn=.true. use_nitrif_denitrif=.true. use_vertsoilc=.true. use_crop=.true. irrigate=.true. glc_nec=10
</init_interp_attributes>

<init_interp_attributes sim_year="2000" use_cndv=".false." use_fates=".false." lnd_tuning_mode="clm5_0_cam6.0"
			hgrid="1.9x2.5"
>hgrid=0.9x1.25 maxpft=79 mask=gx1v7 use_cn=.true. use_nitrif_denitrif=.true. use_vertsoilc=.true. use_crop=.true. irrigate=.true. glc_nec=10
</init_interp_attributes>

<init_interp_attributes sim_year="2000" use_cndv=".false." use_fates=".false." lnd_tuning_mode="clm5_0_cam6.0"
			hgrid="ne16np4"
>hgrid=0.9x1.25 maxpft=79 mask=gx1v7 use_cn=.true. use_nitrif_denitrif=.true. use_vertsoilc=.true. use_crop=.true. irrigate=.true. glc_nec=10
</init_interp_attributes>

<init_interp_attributes sim_year="2000" use_cndv=".false." use_fates=".false." lnd_tuning_mode="clm5_0_cam6.0"
			hgrid="ne30np4"
>hgrid=0.9x1.25 maxpft=79 mask=gx1v7 use_cn=.true. use_nitrif_denitrif=.true. use_vertsoilc=.true. use_crop=.true. irrigate=.true. glc_nec=10
</init_interp_attributes>

<init_interp_attributes sim_year="2000" use_cndv=".false." use_fates=".false." lnd_tuning_mode="clm5_0_cam6.0"
			hgrid="48x96"
>hgrid=0.9x1.25 maxpft=79 mask=gx1v7 use_cn=.true. use_nitrif_denitrif=.true. use_vertsoilc=.true. use_crop=.true. irrigate=.true. glc_nec=10
</init_interp_attributes>

<init_interp_attributes sim_year="2000" use_cndv=".false." use_fates=".false." lnd_tuning_mode="clm5_0_cam6.0"
			hgrid="64x128"
>hgrid=0.9x1.25 maxpft=79 mask=gx1v7 use_cn=.true. use_nitrif_denitrif=.true. use_vertsoilc=.true. use_crop=.true. irrigate=.true. glc_nec=10
</init_interp_attributes>

<init_interp_attributes sim_year="2000" use_cndv=".false." use_fates=".false." lnd_tuning_mode="clm5_0_cam6.0"
			hgrid="C24"
>hgrid=0.9x1.25 maxpft=79 mask=gx1v7 use_cn=.true. use_nitrif_denitrif=.true. use_vertsoilc=.true. use_crop=.true. irrigate=.true. glc_nec=10
</init_interp_attributes>

<init_interp_attributes sim_year="2000" use_cndv=".false." use_fates=".false." lnd_tuning_mode="clm5_0_cam6.0"
			hgrid="C48"
>hgrid=0.9x1.25 maxpft=79 mask=gx1v7 use_cn=.true. use_nitrif_denitrif=.true. use_vertsoilc=.true. use_crop=.true. irrigate=.true. glc_nec=10
</init_interp_attributes>

<init_interp_attributes sim_year="2000" use_cndv=".false." use_fates=".false." lnd_tuning_mode="clm5_0_cam6.0"
			hgrid="C96"
>hgrid=0.9x1.25 maxpft=79 mask=gx1v7 use_cn=.true. use_nitrif_denitrif=.true. use_vertsoilc=.true. use_crop=.true. irrigate=.true. glc_nec=10
</init_interp_attributes>



<!-- Anything else should use the high resolution file, but just for CLM5.0 -->
<init_interp_attributes sim_year="2000" use_cndv=".false." use_fates=".false." lnd_tuning_mode="clm5_0_cam6.0"
>hgrid=ne120np4.pg3 maxpft=79 mask=tx0.1v3 use_cn=.true. use_nitrif_denitrif=.true. use_vertsoilc=.true. use_crop=.true. irrigate=.true. glc_nec=10
</init_interp_attributes>


<!-- If an exact match for these grids -->
<init_interp_attributes sim_year="1979" use_cndv=".false." use_fates=".false." lnd_tuning_mode="clm5_0_cam6.0"
                        hgrid="0.9x1.25" use_cn=".false." maxpft="17"
>hgrid=0.9x1.25 maxpft=17 mask=gx1v7 use_cn=.false. use_nitrif_denitrif=.false. use_vertsoilc=.false. use_crop=.false. irrigate=.true. glc_nec=10
</init_interp_attributes>

<init_interp_attributes sim_year="1979" use_cndv=".false." use_fates=".false." lnd_tuning_mode="clm5_0_cam6.0"
                        hgrid="1.9x2.5" use_cn=".false." maxpft="17"
>hgrid=1.9x2.5 maxpft=17 mask=gx1v7 use_cn=.false. use_nitrif_denitrif=.false. use_vertsoilc=.false. use_crop=.false. irrigate=.true. glc_nec=10
</init_interp_attributes>

<init_interp_attributes sim_year="1979" use_cndv=".false." use_fates=".false." lnd_tuning_mode="clm5_0_cam6.0"
                        hgrid="ne0np4.ARCTIC.ne30x4" use_cn=".false." maxpft="17"
>hgrid=ne0np4.ARCTIC.ne30x4 maxpft=17 mask=tx0.1v2 use_cn=.false. use_nitrif_denitrif=.false. use_vertsoilc=.false. use_crop=.false. irrigate=.true. glc_nec=10
</init_interp_attributes>

<init_interp_attributes sim_year="1979" use_cndv=".false." use_fates=".false." lnd_tuning_mode="clm5_0_cam6.0"
                        hgrid="ne0np4.ARCTICGRIS.ne30x8" use_cn=".false." maxpft="17"
>hgrid=ne0np4.ARCTICGRIS.ne30x8 maxpft=17 mask=tx0.1v2 use_cn=.false. use_nitrif_denitrif=.false. use_vertsoilc=.false. use_crop=.false. irrigate=.true. glc_nec=10
</init_interp_attributes>
p
<!-- 2003 -->
<init_interp_attributes sim_year="2003" use_cndv=".false." use_fates=".false." lnd_tuning_mode="clm5_0_cam6.0"
                        hgrid="1.9x2.5" use_cn=".false." maxpft="17"
>hgrid=1.9x2.5 maxpft=17 mask=gx1v7 use_cn=.false. use_nitrif_denitrif=.false. use_vertsoilc=.false. use_crop=.false. irrigate=.true. glc_nec=10
</init_interp_attributes>

<!-- 2013 IC's - exact match for CONUS grid ... -->
<init_interp_attributes sim_year="2013" use_cndv=".false." use_fates=".false." lnd_tuning_mode="clm5_0_cam6.0"
			hgrid="ne0np4CONUS.ne30x8" use_cn=".false." maxpft="17"
>hgrid=ne0np4CONUS.ne30x8 maxpft=17 mask=tx0.1v2 use_cn=.false. use_nitrif_denitrif=.false. use_vertsoilc=.false. use_crop=.false. irrigate=.true. glc_nec=10
</init_interp_attributes>


<!--
     1850 preindustrial IC (if use_init_interp is added and set to .true. then MUST still interpolate even on an exact match)
                           (if it will work on an exact match, leave use_init_interp off)
-->

<finidat hgrid="0.9x1.25"  maxpft="17"  mask="gx1v7" use_cn=".true." use_cndv=".false." use_fates=".false."
         ic_ymd="18500101" use_nitrif_denitrif=".true." use_vertsoilc=".true." sim_year="1850"
         ic_tod="0" glc_nec="10" use_crop=".false." irrigate=".true."
         lnd_tuning_mode="clm4_5_GSWP3v1"
>lnd/clm2/initdata_map/clmi.I1850Clm45BgcGs.0901-01-01.0.9x1.25_gx1v7_simyr1850_c200806.nc
</finidat>

<finidat hgrid="0.9x1.25"  maxpft="17"  mask="gx1v7" use_cn=".true." use_cndv=".false." use_fates=".false."
         ic_ymd="18500101" use_nitrif_denitrif=".true." use_vertsoilc=".true." sim_year="1850"
         ic_tod="0" glc_nec="10" use_crop=".false." irrigate=".true."
         lnd_tuning_mode="clm4_5_CRUv7"
>lnd/clm2/initdata_map/clmi.I1850Clm45BgcCruGs.1101-01-01.0.9x1.25_gx1v7_simyr1850_c200806.nc
</finidat>

<finidat hgrid="0.9x1.25"  maxpft="79"  mask="gx1v7" use_cn=".true." use_cndv=".false." use_fates=".false."
         ic_ymd="18500101" use_nitrif_denitrif=".true." use_vertsoilc=".true." sim_year="1850"
         ic_tod="0" glc_nec="10" use_crop=".true." irrigate=".false."
         lnd_tuning_mode="clm4_5_cam6.0"
>lnd/clm2/initdata_map/clmi.B1850Clm45BgcGs.0161-01-01.0.9x1.25_gx1v7_simyr1850_c200806.nc
</finidat>


<finidat hgrid="0.9x1.25"  maxpft="17"  mask="gx1v7" use_cn=".false." use_cndv=".false." use_fates=".false."
         ic_ymd="18500101" use_nitrif_denitrif=".false." use_vertsoilc=".false." sim_year="1850"
         ic_tod="0" glc_nec="10" use_crop=".false." irrigate=".true."
         lnd_tuning_mode="clm5_0_GSWP3v1"
>lnd/clm2/initdata_map/clmi.I1850Clm50Sp.0181-01-01.0.9x1.25_gx1v7_simyr1850_c200806.nc
</finidat>


<finidat hgrid="0.9x1.25"  maxpft="79"  mask="gx1v7" use_cn=".true." use_cndv=".false." use_fates=".false."
         ic_ymd="18500101" use_nitrif_denitrif=".true." use_vertsoilc=".true." sim_year="1850"
         ic_tod="0" glc_nec="10" use_crop=".true." irrigate=".false."
         lnd_tuning_mode="clm5_0_GSWP3v1"
>lnd/clm2/initdata_map/clmi.I1850Clm50BgcCrop-ciso.1366-01-01.0.9x1.25_gx1v7_simyr1850_c200428.nc
</finidat>


<finidat hgrid="0.9x1.25"  maxpft="79"  mask="gx1v7" use_cn=".true." use_cndv=".false." use_fates=".false."
         ic_ymd="18500101" use_nitrif_denitrif=".true." use_vertsoilc=".true." sim_year="1850"
         ic_tod="0" glc_nec="10" use_crop=".true." irrigate=".false."
         lnd_tuning_mode="clm5_0_CRUv7"
>lnd/clm2/initdata_map/clmi.I1850Clm50BgcCropCru-ciso.1526-01-01.0.9x1.25_gx1v7_simyr1850_c200728.nc
</finidat>


<finidat hgrid="0.9x1.25"  maxpft="79"  mask="gx1v7" use_cn=".true." use_cndv=".false." use_fates=".false."
         ic_ymd="18500101" use_nitrif_denitrif=".true." use_vertsoilc=".true." sim_year="1850"
         ic_tod="0" glc_nec="10" use_crop=".true." irrigate=".false."
         lnd_tuning_mode="clm5_0_cam6.0"
>lnd/clm2/initdata_map/clmi.B1850Clm50BgcCrop.0161-01-01.0.9x1.25_gx1v7_simyr1850_c200729.nc
</finidat>

<finidat hgrid="0.9x1.25"  maxpft="17"  mask="gx1v7" use_cn=".false." use_cndv=".false." use_fates=".false."
         ic_ymd="18500101" use_nitrif_denitrif=".false." use_vertsoilc=".false." sim_year="1850"
         ic_tod="0" glc_nec="10" use_crop=".false." irrigate=".true."
         lnd_tuning_mode="clm5_0_CRUv7"
>lnd/clm2/initdata_map/clmi.I1850Clm50SpCru.1706-01-01.0.9x1.25_gx1v7_simyr1850_c200806.nc
</finidat>

<!-- CTSM5_1 -->
<finidat hgrid="0.9x1.25"  maxpft="17"  mask="gx1v7" use_cn=".false." use_cndv=".false." use_fates=".false."
         ic_ymd="18500101" use_nitrif_denitrif=".false." use_vertsoilc=".false." sim_year="1850"
         ic_tod="0" glc_nec="10" use_crop=".false." irrigate=".true."
         lnd_tuning_mode="clm5_1_GSWP3v1"
>lnd/clm2/initdata_map/clmi.I1850Clm50Sp.0181-01-01.0.9x1.25_gx1v7_simyr1850_c200806.nc
</finidat>
<finidat hgrid="0.9x1.25"  maxpft="79"  mask="gx1v7" use_cn=".true." use_cndv=".false." use_fates=".false."
         ic_ymd="18500101" use_nitrif_denitrif=".true." use_vertsoilc=".true." sim_year="1850"
         ic_tod="0" glc_nec="10" use_crop=".true." irrigate=".false."
         lnd_tuning_mode="clm5_1_GSWP3v1"
>lnd/clm2/initdata_map/clmi.I1850Clm50BgcCrop-ciso.1366-01-01.0.9x1.25_gx1v7_simyr1850_c200428.nc
</finidat>

<!--
     Present day IC (if use_init_interp is set and .true. then MUST still interpolate even on an exact match)
                    (if it will work on an exact match, leave use_init_interp off)
-->

<!-- Present day crop spinup at 2-degree with irrigation on -->
<finidat hgrid="1.9x2.5"    maxpft="79"  mask="gx1v7" use_cn=".true." use_cndv=".false." use_fates=".false."
         ic_ymd="20110101" use_nitrif_denitrif=".true." use_vertsoilc=".true." sim_year="2000"
         ic_tod="0" glc_nec="10" use_crop=".true." irrigate=".true."
         lnd_tuning_mode="clm4_5_GSWP3v1"
>lnd/clm2/initdata_map/clmi.I2000Clm50BgcCrop.2011-01-01.1.9x2.5_gx1v7_gl4_simyr2000_c190312.nc
</finidat>

<!-- This is the same file as above but, for a different tuning mode -->
<finidat hgrid="1.9x2.5"    maxpft="79"  mask="gx1v7" use_cn=".true." use_cndv=".false." use_fates=".false."
         ic_ymd="20110101" use_nitrif_denitrif=".true." use_vertsoilc=".true." sim_year="2000"
         ic_tod="0" glc_nec="10" use_crop=".true." irrigate=".true."
         lnd_tuning_mode="clm4_5_CRUv7"
>lnd/clm2/initdata_map/clmi.I2000Clm50BgcCrop.2011-01-01.1.9x2.5_gx1v7_gl4_simyr2000_c190312.nc
</finidat>

<!-- This is the same file as above but, for a different tuning mode -->
<finidat hgrid="1.9x2.5"    maxpft="79"  mask="gx1v7" use_cn=".true." use_cndv=".false." use_fates=".false."
         ic_ymd="20110101" use_nitrif_denitrif=".true." use_vertsoilc=".true." sim_year="2000"
         ic_tod="0" glc_nec="10" use_crop=".true." irrigate=".true."
         lnd_tuning_mode="clm5_0_GSWP3v1"
>lnd/clm2/initdata_map/clmi.I2000Clm50BgcCrop.2011-01-01.1.9x2.5_gx1v7_gl4_simyr2000_c190312.nc
</finidat>
<finidat hgrid="1.9x2.5"    maxpft="79"  mask="gx1v7" use_cn=".true." use_cndv=".false." use_fates=".false."
         ic_ymd="20110101" use_nitrif_denitrif=".true." use_vertsoilc=".true." sim_year="2000"
         ic_tod="0" glc_nec="10" use_crop=".true." irrigate=".true."
         lnd_tuning_mode="clm5_1_GSWP3v1"
>lnd/clm2/initdata_map/clmi.I2000Clm50BgcCrop.2011-01-01.1.9x2.5_gx1v7_gl4_simyr2000_c190312.nc
</finidat>


<!-- This is the same file as above but, for a different tuning mode -->
<finidat hgrid="1.9x2.5"    maxpft="79"  mask="gx1v7" use_cn=".true." use_cndv=".false." use_fates=".false."
         ic_ymd="20110101" use_nitrif_denitrif=".true." use_vertsoilc=".true." sim_year="2000"
         ic_tod="0" glc_nec="10" use_crop=".true." irrigate=".true."
         lnd_tuning_mode="clm5_0_CRUv7"
>lnd/clm2/initdata_map/clmi.I2000Clm50BgcCrop.2011-01-01.1.9x2.5_gx1v7_gl4_simyr2000_c190312.nc
</finidat>

<!-- Present day no crop spinup f09/f19 grid with irrigation on -->
<finidat hgrid="0.9x1.25"  maxpft="17"  mask="gx1v7" use_cn=".false." use_cndv=".false." use_fates=".false."
         ic_ymd="19790101" use_nitrif_denitrif=".false." use_vertsoilc=".false." sim_year="1979"
         ic_tod="0" glc_nec="10" use_crop=".false." irrigate=".true."
         lnd_tuning_mode="clm4_5_cam6.0"
>lnd/clm2/initdata_map/clmi.BHIST.2000-01-01.0.9x1.25_gx1v7_simyr1979_c200806.nc
</finidat>

<finidat hgrid="0.9x1.25"  maxpft="17"  mask="gx1v7" use_cn=".false." use_cndv=".false." use_fates=".false."
         ic_ymd="19790101" use_nitrif_denitrif=".false." use_vertsoilc=".false." sim_year="1979"
         ic_tod="0" glc_nec="10" use_crop=".false." irrigate=".true."
         lnd_tuning_mode="clm5_0_cam6.0"
>lnd/clm2/initdata_map/clmi.BHIST.2000-01-01.0.9x1.25_gx1v7_simyr1979_c200806.nc
</finidat>

<finidat hgrid="1.9x2.5"   maxpft="17"  mask="gx1v7" use_cn=".false." use_cndv=".false." use_fates=".false."
         ic_ymd="19790101" use_nitrif_denitrif=".false." use_vertsoilc=".false." sim_year="1979"
         ic_tod="0" glc_nec="10" use_crop=".false." irrigate=".true."
         lnd_tuning_mode="clm5_0_cam6.0"
>lnd/clm2/initdata_map/clmi.BHIST.2000-01-01.1.9x2.5_gx1v7_simyr1979_c200806.nc
</finidat>

<!-- Present day no crop spinup ARCTIC grid with irrigation on -->
<finidat hgrid="ne0np4.ARCTIC.ne30x4"    maxpft="17"  mask="tx0.1v2" use_cn=".false." use_cndv=".false." use_fates=".false."
         ic_ymd="19790101" use_nitrif_denitrif=".false." use_vertsoilc=".false." sim_year="1979"
         ic_tod="0" glc_nec="10" use_crop=".false." irrigate=".true."
         lnd_tuning_mode="clm5_0_cam6.0"
>lnd/clm2/initdata_map/clmi.FHISTSp.1979-01-01.ARCTIC_ne30x4_mt12_simyr1979_c200806.nc
</finidat>

<!-- Present day no crop spinup ARCTICGRIS grid with irrigation on -->
<finidat hgrid="ne0np4.ARCTICGRIS.ne30x8"    maxpft="17"  mask="tx0.1v2" use_cn=".false." use_cndv=".false." use_fates=".false."
         ic_ymd="19790101" use_nitrif_denitrif=".false." use_vertsoilc=".false." sim_year="1979"
         ic_tod="0" glc_nec="10" use_crop=".false." irrigate=".true."
         lnd_tuning_mode="clm5_0_cam6.0"
>lnd/clm2/initdata_map/clmi.FHISTSp.1979-01-01.ARCTICGRIS_ne30x8_mt12_simyr1979_c200806.nc
</finidat>

<!-- Present day crop spinup at 1/4-degree for high resolution with irrigation on -->
<finidat hgrid="ne120np4.pg3"    maxpft="79"  mask="tx0.1v3" use_cn=".true." use_cndv=".false." use_fates=".false."
         ic_ymd="2000101" use_nitrif_denitrif=".true." use_vertsoilc=".true." sim_year="2000"
         ic_tod="0" glc_nec="10" use_crop=".true." irrigate=".true."
         lnd_tuning_mode="clm5_0_cam6.0"
>lnd/clm2/initdata_map/clmi.F2000.2000-01-01.ne120pg3_mt13_simyr2000_c200728.nc
</finidat>

<!-- Present day for coupled cases at low resolution -->
<finidat hgrid="0.9x1.25"    maxpft="79"  mask="gx1v7" use_cn=".true." use_cndv=".false." use_fates=".false."
         ic_ymd="20000101" use_nitrif_denitrif=".true." use_vertsoilc=".true." sim_year="2000"
         ic_tod="0" glc_nec="10" use_crop=".true." irrigate=".true."
         lnd_tuning_mode="clm5_0_cam6.0"
>lnd/clm2/initdata_map/clmi.BHIST.2000-01-01.0.9x1.25_gx1v7_simyr2000_c200728.nc
</finidat>

<!-- 2003 -->
<finidat hgrid="1.9x2.5"   maxpft="17"  mask="gx1v7" use_cn=".false." use_cndv=".false." use_fates=".false."
         ic_ymd="20030101" use_nitrif_denitrif=".false." use_vertsoilc=".false." sim_year="2003"
         ic_tod="0" glc_nec="10" use_crop=".false." irrigate=".true."
         lnd_tuning_mode="clm5_0_cam6.0"
>lnd/clm2/initdata_map/clmi.BHISTSp.2000-01-01.1.9x2.5_gx1v7_simyr2003_c200807.nc
</finidat>


<!-- 2013 -->
<finidat hgrid="ne0np4CONUS.ne30x8"    maxpft="17"  mask="tx0.1v2" use_cn=".false." use_cndv=".false." use_fates=".false."
         ic_ymd="20130101" use_nitrif_denitrif=".false." use_vertsoilc=".false." sim_year="2013"
         ic_tod="0" glc_nec="10" use_crop=".false." irrigate=".true."
         lnd_tuning_mode="clm5_0_cam6.0"
>lnd/clm2/initdata_map/clmi.FHISTSp.2013-01-01.ne0CONUSne30x8_mt12_simyr2013_c200806.nc
</finidat>

<!-- for present day simulations - year 2000 -->
<fsurdat hgrid="48x96"     sim_year="2000" use_crop=".false." irrigate=".true.">
lnd/clm2/surfdata_map/release-clm5.0.18/surfdata_48x96_hist_16pfts_Irrig_CMIP6_simyr2000_c190214.nc</fsurdat>

<fsurdat hgrid="0.9x1.25"  sim_year="2000" use_crop=".false." irrigate=".true.">
lnd/clm2/surfdata_map/release-clm5.0.18/surfdata_0.9x1.25_hist_16pfts_Irrig_CMIP6_simyr2000_c190214.nc</fsurdat>
<fsurdat hgrid="1.9x2.5"   sim_year="2000" use_crop=".false." irrigate=".true.">
lnd/clm2/surfdata_map/release-clm5.0.18/surfdata_1.9x2.5_hist_16pfts_Irrig_CMIP6_simyr2000_c190304.nc</fsurdat>
<fsurdat hgrid="4x5"       sim_year="2000" use_crop=".false." irrigate=".true.">
lnd/clm2/surfdata_map/release-clm5.0.18/surfdata_4x5_hist_16pfts_Irrig_CMIP6_simyr2000_c190214.nc</fsurdat>
<fsurdat hgrid="10x15"     sim_year="2000" use_crop=".false." irrigate=".true.">
lnd/clm2/surfdata_map/release-clm5.0.18/surfdata_10x15_hist_16pfts_Irrig_CMIP6_simyr2000_c190214.nc</fsurdat>

<fsurdat hgrid="ne30np4"     sim_year="2000" use_crop=".false." irrigate=".true.">
lnd/clm2/surfdata_map/release-clm5.0.18/surfdata_ne30np4_hist_16pfts_Irrig_CMIP6_simyr2000_c190303.nc</fsurdat>
<fsurdat hgrid="ne16np4"     sim_year="2000" use_crop=".false." irrigate=".true.">
lnd/clm2/surfdata_map/release-clm5.0.18/surfdata_ne16np4_hist_16pfts_Irrig_CMIP6_simyr2000_c190214.nc</fsurdat>

<fsurdat hgrid="0.125nldas2" sim_year="2000" use_crop=".false." irrigate=".true.">
lnd/clm2/surfdata_map/surfdata_0.125nldas2_hist_16pfts_Irrig_CMIP6_simyr2005_c190412.nc</fsurdat>

<fsurdat hgrid="5x5_amazon"    sim_year="2000" use_crop=".false." irrigate=".true.">
lnd/clm2/surfdata_map/release-clm5.0.18/surfdata_5x5_amazon_hist_16pfts_Irrig_CMIP6_simyr2000_c190214.nc</fsurdat>
<fsurdat hgrid="1x1_brazil"    sim_year="2000" use_crop=".false." irrigate=".true.">
lnd/clm2/surfdata_map/release-clm5.0.18/surfdata_1x1_brazil_hist_16pfts_Irrig_CMIP6_simyr2000_c190214.nc</fsurdat>

<!-- Needed for SCAM (Single Column Atmosphere Model) -->
<fsurdat hgrid="64x128"      sim_year="2000" use_crop=".false." irrigate=".true."
>lnd/clm2/surfdata_map/release-clm5.0.18/surfdata_64x128_hist_16pfts_Irrig_CMIP6_simyr2000_c190214.nc</fsurdat>

<!-- Crop surface datasets -->
<fsurdat hgrid="C384"  sim_year="2000">
lnd/clm2/surfdata_map/release-clm5.0.30/surfdata_C384_hist_78pfts_CMIP6_simyr2000_c200317.nc</fsurdat>
<fsurdat hgrid="C192"  sim_year="2000">
lnd/clm2/surfdata_map/release-clm5.0.30/surfdata_C192_hist_78pfts_CMIP6_simyr2000_c200317.nc</fsurdat>
<fsurdat hgrid="C96"  sim_year="2000">
lnd/clm2/surfdata_map/release-clm5.0.30/surfdata_C96_hist_78pfts_CMIP6_simyr2000_c200317.nc</fsurdat>
<fsurdat hgrid="C48"  sim_year="2000">
lnd/clm2/surfdata_map/release-clm5.0.30/surfdata_C48_hist_78pfts_CMIP6_simyr2000_c200317.nc</fsurdat>
<fsurdat hgrid="C24"  sim_year="2000">
lnd/clm2/surfdata_map/release-clm5.0.30/surfdata_C24_hist_78pfts_CMIP6_simyr2000_c200317.nc</fsurdat>
<fsurdat hgrid="0.9x1.25"  sim_year="2000" use_crop=".true." >
lnd/clm2/surfdata_map/release-clm5.0.18/surfdata_0.9x1.25_hist_78pfts_CMIP6_simyr2000_c190214.nc</fsurdat>
<fsurdat hgrid="1.9x2.5"   sim_year="2000" use_crop=".true." >
lnd/clm2/surfdata_map/release-clm5.0.18/surfdata_1.9x2.5_hist_78pfts_CMIP6_simyr2000_c190304.nc</fsurdat>
<fsurdat hgrid="0.125x0.125"  sim_year="2000" use_crop=".true." >
lnd/clm2/surfdata_map/release-clm5.0.24/surfdata_0.125x0.125_hist_78pfts_CMIP6_simyr2005_c190624.nc</fsurdat>
<fsurdat hgrid="10x15"     sim_year="2000" use_crop=".true." >
lnd/clm2/surfdata_map/release-clm5.0.18/surfdata_10x15_hist_78pfts_CMIP6_simyr2000_c190214.nc</fsurdat>
<fsurdat hgrid="4x5"       sim_year="2000" use_crop=".true." >
lnd/clm2/surfdata_map/release-clm5.0.18/surfdata_4x5_hist_78pfts_CMIP6_simyr2000_c190214.nc</fsurdat>
<fsurdat hgrid="1x1_numaIA"       sim_year="2000" use_crop=".true." >
lnd/clm2/surfdata_map/release-clm5.0.18/surfdata_1x1_numaIA_hist_78pfts_CMIP6_simyr2000_c190214.nc</fsurdat>
<fsurdat hgrid="1x1_smallvilleIA" sim_year="2000" use_crop=".true." >
lnd/clm2/surfdata_map/ctsm1.0.dev094-2-g633be0eb/surfdata_1x1_smallvilleIA_hist_78pfts_CMIP6_simyr2000_c200521.nc</fsurdat>

<fsurdat hgrid="ne16np4"                  sim_year="2000" use_crop=".true.">
lnd/clm2/surfdata_map/release-clm5.0.18/surfdata_ne16np4_hist_78pfts_CMIP6_simyr2000_c190214.nc</fsurdat>
<fsurdat hgrid="ne30np4"                  sim_year="2000" use_crop=".true.">
lnd/clm2/surfdata_map/release-clm5.0.30/surfdata_ne30np4_hist_78pfts_CMIP6_simyr2000_c200426.nc</fsurdat>
<fsurdat hgrid="ne30np4.pg2"              sim_year="2000">
lnd/clm2/surfdata_map/release-clm5.0.30/surfdata_ne30np4.pg2_hist_78pfts_CMIP6_simyr2000_c200426.nc</fsurdat>
<fsurdat hgrid="ne30np4.pg3"              sim_year="2000">
lnd/clm2/surfdata_map/release-clm5.0.30/surfdata_ne30np4.pg3_hist_78pfts_CMIP6_simyr2000_c200426.nc</fsurdat>
<fsurdat hgrid="ne120np4"                 sim_year="2000">
lnd/clm2/surfdata_map/release-clm5.0.30/surfdata_ne120np4_hist_78pfts_CMIP6_simyr2000_c200427.nc</fsurdat>
<fsurdat hgrid="ne120np4.pg2"             sim_year="2000">
lnd/clm2/surfdata_map/release-clm5.0.30/surfdata_ne120np4.pg2_hist_78pfts_CMIP6_simyr2000_c200426.nc</fsurdat>
<fsurdat hgrid="ne120np4.pg3"             sim_year="2000">
lnd/clm2/surfdata_map/release-clm5.0.30/surfdata_ne120np4.pg3_hist_78pfts_CMIP6_simyr2000_c200427.nc</fsurdat>
<fsurdat hgrid="ne0np4.ARCTICGRIS.ne30x8" sim_year="2000">
lnd/clm2/surfdata_map/release-clm5.0.30/surfdata_ne0np4.ARCTICGRIS.ne30x8_hist_78pfts_CMIP6_simyr2000_c200426.nc</fsurdat>
<fsurdat hgrid="ne0np4.ARCTIC.ne30x4"     sim_year="2000">
lnd/clm2/surfdata_map/release-clm5.0.30/surfdata_ne0np4.ARCTIC.ne30x4_hist_78pfts_CMIP6_simyr2000_c200426.nc</fsurdat>
<fsurdat hgrid="ne0np4CONUS.ne30x8"       sim_year="2000">
lnd/clm2/surfdata_map/release-clm5.0.30/surfdata_ne0np4.CONUS.ne30x8_hist_78pfts_CMIP6_simyr2000_c200426.nc</fsurdat>

<!-- 100% Urban single-point datasets (only for sim-year=2000) -->
<fsurdat hgrid="1x1_camdenNJ"        sim_year="2000" use_crop=".false." irrigate=".true.">
lnd/clm2/surfdata_map/release-clm5.0.18/surfdata_1x1_camdenNJ_hist_16pfts_Irrig_CMIP6_simyr2000_c190214.nc</fsurdat>
<fsurdat hgrid="1x1_vancouverCAN"    sim_year="2000" use_crop=".false." irrigate=".true.">
lnd/clm2/surfdata_map/release-clm5.0.18/surfdata_1x1_vancouverCAN_hist_16pfts_Irrig_CMIP6_simyr2000_c190214.nc</fsurdat>
<fsurdat hgrid="1x1_mexicocityMEX"   sim_year="2000" use_crop=".false." irrigate=".true.">
lnd/clm2/surfdata_map/release-clm5.0.18/surfdata_1x1_mexicocityMEX_hist_16pfts_Irrig_CMIP6_simyr2000_c190214.nc</fsurdat>
<fsurdat hgrid="1x1_urbanc_alpha"    sim_year="2000" use_crop=".false." irrigate=".true.">
lnd/clm2/surfdata_map/release-clm5.0.18/surfdata_1x1_urbanc_alpha_hist_16pfts_Irrig_CMIP6_simyr2000_c190214.nc</fsurdat>

<!-- for pre-industrial simulations - year 1850 without crop -->
<fsurdat hgrid="48x96"        sim_year="1850" use_crop=".false." irrigate=".true.">
 lnd/clm2/surfdata_map/release-clm5.0.18/surfdata_48x96_hist_16pfts_Irrig_CMIP6_simyr1850_c190214.nc</fsurdat>

<fsurdat hgrid="0.9x1.25"     sim_year="1850" use_crop=".false." irrigate=".true.">
lnd/clm2/surfdata_map/release-clm5.0.18/surfdata_0.9x1.25_hist_16pfts_Irrig_CMIP6_simyr1850_c190214.nc</fsurdat>
<fsurdat hgrid="1.9x2.5"      sim_year="1850" use_crop=".false." >
lnd/clm2/surfdata_map/release-clm5.0.18/surfdata_1.9x2.5_hist_16pfts_Irrig_CMIP6_simyr1850_c190304.nc</fsurdat>
<fsurdat hgrid="10x15"        sim_year="1850" use_crop=".false." irrigate=".true.">
lnd/clm2/surfdata_map/release-clm5.0.18/surfdata_10x15_hist_16pfts_Irrig_CMIP6_simyr1850_c190214.nc</fsurdat>
<fsurdat hgrid="4x5"          sim_year="1850" use_crop=".false." irrigate=".true.">
lnd/clm2/surfdata_map/release-clm5.0.18/surfdata_4x5_hist_16pfts_Irrig_CMIP6_simyr1850_c190214.nc</fsurdat>

<fsurdat hgrid="1x1_brazil"    sim_year="1850" use_crop=".false." irrigate=".true.">
lnd/clm2/surfdata_map/release-clm5.0.18/surfdata_1x1_brazil_hist_16pfts_Irrig_CMIP6_simyr1850_c190214.nc</fsurdat>

<fsurdat hgrid="ne30np4"      sim_year="1850" use_crop=".false." irrigate=".true.">
lnd/clm2/surfdata_map/release-clm5.0.18/surfdata_ne30np4_hist_16pfts_Irrig_CMIP6_simyr1850_c190303.nc</fsurdat>

<!-- pre-industrial with crop -->
<fsurdat hgrid="48x96"        sim_year="1850" use_crop=".true." >
lnd/clm2/surfdata_map/release-clm5.0.18/surfdata_48x96_hist_78pfts_CMIP6_simyr1850_c190214.nc</fsurdat>

<fsurdat hgrid="C384"  sim_year="1850">
lnd/clm2/surfdata_map/release-clm5.0.30/surfdata_C384_hist_78pfts_CMIP6_simyr1850_c200317.nc</fsurdat>
<fsurdat hgrid="C192"  sim_year="1850">
lnd/clm2/surfdata_map/release-clm5.0.30/surfdata_C192_hist_78pfts_CMIP6_simyr1850_c200317.nc</fsurdat>
<fsurdat hgrid="C96"  sim_year="1850">
lnd/clm2/surfdata_map/release-clm5.0.30/surfdata_C96_hist_78pfts_CMIP6_simyr1850_c200317.nc</fsurdat>
<fsurdat hgrid="C48"  sim_year="1850">
lnd/clm2/surfdata_map/release-clm5.0.30/surfdata_C48_hist_78pfts_CMIP6_simyr1850_c200317.nc</fsurdat>
<fsurdat hgrid="C24"  sim_year="1850">
lnd/clm2/surfdata_map/release-clm5.0.30/surfdata_C24_hist_78pfts_CMIP6_simyr1850_c200317.nc</fsurdat>
<fsurdat hgrid="0.9x1.25"  sim_year="1850" use_crop=".true." >
lnd/clm2/surfdata_map/release-clm5.0.18/surfdata_0.9x1.25_hist_78pfts_CMIP6_simyr1850_c190214.nc</fsurdat>
<fsurdat hgrid="1.9x2.5"   sim_year="1850" use_crop=".true." >
lnd/clm2/surfdata_map/release-clm5.0.18/surfdata_1.9x2.5_hist_78pfts_CMIP6_simyr1850_c190304.nc</fsurdat>
<fsurdat hgrid="10x15"     sim_year="1850" use_crop=".true." >
lnd/clm2/surfdata_map/release-clm5.0.18/surfdata_10x15_hist_78pfts_CMIP6_simyr1850_c190214.nc</fsurdat>
<fsurdat hgrid="4x5"       sim_year="1850" use_crop=".true." >
lnd/clm2/surfdata_map/release-clm5.0.18/surfdata_4x5_hist_78pfts_CMIP6_simyr1850_c190214.nc</fsurdat>
<fsurdat hgrid="1x1_smallvilleIA" sim_year="1850" use_crop=".true." >
lnd/clm2/surfdata_map/release-clm5.0.18/surfdata_1x1_smallvilleIA_hist_78pfts_CMIP6_simyr1850_c190214.nc</fsurdat>
<fsurdat hgrid="1x1_numaIA"       sim_year="1850" use_crop=".true." >
lnd/clm2/surfdata_map/release-clm5.0.18/surfdata_1x1_numaIA_hist_78pfts_CMIP6_simyr1850_c190214.nc</fsurdat>

<fsurdat hgrid="1x1_brazil"    sim_year="1850" use_crop=".true." >
lnd/clm2/surfdata_map/release-clm5.0.18/surfdata_1x1_brazil_hist_78pfts_CMIP6_simyr1850_c190214.nc</fsurdat>

<fsurdat hgrid="ne30np4"                  sim_year="1850" use_crop=".true.">
lnd/clm2/surfdata_map/release-clm5.0.30/surfdata_ne30np4_hist_78pfts_CMIP6_simyr1850_c200426.nc</fsurdat>
<fsurdat hgrid="ne30np4.pg2"              sim_year="1850">
lnd/clm2/surfdata_map/release-clm5.0.30/surfdata_ne30np4.pg2_hist_78pfts_CMIP6_simyr1850_c200426.nc</fsurdat>
<fsurdat hgrid="ne30np4.pg3"                  sim_year="1850">
lnd/clm2/surfdata_map/release-clm5.0.30/surfdata_ne30np4.pg3_hist_78pfts_CMIP6_simyr1850_c200426.nc</fsurdat>
<fsurdat hgrid="ne120np4"                 sim_year="1850">
lnd/clm2/surfdata_map/release-clm5.0.30/surfdata_ne120np4_hist_78pfts_CMIP6_simyr1850_c200427.nc</fsurdat>
<fsurdat hgrid="ne120np4.pg2"             sim_year="1850">
lnd/clm2/surfdata_map/release-clm5.0.30/surfdata_ne120np4.pg2_hist_78pfts_CMIP6_simyr1850_c200426.nc</fsurdat>
<fsurdat hgrid="ne120np4.pg3"             sim_year="1850">
lnd/clm2/surfdata_map/release-clm5.0.30/surfdata_ne120np4.pg3_hist_78pfts_CMIP6_simyr1850_c200427.nc</fsurdat>
<fsurdat hgrid="ne0np4.ARCTICGRIS.ne30x8" sim_year="1850">
lnd/clm2/surfdata_map/release-clm5.0.30/surfdata_ne0np4.ARCTICGRIS.ne30x8_hist_78pfts_CMIP6_simyr1850_c200426.nc</fsurdat>
<fsurdat hgrid="ne0np4.ARCTIC.ne30x4"     sim_year="1850">
lnd/clm2/surfdata_map/release-clm5.0.30/surfdata_ne0np4.ARCTIC.ne30x4_hist_78pfts_CMIP6_simyr1850_c200426.nc</fsurdat>
<fsurdat hgrid="ne0np4CONUS.ne30x8"       sim_year="1850">
lnd/clm2/surfdata_map/release-clm5.0.30/surfdata_ne0np4.CONUS.ne30x8_hist_78pfts_CMIP6_simyr1850_c200426.nc</fsurdat>

<!-- Potential vegetation land use dataset, crop is off, and zeroed, all areas are natural vegetation without human disturbance -->
<fsurdat hgrid="0.9x1.25"     sim_year="PtVg" use_crop=".false." irrigate=".false."
>lnd/clm2/surfdata_map/surfdata_0.9x1.25_hist_16pfts_nourb_CMIP6_simyrPtVg_c181114.nc</fsurdat>

<!-- Dynamic PFT surface datasets (relative to {csmdata}) -->

<flanduse_timeseries hgrid="0.9x1.25"      sim_year_range="1850-2000" irrigate=".true."
 use_crop=".false." >lnd/clm2/surfdata_map/landuse.timeseries_0.9x1.25_hist_16pfts_Irrig_CMIP6_simyr1850-2015_c170824.nc</flanduse_timeseries>
<flanduse_timeseries hgrid="1.9x2.5"       sim_year_range="1850-2000" irrigate=".true."
 use_crop=".false." >lnd/clm2/surfdata_map/landuse.timeseries_1.9x2.5_hist_16pfts_Irrig_CMIP6_simyr1850-2015_c170824.nc</flanduse_timeseries>
<flanduse_timeseries hgrid="10x15"         sim_year_range="1850-2000" irrigate=".true."
 use_crop=".false." >lnd/clm2/surfdata_map/landuse.timeseries_10x15_hist_16pfts_Irrig_CMIP6_simyr1850-2015_c170824.nc</flanduse_timeseries>
<flanduse_timeseries hgrid="4x5"           sim_year_range="1850-2000" irrigate=".true."
 use_crop=".false." >lnd/clm2/surfdata_map/landuse.timeseries_4x5_hist_16pfts_Irrig_CMIP6_simyr1850-2015_c170824.nc</flanduse_timeseries>
<flanduse_timeseries hgrid="48x96"         sim_year_range="1850-2000" irrigate=".true."
 use_crop=".false."  >lnd/clm2/surfdata_map/release-clm5.0.18/landuse.timeseries_48x96_hist_16pfts_Irrig_CMIP6_simyr1850-2015_c190214.nc</flanduse_timeseries>

<flanduse_timeseries hgrid="1x1_brazil"    sim_year_range="1850-2000" irrigate=".true."
 use_crop=".false."  >lnd/clm2/surfdata_map/landuse.timeseries_1x1_brazil_hist_16pfts_Irrig_CMIP6_simyr1850-2015_c170824.nc</flanduse_timeseries>

<flanduse_timeseries hgrid="ne30np4"       sim_year_range="1850-2000"  irrigate=".true."
 use_crop=".false."  >lnd/clm2/surfdata_map/landuse.timeseries_ne30np4_hist_16pfts_Irrig_CMIP6_simyr1850-2015_c170824.nc</flanduse_timeseries>
<flanduse_timeseries hgrid="ne0np4.ARCTIC.ne30x4"       sim_year_range="1850-2000"
>lnd/clm2/surfdata_map/landuse.timeseries_ne0np4.ARCTIC.ne30x4_hist_78pfts_CMIP6_simyr1850-2015_c191023.nc</flanduse_timeseries>

<!-- Dynamic PFT surface datasets for crop -->

<flanduse_timeseries hgrid="0.9x1.25"      sim_year_range="1850-2000"
 use_crop=".true."   >lnd/clm2/surfdata_map/landuse.timeseries_0.9x1.25_hist_78pfts_CMIP6_simyr1850-2015_c170824.nc</flanduse_timeseries>
<flanduse_timeseries hgrid="1.9x2.5"       sim_year_range="1850-2000"
 use_crop=".true."   >lnd/clm2/surfdata_map/landuse.timeseries_1.9x2.5_hist_78pfts_CMIP6_simyr1850-2015_c170824.nc</flanduse_timeseries>
<flanduse_timeseries hgrid="10x15"         sim_year_range="1850-2000"
 use_crop=".true."   >lnd/clm2/surfdata_map/landuse.timeseries_10x15_hist_78pfts_CMIP6_simyr1850-2015_c170824.nc</flanduse_timeseries>
<flanduse_timeseries hgrid="4x5"           sim_year_range="1850-2000"
 use_crop=".true."   >lnd/clm2/surfdata_map/landuse.timeseries_4x5_hist_78pfts_CMIP6_simyr1850-2015_c170824.nc</flanduse_timeseries>
<flanduse_timeseries hgrid="48x96"         sim_year_range="1850-2000"
 use_crop=".true."  >lnd/clm2/surfdata_map/landuse.timeseries_48x96_hist_78pfts_CMIP6_simyr1850-2015_c170824.nc</flanduse_timeseries>

<flanduse_timeseries hgrid="1x1_brazil"    sim_year_range="1850-2000"
 use_crop=".true."  >lnd/clm2/surfdata_map/landuse.timeseries_1x1_brazil_hist_78pfts_CMIP6_simyr1850-2015_c170824.nc</flanduse_timeseries>
<flanduse_timeseries hgrid="1x1_numaIA"    sim_year_range="1850-2000"
 use_crop=".true."   >lnd/clm2/surfdata_map/landuse.timeseries_1x1_numaIA_hist_78pfts_CMIP6_simyr1850-2015_c170917.nc</flanduse_timeseries>

<flanduse_timeseries hgrid="ne30np4"       sim_year_range="1850-2000" use_crop=".true."
 >lnd/clm2/surfdata_map/release-clm5.0.30/landuse.timeseries_ne30np4_SSP5-8.5_78pfts_CMIP6_simyr1850-2100_c200426.nc</flanduse_timeseries>
<flanduse_timeseries hgrid="ne30np4.pg2"       sim_year_range="1850-2000"
 >lnd/clm2/surfdata_map/release-clm5.0.30/landuse.timeseries_ne30np4.pg2_SSP5-8.5_78pfts_CMIP6_simyr1850-2100_c200426.nc</flanduse_timeseries>
<flanduse_timeseries hgrid="ne30np4.pg3"       sim_year_range="1850-2000"
 >lnd/clm2/surfdata_map/release-clm5.0.30/landuse.timeseries_ne30np4.pg3_SSP5-8.5_78pfts_CMIP6_simyr1850-2100_c200426.nc</flanduse_timeseries>
<flanduse_timeseries hgrid="ne0np4.ARCTICGRIS.ne30x8"       sim_year_range="1850-2000"
 >lnd/clm2/surfdata_map/release-clm5.0.30/landuse.timeseries_ne0np4.ARCTICGRIS.ne30x8_SSP5-8.5_78pfts_CMIP6_simyr1850-2100_c200426.nc</flanduse_timeseries>
<flanduse_timeseries hgrid="ne0np4.ARCTIC.ne30x4"       sim_year_range="1850-2000"
 >lnd/clm2/surfdata_map/release-clm5.0.30/landuse.timeseries_ne0np4.ARCTIC.ne30x4_SSP5-8.5_78pfts_CMIP6_simyr1850-2100_c200426.nc</flanduse_timeseries>
<flanduse_timeseries hgrid="ne0np4CONUS.ne30x8"       sim_year_range="1850-2000"
 >lnd/clm2/surfdata_map/release-clm5.0.30/landuse.timeseries_ne0np4.CONUS.ne30x8_SSP5-8.5_78pfts_CMIP6_simyr1850-2100_c200426.nc</flanduse_timeseries>

<flanduse_timeseries hgrid="C24"           sim_year_range="1850-2000"
 >lnd/clm2/surfdata_map/release-clm5.0.30/landuse.timeseries_C24_SSP5-8.5_78pfts_CMIP6_simyr1850-2100_c200317.nc</flanduse_timeseries>
<flanduse_timeseries hgrid="C96"           sim_year_range="1850-2000"
 >lnd/clm2/surfdata_map/release-clm5.0.30/landuse.timeseries_C96_SSP5-8.5_78pfts_CMIP6_simyr1850-2100_c200317.nc</flanduse_timeseries>


<!-- Note that this transient file only goes up to year 1855.
     This is sufficient for testing purposes, but could cause problems if you try to run beyond 1855. -->
<flanduse_timeseries hgrid="1x1_smallvilleIA" sim_year_range="1850-2000"
 use_crop=".true."   >lnd/clm2/surfdata_map/landuse.timeseries_1x1_smallvilleIA_hist_78pfts_simyr1850-1855_c160127.nc</flanduse_timeseries>

<!-- Future scenarios - landuse time series files with crop on -->

<!-- SSP5-RCP8.5 - relative to {csmdata}) -->
<flanduse_timeseries hgrid="0.9x1.25"      sim_year_range="1850-2100" ssp_rcp="SSP5-8.5"
 use_crop=".true."   >lnd/clm2/surfdata_map/release-clm5.0.18/landuse.timeseries_0.9x1.25_SSP5-8.5_78pfts_CMIP6_simyr1850-2100_c190214.nc</flanduse_timeseries>
<flanduse_timeseries hgrid="1.9x2.5"       sim_year_range="1850-2100" ssp_rcp="SSP5-8.5"
 use_crop=".true."   >lnd/clm2/surfdata_map/release-clm5.0.18/landuse.timeseries_1.9x2.5_SSP5-8.5_78pfts_CMIP6_simyr1850-2100_c190228.nc</flanduse_timeseries>
<flanduse_timeseries hgrid="10x15"         sim_year_range="1850-2100" ssp_rcp="SSP5-8.5"
 use_crop=".true."   >lnd/clm2/surfdata_map/release-clm5.0.18/landuse.timeseries_10x15_SSP5-8.5_78pfts_CMIP6_simyr1850-2100_c190228.nc</flanduse_timeseries>
<flanduse_timeseries hgrid="C24"           sim_year_range="1850-2100" ssp_rcp="SSP5-8.5"
 >lnd/clm2/surfdata_map/release-clm5.0.30/landuse.timeseries_C24_SSP5-8.5_78pfts_CMIP6_simyr1850-2100_c200317.nc</flanduse_timeseries>
<flanduse_timeseries hgrid="C96"           sim_year_range="1850-2100" ssp_rcp="SSP5-8.5"
 >lnd/clm2/surfdata_map/release-clm5.0.30/landuse.timeseries_C96_SSP5-8.5_78pfts_CMIP6_simyr1850-2100_c200317.nc</flanduse_timeseries>

<flanduse_timeseries hgrid="ne30np4"       sim_year_range="1850-2100" ssp_rcp="SSP5-8.5" 
 >lnd/clm2/surfdata_map/release-clm5.0.30/landuse.timeseries_ne30np4_SSP5-8.5_78pfts_CMIP6_simyr1850-2100_c200426.nc</flanduse_timeseries>
<flanduse_timeseries hgrid="ne30np4.pg2"       sim_year_range="1850-2100" ssp_rcp="SSP5-8.5"
 >lnd/clm2/surfdata_map/release-clm5.0.30/landuse.timeseries_ne30np4.pg2_SSP5-8.5_78pfts_CMIP6_simyr1850-2100_c200426.nc</flanduse_timeseries>
<flanduse_timeseries hgrid="ne30np4.pg3"       sim_year_range="1850-2100" ssp_rcp="SSP5-8.5"
 >lnd/clm2/surfdata_map/release-clm5.0.30/landuse.timeseries_ne30np4.pg3_SSP5-8.5_78pfts_CMIP6_simyr1850-2100_c200426.nc</flanduse_timeseries>
<flanduse_timeseries hgrid="ne0np4.ARCTICGRIS.ne30x8"       sim_year_range="1850-2100" ssp_rcp="SSP5-8.5"
 >lnd/clm2/surfdata_map/release-clm5.0.30/landuse.timeseries_ne0np4.ARCTICGRIS.ne30x8_SSP5-8.5_78pfts_CMIP6_simyr1850-2100_c200426.nc</flanduse_timeseries>
<flanduse_timeseries hgrid="ne0np4.ARCTIC.ne30x4"       sim_year_range="1850-2100" ssp_rcp="SSP5-8.5"
 >lnd/clm2/surfdata_map/release-clm5.0.30/landuse.timeseries_ne0np4.ARCTIC.ne30x4_SSP5-8.5_78pfts_CMIP6_simyr1850-2100_c200426.nc</flanduse_timeseries>
<flanduse_timeseries hgrid="ne0np4CONUS.ne30x8"       sim_year_range="1850-2100" ssp_rcp="SSP5-8.5"
 >lnd/clm2/surfdata_map/release-clm5.0.30/landuse.timeseries_ne0np4.CONUS.ne30x8_SSP5-8.5_78pfts_CMIP6_simyr1850-2100_c200426.nc</flanduse_timeseries>

<!-- SSP1-RCP2.6 - relative to {csmdata}) -->
<flanduse_timeseries hgrid="0.9x1.25"      sim_year_range="1850-2100" ssp_rcp="SSP1-2.6"
 use_crop=".true."   >lnd/clm2/surfdata_map/release-clm5.0.18/landuse.timeseries_0.9x1.25_SSP1-2.6_78pfts_CMIP6_simyr1850-2100_c190214.nc</flanduse_timeseries>
<flanduse_timeseries hgrid="1.9x2.5"       sim_year_range="1850-2100" ssp_rcp="SSP1-2.6"
 use_crop=".true."   >lnd/clm2/surfdata_map/release-clm5.0.18/landuse.timeseries_1.9x2.5_SSP1-2.6_78pfts_CMIP6_simyr1850-2100_c190228.nc</flanduse_timeseries>
<flanduse_timeseries hgrid="10x15"         sim_year_range="1850-2100" ssp_rcp="SSP1-2.6"
 use_crop=".true."   >lnd/clm2/surfdata_map/release-clm5.0.18/landuse.timeseries_10x15_SSP1-2.6_78pfts_CMIP6_simyr1850-2100_c190228.nc</flanduse_timeseries>

<!-- SSP2-RCP4.5 - relative to {csmdata}) -->
<flanduse_timeseries hgrid="0.9x1.25"      sim_year_range="1850-2100" ssp_rcp="SSP2-4.5"
 use_crop=".true."   >lnd/clm2/surfdata_map/release-clm5.0.18/landuse.timeseries_0.9x1.25_SSP2-4.5_78pfts_CMIP6_simyr1850-2100_c190214.nc</flanduse_timeseries>
<flanduse_timeseries hgrid="1.9x2.5"       sim_year_range="1850-2100" ssp_rcp="SSP2-4.5"
 use_crop=".true."   >lnd/clm2/surfdata_map/release-clm5.0.18/landuse.timeseries_1.9x2.5_SSP2-4.5_78pfts_CMIP6_simyr1850-2100_c190228.nc</flanduse_timeseries>
<flanduse_timeseries hgrid="10x15"         sim_year_range="1850-2100" ssp_rcp="SSP2-4.5"
 use_crop=".true."   >lnd/clm2/surfdata_map/release-clm5.0.18/landuse.timeseries_10x15_SSP2-4.5_78pfts_CMIP6_simyr1850-2100_c190228.nc</flanduse_timeseries>

<!-- SSP3-RCP7.0 - relative to {csmdata}) -->
<flanduse_timeseries hgrid="0.9x1.25"      sim_year_range="1850-2100" ssp_rcp="SSP3-7.0"
 use_crop=".true."   >lnd/clm2/surfdata_map/release-clm5.0.18/landuse.timeseries_0.9x1.25_SSP3-7.0_78pfts_CMIP6_simyr1850-2100_c190214.nc</flanduse_timeseries>
<flanduse_timeseries hgrid="1.9x2.5"       sim_year_range="1850-2100" ssp_rcp="SSP3-7.0"
 use_crop=".true."   >lnd/clm2/surfdata_map/release-clm5.0.18/landuse.timeseries_1.9x2.5_SSP3-7.0_78pfts_CMIP6_simyr1850-2100_c190228.nc</flanduse_timeseries>
<flanduse_timeseries hgrid="10x15"         sim_year_range="1850-2100" ssp_rcp="SSP3-7.0"
 use_crop=".true."   >lnd/clm2/surfdata_map/release-clm5.0.18/landuse.timeseries_10x15_SSP3-7.0_78pfts_CMIP6_simyr1850-2100_c190228.nc</flanduse_timeseries>

<!-- SSP4-RCP3.4 - relative to {csmdata}) -->
<flanduse_timeseries hgrid="0.9x1.25"      sim_year_range="1850-2100" ssp_rcp="SSP4-3.4"
 use_crop=".true."   >lnd/clm2/surfdata_map/release-clm5.0.18/landuse.timeseries_0.9x1.25_SSP4-3.4_78pfts_CMIP6_simyr1850-2100_c190214.nc</flanduse_timeseries>
<flanduse_timeseries hgrid="1.9x2.5"       sim_year_range="1850-2100" ssp_rcp="SSP4-3.4"
 use_crop=".true."   >lnd/clm2/surfdata_map/release-clm5.0.18/landuse.timeseries_1.9x2.5_SSP4-3.4_78pfts_CMIP6_simyr1850-2100_c190228.nc</flanduse_timeseries>
<flanduse_timeseries hgrid="10x15"         sim_year_range="1850-2100" ssp_rcp="SSP4-3.4"
 use_crop=".true."   >lnd/clm2/surfdata_map/release-clm5.0.18/landuse.timeseries_10x15_SSP4-3.4_78pfts_CMIP6_simyr1850-2100_c190228.nc</flanduse_timeseries>

<!-- SSP1-RCP1.9 - relative to {csmdata}) -->
<flanduse_timeseries hgrid="0.9x1.25"      sim_year_range="1850-2100" ssp_rcp="SSP1-1.9"
 use_crop=".true."   >lnd/clm2/surfdata_map/release-clm5.0.18/landuse.timeseries_0.9x1.25_SSP1-1.9_78pfts_CMIP6_simyr1850-2100_c190214.nc</flanduse_timeseries>
<flanduse_timeseries hgrid="1.9x2.5"       sim_year_range="1850-2100" ssp_rcp="SSP1-1.9"
 use_crop=".true."   >lnd/clm2/surfdata_map/release-clm5.0.18/landuse.timeseries_1.9x2.5_SSP1-1.9_78pfts_CMIP6_simyr1850-2100_c190228.nc</flanduse_timeseries>
<flanduse_timeseries hgrid="10x15"         sim_year_range="1850-2100" ssp_rcp="SSP1-1.9"
 use_crop=".true."   >lnd/clm2/surfdata_map/release-clm5.0.18/landuse.timeseries_10x15_SSP1-1.9_78pfts_CMIP6_simyr1850-2100_c190228.nc</flanduse_timeseries>

<!-- SSP4-RCP6.0 - relative to {csmdata}) -->
<flanduse_timeseries hgrid="0.9x1.25"      sim_year_range="1850-2100" ssp_rcp="SSP4-6.0"
 use_crop=".true."   >lnd/clm2/surfdata_map/release-clm5.0.18/landuse.timeseries_0.9x1.25_SSP4-6.0_78pfts_CMIP6_simyr1850-2100_c190214.nc</flanduse_timeseries>
<flanduse_timeseries hgrid="1.9x2.5"       sim_year_range="1850-2100" ssp_rcp="SSP4-6.0"
 use_crop=".true."   >lnd/clm2/surfdata_map/release-clm5.0.18/landuse.timeseries_1.9x2.5_SSP4-6.0_78pfts_CMIP6_simyr1850-2100_c190228.nc</flanduse_timeseries>
<flanduse_timeseries hgrid="10x15"         sim_year_range="1850-2100" ssp_rcp="SSP4-6.0"
 use_crop=".true."   >lnd/clm2/surfdata_map/release-clm5.0.18/landuse.timeseries_10x15_SSP4-6.0_78pfts_CMIP6_simyr1850-2100_c190228.nc</flanduse_timeseries>

<!-- SSP5-RCP3.4 - relative to {csmdata}) -->
<flanduse_timeseries hgrid="0.9x1.25"      sim_year_range="1850-2100" ssp_rcp="SSP5-3.4"
 use_crop=".true."   >lnd/clm2/surfdata_map/release-clm5.0.18/landuse.timeseries_0.9x1.25_SSP5-3.4_78pfts_CMIP6_simyr1850-2100_c190214.nc</flanduse_timeseries>
<flanduse_timeseries hgrid="1.9x2.5"       sim_year_range="1850-2100" ssp_rcp="SSP5-3.4"
 use_crop=".true."   >lnd/clm2/surfdata_map/release-clm5.0.18/landuse.timeseries_1.9x2.5_SSP5-3.4_78pfts_CMIP6_simyr1850-2100_c190228.nc</flanduse_timeseries>
<flanduse_timeseries hgrid="10x15"         sim_year_range="1850-2100" ssp_rcp="SSP5-3.4"
 use_crop=".true."   >lnd/clm2/surfdata_map/release-clm5.0.18/landuse.timeseries_10x15_SSP5-3.4_78pfts_CMIP6_simyr1850-2100_c190228.nc</flanduse_timeseries>

<!-- Future scenarios - landuse time series files with crop off -->

<!-- SSP5-RCP8.5 - relative to {csmdata}) -->
<flanduse_timeseries hgrid="0.9x1.25"      sim_year_range="1850-2100" ssp_rcp="SSP5-8.5"
 use_crop=".false."   >lnd/clm2/surfdata_map/release-clm5.0.18/landuse.timeseries_0.9x1.25_SSP5-8.5_16pfts_Irrig_CMIP6_simyr1850-2100_c190214.nc</flanduse_timeseries>
<flanduse_timeseries hgrid="1.9x2.5"       sim_year_range="1850-2100" ssp_rcp="SSP5-8.5"
 use_crop=".false."   >lnd/clm2/surfdata_map/release-clm5.0.18/landuse.timeseries_1.9x2.5_SSP5-8.5_16pfts_Irrig_CMIP6_simyr1850-2100_c190228.nc</flanduse_timeseries>
<flanduse_timeseries hgrid="10x15"         sim_year_range="1850-2100" ssp_rcp="SSP5-8.5"
 use_crop=".false."   >lnd/clm2/surfdata_map/release-clm5.0.18/landuse.timeseries_10x15_SSP5-8.5_16pfts_Irrig_CMIP6_simyr1850-2100_c190228.nc</flanduse_timeseries>

<!-- SSP1-RCP2.6 - relative to {csmdata}) -->
<flanduse_timeseries hgrid="0.9x1.25"      sim_year_range="1850-2100" ssp_rcp="SSP1-2.6"
 use_crop=".false."   >lnd/clm2/surfdata_map/release-clm5.0.18/landuse.timeseries_0.9x1.25_SSP1-2.6_16pfts_Irrig_CMIP6_simyr1850-2100_c190214.nc</flanduse_timeseries>
<flanduse_timeseries hgrid="1.9x2.5"       sim_year_range="1850-2100" ssp_rcp="SSP1-2.6"
 use_crop=".false."   >lnd/clm2/surfdata_map/release-clm5.0.18/landuse.timeseries_1.9x2.5_SSP1-2.6_16pfts_Irrig_CMIP6_simyr1850-2100_c190228.nc</flanduse_timeseries>
<flanduse_timeseries hgrid="10x15"         sim_year_range="1850-2100" ssp_rcp="SSP1-2.6"
 use_crop=".false."   >lnd/clm2/surfdata_map/release-clm5.0.18/landuse.timeseries_10x15_SSP1-2.6_16pfts_Irrig_CMIP6_simyr1850-2100_c190228.nc</flanduse_timeseries>

<!-- SSP2-RCP4.5 - relative to {csmdata}) -->
<flanduse_timeseries hgrid="0.9x1.25"      sim_year_range="1850-2100" ssp_rcp="SSP2-4.5"
 use_crop=".false."   >lnd/clm2/surfdata_map/release-clm5.0.18/landuse.timeseries_0.9x1.25_SSP2-4.5_16pfts_Irrig_CMIP6_simyr1850-2100_c190214.nc</flanduse_timeseries>
<flanduse_timeseries hgrid="1.9x2.5"       sim_year_range="1850-2100" ssp_rcp="SSP2-4.5"
 use_crop=".false."   >lnd/clm2/surfdata_map/release-clm5.0.18/landuse.timeseries_1.9x2.5_SSP2-4.5_16pfts_Irrig_CMIP6_simyr1850-2100_c190228.nc</flanduse_timeseries>
<flanduse_timeseries hgrid="10x15"         sim_year_range="1850-2100" ssp_rcp="SSP2-4.5"
 use_crop=".false."   >lnd/clm2/surfdata_map/release-clm5.0.18/landuse.timeseries_10x15_SSP2-4.5_16pfts_Irrig_CMIP6_simyr1850-2100_c190228.nc</flanduse_timeseries>

<!-- SSP3-RCP7.0 - relative to {csmdata}) -->
<flanduse_timeseries hgrid="0.9x1.25"      sim_year_range="1850-2100" ssp_rcp="SSP3-7.0"
 use_crop=".false."   >lnd/clm2/surfdata_map/release-clm5.0.18/landuse.timeseries_0.9x1.25_SSP3-7.0_16pfts_Irrig_CMIP6_simyr1850-2100_c190214.nc</flanduse_timeseries>
<flanduse_timeseries hgrid="1.9x2.5"       sim_year_range="1850-2100" ssp_rcp="SSP3-7.0"
 use_crop=".false."   >lnd/clm2/surfdata_map/release-clm5.0.18/landuse.timeseries_1.9x2.5_SSP3-7.0_16pfts_Irrig_CMIP6_simyr1850-2100_c190228.nc</flanduse_timeseries>
<flanduse_timeseries hgrid="10x15"         sim_year_range="1850-2100" ssp_rcp="SSP3-7.0"
 use_crop=".false."   >lnd/clm2/surfdata_map/release-clm5.0.18/landuse.timeseries_10x15_SSP3-7.0_16pfts_Irrig_CMIP6_simyr1850-2100_c190228.nc</flanduse_timeseries>

<!-- SSP4-RCP3.4 - relative to {csmdata}) -->
<flanduse_timeseries hgrid="0.9x1.25"      sim_year_range="1850-2100" ssp_rcp="SSP4-3.4"
 use_crop=".false."   >lnd/clm2/surfdata_map/release-clm5.0.18/landuse.timeseries_0.9x1.25_SSP4-3.4_16pfts_Irrig_CMIP6_simyr1850-2100_c190214.nc</flanduse_timeseries>
<flanduse_timeseries hgrid="1.9x2.5"       sim_year_range="1850-2100" ssp_rcp="SSP4-3.4"
 use_crop=".false."   >lnd/clm2/surfdata_map/release-clm5.0.18/landuse.timeseries_1.9x2.5_SSP4-3.4_16pfts_Irrig_CMIP6_simyr1850-2100_c190228.nc</flanduse_timeseries>
<flanduse_timeseries hgrid="10x15"         sim_year_range="1850-2100" ssp_rcp="SSP4-3.4"
 use_crop=".false."   >lnd/clm2/surfdata_map/release-clm5.0.18/landuse.timeseries_10x15_SSP4-3.4_16pfts_Irrig_CMIP6_simyr1850-2100_c190228.nc</flanduse_timeseries>

<!-- SSP1-RCP1.9 - relative to {csmdata}) -->
<flanduse_timeseries hgrid="0.9x1.25"      sim_year_range="1850-2100" ssp_rcp="SSP1-1.9"
 use_crop=".false."   >lnd/clm2/surfdata_map/release-clm5.0.18/landuse.timeseries_0.9x1.25_SSP1-1.9_16pfts_Irrig_CMIP6_simyr1850-2100_c190214.nc</flanduse_timeseries>
<flanduse_timeseries hgrid="1.9x2.5"       sim_year_range="1850-2100" ssp_rcp="SSP1-1.9"
 use_crop=".false."   >lnd/clm2/surfdata_map/release-clm5.0.18/landuse.timeseries_1.9x2.5_SSP1-1.9_16pfts_Irrig_CMIP6_simyr1850-2100_c190228.nc</flanduse_timeseries>
<flanduse_timeseries hgrid="10x15"         sim_year_range="1850-2100" ssp_rcp="SSP1-1.9"
 use_crop=".false."   >lnd/clm2/surfdata_map/release-clm5.0.18/landuse.timeseries_10x15_SSP1-1.9_16pfts_Irrig_CMIP6_simyr1850-2100_c190228.nc</flanduse_timeseries>

<!-- SSP4-RCP6.0 - relative to {csmdata}) -->
<flanduse_timeseries hgrid="0.9x1.25"      sim_year_range="1850-2100" ssp_rcp="SSP4-6.0"
 use_crop=".false."   >lnd/clm2/surfdata_map/release-clm5.0.18/landuse.timeseries_0.9x1.25_SSP4-6.0_16pfts_Irrig_CMIP6_simyr1850-2100_c190214.nc</flanduse_timeseries>
<flanduse_timeseries hgrid="1.9x2.5"       sim_year_range="1850-2100" ssp_rcp="SSP4-6.0"
 use_crop=".false."   >lnd/clm2/surfdata_map/release-clm5.0.18/landuse.timeseries_1.9x2.5_SSP4-6.0_16pfts_Irrig_CMIP6_simyr1850-2100_c190228.nc</flanduse_timeseries>
<flanduse_timeseries hgrid="10x15"         sim_year_range="1850-2100" ssp_rcp="SSP4-6.0"
 use_crop=".false."   >lnd/clm2/surfdata_map/release-clm5.0.18/landuse.timeseries_10x15_SSP4-6.0_16pfts_Irrig_CMIP6_simyr1850-2100_c190228.nc</flanduse_timeseries>

<!-- SSP5-RCP3.4 - relative to {csmdata}) -->
<flanduse_timeseries hgrid="0.9x1.25"      sim_year_range="1850-2100" ssp_rcp="SSP5-3.4"
 use_crop=".false."   >lnd/clm2/surfdata_map/release-clm5.0.18/landuse.timeseries_0.9x1.25_SSP5-3.4_16pfts_Irrig_CMIP6_simyr1850-2100_c190214.nc</flanduse_timeseries>
<flanduse_timeseries hgrid="1.9x2.5"       sim_year_range="1850-2100" ssp_rcp="SSP5-3.4"
 use_crop=".false."   >lnd/clm2/surfdata_map/release-clm5.0.18/landuse.timeseries_1.9x2.5_SSP5-3.4_16pfts_Irrig_CMIP6_simyr1850-2100_c190228.nc</flanduse_timeseries>
<flanduse_timeseries hgrid="10x15"         sim_year_range="1850-2100" ssp_rcp="SSP5-3.4"
 use_crop=".false."   >lnd/clm2/surfdata_map/release-clm5.0.18/landuse.timeseries_10x15_SSP5-3.4_16pfts_Irrig_CMIP6_simyr1850-2100_c190228.nc</flanduse_timeseries>

<!-- Fixation and Uptake of Nitrogen Model (FUN2.0) -->
<use_fun phys="clm5_1"  use_cn=".true." use_nitrif_denitrif=".true.">.true.</use_fun>
<use_fun phys="clm5_0"  use_cn=".true." use_nitrif_denitrif=".true.">.true.</use_fun>
<use_fun                                                            >.false.</use_fun>

<freelivfix_intercept use_fun=".true." use_cn=".true.">0.0117d00</freelivfix_intercept>
<freelivfix_slope_wet use_fun=".true." use_cn=".true.">0.0006d00</freelivfix_slope_wet>

<br_root>0.83d-06</br_root>

<!-- Scalar of leaf respiration to vcmax (used for SP mode and with luna)-->
<leaf_mr_vcm phys="clm5_1" >0.015d00</leaf_mr_vcm>
<leaf_mr_vcm phys="clm5_0" >0.015d00</leaf_mr_vcm>
<leaf_mr_vcm phys="clm4_5" >0.015d00</leaf_mr_vcm>


<initial_vegC phys="clm5_1"  use_cn=".true."  mm_nuptake_opt=".true." >100.d00</initial_vegC>
<initial_vegC phys="clm5_0"  use_cn=".true."  mm_nuptake_opt=".true." >100.d00</initial_vegC>
<initial_vegC phys="clm4_5"  use_cn=".true."  mm_nuptake_opt=".true." >20.d00</initial_vegC>
<initial_vegC phys="clm5_1"  use_cn=".true."  mm_nuptake_opt=".false.">1.d00</initial_vegC>
<initial_vegC phys="clm5_0"  use_cn=".true."  mm_nuptake_opt=".false.">1.d00</initial_vegC>
<initial_vegC phys="clm4_5"  use_cn=".true."  mm_nuptake_opt=".false.">1.d00</initial_vegC>

<!-- SNICAR (SNow, ICe, and Aerosol Radiative model) datasets -->
<!--  ***********  Resolution independent:   ***********  -->
<fsnowoptics >lnd/clm2/snicardata/snicar_optics_5bnd_c090915.nc</fsnowoptics>
<fsnowaging  >lnd/clm2/snicardata/snicar_drdt_bst_fit_60_c070416.nc</fsnowaging>

<!-- Nitrogen deposition streams namelist defaults -->
<stream_year_first_ndep phys="clm4_5"  use_cn=".true." sim_year_range="1850-2100"  >2015</stream_year_first_ndep>
<stream_year_last_ndep  phys="clm4_5"  use_cn=".true." sim_year_range="1850-2100"  >2101</stream_year_last_ndep>
<model_year_align_ndep  phys="clm4_5"  use_cn=".true." sim_year_range="1850-2100"  >2015</model_year_align_ndep>

<stream_year_first_ndep phys="clm5_0"  use_cn=".true." sim_year_range="1850-2100"  >2015</stream_year_first_ndep>
<stream_year_last_ndep  phys="clm5_0"  use_cn=".true." sim_year_range="1850-2100"  >2101</stream_year_last_ndep>
<model_year_align_ndep  phys="clm5_0"  use_cn=".true." sim_year_range="1850-2100"  >2015</model_year_align_ndep>

<stream_year_first_ndep phys="clm5_1"  use_cn=".true." sim_year_range="1850-2100"  >2015</stream_year_first_ndep>
<stream_year_last_ndep  phys="clm5_1"  use_cn=".true." sim_year_range="1850-2100"  >2101</stream_year_last_ndep>
<model_year_align_ndep  phys="clm5_1"  use_cn=".true." sim_year_range="1850-2100"  >2015</model_year_align_ndep>

<stream_year_first_ndep use_cn=".true."   sim_year="2010" >2010</stream_year_first_ndep>
<stream_year_last_ndep  use_cn=".true."   sim_year="2010" >2010</stream_year_last_ndep>

<stream_year_first_ndep use_cn=".true."   sim_year="2000" >2000</stream_year_first_ndep>
<stream_year_last_ndep  use_cn=".true."   sim_year="2000" >2000</stream_year_last_ndep>

<stream_year_first_ndep use_cn=".true."   sim_year="1850" >1850</stream_year_first_ndep>
<stream_year_last_ndep  use_cn=".true."   sim_year="1850" >1850</stream_year_last_ndep>

<stream_year_first_ndep use_cn=".true."   sim_year="1000" >2000</stream_year_first_ndep>
<stream_year_last_ndep  use_cn=".true."   sim_year="1000" >2000</stream_year_last_ndep>

<stream_year_first_ndep use_cn=".true."   sim_year="constant" sim_year_range="1000-1002" >2000</stream_year_first_ndep>
<stream_year_last_ndep  use_cn=".true."   sim_year="constant" sim_year_range="1000-1002" >2000</stream_year_last_ndep>

<stream_year_first_ndep use_cn=".true."   sim_year="constant" sim_year_range="1000-1004" >2000</stream_year_first_ndep>
<stream_year_last_ndep  use_cn=".true."   sim_year="constant" sim_year_range="1000-1004" >2000</stream_year_last_ndep>

<stream_fldfilename_ndep phys="clm5_1"  hgrid="0.9x1.25" use_cn=".true." ssp_rcp="hist" >lnd/clm2/ndepdata/fndep_clm_hist_b.e21.BWHIST.f09_g17.CMIP6-historical-WACCM.ensmean_1849-2015_monthly_0.9x1.25_c180926.nc</stream_fldfilename_ndep>
<stream_fldfilename_ndep phys="clm5_0"  hgrid="0.9x1.25" use_cn=".true." ssp_rcp="hist" >lnd/clm2/ndepdata/fndep_clm_hist_b.e21.BWHIST.f09_g17.CMIP6-historical-WACCM.ensmean_1849-2015_monthly_0.9x1.25_c180926.nc</stream_fldfilename_ndep>
<stream_fldfilename_ndep phys="clm4_5"  hgrid="0.9x1.25" use_cn=".true." ssp_rcp="hist" >lnd/clm2/ndepdata/fndep_clm_hist_b.e21.BWHIST.f09_g17.CMIP6-historical-WACCM.ensmean_1849-2015_monthly_0.9x1.25_c180926.nc</stream_fldfilename_ndep>

<!-- Only the CMIP6 Tier I Nitogen deposition files are available -->
<stream_fldfilename_ndep phys="clm5_1"  hgrid="0.9x1.25"   use_cn=".true."   ssp_rcp="SSP5-8.5"
>lnd/clm2/ndepdata/fndep_clm_f09_g17.CMIP6-SSP5-8.5-WACCM_1849-2101_monthly_c191007.nc</stream_fldfilename_ndep>
<stream_fldfilename_ndep phys="clm5_1"  hgrid="0.9x1.25"   use_cn=".true."   ssp_rcp="SSP1-2.6"
>lnd/clm2/ndepdata/fndep_clm_f09_g17.CMIP6-SSP1-2.6-WACCM_1849-2101_monthly_c191007.nc</stream_fldfilename_ndep>
<stream_fldfilename_ndep phys="clm5_1"  hgrid="0.9x1.25"   use_cn=".true."   ssp_rcp="SSP2-4.5"
>lnd/clm2/ndepdata/fndep_clm_f09_g17.CMIP6-SSP2-4.5-WACCM_1849-2101_monthly_c191007.nc</stream_fldfilename_ndep>
<stream_fldfilename_ndep phys="clm5_1"  hgrid="0.9x1.25"   use_cn=".true."   ssp_rcp="SSP3-7.0"
>lnd/clm2/ndepdata/fndep_clm_f09_g17.CMIP6-SSP3-7.0-WACCM_1849-2101_monthly_c191007.nc</stream_fldfilename_ndep>

<stream_fldfilename_ndep phys="clm5_0"  hgrid="0.9x1.25"   use_cn=".true."   ssp_rcp="SSP5-8.5"
>lnd/clm2/ndepdata/fndep_clm_f09_g17.CMIP6-SSP5-8.5-WACCM_1849-2101_monthly_c191007.nc</stream_fldfilename_ndep>
<stream_fldfilename_ndep phys="clm5_0"  hgrid="0.9x1.25"   use_cn=".true."   ssp_rcp="SSP1-2.6"
>lnd/clm2/ndepdata/fndep_clm_f09_g17.CMIP6-SSP1-2.6-WACCM_1849-2101_monthly_c191007.nc</stream_fldfilename_ndep>
<stream_fldfilename_ndep phys="clm5_0"  hgrid="0.9x1.25"   use_cn=".true."   ssp_rcp="SSP2-4.5"
>lnd/clm2/ndepdata/fndep_clm_f09_g17.CMIP6-SSP2-4.5-WACCM_1849-2101_monthly_c191007.nc</stream_fldfilename_ndep>
<stream_fldfilename_ndep phys="clm5_0"  hgrid="0.9x1.25"   use_cn=".true."   ssp_rcp="SSP3-7.0"
>lnd/clm2/ndepdata/fndep_clm_f09_g17.CMIP6-SSP3-7.0-WACCM_1849-2101_monthly_c191007.nc</stream_fldfilename_ndep>

<stream_fldfilename_ndep phys="clm4_5"  hgrid="0.9x1.25"   use_cn=".true."   ssp_rcp="SSP5-8.5"
>lnd/clm2/ndepdata/fndep_clm_f09_g17.CMIP6-SSP5-8.5-WACCM_1849-2101_monthly_c191007.nc</stream_fldfilename_ndep>
<stream_fldfilename_ndep phys="clm4_5"  hgrid="0.9x1.25"   use_cn=".true."   ssp_rcp="SSP1-2.6"
>lnd/clm2/ndepdata/fndep_clm_f09_g17.CMIP6-SSP1-2.6-WACCM_1849-2101_monthly_c191007.nc</stream_fldfilename_ndep>
<stream_fldfilename_ndep phys="clm4_5"  hgrid="0.9x1.25"   use_cn=".true."   ssp_rcp="SSP2-4.5"
>lnd/clm2/ndepdata/fndep_clm_f09_g17.CMIP6-SSP5-8.5-WACCM_1849-2101_monthly_c191007.nc</stream_fldfilename_ndep>
<stream_fldfilename_ndep phys="clm4_5"  hgrid="0.9x1.25"   use_cn=".true."   ssp_rcp="SSP3-7.0"
>lnd/clm2/ndepdata/fndep_clm_f09_g17.CMIP6-SSP3-7.0-WACCM_1849-2101_monthly_c191007.nc</stream_fldfilename_ndep>

<ndep_taxmode            phys="clm5_1"  use_cn=".true.">cycle</ndep_taxmode>
<ndep_varlist            phys="clm5_1"  use_cn=".true.">NDEP_month</ndep_varlist>
<ndep_taxmode            phys="clm5_1"  use_cn=".true.">limit</ndep_taxmode>

<ndep_taxmode            phys="clm5_0"  use_cn=".true.">cycle</ndep_taxmode>
<ndep_varlist            phys="clm5_0"  use_cn=".true.">NDEP_month</ndep_varlist>
<ndep_taxmode            phys="clm5_0"  use_cn=".true.">limit</ndep_taxmode>

<ndep_taxmode            phys="clm4_5"  use_cn=".true.">cycle</ndep_taxmode>
<ndep_varlist            phys="clm4_5"  use_cn=".true.">NDEP_month</ndep_varlist>
<ndep_taxmode            phys="clm4_5"  use_cn=".true.">limit</ndep_taxmode>

<ndepmapalgo                use_cn=".true." >bilinear</ndepmapalgo>

<ndepmapalgo use_cn=".true."   hgrid="1x1_brazil"          >nn</ndepmapalgo>
<ndepmapalgo use_cn=".true."   hgrid="1x1_mexicocityMEX"   >nn</ndepmapalgo>
<ndepmapalgo use_cn=".true."   hgrid="1x1_vancouverCAN"    >nn</ndepmapalgo>
<ndepmapalgo use_cn=".true."   hgrid="1x1_urbanc_alpha"    >nn</ndepmapalgo>
<ndepmapalgo use_cn=".true."   hgrid="1x1_camdenNJ"        >nn</ndepmapalgo>
<ndepmapalgo use_cn=".true."   hgrid="1x1_asphaltjungleNJ" >nn</ndepmapalgo>
<ndepmapalgo use_cn=".true."   hgrid="5x5_amazon"          >nn</ndepmapalgo>

<!-- Soilm moisture streams namelist defaults -->
<!-- This is if you want to prescribe the soil moisture from input datasets rather than model it -->
<use_soil_moisture_streams>.false.</use_soil_moisture_streams>
<stream_year_first_soilm  >1997</stream_year_first_soilm>
<stream_year_last_soilm   >1997</stream_year_last_soilm>
<model_year_align_soilm   >1997</model_year_align_soilm>

<stream_fldfilename_soilm hgrid="0.9x1.25">lnd/clm2/prescribed_data/LFMIP-pdLC-SST.H2OSOI.0.9x1.25.20levsoi.natveg.climo1980-2014.MONS_c190709.nc</stream_fldfilename_soilm>

<soilm_tintalgo>linear</soilm_tintalgo>
<soilm_offset  >0</soilm_offset>

<!-- LAI streams namelist defaults -->
<use_lai_streams        >.false.</use_lai_streams>
<stream_year_first_lai  >2001</stream_year_first_lai>
<stream_year_last_lai   >2013</stream_year_last_lai>
<model_year_align_lai   >2001</model_year_align_lai>

<stream_fldfilename_lai hgrid="360x720cru"       >lnd/clm2/lai_streams/MODISPFTLAI_0.5x0.5_c140711.nc</stream_fldfilename_lai>

<lai_mapalgo>bilinear</lai_mapalgo>

<lai_mapalgo  hgrid="1x1_brazil"          >nn</lai_mapalgo>
<lai_mapalgo  hgrid="1x1_mexicocityMEX"   >nn</lai_mapalgo>
<lai_mapalgo  hgrid="1x1_vancouverCAN"    >nn</lai_mapalgo>
<lai_mapalgo  hgrid="1x1_urbanc_alpha"    >nn</lai_mapalgo>
<lai_mapalgo  hgrid="1x1_camdenNJ"        >nn</lai_mapalgo>
<lai_mapalgo  hgrid="1x1_asphaltjungleNJ" >nn</lai_mapalgo>
<lai_mapalgo  hgrid="5x5_amazon"          >nn</lai_mapalgo>
<lai_mapalgo  hgrid="1x1_brazil"          >nn</lai_mapalgo>
<lai_mapalgo  hgrid="1x1_mexicocityMEX"   >nn</lai_mapalgo>
<lai_mapalgo  hgrid="1x1_vancouverCAN"    >nn</lai_mapalgo>
<lai_mapalgo  hgrid="1x1_urbanc_alpha"    >nn</lai_mapalgo>
<lai_mapalgo  hgrid="1x1_camdenNJ"        >nn</lai_mapalgo>
<lai_mapalgo  hgrid="1x1_asphaltjungleNJ" >nn</lai_mapalgo>
<lai_mapalgo  hgrid="5x5_amazon"          >nn</lai_mapalgo>

<!-- lightning streams namelist defaults -->

<light_res    use_cn=".false."                     >none</light_res>
<light_res    use_cn=".true." fire_method="nofire" >none</light_res>
<light_res    use_cn=".true." phys="clm4_5"        >94x192</light_res>
<light_res    use_cn=".true." phys="clm5_0"        >94x192</light_res>
<light_res    use_cn=".true." phys="clm5_1"        >360x720</light_res>
<light_res    use_fates=".true."                         >none</light_res>
<light_res    use_fates=".true." fates_spitfire_mode="0" >none</light_res>
<light_res    use_fates=".true." fates_spitfire_mode="1" >none</light_res>
<light_res    use_fates=".true." fates_spitfire_mode="2" >360x720</light_res>
<light_res    use_fates=".true." fates_spitfire_mode="3" >360x720</light_res>
<light_res    use_fates=".true." fates_spitfire_mode="4" >360x720</light_res>

<stream_year_first_lightng >0001</stream_year_first_lightng>
<stream_year_last_lightng  >0001</stream_year_last_lightng>

<stream_fldfilename_lightng hgrid="94x192"    >atm/datm7/NASA_LIS/clmforc.Li_2012_climo1995-2011.T62.lnfm_Total_c140423.nc</stream_fldfilename_lightng>
<stream_fldfilename_lightng hgrid="360x720"   >atm/datm7/NASA_LIS/clmforc.Li_2016_climo1995-2013.360x720.lnfm_Total_c160825.nc</stream_fldfilename_lightng>

<lightngmapalgo >bilinear</lightngmapalgo>

<lightngmapalgo hgrid="1x1_brazil"          >nn</lightngmapalgo>
<lightngmapalgo hgrid="1x1_mexicocityMEX"   >nn</lightngmapalgo>
<lightngmapalgo hgrid="1x1_vancouverCAN"    >nn</lightngmapalgo>
<lightngmapalgo hgrid="1x1_urbanc_alpha"    >nn</lightngmapalgo>
<lightngmapalgo hgrid="1x1_camdenNJ"        >nn</lightngmapalgo>
<lightngmapalgo hgrid="1x1_asphaltjungleNJ" >nn</lightngmapalgo>
<lightngmapalgo hgrid="5x5_amazon"          >nn</lightngmapalgo>

<!-- Population density streams namelist defaults -->
<stream_year_first_popdens phys="clm4_5"  cnfireson=".true." sim_year_range="1850-2100"  >2015</stream_year_first_popdens>
<stream_year_last_popdens  phys="clm4_5"  cnfireson=".true." sim_year_range="1850-2100"  >2100</stream_year_last_popdens>
<model_year_align_popdens  phys="clm4_5"  cnfireson=".true." sim_year_range="1850-2100"  >2015</model_year_align_popdens>

<stream_year_first_popdens phys="clm5_0"  cnfireson=".true." sim_year_range="1850-2100"  >2015</stream_year_first_popdens>
<stream_year_last_popdens  phys="clm5_0"  cnfireson=".true." sim_year_range="1850-2100"  >2100</stream_year_last_popdens>
<model_year_align_popdens  phys="clm5_0"  cnfireson=".true." sim_year_range="1850-2100"  >2015</model_year_align_popdens>

<stream_year_first_popdens phys="clm5_1"  cnfireson=".true." sim_year_range="1850-2100"  >2015</stream_year_first_popdens>
<stream_year_last_popdens  phys="clm5_1"  cnfireson=".true." sim_year_range="1850-2100"  >2100</stream_year_last_popdens>
<model_year_align_popdens  phys="clm5_1"  cnfireson=".true." sim_year_range="1850-2100"  >2015</model_year_align_popdens>

<stream_year_first_popdens use_cn=".true."   sim_year="2010" >2010</stream_year_first_popdens>
<stream_year_last_popdens  use_cn=".true."   sim_year="2010" >2010</stream_year_last_popdens>

<stream_year_first_popdens use_cn=".true."   sim_year="2000" >2000</stream_year_first_popdens>
<stream_year_last_popdens  use_cn=".true."   sim_year="2000" >2000</stream_year_last_popdens>

<stream_year_first_popdens use_cn=".true."   sim_year="1850" >1850</stream_year_first_popdens>
<stream_year_last_popdens  use_cn=".true."   sim_year="1850" >1850</stream_year_last_popdens>

<stream_year_first_popdens use_cn=".true."   sim_year="1000" >2000</stream_year_first_popdens>
<stream_year_last_popdens  use_cn=".true."   sim_year="1000" >2000</stream_year_last_popdens>

<stream_year_first_popdens use_cn=".true."   sim_year="constant" sim_year_range="1000-1002" >2000</stream_year_first_popdens>
<stream_year_last_popdens  use_cn=".true."   sim_year="constant" sim_year_range="1000-1002" >2000</stream_year_last_popdens>

<stream_year_first_popdens use_cn=".true."   sim_year="constant" sim_year_range="1000-1004" >2000</stream_year_first_popdens>
<stream_year_last_popdens  use_cn=".true."   sim_year="constant" sim_year_range="1000-1004" >2000</stream_year_last_popdens>

<stream_year_first_popdens use_fates=".true." sim_year="2010" >2010</stream_year_first_popdens>
<stream_year_last_popdens  use_fates=".true." sim_year="2010" >2010</stream_year_last_popdens>

<stream_year_first_popdens use_fates=".true." sim_year="2000" >2000</stream_year_first_popdens>
<stream_year_last_popdens  use_fates=".true." sim_year="2000" >2000</stream_year_last_popdens>

<stream_year_first_popdens use_fates=".true." sim_year="1850" >1850</stream_year_first_popdens>
<stream_year_last_popdens  use_fates=".true." sim_year="1850" >1850</stream_year_last_popdens>

<stream_year_first_popdens use_fates=".true." sim_year="1000" >2000</stream_year_first_popdens>
<stream_year_last_popdens  use_fates=".true." sim_year="1000" >2000</stream_year_last_popdens>

<stream_year_first_popdens use_fates=".true." sim_year="constant" sim_year_range="1000-1002" >2000</stream_year_first_popdens>
<stream_year_last_popdens  use_fates=".true." sim_year="constant" sim_year_range="1000-1002" >2000</stream_year_last_popdens>

<stream_year_first_popdens use_fates=".true." sim_year="constant" sim_year_range="1000-1004" >2000</stream_year_first_popdens>
<stream_year_last_popdens  use_fates=".true." sim_year="constant" sim_year_range="1000-1004" >2000</stream_year_last_popdens>

<stream_fldfilename_popdens hgrid="0.5x0.5"   use_cn=".true." >lnd/clm2/firedata/clmforc.Li_2017_HYDEv3.2_CMIP6_hdm_0.5x0.5_AVHRR_simyr1850-2016_c180202.nc</stream_fldfilename_popdens>
<stream_fldfilename_popdens hgrid="0.5x0.5"   use_cn=".true." ssp_rcp="SSP1-1.9" >lnd/clm2/firedata/clmforc.Li_2018_SSP1_CMIP6_hdm_0.5x0.5_AVHRR_simyr1850-2100_c181205.nc
</stream_fldfilename_popdens>
<stream_fldfilename_popdens hgrid="0.5x0.5"   use_cn=".true." ssp_rcp="SSP1-2.6" >lnd/clm2/firedata/clmforc.Li_2018_SSP1_CMIP6_hdm_0.5x0.5_AVHRR_simyr1850-2100_c181205.nc
</stream_fldfilename_popdens>
<stream_fldfilename_popdens hgrid="0.5x0.5"   use_cn=".true." ssp_rcp="SSP2-4.5" >lnd/clm2/firedata/clmforc.Li_2018_SSP2_CMIP6_hdm_0.5x0.5_AVHRR_simyr1850-2100_c181205.nc
</stream_fldfilename_popdens>
<stream_fldfilename_popdens hgrid="0.5x0.5"   use_cn=".true." ssp_rcp="SSP3-7.0" >lnd/clm2/firedata/clmforc.Li_2018_SSP3_CMIP6_hdm_0.5x0.5_AVHRR_simyr1850-2100_c181205.nc
</stream_fldfilename_popdens>
<stream_fldfilename_popdens hgrid="0.5x0.5"   use_cn=".true." ssp_rcp="SSP4-6.0" >lnd/clm2/firedata/clmforc.Li_2018_SSP4_CMIP6_hdm_0.5x0.5_AVHRR_simyr1850-2100_c181205.nc
</stream_fldfilename_popdens>
<stream_fldfilename_popdens hgrid="0.5x0.5"   use_cn=".true." ssp_rcp="SSP4-3.4" >lnd/clm2/firedata/clmforc.Li_2018_SSP4_CMIP6_hdm_0.5x0.5_AVHRR_simyr1850-2100_c181205.nc
</stream_fldfilename_popdens>
<stream_fldfilename_popdens hgrid="0.5x0.5"   use_cn=".true." ssp_rcp="SSP5-8.5" >lnd/clm2/firedata/clmforc.Li_2018_SSP5_CMIP6_hdm_0.5x0.5_AVHRR_simyr1850-2100_c181205.nc
</stream_fldfilename_popdens>
<stream_fldfilename_popdens hgrid="0.5x0.5"   use_cn=".true." ssp_rcp="SSP5-3.4" >lnd/clm2/firedata/clmforc.Li_2018_SSP5_CMIP6_hdm_0.5x0.5_AVHRR_simyr1850-2100_c181205.nc
</stream_fldfilename_popdens>

<stream_fldfilename_popdens hgrid="0.5x0.5"   use_fates=".true." >lnd/clm2/firedata/clmforc.Li_2017_HYDEv3.2_CMIP6_hdm_0.5x0.5_AVHRR_simyr1850-2016_c180202.nc</stream_fldfilename_popdens>
<stream_fldfilename_popdens hgrid="0.5x0.5"   use_fates=".true." ssp_rcp="SSP1-1.9" >lnd/clm2/firedata/clmforc.Li_2018_SSP1_CMIP6_hdm_0.5x0.5_AVHRR_simyr1850-2100_c181205.nc
</stream_fldfilename_popdens>
<stream_fldfilename_popdens hgrid="0.5x0.5"   use_fates=".true." ssp_rcp="SSP1-2.6" >lnd/clm2/firedata/clmforc.Li_2018_SSP1_CMIP6_hdm_0.5x0.5_AVHRR_simyr1850-2100_c181205.nc
</stream_fldfilename_popdens>
<stream_fldfilename_popdens hgrid="0.5x0.5"   use_fates=".true." ssp_rcp="SSP2-4.5" >lnd/clm2/firedata/clmforc.Li_2018_SSP2_CMIP6_hdm_0.5x0.5_AVHRR_simyr1850-2100_c181205.nc
</stream_fldfilename_popdens>
<stream_fldfilename_popdens hgrid="0.5x0.5"   use_fates=".true." ssp_rcp="SSP3-7.0" >lnd/clm2/firedata/clmforc.Li_2018_SSP3_CMIP6_hdm_0.5x0.5_AVHRR_simyr1850-2100_c181205.nc
</stream_fldfilename_popdens>
<stream_fldfilename_popdens hgrid="0.5x0.5"   use_fates=".true." ssp_rcp="SSP4-6.0" >lnd/clm2/firedata/clmforc.Li_2018_SSP4_CMIP6_hdm_0.5x0.5_AVHRR_simyr1850-2100_c181205.nc
</stream_fldfilename_popdens>
<stream_fldfilename_popdens hgrid="0.5x0.5"   use_fates=".true." ssp_rcp="SSP4-3.4" >lnd/clm2/firedata/clmforc.Li_2018_SSP4_CMIP6_hdm_0.5x0.5_AVHRR_simyr1850-2100_c181205.nc
</stream_fldfilename_popdens>
<stream_fldfilename_popdens hgrid="0.5x0.5"   use_fates=".true." ssp_rcp="SSP5-8.5" >lnd/clm2/firedata/clmforc.Li_2018_SSP5_CMIP6_hdm_0.5x0.5_AVHRR_simyr1850-2100_c181205.nc
</stream_fldfilename_popdens>
<stream_fldfilename_popdens hgrid="0.5x0.5"   use_fates=".true." ssp_rcp="SSP5-3.4" >lnd/clm2/firedata/clmforc.Li_2018_SSP5_CMIP6_hdm_0.5x0.5_AVHRR_simyr1850-2100_c181205.nc
</stream_fldfilename_popdens>

<popdensmapalgo use_cn=".true."                               >bilinear</popdensmapalgo>

<popdensmapalgo use_cn=".true."   hgrid="1x1_brazil"          >nn</popdensmapalgo>
<popdensmapalgo use_cn=".true."   hgrid="1x1_mexicocityMEX"   >nn</popdensmapalgo>
<popdensmapalgo use_cn=".true."   hgrid="1x1_vancouverCAN"    >nn</popdensmapalgo>
<popdensmapalgo use_cn=".true."   hgrid="1x1_urbanc_alpha"    >nn</popdensmapalgo>
<popdensmapalgo use_cn=".true."   hgrid="1x1_camdenNJ"        >nn</popdensmapalgo>
<popdensmapalgo use_cn=".true."   hgrid="1x1_asphaltjungleNJ" >nn</popdensmapalgo>
<popdensmapalgo use_cn=".true."   hgrid="5x5_amazon"          >nn</popdensmapalgo>

<popdensmapalgo use_fates=".true."                    >bilinear</popdensmapalgo>

<popdensmapalgo use_fates=".true." hgrid="1x1_brazil"          >nn</popdensmapalgo>
<popdensmapalgo use_fates=".true." hgrid="1x1_mexicocityMEX"   >nn</popdensmapalgo>
<popdensmapalgo use_fates=".true." hgrid="1x1_vancouverCAN"    >nn</popdensmapalgo>
<popdensmapalgo use_fates=".true." hgrid="1x1_urbanc_alpha"    >nn</popdensmapalgo>
<popdensmapalgo use_fates=".true." hgrid="1x1_camdenNJ"        >nn</popdensmapalgo>
<popdensmapalgo use_fates=".true." hgrid="1x1_asphaltjungleNJ" >nn</popdensmapalgo>
<popdensmapalgo use_fates=".true." hgrid="5x5_amazon"          >nn</popdensmapalgo>

<!-- Urban time varying streams namelist defaults -->
<stream_year_first_urbantv phys="clm5_1"  sim_year_range="1850-2100" >2015</stream_year_first_urbantv>
<stream_year_last_urbantv  phys="clm5_1"  sim_year_range="1850-2100" >2106</stream_year_last_urbantv>
<model_year_align_urbantv  phys="clm5_1"  sim_year_range="1850-2100" >2015</model_year_align_urbantv>

<stream_year_first_urbantv phys="clm5_0"  sim_year_range="1850-2100" >2015</stream_year_first_urbantv>
<stream_year_last_urbantv  phys="clm5_0"  sim_year_range="1850-2100" >2106</stream_year_last_urbantv>
<model_year_align_urbantv  phys="clm5_0"  sim_year_range="1850-2100" >2015</model_year_align_urbantv>

<stream_year_first_urbantv phys="clm4_5"  sim_year_range="1850-2100" >2015</stream_year_first_urbantv>
<stream_year_last_urbantv  phys="clm4_5"  sim_year_range="1850-2100" >2106</stream_year_last_urbantv>
<model_year_align_urbantv  phys="clm4_5"  sim_year_range="1850-2100" >2015</model_year_align_urbantv>

<stream_year_first_urbantv sim_year="2000" >2000</stream_year_first_urbantv>
<stream_year_last_urbantv  sim_year="2000" >2000</stream_year_last_urbantv>

<stream_year_first_urbantv sim_year="1850" >1850</stream_year_first_urbantv>
<stream_year_last_urbantv  sim_year="1850" >1850</stream_year_last_urbantv>

<stream_year_first_urbantv sim_year="1000" >2000</stream_year_first_urbantv>
<stream_year_last_urbantv  sim_year="1000" >2000</stream_year_last_urbantv>

<stream_year_first_urbantv sim_year="constant" sim_year_range="1000-1002" >2000</stream_year_first_urbantv>
<stream_year_last_urbantv  sim_year="constant" sim_year_range="1000-1002" >2000</stream_year_last_urbantv>

<stream_year_first_urbantv sim_year="constant" sim_year_range="1000-1004" >2000</stream_year_first_urbantv>
<stream_year_last_urbantv  sim_year="constant" sim_year_range="1000-1004" >2000</stream_year_last_urbantv>

<stream_year_first_urbantv sim_year="constant" sim_year_range="1850-2000" >1850</stream_year_first_urbantv>
<stream_year_last_urbantv  sim_year="constant" sim_year_range="1850-2000" >2106</stream_year_last_urbantv>

<stream_fldfilename_urbantv phys="clm5_1"  hgrid="0.9x1.25" 
>lnd/clm2/urbandata/CLM50_tbuildmax_Oleson_2016_0.9x1.25_simyr1849-2106_c160923.nc</stream_fldfilename_urbantv>

<stream_fldfilename_urbantv phys="clm5_0" hgrid="0.9x1.25" 
>lnd/clm2/urbandata/CLM50_tbuildmax_Oleson_2016_0.9x1.25_simyr1849-2106_c160923.nc</stream_fldfilename_urbantv>

<stream_fldfilename_urbantv phys="clm4_5" hgrid="0.9x1.25" 
>lnd/clm2/urbandata/CLM45_tbuildmax_Oleson_2016_0.9x1.25_simyr1849-2106_c160923.nc</stream_fldfilename_urbantv>

<urbantvmapalgo >nn</urbantvmapalgo>

<urbantvmapalgo hgrid="1x1_brazil"          >nn</urbantvmapalgo>
<urbantvmapalgo hgrid="1x1_mexicocityMEX"   >nn</urbantvmapalgo>
<urbantvmapalgo hgrid="1x1_vancouverCAN"    >nn</urbantvmapalgo>
<urbantvmapalgo hgrid="1x1_urbanc_alpha"    >nn</urbantvmapalgo>
<urbantvmapalgo hgrid="1x1_camdenNJ"        >nn</urbantvmapalgo>
<urbantvmapalgo hgrid="1x1_asphaltjungleNJ" >nn</urbantvmapalgo>
<urbantvmapalgo hgrid="5x5_amazon"          >nn</urbantvmapalgo>

<!-- Create crop on a separate land-unit -->
<create_crop_landunit     use_fates=".false.">.true.</create_crop_landunit>
<create_crop_landunit     use_fates=".true." >.false.</create_crop_landunit>

<run_zero_weight_urban>.false.</run_zero_weight_urban>

<collapse_urban structure="standard" >.false.</collapse_urban>
<collapse_urban structure="fast"     >.true.</collapse_urban>

<n_dom_landunits structure="standard" >0</n_dom_landunits>
<n_dom_landunits structure="fast"     >1</n_dom_landunits>

<n_dom_pfts structure="standard" >0</n_dom_pfts>
<n_dom_pfts structure="fast"     >1</n_dom_pfts>

<toosmall_soil>0.d00</toosmall_soil>
<toosmall_crop>0.d00</toosmall_crop>
<toosmall_glacier>0.d00</toosmall_glacier>
<toosmall_lake>0.d00</toosmall_lake>
<toosmall_wetland>0.d00</toosmall_wetland>
<toosmall_urban>0.d00</toosmall_urban>

<!-- =========================================  -->
<!-- Performance issues                         -->
<!-- =========================================  -->

<nsegspc                   >35</nsegspc>

<!-- =========================================  -->
<!-- Mapping Data                               -->
<!-- =========================================  -->


<!-- mapping files for 0.1x0.1 START added on Wed Jul 25 17:01:27 2012--> 

<map frm_hgrid="0.125x0.125" frm_lmask="nomask" to_hgrid="0.1x0.1"   to_lmask="nomask"
>lnd/clm2/mappingdata/maps/0.1x0.1/map_0.125x0.125_nomask_to_0.1x0.1_nomask_aave_da_c200206.nc</map>
<map frm_hgrid="0.5x0.5"    frm_lmask="nomask"  to_hgrid="0.1x0.1"   to_lmask="nomask" 
>lnd/clm2/mappingdata/maps/0.1x0.1/map_0.5x0.5_nomask_to_0.1x0.1_nomask_aave_da_c200206.nc</map>
<map frm_hgrid="0.25x0.25"  frm_lmask="nomask"  to_hgrid="0.1x0.1"   to_lmask="nomask" 
>lnd/clm2/mappingdata/maps/0.1x0.1/map_0.25x0.25_nomask_to_0.1x0.1_nomask_aave_da_c200309.nc</map>
<map frm_hgrid="3x3min"    frm_lmask="nomask"  to_hgrid="0.1x0.1"   to_lmask="nomask" 
>lnd/clm2/mappingdata/maps/0.1x0.1/map_3x3min_nomask_to_0.1x0.1_nomask_aave_da_c200309.nc</map>
<map frm_hgrid="10x10min"    frm_lmask="nomask"  to_hgrid="0.1x0.1"   to_lmask="nomask" 
>lnd/clm2/mappingdata/maps/0.1x0.1/map_10x10min_nomask_to_0.1x0.1_nomask_aave_da_c200206.nc</map>
<map frm_hgrid="5x5min"    frm_lmask="nomask"  to_hgrid="0.1x0.1"   to_lmask="nomask" 
>lnd/clm2/mappingdata/maps/0.1x0.1/map_5x5min_nomask_to_0.1x0.1_nomask_aave_da_c200309.nc</map>
<map frm_hgrid="0.9x1.25"    frm_lmask="nomask"  to_hgrid="0.1x0.1"   to_lmask="nomask" 
>lnd/clm2/mappingdata/maps/0.1x0.1/map_0.9x1.25_nomask_to_0.1x0.1_nomask_aave_da_c200206.nc</map>
<map frm_hgrid="1km-merge-10min"    frm_lmask="HYDRO1K-merge-nomask"  to_hgrid="0.1x0.1"   to_lmask="nomask" 
>lnd/clm2/mappingdata/maps/0.1x0.1/map_1km-merge-10min_HYDRO1K-merge-nomask_to_0.1x0.1_nomask_aave_da_c130405.nc</map>
<!-- mapping files for 0.1x0.1 END --> 

<!-- mapping files for 1x1_asphaltjungleNJ START added on Thu Jul 19 13:06:18 2012--> 
<map frm_hgrid="0.125x0.125" frm_lmask="nomask" to_hgrid="1x1_asphaltjungleNJ" to_lmask="nomask"
>lnd/clm2/mappingdata/maps/1x1_asphaltjungleNJ/map_0.125x0.125_nomask_to_1x1_asphaltjungleNJ_nomask_aave_da_c200206.nc</map>
<map frm_hgrid="0.5x0.5"    frm_lmask="nomask"  to_hgrid="1x1_asphaltjungleNJ"   to_lmask="nomask" 
>lnd/clm2/mappingdata/maps/1x1_asphaltjungleNJ/map_0.5x0.5_nomask_to_1x1_asphaltjungleNJ_nomask_aave_da_c200206.nc</map>
<map frm_hgrid="0.25x0.25"  frm_lmask="nomask"  to_hgrid="1x1_asphaltjungleNJ"   to_lmask="nomask" 
>lnd/clm2/mappingdata/maps/1x1_asphaltjungleNJ/map_0.25x0.25_nomask_to_1x1_asphaltjungleNJ_nomask_aave_da_c200309.nc</map>
<map frm_hgrid="3x3min"    frm_lmask="nomask"  to_hgrid="1x1_asphaltjungleNJ"   to_lmask="nomask" 
>lnd/clm2/mappingdata/maps/1x1_asphaltjungleNJ/map_3x3min_nomask_to_1x1_asphaltjungleNJ_nomask_aave_da_c200309.nc</map>
<map frm_hgrid="10x10min"    frm_lmask="nomask"  to_hgrid="1x1_asphaltjungleNJ"   to_lmask="nomask" 
>lnd/clm2/mappingdata/maps/1x1_asphaltjungleNJ/map_10x10min_nomask_to_1x1_asphaltjungleNJ_nomask_aave_da_c200206.nc</map>
<map frm_hgrid="5x5min"    frm_lmask="nomask"  to_hgrid="1x1_asphaltjungleNJ"   to_lmask="nomask" 
>lnd/clm2/mappingdata/maps/1x1_asphaltjungleNJ/map_5x5min_nomask_to_1x1_asphaltjungleNJ_nomask_aave_da_c200309.nc</map>
<map frm_hgrid="0.9x1.25"    frm_lmask="nomask"  to_hgrid="1x1_asphaltjungleNJ"   to_lmask="nomask" 
>lnd/clm2/mappingdata/maps/1x1_asphaltjungleNJ/map_0.9x1.25_nomask_to_1x1_asphaltjungleNJ_nomask_aave_da_c200206.nc</map>
<map frm_hgrid="1km-merge-10min"    frm_lmask="HYDRO1K-merge-nomask"  to_hgrid="1x1_asphaltjungleNJ"   to_lmask="nomask" 
>lnd/clm2/mappingdata/maps/1x1_asphaltjungleNJ/map_1km-merge-10min_HYDRO1K-merge-nomask_to_1x1_asphaltjungleNJ_nomask_aave_da_c130403.nc</map>
<!-- mapping files for 1x1_asphaltjungleNJ END --> 

<!-- mapping files for 1x1_brazil START added on Thu Jul 19 13:06:18 2012--> 
<map frm_hgrid="0.125x0.125" frm_lmask="nomask" to_hgrid="1x1_brazil" to_lmask="nomask"
>lnd/clm2/mappingdata/maps/1x1_brazil/map_0.125x0.125_nomask_to_1x1_brazil_nomask_aave_da_c200206.nc</map>
<map frm_hgrid="0.5x0.5"    frm_lmask="nomask"  to_hgrid="1x1_brazil"   to_lmask="nomask" 
>lnd/clm2/mappingdata/maps/1x1_brazil/map_0.5x0.5_nomask_to_1x1_brazil_nomask_aave_da_c200206.nc</map>
<map frm_hgrid="0.25x0.25"  frm_lmask="nomask"  to_hgrid="1x1_brazil"   to_lmask="nomask" 
>lnd/clm2/mappingdata/maps/1x1_brazil/map_0.25x0.25_nomask_to_1x1_brazil_nomask_aave_da_c200309.nc</map>
<map frm_hgrid="3x3min"    frm_lmask="nomask"  to_hgrid="1x1_brazil"   to_lmask="nomask" 
>lnd/clm2/mappingdata/maps/1x1_brazil/map_3x3min_nomask_to_1x1_brazil_nomask_aave_da_c200309.nc</map>
<map frm_hgrid="10x10min"    frm_lmask="nomask"  to_hgrid="1x1_brazil"   to_lmask="nomask" 
>lnd/clm2/mappingdata/maps/1x1_brazil/map_10x10min_nomask_to_1x1_brazil_nomask_aave_da_c200206.nc</map>
<map frm_hgrid="5x5min"    frm_lmask="nomask"  to_hgrid="1x1_brazil"   to_lmask="nomask" 
>lnd/clm2/mappingdata/maps/1x1_brazil/map_5x5min_nomask_to_1x1_brazil_nomask_aave_da_c200309.nc</map>
<map frm_hgrid="0.9x1.25"    frm_lmask="nomask"  to_hgrid="1x1_brazil"   to_lmask="nomask" 
>lnd/clm2/mappingdata/maps/1x1_brazil/map_0.9x1.25_nomask_to_1x1_brazil_nomask_aave_da_c200206.nc</map>
<map frm_hgrid="1km-merge-10min"    frm_lmask="HYDRO1K-merge-nomask"  to_hgrid="1x1_brazil"   to_lmask="nomask" 
>lnd/clm2/mappingdata/maps/1x1_brazil/map_1km-merge-10min_HYDRO1K-merge-nomask_to_1x1_brazil_nomask_aave_da_c130403.nc</map>
<!-- mapping files for 1x1_brazil END --> 

<!-- mapping files for 1x1_camdenNJ START added on Thu Jul 19 13:06:18 2012--> 
<map frm_hgrid="0.125x0.125" frm_lmask="nomask" to_hgrid="1x1_camdenNJ" to_lmask="nomask"
>lnd/clm2/mappingdata/maps/1x1_camdenNJ/map_0.125x0.125_nomask_to_1x1_camdenNJ_nomask_aave_da_c200206.nc</map>
<map frm_hgrid="0.5x0.5"    frm_lmask="nomask"  to_hgrid="1x1_camdenNJ"   to_lmask="nomask" 
>lnd/clm2/mappingdata/maps/1x1_camdenNJ/map_0.5x0.5_nomask_to_1x1_camdenNJ_nomask_aave_da_c200206.nc</map>
<map frm_hgrid="0.25x0.25"  frm_lmask="nomask"  to_hgrid="1x1_camdenNJ"   to_lmask="nomask" 
>lnd/clm2/mappingdata/maps/1x1_camdenNJ/map_0.25x0.25_nomask_to_1x1_camdenNJ_nomask_aave_da_c200309.nc</map>
<map frm_hgrid="3x3min"    frm_lmask="nomask"  to_hgrid="1x1_camdenNJ"   to_lmask="nomask" 
>lnd/clm2/mappingdata/maps/1x1_camdenNJ/map_3x3min_nomask_to_1x1_camdenNJ_nomask_aave_da_c200309.nc</map>
<map frm_hgrid="10x10min"    frm_lmask="nomask"  to_hgrid="1x1_camdenNJ"   to_lmask="nomask" 
>lnd/clm2/mappingdata/maps/1x1_camdenNJ/map_10x10min_nomask_to_1x1_camdenNJ_nomask_aave_da_c200206.nc</map>
<map frm_hgrid="5x5min"    frm_lmask="nomask"  to_hgrid="1x1_camdenNJ"   to_lmask="nomask" 
>lnd/clm2/mappingdata/maps/1x1_camdenNJ/map_5x5min_nomask_to_1x1_camdenNJ_nomask_aave_da_c200309.nc</map>
<map frm_hgrid="0.9x1.25"    frm_lmask="nomask"  to_hgrid="1x1_camdenNJ"   to_lmask="nomask" 
>lnd/clm2/mappingdata/maps/1x1_camdenNJ/map_0.9x1.25_nomask_to_1x1_camdenNJ_nomask_aave_da_c200206.nc</map>
<map frm_hgrid="1km-merge-10min"    frm_lmask="HYDRO1K-merge-nomask"  to_hgrid="1x1_camdenNJ"   to_lmask="nomask" 
>lnd/clm2/mappingdata/maps/1x1_camdenNJ/map_1km-merge-10min_HYDRO1K-merge-nomask_to_1x1_camdenNJ_nomask_aave_da_c130403.nc</map>
<!-- mapping files for 1x1_camdenNJ END --> 

<!-- mapping files for 1x1_mexicocityMEX START added on Thu Jul 19 13:06:18 2012--> 
<map frm_hgrid="0.125x0.125" frm_lmask="nomask" to_hgrid="1x1_mexicocityMEX" to_lmask="nomask"
>lnd/clm2/mappingdata/maps/1x1_mexicocityMEX/map_0.125x0.125_nomask_to_1x1_mexicocityMEX_nomask_aave_da_c200206.nc</map>
<map frm_hgrid="0.5x0.5"    frm_lmask="nomask"  to_hgrid="1x1_mexicocityMEX"   to_lmask="nomask" 
>lnd/clm2/mappingdata/maps/1x1_mexicocityMEX/map_0.5x0.5_nomask_to_1x1_mexicocityMEX_nomask_aave_da_c200206.nc</map>
<map frm_hgrid="0.25x0.25"  frm_lmask="nomask"  to_hgrid="1x1_mexicocityMEX"   to_lmask="nomask" 
>lnd/clm2/mappingdata/maps/1x1_mexicocityMEX/map_0.25x0.25_nomask_to_1x1_mexicocityMEX_nomask_aave_da_c200309.nc</map>
<map frm_hgrid="3x3min"    frm_lmask="nomask"  to_hgrid="1x1_mexicocityMEX"   to_lmask="nomask" 
>lnd/clm2/mappingdata/maps/1x1_mexicocityMEX/map_3x3min_nomask_to_1x1_mexicocityMEX_nomask_aave_da_c200309.nc</map>
<map frm_hgrid="10x10min"    frm_lmask="nomask"  to_hgrid="1x1_mexicocityMEX"   to_lmask="nomask" 
>lnd/clm2/mappingdata/maps/1x1_mexicocityMEX/map_10x10min_nomask_to_1x1_mexicocityMEX_nomask_aave_da_c200206.nc</map>
<map frm_hgrid="5x5min"    frm_lmask="nomask"  to_hgrid="1x1_mexicocityMEX"   to_lmask="nomask" 
>lnd/clm2/mappingdata/maps/1x1_mexicocityMEX/map_5x5min_nomask_to_1x1_mexicocityMEX_nomask_aave_da_c200309.nc</map>
<map frm_hgrid="0.9x1.25"    frm_lmask="nomask"  to_hgrid="1x1_mexicocityMEX"   to_lmask="nomask" 
>lnd/clm2/mappingdata/maps/1x1_mexicocityMEX/map_0.9x1.25_nomask_to_1x1_mexicocityMEX_nomask_aave_da_c200206.nc</map>
<map frm_hgrid="1km-merge-10min"    frm_lmask="HYDRO1K-merge-nomask"  to_hgrid="1x1_mexicocityMEX"   to_lmask="nomask" 
>lnd/clm2/mappingdata/maps/1x1_mexicocityMEX/map_1km-merge-10min_HYDRO1K-merge-nomask_to_1x1_mexicocityMEX_nomask_aave_da_c130403.nc</map>
<!-- mapping files for 1x1_mexicocityMEX END --> 

<!-- mapping files for 1x1_numaIA START added on Thu Jul 19 13:06:18 2012--> 
<map frm_hgrid="0.125x0.125" frm_lmask="nomask" to_hgrid="1x1_numaIA" to_lmask="nomask"
>lnd/clm2/mappingdata/maps/1x1_numaIA/map_0.125x0.125_nomask_to_1x1_numaIA_nomask_aave_da_c200206.nc</map>
<map frm_hgrid="0.5x0.5"    frm_lmask="nomask"  to_hgrid="1x1_numaIA"   to_lmask="nomask" 
>lnd/clm2/mappingdata/maps/1x1_numaIA/map_0.5x0.5_nomask_to_1x1_numaIA_nomask_aave_da_c200206.nc</map>
<map frm_hgrid="0.25x0.25"  frm_lmask="nomask"  to_hgrid="1x1_numaIA"   to_lmask="nomask" 
>lnd/clm2/mappingdata/maps/1x1_numaIA/map_0.25x0.25_nomask_to_1x1_numaIA_nomask_aave_da_c200309.nc</map>
<map frm_hgrid="3x3min"    frm_lmask="nomask"  to_hgrid="1x1_numaIA"   to_lmask="nomask" 
>lnd/clm2/mappingdata/maps/1x1_numaIA/map_3x3min_nomask_to_1x1_numaIA_nomask_aave_da_c200309.nc</map>
<map frm_hgrid="10x10min"    frm_lmask="nomask"  to_hgrid="1x1_numaIA"   to_lmask="nomask" 
>lnd/clm2/mappingdata/maps/1x1_numaIA/map_10x10min_nomask_to_1x1_numaIA_nomask_aave_da_c200206.nc</map>
<map frm_hgrid="5x5min"    frm_lmask="nomask"  to_hgrid="1x1_numaIA"   to_lmask="nomask" 
>lnd/clm2/mappingdata/maps/1x1_numaIA/map_5x5min_nomask_to_1x1_numaIA_nomask_aave_da_c200309.nc</map>
<map frm_hgrid="0.9x1.25"    frm_lmask="nomask"  to_hgrid="1x1_numaIA"   to_lmask="nomask" 
>lnd/clm2/mappingdata/maps/1x1_numaIA/map_0.9x1.25_nomask_to_1x1_numaIA_nomask_aave_da_c200206.nc</map>
<map frm_hgrid="1km-merge-10min"    frm_lmask="HYDRO1K-merge-nomask"  to_hgrid="1x1_numaIA"   to_lmask="nomask" 
>lnd/clm2/mappingdata/maps/1x1_numaIA/map_1km-merge-10min_HYDRO1K-merge-nomask_to_1x1_numaIA_nomask_aave_da_c130403.nc</map>
<!-- mapping files for 1x1_numaIA END --> 

<!-- mapping files for 1x1_smallvilleIA START added on Thu Jul 19 13:06:19 2012--> 
<map frm_hgrid="0.125x0.125" frm_lmask="nomask" to_hgrid="1x1_smallvilleIA" to_lmask="nomask"
>lnd/clm2/mappingdata/maps/1x1_smallvilleIA/map_0.125x0.125_nomask_to_1x1_smallvilleIA_nomask_aave_da_c200206.nc</map>
<map frm_hgrid="0.25x0.25"  frm_lmask="nomask"  to_hgrid="1x1_smallvilleIA"   to_lmask="nomask" 
>lnd/clm2/mappingdata/maps/1x1_smallvilleIA/map_0.25x0.25_nomask_to_1x1_smallvilleIA_nomask_aave_da_c200309.nc</map>
<map frm_hgrid="0.5x0.5"    frm_lmask="nomask"  to_hgrid="1x1_smallvilleIA"   to_lmask="nomask" 
>lnd/clm2/mappingdata/maps/1x1_smallvilleIA/map_0.5x0.5_nomask_to_1x1_smallvilleIA_nomask_aave_da_c200206.nc</map>
<map frm_hgrid="10x10min"    frm_lmask="nomask"  to_hgrid="1x1_smallvilleIA"   to_lmask="nomask" 
>lnd/clm2/mappingdata/maps/1x1_smallvilleIA/map_10x10min_nomask_to_1x1_smallvilleIA_nomask_aave_da_c200206.nc</map>
<map frm_hgrid="3x3min"    frm_lmask="nomask"  to_hgrid="1x1_smallvilleIA"   to_lmask="nomask" 
>lnd/clm2/mappingdata/maps/1x1_smallvilleIA/map_3x3min_nomask_to_1x1_smallvilleIA_nomask_aave_da_c200309.nc</map>
<map frm_hgrid="5x5min"    frm_lmask="nomask"  to_hgrid="1x1_smallvilleIA"   to_lmask="nomask" 
>lnd/clm2/mappingdata/maps/1x1_smallvilleIA/map_5x5min_nomask_to_1x1_smallvilleIA_nomask_aave_da_c200309.nc</map>
<map frm_hgrid="0.9x1.25"    frm_lmask="nomask"  to_hgrid="1x1_smallvilleIA"   to_lmask="nomask" 
>lnd/clm2/mappingdata/maps/1x1_smallvilleIA/map_0.9x1.25_nomask_to_1x1_smallvilleIA_nomask_aave_da_c200206.nc</map>
<map frm_hgrid="1km-merge-10min"    frm_lmask="HYDRO1K-merge-nomask"  to_hgrid="1x1_smallvilleIA"   to_lmask="nomask" 
>lnd/clm2/mappingdata/maps/1x1_smallvilleIA/map_1km-merge-10min_HYDRO1K-merge-nomask_to_1x1_smallvilleIA_nomask_aave_da_c130403.nc</map>
<!-- mapping files for 1x1_smallvilleIA END --> 

<!-- mapping files for 1x1_urbanc_alpha START added on Thu Jul 19 13:06:19 2012--> 
<map frm_hgrid="0.125x0.125" frm_lmask="nomask" to_hgrid="1x1_urbanc_alpha" to_lmask="nomask"
>lnd/clm2/mappingdata/maps/1x1_urbanc_alpha/map_0.125x0.125_nomask_to_1x1_urbanc_alpha_nomask_aave_da_c200206.nc</map>
<map frm_hgrid="0.25x0.25"  frm_lmask="nomask"  to_hgrid="1x1_urbanc_alpha"   to_lmask="nomask" 
>lnd/clm2/mappingdata/maps/1x1_urbanc_alpha/map_0.25x0.25_nomask_to_1x1_urbanc_alpha_nomask_aave_da_c200309.nc</map>
<map frm_hgrid="0.5x0.5"    frm_lmask="nomask"  to_hgrid="1x1_urbanc_alpha"   to_lmask="nomask" 
>lnd/clm2/mappingdata/maps/1x1_urbanc_alpha/map_0.5x0.5_nomask_to_1x1_urbanc_alpha_nomask_aave_da_c200206.nc</map>
<map frm_hgrid="10x10min"    frm_lmask="nomask"  to_hgrid="1x1_urbanc_alpha"   to_lmask="nomask" 
>lnd/clm2/mappingdata/maps/1x1_urbanc_alpha/map_10x10min_nomask_to_1x1_urbanc_alpha_nomask_aave_da_c200206.nc</map>
<map frm_hgrid="3x3min"    frm_lmask="nomask"  to_hgrid="1x1_urbanc_alpha"   to_lmask="nomask" 
>lnd/clm2/mappingdata/maps/1x1_urbanc_alpha/map_3x3min_nomask_to_1x1_urbanc_alpha_nomask_aave_da_c200309.nc</map>
<map frm_hgrid="5x5min"    frm_lmask="nomask"  to_hgrid="1x1_urbanc_alpha"   to_lmask="nomask" 
>lnd/clm2/mappingdata/maps/1x1_urbanc_alpha/map_5x5min_nomask_to_1x1_urbanc_alpha_nomask_aave_da_c200309.nc</map>
<map frm_hgrid="0.9x1.25"    frm_lmask="nomask"  to_hgrid="1x1_urbanc_alpha"   to_lmask="nomask" 
>lnd/clm2/mappingdata/maps/1x1_urbanc_alpha/map_0.9x1.25_nomask_to_1x1_urbanc_alpha_nomask_aave_da_c200206.nc</map>
<map frm_hgrid="1km-merge-10min"    frm_lmask="HYDRO1K-merge-nomask"  to_hgrid="1x1_urbanc_alpha"   to_lmask="nomask" 
>lnd/clm2/mappingdata/maps/1x1_urbanc_alpha/map_1km-merge-10min_HYDRO1K-merge-nomask_to_1x1_urbanc_alpha_nomask_aave_da_c130403.nc</map>
<!-- mapping files for 1x1_urbanc_alpha END --> 

<!-- mapping files for 1x1_vancouverCAN START added on Thu Jul 19 13:06:19 2012--> 
<map frm_hgrid="0.125x0.125" frm_lmask="nomask" to_hgrid="1x1_vancouverCAN" to_lmask="nomask"
>lnd/clm2/mappingdata/maps/1x1_vancouverCAN/map_0.125x0.125_nomask_to_1x1_vancouverCAN_nomask_aave_da_c200206.nc</map>
<map frm_hgrid="0.25x0.25"  frm_lmask="nomask"  to_hgrid="1x1_vancouverCAN"   to_lmask="nomask" 
>lnd/clm2/mappingdata/maps/1x1_vancouverCAN/map_0.25x0.25_nomask_to_1x1_vancouverCAN_nomask_aave_da_c200309.nc</map>
<map frm_hgrid="0.5x0.5"    frm_lmask="nomask"  to_hgrid="1x1_vancouverCAN"   to_lmask="nomask" 
>lnd/clm2/mappingdata/maps/1x1_vancouverCAN/map_0.5x0.5_nomask_to_1x1_vancouverCAN_nomask_aave_da_c200206.nc</map>
<map frm_hgrid="10x10min"    frm_lmask="nomask"  to_hgrid="1x1_vancouverCAN"   to_lmask="nomask" 
>lnd/clm2/mappingdata/maps/1x1_vancouverCAN/map_10x10min_nomask_to_1x1_vancouverCAN_nomask_aave_da_c200206.nc</map>
<map frm_hgrid="3x3min"    frm_lmask="nomask"  to_hgrid="1x1_vancouverCAN"   to_lmask="nomask" 
>lnd/clm2/mappingdata/maps/1x1_vancouverCAN/map_3x3min_nomask_to_1x1_vancouverCAN_nomask_aave_da_c200309.nc</map>
<map frm_hgrid="5x5min"    frm_lmask="nomask"  to_hgrid="1x1_vancouverCAN"   to_lmask="nomask" 
>lnd/clm2/mappingdata/maps/1x1_vancouverCAN/map_5x5min_nomask_to_1x1_vancouverCAN_nomask_aave_da_c200309.nc</map>
<map frm_hgrid="0.9x1.25"    frm_lmask="nomask"  to_hgrid="1x1_vancouverCAN"   to_lmask="nomask" 
>lnd/clm2/mappingdata/maps/1x1_vancouverCAN/map_0.9x1.25_nomask_to_1x1_vancouverCAN_nomask_aave_da_c200206.nc</map>
<map frm_hgrid="1km-merge-10min"    frm_lmask="HYDRO1K-merge-nomask"  to_hgrid="1x1_vancouverCAN"   to_lmask="nomask" 
>lnd/clm2/mappingdata/maps/1x1_vancouverCAN/map_1km-merge-10min_HYDRO1K-merge-nomask_to_1x1_vancouverCAN_nomask_aave_da_c130403.nc</map>
<!-- mapping files for 1x1_vancouverCAN END --> 

<!-- mapping files for 0.47x0.63 start --> 
<map frm_hgrid="0.125x0.125" frm_lmask="nomask" to_hgrid="0.47x0.63" to_lmask="nomask"
>lnd/clm2/mappingdata/maps/0.47x0.63/map_0.125x0.125_nomask_to_0.47x0.63_nomask_aave_da_c200206.nc</map>
<map frm_hgrid="0.5x0.5"    frm_lmask="nomask"  to_hgrid="0.47x0.63"   to_lmask="nomask" 
>lnd/clm2/mappingdata/maps/0.47x0.63/map_0.5x0.5_nomask_to_0.47x0.63_nomask_aave_da_c200206.nc</map>
<map frm_hgrid="0.25x0.25"    frm_lmask="nomask"  to_hgrid="0.47x0.63"   to_lmask="nomask" 
>lnd/clm2/mappingdata/maps/0.47x0.63/map_0.25x0.25_nomask_to_0.47x0.63_nomask_aave_da_c200309.nc</map>
<map frm_hgrid="10x10min"    frm_lmask="nomask"  to_hgrid="0.47x0.63"   to_lmask="nomask" 
>lnd/clm2/mappingdata/maps/0.47x0.63/map_10x10min_nomask_to_0.47x0.63_nomask_aave_da_c200206.nc</map>
<map frm_hgrid="1km-merge-10min"    frm_lmask="HYDRO1K-merge-nomask"  to_hgrid="0.47x0.63"   to_lmask="nomask" 
>lnd/clm2/mappingdata/maps/0.47x0.63/map_1km-merge-10min_HYDRO1K-merge-nomask_to_0.47x0.63_nomask_aave_da_c170914.nc</map>
<map frm_hgrid="3x3min"    frm_lmask="nomask"  to_hgrid="0.47x0.63"   to_lmask="nomask" 
>lnd/clm2/mappingdata/maps/0.47x0.63/map_3x3min_nomask_to_0.47x0.63_nomask_aave_da_c200309.nc</map>
<map frm_hgrid="5x5min"    frm_lmask="nomask"  to_hgrid="0.47x0.63"   to_lmask="nomask" 
>lnd/clm2/mappingdata/maps/0.47x0.63/map_5x5min_nomask_to_0.47x0.63_nomask_aave_da_c200309.nc</map>
<map frm_hgrid="0.9x1.25"    frm_lmask="nomask"  to_hgrid="0.47x0.63"   to_lmask="nomask" 
>lnd/clm2/mappingdata/maps/0.47x0.63/map_0.9x1.25_nomask_to_0.47x0.63_nomask_aave_da_c200206.nc</map>
<!-- mapping files for 0.47x0.63 END --> 


<map frm_hgrid="0.125x0.125" frm_lmask="nomask" to_hgrid="0.9x1.25" to_lmask="nomask"
>lnd/clm2/mappingdata/maps/0.9x1.25/map_0.125x0.125_nomask_to_0.9x1.25_nomask_aave_da_c200206.nc</map>
<map frm_hgrid="0.5x0.5"  frm_lmask="nomask"  to_hgrid="0.9x1.25" to_lmask="nomask" 
>lnd/clm2/mappingdata/maps/0.9x1.25/map_0.5x0.5_nomask_to_0.9x1.25_nomask_aave_da_c200206.nc</map>
<map frm_hgrid="0.25x0.25"  frm_lmask="nomask"  to_hgrid="0.9x1.25"   to_lmask="nomask" 
>lnd/clm2/mappingdata/maps/0.9x1.25/map_0.25x0.25_nomask_to_0.9x1.25_nomask_aave_da_c200309.nc</map>
<map frm_hgrid="10x10min" frm_lmask="nomask" to_hgrid="0.9x1.25" to_lmask="nomask"
>lnd/clm2/mappingdata/maps/0.9x1.25/map_10x10min_nomask_to_0.9x1.25_nomask_aave_da_c200206.nc</map>
<map frm_hgrid="5x5min"   frm_lmask="nomask" to_hgrid="0.9x1.25" to_lmask="nomask"
>lnd/clm2/mappingdata/maps/0.9x1.25/map_5x5min_nomask_to_0.9x1.25_nomask_aave_da_c200309.nc</map>
<map frm_hgrid="3x3min"   frm_lmask="nomask"  to_hgrid="0.9x1.25"    to_lmask="nomask"
>lnd/clm2/mappingdata/maps/0.9x1.25/map_3x3min_nomask_to_0.9x1.25_nomask_aave_da_c200309.nc</map>
<map frm_hgrid="0.9x1.25"    frm_lmask="nomask"  to_hgrid="0.9x1.25"   to_lmask="nomask" 
>lnd/clm2/mappingdata/maps/0.9x1.25/map_0.9x1.25_nomask_to_0.9x1.25_nomask_aave_da_c200206.nc</map>
<map frm_hgrid="1km-merge-10min"    frm_lmask="HYDRO1K-merge-nomask"  to_hgrid="0.9x1.25"   to_lmask="nomask" 
>lnd/clm2/mappingdata/maps/0.9x1.25/map_1km-merge-10min_HYDRO1K-merge-nomask_to_0.9x1.25_nomask_aave_da_c130405.nc</map>

<map frm_hgrid="0.125x0.125" frm_lmask="nomask" to_hgrid="1.9x2.5" to_lmask="nomask"
>lnd/clm2/mappingdata/maps/1.9x2.5/map_0.125x0.125_nomask_to_1.9x2.5_nomask_aave_da_c200206.nc</map>
<map frm_hgrid="0.5x0.5"  frm_lmask="nomask"  to_hgrid="1.9x2.5" to_lmask="nomask" 
>lnd/clm2/mappingdata/maps/1.9x2.5/map_0.5x0.5_nomask_to_1.9x2.5_nomask_aave_da_c200206.nc</map>
<map frm_hgrid="0.25x0.25"  frm_lmask="nomask"  to_hgrid="1.9x2.5"   to_lmask="nomask" 
>lnd/clm2/mappingdata/maps/1.9x2.5/map_0.25x0.25_nomask_to_1.9x2.5_nomask_aave_da_c200309.nc</map>
<map frm_hgrid="10x10min" frm_lmask="nomask" to_hgrid="1.9x2.5" to_lmask="nomask"
>lnd/clm2/mappingdata/maps/1.9x2.5/map_10x10min_nomask_to_1.9x2.5_nomask_aave_da_c200206.nc</map>
<map frm_hgrid="5x5min"   frm_lmask="nomask" to_hgrid="1.9x2.5" to_lmask="nomask"
>lnd/clm2/mappingdata/maps/1.9x2.5/map_5x5min_nomask_to_1.9x2.5_nomask_aave_da_c200309.nc</map>
<map frm_hgrid="3x3min"   frm_lmask="nomask"  to_hgrid="1.9x2.5"    to_lmask="nomask"
>lnd/clm2/mappingdata/maps/1.9x2.5/map_3x3min_nomask_to_1.9x2.5_nomask_aave_da_c200309.nc</map>
<map frm_hgrid="0.9x1.25"    frm_lmask="nomask"  to_hgrid="1.9x2.5"   to_lmask="nomask" 
>lnd/clm2/mappingdata/maps/1.9x2.5/map_0.9x1.25_nomask_to_1.9x2.5_nomask_aave_da_c200206.nc</map>
<map frm_hgrid="1km-merge-10min"    frm_lmask="HYDRO1K-merge-nomask"  to_hgrid="1.9x2.5"   to_lmask="nomask" 
>lnd/clm2/mappingdata/maps/1.9x2.5/map_1km-merge-10min_HYDRO1K-merge-nomask_to_1.9x2.5_nomask_aave_da_c130405.nc</map>


<map frm_hgrid="0.125x0.125" frm_lmask="nomask" to_hgrid="10x15" to_lmask="nomask"
>lnd/clm2/mappingdata/maps/10x15/map_0.125x0.125_nomask_to_10x15_nomask_aave_da_c200206.nc</map>
<map frm_hgrid="0.5x0.5"  frm_lmask="nomask"  to_hgrid="10x15"   to_lmask="nomask" 
>lnd/clm2/mappingdata/maps/10x15/map_0.5x0.5_nomask_to_10x15_nomask_aave_da_c200206.nc</map>
<map frm_hgrid="0.25x0.25"  frm_lmask="nomask"  to_hgrid="10x15"   to_lmask="nomask" 
>lnd/clm2/mappingdata/maps/10x15/map_0.25x0.25_nomask_to_10x15_nomask_aave_da_c200309.nc</map>
<map frm_hgrid="10x10min" frm_lmask="nomask" to_hgrid="10x15"   to_lmask="nomask"
>lnd/clm2/mappingdata/maps/10x15/map_10x10min_nomask_to_10x15_nomask_aave_da_c200206.nc</map>
<map frm_hgrid="5x5min"   frm_lmask="nomask" to_hgrid="10x15"   to_lmask="nomask"
>lnd/clm2/mappingdata/maps/10x15/map_5x5min_nomask_to_10x15_nomask_aave_da_c200309.nc</map>
<map frm_hgrid="3x3min"   frm_lmask="nomask"  to_hgrid="10x15"    to_lmask="nomask"
>lnd/clm2/mappingdata/maps/10x15/map_3x3min_nomask_to_10x15_nomask_aave_da_c200309.nc</map>
<map frm_hgrid="0.9x1.25"    frm_lmask="nomask"  to_hgrid="10x15"   to_lmask="nomask" 
>lnd/clm2/mappingdata/maps/10x15/map_0.9x1.25_nomask_to_10x15_nomask_aave_da_c200206.nc</map>
<map frm_hgrid="1km-merge-10min"    frm_lmask="HYDRO1K-merge-nomask"  to_hgrid="10x15"   to_lmask="nomask" 
>lnd/clm2/mappingdata/maps/10x15/map_1km-merge-10min_HYDRO1K-merge-nomask_to_10x15_nomask_aave_da_c130411.nc</map>

<map frm_hgrid="0.125x0.125" frm_lmask="nomask" to_hgrid="360x720cru" to_lmask="nomask"
>lnd/clm2/mappingdata/maps/0.5x0.5/map_0.125x0.125_nomask_to_0.5x0.5_nomask_aave_da_c200206.nc</map>
<map frm_hgrid="0.5x0.5"  frm_lmask="nomask"      to_hgrid="360x720cru"   to_lmask="nomask" 
>lnd/clm2/mappingdata/maps/0.5x0.5/map_0.5x0.5_nomask_to_0.5x0.5_nomask_aave_da_c200206.nc</map>
<map frm_hgrid="0.25x0.25"  frm_lmask="nomask"  to_hgrid="360x720cru"   to_lmask="nomask" 
>lnd/clm2/mappingdata/maps/0.5x0.5/map_0.25x0.25_nomask_to_0.5x0.5_nomask_aave_da_c200309.nc</map>
<map frm_hgrid="10x10min" frm_lmask="nomask"     to_hgrid="360x720cru"   to_lmask="nomask"
>lnd/clm2/mappingdata/maps/0.5x0.5/map_10x10min_nomask_to_0.5x0.5_nomask_aave_da_c200206.nc</map>
<map frm_hgrid="5x5min"   frm_lmask="nomask"     to_hgrid="360x720cru"   to_lmask="nomask"
>lnd/clm2/mappingdata/maps/0.5x0.5/map_5x5min_nomask_to_0.5x0.5_nomask_aave_da_c200309.nc</map>
<map frm_hgrid="3x3min"   frm_lmask="nomask"      to_hgrid="360x720cru"   to_lmask="nomask"
>lnd/clm2/mappingdata/maps/0.5x0.5/map_3x3min_nomask_to_0.5x0.5_nomask_aave_da_c200309.nc</map>
<map frm_hgrid="0.9x1.25"    frm_lmask="nomask"  to_hgrid="360x720cru"   to_lmask="nomask" 
>lnd/clm2/mappingdata/maps/0.5x0.5/map_0.9x1.25_nomask_to_0.5x0.5_nomask_aave_da_c200206.nc</map>
<map frm_hgrid="1km-merge-10min"    frm_lmask="HYDRO1K-merge-nomask"  to_hgrid="360x720cru"   to_lmask="nomask" 
>lnd/clm2/mappingdata/maps/0.5x0.5/map_1km-merge-10min_HYDRO1K-merge-nomask_to_0.5x0.5_nomask_aave_da_c130405.nc</map>


<map frm_hgrid="0.125x0.125" frm_lmask="nomask" to_hgrid="512x1024" to_lmask="nomask"
>lnd/clm2/mappingdata/maps/512x1024/map_0.125x0.125_nomask_to_512x1024_nomask_aave_da_c200206.nc</map>
<map frm_hgrid="0.5x0.5"  frm_lmask="nomask"  to_hgrid="512x1024"   to_lmask="nomask" 
>lnd/clm2/mappingdata/maps/512x1024/map_0.5x0.5_nomask_to_512x1024_nomask_aave_da_c200206.nc</map>
<map frm_hgrid="0.25x0.25"  frm_lmask="nomask"  to_hgrid="512x1024"   to_lmask="nomask" 
>lnd/clm2/mappingdata/maps/512x1024/map_0.25x0.25_nomask_to_512x1024_nomask_aave_da_c200309.nc</map>
<map frm_hgrid="10x10min" frm_lmask="nomask" to_hgrid="512x1024"   to_lmask="nomask"
>lnd/clm2/mappingdata/maps/512x1024/map_10x10min_nomask_to_512x1024_nomask_aave_da_c200206.nc</map>
<map frm_hgrid="5x5min"   frm_lmask="nomask" to_hgrid="512x1024"   to_lmask="nomask"
>lnd/clm2/mappingdata/maps/512x1024/map_5x5min_nomask_to_512x1024_nomask_aave_da_c200309.nc</map>
<map frm_hgrid="3x3min"   frm_lmask="nomask"  to_hgrid="512x1024"    to_lmask="nomask"
>lnd/clm2/mappingdata/maps/512x1024/map_3x3min_nomask_to_512x1024_nomask_aave_da_c200309.nc</map>
<map frm_hgrid="0.9x1.25"    frm_lmask="nomask"  to_hgrid="512x1024"   to_lmask="nomask" 
>lnd/clm2/mappingdata/maps/512x1024/map_0.9x1.25_nomask_to_512x1024_nomask_aave_da_c200206.nc</map>
<map frm_hgrid="1km-merge-10min"    frm_lmask="HYDRO1K-merge-nomask"  to_hgrid="512x1024"   to_lmask="nomask" 
>lnd/clm2/mappingdata/maps/512x1024/map_1km-merge-10min_HYDRO1K-merge-nomask_to_512x1024_nomask_aave_da_c130403.nc</map>


<map frm_hgrid="0.125x0.125" frm_lmask="nomask" to_hgrid="128x256" to_lmask="nomask"
>lnd/clm2/mappingdata/maps/128x256/map_0.125x0.125_nomask_to_128x256_nomask_aave_da_c200206.nc</map>
<map frm_hgrid="0.5x0.5"  frm_lmask="nomask"  to_hgrid="128x256"   to_lmask="nomask" 
>lnd/clm2/mappingdata/maps/128x256/map_0.5x0.5_nomask_to_128x256_nomask_aave_da_c200206.nc</map>
<map frm_hgrid="0.25x0.25"  frm_lmask="nomask"  to_hgrid="128x256"   to_lmask="nomask" 
>lnd/clm2/mappingdata/maps/128x256/map_0.25x0.25_nomask_to_128x256_nomask_aave_da_c200309.nc</map>
<map frm_hgrid="10x10min" frm_lmask="nomask" to_hgrid="128x256"   to_lmask="nomask"
>lnd/clm2/mappingdata/maps/128x256/map_10x10min_nomask_to_128x256_nomask_aave_da_c200206.nc</map>
<map frm_hgrid="5x5min"   frm_lmask="nomask" to_hgrid="128x256"   to_lmask="nomask"
>lnd/clm2/mappingdata/maps/128x256/map_5x5min_nomask_to_128x256_nomask_aave_da_c200309.nc</map>
<map frm_hgrid="3x3min"   frm_lmask="nomask"  to_hgrid="128x256"    to_lmask="nomask"
>lnd/clm2/mappingdata/maps/128x256/map_3x3min_nomask_to_128x256_nomask_aave_da_c200309.nc</map>
<map frm_hgrid="0.9x1.25"    frm_lmask="nomask"  to_hgrid="128x256"   to_lmask="nomask" 
>lnd/clm2/mappingdata/maps/128x256/map_0.9x1.25_nomask_to_128x256_nomask_aave_da_c200206.nc</map>
<map frm_hgrid="1km-merge-10min"    frm_lmask="HYDRO1K-merge-nomask"  to_hgrid="128x256"   to_lmask="nomask" 
>lnd/clm2/mappingdata/maps/128x256/map_1km-merge-10min_HYDRO1K-merge-nomask_to_128x256_nomask_aave_da_c130403.nc</map>


<map frm_hgrid="0.125x0.125" frm_lmask="nomask" to_hgrid="64x128" to_lmask="nomask"
>lnd/clm2/mappingdata/maps/64x128/map_0.125x0.125_nomask_to_64x128_nomask_aave_da_c200206.nc</map>
<map frm_hgrid="0.5x0.5"  frm_lmask="nomask"  to_hgrid="64x128"   to_lmask="nomask" 
>lnd/clm2/mappingdata/maps/64x128/map_0.5x0.5_nomask_to_64x128_nomask_aave_da_c200206.nc</map>
<map frm_hgrid="0.25x0.25"  frm_lmask="nomask"  to_hgrid="64x128"   to_lmask="nomask" 
>lnd/clm2/mappingdata/maps/64x128/map_0.25x0.25_nomask_to_64x128_nomask_aave_da_c200309.nc</map>
<map frm_hgrid="10x10min" frm_lmask="nomask" to_hgrid="64x128"   to_lmask="nomask"
>lnd/clm2/mappingdata/maps/64x128/map_10x10min_nomask_to_64x128_nomask_aave_da_c200206.nc</map>
<map frm_hgrid="5x5min"   frm_lmask="nomask" to_hgrid="64x128"   to_lmask="nomask"
>lnd/clm2/mappingdata/maps/64x128/map_5x5min_nomask_to_64x128_nomask_aave_da_c200309.nc</map>
<map frm_hgrid="3x3min"   frm_lmask="nomask"  to_hgrid="64x128"    to_lmask="nomask"
>lnd/clm2/mappingdata/maps/64x128/map_3x3min_nomask_to_64x128_nomask_aave_da_c200309.nc</map>
<map frm_hgrid="0.9x1.25"    frm_lmask="nomask"  to_hgrid="64x128"   to_lmask="nomask" 
>lnd/clm2/mappingdata/maps/64x128/map_0.9x1.25_nomask_to_64x128_nomask_aave_da_c200206.nc</map>
<map frm_hgrid="1km-merge-10min"    frm_lmask="HYDRO1K-merge-nomask"  to_hgrid="64x128"   to_lmask="nomask" 
>lnd/clm2/mappingdata/maps/64x128/map_1km-merge-10min_HYDRO1K-merge-nomask_to_64x128_nomask_aave_da_c130403.nc</map>

<map frm_hgrid="0.125x0.125" frm_lmask="nomask" to_hgrid="48x96" to_lmask="nomask"
>lnd/clm2/mappingdata/maps/48x96/map_0.125x0.125_nomask_to_48x96_nomask_aave_da_c200206.nc</map>
<map frm_hgrid="0.5x0.5"  frm_lmask="nomask"  to_hgrid="48x96"   to_lmask="nomask" 
>lnd/clm2/mappingdata/maps/48x96/map_0.5x0.5_nomask_to_48x96_nomask_aave_da_c200206.nc</map>
<map frm_hgrid="0.25x0.25"  frm_lmask="nomask"  to_hgrid="48x96"   to_lmask="nomask" 
>lnd/clm2/mappingdata/maps/48x96/map_0.25x0.25_nomask_to_48x96_nomask_aave_da_c200309.nc</map>
<map frm_hgrid="10x10min" frm_lmask="nomask" to_hgrid="48x96"   to_lmask="nomask"
>lnd/clm2/mappingdata/maps/48x96/map_10x10min_nomask_to_48x96_nomask_aave_da_c200206.nc</map>
<map frm_hgrid="5x5min"   frm_lmask="nomask" to_hgrid="48x96"   to_lmask="nomask"
>lnd/clm2/mappingdata/maps/48x96/map_5x5min_nomask_to_48x96_nomask_aave_da_c200309.nc</map>
<map frm_hgrid="3x3min"   frm_lmask="nomask"  to_hgrid="48x96"    to_lmask="nomask"
>lnd/clm2/mappingdata/maps/48x96/map_3x3min_nomask_to_48x96_nomask_aave_da_c200309.nc</map>
<map frm_hgrid="0.9x1.25"    frm_lmask="nomask"  to_hgrid="48x96"   to_lmask="nomask" 
>lnd/clm2/mappingdata/maps/48x96/map_0.9x1.25_nomask_to_48x96_nomask_aave_da_c200206.nc</map>
<map frm_hgrid="1km-merge-10min"    frm_lmask="HYDRO1K-merge-nomask"  to_hgrid="48x96"   to_lmask="nomask" 
>lnd/clm2/mappingdata/maps/48x96/map_1km-merge-10min_HYDRO1K-merge-nomask_to_48x96_nomask_aave_da_c130405.nc</map>

<map frm_hgrid="0.125x0.125" frm_lmask="nomask" to_hgrid="4x5" to_lmask="nomask"
>lnd/clm2/mappingdata/maps/4x5/map_0.125x0.125_nomask_to_4x5_nomask_aave_da_c200206.nc</map>
<map frm_hgrid="0.5x0.5"  frm_lmask="nomask"  to_hgrid="4x5"   to_lmask="nomask" 
>lnd/clm2/mappingdata/maps/4x5/map_0.5x0.5_nomask_to_4x5_nomask_aave_da_c200206.nc</map>
<map frm_hgrid="0.25x0.25"  frm_lmask="nomask"  to_hgrid="4x5"   to_lmask="nomask" 
>lnd/clm2/mappingdata/maps/4x5/map_0.25x0.25_nomask_to_4x5_nomask_aave_da_c200309.nc</map>
<map frm_hgrid="10x10min" frm_lmask="nomask" to_hgrid="4x5"   to_lmask="nomask"
>lnd/clm2/mappingdata/maps/4x5/map_10x10min_nomask_to_4x5_nomask_aave_da_c200206.nc</map>
<map frm_hgrid="5x5min"   frm_lmask="nomask" to_hgrid="4x5"   to_lmask="nomask"
>lnd/clm2/mappingdata/maps/4x5/map_5x5min_nomask_to_4x5_nomask_aave_da_c200309.nc</map>
<map frm_hgrid="3x3min"   frm_lmask="nomask"  to_hgrid="4x5"    to_lmask="nomask"
>lnd/clm2/mappingdata/maps/4x5/map_3x3min_nomask_to_4x5_nomask_aave_da_c200309.nc</map>
<map frm_hgrid="0.9x1.25"    frm_lmask="nomask"  to_hgrid="4x5"   to_lmask="nomask" 
>lnd/clm2/mappingdata/maps/4x5/map_0.9x1.25_nomask_to_4x5_nomask_aave_da_c200206.nc</map>
<map frm_hgrid="1km-merge-10min"    frm_lmask="HYDRO1K-merge-nomask"  to_hgrid="4x5"   to_lmask="nomask" 
>lnd/clm2/mappingdata/maps/4x5/map_1km-merge-10min_HYDRO1K-merge-nomask_to_4x5_nomask_aave_da_c130411.nc</map>

<map frm_hgrid="0.125x0.125" frm_lmask="nomask" to_hgrid="0.23x0.31" to_lmask="nomask"
>lnd/clm2/mappingdata/maps/0.23x0.31/map_0.125x0.125_nomask_to_0.23x0.31_nomask_aave_da_c200206.nc</map>
<map frm_hgrid="0.5x0.5"  frm_lmask="nomask"  to_hgrid="0.23x0.31"   to_lmask="nomask" 
>lnd/clm2/mappingdata/maps/0.23x0.31/map_0.5x0.5_nomask_to_0.23x0.31_nomask_aave_da_c200206.nc</map>
<map frm_hgrid="0.25x0.25"  frm_lmask="nomask"  to_hgrid="0.23x0.31"   to_lmask="nomask" 
>lnd/clm2/mappingdata/maps/0.23x0.31/map_0.25x0.25_nomask_to_0.23x0.31_nomask_aave_da_c200309.nc</map>
<map frm_hgrid="10x10min" frm_lmask="nomask" to_hgrid="0.23x0.31"   to_lmask="nomask"
>lnd/clm2/mappingdata/maps/0.23x0.31/map_10x10min_nomask_to_0.23x0.31_nomask_aave_da_c200206.nc</map>
<map frm_hgrid="5x5min"   frm_lmask="nomask" to_hgrid="0.23x0.31"   to_lmask="nomask"
>lnd/clm2/mappingdata/maps/0.23x0.31/map_5x5min_nomask_to_0.23x0.31_nomask_aave_da_c200309.nc</map>
<map frm_hgrid="3x3min"   frm_lmask="nomask"  to_hgrid="0.23x0.31"   to_lmask="nomask"
>lnd/clm2/mappingdata/maps/0.23x0.31/map_3x3min_nomask_to_0.23x0.31_nomask_aave_da_c200309.nc</map>
<map frm_hgrid="0.9x1.25"    frm_lmask="nomask"  to_hgrid="0.23x0.31"   to_lmask="nomask" 
>lnd/clm2/mappingdata/maps/0.23x0.31/map_0.9x1.25_nomask_to_0.23x0.31_nomask_aave_da_c200206.nc</map>
<map frm_hgrid="1km-merge-10min"    frm_lmask="HYDRO1K-merge-nomask"  to_hgrid="0.23x0.31"   to_lmask="nomask" 
>lnd/clm2/mappingdata/maps/0.23x0.31/map_1km-merge-10min_HYDRO1K-merge-nomask_to_0.23x0.31_nomask_aave_da_c130405.nc</map>


<map frm_hgrid="0.125x0.125" frm_lmask="nomask" to_hgrid="2.5x3.33" to_lmask="nomask"
>lnd/clm2/mappingdata/maps/2.5x3.33/map_0.125x0.125_nomask_to_2.5x3.33_nomask_aave_da_c200206.nc</map>
<map frm_hgrid="0.5x0.5"  frm_lmask="nomask"  to_hgrid="2.5x3.33"   to_lmask="nomask" 
>lnd/clm2/mappingdata/maps/2.5x3.33/map_0.5x0.5_nomask_to_2.5x3.33_nomask_aave_da_c200206.nc</map>
<map frm_hgrid="0.25x0.25"  frm_lmask="nomask"  to_hgrid="2.5x3.33"   to_lmask="nomask" 
>lnd/clm2/mappingdata/maps/2.5x3.33/map_0.25x0.25_nomask_to_2.5x3.33_nomask_aave_da_c200309.nc</map>
<map frm_hgrid="10x10min" frm_lmask="nomask" to_hgrid="2.5x3.33"   to_lmask="nomask"
>lnd/clm2/mappingdata/maps/2.5x3.33/map_10x10min_nomask_to_2.5x3.33_nomask_aave_da_c200206.nc</map>
<map frm_hgrid="5x5min"   frm_lmask="nomask" to_hgrid="2.5x3.33"   to_lmask="nomask"
>lnd/clm2/mappingdata/maps/2.5x3.33/map_5x5min_nomask_to_2.5x3.33_nomask_aave_da_c200309.nc</map>
<map frm_hgrid="3x3min"   frm_lmask="nomask"  to_hgrid="2.5x3.33"    to_lmask="nomask"
>lnd/clm2/mappingdata/maps/2.5x3.33/map_3x3min_nomask_to_2.5x3.33_nomask_aave_da_c200309.nc</map>
<map frm_hgrid="0.9x1.25"    frm_lmask="nomask"  to_hgrid="2.5x3.33"   to_lmask="nomask" 
>lnd/clm2/mappingdata/maps/2.5x3.33/map_0.9x1.25_nomask_to_2.5x3.33_nomask_aave_da_c200206.nc</map>
<map frm_hgrid="1km-merge-10min"    frm_lmask="HYDRO1K-merge-nomask"  to_hgrid="2.5x3.33"   to_lmask="nomask" 
>lnd/clm2/mappingdata/maps/2.5x3.33/map_1km-merge-10min_HYDRO1K-merge-nomask_to_2.5x3.33_nomask_aave_da_c130405.nc</map>

<!-- mapping files for 0.5x0.5 START added on Wed Sep 19 09:05:45 2012-->
<!-- Created by lnd/clm/bld/namelist_files/createMapEntry.pl--> 
<map frm_hgrid="0.125x0.125" frm_lmask="nomask" to_hgrid="0.5x0.5" to_lmask="nomask"
>lnd/clm2/mappingdata/maps/0.5x0.5/map_0.125x0.125_nomask_to_0.5x0.5_nomask_aave_da_c200206.nc</map>
<map frm_hgrid="0.5x0.5"    frm_lmask="nomask"  to_hgrid="0.5x0.5"   to_lmask="nomask" 
>lnd/clm2/mappingdata/maps/0.5x0.5/map_0.5x0.5_nomask_to_0.5x0.5_nomask_aave_da_c200206.nc</map>
<map frm_hgrid="10x10min"    frm_lmask="nomask"  to_hgrid="0.5x0.5"   to_lmask="nomask" 
>lnd/clm2/mappingdata/maps/0.5x0.5/map_10x10min_nomask_to_0.5x0.5_nomask_aave_da_c200206.nc</map>
<map frm_hgrid="0.25x0.25"  frm_lmask="nomask"  to_hgrid="0.5x0.5"   to_lmask="nomask" 
>lnd/clm2/mappingdata/maps/0.5x0.5/map_0.25x0.25_nomask_to_0.5x0.5_nomask_aave_da_c200309.nc</map>
<map frm_hgrid="3x3min"    frm_lmask="nomask"  to_hgrid="0.5x0.5"   to_lmask="nomask" 
>lnd/clm2/mappingdata/maps/0.5x0.5/map_3x3min_nomask_to_0.5x0.5_nomask_aave_da_c200309.nc</map>
<map frm_hgrid="5x5min"    frm_lmask="nomask"  to_hgrid="0.5x0.5"   to_lmask="nomask" 
>lnd/clm2/mappingdata/maps/0.5x0.5/map_5x5min_nomask_to_0.5x0.5_nomask_aave_da_c200309.nc</map>
<map frm_hgrid="0.1x0.1"    frm_lmask="nomask"  to_hgrid="0.5x0.5"   to_lmask="nomask" 
>lnd/clm2/mappingdata/maps/0.5x0.5/map_0.1x0.1_nomask_to_0.5x0.5_nomask_aave_da_c200206.nc</map>
<map frm_hgrid="0.9x1.25"    frm_lmask="nomask"  to_hgrid="0.5x0.5"   to_lmask="nomask" 
>lnd/clm2/mappingdata/maps/0.5x0.5/map_0.9x1.25_nomask_to_0.5x0.5_nomask_aave_da_c200206.nc</map>
<map frm_hgrid="1km-merge-10min"    frm_lmask="HYDRO1K-merge-nomask"  to_hgrid="0.5x0.5"   to_lmask="nomask" 
>lnd/clm2/mappingdata/maps/0.5x0.5/map_1km-merge-10min_HYDRO1K-merge-nomask_to_0.5x0.5_nomask_aave_da_c130405.nc</map>
<!-- mapping files for 0.5x0.5 END -->

<map frm_hgrid="0.125x0.125" frm_lmask="nomask" to_hgrid="ne4np4" to_lmask="nomask"
>lnd/clm2/mappingdata/maps/ne4np4/map_0.125x0.125_nomask_to_ne4np4_nomask_aave_da_c200206.nc</map>
<map frm_hgrid="0.5x0.5"  frm_lmask="nomask"  to_hgrid="ne4np4"   to_lmask="nomask" 
>lnd/clm2/mappingdata/maps/ne4np4/map_0.5x0.5_nomask_to_ne4np4_nomask_aave_da_c200206.nc</map>
<map frm_hgrid="0.25x0.25"  frm_lmask="nomask"  to_hgrid="ne4np4"   to_lmask="nomask" 
>lnd/clm2/mappingdata/maps/ne4np4/map_0.25x0.25_nomask_to_ne4np4_nomask_aave_da_c200309.nc</map>
<!-- mapping files for C24 START -->
<map frm_hgrid="0.5x0.5"  frm_lmask="nomask"  to_hgrid="C24"   to_lmask="nomask"
>lnd/clm2/mappingdata/maps/C24/map_0.5x0.5_TO_C24_aave.181018.nc</map>
<map frm_hgrid="10x10min" frm_lmask="nomask" to_hgrid="C24"   to_lmask="nomask"
>lnd/clm2/mappingdata/maps/C24/map_10x10min_nomask_to_C24_nomask_aave_da_c181018.nc</map>
<map frm_hgrid="5x5min"   frm_lmask="nomask" to_hgrid="C24"   to_lmask="nomask"
>lnd/clm2/mappingdata/maps/C24/map_5x5min_nomask_to_C24_nomask_aave_da_c181018.nc</map>
<map frm_hgrid="1km-merge-10min"    frm_lmask="HYDRO1K-merge-nomask"  to_hgrid="C24"   to_lmask="nomask"
>lnd/clm2/mappingdata/maps/C24/map_1km-merge-10min_HYDRO1K-merge-nomask_to_C24_nomask_aave_da_c181018.nc</map>
<map frm_hgrid="C24"    frm_lmask="nomask" to_hgrid="0.5x0.5" to_lmask="nomask"
>lnd/clm2/mappingdata/maps/C24/map_C24_nomask_to_0.5x0.5_nomask_aave_da_c181018.nc</map>
<!-- mapping files for C24 END -->

<!-- mapping files for C48 START -->
<map frm_hgrid="0.5x0.5"  frm_lmask="nomask"  to_hgrid="C48"   to_lmask="nomask"
>lnd/clm2/mappingdata/maps/C48/map_0.5x0.5_TO_C48_aave.181018.nc</map>
<map frm_hgrid="10x10min" frm_lmask="nomask" to_hgrid="C48"   to_lmask="nomask"
>lnd/clm2/mappingdata/maps/C48/map_10x10min_nomask_to_C48_nomask_aave_da_c181018.nc</map>
<map frm_hgrid="5x5min"   frm_lmask="nomask" to_hgrid="C48"   to_lmask="nomask"
>lnd/clm2/mappingdata/maps/C48/map_5x5min_nomask_to_C48_nomask_aave_da_c181018.nc</map>
<map frm_hgrid="1km-merge-10min"    frm_lmask="HYDRO1K-merge-nomask"  to_hgrid="C48"   to_lmask="nomask"
>lnd/clm2/mappingdata/maps/C48/map_1km-merge-10min_HYDRO1K-merge-nomask_to_C48_nomask_aave_da_c181018.nc</map>
<map frm_hgrid="C48"    frm_lmask="nomask" to_hgrid="0.5x0.5" to_lmask="nomask"
>lnd/clm2/mappingdata/maps/C48/map_C48_nomask_to_0.5x0.5_nomask_aave_da_c181018.nc</map>
<!-- mapping files for C48 END -->

<!-- mapping files for C96 START -->
<map frm_hgrid="0.5x0.5"  frm_lmask="nomask"  to_hgrid="C96"   to_lmask="nomask"
>lnd/clm2/mappingdata/maps/C96/map_0.5x0.5_TO_C96_aave.181018.nc</map>
<map frm_hgrid="10x10min" frm_lmask="nomask" to_hgrid="C96"   to_lmask="nomask"
>lnd/clm2/mappingdata/maps/C96/map_10x10min_nomask_to_C96_nomask_aave_da_c181018.nc</map>
<map frm_hgrid="5x5min"   frm_lmask="nomask" to_hgrid="C96"   to_lmask="nomask"
>lnd/clm2/mappingdata/maps/C96/map_5x5min_nomask_to_C96_nomask_aave_da_c181018.nc</map>
<map frm_hgrid="1km-merge-10min"    frm_lmask="HYDRO1K-merge-nomask"  to_hgrid="C96"   to_lmask="nomask"
>lnd/clm2/mappingdata/maps/C96/map_1km-merge-10min_HYDRO1K-merge-nomask_to_C96_nomask_aave_da_c181018.nc</map>
<map frm_hgrid="C96"    frm_lmask="nomask" to_hgrid="0.5x0.5" to_lmask="nomask"
>lnd/clm2/mappingdata/maps/C96/map_C96_nomask_to_0.5x0.5_nomask_aave_da_c181018.nc</map>
<!-- mapping files for C96 END -->

<!-- mapping files for C192 START -->
<map frm_hgrid="0.5x0.5"  frm_lmask="nomask"  to_hgrid="C192"   to_lmask="nomask"
>lnd/clm2/mappingdata/maps/C192/map_0.5x0.5_TO_C192_aave.181018.nc</map>
<map frm_hgrid="10x10min" frm_lmask="nomask" to_hgrid="C192"   to_lmask="nomask"
>lnd/clm2/mappingdata/maps/C192/map_10x10min_nomask_to_C192_nomask_aave_da_c181018.nc</map>
<map frm_hgrid="5x5min"   frm_lmask="nomask" to_hgrid="C192"   to_lmask="nomask"
>lnd/clm2/mappingdata/maps/C192/map_5x5min_nomask_to_C192_nomask_aave_da_c181018.nc</map>
<map frm_hgrid="1km-merge-10min"    frm_lmask="HYDRO1K-merge-nomask"  to_hgrid="C192"   to_lmask="nomask"
>lnd/clm2/mappingdata/maps/C192/map_1km-merge-10min_HYDRO1K-merge-nomask_to_C192_nomask_aave_da_c181018.nc</map>
<map frm_hgrid="C192"    frm_lmask="nomask" to_hgrid="0.5x0.5" to_lmask="nomask"
>lnd/clm2/mappingdata/maps/C192/map_C192_nomask_to_0.5x0.5_nomask_aave_da_c181018.nc</map>
<!-- mapping files for C192 END -->

<!-- mapping files for C384 START -->
<map frm_hgrid="0.5x0.5"  frm_lmask="nomask"  to_hgrid="C384"   to_lmask="nomask"
>lnd/clm2/mappingdata/maps/C384/map_0.5x0.5_TO_C384_aave.181018.nc</map>
<map frm_hgrid="10x10min" frm_lmask="nomask" to_hgrid="C384"   to_lmask="nomask"
>lnd/clm2/mappingdata/maps/C384/map_10x10min_nomask_to_C384_nomask_aave_da_c181018.nc</map>
<map frm_hgrid="5x5min"   frm_lmask="nomask" to_hgrid="C384"   to_lmask="nomask"
>lnd/clm2/mappingdata/maps/C384/map_5x5min_nomask_to_C384_nomask_aave_da_c181018.nc</map>
<map frm_hgrid="1km-merge-10min"    frm_lmask="HYDRO1K-merge-nomask"  to_hgrid="C384"   to_lmask="nomask"
>lnd/clm2/mappingdata/maps/C384/map_1km-merge-10min_HYDRO1K-merge-nomask_to_C384_nomask_aave_da_c181018.nc</map>
<map frm_hgrid="C384"    frm_lmask="nomask" to_hgrid="0.5x0.5" to_lmask="nomask"
>lnd/clm2/mappingdata/maps/C384/map_C384_nomask_to_0.5x0.5_nomask_aave_da_c181018.nc</map>
<!-- mapping files for C384 END -->

<map frm_hgrid="10x10min" frm_lmask="nomask" to_hgrid="ne4np4"   to_lmask="nomask"
>lnd/clm2/mappingdata/maps/ne4np4/map_10x10min_nomask_to_ne4np4_nomask_aave_da_c200206.nc</map>
<map frm_hgrid="5x5min"   frm_lmask="nomask" to_hgrid="ne4np4"   to_lmask="nomask"
>lnd/clm2/mappingdata/maps/ne4np4/map_5x5min_nomask_to_ne4np4_nomask_aave_da_c200309.nc</map>
<map frm_hgrid="3x3min"   frm_lmask="nomask"  to_hgrid="ne4np4"    to_lmask="nomask"
>lnd/clm2/mappingdata/maps/ne4np4/map_3x3min_nomask_to_ne4np4_nomask_aave_da_c200309.nc</map>
<map frm_hgrid="0.9x1.25"    frm_lmask="nomask"  to_hgrid="ne4np4"   to_lmask="nomask" 
>lnd/clm2/mappingdata/maps/ne4np4/map_0.9x1.25_nomask_to_ne4np4_nomask_aave_da_c200206.nc</map>
<map frm_hgrid="1km-merge-10min"    frm_lmask="HYDRO1K-merge-nomask"  to_hgrid="ne4np4"   to_lmask="nomask" 
>lnd/clm2/mappingdata/maps/ne4np4/map_1km-merge-10min_HYDRO1K-merge-nomask_to_ne4np4_nomask_aave_da_c130411.nc</map>


<map frm_hgrid="0.125x0.125" frm_lmask="nomask" to_hgrid="ne16np4" to_lmask="nomask"
>lnd/clm2/mappingdata/maps/ne16np4/map_0.125x0.125_nomask_to_ne16np4_nomask_aave_da_c200206.nc</map>
<map frm_hgrid="0.5x0.5"  frm_lmask="nomask"  to_hgrid="ne16np4"   to_lmask="nomask" 
>lnd/clm2/mappingdata/maps/ne16np4/map_0.5x0.5_nomask_to_ne16np4_nomask_aave_da_c200206.nc</map>
<map frm_hgrid="0.25x0.25"  frm_lmask="nomask"  to_hgrid="ne16np4"   to_lmask="nomask" 
>lnd/clm2/mappingdata/maps/ne16np4/map_0.25x0.25_nomask_to_ne16np4_nomask_aave_da_c200309.nc</map>
<map frm_hgrid="10x10min" frm_lmask="nomask" to_hgrid="ne16np4"   to_lmask="nomask"
>lnd/clm2/mappingdata/maps/ne16np4/map_10x10min_nomask_to_ne16np4_nomask_aave_da_c200206.nc</map>
<map frm_hgrid="5x5min"   frm_lmask="nomask" to_hgrid="ne16np4"   to_lmask="nomask"
>lnd/clm2/mappingdata/maps/ne16np4/map_5x5min_nomask_to_ne16np4_nomask_aave_da_c200309.nc</map>
<map frm_hgrid="3x3min"   frm_lmask="nomask"  to_hgrid="ne16np4"    to_lmask="nomask"
>lnd/clm2/mappingdata/maps/ne16np4/map_3x3min_nomask_to_ne16np4_nomask_aave_da_c210506.nc</map>
<map frm_hgrid="0.9x1.25"    frm_lmask="nomask"  to_hgrid="ne16np4"   to_lmask="nomask" 
>lnd/clm2/mappingdata/maps/ne16np4/map_0.9x1.25_nomask_to_ne16np4_nomask_aave_da_c200206.nc</map>
<map frm_hgrid="1km-merge-10min"    frm_lmask="HYDRO1K-merge-nomask"  to_hgrid="ne16np4"   to_lmask="nomask" 
>lnd/clm2/mappingdata/maps/ne16np4/map_1km-merge-10min_HYDRO1K-merge-nomask_to_ne16np4_nomask_aave_da_c130408.nc</map>


<map frm_hgrid="0.125x0.125" frm_lmask="nomask" to_hgrid="ne30np4" to_lmask="nomask"
>lnd/clm2/mappingdata/maps/ne30np4/map_0.125x0.125_nomask_to_ne30np4_nomask_aave_da_c200206.nc</map>
<map frm_hgrid="0.5x0.5"  frm_lmask="nomask"  to_hgrid="ne30np4" to_lmask="nomask" 
>lnd/clm2/mappingdata/maps/ne30np4/map_0.5x0.5_nomask_to_ne30np4_nomask_aave_da_c200206.nc</map>
<map frm_hgrid="0.25x0.25"  frm_lmask="nomask"  to_hgrid="ne30np4"   to_lmask="nomask" 
>lnd/clm2/mappingdata/maps/ne30np4/map_0.25x0.25_nomask_to_ne30np4_nomask_aave_da_c200309.nc</map>
<map frm_hgrid="10x10min" frm_lmask="nomask" to_hgrid="ne30np4" to_lmask="nomask"
>lnd/clm2/mappingdata/maps/ne30np4/map_10x10min_nomask_to_ne30np4_nomask_aave_da_c200206.nc</map>
<map frm_hgrid="5x5min"   frm_lmask="nomask" to_hgrid="ne30np4" to_lmask="nomask"
>lnd/clm2/mappingdata/maps/ne30np4/map_5x5min_nomask_to_ne30np4_nomask_aave_da_c200309.nc</map>
<map frm_hgrid="3x3min"   frm_lmask="nomask"  to_hgrid="ne30np4"    to_lmask="nomask"
>lnd/clm2/mappingdata/maps/ne30np4/map_3x3min_nomask_to_ne30np4_nomask_aave_da_c200309.nc</map>
<map frm_hgrid="0.9x1.25"    frm_lmask="nomask"  to_hgrid="ne30np4"   to_lmask="nomask" 
>lnd/clm2/mappingdata/maps/ne30np4/map_0.9x1.25_nomask_to_ne30np4_nomask_aave_da_c200206.nc</map>
<map frm_hgrid="1km-merge-10min"    frm_lmask="HYDRO1K-merge-nomask"  to_hgrid="ne30np4"   to_lmask="nomask" 
>lnd/clm2/mappingdata/maps/ne30np4/map_1km-merge-10min_HYDRO1K-merge-nomask_to_ne30np4_nomask_aave_da_c130405.nc</map>


<map frm_hgrid="0.125x0.125" frm_lmask="nomask" to_hgrid="ne60np4" to_lmask="nomask"
>lnd/clm2/mappingdata/maps/ne60np4/map_0.125x0.125_nomask_to_ne60np4_nomask_aave_da_c200206.nc</map>
<map frm_hgrid="0.5x0.5"  frm_lmask="nomask"  to_hgrid="ne60np4"   to_lmask="nomask" 
>lnd/clm2/mappingdata/maps/ne60np4/map_0.5x0.5_nomask_to_ne60np4_nomask_aave_da_c200206.nc</map>
<map frm_hgrid="0.25x0.25"  frm_lmask="nomask"  to_hgrid="ne60np4"   to_lmask="nomask" 
>lnd/clm2/mappingdata/maps/ne60np4/map_0.25x0.25_nomask_to_ne60np4_nomask_aave_da_c200309.nc</map>
<map frm_hgrid="10x10min" frm_lmask="nomask" to_hgrid="ne60np4"   to_lmask="nomask"
>lnd/clm2/mappingdata/maps/ne60np4/map_10x10min_nomask_to_ne60np4_nomask_aave_da_c200206.nc</map>
<map frm_hgrid="5x5min"   frm_lmask="nomask" to_hgrid="ne60np4"   to_lmask="nomask"
>lnd/clm2/mappingdata/maps/ne60np4/map_5x5min_nomask_to_ne60np4_nomask_aave_da_c200309.nc</map>
<map frm_hgrid="3x3min"   frm_lmask="nomask"  to_hgrid="ne60np4"    to_lmask="nomask"
>lnd/clm2/mappingdata/maps/ne60np4/map_3x3min_nomask_to_ne60np4_nomask_aave_da_c200309.nc</map>
<map frm_hgrid="0.9x1.25"    frm_lmask="nomask"  to_hgrid="ne60np4"   to_lmask="nomask" 
>lnd/clm2/mappingdata/maps/ne60np4/map_0.9x1.25_nomask_to_ne60np4_nomask_aave_da_c200206.nc</map>
<map frm_hgrid="1km-merge-10min"    frm_lmask="HYDRO1K-merge-nomask"  to_hgrid="ne60np4"   to_lmask="nomask" 
>lnd/clm2/mappingdata/maps/ne60np4/map_1km-merge-10min_HYDRO1K-merge-nomask_to_ne60np4_nomask_aave_da_c130405.nc</map>

<map frm_hgrid="0.125x0.125" frm_lmask="nomask" to_hgrid="ne120np4" to_lmask="nomask"
>lnd/clm2/mappingdata/maps/ne120np4/map_0.125x0.125_nomask_to_ne120np4_nomask_aave_da_c200206.nc</map>
<map frm_hgrid="0.5x0.5"  frm_lmask="nomask"  to_hgrid="ne120np4" to_lmask="nomask" 
>lnd/clm2/mappingdata/maps/ne120np4/map_0.5x0.5_nomask_to_ne120np4_nomask_aave_da_c200206.nc</map>
<map frm_hgrid="0.25x0.25"  frm_lmask="nomask"  to_hgrid="ne120np4"   to_lmask="nomask" 
>lnd/clm2/mappingdata/maps/ne120np4/map_0.25x0.25_nomask_to_ne120np4_nomask_aave_da_c200309.nc</map>
<map frm_hgrid="10x10min" frm_lmask="nomask" to_hgrid="ne120np4" to_lmask="nomask"
>lnd/clm2/mappingdata/maps/ne120np4/map_10x10min_nomask_to_ne120np4_nomask_aave_da_c200206.nc</map>
<map frm_hgrid="5x5min"   frm_lmask="nomask" to_hgrid="ne120np4" to_lmask="nomask"
>lnd/clm2/mappingdata/maps/ne120np4/map_5x5min_nomask_to_ne120np4_nomask_aave_da_c200309.nc</map>
<map frm_hgrid="3x3min"   frm_lmask="nomask"  to_hgrid="ne120np4" to_lmask="nomask"
>lnd/clm2/mappingdata/maps/ne120np4/map_3x3min_nomask_to_ne120np4_nomask_aave_da_c210506.nc</map>
<map frm_hgrid="0.9x1.25"    frm_lmask="nomask"  to_hgrid="ne120np4"   to_lmask="nomask" 
>lnd/clm2/mappingdata/maps/ne120np4/map_0.9x1.25_nomask_to_ne120np4_nomask_aave_da_c200206.nc</map>
<map frm_hgrid="1km-merge-10min"    frm_lmask="HYDRO1K-merge-nomask"  to_hgrid="ne120np4"   to_lmask="nomask" 
>lnd/clm2/mappingdata/maps/ne120np4/map_1km-merge-10min_HYDRO1K-merge-nomask_to_ne120np4_nomask_aave_da_c130405.nc</map>

<!-- mapping files for ne120np4 START added on Wed Sep 19 09:10:57 2012-->
<!-- Created by lnd/clm/bld/namelist_files/createMapEntry.pl--> 


<!-- mapping files for ne120np4 END --> 

<!-- mapping files for 0.125nldas2 START added on Wed Apr 10 11:35:47 2019-->
<!-- Created by lnd/clm/bld/namelist_files/createMapEntry.pl-->

<map frm_hgrid="0.125x0.125" frm_lmask="nomask" to_hgrid="0.125nldas2" to_lmask="nomask"
>lnd/clm2/mappingdata/maps/0.125x0.125/map_0.125x0.125_nomask_to_0.125nldas2_nomask_aave_da_c200206.nc</map>
<map frm_hgrid="0.5x0.5"    frm_lmask="nomask"  to_hgrid="0.125nldas2"   to_lmask="nomask"
>lnd/clm2/mappingdata/maps/0.125x0.125/map_0.5x0.5_nomask_to_0.125nldas2_nomask_aave_da_c200206.nc</map>
<map frm_hgrid="0.25x0.25"    frm_lmask="nomask"  to_hgrid="0.125nldas2"   to_lmask="nomask"
>lnd/clm2/mappingdata/maps/0.125x0.125/map_0.25x0.25_nomask_to_0.125nldas2_nomask_aave_da_c200309.nc</map>
<map frm_hgrid="3x3min"    frm_lmask="nomask"  to_hgrid="0.125nldas2"   to_lmask="nomask"
>lnd/clm2/mappingdata/maps/0.125x0.125/map_3x3min_nomask_to_0.125nldas2_nomask_aave_da_c200309.nc</map>
<map frm_hgrid="1km-merge-10min"    frm_lmask="HYDRO1K-merge-nomask"  to_hgrid="0.125nldas2"   to_lmask="nomask"
>lnd/clm2/mappingdata/maps/0.125x0.125/map_1km-merge-10min_HYDRO1K-merge-nomask_to_0.125nldas2_nomask_aave_da_c140702.nc</map>
<map frm_hgrid="5x5min"    frm_lmask="nomask"  to_hgrid="0.125nldas2"   to_lmask="nomask"
>lnd/clm2/mappingdata/maps/0.125x0.125/map_5x5min_nomask_to_0.125nldas2_nomask_aave_da_c200309.nc</map>
<map frm_hgrid="10x10min"    frm_lmask="nomask"  to_hgrid="0.125nldas2"   to_lmask="nomask"
>lnd/clm2/mappingdata/maps/0.125x0.125/map_10x10min_nomask_to_0.125nldas2_nomask_aave_da_c200206.nc</map>
<map frm_hgrid="0.9x1.25"    frm_lmask="nomask"  to_hgrid="0.125nldas2"   to_lmask="nomask"
>lnd/clm2/mappingdata/maps/0.125x0.125/map_0.9x1.25_nomask_to_0.125nldas2_nomask_aave_da_c200206.nc</map>

<!-- mapping files for 0.125nldas2 END -->

<map frm_hgrid="0.125x0.125" frm_lmask="nomask" to_hgrid="5x5_amazon" to_lmask="nomask"
>lnd/clm2/mappingdata/maps/5x5_amazon/map_0.125x0.125_nomask_to_5x5_amazon_nomask_aave_da_c200206.nc</map>
<map frm_hgrid="0.5x0.5"  frm_lmask="nomask"  to_hgrid="5x5_amazon"   to_lmask="nomask" 
>lnd/clm2/mappingdata/maps/5x5_amazon/map_0.5x0.5_nomask_to_5x5_amazon_nomask_aave_da_c200206.nc</map>
<map frm_hgrid="0.25x0.25"  frm_lmask="nomask"  to_hgrid="5x5_amazon"   to_lmask="nomask" 
>lnd/clm2/mappingdata/maps/5x5_amazon/map_0.25x0.25_nomask_to_5x5_amazon_nomask_aave_da_c200309.nc</map>

<!-- mapping files for ne0np4CONUS.ne30x8 START added on Tue Jul 21 00:19:54 2020-->
<!-- Created by lnd/clm/bld/namelist_files/createMapEntry.pl--> 
<map frm_hgrid="5x5min"    frm_lmask="nomask"  to_hgrid="ne0np4CONUS.ne30x8"   to_lmask="nomask" 
>lnd/clm2/mappingdata/maps/ne0np4CONUS.ne30x8/map_5x5min_nomask_to_ne0np4CONUS.ne30x8_nomask_aave_da_c200426.nc</map>
<map frm_hgrid="10x10min"    frm_lmask="nomask"  to_hgrid="ne0np4CONUS.ne30x8"   to_lmask="nomask" 
>lnd/clm2/mappingdata/maps/ne0np4CONUS.ne30x8/map_10x10min_nomask_to_ne0np4CONUS.ne30x8_nomask_aave_da_c200426.nc</map>
<map frm_hgrid="1km-merge-10min"    frm_lmask="HYDRO1K-merge-nomask"  to_hgrid="ne0np4CONUS.ne30x8"   to_lmask="nomask" 
>lnd/clm2/mappingdata/maps/ne0np4CONUS.ne30x8/map_1km-merge-10min_HYDRO1K-merge-nomask_to_ne0np4CONUS.ne30x8_nomask_aave_da_c200426.nc</map>
<!-- mapping files for ne0np4CONUS.ne30x8 END -->

<map frm_hgrid="10x10min" frm_lmask="nomask" to_hgrid="5x5_amazon"   to_lmask="nomask"
>lnd/clm2/mappingdata/maps/5x5_amazon/map_10x10min_nomask_to_5x5_amazon_nomask_aave_da_c200206.nc</map>
<map frm_hgrid="5x5min"   frm_lmask="nomask" to_hgrid="5x5_amazon"   to_lmask="nomask"
>lnd/clm2/mappingdata/maps/5x5_amazon/map_5x5min_nomask_to_5x5_amazon_nomask_aave_da_c200309.nc</map>
<map frm_hgrid="3x3min"   frm_lmask="nomask"  to_hgrid="5x5_amazon"    to_lmask="nomask"
>lnd/clm2/mappingdata/maps/5x5_amazon/map_3x3min_nomask_to_5x5_amazon_nomask_aave_da_c200309.nc</map>
<map frm_hgrid="0.9x1.25"    frm_lmask="nomask"  to_hgrid="5x5_amazon"   to_lmask="nomask" 
>lnd/clm2/mappingdata/maps/5x5_amazon/map_0.9x1.25_nomask_to_5x5_amazon_nomask_aave_da_c200206.nc</map>
<map frm_hgrid="1km-merge-10min"    frm_lmask="HYDRO1K-merge-nomask"  to_hgrid="5x5_amazon"   to_lmask="nomask" 
>lnd/clm2/mappingdata/maps/5x5_amazon/map_1km-merge-10min_HYDRO1K-merge-nomask_to_5x5_amazon_nomask_aave_da_c130403.nc</map>

<map frm_hgrid="0.125x0.125" frm_lmask="nomask" to_hgrid="ne240np4" to_lmask="nomask"
>lnd/clm2/mappingdata/maps/ne240np4/map_0.125x0.125_nomask_to_ne240np4_nomask_aave_da_c200206.nc</map>
<map frm_hgrid="10x10min" frm_lmask="nomask" to_hgrid="ne240np4"   to_lmask="nomask"
>lnd/clm2/mappingdata/maps/ne240np4/map_10x10min_nomask_to_ne240np4_nomask_aave_da_c200206.nc</map>
<map frm_hgrid="0.5x0.5"  frm_lmask="nomask"  to_hgrid="ne240np4"   to_lmask="nomask" 
>lnd/clm2/mappingdata/maps/ne240np4/map_0.5x0.5_nomask_to_ne240np4_nomask_aave_da_c200206.nc</map>
<map frm_hgrid="0.25x0.25"  frm_lmask="nomask"  to_hgrid="ne240np4"   to_lmask="nomask" 
>lnd/clm2/mappingdata/maps/ne240np4/map_0.25x0.25_nomask_to_ne240np4_nomask_aave_da_c200309.nc</map>
<map frm_hgrid="3x3min"   frm_lmask="nomask"  to_hgrid="ne240np4"    to_lmask="nomask"
>lnd/clm2/mappingdata/maps/ne240np4/map_3x3min_nomask_to_ne240np4_nomask_aave_da_c200309.nc</map>
<map frm_hgrid="5x5min"   frm_lmask="nomask" to_hgrid="ne240np4"     to_lmask="nomask"
>lnd/clm2/mappingdata/maps/ne240np4/map_5x5min_nomask_to_ne240np4_nomask_aave_da_c200309.nc</map>
<map frm_hgrid="0.9x1.25"    frm_lmask="nomask"  to_hgrid="ne240np4"   to_lmask="nomask" 
>lnd/clm2/mappingdata/maps/ne240np4/map_0.9x1.25_nomask_to_ne240np4_nomask_aave_da_c200206.nc</map>
<map frm_hgrid="1km-merge-10min"    frm_lmask="HYDRO1K-merge-nomask"  to_hgrid="ne240np4"   to_lmask="nomask" 
>lnd/clm2/mappingdata/maps/ne240np4/map_1km-merge-10min_HYDRO1K-merge-nomask_to_ne240np4_nomask_aave_da_c130405.nc</map>

<!-- mapping files for 0.125x0.125 START added on Fri Aug  1 15:44:32 2014-->
<!-- Created by lnd/clm/bld/namelist_files/createMapEntry.pl--> 

<map frm_hgrid="0.125x0.125" frm_lmask="nomask" to_hgrid="0.125x0.125" to_lmask="nomask"
>lnd/clm2/mappingdata/maps/0.125x0.125/map_0.125x0.125_nomask_to_0.125x0.125_nomask_aave_da_c200206.nc</map>
<map frm_hgrid="10x10min"    frm_lmask="nomask"  to_hgrid="0.125x0.125"   to_lmask="nomask" 
>lnd/clm2/mappingdata/maps/0.125x0.125/map_10x10min_nomask_to_0.125x0.125_nomask_aave_da_c200206.nc</map>
<map frm_hgrid="1km-merge-10min"    frm_lmask="HYDRO1K-merge-nomask"  to_hgrid="0.125x0.125"   to_lmask="nomask" 
>lnd/clm2/mappingdata/maps/0.125x0.125/map_1km-merge-10min_HYDRO1K-merge-nomask_to_0.125x0.125_nomask_aave_da_c200206.nc</map>
<map frm_hgrid="0.5x0.5"    frm_lmask="nomask"  to_hgrid="0.125x0.125"   to_lmask="nomask" 
>lnd/clm2/mappingdata/maps/0.125x0.125/map_0.5x0.5_nomask_to_0.125x0.125_nomask_aave_da_c200206.nc</map>
<map frm_hgrid="0.25x0.25"  frm_lmask="nomask"  to_hgrid="0.125x0.125"   to_lmask="nomask" 
>lnd/clm2/mappingdata/maps/0.125x0.125/map_0.25x0.25_nomask_to_0.125x0.125_nomask_aave_da_c200309.nc</map>
<map frm_hgrid="3x3min"    frm_lmask="nomask"  to_hgrid="0.125x0.125"   to_lmask="nomask" 
>lnd/clm2/mappingdata/maps/0.125x0.125/map_3x3min_nomask_to_0.125x0.125_nomask_aave_da_c200309.nc</map>
<map frm_hgrid="5x5min"    frm_lmask="nomask"  to_hgrid="0.125x0.125"   to_lmask="nomask" 
>lnd/clm2/mappingdata/maps/0.125x0.125/map_5x5min_nomask_to_0.125x0.125_nomask_aave_da_c200309.nc</map>
<map frm_hgrid="0.9x1.25"    frm_lmask="nomask"  to_hgrid="0.125x0.125"   to_lmask="nomask" 
>lnd/clm2/mappingdata/maps/0.125x0.125/map_0.9x1.25_nomask_to_0.125x0.125_nomask_aave_da_c200206.nc</map>

<!-- mapping files for 0.125x0.125 END -->

<!-- mapping files for 1km-merge-10min added on 2019/10/16-->

<map frm_hgrid="0.5x0.5"    frm_lmask="nomask"  to_hgrid="1km-merge-10min"   to_lmask="HYDRO1K-merge-nomask" 
>lnd/clm2/mappingdata/maps/1km/map_0.5x0.5_nomask_to_1km-merge-10min_HYDRO1K-merge-nomask_aave_da_c200206.nc</map>

<!-- mapping files for 1km-merge-10min END -->


<!-- mapping files for 94x192 START added on Tue May 21 15:02:45 2019-->
<!-- Created by lnd/clm/bld/namelist_files/createMapEntry.pl--> 

<map frm_hgrid="0.5x0.5"    frm_lmask="nomask"  to_hgrid="94x192"   to_lmask="nomask" 
>lnd/clm2/mappingdata/maps/94x192/map_0.5x0.5_nomask_to_94x192_nomask_aave_da_c110823.nc</map>
<map frm_hgrid="94x192"    frm_lmask="nomask"  to_hgrid="0.5x0.5"   to_lmask="nomask" 
>lnd/clm2/mappingdata/maps/94x192/map_94x192_nomask_to_0.5x0.5_nomask_aave_da_c110823.nc</map>
<map frm_hgrid="1km-merge-10min"    frm_lmask="HYDRO1K-merge-nomask"  to_hgrid="94x192"   to_lmask="nomask" 
>lnd/clm2/mappingdata/maps/94x192/map_1km-merge-10min_HYDRO1K-merge-nomask_to_94x192_nomask_aave_da_c190521.nc</map>
<map frm_hgrid="5x5min"    frm_lmask="nomask"  to_hgrid="94x192"   to_lmask="nomask" 
>lnd/clm2/mappingdata/maps/94x192/map_5x5min_nomask_to_94x192_nomask_aave_da_c110823.nc</map>
<map frm_hgrid="10x10min"    frm_lmask="nomask"  to_hgrid="94x192"   to_lmask="nomask" 
>lnd/clm2/mappingdata/maps/94x192/map_10x10min_nomask_to_94x192_nomask_aave_da_c110823.nc</map>

<!-- mapping files for 94x192 END -->

<!-- mapping files for ARCTIC START added on Wed Jun 17 10:40:49 2020-->
<!-- Created by lnd/clm/bld/namelist_files/createMapEntry.pl--> 

<map frm_hgrid="1km-merge-10min"    frm_lmask="HYDRO1K-merge-nomask"  to_hgrid="ne0np4.ARCTIC.ne30x4"   to_lmask="nomask" 
>lnd/clm2/mappingdata/maps/ARCTIC/map_1km-merge-10min_HYDRO1K-merge-nomask_to_ne0np4.ARCTIC.ne30x4_nomask_aave_da_c200426.nc</map>
<map frm_hgrid="5x5min"    frm_lmask="nomask"  to_hgrid="ne0np4.ARCTIC.ne30x4"   to_lmask="nomask" 
>lnd/clm2/mappingdata/maps/ARCTIC/map_5x5min_nomask_to_ne0np4.ARCTIC.ne30x4_nomask_aave_da_c200426.nc</map>
<map frm_hgrid="10x10min"    frm_lmask="nomask"  to_hgrid="ne0np4.ARCTIC.ne30x4"   to_lmask="nomask" 
>lnd/clm2/mappingdata/maps/ARCTIC/map_10x10min_nomask_to_ne0np4.ARCTIC.ne30x4_nomask_aave_da_c200426.nc</map>

<!-- mapping files for ARCTIC END --> 

<!-- mapping files for ARCTICGRIS START added on Wed Jun 17 10:40:49 2020-->
<!-- Created by lnd/clm/bld/namelist_files/createMapEntry.pl--> 

<map frm_hgrid="1km-merge-10min"    frm_lmask="HYDRO1K-merge-nomask"  to_hgrid="ne0np4.ARCTICGRIS.ne30x8"   to_lmask="nomask" 
>lnd/clm2/mappingdata/maps/ARCTICGRIS/map_1km-merge-10min_HYDRO1K-merge-nomask_to_ne0np4.ARCTICGRIS.ne30x8_nomask_aave_da_c200426.nc</map>
<map frm_hgrid="5x5min"    frm_lmask="nomask"  to_hgrid="ne0np4.ARCTICGRIS.ne30x8"   to_lmask="nomask" 
>lnd/clm2/mappingdata/maps/ARCTICGRIS/map_5x5min_nomask_to_ne0np4.ARCTICGRIS.ne30x8_nomask_aave_da_c200426.nc</map>
<map frm_hgrid="10x10min"    frm_lmask="nomask"  to_hgrid="ne0np4.ARCTICGRIS.ne30x8"   to_lmask="nomask" 
>lnd/clm2/mappingdata/maps/ARCTICGRIS/map_10x10min_nomask_to_ne0np4.ARCTICGRIS.ne30x8_nomask_aave_da_c200426.nc</map>

<!-- mapping files for ARCTICGRIS END --> 

<!-- mapping files for ne30np4.pg2 START added on Wed Jun 17 10:40:49 2020-->
<!-- Created by lnd/clm/bld/namelist_files/createMapEntry.pl--> 

<map frm_hgrid="5x5min"    frm_lmask="nomask"  to_hgrid="ne30np4.pg2"   to_lmask="nomask" 
>lnd/clm2/mappingdata/maps/ne30np4.pg2/map_5x5min_nomask_to_ne30np4.pg2_nomask_aave_da_c200426.nc</map>
<map frm_hgrid="1km-merge-10min"    frm_lmask="HYDRO1K-merge-nomask"  to_hgrid="ne30np4.pg2"   to_lmask="nomask" 
>lnd/clm2/mappingdata/maps/ne30np4.pg2/map_1km-merge-10min_HYDRO1K-merge-nomask_to_ne30np4.pg2_nomask_aave_da_c200426.nc</map>
<map frm_hgrid="10x10min"    frm_lmask="nomask"  to_hgrid="ne30np4.pg2"   to_lmask="nomask" 
>lnd/clm2/mappingdata/maps/ne30np4.pg2/map_10x10min_nomask_to_ne30np4.pg2_nomask_aave_da_c200426.nc</map>

<!-- mapping files for ne30np4.pg2 END --> 

<!-- mapping files for ne30pg3 START added on Wed Jun 17 10:46:39 2020-->
<!-- Created by lnd/clm/bld/namelist_files/createMapEntry.pl--> 

<map frm_hgrid="5x5min"    frm_lmask="nomask"  to_hgrid="ne30np4.pg3"   to_lmask="nomask" 
>lnd/clm2/mappingdata/maps/ne30pg3/map_5x5min_nomask_to_ne30np4.pg3_nomask_aave_da_c200426.nc</map>
<map frm_hgrid="10x10min"    frm_lmask="nomask"  to_hgrid="ne30np4.pg3"   to_lmask="nomask" 
>lnd/clm2/mappingdata/maps/ne30pg3/map_10x10min_nomask_to_ne30np4.pg3_nomask_aave_da_c200426.nc</map>
<map frm_hgrid="1km-merge-10min"    frm_lmask="HYDRO1K-merge-nomask"  to_hgrid="ne30np4.pg3"   to_lmask="nomask" 
>lnd/clm2/mappingdata/maps/ne30pg3/map_1km-merge-10min_HYDRO1K-merge-nomask_to_ne30np4.pg3_nomask_aave_da_c200426.nc</map>

<!-- mapping files for ne30pg3 END --> 

<!-- mapping files for ne120np4.pg2 START added on Wed Jun 17 10:40:49 2020-->
<!-- Created by lnd/clm/bld/namelist_files/createMapEntry.pl--> 

<map frm_hgrid="10x10min"    frm_lmask="nomask"  to_hgrid="ne120np4.pg2"   to_lmask="nomask" 
>lnd/clm2/mappingdata/maps/ne120np4.pg2/map_10x10min_nomask_to_ne120np4.pg2_nomask_aave_da_c200426.nc</map>
<map frm_hgrid="5x5min"    frm_lmask="nomask"  to_hgrid="ne120np4.pg2"   to_lmask="nomask" 
>lnd/clm2/mappingdata/maps/ne120np4.pg2/map_5x5min_nomask_to_ne120np4.pg2_nomask_aave_da_c200426.nc</map>
<map frm_hgrid="1km-merge-10min"    frm_lmask="HYDRO1K-merge-nomask"  to_hgrid="ne120np4.pg2"   to_lmask="nomask" 
>lnd/clm2/mappingdata/maps/ne120np4.pg2/map_1km-merge-10min_HYDRO1K-merge-nomask_to_ne120np4.pg2_nomask_aave_da_c200426.nc</map>

<!-- mapping files for ne120np4.pg2 END --> 

<!-- mapping files for ne120np4.pg3 START added on Wed Jun 17 10:40:49 2020-->
<!-- Created by lnd/clm/bld/namelist_files/createMapEntry.pl--> 

<map frm_hgrid="10x10min"    frm_lmask="nomask"  to_hgrid="ne120np4.pg3"   to_lmask="nomask" 
>lnd/clm2/mappingdata/maps/ne120np4.pg3/map_10x10min_nomask_to_ne120np4.pg3_nomask_aave_da_c200426.nc</map>
<map frm_hgrid="1km-merge-10min"    frm_lmask="HYDRO1K-merge-nomask"  to_hgrid="ne120np4.pg3"   to_lmask="nomask" 
>lnd/clm2/mappingdata/maps/ne120np4.pg3/map_1km-merge-10min_HYDRO1K-merge-nomask_to_ne120np4.pg3_nomask_aave_da_c200426.nc</map>
<map frm_hgrid="5x5min"    frm_lmask="nomask"  to_hgrid="ne120np4.pg3"   to_lmask="nomask" 
>lnd/clm2/mappingdata/maps/ne120np4.pg3/map_5x5min_nomask_to_ne120np4.pg3_nomask_aave_da_c200426.nc</map>

<!-- mapping files for ne120np4.pg3 END --> 
<!-- =========================================  -->
<!-- Defaults for modelio namelist              -->
<!-- =========================================  -->

<diri>.</diri>
<diro>.</diro>

<!-- =========================================  -->
<!-- Defaults for ch4par_in namelist            -->
<!-- =========================================  -->

<finundation_method phys="clm5_1" >TWS_inversion</finundation_method>
<finundation_method phys="clm5_0" >TWS_inversion</finundation_method>
<finundation_method phys="clm4_5" >ZWT_inversion</finundation_method>
<use_aereoxid_prog use_cn=".true."   >.true.</use_aereoxid_prog>
<use_aereoxid_prog use_fates=".true.">.true.</use_aereoxid_prog>

<finundation_res finundation_method="TWS_inversion">1.9x2.5</finundation_res>
<finundation_res finundation_method="ZWT_inversion">1.9x2.5</finundation_res>

<stream_fldfilename_ch4finundated finundation_method="TWS_inversion" hgrid="1.9x2.5"
>lnd/clm2/paramdata/finundated_inversiondata_0.9x1.25_c170706.nc</stream_fldfilename_ch4finundated>
<stream_fldfilename_ch4finundated finundation_method="ZWT_inversion" hgrid="1.9x2.5"
>lnd/clm2/paramdata/finundated_inversiondata_0.9x1.25_c170706.nc</stream_fldfilename_ch4finundated>

<!-- =========================================  -->
<!-- Defaults for different BGC modes           -->
<!-- =========================================  -->

<use_vertsoilc       bgc_mode="sp"  >.false.</use_vertsoilc>
<use_century_decomp  bgc_mode="sp"  >.false.</use_century_decomp>
<use_lch4            bgc_mode="sp"  >.false.</use_lch4>
<use_nitrif_denitrif bgc_mode="sp"  >.false.</use_nitrif_denitrif>

<use_vertsoilc       bgc_mode="cn"  >.false.</use_vertsoilc>
<use_century_decomp  bgc_mode="cn"  >.false.</use_century_decomp>
<use_lch4            bgc_mode="cn"  >.false.</use_lch4>
<use_nitrif_denitrif bgc_mode="cn"  >.false.</use_nitrif_denitrif>

<use_vertsoilc       bgc_mode="bgc" >.true.</use_vertsoilc>
<use_century_decomp  bgc_mode="bgc" >.true.</use_century_decomp>
<use_lch4            bgc_mode="bgc" >.true.</use_lch4>
<use_nitrif_denitrif bgc_mode="bgc" >.true.</use_nitrif_denitrif>

<use_vertsoilc       bgc_mode="fates"  >.true.</use_vertsoilc>
<use_century_decomp  bgc_mode="fates"  >.true.</use_century_decomp>
<use_lch4            bgc_mode="fates"  >.false.</use_lch4>
<use_nitrif_denitrif bgc_mode="fates"  >.false.</use_nitrif_denitrif>

<!-- ===== FATES DEFAULTS =========== -->
<fates_spitfire_mode           use_fates=".true.">0</fates_spitfire_mode>
<use_fates_planthydro          use_fates=".true.">.false.</use_fates_planthydro>
<use_fates_cohort_age_tracking use_fates=".true.">.false.</use_fates_cohort_age_tracking>
<use_fates_ed_st3              use_fates=".true.">.false.</use_fates_ed_st3>
<use_fates_ed_prescribed_phys  use_fates=".true.">.false.</use_fates_ed_prescribed_phys>
<use_fates_logging             use_fates=".true.">.false.</use_fates_logging>
<use_fates_inventory_init      use_fates=".true.">.false.</use_fates_inventory_init>
<use_fates_fixed_biogeog       use_fates=".true.">.false.</use_fates_fixed_biogeog>
<fates_parteh_mode             use_fates=".true.">1</fates_parteh_mode>

<!-- =========================================  -->
<!-- Defaults for dynamic subgrid               -->
<!-- (some other defaults for dynamic subgrid   -->
<!-- are set in the BuildNamelist code)         -->
<!-- =========================================  -->
<do_transient_lakes>.false.</do_transient_lakes>
<reset_dynbal_baselines>.false.</reset_dynbal_baselines>

<!-- =========================================  -->
<!-- Defaults for water tracers                 -->
<!-- =========================================  -->

<enable_water_tracer_consistency_checks>.false.</enable_water_tracer_consistency_checks>

<enable_water_isotopes>.false.</enable_water_isotopes>

<!-- =========================================  -->
<!-- Defaults for init_interp                   -->
<!-- =========================================  -->

<init_interp_method>general</init_interp_method>

</namelist_defaults><|MERGE_RESOLUTION|>--- conflicted
+++ resolved
@@ -483,15 +483,9 @@
 <!-- The default filenames are given relative to the root directory
      for the CLM2 data in the CESM distribution -->
 <!-- Plant function types (relative to {csmdata}) -->
-<<<<<<< HEAD
-<paramfile phys="clm5_1" >lnd/clm2/paramdata/ctsm51_params.c210429.nc</paramfile>
-<paramfile phys="clm5_0" >lnd/clm2/paramdata/clm50_params.c210418.nc</paramfile>
-<paramfile phys="clm4_5" >lnd/clm2/paramdata/clm45_params.c210429.nc</paramfile>
-=======
 <paramfile phys="clm5_1" >lnd/clm2/paramdata/ctsm51_params.c210305.nc</paramfile>
 <paramfile phys="clm5_0" >lnd/clm2/paramdata/clm50_params.c210217.nc</paramfile>
 <paramfile phys="clm4_5" >lnd/clm2/paramdata/clm45_params.c210217.nc</paramfile>
->>>>>>> 134fa0cf
 
 <!-- ================================================================== -->
 <!-- FATES default parameter file                                       -->
