<?xml version="1.0"?>

<?xml-stylesheet type="text/xsl" href="namelist_defaults.xsl"?>

<namelist_defaults>


<!--
Values to use by default for creation of CLM model namelists.
The element names are the same as the corresponding namelist
variables.  Values that depend on the model configuration use
attributes to express the dependency.  The recognized attributes
are: hgrid, defaults, mask, ic_ymd, ic_tod, sim_year and all configuration
attributes from the config_cache.xml file (with keys converted to upper-case).
-->

<!-- Default resolution -->
<res>0.9x1.25</res>

<sim_year>2000</sim_year>

<!-- CO2 volume mixing ratio -->
<co2_ppmv sim_year="1000"      >379.0</co2_ppmv>
<co2_ppmv sim_year="1979"      >336.6</co2_ppmv>
<co2_ppmv sim_year="2000"      >379.0</co2_ppmv>
<co2_ppmv sim_year="2010"      >388.8</co2_ppmv>
<co2_ppmv sim_year="2015"      >397.5</co2_ppmv>
<co2_ppmv sim_year="2018"      >408.83</co2_ppmv>
<co2_ppmv sim_year="1850"      >284.7</co2_ppmv>
<co2_ppmv sim_year="PtVg"      >284.7</co2_ppmv>

<!-- CO2 type -->
<co2_type>constant</co2_type>

<!-- Default Biogeochemistry mode -->
<bgc_mode >sp</bgc_mode>

<lnd_tuning_mode phys="clm4_5" >clm4_5_CRUv7</lnd_tuning_mode>
<lnd_tuning_mode phys="clm5_0" >clm5_0_cam6.0</lnd_tuning_mode>
<lnd_tuning_mode phys="clm5_1" >clm5_1_GSWP3v1</lnd_tuning_mode>

<!-- Component name for output files -->
<compname phys="clm5_1" >clm2</compname>
<compname phys="clm5_0" >clm2</compname>
<compname phys="clm4_5" >clm2</compname>

<!-- Accelerated spinup mode -->
<clm_accelerated_spinup>off</clm_accelerated_spinup>

<!-- Spinup state for BGC -->
<spinup_state clm_accelerated_spinup="on"  use_cn=".true." phys="clm5_1" >2</spinup_state>
<spinup_state clm_accelerated_spinup="on"  use_cn=".true." phys="clm5_0" >2</spinup_state>
<spinup_state clm_accelerated_spinup="on"  use_cn=".true." phys="clm4_5" >1</spinup_state>
<spinup_state clm_accelerated_spinup="on"  use_fates=".true." phys="clm5_1" >2</spinup_state>
<spinup_state clm_accelerated_spinup="on"  use_fates=".true." phys="clm5_1" >2</spinup_state>
<spinup_state clm_accelerated_spinup="on"  use_fates=".true." phys="clm5_0" >2</spinup_state>
<spinup_state clm_accelerated_spinup="on"  use_fates=".true." phys="clm5_0" >2</spinup_state>
<spinup_state clm_accelerated_spinup="on"  use_fates=".true." phys="clm4_5" >1</spinup_state>
<spinup_state clm_accelerated_spinup="off"                               >0</spinup_state>

<!-- Reseeding of dead plants normally only done for AD spinup -->
<reseed_dead_plants clm_accelerated_spinup="on" use_cn=".true.">.true.</reseed_dead_plants>
<reseed_dead_plants                                            >.false.</reseed_dead_plants>

<for_testing_run_ncdiopio_tests>.false.</for_testing_run_ncdiopio_tests>
<for_testing_use_second_grain_pool>.false.</for_testing_use_second_grain_pool>
<for_testing_use_repr_structure_pool>.false.</for_testing_use_repr_structure_pool>
<for_testing_no_crop_seed_replenishment>.false.</for_testing_no_crop_seed_replenishment>

<!-- Set to .true. in namelist to write hist fields master list file -->
<hist_master_list_file>.false.</hist_master_list_file>

<!-- In accelerated spinup mode reduce the amount of history output -->
<hist_empty_htapes clm_accelerated_spinup="on">.true.</hist_empty_htapes>
<hist_fincl1 clm_accelerated_spinup="on" use_cn=".true." use_cndv=".true."
>'TOTECOSYSC','TOTECOSYSN','TOTSOMC','TOTSOMN','TOTVEGC','TOTVEGN','TLAI','GPP','NPP','TWS','TSAI','HTOP','HBOT'</hist_fincl1>
<hist_fincl1 clm_accelerated_spinup="on" use_cn=".true."
>'TOTECOSYSC','TOTECOSYSN','TOTSOMC','TOTSOMN','TOTVEGC','TOTVEGN','TLAI','GPP','CPOOL','NPP','TWS'</hist_fincl1>
<hist_fincl1 clm_accelerated_spinup="on" use_fates=".true."
>'TOTSOMC','TOTSOMN','TLAI','GPP','NPP','TWS'</hist_fincl1>
<hist_fincl1 clm_accelerated_spinup="on" use_cn=".false."
>'TLAI','TWS'</hist_fincl1>
<hist_nhtfrq clm_accelerated_spinup="on">-8760</hist_nhtfrq>
<hist_mfilt  clm_accelerated_spinup="on">20</hist_mfilt>

<!-- Root and stem acclimation -->
<rootstem_acc phys="clm5_1" >.false.</rootstem_acc>
<rootstem_acc phys="clm5_0" >.false.</rootstem_acc>
<rootstem_acc phys="clm4_5" >.false.</rootstem_acc>

<!-- Light inhibition of photosynthesis -->
<light_inhibit phys="clm5_1" >.true.</light_inhibit>
<light_inhibit phys="clm5_0" >.true.</light_inhibit>
<light_inhibit phys="clm4_5" >.false.</light_inhibit>

<!-- Method to calculate leaf maintenance respiration for canopy top at 25C -->
<leafresp_method phys="clm5_1"  use_cn=".true." >2</leafresp_method>
<leafresp_method phys="clm5_0"  use_cn=".true." >2</leafresp_method>
<leafresp_method phys="clm4_5"  use_cn=".true." >1</leafresp_method>
<leafresp_method                use_cn=".false.">0</leafresp_method>

<!-- Modfy photosyntheiss and LMR for crop -->
<modifyphoto_and_lmr_forcrop phys="clm5_1" >.true.</modifyphoto_and_lmr_forcrop>
<modifyphoto_and_lmr_forcrop phys="clm5_0" >.true.</modifyphoto_and_lmr_forcrop>
<modifyphoto_and_lmr_forcrop phys="clm4_5" >.false.</modifyphoto_and_lmr_forcrop>

<!-- Method to use for stomatal conducatance -->
<stomatalcond_method phys="clm5_1"         >Medlyn2011</stomatalcond_method>
<stomatalcond_method phys="clm5_0"         >Medlyn2011</stomatalcond_method>
<stomatalcond_method phys="clm4_5"         >Ball-Berry1987</stomatalcond_method>

<!-- Carbon isotope concentration files -->
<atm_c13_filename use_c13=".true." use_c13_timeseries=".true." ssp_rcp="hist"     >lnd/clm2/isotopes/atm_delta_C13_CMIP6_1850-2015_yearly_v2.0_c190528.nc</atm_c13_filename>
<atm_c13_filename use_c13=".true." use_c13_timeseries=".true." ssp_rcp="SSP1-1.9" >lnd/clm2/isotopes/atm_delta_C13_CMIP6_SSP119_1850-2100_yearly_c181209.nc</atm_c13_filename>
<atm_c13_filename use_c13=".true." use_c13_timeseries=".true." ssp_rcp="SSP1-2.6" >lnd/clm2/isotopes/atm_delta_C13_CMIP6_SSP126_1850-2100_yearly_c181209.nc</atm_c13_filename>
<atm_c13_filename use_c13=".true." use_c13_timeseries=".true." ssp_rcp="SSP2-4.5" >lnd/clm2/isotopes/atm_delta_C13_CMIP6_SSP245_1850-2100_yearly_c181209.nc</atm_c13_filename>
<atm_c13_filename use_c13=".true." use_c13_timeseries=".true." ssp_rcp="SSP3-7.0" >lnd/clm2/isotopes/atm_delta_C13_CMIP6_SSP3B_1850-2100_yearly_c181209.nc</atm_c13_filename>
<atm_c13_filename use_c13=".true." use_c13_timeseries=".true." ssp_rcp="SSP5-3.4" >lnd/clm2/isotopes/atm_delta_C13_CMIP6_SSP534os_1850-2100_yearly_c181209.nc</atm_c13_filename>
<atm_c13_filename use_c13=".true." use_c13_timeseries=".true." ssp_rcp="SSP5-8.5" >lnd/clm2/isotopes/atm_delta_C13_CMIP6_SSP5B_1850-2100_yearly_c181209.nc</atm_c13_filename>

<atm_c14_filename use_c14=".true." use_c14_bombspike =".true." ssp_rcp="hist"     >lnd/clm2/isotopes/atm_delta_C14_CMIP6_3x1_global_1850-2015_yearly_v2.0_c190528.nc</atm_c14_filename>
<atm_c14_filename use_c14=".true." use_c14_bombspike =".true." ssp_rcp="SSP1-1.9" >lnd/clm2/isotopes/atm_delta_C14_CMIP6_SSP119_3x1_global_1850-2100_yearly_c181209.nc</atm_c14_filename>
<atm_c14_filename use_c14=".true." use_c14_bombspike =".true." ssp_rcp="SSP1-2.6" >lnd/clm2/isotopes/atm_delta_C14_CMIP6_SSP126_3x1_global_1850-2100_yearly_c181209.nc</atm_c14_filename>
<atm_c14_filename use_c14=".true." use_c14_bombspike =".true." ssp_rcp="SSP2-4.5" >lnd/clm2/isotopes/atm_delta_C14_CMIP6_SSP245_3x1_global_1850-2100_yearly_c181209.nc</atm_c14_filename>
<atm_c14_filename use_c14=".true." use_c14_bombspike =".true." ssp_rcp="SSP3-7.0" >lnd/clm2/isotopes/atm_delta_C14_CMIP6_SSP3B_3x1_global_1850-2100_yearly_c181209.nc</atm_c14_filename>
<atm_c14_filename use_c14=".true." use_c14_bombspike =".true." ssp_rcp="SSP5-3.4" >lnd/clm2/isotopes/atm_delta_C14_CMIP6_SSP534os_3x1_global_1850-2100_yearly_c181209.nc</atm_c14_filename>
<atm_c14_filename use_c14=".true." use_c14_bombspike =".true." ssp_rcp="SSP5-8.5" >lnd/clm2/isotopes/atm_delta_C14_CMIP6_SSP5B_3x1_global_1850-2100_yearly_c181209.nc</atm_c14_filename>

<!-- Irrigation default -->
<irrigate phys="clm5_1"  use_cndv=".false." sim_year_range="1850-2100">.true.</irrigate>
<irrigate phys="clm5_1"  use_cndv=".true."  sim_year_range="1850-2100">.false.</irrigate>
<irrigate phys="clm5_0" use_cndv=".false."  sim_year_range="1850-2100">.true.</irrigate>
<irrigate phys="clm5_0" use_cndv=".true."   sim_year_range="1850-2100">.false.</irrigate>
<irrigate phys="clm4_5"                     sim_year_range="1850-2100">.false.</irrigate>

<irrigate >.false.</irrigate>


<!-- Saturation excess runoff for crops  -->
<crop_fsat_equals_zero>.false.</crop_fsat_equals_zero>

<!-- MEGAN model -->
<megan                             >1</megan>
<megan clm_accelerated_spinup="on" >0</megan>
<megan configuration="nwp"         >0</megan>

<!-- Supplmental Nitrogen mode -->
<suplnitro use_cn=".true." >NONE</suplnitro>
<suplnitro use_fates=".true." >ALL</suplnitro>

<!-- Albedo for glaciers -->
<albice phys="clm5_1" >0.50,0.30</albice>
<albice phys="clm5_0" >0.50,0.30</albice>
<albice phys="clm4_5" >0.60,0.40</albice>

<!-- Default urban air conditioning/heating and wasteheat -->
<urban_hac phys="clm5_1" >ON_WASTEHEAT</urban_hac>
<urban_hac phys="clm5_0" >ON_WASTEHEAT</urban_hac>
<urban_hac phys="clm4_5" >ON</urban_hac>

<building_temp_method phys="clm5_1" >1</building_temp_method>
<building_temp_method phys="clm5_0" >1</building_temp_method>
<building_temp_method phys="clm4_5" >0</building_temp_method>

<calc_human_stress_indices phys="clm5_1" >FAST</calc_human_stress_indices>
<calc_human_stress_indices phys="clm5_0" >FAST</calc_human_stress_indices>
<calc_human_stress_indices phys="clm4_5" >NONE</calc_human_stress_indices>

<!-- Default urban traffic flux -->
<urban_traffic>.false.</urban_traffic>

<!-- Soil state settings -->
<organic_frac_squared phys="clm4_5" >.true.</organic_frac_squared>
<organic_frac_squared phys="clm5_0" >.false.</organic_frac_squared>
<organic_frac_squared phys="clm5_1" >.false.</organic_frac_squared>

<soil_layerstruct_predefined structure="fast">4SL_2m</soil_layerstruct_predefined>
<soil_layerstruct_predefined structure="standard" phys="clm5_1" >20SL_8.5m</soil_layerstruct_predefined>
<soil_layerstruct_predefined structure="standard" phys="clm5_0" >20SL_8.5m</soil_layerstruct_predefined>
<soil_layerstruct_predefined structure="standard" phys="clm4_5" >10SL_3.5m</soil_layerstruct_predefined>

<use_bedrock phys="clm5_1"  use_fates =".true.">.false.</use_bedrock>
<use_bedrock phys="clm5_1"  vichydro ="1"      >.false.</use_bedrock>
<use_bedrock phys="clm5_1"                     >.true.</use_bedrock>
<use_bedrock phys="clm5_0"  use_fates =".true.">.false.</use_bedrock>
<use_bedrock phys="clm5_0"  vichydro ="1"      >.false.</use_bedrock>
<use_bedrock phys="clm5_0"                     >.true.</use_bedrock>
<use_bedrock phys="clm4_5"                     >.false.</use_bedrock>

<!-- Rooting profile namelist defaults -->
<rooting_profile_method_water  phys="clm5_1" >1</rooting_profile_method_water>
<rooting_profile_method_water  phys="clm5_0" >1</rooting_profile_method_water>
<rooting_profile_method_water  phys="clm4_5" >0</rooting_profile_method_water>

<rooting_profile_method_carbon phys="clm5_1" >1</rooting_profile_method_carbon>
<rooting_profile_method_carbon phys="clm5_0" >1</rooting_profile_method_carbon>
<rooting_profile_method_carbon phys="clm4_5" >1</rooting_profile_method_carbon>

<!-- Soil evaporative resistance namelist defaults -->
<soil_resis_method phys="clm5_1" >1</soil_resis_method>
<soil_resis_method phys="clm5_0" >1</soil_resis_method>
<soil_resis_method phys="clm4_5" >0</soil_resis_method>

<!-- Soil hydrology -->
<baseflow_scalar phys="clm5_1"  lower_boundary_condition="1">1.d-2</baseflow_scalar>
<baseflow_scalar phys="clm5_1"  lower_boundary_condition="2">0.001d00</baseflow_scalar>
<baseflow_scalar phys="clm5_0"  lower_boundary_condition="1">1.d-2</baseflow_scalar>
<baseflow_scalar phys="clm5_0"  lower_boundary_condition="2">0.001d00</baseflow_scalar>
<baseflow_scalar phys="clm4_5"  lower_boundary_condition="1">1.d-2</baseflow_scalar>
<baseflow_scalar phys="clm4_5"  lower_boundary_condition="2">1.d-2</baseflow_scalar>

<!-- Friction velocity -->
<zetamaxstable               use_biomass_heat_storage=".true." >2.0d00</zetamaxstable>
<zetamaxstable phys="clm4_5"                                   >2.0d00</zetamaxstable>
<zetamaxstable phys="clm5_0"                                   >0.5d00</zetamaxstable>
<zetamaxstable phys="clm5_1"                                   >0.5d00</zetamaxstable>

<!-- atm2lnd defaults -->
<repartition_rain_snow phys="clm5_1" >.true.</repartition_rain_snow>
<repartition_rain_snow phys="clm5_0" >.true.</repartition_rain_snow>
<repartition_rain_snow phys="clm4_5" >.false.</repartition_rain_snow>

<glcmec_downscale_longwave>.true.</glcmec_downscale_longwave>

<!-- Pritchard et al. (GRL, 35, 2008) use 0.006 -->
<lapse_rate>0.006</lapse_rate>

<!-- Based on Van Tricht et al. (2016, TC) Figure 6, doi:10.5194/tc-10-2379-2016 -->
<lapse_rate_longwave>0.032</lapse_rate_longwave>

<longwave_downscaling_limit>0.5</longwave_downscaling_limit>

<precip_repartition_nonglc_all_snow_t>0.</precip_repartition_nonglc_all_snow_t>
<precip_repartition_nonglc_all_rain_t>2.</precip_repartition_nonglc_all_rain_t>
<!-- For CLM45, we used the same rain-snow partitioning for glaciers as for other landunits -->
<precip_repartition_glc_all_snow_t phys="clm4_5" >0.</precip_repartition_glc_all_snow_t>
<precip_repartition_glc_all_rain_t phys="clm4_5" >2.</precip_repartition_glc_all_rain_t>
<!-- For CLM5, we assume rain at somewhat cooler temperatures. The main
     motivation is to increase glacier melt, which otherwise is too low in
     CESM2. The physical justification is that the 0 - 2 C ramp used elsewhere
     makes sense for typical atmospheric profiles; but over glaciers, inversions
     are more common, so it is more reasonable to expect rain despite
     below-freezing near-surface temperatures. -->
<precip_repartition_glc_all_snow_t phys="clm5_0" >-2.</precip_repartition_glc_all_snow_t>
<precip_repartition_glc_all_rain_t phys="clm5_0" >0.</precip_repartition_glc_all_rain_t>

<precip_repartition_glc_all_snow_t phys="clm5_1" >-2.</precip_repartition_glc_all_snow_t>
<precip_repartition_glc_all_rain_t phys="clm5_1" >0.</precip_repartition_glc_all_rain_t>

<!-- lnd2atm defaults -->
<melt_non_icesheet_ice_runoff phys="clm4_5" >.false.</melt_non_icesheet_ice_runoff>
<melt_non_icesheet_ice_runoff phys="clm5_0" >.true.</melt_non_icesheet_ice_runoff>
<melt_non_icesheet_ice_runoff phys="clm5_1" >.true.</melt_non_icesheet_ice_runoff>

<!-- CN Fire model method defaults -->
<fire_method phys="clm5_1" >li2021gswpfrc</fire_method>
<fire_method phys="clm5_0" >li2016crufrc</fire_method>
<fire_method phys="clm4_5" >li2014qianfrc</fire_method>

<rh_low                   fire_method="li2014qianfrc" >30.0d00</rh_low>
<rh_hgh                   fire_method="li2014qianfrc" >80.0d00</rh_hgh>
<bt_min                   fire_method="li2014qianfrc" >0.3d00</bt_min>
<bt_max                   fire_method="li2014qianfrc" >0.7d00</bt_max>
<cli_scale                fire_method="li2014qianfrc" >0.035d00</cli_scale>
<boreal_peatfire_c        fire_method="li2014qianfrc" >4.2d-5</boreal_peatfire_c>
<pot_hmn_ign_counts_alpha fire_method="li2014qianfrc" >0.0035d00</pot_hmn_ign_counts_alpha>
<non_boreal_peatfire_c    fire_method="li2014qianfrc" >0.001d00</non_boreal_peatfire_c>
<cropfire_a1              fire_method="li2014qianfrc" >0.3d00</cropfire_a1>
<occur_hi_gdp_tree        fire_method="li2014qianfrc" >0.39d00</occur_hi_gdp_tree>
<lfuel                    fire_method="li2014qianfrc" >75.d00</lfuel>
<ufuel                    fire_method="li2014qianfrc" >1050.d00</ufuel>
<cmb_cmplt_fact_litter    fire_method="li2014qianfrc" >0.5d00</cmb_cmplt_fact_litter>
<cmb_cmplt_fact_cwd       fire_method="li2014qianfrc" >0.25d00</cmb_cmplt_fact_cwd>

<rh_low                   fire_method="li2016crufrc" lnd_tuning_mode="clm5_0_GSWP3v1"
>30.0d00</rh_low>
<rh_low                   fire_method="li2016crufrc" lnd_tuning_mode="clm5_0_CRUv7"
>30.0d00</rh_low>
<rh_low                   fire_method="li2016crufrc" lnd_tuning_mode="clm5_0_cam6.0"
>20.0d00</rh_low>
<rh_hgh                   fire_method="li2016crufrc" >80.0d00</rh_hgh>
<bt_min                   fire_method="li2016crufrc" >0.85d00</bt_min>
<bt_max                   fire_method="li2016crufrc" >0.98d00</bt_max>
<cli_scale                fire_method="li2016crufrc" >0.033d00</cli_scale>
<boreal_peatfire_c        fire_method="li2016crufrc" >0.09d-4</boreal_peatfire_c>
<pot_hmn_ign_counts_alpha fire_method="li2016crufrc" lnd_tuning_mode="clm5_0_GSWP3v1"
>0.010d00</pot_hmn_ign_counts_alpha>
<pot_hmn_ign_counts_alpha fire_method="li2016crufrc" lnd_tuning_mode="clm5_0_CRUv7"
>0.010d00</pot_hmn_ign_counts_alpha>
<pot_hmn_ign_counts_alpha fire_method="li2016crufrc" lnd_tuning_mode="clm5_0_cam6.0"
>0.008d00</pot_hmn_ign_counts_alpha>
<non_boreal_peatfire_c    fire_method="li2016crufrc" >0.17d-3</non_boreal_peatfire_c>
<cropfire_a1              fire_method="li2016crufrc" >1.6d-4</cropfire_a1>
<occur_hi_gdp_tree        fire_method="li2016crufrc" >0.33d00</occur_hi_gdp_tree>
<lfuel                    fire_method="li2016crufrc" >105.d00</lfuel>
<ufuel                    fire_method="li2016crufrc" >1050.d00</ufuel>
<cmb_cmplt_fact_litter    fire_method="li2016crufrc">0.5d00</cmb_cmplt_fact_litter>
<cmb_cmplt_fact_cwd       fire_method="li2016crufrc">0.28d00</cmb_cmplt_fact_cwd>

<rh_low                   fire_method="li2021gswpfrc" >30.0d00</rh_low>
<rh_hgh                   fire_method="li2021gswpfrc" >80.0d00</rh_hgh>
<bt_min                   fire_method="li2021gswpfrc" >0.85d00</bt_min>
<bt_max                   fire_method="li2021gswpfrc" >0.98d00</bt_max>
<cli_scale                fire_method="li2021gswpfrc" >0.025d00</cli_scale>
<boreal_peatfire_c        fire_method="li2021gswpfrc" >0.09d-4</boreal_peatfire_c>
<pot_hmn_ign_counts_alpha fire_method="li2021gswpfrc" >0.010d00</pot_hmn_ign_counts_alpha>
<non_boreal_peatfire_c    fire_method="li2021gswpfrc" >0.17d-3</non_boreal_peatfire_c>
<cropfire_a1              fire_method="li2021gswpfrc" >1.6d-4</cropfire_a1>
<occur_hi_gdp_tree        fire_method="li2021gswpfrc" >0.33d00</occur_hi_gdp_tree>
<lfuel                    fire_method="li2021gswpfrc" >75.d00</lfuel>
<ufuel                    fire_method="li2021gswpfrc" >1050.d00</ufuel>
<cmb_cmplt_fact_litter    fire_method="li2021gswpfrc" >0.5d00</cmb_cmplt_fact_litter>
<cmb_cmplt_fact_cwd       fire_method="li2021gswpfrc" >0.28d00</cmb_cmplt_fact_cwd>

<!-- Canopy fluxes namelist defaults -->
<use_undercanopy_stability phys="clm5_1" >.false.</use_undercanopy_stability>
<use_undercanopy_stability phys="clm5_0" >.false.</use_undercanopy_stability>
<use_undercanopy_stability phys="clm4_5" >.true.</use_undercanopy_stability>

<use_biomass_heat_storage  phys="clm5_1"                   >.true.</use_biomass_heat_storage>
<use_biomass_heat_storage  phys="clm5_1" use_fates=".true.">.false.</use_biomass_heat_storage>
<use_biomass_heat_storage                                  >.false.</use_biomass_heat_storage>

<itmax_canopy_fluxes structure="standard">40</itmax_canopy_fluxes>
<itmax_canopy_fluxes structure="fast"    >3</itmax_canopy_fluxes>

<!-- Canopy hydrology namelist defaults -->
<use_clm5_fpi                 phys="clm5_1" >.true.</use_clm5_fpi>
<interception_fraction        phys="clm5_1" >1.0</interception_fraction>
<maximum_leaf_wetted_fraction phys="clm5_1" >0.05</maximum_leaf_wetted_fraction>

<use_clm5_fpi                 phys="clm5_0" >.true.</use_clm5_fpi>
<interception_fraction        phys="clm5_0" >1.0</interception_fraction>
<maximum_leaf_wetted_fraction phys="clm5_0" >0.05</maximum_leaf_wetted_fraction>

<use_clm5_fpi                 phys="clm4_5" >.false.</use_clm5_fpi>
<interception_fraction        phys="clm4_5" >0.25</interception_fraction>
<maximum_leaf_wetted_fraction phys="clm4_5" >1.0</maximum_leaf_wetted_fraction>

<!-- Soilwater movement namelist defaults -->
<soilwater_movement_method phys="clm4_5" >0</soilwater_movement_method>
<soilwater_movement_method phys="clm5_0" >1</soilwater_movement_method>
<soilwater_movement_method phys="clm5_1" >1</soilwater_movement_method>

<upper_boundary_condition phys="clm4_5" >1</upper_boundary_condition>
<upper_boundary_condition phys="clm5_0" >1</upper_boundary_condition>
<upper_boundary_condition phys="clm5_1" >1</upper_boundary_condition>

<lower_boundary_condition soilwater_movement_method="0"                       >4</lower_boundary_condition>
<lower_boundary_condition soilwater_movement_method="1" use_bedrock=".true."  >2</lower_boundary_condition>
<lower_boundary_condition soilwater_movement_method="1" use_bedrock=".false." >2</lower_boundary_condition>
<lower_boundary_condition soilwater_movement_method="1" use_bedrock=".false." vichydro="1" >3</lower_boundary_condition>

<dtmin>60.</dtmin>
<verySmall>1.e-8</verySmall>
<xTolerUpper>1.e-1</xTolerUpper>
<xTolerLower>1.e-2</xTolerLower>
<expensive>42</expensive>
<inexpensive>1</inexpensive>
<flux_calculation>1</flux_calculation>

<!-- Irrigation namelist defaults -->
<irrig_min_lai>0.0</irrig_min_lai>
<irrig_start_time>21600</irrig_start_time>
<irrig_length>14400</irrig_length>
<irrig_target_smp>-3400.</irrig_target_smp>  <!-- -3400 is a standard value for field capacity -->
<irrig_depth>0.6</irrig_depth>
<irrig_threshold_fraction phys="clm5_1" >1.0</irrig_threshold_fraction>
<irrig_threshold_fraction phys="clm5_0" >1.0</irrig_threshold_fraction>
<irrig_threshold_fraction phys="clm4_5" >0.5</irrig_threshold_fraction>
<irrig_river_volume_threshold>0.1</irrig_river_volume_threshold>

<!--  River storage derived lake evaporation and irrigation limitation  -->
<limit_irrigation_if_rof_enabled phys="clm5_1" >.false.</limit_irrigation_if_rof_enabled>
<limit_irrigation_if_rof_enabled phys="clm5_0" >.false.</limit_irrigation_if_rof_enabled>
<limit_irrigation_if_rof_enabled               >.false.</limit_irrigation_if_rof_enabled>

<use_groundwater_irrigation>.false.</use_groundwater_irrigation>

<irrig_method_default>drip</irrig_method_default>

<!-- Snow veg treatment -->
<snowveg_affects_radiation>.true.</snowveg_affects_radiation>

<!-- Snow pack settings-->
<nlevsno phys="clm5_1"  structure="standard">12</nlevsno>
<nlevsno phys="clm5_1"  structure="fast"    >5</nlevsno>
<nlevsno phys="clm5_0" structure="standard" >12</nlevsno>
<nlevsno phys="clm5_0" structure="fast"     >5</nlevsno>
<nlevsno phys="clm4_5"                      >5</nlevsno>
<!-- h2osno_max is more 'configuration' than 'structure'. But since it's
     tied to nlevsno, we're controlling it via 'structure', like
     nlevsno, so that defaults for the two remain consistent. -->
<h2osno_max phys="clm5_1"  structure="standard">10000.0</h2osno_max>
<h2osno_max phys="clm5_1"  structure="fast"    >5000.0</h2osno_max>
<h2osno_max phys="clm5_0"  structure="standard">10000.0</h2osno_max>
<h2osno_max phys="clm5_0"  structure="fast"    >5000.0</h2osno_max>
<h2osno_max phys="clm4_5"                      >1000.0</h2osno_max>

<snow_dzmin_1>0.010d00</snow_dzmin_1>
<snow_dzmin_2>0.015d00</snow_dzmin_2>
<snow_dzmax_l_1>0.03d00</snow_dzmax_l_1>
<snow_dzmax_l_2>0.07d00</snow_dzmax_l_2>
<snow_dzmax_u_1>0.02d00</snow_dzmax_u_1>
<snow_dzmax_u_2>0.05d00</snow_dzmax_u_2>

<int_snow_max phys="clm5_1" >2000.</int_snow_max>
<int_snow_max phys="clm5_0" >2000.</int_snow_max>
<!-- For clm4_5, make this effectively unlimited -->
<int_snow_max phys="clm4_5" >1.e30</int_snow_max>

<n_melt_glcmec phys="clm5_1" >10.0d00</n_melt_glcmec>
<n_melt_glcmec phys="clm5_0" >10.0d00</n_melt_glcmec>
<n_melt_glcmec phys="clm4_5" >10.0</n_melt_glcmec>

<wind_dependent_snow_density phys="clm5_1" >.true.</wind_dependent_snow_density>
<wind_dependent_snow_density phys="clm5_0" >.true.</wind_dependent_snow_density>
<wind_dependent_snow_density phys="clm4_5" >.false.</wind_dependent_snow_density>

<snow_overburden_compaction_method phys="clm5_1" >'Vionnet2012'</snow_overburden_compaction_method>
<snow_overburden_compaction_method phys="clm5_0" >'Vionnet2012'</snow_overburden_compaction_method>
<snow_overburden_compaction_method phys="clm4_5" >'Anderson1976'</snow_overburden_compaction_method>

<lotmp_snowdensity_method phys="clm5_1" >'Slater2017'</lotmp_snowdensity_method>
<lotmp_snowdensity_method phys="clm5_0" >'Slater2017'</lotmp_snowdensity_method>
<lotmp_snowdensity_method phys="clm4_5" >'TruncatedAnderson1976'</lotmp_snowdensity_method>

<upplim_destruct_metamorph   phys="clm4_5" >100.d00</upplim_destruct_metamorph>
<upplim_destruct_metamorph   phys="clm5_0" >175.d00</upplim_destruct_metamorph>
<upplim_destruct_metamorph   phys="clm5_1" >175.d00</upplim_destruct_metamorph>

<fresh_snw_rds_max phys="clm4_5" >54.526d00</fresh_snw_rds_max>
<fresh_snw_rds_max phys="clm5_0" >204.526d00</fresh_snw_rds_max>
<fresh_snw_rds_max phys="clm5_1" >204.526d00</fresh_snw_rds_max>

<overburden_compress_tfactor>0.08d00</overburden_compress_tfactor>

<reset_snow>.false.</reset_snow>
<reset_snow_glc>.false.</reset_snow_glc>
<!-- Set default reset_snow_glc_ela value to very large so that, by
     default, all glacier columns will be reset if reset_snow_glc is set
     to .true. -->
<reset_snow_glc_ela>1.e9</reset_snow_glc_ela>

<snow_cover_fraction_method>SwensonLawrence2012</snow_cover_fraction_method>

<!-- Default glacier behavior is:
     Mountain glaciers: single_at_atm_topo
     Greenland - inside CISM grid but outside Greenland itself: virtual
     Greenland itself: virtual
     Antarctica: multiple

     If CISM is running over Antarctica, then we change the Antarctica
     behavior to virtual. Note that the Greenland behavior is always
     virtual, even if Greenland isn't included in this run.
-->
<glacier_region_behavior glc_use_antarctica="0">'single_at_atm_topo','virtual','virtual','multiple'</glacier_region_behavior>
<glacier_region_behavior glc_use_antarctica="1">'single_at_atm_topo','virtual','virtual','virtual' </glacier_region_behavior>

<!-- Default glacier melt behavior is:
     Mountain glaciers: remains_in_place
     Greenland - inside CISM grid but outside Greenland itself: replaced_by_ice
     Greenland itself: replaced_by_ice
     Antarctica: replaced_by_ice -->
<glacier_region_melt_behavior>'remains_in_place','replaced_by_ice','replaced_by_ice','replaced_by_ice'</glacier_region_melt_behavior>

<!-- Default glacier ice runoff behavior is:
     Mountain glaciers: melted
     Greenland - inside CISM grid but outside Greenland itself: melted
     Greenland itself: remains_ice
     Antarctica: remains_ice -->
<glacier_region_ice_runoff_behavior>'melted','melted','remains_ice','remains_ice'</glacier_region_ice_runoff_behavior>

<!-- This parameter is tied (in a scientific sense) to h2osno_max: For large
     values of h2osno_max, glc_snow_persistence_max_days should be 0; for small
     values of h2osno_max, glc_snow_persistence_max_days should be non-zero. For
     simplicity, we tie the defaults for both of these options to the overall
     CLM phys version, rather than having some intermediate option that controls
     the defaults for both h2osno_max and glc_snow_persistence_max_days. -->
<glc_snow_persistence_max_days phys="clm5_1" >0</glc_snow_persistence_max_days>
<glc_snow_persistence_max_days phys="clm5_0" >0</glc_snow_persistence_max_days>
<glc_snow_persistence_max_days phys="clm4_5" >7300</glc_snow_persistence_max_days>

<!-- ================================================================== -->
<!-- The default filenames are given relative to the root directory
     for the CLM2 data in the CESM distribution -->
<!-- Plant function types (relative to {csmdata}) -->
<paramfile phys="clm5_1" >lnd/clm2/paramdata/ctsm51_params.c211112.nc</paramfile>
<paramfile phys="clm5_0" >lnd/clm2/paramdata/clm50_params.c211112.nc</paramfile>
<paramfile phys="clm4_5" >lnd/clm2/paramdata/clm45_params.c211112.nc</paramfile>

<!-- ================================================================== -->
<!-- FATES default parameter file                                       -->
<!-- ================================================================== -->

<<<<<<< HEAD
<fates_paramfile>lnd/clm2/paramdata/fates_params_api.25.2.0_12pft_c230310.nc</fates_paramfile>
=======
<fates_paramfile>lnd/clm2/paramdata/fates_params_api.25.4.0_12pft_c230327.nc</fates_paramfile>
>>>>>>> 5df6c98a

<!-- ========================================================================================  -->
<!-- clm 5.0 BGC nitrogen model                                                                -->
<!-- ========================================================================================  -->
<use_flexibleCN phys="clm5_1"  use_cn=".true.">.true.</use_flexibleCN>
<use_flexibleCN phys="clm5_1"                 >.false.</use_flexibleCN>
<use_flexibleCN phys="clm5_0"  use_cn=".true.">.true.</use_flexibleCN>
<use_flexibleCN phys="clm5_0"                 >.false.</use_flexibleCN>
<use_flexibleCN phys="clm4_5"                 >.false.</use_flexibleCN>

<!-- LUNA model: Leaf Utilization of Nitrogen for Assimilation -->
<use_luna phys="clm5_1"  >.true.</use_luna>
<use_luna phys="clm5_1"  use_fates=".true." >.false.</use_luna>
<use_luna phys="clm5_0"  >.true.</use_luna>
<use_luna phys="clm5_0"  use_fates=".true." >.false.</use_luna>
<use_luna phys="clm4_5"  >.false.</use_luna>

<!-- Flexible CN options -->
<MM_Nuptake_opt             use_flexibleCN=".true." >.true.</MM_Nuptake_opt>
<CNratio_floating           use_flexibleCN=".true." >.true.</CNratio_floating>
<reduce_dayl_factor         use_flexibleCN=".true." >.false.</reduce_dayl_factor>
<vcmax_opt                  use_flexibleCN=".true." >3</vcmax_opt>
<CN_evergreen_phenology_opt use_flexibleCN=".true." >1</CN_evergreen_phenology_opt>
<carbon_resp_opt            use_flexibleCN=".true." use_fun=".false.">1</carbon_resp_opt>
<carbon_resp_opt            use_flexibleCN=".true." use_fun=".true." >0</carbon_resp_opt>


<!-- LUNA options -->
<!-- lnc_opt determines how nitrogen is made available for luna -->
<!-- lnc_opt true means use leaf-N from BGC model -->
<!-- lnc_opt false means base on LAI and CN ratio from parameter file -->
<lnc_opt use_cn=".true."   >.true.</lnc_opt>
<lnc_opt use_cn=".false."  >.false.</lnc_opt>

<use_fertilizer>.false.</use_fertilizer>
<use_fertilizer use_crop=".true." phys="clm4_5" >.true.</use_fertilizer>
<use_fertilizer use_crop=".true." phys="clm5_0" >.true.</use_fertilizer>
<use_fertilizer use_crop=".true." phys="clm5_1" >.true.</use_fertilizer>

<jmaxb1 use_luna=".true." phys="clm5_1" >0.17</jmaxb1>
<jmaxb1 use_luna=".true." phys="clm5_0" >0.17</jmaxb1>

<!-- o3_veg_stress_method-->
<o3_veg_stress_method>unset</o3_veg_stress_method>

<use_grainproduct>.false.</use_grainproduct>
<use_grainproduct use_crop=".true." phys="clm4_5" >.false.</use_grainproduct> <!-- 1-year grain product pool default to off for clm45 if crop is turned on -->
<use_grainproduct use_crop=".true." phys="clm5_0" >.true.</use_grainproduct> <!-- 1-year grain product pool default to on for clm50 if crop is turned on -->
<use_grainproduct use_crop=".true." phys="clm5_1" >.true.</use_grainproduct> <!-- 1-year grain product pool default to on for clm50 if crop is turned on -->

<!-- Crop model options -->
<baset_mapping           use_crop=".true." phys="clm4_5" >constant</baset_mapping>
<baset_mapping           use_crop=".true." phys="clm5_0" >varytropicsbylat</baset_mapping>
<baset_latvary_intercept use_crop=".true." phys="clm5_0"  baset_mapping="varytropicsbylat">12.0d00</baset_latvary_intercept>
<baset_latvary_slope     use_crop=".true." phys="clm5_0"  baset_mapping="varytropicsbylat">0.4d00</baset_latvary_slope>
<baset_mapping           use_crop=".true." phys="clm5_1" >varytropicsbylat</baset_mapping>
<baset_latvary_intercept use_crop=".true." phys="clm5_1"  baset_mapping="varytropicsbylat">12.0d00</baset_latvary_intercept>
<baset_latvary_slope     use_crop=".true." phys="clm5_1"  baset_mapping="varytropicsbylat">0.4d00</baset_latvary_slope>

<initial_seed_at_planting use_crop=".true." phys="clm5_1" >3.d00</initial_seed_at_planting>
<initial_seed_at_planting use_crop=".true." phys="clm5_0" >3.d00</initial_seed_at_planting>
<initial_seed_at_planting use_crop=".true." phys="clm4_5" >1.d00</initial_seed_at_planting>

<!-- CN Phenology -->
<onset_thresh_depends_on_veg     use_cn=".true." phys="clm5_1"  >.true.</onset_thresh_depends_on_veg>
<min_critical_dayl_method         use_cn=".true." phys="clm5_1" >DependsOnLat</min_critical_dayl_method>
<onset_thresh_depends_on_veg                                    >.false.</onset_thresh_depends_on_veg>
<min_critical_dayl_method                                       >Constant</min_critical_dayl_method>

<!-- use additional stress deciduous onset trigger    -->
<constrain_stress_deciduous_onset phys="clm4_5" >.false.</constrain_stress_deciduous_onset>
<constrain_stress_deciduous_onset phys="clm5_0" >.true.</constrain_stress_deciduous_onset>
<constrain_stress_deciduous_onset phys="clm5_1" >.true.</constrain_stress_deciduous_onset>

<!-- Whether to use subgrid fluxes for snow -->
<use_subgrid_fluxes>.true.</use_subgrid_fluxes>

<!-- dynamic roots -->
<use_dynroot phys="clm4_5"                  >.false.</use_dynroot>
<use_dynroot phys="clm5_0"  bgc_mode="sp"   >.false.</use_dynroot>
<use_dynroot phys="clm5_0"  bgc_mode="cn"   >.false.</use_dynroot>
<use_dynroot phys="clm5_0"  bgc_mode="fates">.false.</use_dynroot>
<use_dynroot phys="clm5_0"  bgc_mode="bgc"  >.false.</use_dynroot>
<use_dynroot phys="clm5_1"                  >.false.</use_dynroot>

<!-- Guardrail for ensuring leaf-Nitrogen doesn't go too small or negative on updates -->
<use_nguardrail phys="clm4_5"                  >.false.</use_nguardrail>
<use_nguardrail phys="clm5_0"  use_cn=".false.">.false.</use_nguardrail>
<use_nguardrail phys="clm5_0"  use_cn=".true." >.true.</use_nguardrail>
<use_nguardrail phys="clm5_1"  use_cn=".false.">.false.</use_nguardrail>
<use_nguardrail phys="clm5_1"  use_cn=".true." >.true.</use_nguardrail>

<ncrit    phys="clm5_1"  use_cn=".true.">1.d-9</ncrit>
<ncrit    phys="clm5_0"  use_cn=".true.">1.d-9</ncrit>
<ncrit    phys="clm4_5"  use_cn=".true.">1.d-8</ncrit>
<cnegcrit phys="clm5_1"  use_cn=".true.">-6.d+1</cnegcrit>
<nnegcrit phys="clm5_1"  use_cn=".true.">-6.d+0</nnegcrit>
<cnegcrit phys="clm5_0"  use_cn=".true.">-6.d+1</cnegcrit>
<nnegcrit phys="clm5_0"  use_cn=".true.">-6.d+0</nnegcrit>
<cnegcrit phys="clm4_5"  use_cn=".true.">-6.d+2</cnegcrit>
<nnegcrit phys="clm4_5"  use_cn=".true.">-6.d+1</nnegcrit>

<!-- Plant hydraulic stress -->
<use_hydrstress                                                       >.false.</use_hydrstress>
<use_hydrstress phys="clm5_0"  use_fates=".false." configuration="clm">.true.</use_hydrstress>
<use_hydrstress phys="clm5_1"  use_fates=".false." configuration="clm">.true.</use_hydrstress>

<!-- General CN options -->
<!-- Turn this on all of the time, eventually this namelist item should be removed -->
<dribble_crophrv_xsmrpool_2atm use_crop=".true.">.true.</dribble_crophrv_xsmrpool_2atm>

<!--

     Initial condition files to use and or interpolate from

-->

<!-- How close in years should the date be to use initial conditions -->
<init_interp_how_close>61</init_interp_how_close>

<!-- What simulation years can find initial conditions to interpolate from (find one that's within the how_close years above)-->
<init_interp_sim_years>1850,1979,2000,2003,2013</init_interp_sim_years>

<!--

    Find Initial condition files: The settings use_init_interp, init_interp_attributes and finidat MUST all
    be coordinated together!

    NOTE: And they need to be coordinated with clm_start_type that's in namelist_defaults_overall.xml

-->

<!-- Can you interpolate from an initial condition file at startup (is there a finidat file to find)? -->
<!-- NOTE: Make sure all possible lnd_tuning_mode options are accounted for. Some finidat files are only for one mode -->
<use_init_interp  use_cndv=".false." use_fates=".false." sim_year="1850"                                >.true.</use_init_interp>
<!-- For an exact match for these grids -->
<!-- These first five are for SP mode and CLM5.0 only -->
<use_init_interp  use_cndv=".false." use_fates=".false." sim_year="1979" lnd_tuning_mode="clm5_0_cam6.0"
                  maxpft="17"        use_cn=".false."    use_crop=".false." hgrid="0.9x1.25"            >.true.</use_init_interp>
<use_init_interp  use_cndv=".false." use_fates=".false." sim_year="1979" lnd_tuning_mode="clm5_0_cam6.0"
                  maxpft="17"        use_cn=".false."    use_crop=".false." hgrid="1.9x2.5"             >.true.</use_init_interp>
<use_init_interp  use_cndv=".false." use_fates=".false." sim_year="1979" lnd_tuning_mode="clm5_0_cam6.0"
                  maxpft="17"        use_cn=".false."    use_crop=".false." hgrid="ne0np4.ARCTIC.ne30x4"    >.true.</use_init_interp>
<use_init_interp  use_cndv=".false." use_fates=".false." sim_year="1979" lnd_tuning_mode="clm5_0_cam6.0"
                  maxpft="17"        use_cn=".false."    use_crop=".false." hgrid="ne0np4.ARCTICGRIS.ne30x8">.true.</use_init_interp>
<!-- 2003 -->
<use_init_interp  use_cndv=".false." use_fates=".false." sim_year="2003" lnd_tuning_mode="clm5_0_cam6.0"
                  maxpft="17"        use_cn=".false."    use_crop=".false." hgrid="1.9x2.5"                 >.true.</use_init_interp>

<!-- 2013 -->
<use_init_interp  use_cndv=".false." use_fates=".false." sim_year="2013" lnd_tuning_mode="clm5_0_cam6.0"
                  maxpft="17"        use_cn=".false."    use_crop=".false." hgrid="ne0np4CONUS.ne30x8"      >.true.</use_init_interp>
<!-- For an inexact match use either low resolution or high resolution match for SP or BGC mode CLM5.0 -->
<use_init_interp  use_cndv=".false." use_fates=".false." sim_year="2000"  phys="clm5_0"                     >.true.</use_init_interp>
<use_init_interp  use_cndv=".false." use_fates=".false." sim_year="2000"  phys="clm5_1"                     >.true.</use_init_interp>
<!-- For an inexact match use either low resolution or high resolution match for SP or BGC mode CLM4.5 -->
<use_init_interp  use_cndv=".false." use_fates=".false." sim_year="2000"  lnd_tuning_mode="clm4_5_GSWP3v1"  >.true.</use_init_interp>
<use_init_interp  use_cndv=".false." use_fates=".false." sim_year="2000"  lnd_tuning_mode="clm4_5_CRUv7"    >.true.</use_init_interp>
<use_init_interp  use_cndv=".false." use_fates=".false." sim_year="1979"  lnd_tuning_mode="clm4_5_cam6.0"   >.true.</use_init_interp>
<!-- Default to FALSE if couldn't find a match -->
<use_init_interp                                                                                            >.false.</use_init_interp>
<!-- NOTE: if use_init_interp is FALSE that indicates that you can't interpolate from an initial conditions file that's similar
           Either an existing file is too different, too different in the year, or a configuration that can't interpolate
           initial condition files.
-->

<!--
  Set attributes to find specific matching finidat files below
  Each of these settings will correspond to a specific finidat that is
  set up. If more finidat files are added you may need to add more of these.
  Or one specific file will be chosen over another.
-->
<init_interp_attributes sim_year="1850" use_cndv=".false." use_fates=".false." lnd_tuning_mode="clm4_5_GSWP3v1"
>hgrid=0.9x1.25 maxpft=17 mask=gx1v7 use_cn=.true. use_crop=.false. irrigate=.true. glc_nec=10 do_transient_pfts=.false.
</init_interp_attributes>

<init_interp_attributes sim_year="1850" use_cndv=".false." use_fates=".false." lnd_tuning_mode="clm4_5_CRUv7"
>hgrid=0.9x1.25 maxpft=17 mask=gx1v7 use_cn=.true. use_crop=.false. irrigate=.true. glc_nec=10 do_transient_pfts=.false.
</init_interp_attributes>

<init_interp_attributes sim_year="1850" use_cndv=".false." use_fates=".false." lnd_tuning_mode="clm4_5_cam6.0"
>hgrid=0.9x1.25 maxpft=79 mask=gx1v7 use_cn=.true. use_crop=.true. irrigate=.false. glc_nec=10 do_transient_pfts=.false.
</init_interp_attributes>

<!-- These two needs to specify use_cn=F/T since there is a version for both, other files just use the BGC version -->
<init_interp_attributes sim_year="1850" use_cndv=".false." use_fates=".false." lnd_tuning_mode="clm5_0_GSWP3v1" use_cn=".false."
>hgrid=0.9x1.25 maxpft=17 mask=gx1v7 use_cn=.false. use_crop=.false. irrigate=.true. glc_nec=10 do_transient_pfts=.false.
</init_interp_attributes>

<init_interp_attributes sim_year="1850" use_cndv=".false." use_fates=".false." lnd_tuning_mode="clm5_0_GSWP3v1" use_cn=".true."
>hgrid=0.9x1.25 maxpft=79 mask=gx1v7 use_cn=.true. use_crop=.true. irrigate=.false. glc_nec=10 do_transient_pfts=.false.
</init_interp_attributes>

<!-- These two needs to specify use_cn=F/T since there is a version for both, other files just use the BGC version -->
<init_interp_attributes sim_year="1850" use_cndv=".false." use_fates=".false." lnd_tuning_mode="clm5_0_CRUv7" use_cn=".true."
>hgrid=0.9x1.25 maxpft=79 mask=gx1v7 use_cn=.true. use_crop=.true. irrigate=.false. glc_nec=10 do_transient_pfts=.false.
</init_interp_attributes>

<init_interp_attributes sim_year="1850" use_cndv=".false." use_fates=".false." lnd_tuning_mode="clm5_0_CRUv7" use_cn=".false."
>hgrid=0.9x1.25 maxpft=17 mask=gx1v7 use_cn=.false. use_crop=.false. irrigate=.true. glc_nec=10 do_transient_pfts=.false.
</init_interp_attributes>

<init_interp_attributes sim_year="1850" use_cndv=".false." use_fates=".false." lnd_tuning_mode="clm5_0_cam6.0"
>hgrid=0.9x1.25 maxpft=79 mask=gx1v7 use_cn=.true. use_crop=.true. irrigate=.false. glc_nec=10 do_transient_pfts=.false.
</init_interp_attributes>

<!-- 1850 for CTSM5.1 -->
<!-- These two needs to specify use_cn=F/T since there is a version for both, other files just use the BGC version -->
<init_interp_attributes sim_year="1850" use_cndv=".false." use_fates=".false." lnd_tuning_mode="clm5_1_GSWP3v1" use_cn=".false."
>hgrid=0.9x1.25 maxpft=17 mask=gx1v7 use_cn=.false. use_crop=.false. irrigate=.true. glc_nec=10 do_transient_pfts=.false.
</init_interp_attributes>

<init_interp_attributes sim_year="1850" use_cndv=".false." use_fates=".false." lnd_tuning_mode="clm5_1_GSWP3v1" use_cn=".true."
>hgrid=0.9x1.25 maxpft=79 mask=gx1v7 use_cn=.true. use_crop=.true. irrigate=.false. glc_nec=10 do_transient_pfts=.false.
</init_interp_attributes>

<!-- present day -->
<init_interp_attributes sim_year="2000" use_cndv=".false." use_fates=".false." lnd_tuning_mode="clm4_5_GSWP3v1"
>hgrid=1.9x2.5 maxpft=79 mask=gx1v7 use_cn=.true. use_crop=.true. irrigate=.true. glc_nec=10 do_transient_pfts=.false.
</init_interp_attributes>

<init_interp_attributes sim_year="2000" use_cndv=".false." use_fates=".false." lnd_tuning_mode="clm4_5_CRUv7"
>hgrid=1.9x2.5 maxpft=79 mask=gx1v7 use_cn=.true. use_crop=.true. irrigate=.true. glc_nec=10 do_transient_pfts=.false.
</init_interp_attributes>

<init_interp_attributes sim_year="1979" use_cndv=".false." use_fates=".false." lnd_tuning_mode="clm4_5_cam6.0"
>hgrid=0.9x1.25 maxpft=17 mask=gx1v7 use_cn=.false. use_crop=.false. irrigate=.true. glc_nec=10 do_transient_pfts=.false.
</init_interp_attributes>

<init_interp_attributes sim_year="2000" use_cndv=".false." use_fates=".false." lnd_tuning_mode="clm5_0_GSWP3v1"
>hgrid=1.9x2.5 maxpft=79 mask=gx1v7 use_cn=.true. use_crop=.true. irrigate=.true. glc_nec=10 do_transient_pfts=.false.
</init_interp_attributes>
<init_interp_attributes sim_year="2000" use_cndv=".false." use_fates=".false." lnd_tuning_mode="clm5_1_GSWP3v1"
>hgrid=1.9x2.5 maxpft=79 mask=gx1v7 use_cn=.true. use_crop=.true. irrigate=.true. glc_nec=10 do_transient_pfts=.false.
</init_interp_attributes>

<init_interp_attributes sim_year="2000" use_cndv=".false." use_fates=".false." lnd_tuning_mode="clm5_0_CRUv7"
>hgrid=1.9x2.5 maxpft=79 mask=gx1v7 use_cn=.true. use_crop=.true. irrigate=.true. glc_nec=10 do_transient_pfts=.false.
</init_interp_attributes>

<init_interp_attributes sim_year="2000" use_cndv=".false." use_fates=".false." lnd_tuning_mode="clm5_1_GSWP3v1"
>hgrid=1.9x2.5 maxpft=79 mask=gx1v7 use_cn=.true. use_crop=.true. irrigate=.true. glc_nec=10 do_transient_pfts=.false.
</init_interp_attributes>
<!-- specific low reoslution grids should use the 1-degree file for just CLM5.0 -->
<init_interp_attributes sim_year="2000" use_cndv=".false." use_fates=".false." lnd_tuning_mode="clm5_0_cam6.0"
                        hgrid="0.9x1.25"
>hgrid=0.9x1.25 maxpft=79 mask=gx1v7 use_cn=.true. use_crop=.true. irrigate=.true. glc_nec=10 do_transient_pfts=.false.
</init_interp_attributes>

<init_interp_attributes sim_year="2000" use_cndv=".false." use_fates=".false." lnd_tuning_mode="clm5_0_cam6.0"
                        hgrid="4x5"
>hgrid=0.9x1.25 maxpft=79 mask=gx1v7 use_cn=.true. use_crop=.true. irrigate=.true. glc_nec=10 do_transient_pfts=.false.
</init_interp_attributes>

<init_interp_attributes sim_year="2000" use_cndv=".false." use_fates=".false." lnd_tuning_mode="clm5_0_cam6.0"
                        hgrid="10x15"
>hgrid=0.9x1.25 maxpft=79 mask=gx1v7 use_cn=.true. use_crop=.true. irrigate=.true. glc_nec=10 do_transient_pfts=.false.
</init_interp_attributes>

<init_interp_attributes sim_year="2000" use_cndv=".false." use_fates=".false." lnd_tuning_mode="clm5_0_cam6.0"
			hgrid="1.9x2.5"
>hgrid=0.9x1.25 maxpft=79 mask=gx1v7 use_cn=.true. use_crop=.true. irrigate=.true. glc_nec=10 do_transient_pfts=.false.
</init_interp_attributes>

<init_interp_attributes sim_year="2000" use_cndv=".false." use_fates=".false." lnd_tuning_mode="clm5_0_cam6.0"
			hgrid="ne3np4.pg3"
>hgrid=0.9x1.25 maxpft=79 mask=gx1v7 use_cn=.true. use_crop=.true. irrigate=.true. glc_nec=10 do_transient_pfts=.false.
</init_interp_attributes>

<init_interp_attributes sim_year="2000" use_cndv=".false." use_fates=".false." lnd_tuning_mode="clm5_0_cam6.0"
			hgrid="ne5np4.pg3"
>hgrid=0.9x1.25 maxpft=79 mask=gx1v7 use_cn=.true. use_crop=.true. irrigate=.true. glc_nec=10 do_transient_pfts=.false.
</init_interp_attributes>

<init_interp_attributes sim_year="2000" use_cndv=".false." use_fates=".false." lnd_tuning_mode="clm5_0_cam6.0"
			hgrid="ne16np4"
>hgrid=0.9x1.25 maxpft=79 mask=gx1v7 use_cn=.true. use_crop=.true. irrigate=.true. glc_nec=10 do_transient_pfts=.false.
</init_interp_attributes>

<init_interp_attributes sim_year="2000" use_cndv=".false." use_fates=".false." lnd_tuning_mode="clm5_0_cam6.0"
			hgrid="ne16np4.pg3"
>hgrid=0.9x1.25 maxpft=79 mask=gx1v7 use_cn=.true. use_crop=.true. irrigate=.true. glc_nec=10 do_transient_pfts=.false.
</init_interp_attributes>

<init_interp_attributes sim_year="2000" use_cndv=".false." use_fates=".false." lnd_tuning_mode="clm5_0_cam6.0"
			hgrid="ne30np4"
>hgrid=0.9x1.25 maxpft=79 mask=gx1v7 use_cn=.true. use_crop=.true. irrigate=.true. glc_nec=10 do_transient_pfts=.false.
</init_interp_attributes>

<init_interp_attributes sim_year="2000" use_cndv=".false." use_fates=".false." lnd_tuning_mode="clm5_0_cam6.0"
			hgrid="48x96"
>hgrid=0.9x1.25 maxpft=79 mask=gx1v7 use_cn=.true. use_crop=.true. irrigate=.true. glc_nec=10 do_transient_pfts=.false.
</init_interp_attributes>

<init_interp_attributes sim_year="2000" use_cndv=".false." use_fates=".false." lnd_tuning_mode="clm5_0_cam6.0"
			hgrid="64x128"
>hgrid=0.9x1.25 maxpft=79 mask=gx1v7 use_cn=.true. use_crop=.true. irrigate=.true. glc_nec=10 do_transient_pfts=.false.
</init_interp_attributes>

<init_interp_attributes sim_year="2000" use_cndv=".false." use_fates=".false." lnd_tuning_mode="clm5_0_cam6.0"
			hgrid="C24"
>hgrid=0.9x1.25 maxpft=79 mask=gx1v7 use_cn=.true. use_crop=.true. irrigate=.true. glc_nec=10 do_transient_pfts=.false.
</init_interp_attributes>

<init_interp_attributes sim_year="2000" use_cndv=".false." use_fates=".false." lnd_tuning_mode="clm5_0_cam6.0"
			hgrid="C48"
>hgrid=0.9x1.25 maxpft=79 mask=gx1v7 use_cn=.true. use_crop=.true. irrigate=.true. glc_nec=10 do_transient_pfts=.false.
</init_interp_attributes>

<init_interp_attributes sim_year="2000" use_cndv=".false." use_fates=".false." lnd_tuning_mode="clm5_0_cam6.0"
			hgrid="C96"
>hgrid=0.9x1.25 maxpft=79 mask=gx1v7 use_cn=.true. use_crop=.true. irrigate=.true. glc_nec=10 do_transient_pfts=.false.
</init_interp_attributes>

<!-- MPAS -->
<init_interp_attributes sim_year="2000" use_cndv=".false." use_fates=".false." lnd_tuning_mode="clm5_0_cam6.0"
			hgrid="mpasa480"
>hgrid=0.9x1.25 maxpft=79 mask=gx1v7 use_cn=.true. use_crop=.true. irrigate=.true. glc_nec=10 do_transient_pfts=.false.
</init_interp_attributes>

<init_interp_attributes sim_year="2000" use_cndv=".false." use_fates=".false." lnd_tuning_mode="clm5_0_cam6.0"
			hgrid="mpasa240"
>hgrid=0.9x1.25 maxpft=79 mask=gx1v7 use_cn=.true. use_crop=.true. irrigate=.true. glc_nec=10 do_transient_pfts=.false.
</init_interp_attributes>

<init_interp_attributes sim_year="2000" use_cndv=".false." use_fates=".false." lnd_tuning_mode="clm5_0_cam6.0"
			hgrid="mpasa120"
>hgrid=0.9x1.25 maxpft=79 mask=gx1v7 use_cn=.true. use_crop=.true. irrigate=.true. glc_nec=10 do_transient_pfts=.false.
</init_interp_attributes>

<init_interp_attributes sim_year="2000" use_cndv=".false." use_fates=".false." lnd_tuning_mode="clm5_0_cam6.0"
			hgrid="mpasa60"
>hgrid=0.9x1.25 maxpft=79 mask=gx1v7 use_cn=.true. use_crop=.true. irrigate=.true. glc_nec=10 do_transient_pfts=.false.
</init_interp_attributes>

<init_interp_attributes sim_year="2000" use_cndv=".false." use_fates=".false." lnd_tuning_mode="clm5_0_cam6.0"
            hgrid="mpasa30"
>hgrid=0.9x1.25 maxpft=79 mask=gx1v7 use_cn=.true. use_crop=.true. irrigate=.true. glc_nec=10 do_transient_pfts=.false.
</init_interp_attributes>

<init_interp_attributes sim_year="2000" use_cndv=".false." use_fates=".false." lnd_tuning_mode="clm5_0_cam6.0"
            hgrid="mpasa15"
>hgrid=0.9x1.25 maxpft=79 mask=gx1v7 use_cn=.true. use_crop=.true. irrigate=.true. glc_nec=10 do_transient_pfts=.false.
</init_interp_attributes>


<!-- Anything else should use the high resolution file, but just for CLM5.0 -->
<init_interp_attributes sim_year="2000" use_cndv=".false." use_fates=".false." lnd_tuning_mode="clm5_0_cam6.0"
>hgrid=ne120np4.pg3 maxpft=79 mask=tx0.1v3 use_cn=.true. use_crop=.true. irrigate=.true. glc_nec=10 do_transient_pfts=.false.
</init_interp_attributes>


<!-- If an exact match for these grids -->
<init_interp_attributes sim_year="1979" use_cndv=".false." use_fates=".false." lnd_tuning_mode="clm5_0_cam6.0"
                        hgrid="0.9x1.25" use_cn=".false." maxpft="17"
>hgrid=0.9x1.25 maxpft=17 mask=gx1v7 use_cn=.false. use_crop=.false. irrigate=.true. glc_nec=10 do_transient_pfts=.false.
</init_interp_attributes>

<init_interp_attributes sim_year="1979" use_cndv=".false." use_fates=".false." lnd_tuning_mode="clm5_0_cam6.0"
                        hgrid="1.9x2.5" use_cn=".false." maxpft="17"
>hgrid=1.9x2.5 maxpft=17 mask=gx1v7 use_cn=.false. use_crop=.false. irrigate=.true. glc_nec=10 do_transient_pfts=.false.
</init_interp_attributes>

<init_interp_attributes sim_year="1979" use_cndv=".false." use_fates=".false." lnd_tuning_mode="clm5_0_cam6.0"
                        hgrid="ne0np4.ARCTIC.ne30x4" use_cn=".false." maxpft="17"
>hgrid=ne0np4.ARCTIC.ne30x4 maxpft=17 mask=tx0.1v2 use_cn=.false. use_crop=.false. irrigate=.true. glc_nec=10 do_transient_pfts=.false.
</init_interp_attributes>

<init_interp_attributes sim_year="1979" use_cndv=".false." use_fates=".false." lnd_tuning_mode="clm5_0_cam6.0"
                        hgrid="ne0np4.ARCTICGRIS.ne30x8" use_cn=".false." maxpft="17"
>hgrid=ne0np4.ARCTICGRIS.ne30x8 maxpft=17 mask=tx0.1v2 use_cn=.false. use_crop=.false. irrigate=.true. glc_nec=10 do_transient_pfts=.false.
</init_interp_attributes>
p
<!-- 2003 -->
<init_interp_attributes sim_year="2003" use_cndv=".false." use_fates=".false." lnd_tuning_mode="clm5_0_cam6.0"
                        hgrid="1.9x2.5" use_cn=".false." maxpft="17"
>hgrid=1.9x2.5 maxpft=17 mask=gx1v7 use_cn=.false. use_crop=.false. irrigate=.true. glc_nec=10 do_transient_pfts=.false.
</init_interp_attributes>

<!-- 2013 IC's - exact match for CONUS grid ... -->
<init_interp_attributes sim_year="2013" use_cndv=".false." use_fates=".false." lnd_tuning_mode="clm5_0_cam6.0"
			hgrid="ne0np4CONUS.ne30x8" use_cn=".false." maxpft="17"
>hgrid=ne0np4CONUS.ne30x8 maxpft=17 mask=tx0.1v2 use_cn=.false. use_crop=.false. irrigate=.true. glc_nec=10 do_transient_pfts=.false.
</init_interp_attributes>


<!--
     1850 preindustrial IC (if use_init_interp is added and set to .true. then MUST still interpolate even on an exact match)
                           (if it will work on an exact match, leave use_init_interp off)
-->

<finidat hgrid="0.9x1.25"  maxpft="17"  mask="gx1v7" use_cn=".true." use_cndv=".false." use_fates=".false."
         ic_ymd="18500101" sim_year="1850" do_transient_pfts=".false."
         ic_tod="0" glc_nec="10" use_crop=".false." irrigate=".true."
         lnd_tuning_mode="clm4_5_GSWP3v1"
>lnd/clm2/initdata_map/clmi.I1850Clm45BgcGs.0901-01-01.0.9x1.25_gx1v7_simyr1850_c200806.nc
</finidat>

<finidat hgrid="0.9x1.25"  maxpft="17"  mask="gx1v7" use_cn=".true." use_cndv=".false." use_fates=".false."
         ic_ymd="18500101" sim_year="1850" do_transient_pfts=".false."
         ic_tod="0" glc_nec="10" use_crop=".false." irrigate=".true."
         lnd_tuning_mode="clm4_5_CRUv7"
>lnd/clm2/initdata_map/clmi.I1850Clm45BgcCruGs.1101-01-01.0.9x1.25_gx1v7_simyr1850_c200806.nc
</finidat>

<finidat hgrid="0.9x1.25"  maxpft="79"  mask="gx1v7" use_cn=".true." use_cndv=".false." use_fates=".false."
         ic_ymd="18500101" sim_year="1850" do_transient_pfts=".false."
         ic_tod="0" glc_nec="10" use_crop=".true." irrigate=".false."
         lnd_tuning_mode="clm4_5_cam6.0"
>lnd/clm2/initdata_map/clmi.B1850Clm45BgcGs.0161-01-01.0.9x1.25_gx1v7_simyr1850_c200806.nc
</finidat>


<finidat hgrid="0.9x1.25"  maxpft="17"  mask="gx1v7" use_cn=".false." use_cndv=".false." use_fates=".false."
         ic_ymd="18500101"  sim_year="1850" do_transient_pfts=".false."
         ic_tod="0" glc_nec="10" use_crop=".false." irrigate=".true."
         lnd_tuning_mode="clm5_0_GSWP3v1"
>lnd/clm2/initdata_map/clmi.I1850Clm50Sp.0181-01-01.0.9x1.25_gx1v7_simyr1850_c200806.nc
</finidat>


<finidat hgrid="0.9x1.25"  maxpft="79"  mask="gx1v7" use_cn=".true." use_cndv=".false." use_fates=".false."
         ic_ymd="18500101" sim_year="1850" do_transient_pfts=".false."
         ic_tod="0" glc_nec="10" use_crop=".true." irrigate=".false."
         lnd_tuning_mode="clm5_0_GSWP3v1"
>lnd/clm2/initdata_map/clmi.I1850Clm50BgcCrop-ciso.1366-01-01.0.9x1.25_gx1v7_simyr1850_c200428.nc
</finidat>


<finidat hgrid="0.9x1.25"  maxpft="79"  mask="gx1v7" use_cn=".true." use_cndv=".false." use_fates=".false."
         ic_ymd="18500101" sim_year="1850" do_transient_pfts=".false."
         ic_tod="0" glc_nec="10" use_crop=".true." irrigate=".false."
         lnd_tuning_mode="clm5_0_CRUv7"
>lnd/clm2/initdata_map/clmi.I1850Clm50BgcCropCru-ciso.1526-01-01.0.9x1.25_gx1v7_simyr1850_c200728.nc
</finidat>


<finidat hgrid="0.9x1.25"  maxpft="79"  mask="gx1v7" use_cn=".true." use_cndv=".false." use_fates=".false."
         ic_ymd="18500101" sim_year="1850" do_transient_pfts=".false."
         ic_tod="0" glc_nec="10" use_crop=".true." irrigate=".false."
         lnd_tuning_mode="clm5_0_cam6.0"
>lnd/clm2/initdata_map/clmi.B1850Clm50BgcCrop.0161-01-01.0.9x1.25_gx1v7_simyr1850_c200729.nc
</finidat>

<finidat hgrid="0.9x1.25"  maxpft="17"  mask="gx1v7" use_cn=".false." use_cndv=".false." use_fates=".false."
         ic_ymd="18500101"  sim_year="1850" do_transient_pfts=".false."
         ic_tod="0" glc_nec="10" use_crop=".false." irrigate=".true."
         lnd_tuning_mode="clm5_0_CRUv7"
>lnd/clm2/initdata_map/clmi.I1850Clm50SpCru.1706-01-01.0.9x1.25_gx1v7_simyr1850_c200806.nc
</finidat>

<!-- CTSM5_1 -->
<finidat hgrid="0.9x1.25"  maxpft="17"  mask="gx1v7" use_cn=".false." use_cndv=".false." use_fates=".false."
         ic_ymd="18500101"  sim_year="1850" do_transient_pfts=".false."
         ic_tod="0" glc_nec="10" use_crop=".false." irrigate=".true."
         lnd_tuning_mode="clm5_1_GSWP3v1"
>lnd/clm2/initdata_map/clmi.I1850Clm50Sp.0181-01-01.0.9x1.25_gx1v7_simyr1850_c200806.nc
</finidat>
<finidat hgrid="0.9x1.25"  maxpft="79"  mask="gx1v7" use_cn=".true." use_cndv=".false." use_fates=".false."
         ic_ymd="18500101" sim_year="1850" do_transient_pfts=".false."
         ic_tod="0" glc_nec="10" use_crop=".true." irrigate=".false."
         lnd_tuning_mode="clm5_1_GSWP3v1"
>lnd/clm2/initdata_map/clmi.I1850Clm50BgcCrop-ciso.1366-01-01.0.9x1.25_gx1v7_simyr1850_c200428.nc
</finidat>

<!--
     Present day IC (if use_init_interp is set and .true. then MUST still interpolate even on an exact match)
                    (if it will work on an exact match, leave use_init_interp off)
-->

<!-- Present day crop spinup at 2-degree with irrigation on -->
<finidat hgrid="1.9x2.5"    maxpft="79"  mask="gx1v7" use_cn=".true." use_cndv=".false." use_fates=".false."
         ic_ymd="20110101" sim_year="2000" do_transient_pfts=".false."
         ic_tod="0" glc_nec="10" use_crop=".true." irrigate=".true."
         lnd_tuning_mode="clm4_5_GSWP3v1"
>lnd/clm2/initdata_map/clmi.I2000Clm50BgcCrop.2011-01-01.1.9x2.5_gx1v7_gl4_simyr2000_c190312.nc
</finidat>

<!-- This is the same file as above but, for a different tuning mode -->
<finidat hgrid="1.9x2.5"    maxpft="79"  mask="gx1v7" use_cn=".true." use_cndv=".false." use_fates=".false."
         ic_ymd="20110101" sim_year="2000" do_transient_pfts=".false."
         ic_tod="0" glc_nec="10" use_crop=".true." irrigate=".true."
         lnd_tuning_mode="clm4_5_CRUv7"
>lnd/clm2/initdata_map/clmi.I2000Clm50BgcCrop.2011-01-01.1.9x2.5_gx1v7_gl4_simyr2000_c190312.nc
</finidat>

<!-- This is the same file as above but, for a different tuning mode -->
<finidat hgrid="1.9x2.5"    maxpft="79"  mask="gx1v7" use_cn=".true." use_cndv=".false." use_fates=".false."
         ic_ymd="20110101" sim_year="2000" do_transient_pfts=".false."
         ic_tod="0" glc_nec="10" use_crop=".true." irrigate=".true."
         lnd_tuning_mode="clm5_0_GSWP3v1"
>lnd/clm2/initdata_map/clmi.I2000Clm50BgcCrop.2011-01-01.1.9x2.5_gx1v7_gl4_simyr2000_c190312.nc
</finidat>
<finidat hgrid="1.9x2.5"    maxpft="79"  mask="gx1v7" use_cn=".true." use_cndv=".false." use_fates=".false."
         ic_ymd="20110101" sim_year="2000" do_transient_pfts=".false."
         ic_tod="0" glc_nec="10" use_crop=".true." irrigate=".true."
         lnd_tuning_mode="clm5_1_GSWP3v1"
>lnd/clm2/initdata_map/clmi.I2000Clm50BgcCrop.2011-01-01.1.9x2.5_gx1v7_gl4_simyr2000_c190312.nc
</finidat>


<!-- This is the same file as above but, for a different tuning mode -->
<finidat hgrid="1.9x2.5"    maxpft="79"  mask="gx1v7" use_cn=".true." use_cndv=".false." use_fates=".false."
         ic_ymd="20110101" sim_year="2000" do_transient_pfts=".false."
         ic_tod="0" glc_nec="10" use_crop=".true." irrigate=".true."
         lnd_tuning_mode="clm5_0_CRUv7"
>lnd/clm2/initdata_map/clmi.I2000Clm50BgcCrop.2011-01-01.1.9x2.5_gx1v7_gl4_simyr2000_c190312.nc
</finidat>

<!-- Present day no crop spinup f09/f19 grid with irrigation on -->
<finidat hgrid="0.9x1.25"  maxpft="17"  mask="gx1v7" use_cn=".false." use_cndv=".false." use_fates=".false."
         ic_ymd="19790101"  sim_year="1979" do_transient_pfts=".false."
         ic_tod="0" glc_nec="10" use_crop=".false." irrigate=".true."
         lnd_tuning_mode="clm4_5_cam6.0"
>lnd/clm2/initdata_map/clmi.BHIST.2000-01-01.0.9x1.25_gx1v7_simyr1979_c200806.nc
</finidat>

<finidat hgrid="0.9x1.25"  maxpft="17"  mask="gx1v7" use_cn=".false." use_cndv=".false." use_fates=".false."
         ic_ymd="19790101"  sim_year="1979" do_transient_pfts=".false."
         ic_tod="0" glc_nec="10" use_crop=".false." irrigate=".true."
         lnd_tuning_mode="clm5_0_cam6.0"
>lnd/clm2/initdata_map/clmi.BHIST.2000-01-01.0.9x1.25_gx1v7_simyr1979_c200806.nc
</finidat>

<finidat hgrid="1.9x2.5"   maxpft="17"  mask="gx1v7" use_cn=".false." use_cndv=".false." use_fates=".false."
         ic_ymd="19790101"  sim_year="1979" do_transient_pfts=".false."
         ic_tod="0" glc_nec="10" use_crop=".false." irrigate=".true."
         lnd_tuning_mode="clm5_0_cam6.0"
>lnd/clm2/initdata_map/clmi.BHIST.2000-01-01.1.9x2.5_gx1v7_simyr1979_c200806.nc
</finidat>

<!-- Present day no crop spinup ARCTIC grid with irrigation on -->
<finidat hgrid="ne0np4.ARCTIC.ne30x4"    maxpft="17"  mask="tx0.1v2" use_cn=".false." use_cndv=".false." use_fates=".false."
         ic_ymd="19790101"  sim_year="1979" do_transient_pfts=".false."
         ic_tod="0" glc_nec="10" use_crop=".false." irrigate=".true."
         lnd_tuning_mode="clm5_0_cam6.0"
>lnd/clm2/initdata_map/clmi.FHISTSp.1979-01-01.ARCTIC_ne30x4_mt12_simyr1979_c200806.nc
</finidat>

<!-- Present day no crop spinup ARCTICGRIS grid with irrigation on -->
<finidat hgrid="ne0np4.ARCTICGRIS.ne30x8"    maxpft="17"  mask="tx0.1v2" use_cn=".false." use_cndv=".false." use_fates=".false."
         ic_ymd="19790101"  sim_year="1979" do_transient_pfts=".false."
         ic_tod="0" glc_nec="10" use_crop=".false." irrigate=".true."
         lnd_tuning_mode="clm5_0_cam6.0"
>lnd/clm2/initdata_map/clmi.FHISTSp.1979-01-01.ARCTICGRIS_ne30x8_mt12_simyr1979_c200806.nc
</finidat>

<!-- Present day crop spinup at 1/4-degree for high resolution with irrigation on -->
<finidat hgrid="ne120np4.pg3"    maxpft="79"  mask="tx0.1v3" use_cn=".true." use_cndv=".false." use_fates=".false."
         ic_ymd="2000101" sim_year="2000" do_transient_pfts=".false."
         ic_tod="0" glc_nec="10" use_crop=".true." irrigate=".true."
         lnd_tuning_mode="clm5_0_cam6.0"
>lnd/clm2/initdata_map/clmi.F2000.2000-01-01.ne120pg3_mt13_simyr2000_c200728.nc
</finidat>

<!-- Present day for coupled cases at low resolution -->
<finidat hgrid="0.9x1.25"    maxpft="79"  mask="gx1v7" use_cn=".true." use_cndv=".false." use_fates=".false."
         ic_ymd="20000101" sim_year="2000" do_transient_pfts=".false."
         ic_tod="0" glc_nec="10" use_crop=".true." irrigate=".true."
         lnd_tuning_mode="clm5_0_cam6.0"
>lnd/clm2/initdata_map/clmi.BHIST.2000-01-01.0.9x1.25_gx1v7_simyr2000_c200728.nc
</finidat>

<!-- 2003 -->
<finidat hgrid="1.9x2.5"   maxpft="17"  mask="gx1v7" use_cn=".false." use_cndv=".false." use_fates=".false."
         ic_ymd="20030101"  sim_year="2003" do_transient_pfts=".false."
         ic_tod="0" glc_nec="10" use_crop=".false." irrigate=".true."
         lnd_tuning_mode="clm5_0_cam6.0"
>lnd/clm2/initdata_map/clmi.BHISTSp.2000-01-01.1.9x2.5_gx1v7_simyr2003_c200807.nc
</finidat>


<!-- 2013 -->
<finidat hgrid="ne0np4CONUS.ne30x8"    maxpft="17"  mask="tx0.1v2" use_cn=".false." use_cndv=".false." use_fates=".false."
         ic_ymd="20130101"  sim_year="2013" do_transient_pfts=".false."
         ic_tod="0" glc_nec="10" use_crop=".false." irrigate=".true."
         lnd_tuning_mode="clm5_0_cam6.0"
>lnd/clm2/initdata_map/clmi.FHISTSp.2013-01-01.ne0CONUSne30x8_mt12_simyr2013_c200806.nc
</finidat>

<!-- for present day simulations - year 2000 -->
<fsurdat hgrid="48x96"     sim_year="2000" use_crop=".false." irrigate=".true.">
lnd/clm2/surfdata_map/release-clm5.0.18/surfdata_48x96_hist_16pfts_Irrig_CMIP6_simyr2000_c190214.nc</fsurdat>

<fsurdat hgrid="0.9x1.25"  sim_year="2000" use_crop=".false." irrigate=".true." use_vichydro=".true.">
lnd/clm2/surfdata_map/release-clm5.0.18/surfdata_0.9x1.25_hist_16pfts_Irrig_CMIP6_simyr2000_c190214.nc</fsurdat>
<fsurdat hgrid="0.9x1.25"  sim_year="2000" use_crop=".false." irrigate=".true.">
lnd/clm2/surfdata_map/release-clm5.0.18/surfdata_0.9x1.25_hist_16pfts_Irrig_CMIP6_simyr2000_c190214.nc</fsurdat>
<fsurdat hgrid="1.9x2.5"   sim_year="2000" use_crop=".false." irrigate=".true." use_vichydro=".true.">
lnd/clm2/surfdata_map/release-clm5.0.18/surfdata_1.9x2.5_hist_16pfts_Irrig_CMIP6_simyr2000_c190304.nc</fsurdat>
<fsurdat hgrid="1.9x2.5"   sim_year="2000" use_crop=".false." irrigate=".true." >
lnd/clm2/surfdata_map/release-clm5.0.18/surfdata_1.9x2.5_hist_16pfts_Irrig_CMIP6_simyr2000_c190304.nc</fsurdat>
<fsurdat hgrid="4x5"       sim_year="2000" use_crop=".false." irrigate=".true.">
lnd/clm2/surfdata_map/release-clm5.0.18/surfdata_4x5_hist_16pfts_Irrig_CMIP6_simyr2000_c190214.nc</fsurdat>
<fsurdat hgrid="10x15"     sim_year="2000" use_crop=".false." irrigate=".true." use_vichydro=".true.">
lnd/clm2/surfdata_map/release-clm5.0.18/surfdata_10x15_hist_16pfts_Irrig_CMIP6_simyr2000_c190214.nc</fsurdat>
<fsurdat hgrid="10x15"     sim_year="2000" use_crop=".false." irrigate=".true." >
lnd/clm2/surfdata_map/release-clm5.0.18/surfdata_10x15_hist_16pfts_Irrig_CMIP6_simyr2000_c190214.nc</fsurdat>

<fsurdat hgrid="ne30np4"     sim_year="2000" use_crop=".false." irrigate=".true.">
lnd/clm2/surfdata_map/release-clm5.0.18/surfdata_ne30np4_hist_16pfts_Irrig_CMIP6_simyr2000_c190303.nc</fsurdat>
<fsurdat hgrid="ne16np4"     sim_year="2000" use_crop=".false." irrigate=".true.">
lnd/clm2/surfdata_map/release-clm5.0.18/surfdata_ne16np4_hist_16pfts_Irrig_CMIP6_simyr2000_c190214.nc</fsurdat>

<fsurdat hgrid="0.125nldas2" sim_year="2000" use_crop=".false." irrigate=".true.">
lnd/clm2/surfdata_map/surfdata_0.125nldas2_hist_16pfts_Irrig_CMIP6_simyr2005_c190412.nc</fsurdat>

<fsurdat hgrid="1x1_brazil"    sim_year="2000">
lnd/clm2/surfdata_map/ctsm5.1.dev116/surfdata_1x1_brazil_hist_78pfts_CMIP6_simyr2000_c230123.nc</fsurdat>

<fsurdat hgrid="5x5_amazon"    sim_year="2000" use_crop=".false." irrigate=".true.">
lnd/clm2/surfdata_map/release-clm5.0.18/surfdata_5x5_amazon_hist_16pfts_Irrig_CMIP6_simyr2000_c190214.nc</fsurdat>

<!-- Needed for SCAM (Single Column Atmosphere Model) -->
<fsurdat hgrid="64x128"      sim_year="2000" use_crop=".false." irrigate=".true."
>lnd/clm2/surfdata_map/release-clm5.0.18/surfdata_64x128_hist_16pfts_Irrig_CMIP6_simyr2000_c190214.nc</fsurdat>

<!-- Crop surface datasets -->
<fsurdat hgrid="C384"  sim_year="2000">
lnd/clm2/surfdata_map/release-clm5.0.30/surfdata_C384_hist_78pfts_CMIP6_simyr2000_c200317.nc</fsurdat>
<fsurdat hgrid="C192"  sim_year="2000">
lnd/clm2/surfdata_map/release-clm5.0.30/surfdata_C192_hist_78pfts_CMIP6_simyr2000_c200317.nc</fsurdat>
<fsurdat hgrid="C96"  sim_year="2000">
lnd/clm2/surfdata_map/release-clm5.0.30/surfdata_C96_hist_78pfts_CMIP6_simyr2000_c200317.nc</fsurdat>
<fsurdat hgrid="C48"  sim_year="2000">
lnd/clm2/surfdata_map/release-clm5.0.30/surfdata_C48_hist_78pfts_CMIP6_simyr2000_c200317.nc</fsurdat>
<fsurdat hgrid="C24"  sim_year="2000">
lnd/clm2/surfdata_map/release-clm5.0.30/surfdata_C24_hist_78pfts_CMIP6_simyr2000_c200317.nc</fsurdat>
<fsurdat hgrid="0.9x1.25"  sim_year="2000" use_crop=".true." use_vichydro=".false.">
lnd/clm2/surfdata_map/release-clm5.0.18/surfdata_0.9x1.25_hist_78pfts_CMIP6_simyr2000_c190214.nc</fsurdat>
<fsurdat hgrid="1.9x2.5"   sim_year="2000" use_crop=".true." use_vichydro=".false.">
lnd/clm2/surfdata_map/release-clm5.0.18/surfdata_1.9x2.5_hist_78pfts_CMIP6_simyr2000_c190304.nc</fsurdat>
<fsurdat hgrid="0.125x0.125"  sim_year="2000" use_crop=".true." >
lnd/clm2/surfdata_map/release-clm5.0.24/surfdata_0.125x0.125_hist_78pfts_CMIP6_simyr2005_c190624.nc</fsurdat>
<fsurdat hgrid="10x15"     sim_year="2000" use_crop=".true." use_vichydro=".false.">
lnd/clm2/surfdata_map/release-clm5.0.18/surfdata_10x15_hist_78pfts_CMIP6_simyr2000_c190214.nc</fsurdat>
<fsurdat hgrid="4x5"       sim_year="2000" use_crop=".true." >
lnd/clm2/surfdata_map/release-clm5.0.18/surfdata_4x5_hist_78pfts_CMIP6_simyr2000_c190214.nc</fsurdat>
<fsurdat hgrid="1x1_numaIA"       sim_year="2000" >
lnd/clm2/surfdata_map/ctsm5.1.dev116/surfdata_1x1_numaIA_hist_78pfts_CMIP6_simyr2000_c230123.nc</fsurdat>
<fsurdat hgrid="1x1_smallvilleIA" sim_year="2000" >
lnd/clm2/surfdata_map/ctsm5.1.dev116/surfdata_1x1_smallvilleIA_hist_78pfts_CMIP6_simyr2000_c230123.nc</fsurdat>

<fsurdat hgrid="mpasa480"  sim_year="2000">
lnd/clm2/surfdata_map/ctsm5.1.dev052/surfdata_mpasa480_hist_78pfts_CMIP6_simyr2000_c211110.nc </fsurdat>
<fsurdat hgrid="mpasa240"  sim_year="2000">
lnd/clm2/surfdata_map/ctsm5.1.dev052/surfdata_mpasa240_hist_78pfts_CMIP6_simyr2000_c211115.nc</fsurdat>
<fsurdat hgrid="mpasa120"  sim_year="2000">
lnd/clm2/surfdata_map/ctsm5.1.dev052/surfdata_mpasa120_hist_78pfts_CMIP6_simyr2000_c211108.nc</fsurdat>
<fsurdat hgrid="mpasa60"  sim_year="2000">
lnd/clm2/surfdata_map/ctsm5.1.dev052/surfdata_mpasa60_hist_78pfts_CMIP6_simyr2000_c211110.nc</fsurdat>
<fsurdat hgrid="mpasa30"   sim_year="2000">
lnd/clm2/surfdata_map/ctsm5.1.dev052/surfdata_mpasa30_hist_78pfts_CMIP6_simyr2000_c211111.nc</fsurdat>
<fsurdat hgrid="mpasa15"   sim_year="2000">
lnd/clm2/surfdata_map/ctsm5.1.dev052/surfdata_mpasa15_hist_78pfts_CMIP6_simyr2000_c211111.nc</fsurdat>

<fsurdat hgrid="ne3np4.pg3"              sim_year="2000">
lnd/clm2/surfdata_map/ctsm5.1.dev120//surfdata_ne3np4.pg3_hist_78pfts_CMIP6_simyr2000_c230405.nc</fsurdat>
<fsurdat hgrid="ne5np4.pg3"              sim_year="2000">
lnd/clm2/surfdata_map/ctsm5.1.dev120/surfdata_ne5np4.pg3_hist_78pfts_CMIP6_simyr2000_c230405.nc</fsurdat>
<fsurdat hgrid="ne16np4"                  sim_year="2000" use_crop=".true.">
lnd/clm2/surfdata_map/release-clm5.0.18/surfdata_ne16np4_hist_78pfts_CMIP6_simyr2000_c190214.nc</fsurdat>
<fsurdat hgrid="ne16np4.pg3"              sim_year="2000">
lnd/clm2/surfdata_map/ctsm5.1.dev120/surfdata_ne16np4.pg3_hist_78pfts_CMIP6_simyr2000_c230405.nc</fsurdat>
<fsurdat hgrid="ne30np4"                  sim_year="2000" use_crop=".true.">
lnd/clm2/surfdata_map/release-clm5.0.30/surfdata_ne30np4_hist_78pfts_CMIP6_simyr2000_c200426.nc</fsurdat>
<fsurdat hgrid="ne30np4.pg2"              sim_year="2000">
lnd/clm2/surfdata_map/release-clm5.0.30/surfdata_ne30np4.pg2_hist_78pfts_CMIP6_simyr2000_c200426.nc</fsurdat>
<fsurdat hgrid="ne30np4.pg3"              sim_year="2000">
lnd/clm2/surfdata_map/release-clm5.0.30/surfdata_ne30np4.pg3_hist_78pfts_CMIP6_simyr2000_c200426.nc</fsurdat>
<fsurdat hgrid="ne120np4"                 sim_year="2000">
lnd/clm2/surfdata_map/release-clm5.0.30/surfdata_ne120np4_hist_78pfts_CMIP6_simyr2000_c200427.nc</fsurdat>
<fsurdat hgrid="ne120np4.pg2"             sim_year="2000">
lnd/clm2/surfdata_map/release-clm5.0.30/surfdata_ne120np4.pg2_hist_78pfts_CMIP6_simyr2000_c200426.nc</fsurdat>
<fsurdat hgrid="ne120np4.pg3"             sim_year="2000">
lnd/clm2/surfdata_map/release-clm5.0.30/surfdata_ne120np4.pg3_hist_78pfts_CMIP6_simyr2000_c200427.nc</fsurdat>
<fsurdat hgrid="ne0np4.ARCTICGRIS.ne30x8" sim_year="2000">
lnd/clm2/surfdata_map/release-clm5.0.30/surfdata_ne0np4.ARCTICGRIS.ne30x8_hist_78pfts_CMIP6_simyr2000_c200426.nc</fsurdat>
<fsurdat hgrid="ne0np4.ARCTIC.ne30x4"     sim_year="2000">
lnd/clm2/surfdata_map/release-clm5.0.30/surfdata_ne0np4.ARCTIC.ne30x4_hist_78pfts_CMIP6_simyr2000_c200426.nc</fsurdat>
<fsurdat hgrid="ne0np4CONUS.ne30x8"       sim_year="2000">
lnd/clm2/surfdata_map/release-clm5.0.30/surfdata_ne0np4.CONUS.ne30x8_hist_78pfts_CMIP6_simyr2000_c200426.nc</fsurdat>

<!-- 100% Urban single-point datasets (only for sim-year=2000) -->
<fsurdat hgrid="1x1_vancouverCAN"    sim_year="2000" >
lnd/clm2/surfdata_map/ctsm5.1.dev116/surfdata_1x1_vancouverCAN_hist_78pfts_CMIP6_simyr2000_c230123.nc</fsurdat>
<fsurdat hgrid="1x1_mexicocityMEX"   sim_year="2000" >
lnd/clm2/surfdata_map/ctsm5.1.dev116/surfdata_1x1_mexicocityMEX_hist_78pfts_CMIP6_simyr2000_c230123.nc</fsurdat>
<fsurdat hgrid="1x1_urbanc_alpha"    sim_year="2000" >
lnd/clm2/surfdata_map/ctsm5.1.dev116/surfdata_1x1_urbanc_alpha_hist_78pfts_CMIP6_simyr2000_c230123.nc</fsurdat>

<!-- for pre-industrial simulations - year 1850 without crop -->
<fsurdat hgrid="48x96"        sim_year="1850" use_crop=".false." irrigate=".true.">
 lnd/clm2/surfdata_map/release-clm5.0.18/surfdata_48x96_hist_16pfts_Irrig_CMIP6_simyr1850_c190214.nc</fsurdat>

<fsurdat hgrid="0.9x1.25"     sim_year="1850" use_crop=".false." irrigate=".true.">
lnd/clm2/surfdata_map/release-clm5.0.18/surfdata_0.9x1.25_hist_16pfts_Irrig_CMIP6_simyr1850_c190214.nc</fsurdat>
<fsurdat hgrid="1.9x2.5"      sim_year="1850" use_crop=".false." >
lnd/clm2/surfdata_map/release-clm5.0.18/surfdata_1.9x2.5_hist_16pfts_Irrig_CMIP6_simyr1850_c190304.nc</fsurdat>
<fsurdat hgrid="10x15"        sim_year="1850" use_crop=".false." irrigate=".true.">
lnd/clm2/surfdata_map/release-clm5.0.18/surfdata_10x15_hist_16pfts_Irrig_CMIP6_simyr1850_c190214.nc</fsurdat>
<fsurdat hgrid="4x5"          sim_year="1850" use_crop=".false." irrigate=".true.">
lnd/clm2/surfdata_map/release-clm5.0.18/surfdata_4x5_hist_16pfts_Irrig_CMIP6_simyr1850_c190214.nc</fsurdat>

<fsurdat hgrid="mpasa480"                  sim_year="1850" >
lnd/clm2/surfdata_map/ctsm5.1.dev052/surfdata_mpasa480_hist_78pfts_CMIP6_simyr1850_c211110.nc</fsurdat>
<fsurdat hgrid="mpasa240"                  sim_year="1850" >
lnd/clm2/surfdata_map/ctsm5.1.dev052/surfdata_mpasa240_hist_78pfts_CMIP6_simyr1850_c211115.nc</fsurdat>
<fsurdat hgrid="mpasa120"                  sim_year="1850" >
lnd/clm2/surfdata_map/ctsm5.1.dev052/surfdata_mpasa120_hist_78pfts_CMIP6_simyr1850_c211108.nc</fsurdat>
<fsurdat hgrid="mpasa60"                   sim_year="1850" >
lnd/clm2/surfdata_map/ctsm5.1.dev052/surfdata_mpasa60_hist_78pfts_CMIP6_simyr1850_c211110.nc</fsurdat>
<fsurdat hgrid="mpasa30"                   sim_year="1850" >
lnd/clm2/surfdata_map/ctsm5.1.dev052/surfdata_mpasa30_hist_78pfts_CMIP6_simyr1850_c211111.nc</fsurdat>
<fsurdat hgrid="mpasa15"                   sim_year="1850" >
lnd/clm2/surfdata_map/ctsm5.1.dev052/surfdata_mpasa15_hist_78pfts_CMIP6_simyr1850_c211111.nc</fsurdat>

<fsurdat hgrid="ne30np4"      sim_year="1850" use_crop=".false." irrigate=".true.">
lnd/clm2/surfdata_map/release-clm5.0.18/surfdata_ne30np4_hist_16pfts_Irrig_CMIP6_simyr1850_c190303.nc</fsurdat>

<!-- pre-industrial with crop -->
<fsurdat hgrid="48x96"        sim_year="1850" use_crop=".true." >
lnd/clm2/surfdata_map/release-clm5.0.18/surfdata_48x96_hist_78pfts_CMIP6_simyr1850_c190214.nc</fsurdat>

<fsurdat hgrid="C384"  sim_year="1850">
lnd/clm2/surfdata_map/release-clm5.0.30/surfdata_C384_hist_78pfts_CMIP6_simyr1850_c200317.nc</fsurdat>
<fsurdat hgrid="C192"  sim_year="1850">
lnd/clm2/surfdata_map/release-clm5.0.30/surfdata_C192_hist_78pfts_CMIP6_simyr1850_c200317.nc</fsurdat>
<fsurdat hgrid="C96"  sim_year="1850">
lnd/clm2/surfdata_map/release-clm5.0.30/surfdata_C96_hist_78pfts_CMIP6_simyr1850_c200317.nc</fsurdat>
<fsurdat hgrid="C48"  sim_year="1850">
lnd/clm2/surfdata_map/release-clm5.0.30/surfdata_C48_hist_78pfts_CMIP6_simyr1850_c200317.nc</fsurdat>
<fsurdat hgrid="C24"  sim_year="1850">
lnd/clm2/surfdata_map/release-clm5.0.30/surfdata_C24_hist_78pfts_CMIP6_simyr1850_c200317.nc</fsurdat>
<fsurdat hgrid="0.9x1.25"  sim_year="1850" use_crop=".true." >
lnd/clm2/surfdata_map/release-clm5.0.18/surfdata_0.9x1.25_hist_78pfts_CMIP6_simyr1850_c190214.nc</fsurdat>
<fsurdat hgrid="1.9x2.5"   sim_year="1850" use_crop=".true." >
lnd/clm2/surfdata_map/release-clm5.0.18/surfdata_1.9x2.5_hist_78pfts_CMIP6_simyr1850_c190304.nc</fsurdat>
<fsurdat hgrid="10x15"     sim_year="1850" use_crop=".true." >
lnd/clm2/surfdata_map/release-clm5.0.18/surfdata_10x15_hist_78pfts_CMIP6_simyr1850_c190214.nc</fsurdat>
<fsurdat hgrid="4x5"       sim_year="1850" use_crop=".true." >
lnd/clm2/surfdata_map/release-clm5.0.18/surfdata_4x5_hist_78pfts_CMIP6_simyr1850_c190214.nc</fsurdat>
<fsurdat hgrid="1x1_smallvilleIA" sim_year="1850" >
lnd/clm2/surfdata_map/ctsm5.1.dev116/surfdata_1x1_smallvilleIA_hist_78pfts_CMIP6_simyr1850_c230123.nc</fsurdat>
<fsurdat hgrid="1x1_numaIA"       sim_year="1850" >
lnd/clm2/surfdata_map/ctsm5.1.dev116/surfdata_1x1_numaIA_hist_78pfts_CMIP6_simyr1850_c230123.nc</fsurdat>

<fsurdat hgrid="1x1_brazil"               sim_year="1850">
lnd/clm2/surfdata_map/ctsm5.1.dev116/surfdata_1x1_brazil_hist_78pfts_CMIP6_simyr1850_c230123.nc</fsurdat>

<fsurdat hgrid="ne3np4.pg3"               sim_year="1850">
lnd/clm2/surfdata_map/ctsm5.1.dev120/surfdata_ne3np4.pg3_hist_78pfts_CMIP6_simyr1850_c230405.nc</fsurdat>
<fsurdat hgrid="ne5np4.pg3"               sim_year="1850">
lnd/clm2/surfdata_map/ctsm5.1.dev120/surfdata_ne5np4.pg3_hist_78pfts_CMIP6_simyr1850_c230405.nc</fsurdat>
<fsurdat hgrid="ne16np4.pg3"              sim_year="1850">
lnd/clm2/surfdata_map/ctsm5.1.dev120/surfdata_ne16np4.pg3_hist_78pfts_CMIP6_simyr1850_c230405.nc</fsurdat>
<fsurdat hgrid="ne30np4"                  sim_year="1850" use_crop=".true.">
lnd/clm2/surfdata_map/release-clm5.0.30/surfdata_ne30np4_hist_78pfts_CMIP6_simyr1850_c200426.nc</fsurdat>
<fsurdat hgrid="ne30np4.pg2"              sim_year="1850">
lnd/clm2/surfdata_map/release-clm5.0.30/surfdata_ne30np4.pg2_hist_78pfts_CMIP6_simyr1850_c200426.nc</fsurdat>
<fsurdat hgrid="ne30np4.pg3"              sim_year="1850">
lnd/clm2/surfdata_map/release-clm5.0.30/surfdata_ne30np4.pg3_hist_78pfts_CMIP6_simyr1850_c200426.nc</fsurdat>
<fsurdat hgrid="ne120np4"                 sim_year="1850">
lnd/clm2/surfdata_map/release-clm5.0.30/surfdata_ne120np4_hist_78pfts_CMIP6_simyr1850_c200427.nc</fsurdat>
<fsurdat hgrid="ne120np4.pg2"             sim_year="1850">
lnd/clm2/surfdata_map/release-clm5.0.30/surfdata_ne120np4.pg2_hist_78pfts_CMIP6_simyr1850_c200426.nc</fsurdat>
<fsurdat hgrid="ne120np4.pg3"             sim_year="1850">
lnd/clm2/surfdata_map/release-clm5.0.30/surfdata_ne120np4.pg3_hist_78pfts_CMIP6_simyr1850_c200427.nc</fsurdat>
<fsurdat hgrid="ne0np4.ARCTICGRIS.ne30x8" sim_year="1850">
lnd/clm2/surfdata_map/release-clm5.0.30/surfdata_ne0np4.ARCTICGRIS.ne30x8_hist_78pfts_CMIP6_simyr1850_c200426.nc</fsurdat>
<fsurdat hgrid="ne0np4.ARCTIC.ne30x4"     sim_year="1850">
lnd/clm2/surfdata_map/release-clm5.0.30/surfdata_ne0np4.ARCTIC.ne30x4_hist_78pfts_CMIP6_simyr1850_c200426.nc</fsurdat>
<fsurdat hgrid="ne0np4CONUS.ne30x8"       sim_year="1850">
lnd/clm2/surfdata_map/release-clm5.0.30/surfdata_ne0np4.CONUS.ne30x8_hist_78pfts_CMIP6_simyr1850_c200426.nc</fsurdat>

<!-- Potential vegetation land use dataset, crop is off, and zeroed, all areas are natural vegetation without human disturbance -->
<fsurdat hgrid="0.9x1.25"     sim_year="PtVg" use_crop=".false." irrigate=".false."
>lnd/clm2/surfdata_map/surfdata_0.9x1.25_hist_16pfts_nourb_CMIP6_simyrPtVg_c181114.nc</fsurdat>

<!-- Dynamic PFT surface datasets (relative to {csmdata}) -->

<flanduse_timeseries hgrid="0.9x1.25"      sim_year_range="1850-2000" irrigate=".true." use_vichydro=".true."
 use_crop=".false." >lnd/clm2/surfdata_map/landuse.timeseries_0.9x1.25_hist_16pfts_Irrig_CMIP6_simyr1850-2015_c170824.nc</flanduse_timeseries>
<flanduse_timeseries hgrid="0.9x1.25"      sim_year_range="1850-2000" irrigate=".true." 
 use_crop=".false." >lnd/clm2/surfdata_map/landuse.timeseries_0.9x1.25_hist_16pfts_Irrig_CMIP6_simyr1850-2015_c170824.nc</flanduse_timeseries>
<flanduse_timeseries hgrid="1.9x2.5"       sim_year_range="1850-2000" irrigate=".true." use_vichydro=".true."
 use_crop=".false." >lnd/clm2/surfdata_map/landuse.timeseries_1.9x2.5_hist_16pfts_Irrig_CMIP6_simyr1850-2015_c170824.nc</flanduse_timeseries>
<flanduse_timeseries hgrid="1.9x2.5"       sim_year_range="1850-2000" irrigate=".true." 
 use_crop=".false." >lnd/clm2/surfdata_map/landuse.timeseries_1.9x2.5_hist_16pfts_Irrig_CMIP6_simyr1850-2015_c170824.nc</flanduse_timeseries>
<flanduse_timeseries hgrid="10x15"         sim_year_range="1850-2000" irrigate=".true." use_vichydro=".true."
 use_crop=".false." >lnd/clm2/surfdata_map/landuse.timeseries_10x15_hist_16pfts_Irrig_CMIP6_simyr1850-2015_c170824.nc</flanduse_timeseries>
<flanduse_timeseries hgrid="10x15"         sim_year_range="1850-2000" irrigate=".true." 
 use_crop=".false." >lnd/clm2/surfdata_map/landuse.timeseries_10x15_hist_16pfts_Irrig_CMIP6_simyr1850-2015_c170824.nc</flanduse_timeseries>
<flanduse_timeseries hgrid="4x5"           sim_year_range="1850-2000" irrigate=".true."
 use_crop=".false." >lnd/clm2/surfdata_map/landuse.timeseries_4x5_hist_16pfts_Irrig_CMIP6_simyr1850-2015_c170824.nc</flanduse_timeseries>
<flanduse_timeseries hgrid="48x96"         sim_year_range="1850-2000" irrigate=".true."
 use_crop=".false."  >lnd/clm2/surfdata_map/release-clm5.0.18/landuse.timeseries_48x96_hist_16pfts_Irrig_CMIP6_simyr1850-2015_c190214.nc</flanduse_timeseries>


<flanduse_timeseries hgrid="ne30np4"       sim_year_range="1850-2000"  irrigate=".true."
 use_crop=".false."  >lnd/clm2/surfdata_map/landuse.timeseries_ne30np4_hist_16pfts_Irrig_CMIP6_simyr1850-2015_c170824.nc</flanduse_timeseries>
<flanduse_timeseries hgrid="ne0np4.ARCTIC.ne30x4"       sim_year_range="1850-2000"
>lnd/clm2/surfdata_map/landuse.timeseries_ne0np4.ARCTIC.ne30x4_hist_78pfts_CMIP6_simyr1850-2015_c191023.nc</flanduse_timeseries>

<!-- Dynamic PFT surface datasets for crop -->

<flanduse_timeseries hgrid="0.9x1.25"      sim_year_range="1850-2000" use_vichydro=".false."
 use_crop=".true."   >lnd/clm2/surfdata_map/landuse.timeseries_0.9x1.25_hist_78pfts_CMIP6_simyr1850-2015_c170824.nc</flanduse_timeseries>
<flanduse_timeseries hgrid="1.9x2.5"       sim_year_range="1850-2000" use_vichydro=".false."
 use_crop=".true."   >lnd/clm2/surfdata_map/landuse.timeseries_1.9x2.5_hist_78pfts_CMIP6_simyr1850-2015_c170824.nc</flanduse_timeseries>
<flanduse_timeseries hgrid="10x15"         sim_year_range="1850-2000" use_vichydro=".false."
 use_crop=".true."   >lnd/clm2/surfdata_map/landuse.timeseries_10x15_hist_78pfts_CMIP6_simyr1850-2015_c170824.nc</flanduse_timeseries>
<flanduse_timeseries hgrid="4x5"           sim_year_range="1850-2000"
 use_crop=".true."   >lnd/clm2/surfdata_map/landuse.timeseries_4x5_hist_78pfts_CMIP6_simyr1850-2015_c170824.nc</flanduse_timeseries>
<flanduse_timeseries hgrid="48x96"         sim_year_range="1850-2000"
 use_crop=".true."  >lnd/clm2/surfdata_map/landuse.timeseries_48x96_hist_78pfts_CMIP6_simyr1850-2015_c170824.nc</flanduse_timeseries>

<flanduse_timeseries hgrid="1x1_brazil"    sim_year_range="1850-2000"
>lnd/clm2/surfdata_map/ctsm5.1.dev116/landuse.timeseries_1x1_brazil_hist_78pfts_CMIP6_simyr1850-2015_c230123.nc</flanduse_timeseries>
<flanduse_timeseries hgrid="1x1_numaIA"    sim_year_range="1850-2000"
 use_crop=".true."   >lnd/clm2/surfdata_map/landuse.timeseries_1x1_numaIA_hist_78pfts_CMIP6_simyr1850-2015_c170917.nc</flanduse_timeseries>

<flanduse_timeseries hgrid="mpasa480"       sim_year_range="1850-2000"
 use_crop=".true."   >lnd/clm2/surfdata_map/ctsm5.1.dev052/landuse.timeseries_mpasa480_hist_78pfts_CMIP6_simyr1850-2015_c211110.nc</flanduse_timeseries>
<flanduse_timeseries hgrid="mpasa240"       sim_year_range="1850-2000"
 use_crop=".true."   >lnd/clm2/surfdata_map/ctsm5.1.dev052/landuse.timeseries_mpasa240_hist_78pfts_CMIP6_simyr1850-2015_c211115.nc</flanduse_timeseries>
<flanduse_timeseries hgrid="mpasa120"       sim_year_range="1850-2000"
 use_crop=".true."   >lnd/clm2/surfdata_map/ctsm5.1.dev052/landuse.timeseries_mpasa120_hist_78pfts_CMIP6_simyr1850-2015_c211108.nc</flanduse_timeseries>
<flanduse_timeseries hgrid="mpasa60"        sim_year_range="1850-2000"
use_crop=".true.">lnd/clm2/surfdata_map/ctsm5.1.dev052/landuse.timeseries_mpasa60_hist_78pfts_CMIP6_simyr1850-2015_c211110.nc</flanduse_timeseries>
<flanduse_timeseries hgrid="mpasa30"        sim_year_range="1850-2000"
use_crop=".true.">lnd/clm2/surfdata_map/ctsm5.1.dev052/landuse.timeseries_mpasa30_hist_78pfts_CMIP6_simyr1850-2015_c211111.nc</flanduse_timeseries>
<flanduse_timeseries hgrid="mpasa15" sim_year_range="1850-2000"
use_crop=".true.">lnd/clm2/surfdata_map/ctsm5.1.dev052/landuse.timeseries_mpasa15_hist_78pfts_CMIP6_simyr1850-2015_c211111.nc</flanduse_timeseries>

<flanduse_timeseries hgrid="ne3np4.pg3"        sim_year_range="1850-2000"
 >lnd/clm2/surfdata_map/ctsm5.1.dev120/landuse.timeseries_ne3np4.pg3_SSP5-8.5_78pfts_CMIP6_simyr1850-2100_c230405.nc</flanduse_timeseries>
<flanduse_timeseries hgrid="ne5np4.pg3"        sim_year_range="1850-2000"
 >lnd/clm2/surfdata_map/ctsm5.1.dev120/landuse.timeseries_ne5np4.pg3_SSP5-8.5_78pfts_CMIP6_simyr1850-2100_c230405.nc</flanduse_timeseries>
<flanduse_timeseries hgrid="ne16np4.pg3"       sim_year_range="1850-2000"
 >lnd/clm2/surfdata_map/ctsm5.1.dev120/landuse.timeseries_ne16np4.pg3_SSP5-8.5_78pfts_CMIP6_simyr1850-2100_c230405.nc</flanduse_timeseries>
<flanduse_timeseries hgrid="ne30np4"       sim_year_range="1850-2000" use_crop=".true."
 >lnd/clm2/surfdata_map/release-clm5.0.30/landuse.timeseries_ne30np4_SSP5-8.5_78pfts_CMIP6_simyr1850-2100_c200426.nc</flanduse_timeseries>
<flanduse_timeseries hgrid="ne30np4.pg2"       sim_year_range="1850-2000"
 >lnd/clm2/surfdata_map/release-clm5.0.30/landuse.timeseries_ne30np4.pg2_SSP5-8.5_78pfts_CMIP6_simyr1850-2100_c200426.nc</flanduse_timeseries>
<flanduse_timeseries hgrid="ne30np4.pg3"       sim_year_range="1850-2000"
 >lnd/clm2/surfdata_map/release-clm5.0.30/landuse.timeseries_ne30np4.pg3_SSP5-8.5_78pfts_CMIP6_simyr1850-2100_c200426.nc</flanduse_timeseries>
<flanduse_timeseries hgrid="ne0np4.ARCTICGRIS.ne30x8"       sim_year_range="1850-2000"
 >lnd/clm2/surfdata_map/release-clm5.0.30/landuse.timeseries_ne0np4.ARCTICGRIS.ne30x8_SSP5-8.5_78pfts_CMIP6_simyr1850-2100_c200426.nc</flanduse_timeseries>
<flanduse_timeseries hgrid="ne0np4.ARCTIC.ne30x4"       sim_year_range="1850-2000"
 >lnd/clm2/surfdata_map/release-clm5.0.30/landuse.timeseries_ne0np4.ARCTIC.ne30x4_SSP5-8.5_78pfts_CMIP6_simyr1850-2100_c200426.nc</flanduse_timeseries>
<flanduse_timeseries hgrid="ne0np4CONUS.ne30x8"       sim_year_range="1850-2000"
 >lnd/clm2/surfdata_map/release-clm5.0.30/landuse.timeseries_ne0np4.CONUS.ne30x8_SSP5-8.5_78pfts_CMIP6_simyr1850-2100_c200426.nc</flanduse_timeseries>

<flanduse_timeseries hgrid="C24"           sim_year_range="1850-2000"
 >lnd/clm2/surfdata_map/release-clm5.0.30/landuse.timeseries_C24_SSP5-8.5_78pfts_CMIP6_simyr1850-2100_c200317.nc</flanduse_timeseries>
<flanduse_timeseries hgrid="C96"           sim_year_range="1850-2000"
 >lnd/clm2/surfdata_map/release-clm5.0.30/landuse.timeseries_C96_SSP5-8.5_78pfts_CMIP6_simyr1850-2100_c200317.nc</flanduse_timeseries>


<!-- Note that this transient file only goes up to year 1855.
     This is sufficient for testing purposes, but could cause problems if you try to run beyond 1855. -->
<flanduse_timeseries hgrid="1x1_smallvilleIA" sim_year_range="1850-2000"
 use_crop=".true."   >lnd/clm2/surfdata_map/landuse.timeseries_1x1_smallvilleIA_hist_78pfts_simyr1850-1855_c160127.nc</flanduse_timeseries>

<!-- Future scenarios - landuse time series files with crop on -->

<!-- SSP5-RCP8.5 - relative to {csmdata}) -->
<flanduse_timeseries hgrid="0.9x1.25"      sim_year_range="1850-2100" ssp_rcp="SSP5-8.5"
 use_crop=".true."   >lnd/clm2/surfdata_map/release-clm5.0.18/landuse.timeseries_0.9x1.25_SSP5-8.5_78pfts_CMIP6_simyr1850-2100_c190214.nc</flanduse_timeseries>
<flanduse_timeseries hgrid="1.9x2.5"       sim_year_range="1850-2100" ssp_rcp="SSP5-8.5"
 use_crop=".true."   >lnd/clm2/surfdata_map/release-clm5.0.18/landuse.timeseries_1.9x2.5_SSP5-8.5_78pfts_CMIP6_simyr1850-2100_c190228.nc</flanduse_timeseries>
<flanduse_timeseries hgrid="10x15"         sim_year_range="1850-2100" ssp_rcp="SSP5-8.5"
 use_crop=".true."   >lnd/clm2/surfdata_map/release-clm5.0.18/landuse.timeseries_10x15_SSP5-8.5_78pfts_CMIP6_simyr1850-2100_c190228.nc</flanduse_timeseries>
<flanduse_timeseries hgrid="C24"           sim_year_range="1850-2100" ssp_rcp="SSP5-8.5"
 >lnd/clm2/surfdata_map/release-clm5.0.30/landuse.timeseries_C24_SSP5-8.5_78pfts_CMIP6_simyr1850-2100_c200317.nc</flanduse_timeseries>
<flanduse_timeseries hgrid="C96"           sim_year_range="1850-2100" ssp_rcp="SSP5-8.5"
 >lnd/clm2/surfdata_map/release-clm5.0.30/landuse.timeseries_C96_SSP5-8.5_78pfts_CMIP6_simyr1850-2100_c200317.nc</flanduse_timeseries>

<flanduse_timeseries hgrid="ne3np4.pg3"        sim_year_range="1850-2000" ssp_rcp="SSP5-8.5"
 >lnd/clm2/surfdata_map/ctsm5.1.dev120/landuse.timeseries_ne3np4.pg3_SSP5-8.5_78pfts_CMIP6_simyr1850-2100_c230405.nc</flanduse_timeseries>
<flanduse_timeseries hgrid="ne5np4.pg3"        sim_year_range="1850-2000" ssp_rcp="SSP5-8.5"
 >lnd/clm2/surfdata_map/ctsm5.1.dev120/landuse.timeseries_ne5np4.pg3_SSP5-8.5_78pfts_CMIP6_simyr1850-2100_c230405.nc</flanduse_timeseries>
<flanduse_timeseries hgrid="ne16np4.pg3"       sim_year_range="1850-2000" ssp_rcp="SSP5-8.5"
 >lnd/clm2/surfdata_map/ctsm5.1.dev120/landuse.timeseries_ne16np4.pg3_SSP5-8.5_78pfts_CMIP6_simyr1850-2100_c230405.nc</flanduse_timeseries>
<flanduse_timeseries hgrid="ne30np4"       sim_year_range="1850-2100" ssp_rcp="SSP5-8.5"
 >lnd/clm2/surfdata_map/release-clm5.0.30/landuse.timeseries_ne30np4_SSP5-8.5_78pfts_CMIP6_simyr1850-2100_c200426.nc</flanduse_timeseries>
<flanduse_timeseries hgrid="ne30np4.pg2"       sim_year_range="1850-2100" ssp_rcp="SSP5-8.5"
 >lnd/clm2/surfdata_map/release-clm5.0.30/landuse.timeseries_ne30np4.pg2_SSP5-8.5_78pfts_CMIP6_simyr1850-2100_c200426.nc</flanduse_timeseries>
<flanduse_timeseries hgrid="ne30np4.pg3"       sim_year_range="1850-2100" ssp_rcp="SSP5-8.5"
 >lnd/clm2/surfdata_map/release-clm5.0.30/landuse.timeseries_ne30np4.pg3_SSP5-8.5_78pfts_CMIP6_simyr1850-2100_c200426.nc</flanduse_timeseries>
<flanduse_timeseries hgrid="ne0np4.ARCTICGRIS.ne30x8"       sim_year_range="1850-2100" ssp_rcp="SSP5-8.5"
 >lnd/clm2/surfdata_map/release-clm5.0.30/landuse.timeseries_ne0np4.ARCTICGRIS.ne30x8_SSP5-8.5_78pfts_CMIP6_simyr1850-2100_c200426.nc</flanduse_timeseries>
<flanduse_timeseries hgrid="ne0np4.ARCTIC.ne30x4"       sim_year_range="1850-2100" ssp_rcp="SSP5-8.5"
 >lnd/clm2/surfdata_map/release-clm5.0.30/landuse.timeseries_ne0np4.ARCTIC.ne30x4_SSP5-8.5_78pfts_CMIP6_simyr1850-2100_c200426.nc</flanduse_timeseries>
<flanduse_timeseries hgrid="ne0np4CONUS.ne30x8"       sim_year_range="1850-2100" ssp_rcp="SSP5-8.5"
 >lnd/clm2/surfdata_map/release-clm5.0.30/landuse.timeseries_ne0np4.CONUS.ne30x8_SSP5-8.5_78pfts_CMIP6_simyr1850-2100_c200426.nc</flanduse_timeseries>

<!-- SSP1-RCP2.6 - relative to {csmdata}) -->
<flanduse_timeseries hgrid="0.9x1.25"      sim_year_range="1850-2100" ssp_rcp="SSP1-2.6"
 use_crop=".true."   >lnd/clm2/surfdata_map/release-clm5.0.18/landuse.timeseries_0.9x1.25_SSP1-2.6_78pfts_CMIP6_simyr1850-2100_c190214.nc</flanduse_timeseries>
<flanduse_timeseries hgrid="1.9x2.5"       sim_year_range="1850-2100" ssp_rcp="SSP1-2.6"
 use_crop=".true."   >lnd/clm2/surfdata_map/release-clm5.0.18/landuse.timeseries_1.9x2.5_SSP1-2.6_78pfts_CMIP6_simyr1850-2100_c190228.nc</flanduse_timeseries>
<flanduse_timeseries hgrid="10x15"         sim_year_range="1850-2100" ssp_rcp="SSP1-2.6"
 use_crop=".true."   >lnd/clm2/surfdata_map/release-clm5.0.18/landuse.timeseries_10x15_SSP1-2.6_78pfts_CMIP6_simyr1850-2100_c190228.nc</flanduse_timeseries>

<!-- SSP2-RCP4.5 - relative to {csmdata}) -->
<flanduse_timeseries hgrid="0.9x1.25"      sim_year_range="1850-2100" ssp_rcp="SSP2-4.5"
 use_crop=".true."   >lnd/clm2/surfdata_map/release-clm5.0.18/landuse.timeseries_0.9x1.25_SSP2-4.5_78pfts_CMIP6_simyr1850-2100_c190214.nc</flanduse_timeseries>
<flanduse_timeseries hgrid="1.9x2.5"       sim_year_range="1850-2100" ssp_rcp="SSP2-4.5"
 use_crop=".true."   >lnd/clm2/surfdata_map/release-clm5.0.18/landuse.timeseries_1.9x2.5_SSP2-4.5_78pfts_CMIP6_simyr1850-2100_c190228.nc</flanduse_timeseries>
<flanduse_timeseries hgrid="10x15"         sim_year_range="1850-2100" ssp_rcp="SSP2-4.5"
 use_crop=".true."   >lnd/clm2/surfdata_map/release-clm5.0.18/landuse.timeseries_10x15_SSP2-4.5_78pfts_CMIP6_simyr1850-2100_c190228.nc</flanduse_timeseries>

<!-- SSP3-RCP7.0 - relative to {csmdata}) -->
<flanduse_timeseries hgrid="0.9x1.25"      sim_year_range="1850-2100" ssp_rcp="SSP3-7.0"
 use_crop=".true."   >lnd/clm2/surfdata_map/release-clm5.0.18/landuse.timeseries_0.9x1.25_SSP3-7.0_78pfts_CMIP6_simyr1850-2100_c190214.nc</flanduse_timeseries>
<flanduse_timeseries hgrid="1.9x2.5"       sim_year_range="1850-2100" ssp_rcp="SSP3-7.0"
 use_crop=".true."   >lnd/clm2/surfdata_map/release-clm5.0.18/landuse.timeseries_1.9x2.5_SSP3-7.0_78pfts_CMIP6_simyr1850-2100_c190228.nc</flanduse_timeseries>
<flanduse_timeseries hgrid="10x15"         sim_year_range="1850-2100" ssp_rcp="SSP3-7.0"
 use_crop=".true."   >lnd/clm2/surfdata_map/release-clm5.0.18/landuse.timeseries_10x15_SSP3-7.0_78pfts_CMIP6_simyr1850-2100_c190228.nc</flanduse_timeseries>

<!-- SSP4-RCP3.4 - relative to {csmdata}) -->
<flanduse_timeseries hgrid="0.9x1.25"      sim_year_range="1850-2100" ssp_rcp="SSP4-3.4"
 use_crop=".true."   >lnd/clm2/surfdata_map/release-clm5.0.18/landuse.timeseries_0.9x1.25_SSP4-3.4_78pfts_CMIP6_simyr1850-2100_c190214.nc</flanduse_timeseries>
<flanduse_timeseries hgrid="1.9x2.5"       sim_year_range="1850-2100" ssp_rcp="SSP4-3.4"
 use_crop=".true."   >lnd/clm2/surfdata_map/release-clm5.0.18/landuse.timeseries_1.9x2.5_SSP4-3.4_78pfts_CMIP6_simyr1850-2100_c190228.nc</flanduse_timeseries>
<flanduse_timeseries hgrid="10x15"         sim_year_range="1850-2100" ssp_rcp="SSP4-3.4"
 use_crop=".true."   >lnd/clm2/surfdata_map/release-clm5.0.18/landuse.timeseries_10x15_SSP4-3.4_78pfts_CMIP6_simyr1850-2100_c190228.nc</flanduse_timeseries>

<!-- SSP1-RCP1.9 - relative to {csmdata}) -->
<flanduse_timeseries hgrid="0.9x1.25"      sim_year_range="1850-2100" ssp_rcp="SSP1-1.9"
 use_crop=".true."   >lnd/clm2/surfdata_map/release-clm5.0.18/landuse.timeseries_0.9x1.25_SSP1-1.9_78pfts_CMIP6_simyr1850-2100_c190214.nc</flanduse_timeseries>
<flanduse_timeseries hgrid="1.9x2.5"       sim_year_range="1850-2100" ssp_rcp="SSP1-1.9"
 use_crop=".true."   >lnd/clm2/surfdata_map/release-clm5.0.18/landuse.timeseries_1.9x2.5_SSP1-1.9_78pfts_CMIP6_simyr1850-2100_c190228.nc</flanduse_timeseries>
<flanduse_timeseries hgrid="10x15"         sim_year_range="1850-2100" ssp_rcp="SSP1-1.9"
 use_crop=".true."   >lnd/clm2/surfdata_map/release-clm5.0.18/landuse.timeseries_10x15_SSP1-1.9_78pfts_CMIP6_simyr1850-2100_c190228.nc</flanduse_timeseries>

<!-- SSP4-RCP6.0 - relative to {csmdata}) -->
<flanduse_timeseries hgrid="0.9x1.25"      sim_year_range="1850-2100" ssp_rcp="SSP4-6.0"
 use_crop=".true."   >lnd/clm2/surfdata_map/release-clm5.0.18/landuse.timeseries_0.9x1.25_SSP4-6.0_78pfts_CMIP6_simyr1850-2100_c190214.nc</flanduse_timeseries>
<flanduse_timeseries hgrid="1.9x2.5"       sim_year_range="1850-2100" ssp_rcp="SSP4-6.0"
 use_crop=".true."   >lnd/clm2/surfdata_map/release-clm5.0.18/landuse.timeseries_1.9x2.5_SSP4-6.0_78pfts_CMIP6_simyr1850-2100_c190228.nc</flanduse_timeseries>
<flanduse_timeseries hgrid="10x15"         sim_year_range="1850-2100" ssp_rcp="SSP4-6.0"
 use_crop=".true."   >lnd/clm2/surfdata_map/release-clm5.0.18/landuse.timeseries_10x15_SSP4-6.0_78pfts_CMIP6_simyr1850-2100_c190228.nc</flanduse_timeseries>

<!-- SSP5-RCP3.4 - relative to {csmdata}) -->
<flanduse_timeseries hgrid="0.9x1.25"      sim_year_range="1850-2100" ssp_rcp="SSP5-3.4"
 use_crop=".true."   >lnd/clm2/surfdata_map/release-clm5.0.18/landuse.timeseries_0.9x1.25_SSP5-3.4_78pfts_CMIP6_simyr1850-2100_c190214.nc</flanduse_timeseries>
<flanduse_timeseries hgrid="1.9x2.5"       sim_year_range="1850-2100" ssp_rcp="SSP5-3.4"
 use_crop=".true."   >lnd/clm2/surfdata_map/release-clm5.0.18/landuse.timeseries_1.9x2.5_SSP5-3.4_78pfts_CMIP6_simyr1850-2100_c190228.nc</flanduse_timeseries>
<flanduse_timeseries hgrid="10x15"         sim_year_range="1850-2100" ssp_rcp="SSP5-3.4"
 use_crop=".true."   >lnd/clm2/surfdata_map/release-clm5.0.18/landuse.timeseries_10x15_SSP5-3.4_78pfts_CMIP6_simyr1850-2100_c190228.nc</flanduse_timeseries>

<!-- Future scenarios - landuse time series files with crop off -->

<!-- SSP5-RCP8.5 - relative to {csmdata}) -->
<flanduse_timeseries hgrid="0.9x1.25"      sim_year_range="1850-2100" ssp_rcp="SSP5-8.5"
 use_crop=".false."   >lnd/clm2/surfdata_map/release-clm5.0.18/landuse.timeseries_0.9x1.25_SSP5-8.5_16pfts_Irrig_CMIP6_simyr1850-2100_c190214.nc</flanduse_timeseries>
<flanduse_timeseries hgrid="1.9x2.5"       sim_year_range="1850-2100" ssp_rcp="SSP5-8.5"
 use_crop=".false."   >lnd/clm2/surfdata_map/release-clm5.0.18/landuse.timeseries_1.9x2.5_SSP5-8.5_16pfts_Irrig_CMIP6_simyr1850-2100_c190228.nc</flanduse_timeseries>
<flanduse_timeseries hgrid="10x15"         sim_year_range="1850-2100" ssp_rcp="SSP5-8.5"
 use_crop=".false."   >lnd/clm2/surfdata_map/release-clm5.0.18/landuse.timeseries_10x15_SSP5-8.5_16pfts_Irrig_CMIP6_simyr1850-2100_c190228.nc</flanduse_timeseries>

<!-- SSP1-RCP2.6 - relative to {csmdata}) -->
<flanduse_timeseries hgrid="0.9x1.25"      sim_year_range="1850-2100" ssp_rcp="SSP1-2.6"
 use_crop=".false."   >lnd/clm2/surfdata_map/release-clm5.0.18/landuse.timeseries_0.9x1.25_SSP1-2.6_16pfts_Irrig_CMIP6_simyr1850-2100_c190214.nc</flanduse_timeseries>
<flanduse_timeseries hgrid="1.9x2.5"       sim_year_range="1850-2100" ssp_rcp="SSP1-2.6"
 use_crop=".false."   >lnd/clm2/surfdata_map/release-clm5.0.18/landuse.timeseries_1.9x2.5_SSP1-2.6_16pfts_Irrig_CMIP6_simyr1850-2100_c190228.nc</flanduse_timeseries>
<flanduse_timeseries hgrid="10x15"         sim_year_range="1850-2100" ssp_rcp="SSP1-2.6"
 use_crop=".false."   >lnd/clm2/surfdata_map/release-clm5.0.18/landuse.timeseries_10x15_SSP1-2.6_16pfts_Irrig_CMIP6_simyr1850-2100_c190228.nc</flanduse_timeseries>

<!-- SSP2-RCP4.5 - relative to {csmdata}) -->
<flanduse_timeseries hgrid="0.9x1.25"      sim_year_range="1850-2100" ssp_rcp="SSP2-4.5"
 use_crop=".false."   >lnd/clm2/surfdata_map/release-clm5.0.18/landuse.timeseries_0.9x1.25_SSP2-4.5_16pfts_Irrig_CMIP6_simyr1850-2100_c190214.nc</flanduse_timeseries>
<flanduse_timeseries hgrid="1.9x2.5"       sim_year_range="1850-2100" ssp_rcp="SSP2-4.5"
 use_crop=".false."   >lnd/clm2/surfdata_map/release-clm5.0.18/landuse.timeseries_1.9x2.5_SSP2-4.5_16pfts_Irrig_CMIP6_simyr1850-2100_c190228.nc</flanduse_timeseries>
<flanduse_timeseries hgrid="10x15"         sim_year_range="1850-2100" ssp_rcp="SSP2-4.5"
 use_crop=".false."   >lnd/clm2/surfdata_map/release-clm5.0.18/landuse.timeseries_10x15_SSP2-4.5_16pfts_Irrig_CMIP6_simyr1850-2100_c190228.nc</flanduse_timeseries>

<!-- SSP3-RCP7.0 - relative to {csmdata}) -->
<flanduse_timeseries hgrid="0.9x1.25"      sim_year_range="1850-2100" ssp_rcp="SSP3-7.0"
 use_crop=".false."   >lnd/clm2/surfdata_map/release-clm5.0.18/landuse.timeseries_0.9x1.25_SSP3-7.0_16pfts_Irrig_CMIP6_simyr1850-2100_c190214.nc</flanduse_timeseries>
<flanduse_timeseries hgrid="1.9x2.5"       sim_year_range="1850-2100" ssp_rcp="SSP3-7.0"
 use_crop=".false."   >lnd/clm2/surfdata_map/release-clm5.0.18/landuse.timeseries_1.9x2.5_SSP3-7.0_16pfts_Irrig_CMIP6_simyr1850-2100_c190228.nc</flanduse_timeseries>
<flanduse_timeseries hgrid="10x15"         sim_year_range="1850-2100" ssp_rcp="SSP3-7.0"
 use_crop=".false."   >lnd/clm2/surfdata_map/release-clm5.0.18/landuse.timeseries_10x15_SSP3-7.0_16pfts_Irrig_CMIP6_simyr1850-2100_c190228.nc</flanduse_timeseries>

<!-- SSP4-RCP3.4 - relative to {csmdata}) -->
<flanduse_timeseries hgrid="0.9x1.25"      sim_year_range="1850-2100" ssp_rcp="SSP4-3.4"
 use_crop=".false."   >lnd/clm2/surfdata_map/release-clm5.0.18/landuse.timeseries_0.9x1.25_SSP4-3.4_16pfts_Irrig_CMIP6_simyr1850-2100_c190214.nc</flanduse_timeseries>
<flanduse_timeseries hgrid="1.9x2.5"       sim_year_range="1850-2100" ssp_rcp="SSP4-3.4"
 use_crop=".false."   >lnd/clm2/surfdata_map/release-clm5.0.18/landuse.timeseries_1.9x2.5_SSP4-3.4_16pfts_Irrig_CMIP6_simyr1850-2100_c190228.nc</flanduse_timeseries>
<flanduse_timeseries hgrid="10x15"         sim_year_range="1850-2100" ssp_rcp="SSP4-3.4"
 use_crop=".false."   >lnd/clm2/surfdata_map/release-clm5.0.18/landuse.timeseries_10x15_SSP4-3.4_16pfts_Irrig_CMIP6_simyr1850-2100_c190228.nc</flanduse_timeseries>

<!-- SSP1-RCP1.9 - relative to {csmdata}) -->
<flanduse_timeseries hgrid="0.9x1.25"      sim_year_range="1850-2100" ssp_rcp="SSP1-1.9"
 use_crop=".false."   >lnd/clm2/surfdata_map/release-clm5.0.18/landuse.timeseries_0.9x1.25_SSP1-1.9_16pfts_Irrig_CMIP6_simyr1850-2100_c190214.nc</flanduse_timeseries>
<flanduse_timeseries hgrid="1.9x2.5"       sim_year_range="1850-2100" ssp_rcp="SSP1-1.9"
 use_crop=".false."   >lnd/clm2/surfdata_map/release-clm5.0.18/landuse.timeseries_1.9x2.5_SSP1-1.9_16pfts_Irrig_CMIP6_simyr1850-2100_c190228.nc</flanduse_timeseries>
<flanduse_timeseries hgrid="10x15"         sim_year_range="1850-2100" ssp_rcp="SSP1-1.9"
 use_crop=".false."   >lnd/clm2/surfdata_map/release-clm5.0.18/landuse.timeseries_10x15_SSP1-1.9_16pfts_Irrig_CMIP6_simyr1850-2100_c190228.nc</flanduse_timeseries>

<!-- SSP4-RCP6.0 - relative to {csmdata}) -->
<flanduse_timeseries hgrid="0.9x1.25"      sim_year_range="1850-2100" ssp_rcp="SSP4-6.0"
 use_crop=".false."   >lnd/clm2/surfdata_map/release-clm5.0.18/landuse.timeseries_0.9x1.25_SSP4-6.0_16pfts_Irrig_CMIP6_simyr1850-2100_c190214.nc</flanduse_timeseries>
<flanduse_timeseries hgrid="1.9x2.5"       sim_year_range="1850-2100" ssp_rcp="SSP4-6.0"
 use_crop=".false."   >lnd/clm2/surfdata_map/release-clm5.0.18/landuse.timeseries_1.9x2.5_SSP4-6.0_16pfts_Irrig_CMIP6_simyr1850-2100_c190228.nc</flanduse_timeseries>
<flanduse_timeseries hgrid="10x15"         sim_year_range="1850-2100" ssp_rcp="SSP4-6.0"
 use_crop=".false."   >lnd/clm2/surfdata_map/release-clm5.0.18/landuse.timeseries_10x15_SSP4-6.0_16pfts_Irrig_CMIP6_simyr1850-2100_c190228.nc</flanduse_timeseries>

<!-- SSP5-RCP3.4 - relative to {csmdata}) -->
<flanduse_timeseries hgrid="0.9x1.25"      sim_year_range="1850-2100" ssp_rcp="SSP5-3.4"
 use_crop=".false."   >lnd/clm2/surfdata_map/release-clm5.0.18/landuse.timeseries_0.9x1.25_SSP5-3.4_16pfts_Irrig_CMIP6_simyr1850-2100_c190214.nc</flanduse_timeseries>
<flanduse_timeseries hgrid="1.9x2.5"       sim_year_range="1850-2100" ssp_rcp="SSP5-3.4"
 use_crop=".false."   >lnd/clm2/surfdata_map/release-clm5.0.18/landuse.timeseries_1.9x2.5_SSP5-3.4_16pfts_Irrig_CMIP6_simyr1850-2100_c190228.nc</flanduse_timeseries>
<flanduse_timeseries hgrid="10x15"         sim_year_range="1850-2100" ssp_rcp="SSP5-3.4"
 use_crop=".false."   >lnd/clm2/surfdata_map/release-clm5.0.18/landuse.timeseries_10x15_SSP5-3.4_16pfts_Irrig_CMIP6_simyr1850-2100_c190228.nc</flanduse_timeseries>

<!-- Fixation and Uptake of Nitrogen Model (FUN2.0) -->
<use_fun phys="clm5_1"  use_cn=".true." use_nitrif_denitrif=".true.">.true.</use_fun>
<use_fun phys="clm5_0"  use_cn=".true." use_nitrif_denitrif=".true.">.true.</use_fun>
<use_fun                                                            >.false.</use_fun>

<freelivfix_intercept use_fun=".true." use_cn=".true.">0.0117d00</freelivfix_intercept>
<freelivfix_slope_wet use_fun=".true." use_cn=".true.">0.0006d00</freelivfix_slope_wet>

<br_root>0.83d-06</br_root>

<!-- Scalar of leaf respiration to vcmax (used for SP mode and with luna)-->
<leaf_mr_vcm phys="clm5_1" >0.015d00</leaf_mr_vcm>
<leaf_mr_vcm phys="clm5_0" >0.015d00</leaf_mr_vcm>
<leaf_mr_vcm phys="clm4_5" >0.015d00</leaf_mr_vcm>


<initial_vegC phys="clm5_1"  use_cn=".true."  mm_nuptake_opt=".true." >100.d00</initial_vegC>
<initial_vegC phys="clm5_0"  use_cn=".true."  mm_nuptake_opt=".true." >100.d00</initial_vegC>
<initial_vegC phys="clm4_5"  use_cn=".true."  mm_nuptake_opt=".true." >20.d00</initial_vegC>
<initial_vegC phys="clm5_1"  use_cn=".true."  mm_nuptake_opt=".false.">1.d00</initial_vegC>
<initial_vegC phys="clm5_0"  use_cn=".true."  mm_nuptake_opt=".false.">1.d00</initial_vegC>
<initial_vegC phys="clm4_5"  use_cn=".true."  mm_nuptake_opt=".false.">1.d00</initial_vegC>

<!-- SNICAR (SNow, ICe, and Aerosol Radiative model) datasets -->
<!--  ***********  Resolution independent:   ***********  -->
<fsnowoptics >lnd/clm2/snicardata/snicar_optics_5bnd_c090915.nc</fsnowoptics>
<fsnowaging  >lnd/clm2/snicardata/snicar_drdt_bst_fit_60_c070416.nc</fsnowaging>

<!-- Nitrogen deposition streams namelist defaults -->
<stream_year_first_ndep phys="clm4_5"  use_cn=".true." sim_year_range="1850-2100"  >2015</stream_year_first_ndep>
<stream_year_last_ndep  phys="clm4_5"  use_cn=".true." sim_year_range="1850-2100"  >2101</stream_year_last_ndep>
<model_year_align_ndep  phys="clm4_5"  use_cn=".true." sim_year_range="1850-2100"  >2015</model_year_align_ndep>

<stream_year_first_ndep phys="clm5_0"  use_cn=".true." sim_year_range="1850-2100"  >2015</stream_year_first_ndep>
<stream_year_last_ndep  phys="clm5_0"  use_cn=".true." sim_year_range="1850-2100"  >2101</stream_year_last_ndep>
<model_year_align_ndep  phys="clm5_0"  use_cn=".true." sim_year_range="1850-2100"  >2015</model_year_align_ndep>

<stream_year_first_ndep phys="clm5_1"  use_cn=".true." sim_year_range="1850-2100"  >2015</stream_year_first_ndep>
<stream_year_last_ndep  phys="clm5_1"  use_cn=".true." sim_year_range="1850-2100"  >2101</stream_year_last_ndep>
<model_year_align_ndep  phys="clm5_1"  use_cn=".true." sim_year_range="1850-2100"  >2015</model_year_align_ndep>

<stream_year_first_ndep use_cn=".true."   sim_year="2018" >2018</stream_year_first_ndep>
<stream_year_last_ndep  use_cn=".true."   sim_year="2018" >2018</stream_year_last_ndep>

<stream_year_first_ndep use_cn=".true."   sim_year="2010" >2010</stream_year_first_ndep>
<stream_year_last_ndep  use_cn=".true."   sim_year="2010" >2010</stream_year_last_ndep>

<stream_year_first_ndep use_cn=".true."   sim_year="2000" >2000</stream_year_first_ndep>
<stream_year_last_ndep  use_cn=".true."   sim_year="2000" >2000</stream_year_last_ndep>

<stream_year_first_ndep use_cn=".true."   sim_year="1850" >1850</stream_year_first_ndep>
<stream_year_last_ndep  use_cn=".true."   sim_year="1850" >1850</stream_year_last_ndep>

<stream_year_first_ndep use_cn=".true."   sim_year="1000" >2000</stream_year_first_ndep>
<stream_year_last_ndep  use_cn=".true."   sim_year="1000" >2000</stream_year_last_ndep>

<stream_year_first_ndep use_cn=".true."   sim_year="constant" sim_year_range="1000-1002" >2000</stream_year_first_ndep>
<stream_year_last_ndep  use_cn=".true."   sim_year="constant" sim_year_range="1000-1002" >2000</stream_year_last_ndep>

<stream_year_first_ndep use_cn=".true."   sim_year="constant" sim_year_range="1000-1004" >2000</stream_year_first_ndep>
<stream_year_last_ndep  use_cn=".true."   sim_year="constant" sim_year_range="1000-1004" >2000</stream_year_last_ndep>

<stream_fldfilename_ndep phys="clm5_1"  hgrid="0.9x1.25" use_cn=".true." ssp_rcp="hist" >lnd/clm2/ndepdata/fndep_clm_hist_b.e21.BWHIST.f09_g17.CMIP6-historical-WACCM.ensmean_1849-2015_monthly_0.9x1.25_c180926.nc</stream_fldfilename_ndep>
<stream_fldfilename_ndep phys="clm5_0"  hgrid="0.9x1.25" use_cn=".true." ssp_rcp="hist" >lnd/clm2/ndepdata/fndep_clm_hist_b.e21.BWHIST.f09_g17.CMIP6-historical-WACCM.ensmean_1849-2015_monthly_0.9x1.25_c180926.nc</stream_fldfilename_ndep>
<stream_fldfilename_ndep phys="clm4_5"  hgrid="0.9x1.25" use_cn=".true." ssp_rcp="hist" >lnd/clm2/ndepdata/fndep_clm_hist_b.e21.BWHIST.f09_g17.CMIP6-historical-WACCM.ensmean_1849-2015_monthly_0.9x1.25_c180926.nc</stream_fldfilename_ndep>

<stream_meshfile_ndep hgrid="1.9x2.5">share/meshes/fv1.9x2.5_141008_ESMFmesh_c20191001.nc</stream_meshfile_ndep>
<stream_meshfile_ndep hgrid="0.9x1.25">share/meshes/fv0.9x1.25_141008_polemod_ESMFmesh.nc</stream_meshfile_ndep>

<!-- Only the CMIP6 Tier I Nitogen deposition files are available -->
<stream_fldfilename_ndep phys="clm5_1"  hgrid="0.9x1.25"   use_cn=".true."   ssp_rcp="SSP5-8.5"
>lnd/clm2/ndepdata/fndep_clm_f09_g17.CMIP6-SSP5-8.5-WACCM_1849-2101_monthly_c191007.nc</stream_fldfilename_ndep>
<stream_fldfilename_ndep phys="clm5_1"  hgrid="0.9x1.25"   use_cn=".true."   ssp_rcp="SSP1-2.6"
>lnd/clm2/ndepdata/fndep_clm_f09_g17.CMIP6-SSP1-2.6-WACCM_1849-2101_monthly_c191007.nc</stream_fldfilename_ndep>
<stream_fldfilename_ndep phys="clm5_1"  hgrid="0.9x1.25"   use_cn=".true."   ssp_rcp="SSP2-4.5"
>lnd/clm2/ndepdata/fndep_clm_f09_g17.CMIP6-SSP2-4.5-WACCM_1849-2101_monthly_c191007.nc</stream_fldfilename_ndep>
<stream_fldfilename_ndep phys="clm5_1"  hgrid="0.9x1.25"   use_cn=".true."   ssp_rcp="SSP3-7.0"
>lnd/clm2/ndepdata/fndep_clm_SSP370_b.e21.BWSSP370cmip6.f09_g17.CMIP6-SSP3-7.0-WACCM.002_1849-2101_monthly_0.9x1.25_c211216.nc</stream_fldfilename_ndep>

<stream_fldfilename_ndep phys="clm5_0"  hgrid="0.9x1.25"   use_cn=".true."   ssp_rcp="SSP5-8.5"
>lnd/clm2/ndepdata/fndep_clm_f09_g17.CMIP6-SSP5-8.5-WACCM_1849-2101_monthly_c191007.nc</stream_fldfilename_ndep>
<stream_fldfilename_ndep phys="clm5_0"  hgrid="0.9x1.25"   use_cn=".true."   ssp_rcp="SSP1-2.6"
>lnd/clm2/ndepdata/fndep_clm_f09_g17.CMIP6-SSP1-2.6-WACCM_1849-2101_monthly_c191007.nc</stream_fldfilename_ndep>
<stream_fldfilename_ndep phys="clm5_0"  hgrid="0.9x1.25"   use_cn=".true."   ssp_rcp="SSP2-4.5"
>lnd/clm2/ndepdata/fndep_clm_f09_g17.CMIP6-SSP2-4.5-WACCM_1849-2101_monthly_c191007.nc</stream_fldfilename_ndep>
<stream_fldfilename_ndep phys="clm5_0"  hgrid="0.9x1.25"   use_cn=".true."   ssp_rcp="SSP3-7.0"
>lnd/clm2/ndepdata/fndep_clm_SSP370_b.e21.BWSSP370cmip6.f09_g17.CMIP6-SSP3-7.0-WACCM.002_1849-2101_monthly_0.9x1.25_c211216.nc</stream_fldfilename_ndep>

<stream_fldfilename_ndep phys="clm4_5"  hgrid="0.9x1.25"   use_cn=".true."   ssp_rcp="SSP5-8.5"
>lnd/clm2/ndepdata/fndep_clm_f09_g17.CMIP6-SSP5-8.5-WACCM_1849-2101_monthly_c191007.nc</stream_fldfilename_ndep>
<stream_fldfilename_ndep phys="clm4_5"  hgrid="0.9x1.25"   use_cn=".true."   ssp_rcp="SSP1-2.6"
>lnd/clm2/ndepdata/fndep_clm_f09_g17.CMIP6-SSP1-2.6-WACCM_1849-2101_monthly_c191007.nc</stream_fldfilename_ndep>
<stream_fldfilename_ndep phys="clm4_5"  hgrid="0.9x1.25"   use_cn=".true."   ssp_rcp="SSP2-4.5"
>lnd/clm2/ndepdata/fndep_clm_f09_g17.CMIP6-SSP2-4.5-WACCM_1849-2101_monthly_c191007.nc</stream_fldfilename_ndep>
<stream_fldfilename_ndep phys="clm4_5"  hgrid="0.9x1.25"   use_cn=".true."   ssp_rcp="SSP3-7.0"
>lnd/clm2/ndepdata/fndep_clm_SSP370_b.e21.BWSSP370cmip6.f09_g17.CMIP6-SSP3-7.0-WACCM.002_1849-2101_monthly_0.9x1.25_c211216.nc</stream_fldfilename_ndep>

<ndep_taxmode            phys="clm5_1"  use_cn=".true.">cycle</ndep_taxmode>
<ndep_varlist            phys="clm5_1"  use_cn=".true.">NDEP_month</ndep_varlist>

<ndep_taxmode            phys="clm5_0"  use_cn=".true.">cycle</ndep_taxmode>
<ndep_varlist            phys="clm5_0"  use_cn=".true.">NDEP_month</ndep_varlist>

<ndep_taxmode            phys="clm4_5"  use_cn=".true.">cycle</ndep_taxmode>
<ndep_varlist            phys="clm4_5"  use_cn=".true.">NDEP_month</ndep_varlist>

<ndepmapalgo                use_cn=".true." >bilinear</ndepmapalgo>

<ndepmapalgo use_cn=".true."   hgrid="1x1_brazil"          >nn</ndepmapalgo>
<ndepmapalgo use_cn=".true."   hgrid="1x1_mexicocityMEX"   >nn</ndepmapalgo>
<ndepmapalgo use_cn=".true."   hgrid="1x1_vancouverCAN"    >nn</ndepmapalgo>
<ndepmapalgo use_cn=".true."   hgrid="1x1_urbanc_alpha"    >nn</ndepmapalgo>
<ndepmapalgo use_cn=".true."   hgrid="1x1_asphaltjungleNJ" >nn</ndepmapalgo>
<ndepmapalgo use_cn=".true."   hgrid="5x5_amazon"          >nn</ndepmapalgo>

<!-- Soilm moisture streams namelist defaults -->
<!-- This is if you want to prescribe the soil moisture from input datasets rather than model it -->
<use_soil_moisture_streams>.false.</use_soil_moisture_streams>
<stream_year_first_soilm  >1997</stream_year_first_soilm>
<stream_year_last_soilm   >1997</stream_year_last_soilm>
<model_year_align_soilm   >1997</model_year_align_soilm>

<stream_fldfilename_soilm hgrid="0.9x1.25">lnd/clm2/prescribed_data/LFMIP-pdLC-SST.H2OSOI.0.9x1.25.20levsoi.natveg.climo1980-2014.MONS_c190709.nc</stream_fldfilename_soilm>

<soilm_tintalgo>linear</soilm_tintalgo>
<soilm_offset  >0</soilm_offset>

<!-- LAI streams namelist defaults -->
<use_lai_streams        >.false.</use_lai_streams>
<stream_year_first_lai  >2001</stream_year_first_lai>
<stream_year_last_lai   >2013</stream_year_last_lai>
<model_year_align_lai   >2001</model_year_align_lai>

<stream_fldfilename_lai hgrid="360x720cru"       >lnd/clm2/lai_streams/MODISPFTLAI_0.5x0.5_c140711.nc</stream_fldfilename_lai>
<stream_meshfile_lai    hgrid="360x720cru"       >lnd/clm2/lai_streams/MODISPFTLAI_0.5x0_ESMFmesh_cdf5_090621.nc</stream_meshfile_lai>

<lai_mapalgo>bilinear</lai_mapalgo>

<lai_mapalgo  hgrid="1x1_brazil"          >nn</lai_mapalgo>
<lai_mapalgo  hgrid="1x1_mexicocityMEX"   >nn</lai_mapalgo>
<lai_mapalgo  hgrid="1x1_vancouverCAN"    >nn</lai_mapalgo>
<lai_mapalgo  hgrid="1x1_urbanc_alpha"    >nn</lai_mapalgo>
<lai_mapalgo  hgrid="1x1_asphaltjungleNJ" >nn</lai_mapalgo>
<lai_mapalgo  hgrid="5x5_amazon"          >nn</lai_mapalgo>
<lai_mapalgo  hgrid="1x1_brazil"          >nn</lai_mapalgo>
<lai_mapalgo  hgrid="1x1_mexicocityMEX"   >nn</lai_mapalgo>
<lai_mapalgo  hgrid="1x1_vancouverCAN"    >nn</lai_mapalgo>
<lai_mapalgo  hgrid="1x1_urbanc_alpha"    >nn</lai_mapalgo>
<lai_mapalgo  hgrid="1x1_asphaltjungleNJ" >nn</lai_mapalgo>
<lai_mapalgo  hgrid="5x5_amazon"          >nn</lai_mapalgo>

<!-- lightning streams namelist defaults -->

<light_res    use_cn=".false."                     >none</light_res>
<light_res    use_cn=".true." fire_method="nofire" >none</light_res>
<light_res    use_cn=".true." phys="clm4_5"        >94x192</light_res>
<light_res    use_cn=".true." phys="clm5_0"        >94x192</light_res>
<light_res    use_cn=".true." phys="clm5_1"        >360x720</light_res>
<light_res    use_fates=".true."                         >none</light_res>
<light_res    use_fates=".true." fates_spitfire_mode="0" >none</light_res>
<light_res    use_fates=".true." fates_spitfire_mode="1" >none</light_res>
<light_res    use_fates=".true." fates_spitfire_mode="2" >360x720</light_res>
<light_res    use_fates=".true." fates_spitfire_mode="3" >360x720</light_res>
<light_res    use_fates=".true." fates_spitfire_mode="4" >360x720</light_res>
<light_res    use_fates=".true." fates_spitfire_mode="5" >360x720</light_res>

<stream_year_first_lightng >0001</stream_year_first_lightng>
<stream_year_last_lightng  >0001</stream_year_last_lightng>

<stream_fldfilename_lightng hgrid="94x192"    >atm/datm7/NASA_LIS/clmforc.Li_2012_climo1995-2011.T62.lnfm_Total_c140423.nc</stream_fldfilename_lightng>
<stream_meshfile_lightng    hgrid="94x192"    >atm/datm7/NASA_LIS/clmforc.Li_2012_climo1995-2011.T62_ESMFmesh_cdf5_110621.nc</stream_meshfile_lightng>
<stream_fldfilename_lightng hgrid="360x720"   >atm/datm7/NASA_LIS/clmforc.Li_2016_climo1995-2013.360x720.lnfm_Total_c160825.nc</stream_fldfilename_lightng>
<stream_meshfile_lightng    hgrid="360x720"   >atm/datm7/NASA_LIS/clmforc.Li_2016_climo1995-2013.360x720_ESMFmesh_cdf5_150621.nc</stream_meshfile_lightng>

<lightngmapalgo >bilinear</lightngmapalgo>

<lightngmapalgo hgrid="1x1_brazil"          >nn</lightngmapalgo>
<lightngmapalgo hgrid="1x1_mexicocityMEX"   >nn</lightngmapalgo>
<lightngmapalgo hgrid="1x1_vancouverCAN"    >nn</lightngmapalgo>
<lightngmapalgo hgrid="1x1_urbanc_alpha"    >nn</lightngmapalgo>
<lightngmapalgo hgrid="1x1_asphaltjungleNJ" >nn</lightngmapalgo>
<lightngmapalgo hgrid="5x5_amazon"          >nn</lightngmapalgo>

<!-- Population density streams namelist defaults -->
<stream_year_first_popdens phys="clm4_5"  cnfireson=".true." sim_year_range="1850-2100"  >2015</stream_year_first_popdens>
<stream_year_last_popdens  phys="clm4_5"  cnfireson=".true." sim_year_range="1850-2100"  >2100</stream_year_last_popdens>
<model_year_align_popdens  phys="clm4_5"  cnfireson=".true." sim_year_range="1850-2100"  >2015</model_year_align_popdens>

<stream_year_first_popdens phys="clm5_0"  cnfireson=".true." sim_year_range="1850-2100"  >2015</stream_year_first_popdens>
<stream_year_last_popdens  phys="clm5_0"  cnfireson=".true." sim_year_range="1850-2100"  >2100</stream_year_last_popdens>
<model_year_align_popdens  phys="clm5_0"  cnfireson=".true." sim_year_range="1850-2100"  >2015</model_year_align_popdens>

<stream_year_first_popdens phys="clm5_1"  cnfireson=".true." sim_year_range="1850-2100"  >2015</stream_year_first_popdens>
<stream_year_last_popdens  phys="clm5_1"  cnfireson=".true." sim_year_range="1850-2100"  >2100</stream_year_last_popdens>
<model_year_align_popdens  phys="clm5_1"  cnfireson=".true." sim_year_range="1850-2100"  >2015</model_year_align_popdens>

<stream_year_first_popdens use_cn=".true."   sim_year="2018" >2018</stream_year_first_popdens>
<stream_year_last_popdens  use_cn=".true."   sim_year="2018" >2018</stream_year_last_popdens>

<stream_year_first_popdens use_cn=".true."   sim_year="2010" >2010</stream_year_first_popdens>
<stream_year_last_popdens  use_cn=".true."   sim_year="2010" >2010</stream_year_last_popdens>

<stream_year_first_popdens use_cn=".true."   sim_year="2000" >2000</stream_year_first_popdens>
<stream_year_last_popdens  use_cn=".true."   sim_year="2000" >2000</stream_year_last_popdens>

<stream_year_first_popdens use_cn=".true."   sim_year="1850" >1850</stream_year_first_popdens>
<stream_year_last_popdens  use_cn=".true."   sim_year="1850" >1850</stream_year_last_popdens>

<stream_year_first_popdens use_cn=".true."   sim_year="1000" >2000</stream_year_first_popdens>
<stream_year_last_popdens  use_cn=".true."   sim_year="1000" >2000</stream_year_last_popdens>

<stream_year_first_popdens use_cn=".true."   sim_year="constant" sim_year_range="1000-1002" >2000</stream_year_first_popdens>
<stream_year_last_popdens  use_cn=".true."   sim_year="constant" sim_year_range="1000-1002" >2000</stream_year_last_popdens>

<stream_year_first_popdens use_cn=".true."   sim_year="constant" sim_year_range="1000-1004" >2000</stream_year_first_popdens>
<stream_year_last_popdens  use_cn=".true."   sim_year="constant" sim_year_range="1000-1004" >2000</stream_year_last_popdens>

<stream_year_first_popdens use_fates=".true." sim_year="2018" >2018</stream_year_first_popdens>
<stream_year_last_popdens  use_fates=".true." sim_year="2018" >2018</stream_year_last_popdens>

<stream_year_first_popdens use_fates=".true." sim_year="2010" >2010</stream_year_first_popdens>
<stream_year_last_popdens  use_fates=".true." sim_year="2010" >2010</stream_year_last_popdens>

<stream_year_first_popdens use_fates=".true." sim_year="2000" >2000</stream_year_first_popdens>
<stream_year_last_popdens  use_fates=".true." sim_year="2000" >2000</stream_year_last_popdens>

<stream_year_first_popdens use_fates=".true." sim_year="1850" >1850</stream_year_first_popdens>
<stream_year_last_popdens  use_fates=".true." sim_year="1850" >1850</stream_year_last_popdens>

<stream_year_first_popdens use_fates=".true." sim_year="1000" >2000</stream_year_first_popdens>
<stream_year_last_popdens  use_fates=".true." sim_year="1000" >2000</stream_year_last_popdens>

<stream_year_first_popdens use_fates=".true." sim_year="constant" sim_year_range="1000-1002" >2000</stream_year_first_popdens>
<stream_year_last_popdens  use_fates=".true." sim_year="constant" sim_year_range="1000-1002" >2000</stream_year_last_popdens>

<stream_year_first_popdens use_fates=".true." sim_year="constant" sim_year_range="1000-1004" >2000</stream_year_first_popdens>
<stream_year_last_popdens  use_fates=".true." sim_year="constant" sim_year_range="1000-1004" >2000</stream_year_last_popdens>

<stream_fldfilename_popdens hgrid="0.5x0.5"   use_cn=".true." >lnd/clm2/firedata/clmforc.Li_2017_HYDEv3.2_CMIP6_hdm_0.5x0.5_AVHRR_simyr1850-2016_c180202.nc</stream_fldfilename_popdens>
<stream_fldfilename_popdens hgrid="0.5x0.5"   use_cn=".true." ssp_rcp="SSP1-1.9" >lnd/clm2/firedata/clmforc.Li_2018_SSP1_CMIP6_hdm_0.5x0.5_AVHRR_simyr1850-2100_c181205.nc
</stream_fldfilename_popdens>
<stream_fldfilename_popdens hgrid="0.5x0.5"   use_cn=".true." ssp_rcp="SSP1-2.6" >lnd/clm2/firedata/clmforc.Li_2018_SSP1_CMIP6_hdm_0.5x0.5_AVHRR_simyr1850-2100_c181205.nc
</stream_fldfilename_popdens>
<stream_fldfilename_popdens hgrid="0.5x0.5"   use_cn=".true." ssp_rcp="SSP2-4.5" >lnd/clm2/firedata/clmforc.Li_2018_SSP2_CMIP6_hdm_0.5x0.5_AVHRR_simyr1850-2100_c181205.nc
</stream_fldfilename_popdens>
<stream_fldfilename_popdens hgrid="0.5x0.5"   use_cn=".true." ssp_rcp="SSP3-7.0" >lnd/clm2/firedata/clmforc.Li_2018_SSP3_CMIP6_hdm_0.5x0.5_AVHRR_simyr1850-2100_c181205.nc
</stream_fldfilename_popdens>
<stream_fldfilename_popdens hgrid="0.5x0.5"   use_cn=".true." ssp_rcp="SSP4-6.0" >lnd/clm2/firedata/clmforc.Li_2018_SSP4_CMIP6_hdm_0.5x0.5_AVHRR_simyr1850-2100_c181205.nc
</stream_fldfilename_popdens>
<stream_fldfilename_popdens hgrid="0.5x0.5"   use_cn=".true." ssp_rcp="SSP4-3.4" >lnd/clm2/firedata/clmforc.Li_2018_SSP4_CMIP6_hdm_0.5x0.5_AVHRR_simyr1850-2100_c181205.nc
</stream_fldfilename_popdens>
<stream_fldfilename_popdens hgrid="0.5x0.5"   use_cn=".true." ssp_rcp="SSP5-8.5" >lnd/clm2/firedata/clmforc.Li_2018_SSP5_CMIP6_hdm_0.5x0.5_AVHRR_simyr1850-2100_c181205.nc
</stream_fldfilename_popdens>
<stream_fldfilename_popdens hgrid="0.5x0.5"   use_cn=".true." ssp_rcp="SSP5-3.4" >lnd/clm2/firedata/clmforc.Li_2018_SSP5_CMIP6_hdm_0.5x0.5_AVHRR_simyr1850-2100_c181205.nc
</stream_fldfilename_popdens>

<stream_fldfilename_popdens hgrid="0.5x0.5"   use_fates=".true." >lnd/clm2/firedata/clmforc.Li_2017_HYDEv3.2_CMIP6_hdm_0.5x0.5_AVHRR_simyr1850-2016_c180202.nc</stream_fldfilename_popdens>
<stream_fldfilename_popdens hgrid="0.5x0.5"   use_fates=".true." ssp_rcp="SSP1-1.9" >lnd/clm2/firedata/clmforc.Li_2018_SSP1_CMIP6_hdm_0.5x0.5_AVHRR_simyr1850-2100_c181205.nc
</stream_fldfilename_popdens>
<stream_fldfilename_popdens hgrid="0.5x0.5"   use_fates=".true." ssp_rcp="SSP1-2.6" >lnd/clm2/firedata/clmforc.Li_2018_SSP1_CMIP6_hdm_0.5x0.5_AVHRR_simyr1850-2100_c181205.nc
</stream_fldfilename_popdens>
<stream_fldfilename_popdens hgrid="0.5x0.5"   use_fates=".true." ssp_rcp="SSP2-4.5" >lnd/clm2/firedata/clmforc.Li_2018_SSP2_CMIP6_hdm_0.5x0.5_AVHRR_simyr1850-2100_c181205.nc
</stream_fldfilename_popdens>
<stream_fldfilename_popdens hgrid="0.5x0.5"   use_fates=".true." ssp_rcp="SSP3-7.0" >lnd/clm2/firedata/clmforc.Li_2018_SSP3_CMIP6_hdm_0.5x0.5_AVHRR_simyr1850-2100_c181205.nc
</stream_fldfilename_popdens>
<stream_fldfilename_popdens hgrid="0.5x0.5"   use_fates=".true." ssp_rcp="SSP4-6.0" >lnd/clm2/firedata/clmforc.Li_2018_SSP4_CMIP6_hdm_0.5x0.5_AVHRR_simyr1850-2100_c181205.nc
</stream_fldfilename_popdens>
<stream_fldfilename_popdens hgrid="0.5x0.5"   use_fates=".true." ssp_rcp="SSP4-3.4" >lnd/clm2/firedata/clmforc.Li_2018_SSP4_CMIP6_hdm_0.5x0.5_AVHRR_simyr1850-2100_c181205.nc
</stream_fldfilename_popdens>
<stream_fldfilename_popdens hgrid="0.5x0.5"   use_fates=".true." ssp_rcp="SSP5-8.5" >lnd/clm2/firedata/clmforc.Li_2018_SSP5_CMIP6_hdm_0.5x0.5_AVHRR_simyr1850-2100_c181205.nc
</stream_fldfilename_popdens>
<stream_fldfilename_popdens hgrid="0.5x0.5"   use_fates=".true." ssp_rcp="SSP5-3.4" >lnd/clm2/firedata/clmforc.Li_2018_SSP5_CMIP6_hdm_0.5x0.5_AVHRR_simyr1850-2100_c181205.nc
</stream_fldfilename_popdens>

<stream_meshfile_popdens    hgrid="0.5x0.5">lnd/clm2/firedata/clmforc.Li_2017_HYDEv3.2_CMIP6_hdm_0.5x0_ESMFmesh_cdf5_100621.nc</stream_meshfile_popdens>

<popdensmapalgo use_cn=".true."                               >bilinear</popdensmapalgo>

<popdensmapalgo use_cn=".true."   hgrid="1x1_brazil"          >nn</popdensmapalgo>
<popdensmapalgo use_cn=".true."   hgrid="1x1_mexicocityMEX"   >nn</popdensmapalgo>
<popdensmapalgo use_cn=".true."   hgrid="1x1_vancouverCAN"    >nn</popdensmapalgo>
<popdensmapalgo use_cn=".true."   hgrid="1x1_urbanc_alpha"    >nn</popdensmapalgo>
<popdensmapalgo use_cn=".true."   hgrid="1x1_asphaltjungleNJ" >nn</popdensmapalgo>
<popdensmapalgo use_cn=".true."   hgrid="5x5_amazon"          >nn</popdensmapalgo>

<popdensmapalgo use_fates=".true."                    >bilinear</popdensmapalgo>

<popdensmapalgo use_fates=".true." hgrid="1x1_brazil"          >nn</popdensmapalgo>
<popdensmapalgo use_fates=".true." hgrid="1x1_mexicocityMEX"   >nn</popdensmapalgo>
<popdensmapalgo use_fates=".true." hgrid="1x1_vancouverCAN"    >nn</popdensmapalgo>
<popdensmapalgo use_fates=".true." hgrid="1x1_urbanc_alpha"    >nn</popdensmapalgo>
<popdensmapalgo use_fates=".true." hgrid="1x1_asphaltjungleNJ" >nn</popdensmapalgo>
<popdensmapalgo use_fates=".true." hgrid="5x5_amazon"          >nn</popdensmapalgo>

<!-- Urban time varying streams namelist defaults -->
<stream_year_first_urbantv phys="clm5_1"  sim_year_range="1850-2100" >2015</stream_year_first_urbantv>
<stream_year_last_urbantv  phys="clm5_1"  sim_year_range="1850-2100" >2106</stream_year_last_urbantv>
<model_year_align_urbantv  phys="clm5_1"  sim_year_range="1850-2100" >2015</model_year_align_urbantv>

<stream_year_first_urbantv phys="clm5_0"  sim_year_range="1850-2100" >2015</stream_year_first_urbantv>
<stream_year_last_urbantv  phys="clm5_0"  sim_year_range="1850-2100" >2106</stream_year_last_urbantv>
<model_year_align_urbantv  phys="clm5_0"  sim_year_range="1850-2100" >2015</model_year_align_urbantv>

<stream_year_first_urbantv phys="clm4_5"  sim_year_range="1850-2100" >2015</stream_year_first_urbantv>
<stream_year_last_urbantv  phys="clm4_5"  sim_year_range="1850-2100" >2106</stream_year_last_urbantv>
<model_year_align_urbantv  phys="clm4_5"  sim_year_range="1850-2100" >2015</model_year_align_urbantv>

<stream_year_first_urbantv sim_year="2018" >2018</stream_year_first_urbantv>
<stream_year_last_urbantv  sim_year="2018" >2018</stream_year_last_urbantv>

<stream_year_first_urbantv sim_year="2010" >2010</stream_year_first_urbantv>
<stream_year_last_urbantv  sim_year="2010" >2010</stream_year_last_urbantv>

<stream_year_first_urbantv sim_year="2000" >2000</stream_year_first_urbantv>
<stream_year_last_urbantv  sim_year="2000" >2000</stream_year_last_urbantv>

<stream_year_first_urbantv sim_year="1850" >1850</stream_year_first_urbantv>
<stream_year_last_urbantv  sim_year="1850" >1850</stream_year_last_urbantv>

<stream_year_first_urbantv sim_year="1000" >2000</stream_year_first_urbantv>
<stream_year_last_urbantv  sim_year="1000" >2000</stream_year_last_urbantv>

<stream_year_first_urbantv sim_year="constant" sim_year_range="1000-1002" >2000</stream_year_first_urbantv>
<stream_year_last_urbantv  sim_year="constant" sim_year_range="1000-1002" >2000</stream_year_last_urbantv>

<stream_year_first_urbantv sim_year="constant" sim_year_range="1000-1004" >2000</stream_year_first_urbantv>
<stream_year_last_urbantv  sim_year="constant" sim_year_range="1000-1004" >2000</stream_year_last_urbantv>

<stream_year_first_urbantv sim_year="constant" sim_year_range="1850-2000" >1850</stream_year_first_urbantv>
<stream_year_last_urbantv  sim_year="constant" sim_year_range="1850-2000" >2106</stream_year_last_urbantv>

<stream_fldfilename_urbantv phys="clm5_1"  hgrid="0.9x1.25"
>lnd/clm2/urbandata/CLM50_tbuildmax_Oleson_2016_0.9x1.25_simyr1849-2106_c160923.nc</stream_fldfilename_urbantv>
<stream_meshfile_urbantv    phys="clm5_1"  hgrid="0.9x1.25"
>lnd/clm2/urbandata/CLM50_tbuildmax_Oleson_2016_0.9x1_ESMFmesh_cdf5_100621.nc</stream_meshfile_urbantv>

<stream_fldfilename_urbantv phys="clm5_0" hgrid="0.9x1.25"
>lnd/clm2/urbandata/CLM50_tbuildmax_Oleson_2016_0.9x1.25_simyr1849-2106_c160923.nc</stream_fldfilename_urbantv>
<stream_meshfile_urbantv    phys="clm5_0"  hgrid="0.9x1.25"
>lnd/clm2/urbandata/CLM50_tbuildmax_Oleson_2016_0.9x1_ESMFmesh_cdf5_100621.nc</stream_meshfile_urbantv>

<stream_fldfilename_urbantv phys="clm4_5" hgrid="0.9x1.25"
>lnd/clm2/urbandata/CLM45_tbuildmax_Oleson_2016_0.9x1.25_simyr1849-2106_c160923.nc</stream_fldfilename_urbantv>
<stream_meshfile_urbantv    phys="clm4_5"  hgrid="0.9x1.25"
>lnd/clm2/urbandata/CLM50_tbuildmax_Oleson_2016_0.9x1_ESMFmesh_cdf5_100621.nc</stream_meshfile_urbantv>

<urbantvmapalgo >nn</urbantvmapalgo>

<urbantvmapalgo hgrid="1x1_brazil"          >nn</urbantvmapalgo>
<urbantvmapalgo hgrid="1x1_mexicocityMEX"   >nn</urbantvmapalgo>
<urbantvmapalgo hgrid="1x1_vancouverCAN"    >nn</urbantvmapalgo>
<urbantvmapalgo hgrid="1x1_urbanc_alpha"    >nn</urbantvmapalgo>
<urbantvmapalgo hgrid="1x1_asphaltjungleNJ" >nn</urbantvmapalgo>
<urbantvmapalgo hgrid="5x5_amazon"          >nn</urbantvmapalgo>

<!-- Create crop on a separate land-unit -->
<create_crop_landunit     use_fates=".false.">.true.</create_crop_landunit>
<create_crop_landunit     use_fates=".true." >.false.</create_crop_landunit>

<run_zero_weight_urban>.false.</run_zero_weight_urban>

<collapse_urban structure="standard" >.false.</collapse_urban>
<collapse_urban structure="fast"     >.true.</collapse_urban>

<n_dom_landunits structure="standard" >0</n_dom_landunits>
<n_dom_landunits structure="fast"     >1</n_dom_landunits>

<n_dom_pfts structure="standard" >0</n_dom_pfts>
<n_dom_pfts structure="fast"     >1</n_dom_pfts>

<toosmall_soil>0.d00</toosmall_soil>
<toosmall_crop>0.d00</toosmall_crop>
<toosmall_glacier>0.d00</toosmall_glacier>
<toosmall_lake>0.d00</toosmall_lake>
<toosmall_wetland>0.d00</toosmall_wetland>
<toosmall_urban>0.d00</toosmall_urban>

<!-- =========================================  -->
<!-- Performance issues                         -->
<!-- =========================================  -->

<nsegspc                   >35</nsegspc>

<!-- =========================================  -->
<!-- Mapping Data                               -->
<!-- =========================================  -->


<!-- mapping files for 1x1_asphaltjungleNJ START added on Thu Jul 19 13:06:18 2012-->
<map frm_hgrid="0.125x0.125" frm_lmask="nomask" to_hgrid="1x1_asphaltjungleNJ" to_lmask="nomask"
>lnd/clm2/mappingdata/maps/1x1_asphaltjungleNJ/map_0.125x0.125_nomask_to_1x1_asphaltjungleNJ_nomask_aave_da_c200206.nc</map>
<map frm_hgrid="0.5x0.5"    frm_lmask="nomask"  to_hgrid="1x1_asphaltjungleNJ"   to_lmask="nomask"
>lnd/clm2/mappingdata/maps/1x1_asphaltjungleNJ/map_0.5x0.5_nomask_to_1x1_asphaltjungleNJ_nomask_aave_da_c200206.nc</map>
<map frm_hgrid="0.25x0.25"  frm_lmask="nomask"  to_hgrid="1x1_asphaltjungleNJ"   to_lmask="nomask"
>lnd/clm2/mappingdata/maps/1x1_asphaltjungleNJ/map_0.25x0.25_nomask_to_1x1_asphaltjungleNJ_nomask_aave_da_c200309.nc</map>
<map frm_hgrid="3x3min"    frm_lmask="nomask"  to_hgrid="1x1_asphaltjungleNJ"   to_lmask="nomask"
>lnd/clm2/mappingdata/maps/1x1_asphaltjungleNJ/map_3x3min_nomask_to_1x1_asphaltjungleNJ_nomask_aave_da_c200309.nc</map>
<map frm_hgrid="10x10min"    frm_lmask="nomask"  to_hgrid="1x1_asphaltjungleNJ"   to_lmask="nomask"
>lnd/clm2/mappingdata/maps/1x1_asphaltjungleNJ/map_10x10min_nomask_to_1x1_asphaltjungleNJ_nomask_aave_da_c200206.nc</map>
<map frm_hgrid="5x5min"    frm_lmask="nomask"  to_hgrid="1x1_asphaltjungleNJ"   to_lmask="nomask"
>lnd/clm2/mappingdata/maps/1x1_asphaltjungleNJ/map_5x5min_nomask_to_1x1_asphaltjungleNJ_nomask_aave_da_c200309.nc</map>
<map frm_hgrid="0.9x1.25"    frm_lmask="nomask"  to_hgrid="1x1_asphaltjungleNJ"   to_lmask="nomask"
>lnd/clm2/mappingdata/maps/1x1_asphaltjungleNJ/map_0.9x1.25_nomask_to_1x1_asphaltjungleNJ_nomask_aave_da_c200206.nc</map>
<map frm_hgrid="1km-merge-10min"    frm_lmask="HYDRO1K-merge-nomask"  to_hgrid="1x1_asphaltjungleNJ"   to_lmask="nomask"
>lnd/clm2/mappingdata/maps/1x1_asphaltjungleNJ/map_1km-merge-10min_HYDRO1K-merge-nomask_to_1x1_asphaltjungleNJ_nomask_aave_da_c130403.nc</map>
<!-- mapping files for 1x1_asphaltjungleNJ END -->

<!-- mapping files for 1x1_brazil START added on Thu Jul 19 13:06:18 2012-->
<map frm_hgrid="0.125x0.125" frm_lmask="nomask" to_hgrid="1x1_brazil" to_lmask="nomask"
>lnd/clm2/mappingdata/maps/1x1_brazil/map_0.125x0.125_nomask_to_1x1_brazil_nomask_aave_da_c211212.nc</map>
<map frm_hgrid="0.5x0.5"    frm_lmask="nomask"  to_hgrid="1x1_brazil"   to_lmask="nomask"
>lnd/clm2/mappingdata/maps/1x1_brazil/map_0.5x0.5_nomask_to_1x1_brazil_nomask_aave_da_c211212.nc</map>
<map frm_hgrid="0.25x0.25"  frm_lmask="nomask"  to_hgrid="1x1_brazil"   to_lmask="nomask"
>lnd/clm2/mappingdata/maps/1x1_brazil/map_0.25x0.25_nomask_to_1x1_brazil_nomask_aave_da_c211212.nc</map>
<map frm_hgrid="3x3min"    frm_lmask="nomask"  to_hgrid="1x1_brazil"   to_lmask="nomask"
>lnd/clm2/mappingdata/maps/1x1_brazil/map_3x3min_nomask_to_1x1_brazil_nomask_aave_da_c211212.nc</map>
<map frm_hgrid="10x10min"    frm_lmask="nomask"  to_hgrid="1x1_brazil"   to_lmask="nomask"
>lnd/clm2/mappingdata/maps/1x1_brazil/map_10x10min_nomask_to_1x1_brazil_nomask_aave_da_c211212.nc</map>
<map frm_hgrid="5x5min"    frm_lmask="nomask"  to_hgrid="1x1_brazil"   to_lmask="nomask"
>lnd/clm2/mappingdata/maps/1x1_brazil/map_5x5min_nomask_to_1x1_brazil_nomask_aave_da_c211212.nc</map>
<map frm_hgrid="0.9x1.25"    frm_lmask="nomask"  to_hgrid="1x1_brazil"   to_lmask="nomask"
>lnd/clm2/mappingdata/maps/1x1_brazil/map_0.9x1.25_nomask_to_1x1_brazil_nomask_aave_da_c211212.nc</map>
<map frm_hgrid="1km-merge-10min"    frm_lmask="HYDRO1K-merge-nomask"  to_hgrid="1x1_brazil"   to_lmask="nomask"
>lnd/clm2/mappingdata/maps/1x1_brazil/map_1km-merge-10min_HYDRO1K-merge-nomask_to_1x1_brazil_nomask_aave_da_c211212.nc</map>
<!-- mapping files for 1x1_brazil END -->

<!-- mapping files for 1x1_mexicocityMEX START added on Thu Jul 19 13:06:18 2012-->
<map frm_hgrid="0.125x0.125" frm_lmask="nomask" to_hgrid="1x1_mexicocityMEX" to_lmask="nomask"
>lnd/clm2/mappingdata/maps/1x1_mexicocityMEX/map_0.125x0.125_nomask_to_1x1_mexicocityMEX_nomask_aave_da_c200206.nc</map>
<map frm_hgrid="0.5x0.5"    frm_lmask="nomask"  to_hgrid="1x1_mexicocityMEX"   to_lmask="nomask"
>lnd/clm2/mappingdata/maps/1x1_mexicocityMEX/map_0.5x0.5_nomask_to_1x1_mexicocityMEX_nomask_aave_da_c200206.nc</map>
<map frm_hgrid="0.25x0.25"  frm_lmask="nomask"  to_hgrid="1x1_mexicocityMEX"   to_lmask="nomask"
>lnd/clm2/mappingdata/maps/1x1_mexicocityMEX/map_0.25x0.25_nomask_to_1x1_mexicocityMEX_nomask_aave_da_c200309.nc</map>
<map frm_hgrid="3x3min"    frm_lmask="nomask"  to_hgrid="1x1_mexicocityMEX"   to_lmask="nomask"
>lnd/clm2/mappingdata/maps/1x1_mexicocityMEX/map_3x3min_nomask_to_1x1_mexicocityMEX_nomask_aave_da_c200309.nc</map>
<map frm_hgrid="10x10min"    frm_lmask="nomask"  to_hgrid="1x1_mexicocityMEX"   to_lmask="nomask"
>lnd/clm2/mappingdata/maps/1x1_mexicocityMEX/map_10x10min_nomask_to_1x1_mexicocityMEX_nomask_aave_da_c200206.nc</map>
<map frm_hgrid="5x5min"    frm_lmask="nomask"  to_hgrid="1x1_mexicocityMEX"   to_lmask="nomask"
>lnd/clm2/mappingdata/maps/1x1_mexicocityMEX/map_5x5min_nomask_to_1x1_mexicocityMEX_nomask_aave_da_c200309.nc</map>
<map frm_hgrid="0.9x1.25"    frm_lmask="nomask"  to_hgrid="1x1_mexicocityMEX"   to_lmask="nomask"
>lnd/clm2/mappingdata/maps/1x1_mexicocityMEX/map_0.9x1.25_nomask_to_1x1_mexicocityMEX_nomask_aave_da_c200206.nc</map>
<map frm_hgrid="1km-merge-10min"    frm_lmask="HYDRO1K-merge-nomask"  to_hgrid="1x1_mexicocityMEX"   to_lmask="nomask"
>lnd/clm2/mappingdata/maps/1x1_mexicocityMEX/map_1km-merge-10min_HYDRO1K-merge-nomask_to_1x1_mexicocityMEX_nomask_aave_da_c130403.nc</map>
<!-- mapping files for 1x1_mexicocityMEX END -->

<!-- mapping files for 1x1_numaIA START added on Thu Jul 19 13:06:18 2012-->
<map frm_hgrid="0.125x0.125" frm_lmask="nomask" to_hgrid="1x1_numaIA" to_lmask="nomask"
>lnd/clm2/mappingdata/maps/1x1_numaIA/map_0.125x0.125_nomask_to_1x1_numaIA_nomask_aave_da_c200206.nc</map>
<map frm_hgrid="0.5x0.5"    frm_lmask="nomask"  to_hgrid="1x1_numaIA"   to_lmask="nomask"
>lnd/clm2/mappingdata/maps/1x1_numaIA/map_0.5x0.5_nomask_to_1x1_numaIA_nomask_aave_da_c200206.nc</map>
<map frm_hgrid="0.25x0.25"  frm_lmask="nomask"  to_hgrid="1x1_numaIA"   to_lmask="nomask"
>lnd/clm2/mappingdata/maps/1x1_numaIA/map_0.25x0.25_nomask_to_1x1_numaIA_nomask_aave_da_c200309.nc</map>
<map frm_hgrid="3x3min"    frm_lmask="nomask"  to_hgrid="1x1_numaIA"   to_lmask="nomask"
>lnd/clm2/mappingdata/maps/1x1_numaIA/map_3x3min_nomask_to_1x1_numaIA_nomask_aave_da_c200309.nc</map>
<map frm_hgrid="10x10min"    frm_lmask="nomask"  to_hgrid="1x1_numaIA"   to_lmask="nomask"
>lnd/clm2/mappingdata/maps/1x1_numaIA/map_10x10min_nomask_to_1x1_numaIA_nomask_aave_da_c200206.nc</map>
<map frm_hgrid="5x5min"    frm_lmask="nomask"  to_hgrid="1x1_numaIA"   to_lmask="nomask"
>lnd/clm2/mappingdata/maps/1x1_numaIA/map_5x5min_nomask_to_1x1_numaIA_nomask_aave_da_c200309.nc</map>
<map frm_hgrid="0.9x1.25"    frm_lmask="nomask"  to_hgrid="1x1_numaIA"   to_lmask="nomask"
>lnd/clm2/mappingdata/maps/1x1_numaIA/map_0.9x1.25_nomask_to_1x1_numaIA_nomask_aave_da_c200206.nc</map>
<map frm_hgrid="1km-merge-10min"    frm_lmask="HYDRO1K-merge-nomask"  to_hgrid="1x1_numaIA"   to_lmask="nomask"
>lnd/clm2/mappingdata/maps/1x1_numaIA/map_1km-merge-10min_HYDRO1K-merge-nomask_to_1x1_numaIA_nomask_aave_da_c130403.nc</map>
<!-- mapping files for 1x1_numaIA END -->

<!-- mapping files for 1x1_smallvilleIA START added on Thu Jul 19 13:06:19 2012-->
<map frm_hgrid="0.125x0.125" frm_lmask="nomask" to_hgrid="1x1_smallvilleIA" to_lmask="nomask"
>lnd/clm2/mappingdata/maps/1x1_smallvilleIA/map_0.125x0.125_nomask_to_1x1_smallvilleIA_nomask_aave_da_c200206.nc</map>
<map frm_hgrid="0.25x0.25"  frm_lmask="nomask"  to_hgrid="1x1_smallvilleIA"   to_lmask="nomask"
>lnd/clm2/mappingdata/maps/1x1_smallvilleIA/map_0.25x0.25_nomask_to_1x1_smallvilleIA_nomask_aave_da_c200309.nc</map>
<map frm_hgrid="0.5x0.5"    frm_lmask="nomask"  to_hgrid="1x1_smallvilleIA"   to_lmask="nomask"
>lnd/clm2/mappingdata/maps/1x1_smallvilleIA/map_0.5x0.5_nomask_to_1x1_smallvilleIA_nomask_aave_da_c200206.nc</map>
<map frm_hgrid="10x10min"    frm_lmask="nomask"  to_hgrid="1x1_smallvilleIA"   to_lmask="nomask"
>lnd/clm2/mappingdata/maps/1x1_smallvilleIA/map_10x10min_nomask_to_1x1_smallvilleIA_nomask_aave_da_c200206.nc</map>
<map frm_hgrid="3x3min"    frm_lmask="nomask"  to_hgrid="1x1_smallvilleIA"   to_lmask="nomask"
>lnd/clm2/mappingdata/maps/1x1_smallvilleIA/map_3x3min_nomask_to_1x1_smallvilleIA_nomask_aave_da_c200309.nc</map>
<map frm_hgrid="5x5min"    frm_lmask="nomask"  to_hgrid="1x1_smallvilleIA"   to_lmask="nomask"
>lnd/clm2/mappingdata/maps/1x1_smallvilleIA/map_5x5min_nomask_to_1x1_smallvilleIA_nomask_aave_da_c200309.nc</map>
<map frm_hgrid="0.9x1.25"    frm_lmask="nomask"  to_hgrid="1x1_smallvilleIA"   to_lmask="nomask"
>lnd/clm2/mappingdata/maps/1x1_smallvilleIA/map_0.9x1.25_nomask_to_1x1_smallvilleIA_nomask_aave_da_c200206.nc</map>
<map frm_hgrid="1km-merge-10min"    frm_lmask="HYDRO1K-merge-nomask"  to_hgrid="1x1_smallvilleIA"   to_lmask="nomask"
>lnd/clm2/mappingdata/maps/1x1_smallvilleIA/map_1km-merge-10min_HYDRO1K-merge-nomask_to_1x1_smallvilleIA_nomask_aave_da_c130403.nc</map>
<!-- mapping files for 1x1_smallvilleIA END -->

<!-- mapping files for 1x1_urbanc_alpha START added on Thu Jul 19 13:06:19 2012-->
<map frm_hgrid="0.125x0.125" frm_lmask="nomask" to_hgrid="1x1_urbanc_alpha" to_lmask="nomask"
>lnd/clm2/mappingdata/maps/1x1_urbanc_alpha/map_0.125x0.125_nomask_to_1x1_urbanc_alpha_nomask_aave_da_c200206.nc</map>
<map frm_hgrid="0.25x0.25"  frm_lmask="nomask"  to_hgrid="1x1_urbanc_alpha"   to_lmask="nomask"
>lnd/clm2/mappingdata/maps/1x1_urbanc_alpha/map_0.25x0.25_nomask_to_1x1_urbanc_alpha_nomask_aave_da_c200309.nc</map>
<map frm_hgrid="0.5x0.5"    frm_lmask="nomask"  to_hgrid="1x1_urbanc_alpha"   to_lmask="nomask"
>lnd/clm2/mappingdata/maps/1x1_urbanc_alpha/map_0.5x0.5_nomask_to_1x1_urbanc_alpha_nomask_aave_da_c200206.nc</map>
<map frm_hgrid="10x10min"    frm_lmask="nomask"  to_hgrid="1x1_urbanc_alpha"   to_lmask="nomask"
>lnd/clm2/mappingdata/maps/1x1_urbanc_alpha/map_10x10min_nomask_to_1x1_urbanc_alpha_nomask_aave_da_c200206.nc</map>
<map frm_hgrid="3x3min"    frm_lmask="nomask"  to_hgrid="1x1_urbanc_alpha"   to_lmask="nomask"
>lnd/clm2/mappingdata/maps/1x1_urbanc_alpha/map_3x3min_nomask_to_1x1_urbanc_alpha_nomask_aave_da_c200309.nc</map>
<map frm_hgrid="5x5min"    frm_lmask="nomask"  to_hgrid="1x1_urbanc_alpha"   to_lmask="nomask"
>lnd/clm2/mappingdata/maps/1x1_urbanc_alpha/map_5x5min_nomask_to_1x1_urbanc_alpha_nomask_aave_da_c200309.nc</map>
<map frm_hgrid="0.9x1.25"    frm_lmask="nomask"  to_hgrid="1x1_urbanc_alpha"   to_lmask="nomask"
>lnd/clm2/mappingdata/maps/1x1_urbanc_alpha/map_0.9x1.25_nomask_to_1x1_urbanc_alpha_nomask_aave_da_c200206.nc</map>
<map frm_hgrid="1km-merge-10min"    frm_lmask="HYDRO1K-merge-nomask"  to_hgrid="1x1_urbanc_alpha"   to_lmask="nomask"
>lnd/clm2/mappingdata/maps/1x1_urbanc_alpha/map_1km-merge-10min_HYDRO1K-merge-nomask_to_1x1_urbanc_alpha_nomask_aave_da_c130403.nc</map>
<!-- mapping files for 1x1_urbanc_alpha END -->

<!-- mapping files for 1x1_vancouverCAN START added on Thu Jul 19 13:06:19 2012-->
<map frm_hgrid="0.125x0.125" frm_lmask="nomask" to_hgrid="1x1_vancouverCAN" to_lmask="nomask"
>lnd/clm2/mappingdata/maps/1x1_vancouverCAN/map_0.125x0.125_nomask_to_1x1_vancouverCAN_nomask_aave_da_c200206.nc</map>
<map frm_hgrid="0.25x0.25"  frm_lmask="nomask"  to_hgrid="1x1_vancouverCAN"   to_lmask="nomask"
>lnd/clm2/mappingdata/maps/1x1_vancouverCAN/map_0.25x0.25_nomask_to_1x1_vancouverCAN_nomask_aave_da_c200309.nc</map>
<map frm_hgrid="0.5x0.5"    frm_lmask="nomask"  to_hgrid="1x1_vancouverCAN"   to_lmask="nomask"
>lnd/clm2/mappingdata/maps/1x1_vancouverCAN/map_0.5x0.5_nomask_to_1x1_vancouverCAN_nomask_aave_da_c200206.nc</map>
<map frm_hgrid="10x10min"    frm_lmask="nomask"  to_hgrid="1x1_vancouverCAN"   to_lmask="nomask"
>lnd/clm2/mappingdata/maps/1x1_vancouverCAN/map_10x10min_nomask_to_1x1_vancouverCAN_nomask_aave_da_c200206.nc</map>
<map frm_hgrid="3x3min"    frm_lmask="nomask"  to_hgrid="1x1_vancouverCAN"   to_lmask="nomask"
>lnd/clm2/mappingdata/maps/1x1_vancouverCAN/map_3x3min_nomask_to_1x1_vancouverCAN_nomask_aave_da_c200309.nc</map>
<map frm_hgrid="5x5min"    frm_lmask="nomask"  to_hgrid="1x1_vancouverCAN"   to_lmask="nomask"
>lnd/clm2/mappingdata/maps/1x1_vancouverCAN/map_5x5min_nomask_to_1x1_vancouverCAN_nomask_aave_da_c200309.nc</map>
<map frm_hgrid="0.9x1.25"    frm_lmask="nomask"  to_hgrid="1x1_vancouverCAN"   to_lmask="nomask"
>lnd/clm2/mappingdata/maps/1x1_vancouverCAN/map_0.9x1.25_nomask_to_1x1_vancouverCAN_nomask_aave_da_c200206.nc</map>
<map frm_hgrid="1km-merge-10min"    frm_lmask="HYDRO1K-merge-nomask"  to_hgrid="1x1_vancouverCAN"   to_lmask="nomask"
>lnd/clm2/mappingdata/maps/1x1_vancouverCAN/map_1km-merge-10min_HYDRO1K-merge-nomask_to_1x1_vancouverCAN_nomask_aave_da_c130403.nc</map>
<!-- mapping files for 1x1_vancouverCAN END -->

<!-- mapping files for 0.47x0.63 start -->
<map frm_hgrid="0.125x0.125" frm_lmask="nomask" to_hgrid="0.47x0.63" to_lmask="nomask"
>lnd/clm2/mappingdata/maps/0.47x0.63/map_0.125x0.125_nomask_to_0.47x0.63_nomask_aave_da_c200206.nc</map>
<map frm_hgrid="0.5x0.5"    frm_lmask="nomask"  to_hgrid="0.47x0.63"   to_lmask="nomask"
>lnd/clm2/mappingdata/maps/0.47x0.63/map_0.5x0.5_nomask_to_0.47x0.63_nomask_aave_da_c200206.nc</map>
<map frm_hgrid="0.25x0.25"    frm_lmask="nomask"  to_hgrid="0.47x0.63"   to_lmask="nomask"
>lnd/clm2/mappingdata/maps/0.47x0.63/map_0.25x0.25_nomask_to_0.47x0.63_nomask_aave_da_c200309.nc</map>
<map frm_hgrid="10x10min"    frm_lmask="nomask"  to_hgrid="0.47x0.63"   to_lmask="nomask"
>lnd/clm2/mappingdata/maps/0.47x0.63/map_10x10min_nomask_to_0.47x0.63_nomask_aave_da_c200206.nc</map>
<map frm_hgrid="1km-merge-10min"    frm_lmask="HYDRO1K-merge-nomask"  to_hgrid="0.47x0.63"   to_lmask="nomask"
>lnd/clm2/mappingdata/maps/0.47x0.63/map_1km-merge-10min_HYDRO1K-merge-nomask_to_0.47x0.63_nomask_aave_da_c170914.nc</map>
<map frm_hgrid="3x3min"    frm_lmask="nomask"  to_hgrid="0.47x0.63"   to_lmask="nomask"
>lnd/clm2/mappingdata/maps/0.47x0.63/map_3x3min_nomask_to_0.47x0.63_nomask_aave_da_c200309.nc</map>
<map frm_hgrid="5x5min"    frm_lmask="nomask"  to_hgrid="0.47x0.63"   to_lmask="nomask"
>lnd/clm2/mappingdata/maps/0.47x0.63/map_5x5min_nomask_to_0.47x0.63_nomask_aave_da_c200309.nc</map>
<map frm_hgrid="0.9x1.25"    frm_lmask="nomask"  to_hgrid="0.47x0.63"   to_lmask="nomask"
>lnd/clm2/mappingdata/maps/0.47x0.63/map_0.9x1.25_nomask_to_0.47x0.63_nomask_aave_da_c200206.nc</map>
<!-- mapping files for 0.47x0.63 END -->


<map frm_hgrid="0.125x0.125" frm_lmask="nomask" to_hgrid="0.9x1.25" to_lmask="nomask"
>lnd/clm2/mappingdata/maps/0.9x1.25/map_0.125x0.125_nomask_to_0.9x1.25_nomask_aave_da_c200206.nc</map>
<map frm_hgrid="0.5x0.5"  frm_lmask="nomask"  to_hgrid="0.9x1.25" to_lmask="nomask"
>lnd/clm2/mappingdata/maps/0.9x1.25/map_0.5x0.5_nomask_to_0.9x1.25_nomask_aave_da_c200206.nc</map>
<map frm_hgrid="0.25x0.25"  frm_lmask="nomask"  to_hgrid="0.9x1.25"   to_lmask="nomask"
>lnd/clm2/mappingdata/maps/0.9x1.25/map_0.25x0.25_nomask_to_0.9x1.25_nomask_aave_da_c200309.nc</map>
<map frm_hgrid="10x10min" frm_lmask="nomask" to_hgrid="0.9x1.25" to_lmask="nomask"
>lnd/clm2/mappingdata/maps/0.9x1.25/map_10x10min_nomask_to_0.9x1.25_nomask_aave_da_c200206.nc</map>
<map frm_hgrid="5x5min"   frm_lmask="nomask" to_hgrid="0.9x1.25" to_lmask="nomask"
>lnd/clm2/mappingdata/maps/0.9x1.25/map_5x5min_nomask_to_0.9x1.25_nomask_aave_da_c200309.nc</map>
<map frm_hgrid="3x3min"   frm_lmask="nomask"  to_hgrid="0.9x1.25"    to_lmask="nomask"
>lnd/clm2/mappingdata/maps/0.9x1.25/map_3x3min_nomask_to_0.9x1.25_nomask_aave_da_c200309.nc</map>
<map frm_hgrid="0.9x1.25"    frm_lmask="nomask"  to_hgrid="0.9x1.25"   to_lmask="nomask"
>lnd/clm2/mappingdata/maps/0.9x1.25/map_0.9x1.25_nomask_to_0.9x1.25_nomask_aave_da_c200206.nc</map>
<map frm_hgrid="1km-merge-10min"    frm_lmask="HYDRO1K-merge-nomask"  to_hgrid="0.9x1.25"   to_lmask="nomask"
>lnd/clm2/mappingdata/maps/0.9x1.25/map_1km-merge-10min_HYDRO1K-merge-nomask_to_0.9x1.25_nomask_aave_da_c130405.nc</map>

<map frm_hgrid="0.125x0.125" frm_lmask="nomask" to_hgrid="1.9x2.5" to_lmask="nomask"
>lnd/clm2/mappingdata/maps/1.9x2.5/map_0.125x0.125_nomask_to_1.9x2.5_nomask_aave_da_c200206.nc</map>
<map frm_hgrid="0.5x0.5"  frm_lmask="nomask"  to_hgrid="1.9x2.5" to_lmask="nomask"
>lnd/clm2/mappingdata/maps/1.9x2.5/map_0.5x0.5_nomask_to_1.9x2.5_nomask_aave_da_c200206.nc</map>
<map frm_hgrid="0.25x0.25"  frm_lmask="nomask"  to_hgrid="1.9x2.5"   to_lmask="nomask"
>lnd/clm2/mappingdata/maps/1.9x2.5/map_0.25x0.25_nomask_to_1.9x2.5_nomask_aave_da_c200309.nc</map>
<map frm_hgrid="10x10min" frm_lmask="nomask" to_hgrid="1.9x2.5" to_lmask="nomask"
>lnd/clm2/mappingdata/maps/1.9x2.5/map_10x10min_nomask_to_1.9x2.5_nomask_aave_da_c200206.nc</map>
<map frm_hgrid="5x5min"   frm_lmask="nomask" to_hgrid="1.9x2.5" to_lmask="nomask"
>lnd/clm2/mappingdata/maps/1.9x2.5/map_5x5min_nomask_to_1.9x2.5_nomask_aave_da_c200309.nc</map>
<map frm_hgrid="3x3min"   frm_lmask="nomask"  to_hgrid="1.9x2.5"    to_lmask="nomask"
>lnd/clm2/mappingdata/maps/1.9x2.5/map_3x3min_nomask_to_1.9x2.5_nomask_aave_da_c200309.nc</map>
<map frm_hgrid="0.9x1.25"    frm_lmask="nomask"  to_hgrid="1.9x2.5"   to_lmask="nomask"
>lnd/clm2/mappingdata/maps/1.9x2.5/map_0.9x1.25_nomask_to_1.9x2.5_nomask_aave_da_c200206.nc</map>
<map frm_hgrid="1km-merge-10min"    frm_lmask="HYDRO1K-merge-nomask"  to_hgrid="1.9x2.5"   to_lmask="nomask"
>lnd/clm2/mappingdata/maps/1.9x2.5/map_1km-merge-10min_HYDRO1K-merge-nomask_to_1.9x2.5_nomask_aave_da_c130405.nc</map>


<map frm_hgrid="0.125x0.125" frm_lmask="nomask" to_hgrid="10x15" to_lmask="nomask"
>lnd/clm2/mappingdata/maps/10x15/map_0.125x0.125_nomask_to_10x15_nomask_aave_da_c200206.nc</map>
<map frm_hgrid="0.5x0.5"  frm_lmask="nomask"  to_hgrid="10x15"   to_lmask="nomask"
>lnd/clm2/mappingdata/maps/10x15/map_0.5x0.5_nomask_to_10x15_nomask_aave_da_c200206.nc</map>
<map frm_hgrid="0.25x0.25"  frm_lmask="nomask"  to_hgrid="10x15"   to_lmask="nomask"
>lnd/clm2/mappingdata/maps/10x15/map_0.25x0.25_nomask_to_10x15_nomask_aave_da_c200309.nc</map>
<map frm_hgrid="10x10min" frm_lmask="nomask" to_hgrid="10x15"   to_lmask="nomask"
>lnd/clm2/mappingdata/maps/10x15/map_10x10min_nomask_to_10x15_nomask_aave_da_c200206.nc</map>
<map frm_hgrid="5x5min"   frm_lmask="nomask" to_hgrid="10x15"   to_lmask="nomask"
>lnd/clm2/mappingdata/maps/10x15/map_5x5min_nomask_to_10x15_nomask_aave_da_c200309.nc</map>
<map frm_hgrid="3x3min"   frm_lmask="nomask"  to_hgrid="10x15"    to_lmask="nomask"
>lnd/clm2/mappingdata/maps/10x15/map_3x3min_nomask_to_10x15_nomask_aave_da_c200309.nc</map>
<map frm_hgrid="0.9x1.25"    frm_lmask="nomask"  to_hgrid="10x15"   to_lmask="nomask"
>lnd/clm2/mappingdata/maps/10x15/map_0.9x1.25_nomask_to_10x15_nomask_aave_da_c200206.nc</map>
<map frm_hgrid="1km-merge-10min"    frm_lmask="HYDRO1K-merge-nomask"  to_hgrid="10x15"   to_lmask="nomask"
>lnd/clm2/mappingdata/maps/10x15/map_1km-merge-10min_HYDRO1K-merge-nomask_to_10x15_nomask_aave_da_c130411.nc</map>

<!-- mapping files for 360x720 START added on Mon Aug 23 14:38:04 2021-->
<!-- These ones are needed since this grid is with longitude on 0 to 360 verses -180 to 180 for the 0.5x0.5 grid -->
<!-- Created by lnd/clm/bld/namelist_files/createMapEntry.pl-->

<map frm_hgrid="0.125x0.125" frm_lmask="nomask" to_hgrid="360x720cru" to_lmask="nomask"
>lnd/clm2/mappingdata/maps/360x720/map_0.125x0.125_nomask_to_360x720cru_nomask_aave_da_c210823.nc</map>
<map frm_hgrid="0.5x0.5"    frm_lmask="nomask"  to_hgrid="360x720cru"   to_lmask="nomask"
>lnd/clm2/mappingdata/maps/360x720/map_0.5x0.5_nomask_to_360x720_nomask_aave_da_c120830.nc</map>
<map frm_hgrid="0.25x0.25"  frm_lmask="nomask"  to_hgrid="360x720cru"   to_lmask="nomask"
>lnd/clm2/mappingdata/maps/360x720/map_0.25x0.25_nomask_to_360x720cru_nomask_aave_da_c210823.nc</map>
<map frm_hgrid="3x3min"   frm_lmask="nomask"      to_hgrid="360x720cru"   to_lmask="nomask"
>lnd/clm2/mappingdata/maps/360x720/map_3x3min_nomask_to_360x720cru_nomask_aave_da_c210823.nc</map>
<map frm_hgrid="10x10min"    frm_lmask="nomask"  to_hgrid="360x720cru"   to_lmask="nomask"
>lnd/clm2/mappingdata/maps/360x720/map_10x10min_nomask_to_360x720_nomask_aave_da_c120830.nc</map>
<map frm_hgrid="5x5min"    frm_lmask="nomask"  to_hgrid="360x720cru"   to_lmask="nomask"
>lnd/clm2/mappingdata/maps/360x720/map_5x5min_nomask_to_360x720_nomask_aave_da_c120830.nc</map>
<map frm_hgrid="0.9x1.25"    frm_lmask="nomask"  to_hgrid="360x720cru"   to_lmask="nomask"
>lnd/clm2/mappingdata/maps/360x720/map_0.9x1.25_nomask_to_360x720cru_nomask_aave_da_c210823.nc</map>
<map frm_hgrid="1km-merge-10min"    frm_lmask="HYDRO1K-merge-nomask"  to_hgrid="360x720cru"   to_lmask="nomask"
>lnd/clm2/mappingdata/maps/360x720/map_1km-merge-10min_HYDRO1K-merge-nomask_to_360x720_nomask_aave_da_c130403.nc</map>

<!-- mapping files for 360x720 END -->

<map frm_hgrid="0.125x0.125" frm_lmask="nomask" to_hgrid="512x1024" to_lmask="nomask"
>lnd/clm2/mappingdata/maps/512x1024/map_0.125x0.125_nomask_to_512x1024_nomask_aave_da_c200206.nc</map>
<map frm_hgrid="0.5x0.5"  frm_lmask="nomask"  to_hgrid="512x1024"   to_lmask="nomask"
>lnd/clm2/mappingdata/maps/512x1024/map_0.5x0.5_nomask_to_512x1024_nomask_aave_da_c200206.nc</map>
<map frm_hgrid="0.25x0.25"  frm_lmask="nomask"  to_hgrid="512x1024"   to_lmask="nomask"
>lnd/clm2/mappingdata/maps/512x1024/map_0.25x0.25_nomask_to_512x1024_nomask_aave_da_c200309.nc</map>
<map frm_hgrid="10x10min" frm_lmask="nomask" to_hgrid="512x1024"   to_lmask="nomask"
>lnd/clm2/mappingdata/maps/512x1024/map_10x10min_nomask_to_512x1024_nomask_aave_da_c200206.nc</map>
<map frm_hgrid="5x5min"   frm_lmask="nomask" to_hgrid="512x1024"   to_lmask="nomask"
>lnd/clm2/mappingdata/maps/512x1024/map_5x5min_nomask_to_512x1024_nomask_aave_da_c200309.nc</map>
<map frm_hgrid="3x3min"   frm_lmask="nomask"  to_hgrid="512x1024"    to_lmask="nomask"
>lnd/clm2/mappingdata/maps/512x1024/map_3x3min_nomask_to_512x1024_nomask_aave_da_c200309.nc</map>
<map frm_hgrid="0.9x1.25"    frm_lmask="nomask"  to_hgrid="512x1024"   to_lmask="nomask"
>lnd/clm2/mappingdata/maps/512x1024/map_0.9x1.25_nomask_to_512x1024_nomask_aave_da_c200206.nc</map>
<map frm_hgrid="1km-merge-10min"    frm_lmask="HYDRO1K-merge-nomask"  to_hgrid="512x1024"   to_lmask="nomask"
>lnd/clm2/mappingdata/maps/512x1024/map_1km-merge-10min_HYDRO1K-merge-nomask_to_512x1024_nomask_aave_da_c130403.nc</map>


<map frm_hgrid="0.125x0.125" frm_lmask="nomask" to_hgrid="128x256" to_lmask="nomask"
>lnd/clm2/mappingdata/maps/128x256/map_0.125x0.125_nomask_to_128x256_nomask_aave_da_c200206.nc</map>
<map frm_hgrid="0.5x0.5"  frm_lmask="nomask"  to_hgrid="128x256"   to_lmask="nomask"
>lnd/clm2/mappingdata/maps/128x256/map_0.5x0.5_nomask_to_128x256_nomask_aave_da_c200206.nc</map>
<map frm_hgrid="0.25x0.25"  frm_lmask="nomask"  to_hgrid="128x256"   to_lmask="nomask"
>lnd/clm2/mappingdata/maps/128x256/map_0.25x0.25_nomask_to_128x256_nomask_aave_da_c200309.nc</map>
<map frm_hgrid="10x10min" frm_lmask="nomask" to_hgrid="128x256"   to_lmask="nomask"
>lnd/clm2/mappingdata/maps/128x256/map_10x10min_nomask_to_128x256_nomask_aave_da_c200206.nc</map>
<map frm_hgrid="5x5min"   frm_lmask="nomask" to_hgrid="128x256"   to_lmask="nomask"
>lnd/clm2/mappingdata/maps/128x256/map_5x5min_nomask_to_128x256_nomask_aave_da_c200309.nc</map>
<map frm_hgrid="3x3min"   frm_lmask="nomask"  to_hgrid="128x256"    to_lmask="nomask"
>lnd/clm2/mappingdata/maps/128x256/map_3x3min_nomask_to_128x256_nomask_aave_da_c200309.nc</map>
<map frm_hgrid="0.9x1.25"    frm_lmask="nomask"  to_hgrid="128x256"   to_lmask="nomask"
>lnd/clm2/mappingdata/maps/128x256/map_0.9x1.25_nomask_to_128x256_nomask_aave_da_c200206.nc</map>
<map frm_hgrid="1km-merge-10min"    frm_lmask="HYDRO1K-merge-nomask"  to_hgrid="128x256"   to_lmask="nomask"
>lnd/clm2/mappingdata/maps/128x256/map_1km-merge-10min_HYDRO1K-merge-nomask_to_128x256_nomask_aave_da_c130403.nc</map>


<map frm_hgrid="0.125x0.125" frm_lmask="nomask" to_hgrid="64x128" to_lmask="nomask"
>lnd/clm2/mappingdata/maps/64x128/map_0.125x0.125_nomask_to_64x128_nomask_aave_da_c200206.nc</map>
<map frm_hgrid="0.5x0.5"  frm_lmask="nomask"  to_hgrid="64x128"   to_lmask="nomask"
>lnd/clm2/mappingdata/maps/64x128/map_0.5x0.5_nomask_to_64x128_nomask_aave_da_c200206.nc</map>
<map frm_hgrid="0.25x0.25"  frm_lmask="nomask"  to_hgrid="64x128"   to_lmask="nomask"
>lnd/clm2/mappingdata/maps/64x128/map_0.25x0.25_nomask_to_64x128_nomask_aave_da_c200309.nc</map>
<map frm_hgrid="10x10min" frm_lmask="nomask" to_hgrid="64x128"   to_lmask="nomask"
>lnd/clm2/mappingdata/maps/64x128/map_10x10min_nomask_to_64x128_nomask_aave_da_c200206.nc</map>
<map frm_hgrid="5x5min"   frm_lmask="nomask" to_hgrid="64x128"   to_lmask="nomask"
>lnd/clm2/mappingdata/maps/64x128/map_5x5min_nomask_to_64x128_nomask_aave_da_c200309.nc</map>
<map frm_hgrid="3x3min"   frm_lmask="nomask"  to_hgrid="64x128"    to_lmask="nomask"
>lnd/clm2/mappingdata/maps/64x128/map_3x3min_nomask_to_64x128_nomask_aave_da_c200309.nc</map>
<map frm_hgrid="0.9x1.25"    frm_lmask="nomask"  to_hgrid="64x128"   to_lmask="nomask"
>lnd/clm2/mappingdata/maps/64x128/map_0.9x1.25_nomask_to_64x128_nomask_aave_da_c200206.nc</map>
<map frm_hgrid="1km-merge-10min"    frm_lmask="HYDRO1K-merge-nomask"  to_hgrid="64x128"   to_lmask="nomask"
>lnd/clm2/mappingdata/maps/64x128/map_1km-merge-10min_HYDRO1K-merge-nomask_to_64x128_nomask_aave_da_c130403.nc</map>

<map frm_hgrid="0.125x0.125" frm_lmask="nomask" to_hgrid="48x96" to_lmask="nomask"
>lnd/clm2/mappingdata/maps/48x96/map_0.125x0.125_nomask_to_48x96_nomask_aave_da_c200206.nc</map>
<map frm_hgrid="0.5x0.5"  frm_lmask="nomask"  to_hgrid="48x96"   to_lmask="nomask"
>lnd/clm2/mappingdata/maps/48x96/map_0.5x0.5_nomask_to_48x96_nomask_aave_da_c200206.nc</map>
<map frm_hgrid="0.25x0.25"  frm_lmask="nomask"  to_hgrid="48x96"   to_lmask="nomask"
>lnd/clm2/mappingdata/maps/48x96/map_0.25x0.25_nomask_to_48x96_nomask_aave_da_c200309.nc</map>
<map frm_hgrid="10x10min" frm_lmask="nomask" to_hgrid="48x96"   to_lmask="nomask"
>lnd/clm2/mappingdata/maps/48x96/map_10x10min_nomask_to_48x96_nomask_aave_da_c200206.nc</map>
<map frm_hgrid="5x5min"   frm_lmask="nomask" to_hgrid="48x96"   to_lmask="nomask"
>lnd/clm2/mappingdata/maps/48x96/map_5x5min_nomask_to_48x96_nomask_aave_da_c200309.nc</map>
<map frm_hgrid="3x3min"   frm_lmask="nomask"  to_hgrid="48x96"    to_lmask="nomask"
>lnd/clm2/mappingdata/maps/48x96/map_3x3min_nomask_to_48x96_nomask_aave_da_c200309.nc</map>
<map frm_hgrid="0.9x1.25"    frm_lmask="nomask"  to_hgrid="48x96"   to_lmask="nomask"
>lnd/clm2/mappingdata/maps/48x96/map_0.9x1.25_nomask_to_48x96_nomask_aave_da_c200206.nc</map>
<map frm_hgrid="1km-merge-10min"    frm_lmask="HYDRO1K-merge-nomask"  to_hgrid="48x96"   to_lmask="nomask"
>lnd/clm2/mappingdata/maps/48x96/map_1km-merge-10min_HYDRO1K-merge-nomask_to_48x96_nomask_aave_da_c130405.nc</map>

<map frm_hgrid="0.125x0.125" frm_lmask="nomask" to_hgrid="4x5" to_lmask="nomask"
>lnd/clm2/mappingdata/maps/4x5/map_0.125x0.125_nomask_to_4x5_nomask_aave_da_c200206.nc</map>
<map frm_hgrid="0.5x0.5"  frm_lmask="nomask"  to_hgrid="4x5"   to_lmask="nomask"
>lnd/clm2/mappingdata/maps/4x5/map_0.5x0.5_nomask_to_4x5_nomask_aave_da_c200206.nc</map>
<map frm_hgrid="0.25x0.25"  frm_lmask="nomask"  to_hgrid="4x5"   to_lmask="nomask"
>lnd/clm2/mappingdata/maps/4x5/map_0.25x0.25_nomask_to_4x5_nomask_aave_da_c200309.nc</map>
<map frm_hgrid="10x10min" frm_lmask="nomask" to_hgrid="4x5"   to_lmask="nomask"
>lnd/clm2/mappingdata/maps/4x5/map_10x10min_nomask_to_4x5_nomask_aave_da_c200206.nc</map>
<map frm_hgrid="5x5min"   frm_lmask="nomask" to_hgrid="4x5"   to_lmask="nomask"
>lnd/clm2/mappingdata/maps/4x5/map_5x5min_nomask_to_4x5_nomask_aave_da_c200309.nc</map>
<map frm_hgrid="3x3min"   frm_lmask="nomask"  to_hgrid="4x5"    to_lmask="nomask"
>lnd/clm2/mappingdata/maps/4x5/map_3x3min_nomask_to_4x5_nomask_aave_da_c200309.nc</map>
<map frm_hgrid="0.9x1.25"    frm_lmask="nomask"  to_hgrid="4x5"   to_lmask="nomask"
>lnd/clm2/mappingdata/maps/4x5/map_0.9x1.25_nomask_to_4x5_nomask_aave_da_c200206.nc</map>
<map frm_hgrid="1km-merge-10min"    frm_lmask="HYDRO1K-merge-nomask"  to_hgrid="4x5"   to_lmask="nomask"
>lnd/clm2/mappingdata/maps/4x5/map_1km-merge-10min_HYDRO1K-merge-nomask_to_4x5_nomask_aave_da_c130411.nc</map>

<map frm_hgrid="0.125x0.125" frm_lmask="nomask" to_hgrid="0.23x0.31" to_lmask="nomask"
>lnd/clm2/mappingdata/maps/0.23x0.31/map_0.125x0.125_nomask_to_0.23x0.31_nomask_aave_da_c200206.nc</map>
<map frm_hgrid="0.5x0.5"  frm_lmask="nomask"  to_hgrid="0.23x0.31"   to_lmask="nomask"
>lnd/clm2/mappingdata/maps/0.23x0.31/map_0.5x0.5_nomask_to_0.23x0.31_nomask_aave_da_c200206.nc</map>
<map frm_hgrid="0.25x0.25"  frm_lmask="nomask"  to_hgrid="0.23x0.31"   to_lmask="nomask"
>lnd/clm2/mappingdata/maps/0.23x0.31/map_0.25x0.25_nomask_to_0.23x0.31_nomask_aave_da_c200309.nc</map>
<map frm_hgrid="10x10min" frm_lmask="nomask" to_hgrid="0.23x0.31"   to_lmask="nomask"
>lnd/clm2/mappingdata/maps/0.23x0.31/map_10x10min_nomask_to_0.23x0.31_nomask_aave_da_c200206.nc</map>
<map frm_hgrid="5x5min"   frm_lmask="nomask" to_hgrid="0.23x0.31"   to_lmask="nomask"
>lnd/clm2/mappingdata/maps/0.23x0.31/map_5x5min_nomask_to_0.23x0.31_nomask_aave_da_c200309.nc</map>
<map frm_hgrid="3x3min"   frm_lmask="nomask"  to_hgrid="0.23x0.31"   to_lmask="nomask"
>lnd/clm2/mappingdata/maps/0.23x0.31/map_3x3min_nomask_to_0.23x0.31_nomask_aave_da_c200309.nc</map>
<map frm_hgrid="0.9x1.25"    frm_lmask="nomask"  to_hgrid="0.23x0.31"   to_lmask="nomask"
>lnd/clm2/mappingdata/maps/0.23x0.31/map_0.9x1.25_nomask_to_0.23x0.31_nomask_aave_da_c200206.nc</map>
<map frm_hgrid="1km-merge-10min"    frm_lmask="HYDRO1K-merge-nomask"  to_hgrid="0.23x0.31"   to_lmask="nomask"
>lnd/clm2/mappingdata/maps/0.23x0.31/map_1km-merge-10min_HYDRO1K-merge-nomask_to_0.23x0.31_nomask_aave_da_c130405.nc</map>


<map frm_hgrid="0.125x0.125" frm_lmask="nomask" to_hgrid="2.5x3.33" to_lmask="nomask"
>lnd/clm2/mappingdata/maps/2.5x3.33/map_0.125x0.125_nomask_to_2.5x3.33_nomask_aave_da_c200206.nc</map>
<map frm_hgrid="0.5x0.5"  frm_lmask="nomask"  to_hgrid="2.5x3.33"   to_lmask="nomask"
>lnd/clm2/mappingdata/maps/2.5x3.33/map_0.5x0.5_nomask_to_2.5x3.33_nomask_aave_da_c200206.nc</map>
<map frm_hgrid="0.25x0.25"  frm_lmask="nomask"  to_hgrid="2.5x3.33"   to_lmask="nomask"
>lnd/clm2/mappingdata/maps/2.5x3.33/map_0.25x0.25_nomask_to_2.5x3.33_nomask_aave_da_c200309.nc</map>
<map frm_hgrid="10x10min" frm_lmask="nomask" to_hgrid="2.5x3.33"   to_lmask="nomask"
>lnd/clm2/mappingdata/maps/2.5x3.33/map_10x10min_nomask_to_2.5x3.33_nomask_aave_da_c200206.nc</map>
<map frm_hgrid="5x5min"   frm_lmask="nomask" to_hgrid="2.5x3.33"   to_lmask="nomask"
>lnd/clm2/mappingdata/maps/2.5x3.33/map_5x5min_nomask_to_2.5x3.33_nomask_aave_da_c200309.nc</map>
<map frm_hgrid="3x3min"   frm_lmask="nomask"  to_hgrid="2.5x3.33"    to_lmask="nomask"
>lnd/clm2/mappingdata/maps/2.5x3.33/map_3x3min_nomask_to_2.5x3.33_nomask_aave_da_c200309.nc</map>
<map frm_hgrid="0.9x1.25"    frm_lmask="nomask"  to_hgrid="2.5x3.33"   to_lmask="nomask"
>lnd/clm2/mappingdata/maps/2.5x3.33/map_0.9x1.25_nomask_to_2.5x3.33_nomask_aave_da_c200206.nc</map>
<map frm_hgrid="1km-merge-10min"    frm_lmask="HYDRO1K-merge-nomask"  to_hgrid="2.5x3.33"   to_lmask="nomask"
>lnd/clm2/mappingdata/maps/2.5x3.33/map_1km-merge-10min_HYDRO1K-merge-nomask_to_2.5x3.33_nomask_aave_da_c130405.nc</map>

<!-- mapping files for 0.5x0.5 START added on Wed Sep 19 09:05:45 2012-->
<!-- Created by lnd/clm/bld/namelist_files/createMapEntry.pl-->
<map frm_hgrid="0.125x0.125" frm_lmask="nomask" to_hgrid="0.5x0.5" to_lmask="nomask"
>lnd/clm2/mappingdata/maps/0.5x0.5/map_0.125x0.125_nomask_to_0.5x0.5_nomask_aave_da_c200206.nc</map>
<map frm_hgrid="0.5x0.5"    frm_lmask="nomask"  to_hgrid="0.5x0.5"   to_lmask="nomask"
>lnd/clm2/mappingdata/maps/0.5x0.5/map_0.5x0.5_nomask_to_0.5x0.5_nomask_aave_da_c200206.nc</map>
<map frm_hgrid="10x10min"    frm_lmask="nomask"  to_hgrid="0.5x0.5"   to_lmask="nomask"
>lnd/clm2/mappingdata/maps/0.5x0.5/map_10x10min_nomask_to_0.5x0.5_nomask_aave_da_c200206.nc</map>
<map frm_hgrid="0.25x0.25"  frm_lmask="nomask"  to_hgrid="0.5x0.5"   to_lmask="nomask"
>lnd/clm2/mappingdata/maps/0.5x0.5/map_0.25x0.25_nomask_to_0.5x0.5_nomask_aave_da_c200309.nc</map>
<map frm_hgrid="3x3min"    frm_lmask="nomask"  to_hgrid="0.5x0.5"   to_lmask="nomask"
>lnd/clm2/mappingdata/maps/0.5x0.5/map_3x3min_nomask_to_0.5x0.5_nomask_aave_da_c200309.nc</map>
<map frm_hgrid="5x5min"    frm_lmask="nomask"  to_hgrid="0.5x0.5"   to_lmask="nomask"
>lnd/clm2/mappingdata/maps/0.5x0.5/map_5x5min_nomask_to_0.5x0.5_nomask_aave_da_c200309.nc</map>
<map frm_hgrid="0.9x1.25"    frm_lmask="nomask"  to_hgrid="0.5x0.5"   to_lmask="nomask"
>lnd/clm2/mappingdata/maps/0.5x0.5/map_0.9x1.25_nomask_to_0.5x0.5_nomask_aave_da_c200206.nc</map>
<map frm_hgrid="1km-merge-10min"    frm_lmask="HYDRO1K-merge-nomask"  to_hgrid="0.5x0.5"   to_lmask="nomask"
>lnd/clm2/mappingdata/maps/0.5x0.5/map_1km-merge-10min_HYDRO1K-merge-nomask_to_0.5x0.5_nomask_aave_da_c130405.nc</map>
<!-- mapping files for 0.5x0.5 END -->

<map frm_hgrid="0.125x0.125" frm_lmask="nomask" to_hgrid="ne4np4" to_lmask="nomask"
>lnd/clm2/mappingdata/maps/ne4np4/map_0.125x0.125_nomask_to_ne4np4_nomask_aave_da_c200206.nc</map>
<map frm_hgrid="0.5x0.5"  frm_lmask="nomask"  to_hgrid="ne4np4"   to_lmask="nomask"
>lnd/clm2/mappingdata/maps/ne4np4/map_0.5x0.5_nomask_to_ne4np4_nomask_aave_da_c200206.nc</map>
<map frm_hgrid="0.25x0.25"  frm_lmask="nomask"  to_hgrid="ne4np4"   to_lmask="nomask"
>lnd/clm2/mappingdata/maps/ne4np4/map_0.25x0.25_nomask_to_ne4np4_nomask_aave_da_c200309.nc</map>
<!-- mapping files for C24 START -->
<map frm_hgrid="0.5x0.5"  frm_lmask="nomask"  to_hgrid="C24"   to_lmask="nomask"
>lnd/clm2/mappingdata/maps/C24/map_0.5x0.5_TO_C24_aave.181018.nc</map>
<map frm_hgrid="10x10min" frm_lmask="nomask" to_hgrid="C24"   to_lmask="nomask"
>lnd/clm2/mappingdata/maps/C24/map_10x10min_nomask_to_C24_nomask_aave_da_c181018.nc</map>
<map frm_hgrid="5x5min"   frm_lmask="nomask" to_hgrid="C24"   to_lmask="nomask"
>lnd/clm2/mappingdata/maps/C24/map_5x5min_nomask_to_C24_nomask_aave_da_c181018.nc</map>
<map frm_hgrid="1km-merge-10min"    frm_lmask="HYDRO1K-merge-nomask"  to_hgrid="C24"   to_lmask="nomask"
>lnd/clm2/mappingdata/maps/C24/map_1km-merge-10min_HYDRO1K-merge-nomask_to_C24_nomask_aave_da_c181018.nc</map>
<map frm_hgrid="C24"    frm_lmask="nomask" to_hgrid="0.5x0.5" to_lmask="nomask"
>lnd/clm2/mappingdata/maps/C24/map_C24_nomask_to_0.5x0.5_nomask_aave_da_c181018.nc</map>
<!-- mapping files for C24 END -->

<!-- mapping files for C48 START -->
<map frm_hgrid="0.5x0.5"  frm_lmask="nomask"  to_hgrid="C48"   to_lmask="nomask"
>lnd/clm2/mappingdata/maps/C48/map_0.5x0.5_TO_C48_aave.181018.nc</map>
<map frm_hgrid="10x10min" frm_lmask="nomask" to_hgrid="C48"   to_lmask="nomask"
>lnd/clm2/mappingdata/maps/C48/map_10x10min_nomask_to_C48_nomask_aave_da_c181018.nc</map>
<map frm_hgrid="5x5min"   frm_lmask="nomask" to_hgrid="C48"   to_lmask="nomask"
>lnd/clm2/mappingdata/maps/C48/map_5x5min_nomask_to_C48_nomask_aave_da_c181018.nc</map>
<map frm_hgrid="1km-merge-10min"    frm_lmask="HYDRO1K-merge-nomask"  to_hgrid="C48"   to_lmask="nomask"
>lnd/clm2/mappingdata/maps/C48/map_1km-merge-10min_HYDRO1K-merge-nomask_to_C48_nomask_aave_da_c181018.nc</map>
<map frm_hgrid="C48"    frm_lmask="nomask" to_hgrid="0.5x0.5" to_lmask="nomask"
>lnd/clm2/mappingdata/maps/C48/map_C48_nomask_to_0.5x0.5_nomask_aave_da_c181018.nc</map>
<!-- mapping files for C48 END -->

<!-- mapping files for C96 START -->
<map frm_hgrid="0.5x0.5"  frm_lmask="nomask"  to_hgrid="C96"   to_lmask="nomask"
>lnd/clm2/mappingdata/maps/C96/map_0.5x0.5_TO_C96_aave.181018.nc</map>
<map frm_hgrid="10x10min" frm_lmask="nomask" to_hgrid="C96"   to_lmask="nomask"
>lnd/clm2/mappingdata/maps/C96/map_10x10min_nomask_to_C96_nomask_aave_da_c181018.nc</map>
<map frm_hgrid="5x5min"   frm_lmask="nomask" to_hgrid="C96"   to_lmask="nomask"
>lnd/clm2/mappingdata/maps/C96/map_5x5min_nomask_to_C96_nomask_aave_da_c181018.nc</map>
<map frm_hgrid="1km-merge-10min"    frm_lmask="HYDRO1K-merge-nomask"  to_hgrid="C96"   to_lmask="nomask"
>lnd/clm2/mappingdata/maps/C96/map_1km-merge-10min_HYDRO1K-merge-nomask_to_C96_nomask_aave_da_c181018.nc</map>
<map frm_hgrid="C96"    frm_lmask="nomask" to_hgrid="0.5x0.5" to_lmask="nomask"
>lnd/clm2/mappingdata/maps/C96/map_C96_nomask_to_0.5x0.5_nomask_aave_da_c181018.nc</map>
<!-- mapping files for C96 END -->

<!-- mapping files for C192 START -->
<map frm_hgrid="0.5x0.5"  frm_lmask="nomask"  to_hgrid="C192"   to_lmask="nomask"
>lnd/clm2/mappingdata/maps/C192/map_0.5x0.5_TO_C192_aave.181018.nc</map>
<map frm_hgrid="10x10min" frm_lmask="nomask" to_hgrid="C192"   to_lmask="nomask"
>lnd/clm2/mappingdata/maps/C192/map_10x10min_nomask_to_C192_nomask_aave_da_c181018.nc</map>
<map frm_hgrid="5x5min"   frm_lmask="nomask" to_hgrid="C192"   to_lmask="nomask"
>lnd/clm2/mappingdata/maps/C192/map_5x5min_nomask_to_C192_nomask_aave_da_c181018.nc</map>
<map frm_hgrid="1km-merge-10min"    frm_lmask="HYDRO1K-merge-nomask"  to_hgrid="C192"   to_lmask="nomask"
>lnd/clm2/mappingdata/maps/C192/map_1km-merge-10min_HYDRO1K-merge-nomask_to_C192_nomask_aave_da_c181018.nc</map>
<map frm_hgrid="C192"    frm_lmask="nomask" to_hgrid="0.5x0.5" to_lmask="nomask"
>lnd/clm2/mappingdata/maps/C192/map_C192_nomask_to_0.5x0.5_nomask_aave_da_c181018.nc</map>
<!-- mapping files for C192 END -->

<!-- mapping files for C384 START -->
<map frm_hgrid="0.5x0.5"  frm_lmask="nomask"  to_hgrid="C384"   to_lmask="nomask"
>lnd/clm2/mappingdata/maps/C384/map_0.5x0.5_TO_C384_aave.181018.nc</map>
<map frm_hgrid="10x10min" frm_lmask="nomask" to_hgrid="C384"   to_lmask="nomask"
>lnd/clm2/mappingdata/maps/C384/map_10x10min_nomask_to_C384_nomask_aave_da_c181018.nc</map>
<map frm_hgrid="5x5min"   frm_lmask="nomask" to_hgrid="C384"   to_lmask="nomask"
>lnd/clm2/mappingdata/maps/C384/map_5x5min_nomask_to_C384_nomask_aave_da_c181018.nc</map>
<map frm_hgrid="1km-merge-10min"    frm_lmask="HYDRO1K-merge-nomask"  to_hgrid="C384"   to_lmask="nomask"
>lnd/clm2/mappingdata/maps/C384/map_1km-merge-10min_HYDRO1K-merge-nomask_to_C384_nomask_aave_da_c181018.nc</map>
<map frm_hgrid="C384"    frm_lmask="nomask" to_hgrid="0.5x0.5" to_lmask="nomask"
>lnd/clm2/mappingdata/maps/C384/map_C384_nomask_to_0.5x0.5_nomask_aave_da_c181018.nc</map>
<!-- mapping files for C384 END -->

<map frm_hgrid="10x10min" frm_lmask="nomask" to_hgrid="ne4np4"   to_lmask="nomask"
>lnd/clm2/mappingdata/maps/ne4np4/map_10x10min_nomask_to_ne4np4_nomask_aave_da_c200206.nc</map>
<map frm_hgrid="5x5min"   frm_lmask="nomask" to_hgrid="ne4np4"   to_lmask="nomask"
>lnd/clm2/mappingdata/maps/ne4np4/map_5x5min_nomask_to_ne4np4_nomask_aave_da_c200309.nc</map>
<map frm_hgrid="3x3min"   frm_lmask="nomask"  to_hgrid="ne4np4"    to_lmask="nomask"
>lnd/clm2/mappingdata/maps/ne4np4/map_3x3min_nomask_to_ne4np4_nomask_aave_da_c200309.nc</map>
<map frm_hgrid="0.9x1.25"    frm_lmask="nomask"  to_hgrid="ne4np4"   to_lmask="nomask"
>lnd/clm2/mappingdata/maps/ne4np4/map_0.9x1.25_nomask_to_ne4np4_nomask_aave_da_c200206.nc</map>
<map frm_hgrid="1km-merge-10min"    frm_lmask="HYDRO1K-merge-nomask"  to_hgrid="ne4np4"   to_lmask="nomask"
>lnd/clm2/mappingdata/maps/ne4np4/map_1km-merge-10min_HYDRO1K-merge-nomask_to_ne4np4_nomask_aave_da_c130411.nc</map>


<map frm_hgrid="0.125x0.125" frm_lmask="nomask" to_hgrid="ne16np4" to_lmask="nomask"
>lnd/clm2/mappingdata/maps/ne16np4/map_0.125x0.125_nomask_to_ne16np4_nomask_aave_da_c200206.nc</map>
<map frm_hgrid="0.5x0.5"  frm_lmask="nomask"  to_hgrid="ne16np4"   to_lmask="nomask"
>lnd/clm2/mappingdata/maps/ne16np4/map_0.5x0.5_nomask_to_ne16np4_nomask_aave_da_c200206.nc</map>
<map frm_hgrid="0.25x0.25"  frm_lmask="nomask"  to_hgrid="ne16np4"   to_lmask="nomask"
>lnd/clm2/mappingdata/maps/ne16np4/map_0.25x0.25_nomask_to_ne16np4_nomask_aave_da_c200309.nc</map>
<map frm_hgrid="10x10min" frm_lmask="nomask" to_hgrid="ne16np4"   to_lmask="nomask"
>lnd/clm2/mappingdata/maps/ne16np4/map_10x10min_nomask_to_ne16np4_nomask_aave_da_c200206.nc</map>
<map frm_hgrid="5x5min"   frm_lmask="nomask" to_hgrid="ne16np4"   to_lmask="nomask"
>lnd/clm2/mappingdata/maps/ne16np4/map_5x5min_nomask_to_ne16np4_nomask_aave_da_c200309.nc</map>
<map frm_hgrid="3x3min"   frm_lmask="nomask"  to_hgrid="ne16np4"    to_lmask="nomask"
>lnd/clm2/mappingdata/maps/ne16np4/map_3x3min_nomask_to_ne16np4_nomask_aave_da_c210506.nc</map>
<map frm_hgrid="0.9x1.25"    frm_lmask="nomask"  to_hgrid="ne16np4"   to_lmask="nomask"
>lnd/clm2/mappingdata/maps/ne16np4/map_0.9x1.25_nomask_to_ne16np4_nomask_aave_da_c200206.nc</map>
<map frm_hgrid="1km-merge-10min"    frm_lmask="HYDRO1K-merge-nomask"  to_hgrid="ne16np4"   to_lmask="nomask"
>lnd/clm2/mappingdata/maps/ne16np4/map_1km-merge-10min_HYDRO1K-merge-nomask_to_ne16np4_nomask_aave_da_c130408.nc</map>


<map frm_hgrid="0.125x0.125" frm_lmask="nomask" to_hgrid="ne30np4" to_lmask="nomask"
>lnd/clm2/mappingdata/maps/ne30np4/map_0.125x0.125_nomask_to_ne30np4_nomask_aave_da_c200206.nc</map>
<map frm_hgrid="0.5x0.5"  frm_lmask="nomask"  to_hgrid="ne30np4" to_lmask="nomask"
>lnd/clm2/mappingdata/maps/ne30np4/map_0.5x0.5_nomask_to_ne30np4_nomask_aave_da_c200206.nc</map>
<map frm_hgrid="0.25x0.25"  frm_lmask="nomask"  to_hgrid="ne30np4"   to_lmask="nomask"
>lnd/clm2/mappingdata/maps/ne30np4/map_0.25x0.25_nomask_to_ne30np4_nomask_aave_da_c200309.nc</map>
<map frm_hgrid="10x10min" frm_lmask="nomask" to_hgrid="ne30np4" to_lmask="nomask"
>lnd/clm2/mappingdata/maps/ne30np4/map_10x10min_nomask_to_ne30np4_nomask_aave_da_c200206.nc</map>
<map frm_hgrid="5x5min"   frm_lmask="nomask" to_hgrid="ne30np4" to_lmask="nomask"
>lnd/clm2/mappingdata/maps/ne30np4/map_5x5min_nomask_to_ne30np4_nomask_aave_da_c200309.nc</map>
<map frm_hgrid="3x3min"   frm_lmask="nomask"  to_hgrid="ne30np4"    to_lmask="nomask"
>lnd/clm2/mappingdata/maps/ne30np4/map_3x3min_nomask_to_ne30np4_nomask_aave_da_c200309.nc</map>
<map frm_hgrid="0.9x1.25"    frm_lmask="nomask"  to_hgrid="ne30np4"   to_lmask="nomask"
>lnd/clm2/mappingdata/maps/ne30np4/map_0.9x1.25_nomask_to_ne30np4_nomask_aave_da_c200206.nc</map>
<map frm_hgrid="1km-merge-10min"    frm_lmask="HYDRO1K-merge-nomask"  to_hgrid="ne30np4"   to_lmask="nomask"
>lnd/clm2/mappingdata/maps/ne30np4/map_1km-merge-10min_HYDRO1K-merge-nomask_to_ne30np4_nomask_aave_da_c130405.nc</map>


<map frm_hgrid="0.125x0.125" frm_lmask="nomask" to_hgrid="ne60np4" to_lmask="nomask"
>lnd/clm2/mappingdata/maps/ne60np4/map_0.125x0.125_nomask_to_ne60np4_nomask_aave_da_c200206.nc</map>
<map frm_hgrid="0.5x0.5"  frm_lmask="nomask"  to_hgrid="ne60np4"   to_lmask="nomask"
>lnd/clm2/mappingdata/maps/ne60np4/map_0.5x0.5_nomask_to_ne60np4_nomask_aave_da_c200206.nc</map>
<map frm_hgrid="0.25x0.25"  frm_lmask="nomask"  to_hgrid="ne60np4"   to_lmask="nomask"
>lnd/clm2/mappingdata/maps/ne60np4/map_0.25x0.25_nomask_to_ne60np4_nomask_aave_da_c200309.nc</map>
<map frm_hgrid="10x10min" frm_lmask="nomask" to_hgrid="ne60np4"   to_lmask="nomask"
>lnd/clm2/mappingdata/maps/ne60np4/map_10x10min_nomask_to_ne60np4_nomask_aave_da_c200206.nc</map>
<map frm_hgrid="5x5min"   frm_lmask="nomask" to_hgrid="ne60np4"   to_lmask="nomask"
>lnd/clm2/mappingdata/maps/ne60np4/map_5x5min_nomask_to_ne60np4_nomask_aave_da_c200309.nc</map>
<map frm_hgrid="3x3min"   frm_lmask="nomask"  to_hgrid="ne60np4"    to_lmask="nomask"
>lnd/clm2/mappingdata/maps/ne60np4/map_3x3min_nomask_to_ne60np4_nomask_aave_da_c200309.nc</map>
<map frm_hgrid="0.9x1.25"    frm_lmask="nomask"  to_hgrid="ne60np4"   to_lmask="nomask"
>lnd/clm2/mappingdata/maps/ne60np4/map_0.9x1.25_nomask_to_ne60np4_nomask_aave_da_c200206.nc</map>
<map frm_hgrid="1km-merge-10min"    frm_lmask="HYDRO1K-merge-nomask"  to_hgrid="ne60np4"   to_lmask="nomask"
>lnd/clm2/mappingdata/maps/ne60np4/map_1km-merge-10min_HYDRO1K-merge-nomask_to_ne60np4_nomask_aave_da_c130405.nc</map>

<map frm_hgrid="0.125x0.125" frm_lmask="nomask" to_hgrid="ne120np4" to_lmask="nomask"
>lnd/clm2/mappingdata/maps/ne120np4/map_0.125x0.125_nomask_to_ne120np4_nomask_aave_da_c200206.nc</map>
<map frm_hgrid="0.5x0.5"  frm_lmask="nomask"  to_hgrid="ne120np4" to_lmask="nomask"
>lnd/clm2/mappingdata/maps/ne120np4/map_0.5x0.5_nomask_to_ne120np4_nomask_aave_da_c200206.nc</map>
<map frm_hgrid="0.25x0.25"  frm_lmask="nomask"  to_hgrid="ne120np4"   to_lmask="nomask"
>lnd/clm2/mappingdata/maps/ne120np4/map_0.25x0.25_nomask_to_ne120np4_nomask_aave_da_c200309.nc</map>
<map frm_hgrid="10x10min" frm_lmask="nomask" to_hgrid="ne120np4" to_lmask="nomask"
>lnd/clm2/mappingdata/maps/ne120np4/map_10x10min_nomask_to_ne120np4_nomask_aave_da_c200206.nc</map>
<map frm_hgrid="5x5min"   frm_lmask="nomask" to_hgrid="ne120np4" to_lmask="nomask"
>lnd/clm2/mappingdata/maps/ne120np4/map_5x5min_nomask_to_ne120np4_nomask_aave_da_c200309.nc</map>
<map frm_hgrid="3x3min"   frm_lmask="nomask"  to_hgrid="ne120np4" to_lmask="nomask"
>lnd/clm2/mappingdata/maps/ne120np4/map_3x3min_nomask_to_ne120np4_nomask_aave_da_c210506.nc</map>
<map frm_hgrid="0.9x1.25"    frm_lmask="nomask"  to_hgrid="ne120np4"   to_lmask="nomask"
>lnd/clm2/mappingdata/maps/ne120np4/map_0.9x1.25_nomask_to_ne120np4_nomask_aave_da_c200206.nc</map>
<map frm_hgrid="1km-merge-10min"    frm_lmask="HYDRO1K-merge-nomask"  to_hgrid="ne120np4"   to_lmask="nomask"
>lnd/clm2/mappingdata/maps/ne120np4/map_1km-merge-10min_HYDRO1K-merge-nomask_to_ne120np4_nomask_aave_da_c130405.nc</map>

<!-- mapping files for ne120np4 START added on Wed Sep 19 09:10:57 2012-->
<!-- Created by lnd/clm/bld/namelist_files/createMapEntry.pl-->


<!-- mapping files for ne120np4 END -->

<!-- mapping files for 0.125nldas2 START added on Wed Apr 10 11:35:47 2019-->
<!-- Created by lnd/clm/bld/namelist_files/createMapEntry.pl-->

<map frm_hgrid="0.125x0.125" frm_lmask="nomask" to_hgrid="0.125nldas2" to_lmask="nomask"
>lnd/clm2/mappingdata/maps/0.125x0.125/map_0.125x0.125_nomask_to_0.125nldas2_nomask_aave_da_c200206.nc</map>
<map frm_hgrid="0.5x0.5"    frm_lmask="nomask"  to_hgrid="0.125nldas2"   to_lmask="nomask"
>lnd/clm2/mappingdata/maps/0.125x0.125/map_0.5x0.5_nomask_to_0.125nldas2_nomask_aave_da_c200206.nc</map>
<map frm_hgrid="0.25x0.25"    frm_lmask="nomask"  to_hgrid="0.125nldas2"   to_lmask="nomask"
>lnd/clm2/mappingdata/maps/0.125x0.125/map_0.25x0.25_nomask_to_0.125nldas2_nomask_aave_da_c200309.nc</map>
<map frm_hgrid="3x3min"    frm_lmask="nomask"  to_hgrid="0.125nldas2"   to_lmask="nomask"
>lnd/clm2/mappingdata/maps/0.125x0.125/map_3x3min_nomask_to_0.125nldas2_nomask_aave_da_c200309.nc</map>
<map frm_hgrid="1km-merge-10min"    frm_lmask="HYDRO1K-merge-nomask"  to_hgrid="0.125nldas2"   to_lmask="nomask"
>lnd/clm2/mappingdata/maps/0.125x0.125/map_1km-merge-10min_HYDRO1K-merge-nomask_to_0.125nldas2_nomask_aave_da_c140702.nc</map>
<map frm_hgrid="5x5min"    frm_lmask="nomask"  to_hgrid="0.125nldas2"   to_lmask="nomask"
>lnd/clm2/mappingdata/maps/0.125x0.125/map_5x5min_nomask_to_0.125nldas2_nomask_aave_da_c200309.nc</map>
<map frm_hgrid="10x10min"    frm_lmask="nomask"  to_hgrid="0.125nldas2"   to_lmask="nomask"
>lnd/clm2/mappingdata/maps/0.125x0.125/map_10x10min_nomask_to_0.125nldas2_nomask_aave_da_c200206.nc</map>
<map frm_hgrid="0.9x1.25"    frm_lmask="nomask"  to_hgrid="0.125nldas2"   to_lmask="nomask"
>lnd/clm2/mappingdata/maps/0.125x0.125/map_0.9x1.25_nomask_to_0.125nldas2_nomask_aave_da_c200206.nc</map>

<!-- mapping files for 0.125nldas2 END -->

<map frm_hgrid="0.125x0.125" frm_lmask="nomask" to_hgrid="5x5_amazon" to_lmask="nomask"
>lnd/clm2/mappingdata/maps/5x5_amazon/map_0.125x0.125_nomask_to_5x5_amazon_nomask_aave_da_c200206.nc</map>
<map frm_hgrid="0.5x0.5"  frm_lmask="nomask"  to_hgrid="5x5_amazon"   to_lmask="nomask"
>lnd/clm2/mappingdata/maps/5x5_amazon/map_0.5x0.5_nomask_to_5x5_amazon_nomask_aave_da_c200206.nc</map>
<map frm_hgrid="0.25x0.25"  frm_lmask="nomask"  to_hgrid="5x5_amazon"   to_lmask="nomask"
>lnd/clm2/mappingdata/maps/5x5_amazon/map_0.25x0.25_nomask_to_5x5_amazon_nomask_aave_da_c200309.nc</map>

<!-- mapping files for ne0np4CONUS.ne30x8 START added on Tue Jul 21 00:19:54 2020-->
<!-- Created by lnd/clm/bld/namelist_files/createMapEntry.pl-->
<map frm_hgrid="5x5min"    frm_lmask="nomask"  to_hgrid="ne0np4CONUS.ne30x8"   to_lmask="nomask"
>lnd/clm2/mappingdata/maps/ne0np4CONUS.ne30x8/map_5x5min_nomask_to_ne0np4CONUS.ne30x8_nomask_aave_da_c200426.nc</map>
<map frm_hgrid="10x10min"    frm_lmask="nomask"  to_hgrid="ne0np4CONUS.ne30x8"   to_lmask="nomask"
>lnd/clm2/mappingdata/maps/ne0np4CONUS.ne30x8/map_10x10min_nomask_to_ne0np4CONUS.ne30x8_nomask_aave_da_c200426.nc</map>
<map frm_hgrid="1km-merge-10min"    frm_lmask="HYDRO1K-merge-nomask"  to_hgrid="ne0np4CONUS.ne30x8"   to_lmask="nomask"
>lnd/clm2/mappingdata/maps/ne0np4CONUS.ne30x8/map_1km-merge-10min_HYDRO1K-merge-nomask_to_ne0np4CONUS.ne30x8_nomask_aave_da_c200426.nc</map>
<!-- mapping files for ne0np4CONUS.ne30x8 END -->

<map frm_hgrid="10x10min" frm_lmask="nomask" to_hgrid="5x5_amazon"   to_lmask="nomask"
>lnd/clm2/mappingdata/maps/5x5_amazon/map_10x10min_nomask_to_5x5_amazon_nomask_aave_da_c200206.nc</map>
<map frm_hgrid="5x5min"   frm_lmask="nomask" to_hgrid="5x5_amazon"   to_lmask="nomask"
>lnd/clm2/mappingdata/maps/5x5_amazon/map_5x5min_nomask_to_5x5_amazon_nomask_aave_da_c200309.nc</map>
<map frm_hgrid="3x3min"   frm_lmask="nomask"  to_hgrid="5x5_amazon"    to_lmask="nomask"
>lnd/clm2/mappingdata/maps/5x5_amazon/map_3x3min_nomask_to_5x5_amazon_nomask_aave_da_c200309.nc</map>
<map frm_hgrid="0.9x1.25"    frm_lmask="nomask"  to_hgrid="5x5_amazon"   to_lmask="nomask"
>lnd/clm2/mappingdata/maps/5x5_amazon/map_0.9x1.25_nomask_to_5x5_amazon_nomask_aave_da_c200206.nc</map>
<map frm_hgrid="1km-merge-10min"    frm_lmask="HYDRO1K-merge-nomask"  to_hgrid="5x5_amazon"   to_lmask="nomask"
>lnd/clm2/mappingdata/maps/5x5_amazon/map_1km-merge-10min_HYDRO1K-merge-nomask_to_5x5_amazon_nomask_aave_da_c130403.nc</map>

<map frm_hgrid="0.125x0.125" frm_lmask="nomask" to_hgrid="ne240np4" to_lmask="nomask"
>lnd/clm2/mappingdata/maps/ne240np4/map_0.125x0.125_nomask_to_ne240np4_nomask_aave_da_c200206.nc</map>
<map frm_hgrid="10x10min" frm_lmask="nomask" to_hgrid="ne240np4"   to_lmask="nomask"
>lnd/clm2/mappingdata/maps/ne240np4/map_10x10min_nomask_to_ne240np4_nomask_aave_da_c200206.nc</map>
<map frm_hgrid="0.5x0.5"  frm_lmask="nomask"  to_hgrid="ne240np4"   to_lmask="nomask"
>lnd/clm2/mappingdata/maps/ne240np4/map_0.5x0.5_nomask_to_ne240np4_nomask_aave_da_c200206.nc</map>
<map frm_hgrid="0.25x0.25"  frm_lmask="nomask"  to_hgrid="ne240np4"   to_lmask="nomask"
>lnd/clm2/mappingdata/maps/ne240np4/map_0.25x0.25_nomask_to_ne240np4_nomask_aave_da_c200309.nc</map>
<map frm_hgrid="3x3min"   frm_lmask="nomask"  to_hgrid="ne240np4"    to_lmask="nomask"
>lnd/clm2/mappingdata/maps/ne240np4/map_3x3min_nomask_to_ne240np4_nomask_aave_da_c200309.nc</map>
<map frm_hgrid="5x5min"   frm_lmask="nomask" to_hgrid="ne240np4"     to_lmask="nomask"
>lnd/clm2/mappingdata/maps/ne240np4/map_5x5min_nomask_to_ne240np4_nomask_aave_da_c200309.nc</map>
<map frm_hgrid="0.9x1.25"    frm_lmask="nomask"  to_hgrid="ne240np4"   to_lmask="nomask"
>lnd/clm2/mappingdata/maps/ne240np4/map_0.9x1.25_nomask_to_ne240np4_nomask_aave_da_c200206.nc</map>
<map frm_hgrid="1km-merge-10min"    frm_lmask="HYDRO1K-merge-nomask"  to_hgrid="ne240np4"   to_lmask="nomask"
>lnd/clm2/mappingdata/maps/ne240np4/map_1km-merge-10min_HYDRO1K-merge-nomask_to_ne240np4_nomask_aave_da_c130405.nc</map>

<!-- mapping files for 0.125x0.125 START added on Fri Aug  1 15:44:32 2014-->
<!-- Created by lnd/clm/bld/namelist_files/createMapEntry.pl-->

<map frm_hgrid="0.125x0.125" frm_lmask="nomask" to_hgrid="0.125x0.125" to_lmask="nomask"
>lnd/clm2/mappingdata/maps/0.125x0.125/map_0.125x0.125_nomask_to_0.125x0.125_nomask_aave_da_c200206.nc</map>
<map frm_hgrid="10x10min"    frm_lmask="nomask"  to_hgrid="0.125x0.125"   to_lmask="nomask"
>lnd/clm2/mappingdata/maps/0.125x0.125/map_10x10min_nomask_to_0.125x0.125_nomask_aave_da_c200206.nc</map>
<map frm_hgrid="1km-merge-10min"    frm_lmask="HYDRO1K-merge-nomask"  to_hgrid="0.125x0.125"   to_lmask="nomask"
>lnd/clm2/mappingdata/maps/0.125x0.125/map_1km-merge-10min_HYDRO1K-merge-nomask_to_0.125x0.125_nomask_aave_da_c200206.nc</map>
<map frm_hgrid="0.5x0.5"    frm_lmask="nomask"  to_hgrid="0.125x0.125"   to_lmask="nomask"
>lnd/clm2/mappingdata/maps/0.125x0.125/map_0.5x0.5_nomask_to_0.125x0.125_nomask_aave_da_c200206.nc</map>
<map frm_hgrid="0.25x0.25"  frm_lmask="nomask"  to_hgrid="0.125x0.125"   to_lmask="nomask"
>lnd/clm2/mappingdata/maps/0.125x0.125/map_0.25x0.25_nomask_to_0.125x0.125_nomask_aave_da_c200309.nc</map>
<map frm_hgrid="3x3min"    frm_lmask="nomask"  to_hgrid="0.125x0.125"   to_lmask="nomask"
>lnd/clm2/mappingdata/maps/0.125x0.125/map_3x3min_nomask_to_0.125x0.125_nomask_aave_da_c200309.nc</map>
<map frm_hgrid="5x5min"    frm_lmask="nomask"  to_hgrid="0.125x0.125"   to_lmask="nomask"
>lnd/clm2/mappingdata/maps/0.125x0.125/map_5x5min_nomask_to_0.125x0.125_nomask_aave_da_c200309.nc</map>
<map frm_hgrid="0.9x1.25"    frm_lmask="nomask"  to_hgrid="0.125x0.125"   to_lmask="nomask"
>lnd/clm2/mappingdata/maps/0.125x0.125/map_0.9x1.25_nomask_to_0.125x0.125_nomask_aave_da_c200206.nc</map>

<!-- mapping files for 0.125x0.125 END -->

<!-- mapping files for 1km-merge-10min added on 2019/10/16-->

<map frm_hgrid="0.5x0.5"    frm_lmask="nomask"  to_hgrid="1km-merge-10min"   to_lmask="HYDRO1K-merge-nomask"
>lnd/clm2/mappingdata/maps/1km/map_0.5x0.5_nomask_to_1km-merge-10min_HYDRO1K-merge-nomask_aave_da_c200206.nc</map>

<!-- mapping files for 1km-merge-10min END -->


<!-- mapping files for 94x192 START added on Tue May 21 15:02:45 2019-->
<!-- Created by lnd/clm/bld/namelist_files/createMapEntry.pl-->

<map frm_hgrid="0.5x0.5"    frm_lmask="nomask"  to_hgrid="94x192"   to_lmask="nomask"
>lnd/clm2/mappingdata/maps/94x192/map_0.5x0.5_nomask_to_94x192_nomask_aave_da_c110823.nc</map>
<map frm_hgrid="94x192"    frm_lmask="nomask"  to_hgrid="0.5x0.5"   to_lmask="nomask"
>lnd/clm2/mappingdata/maps/94x192/map_94x192_nomask_to_0.5x0.5_nomask_aave_da_c110823.nc</map>
<map frm_hgrid="1km-merge-10min"    frm_lmask="HYDRO1K-merge-nomask"  to_hgrid="94x192"   to_lmask="nomask"
>lnd/clm2/mappingdata/maps/94x192/map_1km-merge-10min_HYDRO1K-merge-nomask_to_94x192_nomask_aave_da_c190521.nc</map>
<map frm_hgrid="5x5min"    frm_lmask="nomask"  to_hgrid="94x192"   to_lmask="nomask"
>lnd/clm2/mappingdata/maps/94x192/map_5x5min_nomask_to_94x192_nomask_aave_da_c110823.nc</map>
<map frm_hgrid="10x10min"    frm_lmask="nomask"  to_hgrid="94x192"   to_lmask="nomask"
>lnd/clm2/mappingdata/maps/94x192/map_10x10min_nomask_to_94x192_nomask_aave_da_c110823.nc</map>

<!-- mapping files for 94x192 END -->

<!-- mapping files for ARCTIC START added on Wed Jun 17 10:40:49 2020-->
<!-- Created by lnd/clm/bld/namelist_files/createMapEntry.pl-->

<map frm_hgrid="1km-merge-10min"    frm_lmask="HYDRO1K-merge-nomask"  to_hgrid="ne0np4.ARCTIC.ne30x4"   to_lmask="nomask"
>lnd/clm2/mappingdata/maps/ARCTIC/map_1km-merge-10min_HYDRO1K-merge-nomask_to_ne0np4.ARCTIC.ne30x4_nomask_aave_da_c200426.nc</map>
<map frm_hgrid="5x5min"    frm_lmask="nomask"  to_hgrid="ne0np4.ARCTIC.ne30x4"   to_lmask="nomask"
>lnd/clm2/mappingdata/maps/ARCTIC/map_5x5min_nomask_to_ne0np4.ARCTIC.ne30x4_nomask_aave_da_c200426.nc</map>
<map frm_hgrid="10x10min"    frm_lmask="nomask"  to_hgrid="ne0np4.ARCTIC.ne30x4"   to_lmask="nomask"
>lnd/clm2/mappingdata/maps/ARCTIC/map_10x10min_nomask_to_ne0np4.ARCTIC.ne30x4_nomask_aave_da_c200426.nc</map>

<!-- mapping files for ARCTIC END -->

<!-- mapping files for ARCTICGRIS START added on Wed Jun 17 10:40:49 2020-->
<!-- Created by lnd/clm/bld/namelist_files/createMapEntry.pl-->

<map frm_hgrid="1km-merge-10min"    frm_lmask="HYDRO1K-merge-nomask"  to_hgrid="ne0np4.ARCTICGRIS.ne30x8"   to_lmask="nomask"
>lnd/clm2/mappingdata/maps/ARCTICGRIS/map_1km-merge-10min_HYDRO1K-merge-nomask_to_ne0np4.ARCTICGRIS.ne30x8_nomask_aave_da_c200426.nc</map>
<map frm_hgrid="5x5min"    frm_lmask="nomask"  to_hgrid="ne0np4.ARCTICGRIS.ne30x8"   to_lmask="nomask"
>lnd/clm2/mappingdata/maps/ARCTICGRIS/map_5x5min_nomask_to_ne0np4.ARCTICGRIS.ne30x8_nomask_aave_da_c200426.nc</map>
<map frm_hgrid="10x10min"    frm_lmask="nomask"  to_hgrid="ne0np4.ARCTICGRIS.ne30x8"   to_lmask="nomask"
>lnd/clm2/mappingdata/maps/ARCTICGRIS/map_10x10min_nomask_to_ne0np4.ARCTICGRIS.ne30x8_nomask_aave_da_c200426.nc</map>

<!-- mapping files for ARCTICGRIS END -->

<!-- mapping files for ne30np4.pg2 START added on Wed Jun 17 10:40:49 2020-->
<!-- Created by lnd/clm/bld/namelist_files/createMapEntry.pl-->

<map frm_hgrid="5x5min"    frm_lmask="nomask"  to_hgrid="ne30np4.pg2"   to_lmask="nomask"
>lnd/clm2/mappingdata/maps/ne30np4.pg2/map_5x5min_nomask_to_ne30np4.pg2_nomask_aave_da_c200426.nc</map>
<map frm_hgrid="1km-merge-10min"    frm_lmask="HYDRO1K-merge-nomask"  to_hgrid="ne30np4.pg2"   to_lmask="nomask"
>lnd/clm2/mappingdata/maps/ne30np4.pg2/map_1km-merge-10min_HYDRO1K-merge-nomask_to_ne30np4.pg2_nomask_aave_da_c200426.nc</map>
<map frm_hgrid="10x10min"    frm_lmask="nomask"  to_hgrid="ne30np4.pg2"   to_lmask="nomask"
>lnd/clm2/mappingdata/maps/ne30np4.pg2/map_10x10min_nomask_to_ne30np4.pg2_nomask_aave_da_c200426.nc</map>

<!-- mapping files for ne30np4.pg2 END -->

<!-- mapping files for ne30pg3 START added on Wed Jun 17 10:46:39 2020-->
<!-- Created by lnd/clm/bld/namelist_files/createMapEntry.pl-->

<map frm_hgrid="5x5min"    frm_lmask="nomask"  to_hgrid="ne30np4.pg3"   to_lmask="nomask"
>lnd/clm2/mappingdata/maps/ne30pg3/map_5x5min_nomask_to_ne30np4.pg3_nomask_aave_da_c200426.nc</map>
<map frm_hgrid="10x10min"    frm_lmask="nomask"  to_hgrid="ne30np4.pg3"   to_lmask="nomask"
>lnd/clm2/mappingdata/maps/ne30pg3/map_10x10min_nomask_to_ne30np4.pg3_nomask_aave_da_c200426.nc</map>
<map frm_hgrid="1km-merge-10min"    frm_lmask="HYDRO1K-merge-nomask"  to_hgrid="ne30np4.pg3"   to_lmask="nomask"
>lnd/clm2/mappingdata/maps/ne30pg3/map_1km-merge-10min_HYDRO1K-merge-nomask_to_ne30np4.pg3_nomask_aave_da_c200426.nc</map>

<!-- mapping files for ne30pg3 END -->

<!-- mapping files for ne120np4.pg2 START added on Wed Jun 17 10:40:49 2020-->
<!-- Created by lnd/clm/bld/namelist_files/createMapEntry.pl-->

<map frm_hgrid="10x10min"    frm_lmask="nomask"  to_hgrid="ne120np4.pg2"   to_lmask="nomask"
>lnd/clm2/mappingdata/maps/ne120np4.pg2/map_10x10min_nomask_to_ne120np4.pg2_nomask_aave_da_c200426.nc</map>
<map frm_hgrid="5x5min"    frm_lmask="nomask"  to_hgrid="ne120np4.pg2"   to_lmask="nomask"
>lnd/clm2/mappingdata/maps/ne120np4.pg2/map_5x5min_nomask_to_ne120np4.pg2_nomask_aave_da_c200426.nc</map>
<map frm_hgrid="1km-merge-10min"    frm_lmask="HYDRO1K-merge-nomask"  to_hgrid="ne120np4.pg2"   to_lmask="nomask"
>lnd/clm2/mappingdata/maps/ne120np4.pg2/map_1km-merge-10min_HYDRO1K-merge-nomask_to_ne120np4.pg2_nomask_aave_da_c200426.nc</map>

<!-- mapping files for ne120np4.pg2 END -->

<!-- mapping files for ne120np4.pg3 START added on Wed Jun 17 10:40:49 2020-->
<!-- Created by lnd/clm/bld/namelist_files/createMapEntry.pl-->

<map frm_hgrid="10x10min"    frm_lmask="nomask"  to_hgrid="ne120np4.pg3"   to_lmask="nomask"
>lnd/clm2/mappingdata/maps/ne120np4.pg3/map_10x10min_nomask_to_ne120np4.pg3_nomask_aave_da_c200426.nc</map>
<map frm_hgrid="1km-merge-10min"    frm_lmask="HYDRO1K-merge-nomask"  to_hgrid="ne120np4.pg3"   to_lmask="nomask"
>lnd/clm2/mappingdata/maps/ne120np4.pg3/map_1km-merge-10min_HYDRO1K-merge-nomask_to_ne120np4.pg3_nomask_aave_da_c200426.nc</map>
<map frm_hgrid="5x5min"    frm_lmask="nomask"  to_hgrid="ne120np4.pg3"   to_lmask="nomask"
>lnd/clm2/mappingdata/maps/ne120np4.pg3/map_5x5min_nomask_to_ne120np4.pg3_nomask_aave_da_c200426.nc</map>

<!-- mapping files for ne120np4.pg3 END -->
<!-- =========================================  -->
<!-- Defaults for modelio namelist              -->
<!-- =========================================  -->

<diri>.</diri>
<diro>.</diro>

<!-- =========================================  -->
<!-- Defaults for ch4par_in namelist            -->
<!-- =========================================  -->

<finundation_method phys="clm5_1" >TWS_inversion</finundation_method>
<finundation_method phys="clm5_0" >TWS_inversion</finundation_method>
<finundation_method phys="clm4_5" >ZWT_inversion</finundation_method>
<use_aereoxid_prog use_cn=".true."   >.true.</use_aereoxid_prog>
<use_aereoxid_prog use_fates=".true.">.true.</use_aereoxid_prog>

<finundation_res finundation_method="TWS_inversion">0.9x1.25</finundation_res>
<finundation_res finundation_method="ZWT_inversion">0.9x1.25</finundation_res>

<stream_fldfilename_ch4finundated finundation_method="TWS_inversion" hgrid="0.9x1.25"
>lnd/clm2/paramdata/finundated_inversiondata_0.9x1.25_c170706.nc</stream_fldfilename_ch4finundated>
<stream_fldfilename_ch4finundated finundation_method="ZWT_inversion" hgrid="0.9x1.25"
>lnd/clm2/paramdata/finundated_inversiondata_0.9x1.25_c170706.nc</stream_fldfilename_ch4finundated>

<stream_meshfile_ch4finundated finundation_method="TWS_inversion"
>lnd/clm2/paramdata/finundated_inversiondata_0.9x1_ESMFmesh_cdf5_130621.nc</stream_meshfile_ch4finundated>
<stream_meshfile_ch4finundated finundation_method="ZWT_inversion"
>lnd/clm2/paramdata/finundated_inversiondata_0.9x1_ESMFmesh_cdf5_130621.nc</stream_meshfile_ch4finundated>

<!-- =========================================  -->
<!-- Defaults for different BGC/decomp modes    -->
<!-- =========================================  -->

<soil_decomp_method use_cn=".true."                          >CENTURYKoven2013</soil_decomp_method>
<soil_decomp_method use_fates=".true."                       >CENTURYKoven2013</soil_decomp_method>
<soil_decomp_method use_fates=".true." use_fates_sp=".true." >None</soil_decomp_method>
<soil_decomp_method                                          >None</soil_decomp_method>

<use_lch4            soil_decomp_method="None" >.false.</use_lch4>
<use_lch4                                      >.true.</use_lch4>
<use_nitrif_denitrif soil_decomp_method="None" >.false.</use_nitrif_denitrif>
<use_nitrif_denitrif                           >.true.</use_nitrif_denitrif>

<!-- ===== FATES DEFAULTS =========== -->
<fates_spitfire_mode           use_fates=".true.">0</fates_spitfire_mode>
<use_fates_planthydro          use_fates=".true.">.false.</use_fates_planthydro>
<use_fates_tree_damage         use_fates=".true.">.false.</use_fates_tree_damage>
<use_fates_cohort_age_tracking use_fates=".true.">.false.</use_fates_cohort_age_tracking>
<use_fates_ed_st3              use_fates=".true.">.false.</use_fates_ed_st3>
<use_fates_ed_prescribed_phys  use_fates=".true.">.false.</use_fates_ed_prescribed_phys>
<use_fates_logging             use_fates=".true.">.false.</use_fates_logging>
<use_fates_inventory_init      use_fates=".true.">.false.</use_fates_inventory_init>
<use_fates_sp                  use_fates=".true.">.false.</use_fates_sp>
<fates_parteh_mode             use_fates=".true.">1</fates_parteh_mode>

<use_fates_nocomp              use_fates=".true." use_fates_sp=".true.">.true.</use_fates_nocomp>
<use_fates_nocomp              use_fates=".true."                      >.false.</use_fates_nocomp>
<use_fates_fixed_biogeog       use_fates=".true." use_fates_sp=".true.">.true.</use_fates_fixed_biogeog>
<use_fates_fixed_biogeog       use_fates=".true."                      >.false.</use_fates_fixed_biogeog>

<!-- =========================================  -->
<!-- Defaults for dynamic subgrid               -->
<!-- (some other defaults for dynamic subgrid   -->
<!-- are set in the BuildNamelist code)         -->
<!-- =========================================  -->
<do_transient_lakes>.false.</do_transient_lakes>
<do_transient_urban>.false.</do_transient_urban>
<reset_dynbal_baselines>.false.</reset_dynbal_baselines>

<!-- =========================================  -->
<!-- Defaults for water tracers                 -->
<!-- =========================================  -->

<enable_water_tracer_consistency_checks>.false.</enable_water_tracer_consistency_checks>

<enable_water_isotopes>.false.</enable_water_isotopes>

<!-- =========================================  -->
<!-- Defaults for init_interp                   -->
<!-- =========================================  -->

<init_interp_method>general</init_interp_method>

</namelist_defaults><|MERGE_RESOLUTION|>--- conflicted
+++ resolved
@@ -493,11 +493,7 @@
 <!-- FATES default parameter file                                       -->
 <!-- ================================================================== -->
 
-<<<<<<< HEAD
-<fates_paramfile>lnd/clm2/paramdata/fates_params_api.25.2.0_12pft_c230310.nc</fates_paramfile>
-=======
 <fates_paramfile>lnd/clm2/paramdata/fates_params_api.25.4.0_12pft_c230327.nc</fates_paramfile>
->>>>>>> 5df6c98a
 
 <!-- ========================================================================================  -->
 <!-- clm 5.0 BGC nitrogen model                                                                -->
