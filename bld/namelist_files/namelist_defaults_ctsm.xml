--- conflicted
+++ resolved
@@ -1177,10 +1177,6 @@
 <fsurdat hgrid="4x5"          sim_year="1850" use_crop=".false." irrigate=".true.">
 lnd/clm2/surfdata_map/release-clm5.0.18/surfdata_4x5_hist_16pfts_Irrig_CMIP6_simyr1850_c190214.nc</fsurdat>
 
-<<<<<<< HEAD
-<fsurdat hgrid="1x1_brazil"    sim_year="1850" use_crop=".false." irrigate=".true.">
-lnd/clm2/surfdata_map/release-clm5.0.18/surfdata_1x1_brazil_hist_16pfts_Irrig_CMIP6_simyr1850_c190214.nc</fsurdat>
-
 <fsurdat hgrid="mpasa480"                  sim_year="1850" use_crop=".true.">
 lnd/clm2/surfdata_map/ctsm5.1.dev052/surfdata_mpasa480_hist_78pfts_CMIP6_simyr1850_c211110.nc</fsurdat>
 <fsurdat hgrid="mpasa240"                  sim_year="1850" use_crop=".true.">
@@ -1194,8 +1190,6 @@
 <fsurdat hgrid="mpasa15"                   sim_year="1850" use_crop=".ture." >
 lnd/clm2/surfdata_map/ctsm5.1.dev052/surfdata_mpasa15_hist_78pfts_CMIP6_simyr1850_c211111.nc</fsurdat>
 
-=======
->>>>>>> 5daf1540
 <fsurdat hgrid="ne30np4"      sim_year="1850" use_crop=".false." irrigate=".true.">
 lnd/clm2/surfdata_map/release-clm5.0.18/surfdata_ne30np4_hist_16pfts_Irrig_CMIP6_simyr1850_c190303.nc</fsurdat>
 
