--- conflicted
+++ resolved
@@ -632,10 +632,7 @@
                   maxpft="17"        use_cn=".false."    use_crop=".false." hgrid="ne0np4CONUS.ne30x8"      >.true.</use_init_interp>
 <!-- For an inexact match use either low resolution or high resolution match for SP or BGC mode CLM5.0 -->
 <use_init_interp  use_cndv=".false." use_fates=".false." sim_year="2000"  phys="clm5_0"                     >.true.</use_init_interp>
-<<<<<<< HEAD
 <use_init_interp  use_cndv=".false." use_fates=".false." sim_year="2000"  phys="clm5_1"                     >.true.</use_init_interp>
-=======
->>>>>>> 5f1c35fb
 <!-- For an inexact match use either low resolution or high resolution match for SP or BGC mode CLM4.5 -->
 <use_init_interp  use_cndv=".false." use_fates=".false." sim_year="2000"  lnd_tuning_mode="clm4_5_GSWP3v1"  >.true.</use_init_interp>
 <use_init_interp  use_cndv=".false." use_fates=".false." sim_year="2000"  lnd_tuning_mode="clm4_5_CRUv7"    >.true.</use_init_interp>
