--- conflicted
+++ resolved
@@ -465,14 +465,9 @@
 <!-- The default filenames are given relative to the root directory
      for the CLM2 data in the CESM distribution -->
 <!-- Plant function types (relative to {csmdata}) -->
-<<<<<<< HEAD
-<paramfile phys="clm5_0">lnd/clm2/paramdata/clm5_params.c200717.nc</paramfile>
-<paramfile phys="clm4_5">lnd/clm2/paramdata/clm45_params.c200717.nc</paramfile>
-=======
-<paramfile phys="clm5_1" >lnd/clm2/paramdata/ctsm51_params.c200905.nc</paramfile>
-<paramfile phys="clm5_0" >lnd/clm2/paramdata/clm50_params.c200905.nc</paramfile>
-<paramfile phys="clm4_5" >lnd/clm2/paramdata/clm45_params.c200905.nc</paramfile>
->>>>>>> f8a6699c
+<paramfile phys="clm5_1" >lnd/clm2/paramdata/ctsm51_params.c200923b.nc</paramfile>
+<paramfile phys="clm5_0" >lnd/clm2/paramdata/clm50_params.c200923b.nc</paramfile>
+<paramfile phys="clm4_5" >lnd/clm2/paramdata/clm45_params.c200923b.nc</paramfile>
 
 <!-- ================================================================== -->
 <!-- FATES default parameter file                                       -->
