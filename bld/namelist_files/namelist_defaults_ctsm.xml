<?xml version="1.0"?>

<?xml-stylesheet type="text/xsl" href="namelist_defaults.xsl"?>

<namelist_defaults>


<!--
Values to use by default for creation of CLM model namelists.
The element names are the same as the corresponding namelist
variables.  Values that depend on the model configuration use
attributes to express the dependency.  The recognized attributes
are: hgrid, defaults, mask, ic_ymd, ic_tod, sim_year and all configuration
attributes from the config_cache.xml file (with keys converted to upper-case).
-->

<!-- Default resolution -->
<res>0.9x1.25</res>

<sim_year>2000</sim_year>

<!-- CO2 volume mixing ratio -->
<co2_ppmv sim_year="1000"      >379.0</co2_ppmv>
<co2_ppmv sim_year="1979"      >336.6</co2_ppmv>
<co2_ppmv sim_year="2000"      >379.0</co2_ppmv>
<co2_ppmv sim_year="2010"      >388.8</co2_ppmv>
<co2_ppmv sim_year="2015"      >397.5</co2_ppmv>
<co2_ppmv sim_year="1850"      >284.7</co2_ppmv>
<co2_ppmv sim_year="PtVg"      >284.7</co2_ppmv>

<!-- CO2 type -->
<co2_type>constant</co2_type>

<!-- Default Biogeochemistry modes -->
<bgc_mode >sp</bgc_mode>
<decomp_mode >NONE</decomp_mode>

<lnd_tuning_mode phys="clm4_5" >clm4_5_CRUv7</lnd_tuning_mode>
<lnd_tuning_mode phys="clm5_0" >clm5_0_cam6.0</lnd_tuning_mode>
<lnd_tuning_mode phys="clm5_1" >clm5_1_GSWP3v1</lnd_tuning_mode>

<!-- Component name for output files -->
<compname phys="clm5_1" >clm2</compname>
<compname phys="clm5_0" >clm2</compname>
<compname phys="clm4_5" >clm2</compname>

<!-- Accelerated spinup mode -->
<clm_accelerated_spinup>off</clm_accelerated_spinup>

<!-- Spinup state for BGC -->
<spinup_state clm_accelerated_spinup="on"  use_cn=".true." phys="clm5_1" >2</spinup_state>
<spinup_state clm_accelerated_spinup="on"  use_cn=".true." phys="clm5_0" >2</spinup_state>
<spinup_state clm_accelerated_spinup="on"  use_cn=".true." phys="clm4_5" >1</spinup_state>
<spinup_state clm_accelerated_spinup="on"  use_fates=".true." phys="clm5_1" >2</spinup_state>
<spinup_state clm_accelerated_spinup="on"  use_fates=".true." phys="clm5_1" >2</spinup_state>
<spinup_state clm_accelerated_spinup="on"  use_fates=".true." phys="clm5_0" >2</spinup_state>
<spinup_state clm_accelerated_spinup="on"  use_fates=".true." phys="clm5_0" >2</spinup_state>
<spinup_state clm_accelerated_spinup="on"  use_fates=".true." phys="clm4_5" >1</spinup_state>
<spinup_state clm_accelerated_spinup="off"                               >0</spinup_state>

<!-- Reseeding of dead plants normally only done for AD spinup -->
<reseed_dead_plants clm_accelerated_spinup="on" use_cn=".true.">.true.</reseed_dead_plants>
<reseed_dead_plants                                            >.false.</reseed_dead_plants>

<for_testing_run_ncdiopio_tests>.false.</for_testing_run_ncdiopio_tests>

<!-- Set to .true. in namelist to write hist fields master list file -->
<hist_master_list_file>.false.</hist_master_list_file>

<!-- In accelerated spinup mode reduce the amount of history output -->
<hist_empty_htapes clm_accelerated_spinup="on">.true.</hist_empty_htapes>
<hist_fincl1 clm_accelerated_spinup="on" use_cn=".true." use_cndv=".true."
>'TOTECOSYSC','TOTECOSYSN','TOTSOMC','TOTSOMN','TOTVEGC','TOTVEGN','TLAI','GPP','NPP','TWS','TSAI','HTOP','HBOT'</hist_fincl1>
<hist_fincl1 clm_accelerated_spinup="on" use_cn=".true."
>'TOTECOSYSC','TOTECOSYSN','TOTSOMC','TOTSOMN','TOTVEGC','TOTVEGN','TLAI','GPP','CPOOL','NPP','TWS'</hist_fincl1>
<hist_fincl1 clm_accelerated_spinup="on" use_fates=".true."
>'TOTSOMC','TOTSOMN','TLAI','GPP','NPP','TWS'</hist_fincl1>
<hist_fincl1 clm_accelerated_spinup="on" use_cn=".false."
>'TLAI','TWS'</hist_fincl1>
<hist_nhtfrq clm_accelerated_spinup="on">-8760</hist_nhtfrq>
<hist_mfilt  clm_accelerated_spinup="on">20</hist_mfilt>

<!-- Root and stem acclimation -->
<rootstem_acc phys="clm5_1" >.false.</rootstem_acc>
<rootstem_acc phys="clm5_0" >.false.</rootstem_acc>
<rootstem_acc phys="clm4_5" >.false.</rootstem_acc>

<!-- Light inhibition of photosynthesis -->
<light_inhibit phys="clm5_1" >.true.</light_inhibit>
<light_inhibit phys="clm5_0" >.true.</light_inhibit>
<light_inhibit phys="clm4_5" >.false.</light_inhibit>

<!-- Method to calculate leaf maintenance respiration for canopy top at 25C -->
<leafresp_method phys="clm5_1"  use_cn=".true." >2</leafresp_method>
<leafresp_method phys="clm5_0"  use_cn=".true." >2</leafresp_method>
<leafresp_method phys="clm4_5"  use_cn=".true." >1</leafresp_method>
<leafresp_method                use_cn=".false.">0</leafresp_method>

<!-- Modfy photosyntheiss and LMR for crop -->
<modifyphoto_and_lmr_forcrop phys="clm5_1" >.true.</modifyphoto_and_lmr_forcrop>
<modifyphoto_and_lmr_forcrop phys="clm5_0" >.true.</modifyphoto_and_lmr_forcrop>
<modifyphoto_and_lmr_forcrop phys="clm4_5" >.false.</modifyphoto_and_lmr_forcrop>

<!-- Method to use for stomatal conducatance -->
<stomatalcond_method phys="clm5_1"         >Medlyn2011</stomatalcond_method>
<stomatalcond_method phys="clm5_0"         >Medlyn2011</stomatalcond_method>
<stomatalcond_method phys="clm4_5"         >Ball-Berry1987</stomatalcond_method>

<!-- Carbon isotope concentration files -->
<atm_c13_filename use_c13=".true." use_c13_timeseries=".true." ssp_rcp="hist"     >lnd/clm2/isotopes/atm_delta_C13_CMIP6_1850-2015_yearly_v2.0_c190528.nc</atm_c13_filename>
<atm_c13_filename use_c13=".true." use_c13_timeseries=".true." ssp_rcp="SSP1-1.9" >lnd/clm2/isotopes/atm_delta_C13_CMIP6_SSP119_1850-2100_yearly_c181209.nc</atm_c13_filename>
<atm_c13_filename use_c13=".true." use_c13_timeseries=".true." ssp_rcp="SSP1-2.6" >lnd/clm2/isotopes/atm_delta_C13_CMIP6_SSP126_1850-2100_yearly_c181209.nc</atm_c13_filename>
<atm_c13_filename use_c13=".true." use_c13_timeseries=".true." ssp_rcp="SSP2-4.5" >lnd/clm2/isotopes/atm_delta_C13_CMIP6_SSP245_1850-2100_yearly_c181209.nc</atm_c13_filename>
<atm_c13_filename use_c13=".true." use_c13_timeseries=".true." ssp_rcp="SSP3-7.0" >lnd/clm2/isotopes/atm_delta_C13_CMIP6_SSP3B_1850-2100_yearly_c181209.nc</atm_c13_filename>
<atm_c13_filename use_c13=".true." use_c13_timeseries=".true." ssp_rcp="SSP5-3.4" >lnd/clm2/isotopes/atm_delta_C13_CMIP6_SSP534os_1850-2100_yearly_c181209.nc</atm_c13_filename>
<atm_c13_filename use_c13=".true." use_c13_timeseries=".true." ssp_rcp="SSP5-8.5" >lnd/clm2/isotopes/atm_delta_C13_CMIP6_SSP5B_1850-2100_yearly_c181209.nc</atm_c13_filename>

<atm_c14_filename use_c14=".true." use_c14_bombspike =".true." ssp_rcp="hist"     >lnd/clm2/isotopes/atm_delta_C14_CMIP6_3x1_global_1850-2015_yearly_v2.0_c190528.nc</atm_c14_filename>
<atm_c14_filename use_c14=".true." use_c14_bombspike =".true." ssp_rcp="SSP1-1.9" >lnd/clm2/isotopes/atm_delta_C14_CMIP6_SSP119_3x1_global_1850-2100_yearly_c181209.nc</atm_c14_filename>
<atm_c14_filename use_c14=".true." use_c14_bombspike =".true." ssp_rcp="SSP1-2.6" >lnd/clm2/isotopes/atm_delta_C14_CMIP6_SSP126_3x1_global_1850-2100_yearly_c181209.nc</atm_c14_filename>
<atm_c14_filename use_c14=".true." use_c14_bombspike =".true." ssp_rcp="SSP2-4.5" >lnd/clm2/isotopes/atm_delta_C14_CMIP6_SSP245_3x1_global_1850-2100_yearly_c181209.nc</atm_c14_filename>
<atm_c14_filename use_c14=".true." use_c14_bombspike =".true." ssp_rcp="SSP3-7.0" >lnd/clm2/isotopes/atm_delta_C14_CMIP6_SSP3B_3x1_global_1850-2100_yearly_c181209.nc</atm_c14_filename>
<atm_c14_filename use_c14=".true." use_c14_bombspike =".true." ssp_rcp="SSP5-3.4" >lnd/clm2/isotopes/atm_delta_C14_CMIP6_SSP534os_3x1_global_1850-2100_yearly_c181209.nc</atm_c14_filename>
<atm_c14_filename use_c14=".true." use_c14_bombspike =".true." ssp_rcp="SSP5-8.5" >lnd/clm2/isotopes/atm_delta_C14_CMIP6_SSP5B_3x1_global_1850-2100_yearly_c181209.nc</atm_c14_filename>

<!-- Irrigation default -->
<irrigate use_crop=".true." phys="clm5_1"  use_cndv=".false." sim_year_range="1850-2100">.true.</irrigate>
<irrigate use_crop=".true." phys="clm5_1"  use_cndv=".true."  sim_year_range="1850-2100">.false.</irrigate>
<irrigate use_crop=".true." phys="clm5_0" use_cndv=".false."  sim_year_range="1850-2100">.true.</irrigate>
<irrigate use_crop=".true." phys="clm5_0" use_cndv=".true."   sim_year_range="1850-2100">.false.</irrigate>
<irrigate use_crop=".true." phys="clm4_5"                     sim_year_range="1850-2100">.false.</irrigate>

<irrigate use_crop=".true." >.false.</irrigate>
<irrigate use_crop=".false.">.true.</irrigate>


<!-- Saturation excess runoff for crops  -->
<crop_fsat_equals_zero>.false.</crop_fsat_equals_zero>

<!-- MEGAN model -->
<megan                             >1</megan>
<megan clm_accelerated_spinup="on" >0</megan>
<megan configuration="nwp"         >0</megan>

<!-- Supplmental Nitrogen mode -->
<suplnitro use_cn=".true." >NONE</suplnitro>
<suplnitro use_fates=".true." >NONE</suplnitro>

<!-- Albedo for glaciers -->
<albice phys="clm5_1" >0.50,0.30</albice>
<albice phys="clm5_0" >0.50,0.30</albice>
<albice phys="clm4_5" >0.60,0.40</albice>

<!-- Default urban air conditioning/heating and wasteheat -->
<urban_hac phys="clm5_1" >ON_WASTEHEAT</urban_hac>
<urban_hac phys="clm5_0" >ON_WASTEHEAT</urban_hac>
<urban_hac phys="clm4_5" >ON</urban_hac>

<building_temp_method phys="clm5_1" >1</building_temp_method>
<building_temp_method phys="clm5_0" >1</building_temp_method>
<building_temp_method phys="clm4_5" >0</building_temp_method>

<calc_human_stress_indices phys="clm5_1" >FAST</calc_human_stress_indices>
<calc_human_stress_indices phys="clm5_0" >FAST</calc_human_stress_indices>
<calc_human_stress_indices phys="clm4_5" >NONE</calc_human_stress_indices>

<!-- Default urban traffic flux -->
<urban_traffic>.false.</urban_traffic>

<!-- Soil state settings -->
<organic_frac_squared phys="clm4_5" >.true.</organic_frac_squared>
<organic_frac_squared phys="clm5_0" >.false.</organic_frac_squared>
<organic_frac_squared phys="clm5_1" >.false.</organic_frac_squared>

<soil_layerstruct_predefined structure="fast">4SL_2m</soil_layerstruct_predefined>
<soil_layerstruct_predefined structure="standard" phys="clm5_1" >20SL_8.5m</soil_layerstruct_predefined>
<soil_layerstruct_predefined structure="standard" phys="clm5_0" >20SL_8.5m</soil_layerstruct_predefined>
<soil_layerstruct_predefined structure="standard" phys="clm4_5" >10SL_3.5m</soil_layerstruct_predefined>

<use_bedrock phys="clm5_1"  use_fates =".true.">.false.</use_bedrock>
<use_bedrock phys="clm5_1"  vichydro ="1"      >.false.</use_bedrock>
<use_bedrock phys="clm5_1"                     >.true.</use_bedrock>
<use_bedrock phys="clm5_0"  use_fates =".true.">.false.</use_bedrock>
<use_bedrock phys="clm5_0"  vichydro ="1"      >.false.</use_bedrock>
<use_bedrock phys="clm5_0"                     >.true.</use_bedrock>
<use_bedrock phys="clm4_5"                     >.false.</use_bedrock>

<!-- Rooting profile namelist defaults -->
<rooting_profile_method_water  phys="clm5_1" >1</rooting_profile_method_water>
<rooting_profile_method_water  phys="clm5_0" >1</rooting_profile_method_water>
<rooting_profile_method_water  phys="clm4_5" >0</rooting_profile_method_water>

<rooting_profile_method_carbon phys="clm5_1" >1</rooting_profile_method_carbon>
<rooting_profile_method_carbon phys="clm5_0" >1</rooting_profile_method_carbon>
<rooting_profile_method_carbon phys="clm4_5" >1</rooting_profile_method_carbon>

<!-- Soil evaporative resistance namelist defaults -->
<soil_resis_method phys="clm5_1" >1</soil_resis_method>
<soil_resis_method phys="clm5_0" >1</soil_resis_method>
<soil_resis_method phys="clm4_5" >0</soil_resis_method>

<!-- Soil hydrology -->
<baseflow_scalar phys="clm5_1"  lower_boundary_condition="1">1.d-2</baseflow_scalar>
<baseflow_scalar phys="clm5_1"  lower_boundary_condition="2">0.001d00</baseflow_scalar>
<baseflow_scalar phys="clm5_0"  lower_boundary_condition="1">1.d-2</baseflow_scalar>
<baseflow_scalar phys="clm5_0"  lower_boundary_condition="2">0.001d00</baseflow_scalar>
<baseflow_scalar phys="clm4_5"  lower_boundary_condition="1">1.d-2</baseflow_scalar>
<baseflow_scalar phys="clm4_5"  lower_boundary_condition="2">1.d-2</baseflow_scalar>

<!-- Friction velocity -->
<zetamaxstable phys="clm4_5" >2.0d00</zetamaxstable>
<zetamaxstable phys="clm5_0" >0.5d00</zetamaxstable>
<zetamaxstable phys="clm5_1" >0.5d00</zetamaxstable>

<!-- atm2lnd defaults -->
<repartition_rain_snow phys="clm5_1" >.true.</repartition_rain_snow>
<repartition_rain_snow phys="clm5_0" >.true.</repartition_rain_snow>
<repartition_rain_snow phys="clm4_5" >.false.</repartition_rain_snow>

<glcmec_downscale_longwave>.true.</glcmec_downscale_longwave>

<!-- Pritchard et al. (GRL, 35, 2008) use 0.006 -->
<lapse_rate>0.006</lapse_rate>

<!-- Based on Van Tricht et al. (2016, TC) Figure 6, doi:10.5194/tc-10-2379-2016 -->
<lapse_rate_longwave>0.032</lapse_rate_longwave>

<longwave_downscaling_limit>0.5</longwave_downscaling_limit>

<precip_repartition_nonglc_all_snow_t>0.</precip_repartition_nonglc_all_snow_t>
<precip_repartition_nonglc_all_rain_t>2.</precip_repartition_nonglc_all_rain_t>
<!-- For CLM45, we used the same rain-snow partitioning for glaciers as for other landunits -->
<precip_repartition_glc_all_snow_t phys="clm4_5" >0.</precip_repartition_glc_all_snow_t>
<precip_repartition_glc_all_rain_t phys="clm4_5" >2.</precip_repartition_glc_all_rain_t>
<!-- For CLM5, we assume rain at somewhat cooler temperatures. The main
     motivation is to increase glacier melt, which otherwise is too low in
     CESM2. The physical justification is that the 0 - 2 C ramp used elsewhere
     makes sense for typical atmospheric profiles; but over glaciers, inversions
     are more common, so it is more reasonable to expect rain despite
     below-freezing near-surface temperatures. -->
<precip_repartition_glc_all_snow_t phys="clm5_0" >-2.</precip_repartition_glc_all_snow_t>
<precip_repartition_glc_all_rain_t phys="clm5_0" >0.</precip_repartition_glc_all_rain_t>

<precip_repartition_glc_all_snow_t phys="clm5_1" >-2.</precip_repartition_glc_all_snow_t>
<precip_repartition_glc_all_rain_t phys="clm5_1" >0.</precip_repartition_glc_all_rain_t>

<!-- lnd2atm defaults -->
<melt_non_icesheet_ice_runoff phys="clm4_5" >.false.</melt_non_icesheet_ice_runoff>
<melt_non_icesheet_ice_runoff phys="clm5_0" >.true.</melt_non_icesheet_ice_runoff>
<melt_non_icesheet_ice_runoff phys="clm5_1" >.true.</melt_non_icesheet_ice_runoff>

<!-- CN Fire model method defaults -->
<fire_method phys="clm5_1" >li2021gswpfrc</fire_method>
<fire_method phys="clm5_0" >li2016crufrc</fire_method>
<fire_method phys="clm4_5" >li2014qianfrc</fire_method>

<rh_low                   fire_method="li2014qianfrc" >30.0d00</rh_low>
<rh_hgh                   fire_method="li2014qianfrc" >80.0d00</rh_hgh>
<bt_min                   fire_method="li2014qianfrc" >0.3d00</bt_min>
<bt_max                   fire_method="li2014qianfrc" >0.7d00</bt_max>
<cli_scale                fire_method="li2014qianfrc" >0.035d00</cli_scale>
<boreal_peatfire_c        fire_method="li2014qianfrc" >4.2d-5</boreal_peatfire_c>
<pot_hmn_ign_counts_alpha fire_method="li2014qianfrc" >0.0035d00</pot_hmn_ign_counts_alpha>
<non_boreal_peatfire_c    fire_method="li2014qianfrc" >0.001d00</non_boreal_peatfire_c>
<cropfire_a1              fire_method="li2014qianfrc" >0.3d00</cropfire_a1>
<occur_hi_gdp_tree        fire_method="li2014qianfrc" >0.39d00</occur_hi_gdp_tree>
<lfuel                    fire_method="li2014qianfrc" >75.d00</lfuel>
<ufuel                    fire_method="li2014qianfrc" >1050.d00</ufuel>
<cmb_cmplt_fact_litter    fire_method="li2014qianfrc" >0.5d00</cmb_cmplt_fact_litter>
<cmb_cmplt_fact_cwd       fire_method="li2014qianfrc" >0.25d00</cmb_cmplt_fact_cwd>

<rh_low                   fire_method="li2016crufrc" lnd_tuning_mode="clm5_0_GSWP3v1"
>30.0d00</rh_low>
<rh_low                   fire_method="li2016crufrc" lnd_tuning_mode="clm5_0_CRUv7"
>30.0d00</rh_low>
<rh_low                   fire_method="li2016crufrc" lnd_tuning_mode="clm5_0_cam6.0"
>20.0d00</rh_low>
<rh_hgh                   fire_method="li2016crufrc" >80.0d00</rh_hgh>
<bt_min                   fire_method="li2016crufrc" >0.85d00</bt_min>
<bt_max                   fire_method="li2016crufrc" >0.98d00</bt_max>
<cli_scale                fire_method="li2016crufrc" >0.033d00</cli_scale>
<boreal_peatfire_c        fire_method="li2016crufrc" >0.09d-4</boreal_peatfire_c>
<pot_hmn_ign_counts_alpha fire_method="li2016crufrc" lnd_tuning_mode="clm5_0_GSWP3v1"
>0.010d00</pot_hmn_ign_counts_alpha>
<pot_hmn_ign_counts_alpha fire_method="li2016crufrc" lnd_tuning_mode="clm5_0_CRUv7"
>0.010d00</pot_hmn_ign_counts_alpha>
<pot_hmn_ign_counts_alpha fire_method="li2016crufrc" lnd_tuning_mode="clm5_0_cam6.0"
>0.008d00</pot_hmn_ign_counts_alpha>
<non_boreal_peatfire_c    fire_method="li2016crufrc" >0.17d-3</non_boreal_peatfire_c>
<cropfire_a1              fire_method="li2016crufrc" >1.6d-4</cropfire_a1>
<occur_hi_gdp_tree        fire_method="li2016crufrc" >0.33d00</occur_hi_gdp_tree>
<lfuel                    fire_method="li2016crufrc" >105.d00</lfuel>
<ufuel                    fire_method="li2016crufrc" >1050.d00</ufuel>
<cmb_cmplt_fact_litter    fire_method="li2016crufrc">0.5d00</cmb_cmplt_fact_litter>
<cmb_cmplt_fact_cwd       fire_method="li2016crufrc">0.28d00</cmb_cmplt_fact_cwd>

<rh_low                   fire_method="li2021gswpfrc" >30.0d00</rh_low>
<rh_hgh                   fire_method="li2021gswpfrc" >80.0d00</rh_hgh>
<bt_min                   fire_method="li2021gswpfrc" >0.85d00</bt_min>
<bt_max                   fire_method="li2021gswpfrc" >0.98d00</bt_max>
<cli_scale                fire_method="li2021gswpfrc" >0.025d00</cli_scale>
<boreal_peatfire_c        fire_method="li2021gswpfrc" >0.09d-4</boreal_peatfire_c>
<pot_hmn_ign_counts_alpha fire_method="li2021gswpfrc" >0.010d00</pot_hmn_ign_counts_alpha>
<non_boreal_peatfire_c    fire_method="li2021gswpfrc" >0.17d-3</non_boreal_peatfire_c>
<cropfire_a1              fire_method="li2021gswpfrc" >1.6d-4</cropfire_a1>
<occur_hi_gdp_tree        fire_method="li2021gswpfrc" >0.33d00</occur_hi_gdp_tree>
<lfuel                    fire_method="li2021gswpfrc" >75.d00</lfuel>
<ufuel                    fire_method="li2021gswpfrc" >1050.d00</ufuel>
<cmb_cmplt_fact_litter    fire_method="li2021gswpfrc" >0.5d00</cmb_cmplt_fact_litter>
<cmb_cmplt_fact_cwd       fire_method="li2021gswpfrc" >0.28d00</cmb_cmplt_fact_cwd>

<!-- Canopy fluxes namelist defaults -->
<use_undercanopy_stability phys="clm5_1" >.false.</use_undercanopy_stability>
<use_undercanopy_stability phys="clm5_0" >.false.</use_undercanopy_stability>
<use_undercanopy_stability phys="clm4_5" >.true.</use_undercanopy_stability>

<use_biomass_heat_storage  phys="clm5_1"                   >.true.</use_biomass_heat_storage>
<use_biomass_heat_storage  phys="clm5_1" use_fates=".true.">.false.</use_biomass_heat_storage>
<use_biomass_heat_storage                                  >.false.</use_biomass_heat_storage>

<itmax_canopy_fluxes structure="standard">40</itmax_canopy_fluxes>
<itmax_canopy_fluxes structure="fast"    >3</itmax_canopy_fluxes>

<!-- Canopy hydrology namelist defaults -->
<use_clm5_fpi                 phys="clm5_1" >.true.</use_clm5_fpi>
<interception_fraction        phys="clm5_1" >1.0</interception_fraction>
<maximum_leaf_wetted_fraction phys="clm5_1" >0.05</maximum_leaf_wetted_fraction>

<use_clm5_fpi                 phys="clm5_0" >.true.</use_clm5_fpi>
<interception_fraction        phys="clm5_0" >1.0</interception_fraction>
<maximum_leaf_wetted_fraction phys="clm5_0" >0.05</maximum_leaf_wetted_fraction>

<use_clm5_fpi                 phys="clm4_5" >.false.</use_clm5_fpi>
<interception_fraction        phys="clm4_5" >0.25</interception_fraction>
<maximum_leaf_wetted_fraction phys="clm4_5" >1.0</maximum_leaf_wetted_fraction>

<!-- Soilwater movement namelist defaults -->
<soilwater_movement_method phys="clm4_5" >0</soilwater_movement_method>
<soilwater_movement_method phys="clm5_0" >1</soilwater_movement_method>
<soilwater_movement_method phys="clm5_1" >1</soilwater_movement_method>

<upper_boundary_condition phys="clm4_5" >1</upper_boundary_condition>
<upper_boundary_condition phys="clm5_0" >1</upper_boundary_condition>
<upper_boundary_condition phys="clm5_1" >1</upper_boundary_condition>

<lower_boundary_condition soilwater_movement_method="0"                       >4</lower_boundary_condition>
<lower_boundary_condition soilwater_movement_method="1" use_bedrock=".true."  >2</lower_boundary_condition>
<lower_boundary_condition soilwater_movement_method="1" use_bedrock=".false." >2</lower_boundary_condition>
<lower_boundary_condition soilwater_movement_method="1" use_bedrock=".false." vichydro="1" >3</lower_boundary_condition>

<dtmin>60.</dtmin>
<verySmall>1.e-8</verySmall>
<xTolerUpper>1.e-1</xTolerUpper>
<xTolerLower>1.e-2</xTolerLower>
<expensive>42</expensive>
<inexpensive>1</inexpensive>
<flux_calculation>1</flux_calculation>

<!-- Irrigation namelist defaults -->
<irrig_min_lai>0.0</irrig_min_lai>
<irrig_start_time>21600</irrig_start_time>
<irrig_length>14400</irrig_length>
<irrig_target_smp>-3400.</irrig_target_smp>  <!-- -3400 is a standard value for field capacity -->
<irrig_depth>0.6</irrig_depth>
<irrig_threshold_fraction phys="clm5_1" >1.0</irrig_threshold_fraction>
<irrig_threshold_fraction phys="clm5_0" >1.0</irrig_threshold_fraction>
<irrig_threshold_fraction phys="clm4_5" >0.5</irrig_threshold_fraction>
<irrig_river_volume_threshold>0.1</irrig_river_volume_threshold>

<!--  River storage derived lake evaporation and irrigation limitation  -->
<limit_irrigation_if_rof_enabled phys="clm5_1" >.false.</limit_irrigation_if_rof_enabled>
<limit_irrigation_if_rof_enabled phys="clm5_0" >.false.</limit_irrigation_if_rof_enabled>
<limit_irrigation_if_rof_enabled               >.false.</limit_irrigation_if_rof_enabled>

<use_groundwater_irrigation>.false.</use_groundwater_irrigation>

<irrig_method_default>drip</irrig_method_default>

<!-- Snow veg treatment -->
<snowveg_affects_radiation>.true.</snowveg_affects_radiation>

<!-- Snow pack settings-->
<nlevsno phys="clm5_1"  structure="standard">12</nlevsno>
<nlevsno phys="clm5_1"  structure="fast"    >5</nlevsno>
<nlevsno phys="clm5_0" structure="standard" >12</nlevsno>
<nlevsno phys="clm5_0" structure="fast"     >5</nlevsno>
<nlevsno phys="clm4_5"                      >5</nlevsno>
<!-- h2osno_max is more 'configuration' than 'structure'. But since it's
     tied to nlevsno, we're controlling it via 'structure', like
     nlevsno, so that defaults for the two remain consistent. -->
<h2osno_max phys="clm5_1"  structure="standard">10000.0</h2osno_max>
<h2osno_max phys="clm5_1"  structure="fast"    >5000.0</h2osno_max>
<h2osno_max phys="clm5_0"  structure="standard">10000.0</h2osno_max>
<h2osno_max phys="clm5_0"  structure="fast"    >5000.0</h2osno_max>
<h2osno_max phys="clm4_5"                      >1000.0</h2osno_max>

<snow_dzmin_1>0.010d00</snow_dzmin_1>
<snow_dzmin_2>0.015d00</snow_dzmin_2>
<snow_dzmax_l_1>0.03d00</snow_dzmax_l_1>
<snow_dzmax_l_2>0.07d00</snow_dzmax_l_2>
<snow_dzmax_u_1>0.02d00</snow_dzmax_u_1>
<snow_dzmax_u_2>0.05d00</snow_dzmax_u_2>

<int_snow_max phys="clm5_1" >2000.</int_snow_max>
<int_snow_max phys="clm5_0" >2000.</int_snow_max>
<!-- For clm4_5, make this effectively unlimited -->
<int_snow_max phys="clm4_5" >1.e30</int_snow_max>

<n_melt_glcmec phys="clm5_1" >10.0d00</n_melt_glcmec>
<n_melt_glcmec phys="clm5_0" >10.0d00</n_melt_glcmec>
<n_melt_glcmec phys="clm4_5" >10.0</n_melt_glcmec>

<wind_dependent_snow_density phys="clm5_1" >.true.</wind_dependent_snow_density>
<wind_dependent_snow_density phys="clm5_0" >.true.</wind_dependent_snow_density>
<wind_dependent_snow_density phys="clm4_5" >.false.</wind_dependent_snow_density>

<snow_overburden_compaction_method phys="clm5_1" >'Vionnet2012'</snow_overburden_compaction_method>
<snow_overburden_compaction_method phys="clm5_0" >'Vionnet2012'</snow_overburden_compaction_method>
<snow_overburden_compaction_method phys="clm4_5" >'Anderson1976'</snow_overburden_compaction_method>

<lotmp_snowdensity_method phys="clm5_1" >'Slater2017'</lotmp_snowdensity_method>
<lotmp_snowdensity_method phys="clm5_0" >'Slater2017'</lotmp_snowdensity_method>
<lotmp_snowdensity_method phys="clm4_5" >'TruncatedAnderson1976'</lotmp_snowdensity_method>

<upplim_destruct_metamorph   phys="clm4_5" >100.d00</upplim_destruct_metamorph>
<upplim_destruct_metamorph   phys="clm5_0" >175.d00</upplim_destruct_metamorph>
<upplim_destruct_metamorph   phys="clm5_1" >175.d00</upplim_destruct_metamorph>

<fresh_snw_rds_max phys="clm4_5" >54.526d00</fresh_snw_rds_max>
<fresh_snw_rds_max phys="clm5_0" >204.526d00</fresh_snw_rds_max>
<fresh_snw_rds_max phys="clm5_1" >204.526d00</fresh_snw_rds_max>

<overburden_compress_tfactor>0.08d00</overburden_compress_tfactor>

<reset_snow>.false.</reset_snow>
<reset_snow_glc>.false.</reset_snow_glc>
<!-- Set default reset_snow_glc_ela value to very large so that, by
     default, all glacier columns will be reset if reset_snow_glc is set
     to .true. -->
<reset_snow_glc_ela>1.e9</reset_snow_glc_ela>

<snow_cover_fraction_method>SwensonLawrence2012</snow_cover_fraction_method>

<!-- Default glacier behavior is:
     Mountain glaciers: single_at_atm_topo
     Greenland - inside CISM grid but outside Greenland itself: virtual
     Greenland itself: virtual
     Antarctica: multiple

     If CISM is running over Antarctica, then we change the Antarctica
     behavior to virtual. Note that the Greenland behavior is always
     virtual, even if Greenland isn't included in this run.
-->
<glacier_region_behavior glc_use_antarctica="0">'single_at_atm_topo','virtual','virtual','multiple'</glacier_region_behavior>
<glacier_region_behavior glc_use_antarctica="1">'single_at_atm_topo','virtual','virtual','virtual' </glacier_region_behavior>

<!-- Default glacier melt behavior is:
     Mountain glaciers: remains_in_place
     Greenland - inside CISM grid but outside Greenland itself: replaced_by_ice
     Greenland itself: replaced_by_ice
     Antarctica: replaced_by_ice -->
<glacier_region_melt_behavior>'remains_in_place','replaced_by_ice','replaced_by_ice','replaced_by_ice'</glacier_region_melt_behavior>

<!-- Default glacier ice runoff behavior is:
     Mountain glaciers: melted
     Greenland - inside CISM grid but outside Greenland itself: melted
     Greenland itself: remains_ice
     Antarctica: remains_ice -->
<glacier_region_ice_runoff_behavior>'melted','melted','remains_ice','remains_ice'</glacier_region_ice_runoff_behavior>

<!-- This parameter is tied (in a scientific sense) to h2osno_max: For large
     values of h2osno_max, glc_snow_persistence_max_days should be 0; for small
     values of h2osno_max, glc_snow_persistence_max_days should be non-zero. For
     simplicity, we tie the defaults for both of these options to the overall
     CLM phys version, rather than having some intermediate option that controls
     the defaults for both h2osno_max and glc_snow_persistence_max_days. -->
<glc_snow_persistence_max_days phys="clm5_1" >0</glc_snow_persistence_max_days>
<glc_snow_persistence_max_days phys="clm5_0" >0</glc_snow_persistence_max_days>
<glc_snow_persistence_max_days phys="clm4_5" >7300</glc_snow_persistence_max_days>

<!-- ================================================================== -->
<!-- The default filenames are given relative to the root directory
     for the CLM2 data in the CESM distribution -->
<!-- Plant function types (relative to {csmdata}) -->
<paramfile phys="clm5_1" >lnd/clm2/paramdata/ctsm51_params.c210923.nc</paramfile>
<paramfile phys="clm5_0" >lnd/clm2/paramdata/clm50_params.c210803.nc</paramfile>
<paramfile phys="clm4_5" >lnd/clm2/paramdata/clm45_params.c210803.nc</paramfile>

<!-- ================================================================== -->
<!-- FATES default parameter file                                       -->
<!-- ================================================================== -->

<fates_paramfile>lnd/clm2/paramdata/fates_params_api.16.1.0_12pft_c210630.nc  </fates_paramfile>

<!-- ========================================================================================  -->
<!-- clm 5.0 BGC nitrogen model                                                                -->
<!-- ========================================================================================  -->
<use_flexibleCN phys="clm5_1"  use_cn=".true.">.true.</use_flexibleCN>
<use_flexibleCN phys="clm5_1"                 >.false.</use_flexibleCN>
<use_flexibleCN phys="clm5_0"  use_cn=".true.">.true.</use_flexibleCN>
<use_flexibleCN phys="clm5_0"                 >.false.</use_flexibleCN>
<use_flexibleCN phys="clm4_5"                 >.false.</use_flexibleCN>

<!-- LUNA model: Leaf Utilization of Nitrogen for Assimilation -->
<use_luna phys="clm5_1"  >.true.</use_luna>
<use_luna phys="clm5_1"  use_fates=".true." >.false.</use_luna>
<use_luna phys="clm5_0"  >.true.</use_luna>
<use_luna phys="clm5_0"  use_fates=".true." >.false.</use_luna>
<use_luna phys="clm4_5"  >.false.</use_luna>

<!-- Flexible CN options -->
<MM_Nuptake_opt             use_flexibleCN=".true." >.true.</MM_Nuptake_opt>
<downreg_opt                use_flexibleCN=".true." >.false.</downreg_opt>
<plant_ndemand_opt          use_flexibleCN=".true." >3</plant_ndemand_opt>
<substrate_term_opt         use_flexibleCN=".true." >.true.</substrate_term_opt>
<nscalar_opt                use_flexibleCN=".true." >.true.</nscalar_opt>
<temp_scalar_opt            use_flexibleCN=".true." >.true.</temp_scalar_opt>
<CNratio_floating           use_flexibleCN=".true." >.true.</CNratio_floating>
<reduce_dayl_factor         use_flexibleCN=".true." >.false.</reduce_dayl_factor>
<vcmax_opt                  use_flexibleCN=".true." >3</vcmax_opt>
<CN_residual_opt            use_flexibleCN=".true." >1</CN_residual_opt>
<CN_partition_opt           use_flexibleCN=".true." >1</CN_partition_opt>
<CN_evergreen_phenology_opt use_flexibleCN=".true." >1</CN_evergreen_phenology_opt>
<carbon_resp_opt            use_flexibleCN=".true." use_fun=".false.">1</carbon_resp_opt>
<carbon_resp_opt            use_flexibleCN=".true." use_fun=".true." >0</carbon_resp_opt>


<!-- LUNA options -->
<!-- lnc_opt determines how nitrogen is made available for luna -->
<!-- lnc_opt true means use leaf-N from BGC model -->
<!-- lnc_opt false means base on LAI and CN ratio from parameter file -->
<lnc_opt use_cn=".true."   >.true.</lnc_opt>
<lnc_opt use_cn=".false."  >.false.</lnc_opt>

<use_fertilizer>.false.</use_fertilizer>
<use_fertilizer use_crop=".true." phys="clm4_5" >.true.</use_fertilizer>
<use_fertilizer use_crop=".true." phys="clm5_0" >.true.</use_fertilizer>
<use_fertilizer use_crop=".true." phys="clm5_1" >.true.</use_fertilizer>

<jmaxb1 use_luna=".true." phys="clm5_1" >0.17</jmaxb1>
<jmaxb1 use_luna=".true." phys="clm5_0" >0.17</jmaxb1>

<!-- o3_veg_stress_method-->
<o3_veg_stress_method>unset</o3_veg_stress_method>

<use_grainproduct>.false.</use_grainproduct>
<use_grainproduct use_crop=".true." phys="clm4_5" >.false.</use_grainproduct> <!-- 1-year grain product pool default to off for clm45 if crop is turned on -->
<use_grainproduct use_crop=".true." phys="clm5_0" >.true.</use_grainproduct> <!-- 1-year grain product pool default to on for clm50 if crop is turned on -->
<use_grainproduct use_crop=".true." phys="clm5_1" >.true.</use_grainproduct> <!-- 1-year grain product pool default to on for clm50 if crop is turned on -->

<!-- Crop model options -->
<baset_mapping           use_crop=".true." phys="clm4_5" >constant</baset_mapping>
<baset_mapping           use_crop=".true." phys="clm5_0" >varytropicsbylat</baset_mapping>
<baset_latvary_intercept use_crop=".true." phys="clm5_0"  baset_mapping="varytropicsbylat">12.0d00</baset_latvary_intercept>
<baset_latvary_slope     use_crop=".true." phys="clm5_0"  baset_mapping="varytropicsbylat">0.4d00</baset_latvary_slope>
<baset_mapping           use_crop=".true." phys="clm5_1" >varytropicsbylat</baset_mapping>
<baset_latvary_intercept use_crop=".true." phys="clm5_1"  baset_mapping="varytropicsbylat">12.0d00</baset_latvary_intercept>
<baset_latvary_slope     use_crop=".true." phys="clm5_1"  baset_mapping="varytropicsbylat">0.4d00</baset_latvary_slope>

<initial_seed_at_planting use_crop=".true." phys="clm5_1" >3.d00</initial_seed_at_planting>
<initial_seed_at_planting use_crop=".true." phys="clm5_0" >3.d00</initial_seed_at_planting>
<initial_seed_at_planting use_crop=".true." phys="clm4_5" >1.d00</initial_seed_at_planting>

<!-- CN Phenology -->
<onset_thresh_depends_on_veg     use_cn=".true." phys="clm5_1"  >.true.</onset_thresh_depends_on_veg>
<min_critical_dayl_method         use_cn=".true." phys="clm5_1" >DependsOnLat</min_critical_dayl_method>
<onset_thresh_depends_on_veg                                    >.false.</onset_thresh_depends_on_veg>
<min_critical_dayl_method                                       >Constant</min_critical_dayl_method>

<!-- use additional stress deciduous onset trigger    -->
<constrain_stress_deciduous_onset phys="clm4_5" >.false.</constrain_stress_deciduous_onset>
<constrain_stress_deciduous_onset phys="clm5_0" >.true.</constrain_stress_deciduous_onset>
<constrain_stress_deciduous_onset phys="clm5_1" >.true.</constrain_stress_deciduous_onset>

<!-- Whether to use subgrid fluxes for snow -->
<use_subgrid_fluxes>.true.</use_subgrid_fluxes>

<!-- dynamic roots -->
<use_dynroot phys="clm4_5"                  >.false.</use_dynroot>
<use_dynroot phys="clm5_0"  bgc_mode="sp"   >.false.</use_dynroot>
<use_dynroot phys="clm5_0"  bgc_mode="cn"   >.false.</use_dynroot>
<use_dynroot phys="clm5_0"  bgc_mode="fates">.false.</use_dynroot>
<use_dynroot phys="clm5_0"  bgc_mode="bgc"  >.false.</use_dynroot>
<use_dynroot phys="clm5_1"                  >.false.</use_dynroot>

<!-- Guardrail for ensuring leaf-Nitrogen doesn't go too small or negative on updates -->
<use_nguardrail phys="clm4_5"                  >.false.</use_nguardrail>
<use_nguardrail phys="clm5_0"  use_cn=".false.">.false.</use_nguardrail>
<use_nguardrail phys="clm5_0"  use_cn=".true." >.true.</use_nguardrail>
<use_nguardrail phys="clm5_1"  use_cn=".false.">.false.</use_nguardrail>
<use_nguardrail phys="clm5_1"  use_cn=".true." >.true.</use_nguardrail>

<ncrit    phys="clm5_1"  use_cn=".true.">1.d-9</ncrit>
<ncrit    phys="clm5_0"  use_cn=".true.">1.d-9</ncrit>
<ncrit    phys="clm4_5"  use_cn=".true.">1.d-8</ncrit>
<cnegcrit phys="clm5_1"  use_cn=".true.">-6.d+1</cnegcrit>
<nnegcrit phys="clm5_1"  use_cn=".true.">-6.d+0</nnegcrit>
<cnegcrit phys="clm5_0"  use_cn=".true.">-6.d+1</cnegcrit>
<nnegcrit phys="clm5_0"  use_cn=".true.">-6.d+0</nnegcrit>
<cnegcrit phys="clm4_5"  use_cn=".true.">-6.d+2</cnegcrit>
<nnegcrit phys="clm4_5"  use_cn=".true.">-6.d+1</nnegcrit>

<!-- Plant hydraulic stress -->
<use_hydrstress                                                       >.false.</use_hydrstress>
<use_hydrstress phys="clm5_0"  use_fates=".false." configuration="clm">.true.</use_hydrstress>
<use_hydrstress phys="clm5_1"  use_fates=".false." configuration="clm">.true.</use_hydrstress>

<!-- General CN options -->
<!-- Turn this on all of the time, eventually this namelist item should be removed -->
<dribble_crophrv_xsmrpool_2atm use_crop=".true.">.true.</dribble_crophrv_xsmrpool_2atm>

<!--

     Initial condition files to use and or interpolate from

-->

<!-- How close in years should the date be to use initial conditions -->
<init_interp_how_close>61</init_interp_how_close>

<!-- What simulation years can find initial conditions to interpolate from (find one that's within the how_close years above)-->
<init_interp_sim_years>1850,1979,2000,2003,2013</init_interp_sim_years>

<!--

    Find Initial condition files: The settings use_init_interp, init_interp_attributes and finidat MUST all
    be coordinated together!

    NOTE: And they need to be coordinated with clm_start_type that's in namelist_defaults_overall.xml

-->

<!-- Can you interpolate from an initial condition file at startup (is there a finidat file to find)? -->
<!-- NOTE: Make sure all possible lnd_tuning_mode options are accounted for. Some finidat files are only for one mode -->
<use_init_interp  use_cndv=".false." use_fates=".false." sim_year="1850"                                >.true.</use_init_interp>
<!-- For an exact match for these grids -->
<!-- These first five are for SP mode and CLM5.0 only -->
<use_init_interp  use_cndv=".false." use_fates=".false." sim_year="1979" lnd_tuning_mode="clm5_0_cam6.0"
                  maxpft="17"        use_cn=".false."    use_crop=".false." hgrid="0.9x1.25"            >.true.</use_init_interp>
<use_init_interp  use_cndv=".false." use_fates=".false." sim_year="1979" lnd_tuning_mode="clm5_0_cam6.0"
                  maxpft="17"        use_cn=".false."    use_crop=".false." hgrid="1.9x2.5"             >.true.</use_init_interp>
<use_init_interp  use_cndv=".false." use_fates=".false." sim_year="1979" lnd_tuning_mode="clm5_0_cam6.0"
                  maxpft="17"        use_cn=".false."    use_crop=".false." hgrid="ne0np4.ARCTIC.ne30x4"    >.true.</use_init_interp>
<use_init_interp  use_cndv=".false." use_fates=".false." sim_year="1979" lnd_tuning_mode="clm5_0_cam6.0"
                  maxpft="17"        use_cn=".false."    use_crop=".false." hgrid="ne0np4.ARCTICGRIS.ne30x8">.true.</use_init_interp>
<!-- 2003 -->
<use_init_interp  use_cndv=".false." use_fates=".false." sim_year="2003" lnd_tuning_mode="clm5_0_cam6.0"
                  maxpft="17"        use_cn=".false."    use_crop=".false." hgrid="1.9x2.5"                 >.true.</use_init_interp>

<!-- 2013 -->
<use_init_interp  use_cndv=".false." use_fates=".false." sim_year="2013" lnd_tuning_mode="clm5_0_cam6.0"
                  maxpft="17"        use_cn=".false."    use_crop=".false." hgrid="ne0np4CONUS.ne30x8"      >.true.</use_init_interp>
<!-- For an inexact match use either low resolution or high resolution match for SP or BGC mode CLM5.0 -->
<use_init_interp  use_cndv=".false." use_fates=".false." sim_year="2000"  phys="clm5_0"                     >.true.</use_init_interp>
<use_init_interp  use_cndv=".false." use_fates=".false." sim_year="2000"  phys="clm5_1"                     >.true.</use_init_interp>
<!-- For an inexact match use either low resolution or high resolution match for SP or BGC mode CLM4.5 -->
<use_init_interp  use_cndv=".false." use_fates=".false." sim_year="2000"  lnd_tuning_mode="clm4_5_GSWP3v1"  >.true.</use_init_interp>
<use_init_interp  use_cndv=".false." use_fates=".false." sim_year="2000"  lnd_tuning_mode="clm4_5_CRUv7"    >.true.</use_init_interp>
<use_init_interp  use_cndv=".false." use_fates=".false." sim_year="1979"  lnd_tuning_mode="clm4_5_cam6.0"   >.true.</use_init_interp>
<!-- Default to FALSE if couldn't find a match -->
<use_init_interp                                                                                            >.false.</use_init_interp>
<!-- NOTE: if use_init_interp is FALSE that indicates that you can't interpolate from an initial conditions file that's similar
           Either an existing file is too different, too different in the year, or a configuration that can't interpolate
           initial condition files.
-->

<!--
  Set attributes to find specific matching finidat files below
  Each of these settings will correspond to a specific finidat that is
  set up. If more finidat files are added you may need to add more of these.
  Or one specific file will be chosen over another.
-->
<init_interp_attributes sim_year="1850" use_cndv=".false." use_fates=".false." lnd_tuning_mode="clm4_5_GSWP3v1"
>hgrid=0.9x1.25 maxpft=17 mask=gx1v7 use_cn=.true. use_crop=.false. irrigate=.true. glc_nec=10
</init_interp_attributes>

<init_interp_attributes sim_year="1850" use_cndv=".false." use_fates=".false." lnd_tuning_mode="clm4_5_CRUv7"
>hgrid=0.9x1.25 maxpft=17 mask=gx1v7 use_cn=.true. use_crop=.false. irrigate=.true. glc_nec=10
</init_interp_attributes>

<init_interp_attributes sim_year="1850" use_cndv=".false." use_fates=".false." lnd_tuning_mode="clm4_5_cam6.0"
>hgrid=0.9x1.25 maxpft=79 mask=gx1v7 use_cn=.true. use_crop=.true. irrigate=.false. glc_nec=10
</init_interp_attributes>

<!-- These two needs to specify use_cn=F/T since there is a version for both, other files just use the BGC version -->
<init_interp_attributes sim_year="1850" use_cndv=".false." use_fates=".false." lnd_tuning_mode="clm5_0_GSWP3v1" use_cn=".false."
>hgrid=0.9x1.25 maxpft=17 mask=gx1v7 use_cn=.false. use_crop=.false. irrigate=.true. glc_nec=10
</init_interp_attributes>

<init_interp_attributes sim_year="1850" use_cndv=".false." use_fates=".false." lnd_tuning_mode="clm5_0_GSWP3v1" use_cn=".true."
>hgrid=0.9x1.25 maxpft=79 mask=gx1v7 use_cn=.true. use_crop=.true. irrigate=.false. glc_nec=10
</init_interp_attributes>

<!-- These two needs to specify use_cn=F/T since there is a version for both, other files just use the BGC version -->
<init_interp_attributes sim_year="1850" use_cndv=".false." use_fates=".false." lnd_tuning_mode="clm5_0_CRUv7" use_cn=".true."
>hgrid=0.9x1.25 maxpft=79 mask=gx1v7 use_cn=.true. use_crop=.true. irrigate=.false. glc_nec=10
</init_interp_attributes>

<init_interp_attributes sim_year="1850" use_cndv=".false." use_fates=".false." lnd_tuning_mode="clm5_0_CRUv7" use_cn=".false."
>hgrid=0.9x1.25 maxpft=17 mask=gx1v7 use_cn=.false. use_crop=.false. irrigate=.true. glc_nec=10
</init_interp_attributes>

<init_interp_attributes sim_year="1850" use_cndv=".false." use_fates=".false." lnd_tuning_mode="clm5_0_cam6.0"
>hgrid=0.9x1.25 maxpft=79 mask=gx1v7 use_cn=.true. use_crop=.true. irrigate=.false. glc_nec=10
</init_interp_attributes>

<!-- 1850 for CTSM5.1 -->
<!-- These two needs to specify use_cn=F/T since there is a version for both, other files just use the BGC version -->
<init_interp_attributes sim_year="1850" use_cndv=".false." use_fates=".false." lnd_tuning_mode="clm5_1_GSWP3v1" use_cn=".false."
>hgrid=0.9x1.25 maxpft=17 mask=gx1v7 use_cn=.false. use_crop=.false. irrigate=.true. glc_nec=10
</init_interp_attributes>

<init_interp_attributes sim_year="1850" use_cndv=".false." use_fates=".false." lnd_tuning_mode="clm5_1_GSWP3v1" use_cn=".true."
>hgrid=0.9x1.25 maxpft=79 mask=gx1v7 use_cn=.true. use_crop=.true. irrigate=.false. glc_nec=10
</init_interp_attributes>

<!-- present day -->
<init_interp_attributes sim_year="2000" use_cndv=".false." use_fates=".false." lnd_tuning_mode="clm4_5_GSWP3v1"
>hgrid=1.9x2.5 maxpft=79 mask=gx1v7 use_cn=.true. use_crop=.true. irrigate=.true. glc_nec=10
</init_interp_attributes>

<init_interp_attributes sim_year="2000" use_cndv=".false." use_fates=".false." lnd_tuning_mode="clm4_5_CRUv7"
>hgrid=1.9x2.5 maxpft=79 mask=gx1v7 use_cn=.true. use_crop=.true. irrigate=.true. glc_nec=10
</init_interp_attributes>

<init_interp_attributes sim_year="1979" use_cndv=".false." use_fates=".false." lnd_tuning_mode="clm4_5_cam6.0"
>hgrid=0.9x1.25 maxpft=17 mask=gx1v7 use_cn=.false. use_crop=.false. irrigate=.true. glc_nec=10
</init_interp_attributes>

<init_interp_attributes sim_year="2000" use_cndv=".false." use_fates=".false." lnd_tuning_mode="clm5_0_GSWP3v1"
>hgrid=1.9x2.5 maxpft=79 mask=gx1v7 use_cn=.true. use_crop=.true. irrigate=.true. glc_nec=10
</init_interp_attributes>
<init_interp_attributes sim_year="2000" use_cndv=".false." use_fates=".false." lnd_tuning_mode="clm5_1_GSWP3v1"
>hgrid=1.9x2.5 maxpft=79 mask=gx1v7 use_cn=.true. use_crop=.true. irrigate=.true. glc_nec=10
</init_interp_attributes>

<init_interp_attributes sim_year="2000" use_cndv=".false." use_fates=".false." lnd_tuning_mode="clm5_0_CRUv7"
>hgrid=1.9x2.5 maxpft=79 mask=gx1v7 use_cn=.true. use_crop=.true. irrigate=.true. glc_nec=10
</init_interp_attributes>

<init_interp_attributes sim_year="2000" use_cndv=".false." use_fates=".false." lnd_tuning_mode="clm5_1_GSWP3v1"
>hgrid=1.9x2.5 maxpft=79 mask=gx1v7 use_cn=.true. use_crop=.true. irrigate=.true. glc_nec=10
</init_interp_attributes>
<!-- specific low reoslution grids should use the 1-degree file for just CLM5.0 -->
<init_interp_attributes sim_year="2000" use_cndv=".false." use_fates=".false." lnd_tuning_mode="clm5_0_cam6.0"
                        hgrid="0.9x1.25"
>hgrid=0.9x1.25 maxpft=79 mask=gx1v7 use_cn=.true. use_crop=.true. irrigate=.true. glc_nec=10
</init_interp_attributes>

<init_interp_attributes sim_year="2000" use_cndv=".false." use_fates=".false." lnd_tuning_mode="clm5_0_cam6.0"
                        hgrid="4x5"
>hgrid=0.9x1.25 maxpft=79 mask=gx1v7 use_cn=.true. use_crop=.true. irrigate=.true. glc_nec=10
</init_interp_attributes>

<init_interp_attributes sim_year="2000" use_cndv=".false." use_fates=".false." lnd_tuning_mode="clm5_0_cam6.0"
                        hgrid="10x15"
>hgrid=0.9x1.25 maxpft=79 mask=gx1v7 use_cn=.true. use_crop=.true. irrigate=.true. glc_nec=10
</init_interp_attributes>

<init_interp_attributes sim_year="2000" use_cndv=".false." use_fates=".false." lnd_tuning_mode="clm5_0_cam6.0"
			hgrid="1.9x2.5"
>hgrid=0.9x1.25 maxpft=79 mask=gx1v7 use_cn=.true. use_crop=.true. irrigate=.true. glc_nec=10
</init_interp_attributes>

<init_interp_attributes sim_year="2000" use_cndv=".false." use_fates=".false." lnd_tuning_mode="clm5_0_cam6.0"
			hgrid="ne16np4"
>hgrid=0.9x1.25 maxpft=79 mask=gx1v7 use_cn=.true. use_crop=.true. irrigate=.true. glc_nec=10
</init_interp_attributes>

<init_interp_attributes sim_year="2000" use_cndv=".false." use_fates=".false." lnd_tuning_mode="clm5_0_cam6.0"
			hgrid="ne30np4"
>hgrid=0.9x1.25 maxpft=79 mask=gx1v7 use_cn=.true. use_crop=.true. irrigate=.true. glc_nec=10
</init_interp_attributes>

<init_interp_attributes sim_year="2000" use_cndv=".false." use_fates=".false." lnd_tuning_mode="clm5_0_cam6.0"
			hgrid="48x96"
>hgrid=0.9x1.25 maxpft=79 mask=gx1v7 use_cn=.true. use_crop=.true. irrigate=.true. glc_nec=10
</init_interp_attributes>

<init_interp_attributes sim_year="2000" use_cndv=".false." use_fates=".false." lnd_tuning_mode="clm5_0_cam6.0"
			hgrid="64x128"
>hgrid=0.9x1.25 maxpft=79 mask=gx1v7 use_cn=.true. use_crop=.true. irrigate=.true. glc_nec=10
</init_interp_attributes>

<init_interp_attributes sim_year="2000" use_cndv=".false." use_fates=".false." lnd_tuning_mode="clm5_0_cam6.0"
			hgrid="C24"
>hgrid=0.9x1.25 maxpft=79 mask=gx1v7 use_cn=.true. use_crop=.true. irrigate=.true. glc_nec=10
</init_interp_attributes>

<init_interp_attributes sim_year="2000" use_cndv=".false." use_fates=".false." lnd_tuning_mode="clm5_0_cam6.0"
			hgrid="C48"
>hgrid=0.9x1.25 maxpft=79 mask=gx1v7 use_cn=.true. use_crop=.true. irrigate=.true. glc_nec=10
</init_interp_attributes>

<init_interp_attributes sim_year="2000" use_cndv=".false." use_fates=".false." lnd_tuning_mode="clm5_0_cam6.0"
			hgrid="C96"
>hgrid=0.9x1.25 maxpft=79 mask=gx1v7 use_cn=.true. use_crop=.true. irrigate=.true. glc_nec=10
</init_interp_attributes>



<!-- Anything else should use the high resolution file, but just for CLM5.0 -->
<init_interp_attributes sim_year="2000" use_cndv=".false." use_fates=".false." lnd_tuning_mode="clm5_0_cam6.0"
>hgrid=ne120np4.pg3 maxpft=79 mask=tx0.1v3 use_cn=.true. use_crop=.true. irrigate=.true. glc_nec=10
</init_interp_attributes>


<!-- If an exact match for these grids -->
<init_interp_attributes sim_year="1979" use_cndv=".false." use_fates=".false." lnd_tuning_mode="clm5_0_cam6.0"
                        hgrid="0.9x1.25" use_cn=".false." maxpft="17"
>hgrid=0.9x1.25 maxpft=17 mask=gx1v7 use_cn=.false. use_crop=.false. irrigate=.true. glc_nec=10
</init_interp_attributes>

<init_interp_attributes sim_year="1979" use_cndv=".false." use_fates=".false." lnd_tuning_mode="clm5_0_cam6.0"
                        hgrid="1.9x2.5" use_cn=".false." maxpft="17"
>hgrid=1.9x2.5 maxpft=17 mask=gx1v7 use_cn=.false. use_crop=.false. irrigate=.true. glc_nec=10
</init_interp_attributes>

<init_interp_attributes sim_year="1979" use_cndv=".false." use_fates=".false." lnd_tuning_mode="clm5_0_cam6.0"
                        hgrid="ne0np4.ARCTIC.ne30x4" use_cn=".false." maxpft="17"
>hgrid=ne0np4.ARCTIC.ne30x4 maxpft=17 mask=tx0.1v2 use_cn=.false. use_crop=.false. irrigate=.true. glc_nec=10
</init_interp_attributes>

<init_interp_attributes sim_year="1979" use_cndv=".false." use_fates=".false." lnd_tuning_mode="clm5_0_cam6.0"
                        hgrid="ne0np4.ARCTICGRIS.ne30x8" use_cn=".false." maxpft="17"
>hgrid=ne0np4.ARCTICGRIS.ne30x8 maxpft=17 mask=tx0.1v2 use_cn=.false. use_crop=.false. irrigate=.true. glc_nec=10
</init_interp_attributes>
p
<!-- 2003 -->
<init_interp_attributes sim_year="2003" use_cndv=".false." use_fates=".false." lnd_tuning_mode="clm5_0_cam6.0"
                        hgrid="1.9x2.5" use_cn=".false." maxpft="17"
>hgrid=1.9x2.5 maxpft=17 mask=gx1v7 use_cn=.false. use_crop=.false. irrigate=.true. glc_nec=10
</init_interp_attributes>

<!-- 2013 IC's - exact match for CONUS grid ... -->
<init_interp_attributes sim_year="2013" use_cndv=".false." use_fates=".false." lnd_tuning_mode="clm5_0_cam6.0"
			hgrid="ne0np4CONUS.ne30x8" use_cn=".false." maxpft="17"
>hgrid=ne0np4CONUS.ne30x8 maxpft=17 mask=tx0.1v2 use_cn=.false. use_crop=.false. irrigate=.true. glc_nec=10
</init_interp_attributes>


<!--
     1850 preindustrial IC (if use_init_interp is added and set to .true. then MUST still interpolate even on an exact match)
                           (if it will work on an exact match, leave use_init_interp off)
-->

<finidat hgrid="0.9x1.25"  maxpft="17"  mask="gx1v7" use_cn=".true." use_cndv=".false." use_fates=".false."
         ic_ymd="18500101" sim_year="1850"
         ic_tod="0" glc_nec="10" use_crop=".false." irrigate=".true."
         lnd_tuning_mode="clm4_5_GSWP3v1"
>lnd/clm2/initdata_map/clmi.I1850Clm45BgcGs.0901-01-01.0.9x1.25_gx1v7_simyr1850_c200806.nc
</finidat>

<finidat hgrid="0.9x1.25"  maxpft="17"  mask="gx1v7" use_cn=".true." use_cndv=".false." use_fates=".false."
         ic_ymd="18500101" sim_year="1850"
         ic_tod="0" glc_nec="10" use_crop=".false." irrigate=".true."
         lnd_tuning_mode="clm4_5_CRUv7"
>lnd/clm2/initdata_map/clmi.I1850Clm45BgcCruGs.1101-01-01.0.9x1.25_gx1v7_simyr1850_c200806.nc
</finidat>

<finidat hgrid="0.9x1.25"  maxpft="79"  mask="gx1v7" use_cn=".true." use_cndv=".false." use_fates=".false."
         ic_ymd="18500101" sim_year="1850"
         ic_tod="0" glc_nec="10" use_crop=".true." irrigate=".false."
         lnd_tuning_mode="clm4_5_cam6.0"
>lnd/clm2/initdata_map/clmi.B1850Clm45BgcGs.0161-01-01.0.9x1.25_gx1v7_simyr1850_c200806.nc
</finidat>


<finidat hgrid="0.9x1.25"  maxpft="17"  mask="gx1v7" use_cn=".false." use_cndv=".false." use_fates=".false."
         ic_ymd="18500101"  sim_year="1850"
         ic_tod="0" glc_nec="10" use_crop=".false." irrigate=".true."
         lnd_tuning_mode="clm5_0_GSWP3v1"
>lnd/clm2/initdata_map/clmi.I1850Clm50Sp.0181-01-01.0.9x1.25_gx1v7_simyr1850_c200806.nc
</finidat>


<finidat hgrid="0.9x1.25"  maxpft="79"  mask="gx1v7" use_cn=".true." use_cndv=".false." use_fates=".false."
         ic_ymd="18500101" sim_year="1850"
         ic_tod="0" glc_nec="10" use_crop=".true." irrigate=".false."
         lnd_tuning_mode="clm5_0_GSWP3v1"
>lnd/clm2/initdata_map/clmi.I1850Clm50BgcCrop-ciso.1366-01-01.0.9x1.25_gx1v7_simyr1850_c200428.nc
</finidat>


<finidat hgrid="0.9x1.25"  maxpft="79"  mask="gx1v7" use_cn=".true." use_cndv=".false." use_fates=".false."
         ic_ymd="18500101" sim_year="1850"
         ic_tod="0" glc_nec="10" use_crop=".true." irrigate=".false."
         lnd_tuning_mode="clm5_0_CRUv7"
>lnd/clm2/initdata_map/clmi.I1850Clm50BgcCropCru-ciso.1526-01-01.0.9x1.25_gx1v7_simyr1850_c200728.nc
</finidat>


<finidat hgrid="0.9x1.25"  maxpft="79"  mask="gx1v7" use_cn=".true." use_cndv=".false." use_fates=".false."
         ic_ymd="18500101" sim_year="1850"
         ic_tod="0" glc_nec="10" use_crop=".true." irrigate=".false."
         lnd_tuning_mode="clm5_0_cam6.0"
>lnd/clm2/initdata_map/clmi.B1850Clm50BgcCrop.0161-01-01.0.9x1.25_gx1v7_simyr1850_c200729.nc
</finidat>

<finidat hgrid="0.9x1.25"  maxpft="17"  mask="gx1v7" use_cn=".false." use_cndv=".false." use_fates=".false."
         ic_ymd="18500101"  sim_year="1850"
         ic_tod="0" glc_nec="10" use_crop=".false." irrigate=".true."
         lnd_tuning_mode="clm5_0_CRUv7"
>lnd/clm2/initdata_map/clmi.I1850Clm50SpCru.1706-01-01.0.9x1.25_gx1v7_simyr1850_c200806.nc
</finidat>

<!-- CTSM5_1 -->
<finidat hgrid="0.9x1.25"  maxpft="17"  mask="gx1v7" use_cn=".false." use_cndv=".false." use_fates=".false."
         ic_ymd="18500101"  sim_year="1850"
         ic_tod="0" glc_nec="10" use_crop=".false." irrigate=".true."
         lnd_tuning_mode="clm5_1_GSWP3v1"
>lnd/clm2/initdata_map/clmi.I1850Clm50Sp.0181-01-01.0.9x1.25_gx1v7_simyr1850_c200806.nc
</finidat>
<finidat hgrid="0.9x1.25"  maxpft="79"  mask="gx1v7" use_cn=".true." use_cndv=".false." use_fates=".false."
         ic_ymd="18500101" sim_year="1850"
         ic_tod="0" glc_nec="10" use_crop=".true." irrigate=".false."
         lnd_tuning_mode="clm5_1_GSWP3v1"
>lnd/clm2/initdata_map/clmi.I1850Clm50BgcCrop-ciso.1366-01-01.0.9x1.25_gx1v7_simyr1850_c200428.nc
</finidat>

<!--
     Present day IC (if use_init_interp is set and .true. then MUST still interpolate even on an exact match)
                    (if it will work on an exact match, leave use_init_interp off)
-->

<!-- Present day crop spinup at 2-degree with irrigation on -->
<finidat hgrid="1.9x2.5"    maxpft="79"  mask="gx1v7" use_cn=".true." use_cndv=".false." use_fates=".false."
         ic_ymd="20110101" sim_year="2000"
         ic_tod="0" glc_nec="10" use_crop=".true." irrigate=".true."
         lnd_tuning_mode="clm4_5_GSWP3v1"
>lnd/clm2/initdata_map/clmi.I2000Clm50BgcCrop.2011-01-01.1.9x2.5_gx1v7_gl4_simyr2000_c190312.nc
</finidat>

<!-- This is the same file as above but, for a different tuning mode -->
<finidat hgrid="1.9x2.5"    maxpft="79"  mask="gx1v7" use_cn=".true." use_cndv=".false." use_fates=".false."
         ic_ymd="20110101" sim_year="2000"
         ic_tod="0" glc_nec="10" use_crop=".true." irrigate=".true."
         lnd_tuning_mode="clm4_5_CRUv7"
>lnd/clm2/initdata_map/clmi.I2000Clm50BgcCrop.2011-01-01.1.9x2.5_gx1v7_gl4_simyr2000_c190312.nc
</finidat>

<!-- This is the same file as above but, for a different tuning mode -->
<finidat hgrid="1.9x2.5"    maxpft="79"  mask="gx1v7" use_cn=".true." use_cndv=".false." use_fates=".false."
         ic_ymd="20110101" sim_year="2000"
         ic_tod="0" glc_nec="10" use_crop=".true." irrigate=".true."
         lnd_tuning_mode="clm5_0_GSWP3v1"
>lnd/clm2/initdata_map/clmi.I2000Clm50BgcCrop.2011-01-01.1.9x2.5_gx1v7_gl4_simyr2000_c190312.nc
</finidat>
<finidat hgrid="1.9x2.5"    maxpft="79"  mask="gx1v7" use_cn=".true." use_cndv=".false." use_fates=".false."
         ic_ymd="20110101" sim_year="2000"
         ic_tod="0" glc_nec="10" use_crop=".true." irrigate=".true."
         lnd_tuning_mode="clm5_1_GSWP3v1"
>lnd/clm2/initdata_map/clmi.I2000Clm50BgcCrop.2011-01-01.1.9x2.5_gx1v7_gl4_simyr2000_c190312.nc
</finidat>


<!-- This is the same file as above but, for a different tuning mode -->
<finidat hgrid="1.9x2.5"    maxpft="79"  mask="gx1v7" use_cn=".true." use_cndv=".false." use_fates=".false."
         ic_ymd="20110101" sim_year="2000"
         ic_tod="0" glc_nec="10" use_crop=".true." irrigate=".true."
         lnd_tuning_mode="clm5_0_CRUv7"
>lnd/clm2/initdata_map/clmi.I2000Clm50BgcCrop.2011-01-01.1.9x2.5_gx1v7_gl4_simyr2000_c190312.nc
</finidat>

<!-- Present day no crop spinup f09/f19 grid with irrigation on -->
<finidat hgrid="0.9x1.25"  maxpft="17"  mask="gx1v7" use_cn=".false." use_cndv=".false." use_fates=".false."
         ic_ymd="19790101"  sim_year="1979"
         ic_tod="0" glc_nec="10" use_crop=".false." irrigate=".true."
         lnd_tuning_mode="clm4_5_cam6.0"
>lnd/clm2/initdata_map/clmi.BHIST.2000-01-01.0.9x1.25_gx1v7_simyr1979_c200806.nc
</finidat>

<finidat hgrid="0.9x1.25"  maxpft="17"  mask="gx1v7" use_cn=".false." use_cndv=".false." use_fates=".false."
         ic_ymd="19790101"  sim_year="1979"
         ic_tod="0" glc_nec="10" use_crop=".false." irrigate=".true."
         lnd_tuning_mode="clm5_0_cam6.0"
>lnd/clm2/initdata_map/clmi.BHIST.2000-01-01.0.9x1.25_gx1v7_simyr1979_c200806.nc
</finidat>

<finidat hgrid="1.9x2.5"   maxpft="17"  mask="gx1v7" use_cn=".false." use_cndv=".false." use_fates=".false."
         ic_ymd="19790101"  sim_year="1979"
         ic_tod="0" glc_nec="10" use_crop=".false." irrigate=".true."
         lnd_tuning_mode="clm5_0_cam6.0"
>lnd/clm2/initdata_map/clmi.BHIST.2000-01-01.1.9x2.5_gx1v7_simyr1979_c200806.nc
</finidat>

<!-- Present day no crop spinup ARCTIC grid with irrigation on -->
<finidat hgrid="ne0np4.ARCTIC.ne30x4"    maxpft="17"  mask="tx0.1v2" use_cn=".false." use_cndv=".false." use_fates=".false."
         ic_ymd="19790101"  sim_year="1979"
         ic_tod="0" glc_nec="10" use_crop=".false." irrigate=".true."
         lnd_tuning_mode="clm5_0_cam6.0"
>lnd/clm2/initdata_map/clmi.FHISTSp.1979-01-01.ARCTIC_ne30x4_mt12_simyr1979_c200806.nc
</finidat>

<!-- Present day no crop spinup ARCTICGRIS grid with irrigation on -->
<finidat hgrid="ne0np4.ARCTICGRIS.ne30x8"    maxpft="17"  mask="tx0.1v2" use_cn=".false." use_cndv=".false." use_fates=".false."
         ic_ymd="19790101"  sim_year="1979"
         ic_tod="0" glc_nec="10" use_crop=".false." irrigate=".true."
         lnd_tuning_mode="clm5_0_cam6.0"
>lnd/clm2/initdata_map/clmi.FHISTSp.1979-01-01.ARCTICGRIS_ne30x8_mt12_simyr1979_c200806.nc
</finidat>

<!-- Present day crop spinup at 1/4-degree for high resolution with irrigation on -->
<finidat hgrid="ne120np4.pg3"    maxpft="79"  mask="tx0.1v3" use_cn=".true." use_cndv=".false." use_fates=".false."
         ic_ymd="2000101" sim_year="2000"
         ic_tod="0" glc_nec="10" use_crop=".true." irrigate=".true."
         lnd_tuning_mode="clm5_0_cam6.0"
>lnd/clm2/initdata_map/clmi.F2000.2000-01-01.ne120pg3_mt13_simyr2000_c200728.nc
</finidat>

<!-- Present day for coupled cases at low resolution -->
<finidat hgrid="0.9x1.25"    maxpft="79"  mask="gx1v7" use_cn=".true." use_cndv=".false." use_fates=".false."
         ic_ymd="20000101" sim_year="2000"
         ic_tod="0" glc_nec="10" use_crop=".true." irrigate=".true."
         lnd_tuning_mode="clm5_0_cam6.0"
>lnd/clm2/initdata_map/clmi.BHIST.2000-01-01.0.9x1.25_gx1v7_simyr2000_c200728.nc
</finidat>

<!-- 2003 -->
<finidat hgrid="1.9x2.5"   maxpft="17"  mask="gx1v7" use_cn=".false." use_cndv=".false." use_fates=".false."
         ic_ymd="20030101"  sim_year="2003"
         ic_tod="0" glc_nec="10" use_crop=".false." irrigate=".true."
         lnd_tuning_mode="clm5_0_cam6.0"
>lnd/clm2/initdata_map/clmi.BHISTSp.2000-01-01.1.9x2.5_gx1v7_simyr2003_c200807.nc
</finidat>


<!-- 2013 -->
<finidat hgrid="ne0np4CONUS.ne30x8"    maxpft="17"  mask="tx0.1v2" use_cn=".false." use_cndv=".false." use_fates=".false."
         ic_ymd="20130101"  sim_year="2013"
         ic_tod="0" glc_nec="10" use_crop=".false." irrigate=".true."
         lnd_tuning_mode="clm5_0_cam6.0"
>lnd/clm2/initdata_map/clmi.FHISTSp.2013-01-01.ne0CONUSne30x8_mt12_simyr2013_c200806.nc
</finidat>

<!-- for present day simulations - year 2000 -->
<fsurdat hgrid="48x96"     sim_year="2000" use_crop=".false." irrigate=".true.">
lnd/clm2/surfdata_map/release-clm5.0.18/surfdata_48x96_hist_16pfts_Irrig_CMIP6_simyr2000_c190214.nc</fsurdat>

<fsurdat hgrid="0.9x1.25"  sim_year="2000" use_crop=".false." irrigate=".true." use_vichydro=".true.">
lnd/clm2/surfdata_map/release-clm5.0.18/surfdata_0.9x1.25_hist_16pfts_Irrig_CMIP6_simyr2000_c190214.nc</fsurdat>
<fsurdat hgrid="0.9x1.25"  sim_year="2000" use_crop=".false." irrigate=".true.">
lnd/clm2/surfdata_map/release-clm5.0.18/surfdata_0.9x1.25_hist_16pfts_Irrig_CMIP6_simyr2000_c190214.nc</fsurdat>
<fsurdat hgrid="1.9x2.5"   sim_year="2000" use_crop=".false." irrigate=".true." use_vichydro=".true.">
lnd/clm2/surfdata_map/release-clm5.0.18/surfdata_1.9x2.5_hist_16pfts_Irrig_CMIP6_simyr2000_c190304.nc</fsurdat>
<fsurdat hgrid="1.9x2.5"   sim_year="2000" use_crop=".false." irrigate=".true." >
lnd/clm2/surfdata_map/release-clm5.0.18/surfdata_1.9x2.5_hist_16pfts_Irrig_CMIP6_simyr2000_c190304.nc</fsurdat>
<fsurdat hgrid="4x5"       sim_year="2000" use_crop=".false." irrigate=".true.">
lnd/clm2/surfdata_map/release-clm5.0.18/surfdata_4x5_hist_16pfts_Irrig_CMIP6_simyr2000_c190214.nc</fsurdat>
<fsurdat hgrid="10x15"     sim_year="2000" use_crop=".false." irrigate=".true." use_vichydro=".true.">
lnd/clm2/surfdata_map/release-clm5.0.18/surfdata_10x15_hist_16pfts_Irrig_CMIP6_simyr2000_c190214.nc</fsurdat>
<fsurdat hgrid="10x15"     sim_year="2000" use_crop=".false." irrigate=".true." >
lnd/clm2/surfdata_map/release-clm5.0.18/surfdata_10x15_hist_16pfts_Irrig_CMIP6_simyr2000_c190214.nc</fsurdat>

<fsurdat hgrid="ne30np4"     sim_year="2000" use_crop=".false." irrigate=".true.">
lnd/clm2/surfdata_map/release-clm5.0.18/surfdata_ne30np4_hist_16pfts_Irrig_CMIP6_simyr2000_c190303.nc</fsurdat>
<fsurdat hgrid="ne16np4"     sim_year="2000" use_crop=".false." irrigate=".true.">
lnd/clm2/surfdata_map/release-clm5.0.18/surfdata_ne16np4_hist_16pfts_Irrig_CMIP6_simyr2000_c190214.nc</fsurdat>

<fsurdat hgrid="0.125nldas2" sim_year="2000" use_crop=".false." irrigate=".true.">
lnd/clm2/surfdata_map/surfdata_0.125nldas2_hist_16pfts_Irrig_CMIP6_simyr2005_c190412.nc</fsurdat>

<fsurdat hgrid="5x5_amazon"    sim_year="2000" use_crop=".false." irrigate=".true.">
lnd/clm2/surfdata_map/release-clm5.0.18/surfdata_5x5_amazon_hist_16pfts_Irrig_CMIP6_simyr2000_c190214.nc</fsurdat>
<fsurdat hgrid="1x1_brazil"    sim_year="2000" use_crop=".false." irrigate=".true.">
lnd/clm2/surfdata_map/release-clm5.0.18/surfdata_1x1_brazil_hist_16pfts_Irrig_CMIP6_simyr2000_c190214.nc</fsurdat>

<!-- Needed for SCAM (Single Column Atmosphere Model) -->
<fsurdat hgrid="64x128"      sim_year="2000" use_crop=".false." irrigate=".true."
>lnd/clm2/surfdata_map/release-clm5.0.18/surfdata_64x128_hist_16pfts_Irrig_CMIP6_simyr2000_c190214.nc</fsurdat>

<!-- Crop surface datasets -->
<fsurdat hgrid="C384"  sim_year="2000">
lnd/clm2/surfdata_map/release-clm5.0.30/surfdata_C384_hist_78pfts_CMIP6_simyr2000_c200317.nc</fsurdat>
<fsurdat hgrid="C192"  sim_year="2000">
lnd/clm2/surfdata_map/release-clm5.0.30/surfdata_C192_hist_78pfts_CMIP6_simyr2000_c200317.nc</fsurdat>
<fsurdat hgrid="C96"  sim_year="2000">
lnd/clm2/surfdata_map/release-clm5.0.30/surfdata_C96_hist_78pfts_CMIP6_simyr2000_c200317.nc</fsurdat>
<fsurdat hgrid="C48"  sim_year="2000">
lnd/clm2/surfdata_map/release-clm5.0.30/surfdata_C48_hist_78pfts_CMIP6_simyr2000_c200317.nc</fsurdat>
<fsurdat hgrid="C24"  sim_year="2000">
lnd/clm2/surfdata_map/release-clm5.0.30/surfdata_C24_hist_78pfts_CMIP6_simyr2000_c200317.nc</fsurdat>
<fsurdat hgrid="0.9x1.25"  sim_year="2000" use_crop=".true." use_vichydro=".false.">
lnd/clm2/surfdata_map/release-clm5.0.18/surfdata_0.9x1.25_hist_78pfts_CMIP6_simyr2000_c190214.nc</fsurdat>
<fsurdat hgrid="1.9x2.5"   sim_year="2000" use_crop=".true." use_vichydro=".false.">
lnd/clm2/surfdata_map/release-clm5.0.18/surfdata_1.9x2.5_hist_78pfts_CMIP6_simyr2000_c190304.nc</fsurdat>
<fsurdat hgrid="0.125x0.125"  sim_year="2000" use_crop=".true." >
lnd/clm2/surfdata_map/release-clm5.0.24/surfdata_0.125x0.125_hist_78pfts_CMIP6_simyr2005_c190624.nc</fsurdat>
<fsurdat hgrid="10x15"     sim_year="2000" use_crop=".true." use_vichydro=".false.">
lnd/clm2/surfdata_map/release-clm5.0.18/surfdata_10x15_hist_78pfts_CMIP6_simyr2000_c190214.nc</fsurdat>
<fsurdat hgrid="4x5"       sim_year="2000" use_crop=".true." >
lnd/clm2/surfdata_map/release-clm5.0.18/surfdata_4x5_hist_78pfts_CMIP6_simyr2000_c190214.nc</fsurdat>
<fsurdat hgrid="1x1_numaIA"       sim_year="2000" use_crop=".true." >
lnd/clm2/surfdata_map/release-clm5.0.18/surfdata_1x1_numaIA_hist_78pfts_CMIP6_simyr2000_c190214.nc</fsurdat>
<fsurdat hgrid="1x1_smallvilleIA" sim_year="2000" use_crop=".true." >
lnd/clm2/surfdata_map/ctsm1.0.dev094-2-g633be0eb/surfdata_1x1_smallvilleIA_hist_78pfts_CMIP6_simyr2000_c200521.nc</fsurdat>

<fsurdat hgrid="ne16np4"                  sim_year="2000" use_crop=".true.">
lnd/clm2/surfdata_map/release-clm5.0.18/surfdata_ne16np4_hist_78pfts_CMIP6_simyr2000_c190214.nc</fsurdat>
<fsurdat hgrid="ne30np4"                  sim_year="2000" use_crop=".true.">
lnd/clm2/surfdata_map/release-clm5.0.30/surfdata_ne30np4_hist_78pfts_CMIP6_simyr2000_c200426.nc</fsurdat>
<fsurdat hgrid="ne30np4.pg2"              sim_year="2000">
lnd/clm2/surfdata_map/release-clm5.0.30/surfdata_ne30np4.pg2_hist_78pfts_CMIP6_simyr2000_c200426.nc</fsurdat>
<fsurdat hgrid="ne30np4.pg3"              sim_year="2000">
lnd/clm2/surfdata_map/release-clm5.0.30/surfdata_ne30np4.pg3_hist_78pfts_CMIP6_simyr2000_c200426.nc</fsurdat>
<fsurdat hgrid="ne120np4"                 sim_year="2000">
lnd/clm2/surfdata_map/release-clm5.0.30/surfdata_ne120np4_hist_78pfts_CMIP6_simyr2000_c200427.nc</fsurdat>
<fsurdat hgrid="ne120np4.pg2"             sim_year="2000">
lnd/clm2/surfdata_map/release-clm5.0.30/surfdata_ne120np4.pg2_hist_78pfts_CMIP6_simyr2000_c200426.nc</fsurdat>
<fsurdat hgrid="ne120np4.pg3"             sim_year="2000">
lnd/clm2/surfdata_map/release-clm5.0.30/surfdata_ne120np4.pg3_hist_78pfts_CMIP6_simyr2000_c200427.nc</fsurdat>
<fsurdat hgrid="ne0np4.ARCTICGRIS.ne30x8" sim_year="2000">
lnd/clm2/surfdata_map/release-clm5.0.30/surfdata_ne0np4.ARCTICGRIS.ne30x8_hist_78pfts_CMIP6_simyr2000_c200426.nc</fsurdat>
<fsurdat hgrid="ne0np4.ARCTIC.ne30x4"     sim_year="2000">
lnd/clm2/surfdata_map/release-clm5.0.30/surfdata_ne0np4.ARCTIC.ne30x4_hist_78pfts_CMIP6_simyr2000_c200426.nc</fsurdat>
<fsurdat hgrid="ne0np4CONUS.ne30x8"       sim_year="2000">
lnd/clm2/surfdata_map/release-clm5.0.30/surfdata_ne0np4.CONUS.ne30x8_hist_78pfts_CMIP6_simyr2000_c200426.nc</fsurdat>

<!-- 100% Urban single-point datasets (only for sim-year=2000) -->
<fsurdat hgrid="1x1_vancouverCAN"    sim_year="2000" use_crop=".false." irrigate=".true.">
lnd/clm2/surfdata_map/release-clm5.0.18/surfdata_1x1_vancouverCAN_hist_16pfts_Irrig_CMIP6_simyr2000_c190214.nc</fsurdat>
<fsurdat hgrid="1x1_mexicocityMEX"   sim_year="2000" use_crop=".false." irrigate=".true.">
lnd/clm2/surfdata_map/release-clm5.0.18/surfdata_1x1_mexicocityMEX_hist_16pfts_Irrig_CMIP6_simyr2000_c190214.nc</fsurdat>
<fsurdat hgrid="1x1_urbanc_alpha"    sim_year="2000" use_crop=".false." irrigate=".true.">
lnd/clm2/surfdata_map/release-clm5.0.18/surfdata_1x1_urbanc_alpha_hist_16pfts_Irrig_CMIP6_simyr2000_c190214.nc</fsurdat>

<!-- for pre-industrial simulations - year 1850 without crop -->
<fsurdat hgrid="48x96"        sim_year="1850" use_crop=".false." irrigate=".true.">
 lnd/clm2/surfdata_map/release-clm5.0.18/surfdata_48x96_hist_16pfts_Irrig_CMIP6_simyr1850_c190214.nc</fsurdat>

<fsurdat hgrid="0.9x1.25"     sim_year="1850" use_crop=".false." irrigate=".true.">
lnd/clm2/surfdata_map/release-clm5.0.18/surfdata_0.9x1.25_hist_16pfts_Irrig_CMIP6_simyr1850_c190214.nc</fsurdat>
<fsurdat hgrid="1.9x2.5"      sim_year="1850" use_crop=".false." >
lnd/clm2/surfdata_map/release-clm5.0.18/surfdata_1.9x2.5_hist_16pfts_Irrig_CMIP6_simyr1850_c190304.nc</fsurdat>
<fsurdat hgrid="10x15"        sim_year="1850" use_crop=".false." irrigate=".true.">
lnd/clm2/surfdata_map/release-clm5.0.18/surfdata_10x15_hist_16pfts_Irrig_CMIP6_simyr1850_c190214.nc</fsurdat>
<fsurdat hgrid="4x5"          sim_year="1850" use_crop=".false." irrigate=".true.">
lnd/clm2/surfdata_map/release-clm5.0.18/surfdata_4x5_hist_16pfts_Irrig_CMIP6_simyr1850_c190214.nc</fsurdat>

<fsurdat hgrid="1x1_brazil"    sim_year="1850" use_crop=".false." irrigate=".true.">
lnd/clm2/surfdata_map/release-clm5.0.18/surfdata_1x1_brazil_hist_16pfts_Irrig_CMIP6_simyr1850_c190214.nc</fsurdat>

<fsurdat hgrid="ne30np4"      sim_year="1850" use_crop=".false." irrigate=".true.">
lnd/clm2/surfdata_map/release-clm5.0.18/surfdata_ne30np4_hist_16pfts_Irrig_CMIP6_simyr1850_c190303.nc</fsurdat>

<!-- pre-industrial with crop -->
<fsurdat hgrid="48x96"        sim_year="1850" use_crop=".true." >
lnd/clm2/surfdata_map/release-clm5.0.18/surfdata_48x96_hist_78pfts_CMIP6_simyr1850_c190214.nc</fsurdat>

<fsurdat hgrid="C384"  sim_year="1850">
lnd/clm2/surfdata_map/release-clm5.0.30/surfdata_C384_hist_78pfts_CMIP6_simyr1850_c200317.nc</fsurdat>
<fsurdat hgrid="C192"  sim_year="1850">
lnd/clm2/surfdata_map/release-clm5.0.30/surfdata_C192_hist_78pfts_CMIP6_simyr1850_c200317.nc</fsurdat>
<fsurdat hgrid="C96"  sim_year="1850">
lnd/clm2/surfdata_map/release-clm5.0.30/surfdata_C96_hist_78pfts_CMIP6_simyr1850_c200317.nc</fsurdat>
<fsurdat hgrid="C48"  sim_year="1850">
lnd/clm2/surfdata_map/release-clm5.0.30/surfdata_C48_hist_78pfts_CMIP6_simyr1850_c200317.nc</fsurdat>
<fsurdat hgrid="C24"  sim_year="1850">
lnd/clm2/surfdata_map/release-clm5.0.30/surfdata_C24_hist_78pfts_CMIP6_simyr1850_c200317.nc</fsurdat>
<fsurdat hgrid="0.9x1.25"  sim_year="1850" use_crop=".true." >
lnd/clm2/surfdata_map/release-clm5.0.18/surfdata_0.9x1.25_hist_78pfts_CMIP6_simyr1850_c190214.nc</fsurdat>
<fsurdat hgrid="1.9x2.5"   sim_year="1850" use_crop=".true." >
lnd/clm2/surfdata_map/release-clm5.0.18/surfdata_1.9x2.5_hist_78pfts_CMIP6_simyr1850_c190304.nc</fsurdat>
<fsurdat hgrid="10x15"     sim_year="1850" use_crop=".true." >
lnd/clm2/surfdata_map/release-clm5.0.18/surfdata_10x15_hist_78pfts_CMIP6_simyr1850_c190214.nc</fsurdat>
<fsurdat hgrid="4x5"       sim_year="1850" use_crop=".true." >
lnd/clm2/surfdata_map/release-clm5.0.18/surfdata_4x5_hist_78pfts_CMIP6_simyr1850_c190214.nc</fsurdat>
<fsurdat hgrid="1x1_smallvilleIA" sim_year="1850" use_crop=".true." >
lnd/clm2/surfdata_map/release-clm5.0.18/surfdata_1x1_smallvilleIA_hist_78pfts_CMIP6_simyr1850_c190214.nc</fsurdat>
<fsurdat hgrid="1x1_numaIA"       sim_year="1850" use_crop=".true." >
lnd/clm2/surfdata_map/release-clm5.0.18/surfdata_1x1_numaIA_hist_78pfts_CMIP6_simyr1850_c190214.nc</fsurdat>

<fsurdat hgrid="1x1_brazil"    sim_year="1850" use_crop=".true." >
lnd/clm2/surfdata_map/release-clm5.0.18/surfdata_1x1_brazil_hist_78pfts_CMIP6_simyr1850_c190214.nc</fsurdat>

<fsurdat hgrid="ne30np4"                  sim_year="1850" use_crop=".true.">
lnd/clm2/surfdata_map/release-clm5.0.30/surfdata_ne30np4_hist_78pfts_CMIP6_simyr1850_c200426.nc</fsurdat>
<fsurdat hgrid="ne30np4.pg2"              sim_year="1850">
lnd/clm2/surfdata_map/release-clm5.0.30/surfdata_ne30np4.pg2_hist_78pfts_CMIP6_simyr1850_c200426.nc</fsurdat>
<fsurdat hgrid="ne30np4.pg3"                  sim_year="1850">
lnd/clm2/surfdata_map/release-clm5.0.30/surfdata_ne30np4.pg3_hist_78pfts_CMIP6_simyr1850_c200426.nc</fsurdat>
<fsurdat hgrid="ne120np4"                 sim_year="1850">
lnd/clm2/surfdata_map/release-clm5.0.30/surfdata_ne120np4_hist_78pfts_CMIP6_simyr1850_c200427.nc</fsurdat>
<fsurdat hgrid="ne120np4.pg2"             sim_year="1850">
lnd/clm2/surfdata_map/release-clm5.0.30/surfdata_ne120np4.pg2_hist_78pfts_CMIP6_simyr1850_c200426.nc</fsurdat>
<fsurdat hgrid="ne120np4.pg3"             sim_year="1850">
lnd/clm2/surfdata_map/release-clm5.0.30/surfdata_ne120np4.pg3_hist_78pfts_CMIP6_simyr1850_c200427.nc</fsurdat>
<fsurdat hgrid="ne0np4.ARCTICGRIS.ne30x8" sim_year="1850">
lnd/clm2/surfdata_map/release-clm5.0.30/surfdata_ne0np4.ARCTICGRIS.ne30x8_hist_78pfts_CMIP6_simyr1850_c200426.nc</fsurdat>
<fsurdat hgrid="ne0np4.ARCTIC.ne30x4"     sim_year="1850">
lnd/clm2/surfdata_map/release-clm5.0.30/surfdata_ne0np4.ARCTIC.ne30x4_hist_78pfts_CMIP6_simyr1850_c200426.nc</fsurdat>
<fsurdat hgrid="ne0np4CONUS.ne30x8"       sim_year="1850">
lnd/clm2/surfdata_map/release-clm5.0.30/surfdata_ne0np4.CONUS.ne30x8_hist_78pfts_CMIP6_simyr1850_c200426.nc</fsurdat>

<!-- Potential vegetation land use dataset, crop is off, and zeroed, all areas are natural vegetation without human disturbance -->
<fsurdat hgrid="0.9x1.25"     sim_year="PtVg" use_crop=".false." irrigate=".false."
>lnd/clm2/surfdata_map/surfdata_0.9x1.25_hist_16pfts_nourb_CMIP6_simyrPtVg_c181114.nc</fsurdat>

<!-- Dynamic PFT surface datasets (relative to {csmdata}) -->

<flanduse_timeseries hgrid="0.9x1.25"      sim_year_range="1850-2000" irrigate=".true." use_vichydro=".true."
 use_crop=".false." >lnd/clm2/surfdata_map/landuse.timeseries_0.9x1.25_hist_16pfts_Irrig_CMIP6_simyr1850-2015_c170824.nc</flanduse_timeseries>
<flanduse_timeseries hgrid="0.9x1.25"      sim_year_range="1850-2000" irrigate=".true." 
 use_crop=".false." >lnd/clm2/surfdata_map/landuse.timeseries_0.9x1.25_hist_16pfts_Irrig_CMIP6_simyr1850-2015_c170824.nc</flanduse_timeseries>
<flanduse_timeseries hgrid="1.9x2.5"       sim_year_range="1850-2000" irrigate=".true." use_vichydro=".true."
 use_crop=".false." >lnd/clm2/surfdata_map/landuse.timeseries_1.9x2.5_hist_16pfts_Irrig_CMIP6_simyr1850-2015_c170824.nc</flanduse_timeseries>
<flanduse_timeseries hgrid="1.9x2.5"       sim_year_range="1850-2000" irrigate=".true." 
 use_crop=".false." >lnd/clm2/surfdata_map/landuse.timeseries_1.9x2.5_hist_16pfts_Irrig_CMIP6_simyr1850-2015_c170824.nc</flanduse_timeseries>
<flanduse_timeseries hgrid="10x15"         sim_year_range="1850-2000" irrigate=".true." use_vichydro=".true."
 use_crop=".false." >lnd/clm2/surfdata_map/landuse.timeseries_10x15_hist_16pfts_Irrig_CMIP6_simyr1850-2015_c170824.nc</flanduse_timeseries>
<flanduse_timeseries hgrid="10x15"         sim_year_range="1850-2000" irrigate=".true." 
 use_crop=".false." >lnd/clm2/surfdata_map/landuse.timeseries_10x15_hist_16pfts_Irrig_CMIP6_simyr1850-2015_c170824.nc</flanduse_timeseries>
<flanduse_timeseries hgrid="4x5"           sim_year_range="1850-2000" irrigate=".true."
 use_crop=".false." >lnd/clm2/surfdata_map/landuse.timeseries_4x5_hist_16pfts_Irrig_CMIP6_simyr1850-2015_c170824.nc</flanduse_timeseries>
<flanduse_timeseries hgrid="48x96"         sim_year_range="1850-2000" irrigate=".true."
 use_crop=".false."  >lnd/clm2/surfdata_map/release-clm5.0.18/landuse.timeseries_48x96_hist_16pfts_Irrig_CMIP6_simyr1850-2015_c190214.nc</flanduse_timeseries>

<flanduse_timeseries hgrid="1x1_brazil"    sim_year_range="1850-2000" irrigate=".true."
 use_crop=".false."  >lnd/clm2/surfdata_map/landuse.timeseries_1x1_brazil_hist_16pfts_Irrig_CMIP6_simyr1850-2015_c170824.nc</flanduse_timeseries>

<flanduse_timeseries hgrid="ne30np4"       sim_year_range="1850-2000"  irrigate=".true."
 use_crop=".false."  >lnd/clm2/surfdata_map/landuse.timeseries_ne30np4_hist_16pfts_Irrig_CMIP6_simyr1850-2015_c170824.nc</flanduse_timeseries>
<flanduse_timeseries hgrid="ne0np4.ARCTIC.ne30x4"       sim_year_range="1850-2000"
>lnd/clm2/surfdata_map/landuse.timeseries_ne0np4.ARCTIC.ne30x4_hist_78pfts_CMIP6_simyr1850-2015_c191023.nc</flanduse_timeseries>

<!-- Dynamic PFT surface datasets for crop -->

<flanduse_timeseries hgrid="0.9x1.25"      sim_year_range="1850-2000" use_vichydro=".false."
 use_crop=".true."   >lnd/clm2/surfdata_map/landuse.timeseries_0.9x1.25_hist_78pfts_CMIP6_simyr1850-2015_c170824.nc</flanduse_timeseries>
<flanduse_timeseries hgrid="1.9x2.5"       sim_year_range="1850-2000" use_vichydro=".false."
 use_crop=".true."   >lnd/clm2/surfdata_map/landuse.timeseries_1.9x2.5_hist_78pfts_CMIP6_simyr1850-2015_c170824.nc</flanduse_timeseries>
<flanduse_timeseries hgrid="10x15"         sim_year_range="1850-2000" use_vichydro=".false."
 use_crop=".true."   >lnd/clm2/surfdata_map/landuse.timeseries_10x15_hist_78pfts_CMIP6_simyr1850-2015_c170824.nc</flanduse_timeseries>
<flanduse_timeseries hgrid="4x5"           sim_year_range="1850-2000"
 use_crop=".true."   >lnd/clm2/surfdata_map/landuse.timeseries_4x5_hist_78pfts_CMIP6_simyr1850-2015_c170824.nc</flanduse_timeseries>
<flanduse_timeseries hgrid="48x96"         sim_year_range="1850-2000"
 use_crop=".true."  >lnd/clm2/surfdata_map/landuse.timeseries_48x96_hist_78pfts_CMIP6_simyr1850-2015_c170824.nc</flanduse_timeseries>

<flanduse_timeseries hgrid="1x1_brazil"    sim_year_range="1850-2000"
 use_crop=".true."  >lnd/clm2/surfdata_map/landuse.timeseries_1x1_brazil_hist_78pfts_CMIP6_simyr1850-2015_c170824.nc</flanduse_timeseries>
<flanduse_timeseries hgrid="1x1_numaIA"    sim_year_range="1850-2000"
 use_crop=".true."   >lnd/clm2/surfdata_map/landuse.timeseries_1x1_numaIA_hist_78pfts_CMIP6_simyr1850-2015_c170917.nc</flanduse_timeseries>

<flanduse_timeseries hgrid="ne30np4"       sim_year_range="1850-2000" use_crop=".true."
 >lnd/clm2/surfdata_map/release-clm5.0.30/landuse.timeseries_ne30np4_SSP5-8.5_78pfts_CMIP6_simyr1850-2100_c200426.nc</flanduse_timeseries>
<flanduse_timeseries hgrid="ne30np4.pg2"       sim_year_range="1850-2000"
 >lnd/clm2/surfdata_map/release-clm5.0.30/landuse.timeseries_ne30np4.pg2_SSP5-8.5_78pfts_CMIP6_simyr1850-2100_c200426.nc</flanduse_timeseries>
<flanduse_timeseries hgrid="ne30np4.pg3"       sim_year_range="1850-2000"
 >lnd/clm2/surfdata_map/release-clm5.0.30/landuse.timeseries_ne30np4.pg3_SSP5-8.5_78pfts_CMIP6_simyr1850-2100_c200426.nc</flanduse_timeseries>
<flanduse_timeseries hgrid="ne0np4.ARCTICGRIS.ne30x8"       sim_year_range="1850-2000"
 >lnd/clm2/surfdata_map/release-clm5.0.30/landuse.timeseries_ne0np4.ARCTICGRIS.ne30x8_SSP5-8.5_78pfts_CMIP6_simyr1850-2100_c200426.nc</flanduse_timeseries>
<flanduse_timeseries hgrid="ne0np4.ARCTIC.ne30x4"       sim_year_range="1850-2000"
 >lnd/clm2/surfdata_map/release-clm5.0.30/landuse.timeseries_ne0np4.ARCTIC.ne30x4_SSP5-8.5_78pfts_CMIP6_simyr1850-2100_c200426.nc</flanduse_timeseries>
<flanduse_timeseries hgrid="ne0np4CONUS.ne30x8"       sim_year_range="1850-2000"
 >lnd/clm2/surfdata_map/release-clm5.0.30/landuse.timeseries_ne0np4.CONUS.ne30x8_SSP5-8.5_78pfts_CMIP6_simyr1850-2100_c200426.nc</flanduse_timeseries>

<flanduse_timeseries hgrid="C24"           sim_year_range="1850-2000"
 >lnd/clm2/surfdata_map/release-clm5.0.30/landuse.timeseries_C24_SSP5-8.5_78pfts_CMIP6_simyr1850-2100_c200317.nc</flanduse_timeseries>
<flanduse_timeseries hgrid="C96"           sim_year_range="1850-2000"
 >lnd/clm2/surfdata_map/release-clm5.0.30/landuse.timeseries_C96_SSP5-8.5_78pfts_CMIP6_simyr1850-2100_c200317.nc</flanduse_timeseries>


<!-- Note that this transient file only goes up to year 1855.
     This is sufficient for testing purposes, but could cause problems if you try to run beyond 1855. -->
<flanduse_timeseries hgrid="1x1_smallvilleIA" sim_year_range="1850-2000"
 use_crop=".true."   >lnd/clm2/surfdata_map/landuse.timeseries_1x1_smallvilleIA_hist_78pfts_simyr1850-1855_c160127.nc</flanduse_timeseries>

<!-- Future scenarios - landuse time series files with crop on -->

<!-- SSP5-RCP8.5 - relative to {csmdata}) -->
<flanduse_timeseries hgrid="0.9x1.25"      sim_year_range="1850-2100" ssp_rcp="SSP5-8.5"
 use_crop=".true."   >lnd/clm2/surfdata_map/release-clm5.0.18/landuse.timeseries_0.9x1.25_SSP5-8.5_78pfts_CMIP6_simyr1850-2100_c190214.nc</flanduse_timeseries>
<flanduse_timeseries hgrid="1.9x2.5"       sim_year_range="1850-2100" ssp_rcp="SSP5-8.5"
 use_crop=".true."   >lnd/clm2/surfdata_map/release-clm5.0.18/landuse.timeseries_1.9x2.5_SSP5-8.5_78pfts_CMIP6_simyr1850-2100_c190228.nc</flanduse_timeseries>
<flanduse_timeseries hgrid="10x15"         sim_year_range="1850-2100" ssp_rcp="SSP5-8.5"
 use_crop=".true."   >lnd/clm2/surfdata_map/release-clm5.0.18/landuse.timeseries_10x15_SSP5-8.5_78pfts_CMIP6_simyr1850-2100_c190228.nc</flanduse_timeseries>
<flanduse_timeseries hgrid="C24"           sim_year_range="1850-2100" ssp_rcp="SSP5-8.5"
 >lnd/clm2/surfdata_map/release-clm5.0.30/landuse.timeseries_C24_SSP5-8.5_78pfts_CMIP6_simyr1850-2100_c200317.nc</flanduse_timeseries>
<flanduse_timeseries hgrid="C96"           sim_year_range="1850-2100" ssp_rcp="SSP5-8.5"
 >lnd/clm2/surfdata_map/release-clm5.0.30/landuse.timeseries_C96_SSP5-8.5_78pfts_CMIP6_simyr1850-2100_c200317.nc</flanduse_timeseries>

<flanduse_timeseries hgrid="ne30np4"       sim_year_range="1850-2100" ssp_rcp="SSP5-8.5"
 >lnd/clm2/surfdata_map/release-clm5.0.30/landuse.timeseries_ne30np4_SSP5-8.5_78pfts_CMIP6_simyr1850-2100_c200426.nc</flanduse_timeseries>
<flanduse_timeseries hgrid="ne30np4.pg2"       sim_year_range="1850-2100" ssp_rcp="SSP5-8.5"
 >lnd/clm2/surfdata_map/release-clm5.0.30/landuse.timeseries_ne30np4.pg2_SSP5-8.5_78pfts_CMIP6_simyr1850-2100_c200426.nc</flanduse_timeseries>
<flanduse_timeseries hgrid="ne30np4.pg3"       sim_year_range="1850-2100" ssp_rcp="SSP5-8.5"
 >lnd/clm2/surfdata_map/release-clm5.0.30/landuse.timeseries_ne30np4.pg3_SSP5-8.5_78pfts_CMIP6_simyr1850-2100_c200426.nc</flanduse_timeseries>
<flanduse_timeseries hgrid="ne0np4.ARCTICGRIS.ne30x8"       sim_year_range="1850-2100" ssp_rcp="SSP5-8.5"
 >lnd/clm2/surfdata_map/release-clm5.0.30/landuse.timeseries_ne0np4.ARCTICGRIS.ne30x8_SSP5-8.5_78pfts_CMIP6_simyr1850-2100_c200426.nc</flanduse_timeseries>
<flanduse_timeseries hgrid="ne0np4.ARCTIC.ne30x4"       sim_year_range="1850-2100" ssp_rcp="SSP5-8.5"
 >lnd/clm2/surfdata_map/release-clm5.0.30/landuse.timeseries_ne0np4.ARCTIC.ne30x4_SSP5-8.5_78pfts_CMIP6_simyr1850-2100_c200426.nc</flanduse_timeseries>
<flanduse_timeseries hgrid="ne0np4CONUS.ne30x8"       sim_year_range="1850-2100" ssp_rcp="SSP5-8.5"
 >lnd/clm2/surfdata_map/release-clm5.0.30/landuse.timeseries_ne0np4.CONUS.ne30x8_SSP5-8.5_78pfts_CMIP6_simyr1850-2100_c200426.nc</flanduse_timeseries>

<!-- SSP1-RCP2.6 - relative to {csmdata}) -->
<flanduse_timeseries hgrid="0.9x1.25"      sim_year_range="1850-2100" ssp_rcp="SSP1-2.6"
 use_crop=".true."   >lnd/clm2/surfdata_map/release-clm5.0.18/landuse.timeseries_0.9x1.25_SSP1-2.6_78pfts_CMIP6_simyr1850-2100_c190214.nc</flanduse_timeseries>
<flanduse_timeseries hgrid="1.9x2.5"       sim_year_range="1850-2100" ssp_rcp="SSP1-2.6"
 use_crop=".true."   >lnd/clm2/surfdata_map/release-clm5.0.18/landuse.timeseries_1.9x2.5_SSP1-2.6_78pfts_CMIP6_simyr1850-2100_c190228.nc</flanduse_timeseries>
<flanduse_timeseries hgrid="10x15"         sim_year_range="1850-2100" ssp_rcp="SSP1-2.6"
 use_crop=".true."   >lnd/clm2/surfdata_map/release-clm5.0.18/landuse.timeseries_10x15_SSP1-2.6_78pfts_CMIP6_simyr1850-2100_c190228.nc</flanduse_timeseries>

<!-- SSP2-RCP4.5 - relative to {csmdata}) -->
<flanduse_timeseries hgrid="0.9x1.25"      sim_year_range="1850-2100" ssp_rcp="SSP2-4.5"
 use_crop=".true."   >lnd/clm2/surfdata_map/release-clm5.0.18/landuse.timeseries_0.9x1.25_SSP2-4.5_78pfts_CMIP6_simyr1850-2100_c190214.nc</flanduse_timeseries>
<flanduse_timeseries hgrid="1.9x2.5"       sim_year_range="1850-2100" ssp_rcp="SSP2-4.5"
 use_crop=".true."   >lnd/clm2/surfdata_map/release-clm5.0.18/landuse.timeseries_1.9x2.5_SSP2-4.5_78pfts_CMIP6_simyr1850-2100_c190228.nc</flanduse_timeseries>
<flanduse_timeseries hgrid="10x15"         sim_year_range="1850-2100" ssp_rcp="SSP2-4.5"
 use_crop=".true."   >lnd/clm2/surfdata_map/release-clm5.0.18/landuse.timeseries_10x15_SSP2-4.5_78pfts_CMIP6_simyr1850-2100_c190228.nc</flanduse_timeseries>

<!-- SSP3-RCP7.0 - relative to {csmdata}) -->
<flanduse_timeseries hgrid="0.9x1.25"      sim_year_range="1850-2100" ssp_rcp="SSP3-7.0"
 use_crop=".true."   >lnd/clm2/surfdata_map/release-clm5.0.18/landuse.timeseries_0.9x1.25_SSP3-7.0_78pfts_CMIP6_simyr1850-2100_c190214.nc</flanduse_timeseries>
<flanduse_timeseries hgrid="1.9x2.5"       sim_year_range="1850-2100" ssp_rcp="SSP3-7.0"
 use_crop=".true."   >lnd/clm2/surfdata_map/release-clm5.0.18/landuse.timeseries_1.9x2.5_SSP3-7.0_78pfts_CMIP6_simyr1850-2100_c190228.nc</flanduse_timeseries>
<flanduse_timeseries hgrid="10x15"         sim_year_range="1850-2100" ssp_rcp="SSP3-7.0"
 use_crop=".true."   >lnd/clm2/surfdata_map/release-clm5.0.18/landuse.timeseries_10x15_SSP3-7.0_78pfts_CMIP6_simyr1850-2100_c190228.nc</flanduse_timeseries>

<!-- SSP4-RCP3.4 - relative to {csmdata}) -->
<flanduse_timeseries hgrid="0.9x1.25"      sim_year_range="1850-2100" ssp_rcp="SSP4-3.4"
 use_crop=".true."   >lnd/clm2/surfdata_map/release-clm5.0.18/landuse.timeseries_0.9x1.25_SSP4-3.4_78pfts_CMIP6_simyr1850-2100_c190214.nc</flanduse_timeseries>
<flanduse_timeseries hgrid="1.9x2.5"       sim_year_range="1850-2100" ssp_rcp="SSP4-3.4"
 use_crop=".true."   >lnd/clm2/surfdata_map/release-clm5.0.18/landuse.timeseries_1.9x2.5_SSP4-3.4_78pfts_CMIP6_simyr1850-2100_c190228.nc</flanduse_timeseries>
<flanduse_timeseries hgrid="10x15"         sim_year_range="1850-2100" ssp_rcp="SSP4-3.4"
 use_crop=".true."   >lnd/clm2/surfdata_map/release-clm5.0.18/landuse.timeseries_10x15_SSP4-3.4_78pfts_CMIP6_simyr1850-2100_c190228.nc</flanduse_timeseries>

<!-- SSP1-RCP1.9 - relative to {csmdata}) -->
<flanduse_timeseries hgrid="0.9x1.25"      sim_year_range="1850-2100" ssp_rcp="SSP1-1.9"
 use_crop=".true."   >lnd/clm2/surfdata_map/release-clm5.0.18/landuse.timeseries_0.9x1.25_SSP1-1.9_78pfts_CMIP6_simyr1850-2100_c190214.nc</flanduse_timeseries>
<flanduse_timeseries hgrid="1.9x2.5"       sim_year_range="1850-2100" ssp_rcp="SSP1-1.9"
 use_crop=".true."   >lnd/clm2/surfdata_map/release-clm5.0.18/landuse.timeseries_1.9x2.5_SSP1-1.9_78pfts_CMIP6_simyr1850-2100_c190228.nc</flanduse_timeseries>
<flanduse_timeseries hgrid="10x15"         sim_year_range="1850-2100" ssp_rcp="SSP1-1.9"
 use_crop=".true."   >lnd/clm2/surfdata_map/release-clm5.0.18/landuse.timeseries_10x15_SSP1-1.9_78pfts_CMIP6_simyr1850-2100_c190228.nc</flanduse_timeseries>

<!-- SSP4-RCP6.0 - relative to {csmdata}) -->
<flanduse_timeseries hgrid="0.9x1.25"      sim_year_range="1850-2100" ssp_rcp="SSP4-6.0"
 use_crop=".true."   >lnd/clm2/surfdata_map/release-clm5.0.18/landuse.timeseries_0.9x1.25_SSP4-6.0_78pfts_CMIP6_simyr1850-2100_c190214.nc</flanduse_timeseries>
<flanduse_timeseries hgrid="1.9x2.5"       sim_year_range="1850-2100" ssp_rcp="SSP4-6.0"
 use_crop=".true."   >lnd/clm2/surfdata_map/release-clm5.0.18/landuse.timeseries_1.9x2.5_SSP4-6.0_78pfts_CMIP6_simyr1850-2100_c190228.nc</flanduse_timeseries>
<flanduse_timeseries hgrid="10x15"         sim_year_range="1850-2100" ssp_rcp="SSP4-6.0"
 use_crop=".true."   >lnd/clm2/surfdata_map/release-clm5.0.18/landuse.timeseries_10x15_SSP4-6.0_78pfts_CMIP6_simyr1850-2100_c190228.nc</flanduse_timeseries>

<!-- SSP5-RCP3.4 - relative to {csmdata}) -->
<flanduse_timeseries hgrid="0.9x1.25"      sim_year_range="1850-2100" ssp_rcp="SSP5-3.4"
 use_crop=".true."   >lnd/clm2/surfdata_map/release-clm5.0.18/landuse.timeseries_0.9x1.25_SSP5-3.4_78pfts_CMIP6_simyr1850-2100_c190214.nc</flanduse_timeseries>
<flanduse_timeseries hgrid="1.9x2.5"       sim_year_range="1850-2100" ssp_rcp="SSP5-3.4"
 use_crop=".true."   >lnd/clm2/surfdata_map/release-clm5.0.18/landuse.timeseries_1.9x2.5_SSP5-3.4_78pfts_CMIP6_simyr1850-2100_c190228.nc</flanduse_timeseries>
<flanduse_timeseries hgrid="10x15"         sim_year_range="1850-2100" ssp_rcp="SSP5-3.4"
 use_crop=".true."   >lnd/clm2/surfdata_map/release-clm5.0.18/landuse.timeseries_10x15_SSP5-3.4_78pfts_CMIP6_simyr1850-2100_c190228.nc</flanduse_timeseries>

<!-- Future scenarios - landuse time series files with crop off -->

<!-- SSP5-RCP8.5 - relative to {csmdata}) -->
<flanduse_timeseries hgrid="0.9x1.25"      sim_year_range="1850-2100" ssp_rcp="SSP5-8.5"
 use_crop=".false."   >lnd/clm2/surfdata_map/release-clm5.0.18/landuse.timeseries_0.9x1.25_SSP5-8.5_16pfts_Irrig_CMIP6_simyr1850-2100_c190214.nc</flanduse_timeseries>
<flanduse_timeseries hgrid="1.9x2.5"       sim_year_range="1850-2100" ssp_rcp="SSP5-8.5"
 use_crop=".false."   >lnd/clm2/surfdata_map/release-clm5.0.18/landuse.timeseries_1.9x2.5_SSP5-8.5_16pfts_Irrig_CMIP6_simyr1850-2100_c190228.nc</flanduse_timeseries>
<flanduse_timeseries hgrid="10x15"         sim_year_range="1850-2100" ssp_rcp="SSP5-8.5"
 use_crop=".false."   >lnd/clm2/surfdata_map/release-clm5.0.18/landuse.timeseries_10x15_SSP5-8.5_16pfts_Irrig_CMIP6_simyr1850-2100_c190228.nc</flanduse_timeseries>

<!-- SSP1-RCP2.6 - relative to {csmdata}) -->
<flanduse_timeseries hgrid="0.9x1.25"      sim_year_range="1850-2100" ssp_rcp="SSP1-2.6"
 use_crop=".false."   >lnd/clm2/surfdata_map/release-clm5.0.18/landuse.timeseries_0.9x1.25_SSP1-2.6_16pfts_Irrig_CMIP6_simyr1850-2100_c190214.nc</flanduse_timeseries>
<flanduse_timeseries hgrid="1.9x2.5"       sim_year_range="1850-2100" ssp_rcp="SSP1-2.6"
 use_crop=".false."   >lnd/clm2/surfdata_map/release-clm5.0.18/landuse.timeseries_1.9x2.5_SSP1-2.6_16pfts_Irrig_CMIP6_simyr1850-2100_c190228.nc</flanduse_timeseries>
<flanduse_timeseries hgrid="10x15"         sim_year_range="1850-2100" ssp_rcp="SSP1-2.6"
 use_crop=".false."   >lnd/clm2/surfdata_map/release-clm5.0.18/landuse.timeseries_10x15_SSP1-2.6_16pfts_Irrig_CMIP6_simyr1850-2100_c190228.nc</flanduse_timeseries>

<!-- SSP2-RCP4.5 - relative to {csmdata}) -->
<flanduse_timeseries hgrid="0.9x1.25"      sim_year_range="1850-2100" ssp_rcp="SSP2-4.5"
 use_crop=".false."   >lnd/clm2/surfdata_map/release-clm5.0.18/landuse.timeseries_0.9x1.25_SSP2-4.5_16pfts_Irrig_CMIP6_simyr1850-2100_c190214.nc</flanduse_timeseries>
<flanduse_timeseries hgrid="1.9x2.5"       sim_year_range="1850-2100" ssp_rcp="SSP2-4.5"
 use_crop=".false."   >lnd/clm2/surfdata_map/release-clm5.0.18/landuse.timeseries_1.9x2.5_SSP2-4.5_16pfts_Irrig_CMIP6_simyr1850-2100_c190228.nc</flanduse_timeseries>
<flanduse_timeseries hgrid="10x15"         sim_year_range="1850-2100" ssp_rcp="SSP2-4.5"
 use_crop=".false."   >lnd/clm2/surfdata_map/release-clm5.0.18/landuse.timeseries_10x15_SSP2-4.5_16pfts_Irrig_CMIP6_simyr1850-2100_c190228.nc</flanduse_timeseries>

<!-- SSP3-RCP7.0 - relative to {csmdata}) -->
<flanduse_timeseries hgrid="0.9x1.25"      sim_year_range="1850-2100" ssp_rcp="SSP3-7.0"
 use_crop=".false."   >lnd/clm2/surfdata_map/release-clm5.0.18/landuse.timeseries_0.9x1.25_SSP3-7.0_16pfts_Irrig_CMIP6_simyr1850-2100_c190214.nc</flanduse_timeseries>
<flanduse_timeseries hgrid="1.9x2.5"       sim_year_range="1850-2100" ssp_rcp="SSP3-7.0"
 use_crop=".false."   >lnd/clm2/surfdata_map/release-clm5.0.18/landuse.timeseries_1.9x2.5_SSP3-7.0_16pfts_Irrig_CMIP6_simyr1850-2100_c190228.nc</flanduse_timeseries>
<flanduse_timeseries hgrid="10x15"         sim_year_range="1850-2100" ssp_rcp="SSP3-7.0"
 use_crop=".false."   >lnd/clm2/surfdata_map/release-clm5.0.18/landuse.timeseries_10x15_SSP3-7.0_16pfts_Irrig_CMIP6_simyr1850-2100_c190228.nc</flanduse_timeseries>

<!-- SSP4-RCP3.4 - relative to {csmdata}) -->
<flanduse_timeseries hgrid="0.9x1.25"      sim_year_range="1850-2100" ssp_rcp="SSP4-3.4"
 use_crop=".false."   >lnd/clm2/surfdata_map/release-clm5.0.18/landuse.timeseries_0.9x1.25_SSP4-3.4_16pfts_Irrig_CMIP6_simyr1850-2100_c190214.nc</flanduse_timeseries>
<flanduse_timeseries hgrid="1.9x2.5"       sim_year_range="1850-2100" ssp_rcp="SSP4-3.4"
 use_crop=".false."   >lnd/clm2/surfdata_map/release-clm5.0.18/landuse.timeseries_1.9x2.5_SSP4-3.4_16pfts_Irrig_CMIP6_simyr1850-2100_c190228.nc</flanduse_timeseries>
<flanduse_timeseries hgrid="10x15"         sim_year_range="1850-2100" ssp_rcp="SSP4-3.4"
 use_crop=".false."   >lnd/clm2/surfdata_map/release-clm5.0.18/landuse.timeseries_10x15_SSP4-3.4_16pfts_Irrig_CMIP6_simyr1850-2100_c190228.nc</flanduse_timeseries>

<!-- SSP1-RCP1.9 - relative to {csmdata}) -->
<flanduse_timeseries hgrid="0.9x1.25"      sim_year_range="1850-2100" ssp_rcp="SSP1-1.9"
 use_crop=".false."   >lnd/clm2/surfdata_map/release-clm5.0.18/landuse.timeseries_0.9x1.25_SSP1-1.9_16pfts_Irrig_CMIP6_simyr1850-2100_c190214.nc</flanduse_timeseries>
<flanduse_timeseries hgrid="1.9x2.5"       sim_year_range="1850-2100" ssp_rcp="SSP1-1.9"
 use_crop=".false."   >lnd/clm2/surfdata_map/release-clm5.0.18/landuse.timeseries_1.9x2.5_SSP1-1.9_16pfts_Irrig_CMIP6_simyr1850-2100_c190228.nc</flanduse_timeseries>
<flanduse_timeseries hgrid="10x15"         sim_year_range="1850-2100" ssp_rcp="SSP1-1.9"
 use_crop=".false."   >lnd/clm2/surfdata_map/release-clm5.0.18/landuse.timeseries_10x15_SSP1-1.9_16pfts_Irrig_CMIP6_simyr1850-2100_c190228.nc</flanduse_timeseries>

<!-- SSP4-RCP6.0 - relative to {csmdata}) -->
<flanduse_timeseries hgrid="0.9x1.25"      sim_year_range="1850-2100" ssp_rcp="SSP4-6.0"
 use_crop=".false."   >lnd/clm2/surfdata_map/release-clm5.0.18/landuse.timeseries_0.9x1.25_SSP4-6.0_16pfts_Irrig_CMIP6_simyr1850-2100_c190214.nc</flanduse_timeseries>
<flanduse_timeseries hgrid="1.9x2.5"       sim_year_range="1850-2100" ssp_rcp="SSP4-6.0"
 use_crop=".false."   >lnd/clm2/surfdata_map/release-clm5.0.18/landuse.timeseries_1.9x2.5_SSP4-6.0_16pfts_Irrig_CMIP6_simyr1850-2100_c190228.nc</flanduse_timeseries>
<flanduse_timeseries hgrid="10x15"         sim_year_range="1850-2100" ssp_rcp="SSP4-6.0"
 use_crop=".false."   >lnd/clm2/surfdata_map/release-clm5.0.18/landuse.timeseries_10x15_SSP4-6.0_16pfts_Irrig_CMIP6_simyr1850-2100_c190228.nc</flanduse_timeseries>

<!-- SSP5-RCP3.4 - relative to {csmdata}) -->
<flanduse_timeseries hgrid="0.9x1.25"      sim_year_range="1850-2100" ssp_rcp="SSP5-3.4"
 use_crop=".false."   >lnd/clm2/surfdata_map/release-clm5.0.18/landuse.timeseries_0.9x1.25_SSP5-3.4_16pfts_Irrig_CMIP6_simyr1850-2100_c190214.nc</flanduse_timeseries>
<flanduse_timeseries hgrid="1.9x2.5"       sim_year_range="1850-2100" ssp_rcp="SSP5-3.4"
 use_crop=".false."   >lnd/clm2/surfdata_map/release-clm5.0.18/landuse.timeseries_1.9x2.5_SSP5-3.4_16pfts_Irrig_CMIP6_simyr1850-2100_c190228.nc</flanduse_timeseries>
<flanduse_timeseries hgrid="10x15"         sim_year_range="1850-2100" ssp_rcp="SSP5-3.4"
 use_crop=".false."   >lnd/clm2/surfdata_map/release-clm5.0.18/landuse.timeseries_10x15_SSP5-3.4_16pfts_Irrig_CMIP6_simyr1850-2100_c190228.nc</flanduse_timeseries>

<!-- Fixation and Uptake of Nitrogen Model (FUN2.0) -->
<use_fun phys="clm5_1"  use_cn=".true." use_nitrif_denitrif=".true.">.true.</use_fun>
<use_fun phys="clm5_0"  use_cn=".true." use_nitrif_denitrif=".true.">.true.</use_fun>
<use_fun                                                            >.false.</use_fun>

<freelivfix_intercept use_fun=".true." use_cn=".true.">0.0117d00</freelivfix_intercept>
<freelivfix_slope_wet use_fun=".true." use_cn=".true.">0.0006d00</freelivfix_slope_wet>

<br_root>0.83d-06</br_root>

<!-- Scalar of leaf respiration to vcmax (used for SP mode and with luna)-->
<leaf_mr_vcm phys="clm5_1" >0.015d00</leaf_mr_vcm>
<leaf_mr_vcm phys="clm5_0" >0.015d00</leaf_mr_vcm>
<leaf_mr_vcm phys="clm4_5" >0.015d00</leaf_mr_vcm>


<initial_vegC phys="clm5_1"  use_cn=".true."  mm_nuptake_opt=".true." >100.d00</initial_vegC>
<initial_vegC phys="clm5_0"  use_cn=".true."  mm_nuptake_opt=".true." >100.d00</initial_vegC>
<initial_vegC phys="clm4_5"  use_cn=".true."  mm_nuptake_opt=".true." >20.d00</initial_vegC>
<initial_vegC phys="clm5_1"  use_cn=".true."  mm_nuptake_opt=".false.">1.d00</initial_vegC>
<initial_vegC phys="clm5_0"  use_cn=".true."  mm_nuptake_opt=".false.">1.d00</initial_vegC>
<initial_vegC phys="clm4_5"  use_cn=".true."  mm_nuptake_opt=".false.">1.d00</initial_vegC>

<!-- SNICAR (SNow, ICe, and Aerosol Radiative model) datasets -->
<!--  ***********  Resolution independent:   ***********  -->
<fsnowoptics >lnd/clm2/snicardata/snicar_optics_5bnd_c090915.nc</fsnowoptics>
<fsnowaging  >lnd/clm2/snicardata/snicar_drdt_bst_fit_60_c070416.nc</fsnowaging>

<!-- Nitrogen deposition streams namelist defaults -->
<stream_year_first_ndep phys="clm4_5"  use_cn=".true." sim_year_range="1850-2100"  >2015</stream_year_first_ndep>
<stream_year_last_ndep  phys="clm4_5"  use_cn=".true." sim_year_range="1850-2100"  >2101</stream_year_last_ndep>
<model_year_align_ndep  phys="clm4_5"  use_cn=".true." sim_year_range="1850-2100"  >2015</model_year_align_ndep>

<stream_year_first_ndep phys="clm5_0"  use_cn=".true." sim_year_range="1850-2100"  >2015</stream_year_first_ndep>
<stream_year_last_ndep  phys="clm5_0"  use_cn=".true." sim_year_range="1850-2100"  >2101</stream_year_last_ndep>
<model_year_align_ndep  phys="clm5_0"  use_cn=".true." sim_year_range="1850-2100"  >2015</model_year_align_ndep>

<stream_year_first_ndep phys="clm5_1"  use_cn=".true." sim_year_range="1850-2100"  >2015</stream_year_first_ndep>
<stream_year_last_ndep  phys="clm5_1"  use_cn=".true." sim_year_range="1850-2100"  >2101</stream_year_last_ndep>
<model_year_align_ndep  phys="clm5_1"  use_cn=".true." sim_year_range="1850-2100"  >2015</model_year_align_ndep>

<stream_year_first_ndep use_cn=".true."   sim_year="2010" >2010</stream_year_first_ndep>
<stream_year_last_ndep  use_cn=".true."   sim_year="2010" >2010</stream_year_last_ndep>

<stream_year_first_ndep use_cn=".true."   sim_year="2000" >2000</stream_year_first_ndep>
<stream_year_last_ndep  use_cn=".true."   sim_year="2000" >2000</stream_year_last_ndep>

<stream_year_first_ndep use_cn=".true."   sim_year="1850" >1850</stream_year_first_ndep>
<stream_year_last_ndep  use_cn=".true."   sim_year="1850" >1850</stream_year_last_ndep>

<stream_year_first_ndep use_cn=".true."   sim_year="1000" >2000</stream_year_first_ndep>
<stream_year_last_ndep  use_cn=".true."   sim_year="1000" >2000</stream_year_last_ndep>

<stream_year_first_ndep use_cn=".true."   sim_year="constant" sim_year_range="1000-1002" >2000</stream_year_first_ndep>
<stream_year_last_ndep  use_cn=".true."   sim_year="constant" sim_year_range="1000-1002" >2000</stream_year_last_ndep>

<stream_year_first_ndep use_cn=".true."   sim_year="constant" sim_year_range="1000-1004" >2000</stream_year_first_ndep>
<stream_year_last_ndep  use_cn=".true."   sim_year="constant" sim_year_range="1000-1004" >2000</stream_year_last_ndep>

<stream_fldfilename_ndep phys="clm5_1"  hgrid="0.9x1.25" use_cn=".true." ssp_rcp="hist" >lnd/clm2/ndepdata/fndep_clm_hist_b.e21.BWHIST.f09_g17.CMIP6-historical-WACCM.ensmean_1849-2015_monthly_0.9x1.25_c180926.nc</stream_fldfilename_ndep>
<stream_fldfilename_ndep phys="clm5_0"  hgrid="0.9x1.25" use_cn=".true." ssp_rcp="hist" >lnd/clm2/ndepdata/fndep_clm_hist_b.e21.BWHIST.f09_g17.CMIP6-historical-WACCM.ensmean_1849-2015_monthly_0.9x1.25_c180926.nc</stream_fldfilename_ndep>
<stream_fldfilename_ndep phys="clm4_5"  hgrid="0.9x1.25" use_cn=".true." ssp_rcp="hist" >lnd/clm2/ndepdata/fndep_clm_hist_b.e21.BWHIST.f09_g17.CMIP6-historical-WACCM.ensmean_1849-2015_monthly_0.9x1.25_c180926.nc</stream_fldfilename_ndep>

<stream_meshfile_ndep hgrid="1.9x2.5">share/meshes/fv1.9x2.5_141008_ESMFmesh_c20191001.nc</stream_meshfile_ndep>
<stream_meshfile_ndep hgrid="0.9x1.25">share/meshes/fv0.9x1.25_141008_polemod_ESMFmesh.nc</stream_meshfile_ndep>

<!-- Only the CMIP6 Tier I Nitogen deposition files are available -->
<stream_fldfilename_ndep phys="clm5_1"  hgrid="0.9x1.25"   use_cn=".true."   ssp_rcp="SSP5-8.5"
>lnd/clm2/ndepdata/fndep_clm_f09_g17.CMIP6-SSP5-8.5-WACCM_1849-2101_monthly_c191007.nc</stream_fldfilename_ndep>
<stream_fldfilename_ndep phys="clm5_1"  hgrid="0.9x1.25"   use_cn=".true."   ssp_rcp="SSP1-2.6"
>lnd/clm2/ndepdata/fndep_clm_f09_g17.CMIP6-SSP1-2.6-WACCM_1849-2101_monthly_c191007.nc</stream_fldfilename_ndep>
<stream_fldfilename_ndep phys="clm5_1"  hgrid="0.9x1.25"   use_cn=".true."   ssp_rcp="SSP2-4.5"
>lnd/clm2/ndepdata/fndep_clm_f09_g17.CMIP6-SSP2-4.5-WACCM_1849-2101_monthly_c191007.nc</stream_fldfilename_ndep>
<stream_fldfilename_ndep phys="clm5_1"  hgrid="0.9x1.25"   use_cn=".true."   ssp_rcp="SSP3-7.0"
>lnd/clm2/ndepdata/fndep_clm_f09_g17.CMIP6-SSP3-7.0-WACCM_1849-2101_monthly_c191007.nc</stream_fldfilename_ndep>

<stream_fldfilename_ndep phys="clm5_0"  hgrid="0.9x1.25"   use_cn=".true."   ssp_rcp="SSP5-8.5"
>lnd/clm2/ndepdata/fndep_clm_f09_g17.CMIP6-SSP5-8.5-WACCM_1849-2101_monthly_c191007.nc</stream_fldfilename_ndep>
<stream_fldfilename_ndep phys="clm5_0"  hgrid="0.9x1.25"   use_cn=".true."   ssp_rcp="SSP1-2.6"
>lnd/clm2/ndepdata/fndep_clm_f09_g17.CMIP6-SSP1-2.6-WACCM_1849-2101_monthly_c191007.nc</stream_fldfilename_ndep>
<stream_fldfilename_ndep phys="clm5_0"  hgrid="0.9x1.25"   use_cn=".true."   ssp_rcp="SSP2-4.5"
>lnd/clm2/ndepdata/fndep_clm_f09_g17.CMIP6-SSP2-4.5-WACCM_1849-2101_monthly_c191007.nc</stream_fldfilename_ndep>
<stream_fldfilename_ndep phys="clm5_0"  hgrid="0.9x1.25"   use_cn=".true."   ssp_rcp="SSP3-7.0"
>lnd/clm2/ndepdata/fndep_clm_f09_g17.CMIP6-SSP3-7.0-WACCM_1849-2101_monthly_c191007.nc</stream_fldfilename_ndep>

<stream_fldfilename_ndep phys="clm4_5"  hgrid="0.9x1.25"   use_cn=".true."   ssp_rcp="SSP5-8.5"
>lnd/clm2/ndepdata/fndep_clm_f09_g17.CMIP6-SSP5-8.5-WACCM_1849-2101_monthly_c191007.nc</stream_fldfilename_ndep>
<stream_fldfilename_ndep phys="clm4_5"  hgrid="0.9x1.25"   use_cn=".true."   ssp_rcp="SSP1-2.6"
>lnd/clm2/ndepdata/fndep_clm_f09_g17.CMIP6-SSP1-2.6-WACCM_1849-2101_monthly_c191007.nc</stream_fldfilename_ndep>
<stream_fldfilename_ndep phys="clm4_5"  hgrid="0.9x1.25"   use_cn=".true."   ssp_rcp="SSP2-4.5"
>lnd/clm2/ndepdata/fndep_clm_f09_g17.CMIP6-SSP5-8.5-WACCM_1849-2101_monthly_c191007.nc</stream_fldfilename_ndep>
<stream_fldfilename_ndep phys="clm4_5"  hgrid="0.9x1.25"   use_cn=".true."   ssp_rcp="SSP3-7.0"
>lnd/clm2/ndepdata/fndep_clm_f09_g17.CMIP6-SSP3-7.0-WACCM_1849-2101_monthly_c191007.nc</stream_fldfilename_ndep>

<ndep_taxmode            phys="clm5_1"  use_cn=".true.">cycle</ndep_taxmode>
<ndep_varlist            phys="clm5_1"  use_cn=".true.">NDEP_month</ndep_varlist>

<ndep_taxmode            phys="clm5_0"  use_cn=".true.">cycle</ndep_taxmode>
<ndep_varlist            phys="clm5_0"  use_cn=".true.">NDEP_month</ndep_varlist>

<ndep_taxmode            phys="clm4_5"  use_cn=".true.">cycle</ndep_taxmode>
<ndep_varlist            phys="clm4_5"  use_cn=".true.">NDEP_month</ndep_varlist>

<ndepmapalgo                use_cn=".true." >bilinear</ndepmapalgo>

<ndepmapalgo use_cn=".true."   hgrid="1x1_brazil"          >nn</ndepmapalgo>
<ndepmapalgo use_cn=".true."   hgrid="1x1_mexicocityMEX"   >nn</ndepmapalgo>
<ndepmapalgo use_cn=".true."   hgrid="1x1_vancouverCAN"    >nn</ndepmapalgo>
<ndepmapalgo use_cn=".true."   hgrid="1x1_urbanc_alpha"    >nn</ndepmapalgo>
<ndepmapalgo use_cn=".true."   hgrid="1x1_asphaltjungleNJ" >nn</ndepmapalgo>
<ndepmapalgo use_cn=".true."   hgrid="5x5_amazon"          >nn</ndepmapalgo>

<!-- Soilm moisture streams namelist defaults -->
<!-- This is if you want to prescribe the soil moisture from input datasets rather than model it -->
<use_soil_moisture_streams>.false.</use_soil_moisture_streams>
<stream_year_first_soilm  >1997</stream_year_first_soilm>
<stream_year_last_soilm   >1997</stream_year_last_soilm>
<model_year_align_soilm   >1997</model_year_align_soilm>

<stream_fldfilename_soilm hgrid="0.9x1.25">lnd/clm2/prescribed_data/LFMIP-pdLC-SST.H2OSOI.0.9x1.25.20levsoi.natveg.climo1980-2014.MONS_c190709.nc</stream_fldfilename_soilm>

<soilm_tintalgo>linear</soilm_tintalgo>
<soilm_offset  >0</soilm_offset>

<!-- LAI streams namelist defaults -->
<use_lai_streams        >.false.</use_lai_streams>
<stream_year_first_lai  >2001</stream_year_first_lai>
<stream_year_last_lai   >2013</stream_year_last_lai>
<model_year_align_lai   >2001</model_year_align_lai>

<stream_fldfilename_lai hgrid="360x720cru"       >lnd/clm2/lai_streams/MODISPFTLAI_0.5x0.5_c140711.nc</stream_fldfilename_lai>
<stream_meshfile_lai    hgrid="360x720cru"       >lnd/clm2/lai_streams/MODISPFTLAI_0.5x0_ESMFmesh_cdf5_090621.nc</stream_meshfile_lai>

<lai_mapalgo>bilinear</lai_mapalgo>

<lai_mapalgo  hgrid="1x1_brazil"          >nn</lai_mapalgo>
<lai_mapalgo  hgrid="1x1_mexicocityMEX"   >nn</lai_mapalgo>
<lai_mapalgo  hgrid="1x1_vancouverCAN"    >nn</lai_mapalgo>
<lai_mapalgo  hgrid="1x1_urbanc_alpha"    >nn</lai_mapalgo>
<lai_mapalgo  hgrid="1x1_asphaltjungleNJ" >nn</lai_mapalgo>
<lai_mapalgo  hgrid="5x5_amazon"          >nn</lai_mapalgo>
<lai_mapalgo  hgrid="1x1_brazil"          >nn</lai_mapalgo>
<lai_mapalgo  hgrid="1x1_mexicocityMEX"   >nn</lai_mapalgo>
<lai_mapalgo  hgrid="1x1_vancouverCAN"    >nn</lai_mapalgo>
<lai_mapalgo  hgrid="1x1_urbanc_alpha"    >nn</lai_mapalgo>
<lai_mapalgo  hgrid="1x1_asphaltjungleNJ" >nn</lai_mapalgo>
<lai_mapalgo  hgrid="5x5_amazon"          >nn</lai_mapalgo>

<!-- lightning streams namelist defaults -->

<light_res    use_cn=".false."                     >none</light_res>
<light_res    use_cn=".true." fire_method="nofire" >none</light_res>
<light_res    use_cn=".true." phys="clm4_5"        >94x192</light_res>
<light_res    use_cn=".true." phys="clm5_0"        >94x192</light_res>
<light_res    use_cn=".true." phys="clm5_1"        >360x720</light_res>
<light_res    use_fates=".true."                         >none</light_res>
<light_res    use_fates=".true." fates_spitfire_mode="0" >none</light_res>
<light_res    use_fates=".true." fates_spitfire_mode="1" >none</light_res>
<light_res    use_fates=".true." fates_spitfire_mode="2" >360x720</light_res>
<light_res    use_fates=".true." fates_spitfire_mode="3" >360x720</light_res>
<light_res    use_fates=".true." fates_spitfire_mode="4" >360x720</light_res>

<stream_year_first_lightng >0001</stream_year_first_lightng>
<stream_year_last_lightng  >0001</stream_year_last_lightng>

<stream_fldfilename_lightng hgrid="94x192"    >atm/datm7/NASA_LIS/clmforc.Li_2012_climo1995-2011.T62.lnfm_Total_c140423.nc</stream_fldfilename_lightng>
<stream_meshfile_lightng    hgrid="94x192"    >atm/datm7/NASA_LIS/clmforc.Li_2012_climo1995-2011.T62_ESMFmesh_cdf5_110621.nc</stream_meshfile_lightng>
<stream_fldfilename_lightng hgrid="360x720"   >atm/datm7/NASA_LIS/clmforc.Li_2016_climo1995-2013.360x720.lnfm_Total_c160825.nc</stream_fldfilename_lightng>
<stream_meshfile_lightng    hgrid="360x720"   >atm/datm7/NASA_LIS/clmforc.Li_2016_climo1995-2013.360x720_ESMFmesh_cdf5_150621.nc</stream_meshfile_lightng>

<lightngmapalgo >bilinear</lightngmapalgo>

<lightngmapalgo hgrid="1x1_brazil"          >nn</lightngmapalgo>
<lightngmapalgo hgrid="1x1_mexicocityMEX"   >nn</lightngmapalgo>
<lightngmapalgo hgrid="1x1_vancouverCAN"    >nn</lightngmapalgo>
<lightngmapalgo hgrid="1x1_urbanc_alpha"    >nn</lightngmapalgo>
<lightngmapalgo hgrid="1x1_asphaltjungleNJ" >nn</lightngmapalgo>
<lightngmapalgo hgrid="5x5_amazon"          >nn</lightngmapalgo>

<!-- Population density streams namelist defaults -->
<stream_year_first_popdens phys="clm4_5"  cnfireson=".true." sim_year_range="1850-2100"  >2015</stream_year_first_popdens>
<stream_year_last_popdens  phys="clm4_5"  cnfireson=".true." sim_year_range="1850-2100"  >2100</stream_year_last_popdens>
<model_year_align_popdens  phys="clm4_5"  cnfireson=".true." sim_year_range="1850-2100"  >2015</model_year_align_popdens>

<stream_year_first_popdens phys="clm5_0"  cnfireson=".true." sim_year_range="1850-2100"  >2015</stream_year_first_popdens>
<stream_year_last_popdens  phys="clm5_0"  cnfireson=".true." sim_year_range="1850-2100"  >2100</stream_year_last_popdens>
<model_year_align_popdens  phys="clm5_0"  cnfireson=".true." sim_year_range="1850-2100"  >2015</model_year_align_popdens>

<stream_year_first_popdens phys="clm5_1"  cnfireson=".true." sim_year_range="1850-2100"  >2015</stream_year_first_popdens>
<stream_year_last_popdens  phys="clm5_1"  cnfireson=".true." sim_year_range="1850-2100"  >2100</stream_year_last_popdens>
<model_year_align_popdens  phys="clm5_1"  cnfireson=".true." sim_year_range="1850-2100"  >2015</model_year_align_popdens>

<stream_year_first_popdens use_cn=".true."   sim_year="2010" >2010</stream_year_first_popdens>
<stream_year_last_popdens  use_cn=".true."   sim_year="2010" >2010</stream_year_last_popdens>

<stream_year_first_popdens use_cn=".true."   sim_year="2000" >2000</stream_year_first_popdens>
<stream_year_last_popdens  use_cn=".true."   sim_year="2000" >2000</stream_year_last_popdens>

<stream_year_first_popdens use_cn=".true."   sim_year="1850" >1850</stream_year_first_popdens>
<stream_year_last_popdens  use_cn=".true."   sim_year="1850" >1850</stream_year_last_popdens>

<stream_year_first_popdens use_cn=".true."   sim_year="1000" >2000</stream_year_first_popdens>
<stream_year_last_popdens  use_cn=".true."   sim_year="1000" >2000</stream_year_last_popdens>

<stream_year_first_popdens use_cn=".true."   sim_year="constant" sim_year_range="1000-1002" >2000</stream_year_first_popdens>
<stream_year_last_popdens  use_cn=".true."   sim_year="constant" sim_year_range="1000-1002" >2000</stream_year_last_popdens>

<stream_year_first_popdens use_cn=".true."   sim_year="constant" sim_year_range="1000-1004" >2000</stream_year_first_popdens>
<stream_year_last_popdens  use_cn=".true."   sim_year="constant" sim_year_range="1000-1004" >2000</stream_year_last_popdens>

<stream_year_first_popdens use_fates=".true." sim_year="2010" >2010</stream_year_first_popdens>
<stream_year_last_popdens  use_fates=".true." sim_year="2010" >2010</stream_year_last_popdens>

<stream_year_first_popdens use_fates=".true." sim_year="2000" >2000</stream_year_first_popdens>
<stream_year_last_popdens  use_fates=".true." sim_year="2000" >2000</stream_year_last_popdens>

<stream_year_first_popdens use_fates=".true." sim_year="1850" >1850</stream_year_first_popdens>
<stream_year_last_popdens  use_fates=".true." sim_year="1850" >1850</stream_year_last_popdens>

<stream_year_first_popdens use_fates=".true." sim_year="1000" >2000</stream_year_first_popdens>
<stream_year_last_popdens  use_fates=".true." sim_year="1000" >2000</stream_year_last_popdens>

<stream_year_first_popdens use_fates=".true." sim_year="constant" sim_year_range="1000-1002" >2000</stream_year_first_popdens>
<stream_year_last_popdens  use_fates=".true." sim_year="constant" sim_year_range="1000-1002" >2000</stream_year_last_popdens>

<stream_year_first_popdens use_fates=".true." sim_year="constant" sim_year_range="1000-1004" >2000</stream_year_first_popdens>
<stream_year_last_popdens  use_fates=".true." sim_year="constant" sim_year_range="1000-1004" >2000</stream_year_last_popdens>

<stream_fldfilename_popdens hgrid="0.5x0.5"   use_cn=".true." >lnd/clm2/firedata/clmforc.Li_2017_HYDEv3.2_CMIP6_hdm_0.5x0.5_AVHRR_simyr1850-2016_c180202.nc</stream_fldfilename_popdens>
<stream_fldfilename_popdens hgrid="0.5x0.5"   use_cn=".true." ssp_rcp="SSP1-1.9" >lnd/clm2/firedata/clmforc.Li_2018_SSP1_CMIP6_hdm_0.5x0.5_AVHRR_simyr1850-2100_c181205.nc
</stream_fldfilename_popdens>
<stream_fldfilename_popdens hgrid="0.5x0.5"   use_cn=".true." ssp_rcp="SSP1-2.6" >lnd/clm2/firedata/clmforc.Li_2018_SSP1_CMIP6_hdm_0.5x0.5_AVHRR_simyr1850-2100_c181205.nc
</stream_fldfilename_popdens>
<stream_fldfilename_popdens hgrid="0.5x0.5"   use_cn=".true." ssp_rcp="SSP2-4.5" >lnd/clm2/firedata/clmforc.Li_2018_SSP2_CMIP6_hdm_0.5x0.5_AVHRR_simyr1850-2100_c181205.nc
</stream_fldfilename_popdens>
<stream_fldfilename_popdens hgrid="0.5x0.5"   use_cn=".true." ssp_rcp="SSP3-7.0" >lnd/clm2/firedata/clmforc.Li_2018_SSP3_CMIP6_hdm_0.5x0.5_AVHRR_simyr1850-2100_c181205.nc
</stream_fldfilename_popdens>
<stream_fldfilename_popdens hgrid="0.5x0.5"   use_cn=".true." ssp_rcp="SSP4-6.0" >lnd/clm2/firedata/clmforc.Li_2018_SSP4_CMIP6_hdm_0.5x0.5_AVHRR_simyr1850-2100_c181205.nc
</stream_fldfilename_popdens>
<stream_fldfilename_popdens hgrid="0.5x0.5"   use_cn=".true." ssp_rcp="SSP4-3.4" >lnd/clm2/firedata/clmforc.Li_2018_SSP4_CMIP6_hdm_0.5x0.5_AVHRR_simyr1850-2100_c181205.nc
</stream_fldfilename_popdens>
<stream_fldfilename_popdens hgrid="0.5x0.5"   use_cn=".true." ssp_rcp="SSP5-8.5" >lnd/clm2/firedata/clmforc.Li_2018_SSP5_CMIP6_hdm_0.5x0.5_AVHRR_simyr1850-2100_c181205.nc
</stream_fldfilename_popdens>
<stream_fldfilename_popdens hgrid="0.5x0.5"   use_cn=".true." ssp_rcp="SSP5-3.4" >lnd/clm2/firedata/clmforc.Li_2018_SSP5_CMIP6_hdm_0.5x0.5_AVHRR_simyr1850-2100_c181205.nc
</stream_fldfilename_popdens>

<stream_fldfilename_popdens hgrid="0.5x0.5"   use_fates=".true." >lnd/clm2/firedata/clmforc.Li_2017_HYDEv3.2_CMIP6_hdm_0.5x0.5_AVHRR_simyr1850-2016_c180202.nc</stream_fldfilename_popdens>
<stream_fldfilename_popdens hgrid="0.5x0.5"   use_fates=".true." ssp_rcp="SSP1-1.9" >lnd/clm2/firedata/clmforc.Li_2018_SSP1_CMIP6_hdm_0.5x0.5_AVHRR_simyr1850-2100_c181205.nc
</stream_fldfilename_popdens>
<stream_fldfilename_popdens hgrid="0.5x0.5"   use_fates=".true." ssp_rcp="SSP1-2.6" >lnd/clm2/firedata/clmforc.Li_2018_SSP1_CMIP6_hdm_0.5x0.5_AVHRR_simyr1850-2100_c181205.nc
</stream_fldfilename_popdens>
<stream_fldfilename_popdens hgrid="0.5x0.5"   use_fates=".true." ssp_rcp="SSP2-4.5" >lnd/clm2/firedata/clmforc.Li_2018_SSP2_CMIP6_hdm_0.5x0.5_AVHRR_simyr1850-2100_c181205.nc
</stream_fldfilename_popdens>
<stream_fldfilename_popdens hgrid="0.5x0.5"   use_fates=".true." ssp_rcp="SSP3-7.0" >lnd/clm2/firedata/clmforc.Li_2018_SSP3_CMIP6_hdm_0.5x0.5_AVHRR_simyr1850-2100_c181205.nc
</stream_fldfilename_popdens>
<stream_fldfilename_popdens hgrid="0.5x0.5"   use_fates=".true." ssp_rcp="SSP4-6.0" >lnd/clm2/firedata/clmforc.Li_2018_SSP4_CMIP6_hdm_0.5x0.5_AVHRR_simyr1850-2100_c181205.nc
</stream_fldfilename_popdens>
<stream_fldfilename_popdens hgrid="0.5x0.5"   use_fates=".true." ssp_rcp="SSP4-3.4" >lnd/clm2/firedata/clmforc.Li_2018_SSP4_CMIP6_hdm_0.5x0.5_AVHRR_simyr1850-2100_c181205.nc
</stream_fldfilename_popdens>
<stream_fldfilename_popdens hgrid="0.5x0.5"   use_fates=".true." ssp_rcp="SSP5-8.5" >lnd/clm2/firedata/clmforc.Li_2018_SSP5_CMIP6_hdm_0.5x0.5_AVHRR_simyr1850-2100_c181205.nc
</stream_fldfilename_popdens>
<stream_fldfilename_popdens hgrid="0.5x0.5"   use_fates=".true." ssp_rcp="SSP5-3.4" >lnd/clm2/firedata/clmforc.Li_2018_SSP5_CMIP6_hdm_0.5x0.5_AVHRR_simyr1850-2100_c181205.nc
</stream_fldfilename_popdens>

<stream_meshfile_popdens    hgrid="0.5x0.5">lnd/clm2/firedata/clmforc.Li_2017_HYDEv3.2_CMIP6_hdm_0.5x0_ESMFmesh_cdf5_100621.nc</stream_meshfile_popdens>

<popdensmapalgo use_cn=".true."                               >bilinear</popdensmapalgo>

<popdensmapalgo use_cn=".true."   hgrid="1x1_brazil"          >nn</popdensmapalgo>
<popdensmapalgo use_cn=".true."   hgrid="1x1_mexicocityMEX"   >nn</popdensmapalgo>
<popdensmapalgo use_cn=".true."   hgrid="1x1_vancouverCAN"    >nn</popdensmapalgo>
<popdensmapalgo use_cn=".true."   hgrid="1x1_urbanc_alpha"    >nn</popdensmapalgo>
<popdensmapalgo use_cn=".true."   hgrid="1x1_asphaltjungleNJ" >nn</popdensmapalgo>
<popdensmapalgo use_cn=".true."   hgrid="5x5_amazon"          >nn</popdensmapalgo>

<popdensmapalgo use_fates=".true."                    >bilinear</popdensmapalgo>

<popdensmapalgo use_fates=".true." hgrid="1x1_brazil"          >nn</popdensmapalgo>
<popdensmapalgo use_fates=".true." hgrid="1x1_mexicocityMEX"   >nn</popdensmapalgo>
<popdensmapalgo use_fates=".true." hgrid="1x1_vancouverCAN"    >nn</popdensmapalgo>
<popdensmapalgo use_fates=".true." hgrid="1x1_urbanc_alpha"    >nn</popdensmapalgo>
<popdensmapalgo use_fates=".true." hgrid="1x1_asphaltjungleNJ" >nn</popdensmapalgo>
<popdensmapalgo use_fates=".true." hgrid="5x5_amazon"          >nn</popdensmapalgo>

<!-- Urban time varying streams namelist defaults -->
<stream_year_first_urbantv phys="clm5_1"  sim_year_range="1850-2100" >2015</stream_year_first_urbantv>
<stream_year_last_urbantv  phys="clm5_1"  sim_year_range="1850-2100" >2106</stream_year_last_urbantv>
<model_year_align_urbantv  phys="clm5_1"  sim_year_range="1850-2100" >2015</model_year_align_urbantv>

<stream_year_first_urbantv phys="clm5_0"  sim_year_range="1850-2100" >2015</stream_year_first_urbantv>
<stream_year_last_urbantv  phys="clm5_0"  sim_year_range="1850-2100" >2106</stream_year_last_urbantv>
<model_year_align_urbantv  phys="clm5_0"  sim_year_range="1850-2100" >2015</model_year_align_urbantv>

<stream_year_first_urbantv phys="clm4_5"  sim_year_range="1850-2100" >2015</stream_year_first_urbantv>
<stream_year_last_urbantv  phys="clm4_5"  sim_year_range="1850-2100" >2106</stream_year_last_urbantv>
<model_year_align_urbantv  phys="clm4_5"  sim_year_range="1850-2100" >2015</model_year_align_urbantv>

<stream_year_first_urbantv sim_year="2000" >2000</stream_year_first_urbantv>
<stream_year_last_urbantv  sim_year="2000" >2000</stream_year_last_urbantv>

<stream_year_first_urbantv sim_year="1850" >1850</stream_year_first_urbantv>
<stream_year_last_urbantv  sim_year="1850" >1850</stream_year_last_urbantv>

<stream_year_first_urbantv sim_year="1000" >2000</stream_year_first_urbantv>
<stream_year_last_urbantv  sim_year="1000" >2000</stream_year_last_urbantv>

<stream_year_first_urbantv sim_year="constant" sim_year_range="1000-1002" >2000</stream_year_first_urbantv>
<stream_year_last_urbantv  sim_year="constant" sim_year_range="1000-1002" >2000</stream_year_last_urbantv>

<stream_year_first_urbantv sim_year="constant" sim_year_range="1000-1004" >2000</stream_year_first_urbantv>
<stream_year_last_urbantv  sim_year="constant" sim_year_range="1000-1004" >2000</stream_year_last_urbantv>

<stream_year_first_urbantv sim_year="constant" sim_year_range="1850-2000" >1850</stream_year_first_urbantv>
<stream_year_last_urbantv  sim_year="constant" sim_year_range="1850-2000" >2106</stream_year_last_urbantv>

<stream_fldfilename_urbantv phys="clm5_1"  hgrid="0.9x1.25"
>lnd/clm2/urbandata/CLM50_tbuildmax_Oleson_2016_0.9x1.25_simyr1849-2106_c160923.nc</stream_fldfilename_urbantv>
<stream_meshfile_urbantv    phys="clm5_1"  hgrid="0.9x1.25"
>lnd/clm2/urbandata/CLM50_tbuildmax_Oleson_2016_0.9x1_ESMFmesh_cdf5_100621.nc</stream_meshfile_urbantv>

<stream_fldfilename_urbantv phys="clm5_0" hgrid="0.9x1.25"
>lnd/clm2/urbandata/CLM50_tbuildmax_Oleson_2016_0.9x1.25_simyr1849-2106_c160923.nc</stream_fldfilename_urbantv>
<stream_meshfile_urbantv    phys="clm5_0"  hgrid="0.9x1.25"
>lnd/clm2/urbandata/CLM50_tbuildmax_Oleson_2016_0.9x1_ESMFmesh_cdf5_100621.nc</stream_meshfile_urbantv>

<stream_fldfilename_urbantv phys="clm4_5" hgrid="0.9x1.25"
>lnd/clm2/urbandata/CLM45_tbuildmax_Oleson_2016_0.9x1.25_simyr1849-2106_c160923.nc</stream_fldfilename_urbantv>
<stream_meshfile_urbantv    phys="clm4_5"  hgrid="0.9x1.25"
>lnd/clm2/urbandata/CLM50_tbuildmax_Oleson_2016_0.9x1_ESMFmesh_cdf5_100621.nc</stream_meshfile_urbantv>

<urbantvmapalgo >nn</urbantvmapalgo>

<urbantvmapalgo hgrid="1x1_brazil"          >nn</urbantvmapalgo>
<urbantvmapalgo hgrid="1x1_mexicocityMEX"   >nn</urbantvmapalgo>
<urbantvmapalgo hgrid="1x1_vancouverCAN"    >nn</urbantvmapalgo>
<urbantvmapalgo hgrid="1x1_urbanc_alpha"    >nn</urbantvmapalgo>
<urbantvmapalgo hgrid="1x1_asphaltjungleNJ" >nn</urbantvmapalgo>
<urbantvmapalgo hgrid="5x5_amazon"          >nn</urbantvmapalgo>

<!-- Create crop on a separate land-unit -->
<create_crop_landunit     use_fates=".false.">.true.</create_crop_landunit>
<create_crop_landunit     use_fates=".true." >.false.</create_crop_landunit>

<run_zero_weight_urban>.false.</run_zero_weight_urban>

<collapse_urban structure="standard" >.false.</collapse_urban>
<collapse_urban structure="fast"     >.true.</collapse_urban>

<n_dom_landunits structure="standard" >0</n_dom_landunits>
<n_dom_landunits structure="fast"     >1</n_dom_landunits>

<n_dom_pfts structure="standard" >0</n_dom_pfts>
<n_dom_pfts structure="fast"     >1</n_dom_pfts>

<toosmall_soil>0.d00</toosmall_soil>
<toosmall_crop>0.d00</toosmall_crop>
<toosmall_glacier>0.d00</toosmall_glacier>
<toosmall_lake>0.d00</toosmall_lake>
<toosmall_wetland>0.d00</toosmall_wetland>
<toosmall_urban>0.d00</toosmall_urban>

<!-- =========================================  -->
<!-- Performance issues                         -->
<!-- =========================================  -->

<nsegspc                   >35</nsegspc>

<!-- =========================================  -->
<!-- Mapping Data                               -->
<!-- =========================================  -->


<!-- mapping files for 1x1_asphaltjungleNJ START added on Thu Jul 19 13:06:18 2012-->
<map frm_hgrid="0.125x0.125" frm_lmask="nomask" to_hgrid="1x1_asphaltjungleNJ" to_lmask="nomask"
>lnd/clm2/mappingdata/maps/1x1_asphaltjungleNJ/map_0.125x0.125_nomask_to_1x1_asphaltjungleNJ_nomask_aave_da_c200206.nc</map>
<map frm_hgrid="0.5x0.5"    frm_lmask="nomask"  to_hgrid="1x1_asphaltjungleNJ"   to_lmask="nomask"
>lnd/clm2/mappingdata/maps/1x1_asphaltjungleNJ/map_0.5x0.5_nomask_to_1x1_asphaltjungleNJ_nomask_aave_da_c200206.nc</map>
<map frm_hgrid="0.25x0.25"  frm_lmask="nomask"  to_hgrid="1x1_asphaltjungleNJ"   to_lmask="nomask"
>lnd/clm2/mappingdata/maps/1x1_asphaltjungleNJ/map_0.25x0.25_nomask_to_1x1_asphaltjungleNJ_nomask_aave_da_c200309.nc</map>
<map frm_hgrid="3x3min"    frm_lmask="nomask"  to_hgrid="1x1_asphaltjungleNJ"   to_lmask="nomask"
>lnd/clm2/mappingdata/maps/1x1_asphaltjungleNJ/map_3x3min_nomask_to_1x1_asphaltjungleNJ_nomask_aave_da_c200309.nc</map>
<map frm_hgrid="10x10min"    frm_lmask="nomask"  to_hgrid="1x1_asphaltjungleNJ"   to_lmask="nomask"
>lnd/clm2/mappingdata/maps/1x1_asphaltjungleNJ/map_10x10min_nomask_to_1x1_asphaltjungleNJ_nomask_aave_da_c200206.nc</map>
<map frm_hgrid="5x5min"    frm_lmask="nomask"  to_hgrid="1x1_asphaltjungleNJ"   to_lmask="nomask"
>lnd/clm2/mappingdata/maps/1x1_asphaltjungleNJ/map_5x5min_nomask_to_1x1_asphaltjungleNJ_nomask_aave_da_c200309.nc</map>
<map frm_hgrid="0.9x1.25"    frm_lmask="nomask"  to_hgrid="1x1_asphaltjungleNJ"   to_lmask="nomask"
>lnd/clm2/mappingdata/maps/1x1_asphaltjungleNJ/map_0.9x1.25_nomask_to_1x1_asphaltjungleNJ_nomask_aave_da_c200206.nc</map>
<map frm_hgrid="1km-merge-10min"    frm_lmask="HYDRO1K-merge-nomask"  to_hgrid="1x1_asphaltjungleNJ"   to_lmask="nomask"
>lnd/clm2/mappingdata/maps/1x1_asphaltjungleNJ/map_1km-merge-10min_HYDRO1K-merge-nomask_to_1x1_asphaltjungleNJ_nomask_aave_da_c130403.nc</map>
<!-- mapping files for 1x1_asphaltjungleNJ END -->

<!-- mapping files for 1x1_brazil START added on Thu Jul 19 13:06:18 2012-->
<map frm_hgrid="0.125x0.125" frm_lmask="nomask" to_hgrid="1x1_brazil" to_lmask="nomask"
>lnd/clm2/mappingdata/maps/1x1_brazil/map_0.125x0.125_nomask_to_1x1_brazil_nomask_aave_da_c200206.nc</map>
<map frm_hgrid="0.5x0.5"    frm_lmask="nomask"  to_hgrid="1x1_brazil"   to_lmask="nomask"
>lnd/clm2/mappingdata/maps/1x1_brazil/map_0.5x0.5_nomask_to_1x1_brazil_nomask_aave_da_c200206.nc</map>
<map frm_hgrid="0.25x0.25"  frm_lmask="nomask"  to_hgrid="1x1_brazil"   to_lmask="nomask"
>lnd/clm2/mappingdata/maps/1x1_brazil/map_0.25x0.25_nomask_to_1x1_brazil_nomask_aave_da_c200309.nc</map>
<map frm_hgrid="3x3min"    frm_lmask="nomask"  to_hgrid="1x1_brazil"   to_lmask="nomask"
>lnd/clm2/mappingdata/maps/1x1_brazil/map_3x3min_nomask_to_1x1_brazil_nomask_aave_da_c200309.nc</map>
<map frm_hgrid="10x10min"    frm_lmask="nomask"  to_hgrid="1x1_brazil"   to_lmask="nomask"
>lnd/clm2/mappingdata/maps/1x1_brazil/map_10x10min_nomask_to_1x1_brazil_nomask_aave_da_c200206.nc</map>
<map frm_hgrid="5x5min"    frm_lmask="nomask"  to_hgrid="1x1_brazil"   to_lmask="nomask"
>lnd/clm2/mappingdata/maps/1x1_brazil/map_5x5min_nomask_to_1x1_brazil_nomask_aave_da_c200309.nc</map>
<map frm_hgrid="0.9x1.25"    frm_lmask="nomask"  to_hgrid="1x1_brazil"   to_lmask="nomask"
>lnd/clm2/mappingdata/maps/1x1_brazil/map_0.9x1.25_nomask_to_1x1_brazil_nomask_aave_da_c200206.nc</map>
<map frm_hgrid="1km-merge-10min"    frm_lmask="HYDRO1K-merge-nomask"  to_hgrid="1x1_brazil"   to_lmask="nomask"
>lnd/clm2/mappingdata/maps/1x1_brazil/map_1km-merge-10min_HYDRO1K-merge-nomask_to_1x1_brazil_nomask_aave_da_c130403.nc</map>
<!-- mapping files for 1x1_brazil END -->

<!-- mapping files for 1x1_mexicocityMEX START added on Thu Jul 19 13:06:18 2012-->
<map frm_hgrid="0.125x0.125" frm_lmask="nomask" to_hgrid="1x1_mexicocityMEX" to_lmask="nomask"
>lnd/clm2/mappingdata/maps/1x1_mexicocityMEX/map_0.125x0.125_nomask_to_1x1_mexicocityMEX_nomask_aave_da_c200206.nc</map>
<map frm_hgrid="0.5x0.5"    frm_lmask="nomask"  to_hgrid="1x1_mexicocityMEX"   to_lmask="nomask"
>lnd/clm2/mappingdata/maps/1x1_mexicocityMEX/map_0.5x0.5_nomask_to_1x1_mexicocityMEX_nomask_aave_da_c200206.nc</map>
<map frm_hgrid="0.25x0.25"  frm_lmask="nomask"  to_hgrid="1x1_mexicocityMEX"   to_lmask="nomask"
>lnd/clm2/mappingdata/maps/1x1_mexicocityMEX/map_0.25x0.25_nomask_to_1x1_mexicocityMEX_nomask_aave_da_c200309.nc</map>
<map frm_hgrid="3x3min"    frm_lmask="nomask"  to_hgrid="1x1_mexicocityMEX"   to_lmask="nomask"
>lnd/clm2/mappingdata/maps/1x1_mexicocityMEX/map_3x3min_nomask_to_1x1_mexicocityMEX_nomask_aave_da_c200309.nc</map>
<map frm_hgrid="10x10min"    frm_lmask="nomask"  to_hgrid="1x1_mexicocityMEX"   to_lmask="nomask"
>lnd/clm2/mappingdata/maps/1x1_mexicocityMEX/map_10x10min_nomask_to_1x1_mexicocityMEX_nomask_aave_da_c200206.nc</map>
<map frm_hgrid="5x5min"    frm_lmask="nomask"  to_hgrid="1x1_mexicocityMEX"   to_lmask="nomask"
>lnd/clm2/mappingdata/maps/1x1_mexicocityMEX/map_5x5min_nomask_to_1x1_mexicocityMEX_nomask_aave_da_c200309.nc</map>
<map frm_hgrid="0.9x1.25"    frm_lmask="nomask"  to_hgrid="1x1_mexicocityMEX"   to_lmask="nomask"
>lnd/clm2/mappingdata/maps/1x1_mexicocityMEX/map_0.9x1.25_nomask_to_1x1_mexicocityMEX_nomask_aave_da_c200206.nc</map>
<map frm_hgrid="1km-merge-10min"    frm_lmask="HYDRO1K-merge-nomask"  to_hgrid="1x1_mexicocityMEX"   to_lmask="nomask"
>lnd/clm2/mappingdata/maps/1x1_mexicocityMEX/map_1km-merge-10min_HYDRO1K-merge-nomask_to_1x1_mexicocityMEX_nomask_aave_da_c130403.nc</map>
<!-- mapping files for 1x1_mexicocityMEX END -->

<!-- mapping files for 1x1_numaIA START added on Thu Jul 19 13:06:18 2012-->
<map frm_hgrid="0.125x0.125" frm_lmask="nomask" to_hgrid="1x1_numaIA" to_lmask="nomask"
>lnd/clm2/mappingdata/maps/1x1_numaIA/map_0.125x0.125_nomask_to_1x1_numaIA_nomask_aave_da_c200206.nc</map>
<map frm_hgrid="0.5x0.5"    frm_lmask="nomask"  to_hgrid="1x1_numaIA"   to_lmask="nomask"
>lnd/clm2/mappingdata/maps/1x1_numaIA/map_0.5x0.5_nomask_to_1x1_numaIA_nomask_aave_da_c200206.nc</map>
<map frm_hgrid="0.25x0.25"  frm_lmask="nomask"  to_hgrid="1x1_numaIA"   to_lmask="nomask"
>lnd/clm2/mappingdata/maps/1x1_numaIA/map_0.25x0.25_nomask_to_1x1_numaIA_nomask_aave_da_c200309.nc</map>
<map frm_hgrid="3x3min"    frm_lmask="nomask"  to_hgrid="1x1_numaIA"   to_lmask="nomask"
>lnd/clm2/mappingdata/maps/1x1_numaIA/map_3x3min_nomask_to_1x1_numaIA_nomask_aave_da_c200309.nc</map>
<map frm_hgrid="10x10min"    frm_lmask="nomask"  to_hgrid="1x1_numaIA"   to_lmask="nomask"
>lnd/clm2/mappingdata/maps/1x1_numaIA/map_10x10min_nomask_to_1x1_numaIA_nomask_aave_da_c200206.nc</map>
<map frm_hgrid="5x5min"    frm_lmask="nomask"  to_hgrid="1x1_numaIA"   to_lmask="nomask"
>lnd/clm2/mappingdata/maps/1x1_numaIA/map_5x5min_nomask_to_1x1_numaIA_nomask_aave_da_c200309.nc</map>
<map frm_hgrid="0.9x1.25"    frm_lmask="nomask"  to_hgrid="1x1_numaIA"   to_lmask="nomask"
>lnd/clm2/mappingdata/maps/1x1_numaIA/map_0.9x1.25_nomask_to_1x1_numaIA_nomask_aave_da_c200206.nc</map>
<map frm_hgrid="1km-merge-10min"    frm_lmask="HYDRO1K-merge-nomask"  to_hgrid="1x1_numaIA"   to_lmask="nomask"
>lnd/clm2/mappingdata/maps/1x1_numaIA/map_1km-merge-10min_HYDRO1K-merge-nomask_to_1x1_numaIA_nomask_aave_da_c130403.nc</map>
<!-- mapping files for 1x1_numaIA END -->

<!-- mapping files for 1x1_smallvilleIA START added on Thu Jul 19 13:06:19 2012-->
<map frm_hgrid="0.125x0.125" frm_lmask="nomask" to_hgrid="1x1_smallvilleIA" to_lmask="nomask"
>lnd/clm2/mappingdata/maps/1x1_smallvilleIA/map_0.125x0.125_nomask_to_1x1_smallvilleIA_nomask_aave_da_c200206.nc</map>
<map frm_hgrid="0.25x0.25"  frm_lmask="nomask"  to_hgrid="1x1_smallvilleIA"   to_lmask="nomask"
>lnd/clm2/mappingdata/maps/1x1_smallvilleIA/map_0.25x0.25_nomask_to_1x1_smallvilleIA_nomask_aave_da_c200309.nc</map>
<map frm_hgrid="0.5x0.5"    frm_lmask="nomask"  to_hgrid="1x1_smallvilleIA"   to_lmask="nomask"
>lnd/clm2/mappingdata/maps/1x1_smallvilleIA/map_0.5x0.5_nomask_to_1x1_smallvilleIA_nomask_aave_da_c200206.nc</map>
<map frm_hgrid="10x10min"    frm_lmask="nomask"  to_hgrid="1x1_smallvilleIA"   to_lmask="nomask"
>lnd/clm2/mappingdata/maps/1x1_smallvilleIA/map_10x10min_nomask_to_1x1_smallvilleIA_nomask_aave_da_c200206.nc</map>
<map frm_hgrid="3x3min"    frm_lmask="nomask"  to_hgrid="1x1_smallvilleIA"   to_lmask="nomask"
>lnd/clm2/mappingdata/maps/1x1_smallvilleIA/map_3x3min_nomask_to_1x1_smallvilleIA_nomask_aave_da_c200309.nc</map>
<map frm_hgrid="5x5min"    frm_lmask="nomask"  to_hgrid="1x1_smallvilleIA"   to_lmask="nomask"
>lnd/clm2/mappingdata/maps/1x1_smallvilleIA/map_5x5min_nomask_to_1x1_smallvilleIA_nomask_aave_da_c200309.nc</map>
<map frm_hgrid="0.9x1.25"    frm_lmask="nomask"  to_hgrid="1x1_smallvilleIA"   to_lmask="nomask"
>lnd/clm2/mappingdata/maps/1x1_smallvilleIA/map_0.9x1.25_nomask_to_1x1_smallvilleIA_nomask_aave_da_c200206.nc</map>
<map frm_hgrid="1km-merge-10min"    frm_lmask="HYDRO1K-merge-nomask"  to_hgrid="1x1_smallvilleIA"   to_lmask="nomask"
>lnd/clm2/mappingdata/maps/1x1_smallvilleIA/map_1km-merge-10min_HYDRO1K-merge-nomask_to_1x1_smallvilleIA_nomask_aave_da_c130403.nc</map>
<!-- mapping files for 1x1_smallvilleIA END -->

<!-- mapping files for 1x1_urbanc_alpha START added on Thu Jul 19 13:06:19 2012-->
<map frm_hgrid="0.125x0.125" frm_lmask="nomask" to_hgrid="1x1_urbanc_alpha" to_lmask="nomask"
>lnd/clm2/mappingdata/maps/1x1_urbanc_alpha/map_0.125x0.125_nomask_to_1x1_urbanc_alpha_nomask_aave_da_c200206.nc</map>
<map frm_hgrid="0.25x0.25"  frm_lmask="nomask"  to_hgrid="1x1_urbanc_alpha"   to_lmask="nomask"
>lnd/clm2/mappingdata/maps/1x1_urbanc_alpha/map_0.25x0.25_nomask_to_1x1_urbanc_alpha_nomask_aave_da_c200309.nc</map>
<map frm_hgrid="0.5x0.5"    frm_lmask="nomask"  to_hgrid="1x1_urbanc_alpha"   to_lmask="nomask"
>lnd/clm2/mappingdata/maps/1x1_urbanc_alpha/map_0.5x0.5_nomask_to_1x1_urbanc_alpha_nomask_aave_da_c200206.nc</map>
<map frm_hgrid="10x10min"    frm_lmask="nomask"  to_hgrid="1x1_urbanc_alpha"   to_lmask="nomask"
>lnd/clm2/mappingdata/maps/1x1_urbanc_alpha/map_10x10min_nomask_to_1x1_urbanc_alpha_nomask_aave_da_c200206.nc</map>
<map frm_hgrid="3x3min"    frm_lmask="nomask"  to_hgrid="1x1_urbanc_alpha"   to_lmask="nomask"
>lnd/clm2/mappingdata/maps/1x1_urbanc_alpha/map_3x3min_nomask_to_1x1_urbanc_alpha_nomask_aave_da_c200309.nc</map>
<map frm_hgrid="5x5min"    frm_lmask="nomask"  to_hgrid="1x1_urbanc_alpha"   to_lmask="nomask"
>lnd/clm2/mappingdata/maps/1x1_urbanc_alpha/map_5x5min_nomask_to_1x1_urbanc_alpha_nomask_aave_da_c200309.nc</map>
<map frm_hgrid="0.9x1.25"    frm_lmask="nomask"  to_hgrid="1x1_urbanc_alpha"   to_lmask="nomask"
>lnd/clm2/mappingdata/maps/1x1_urbanc_alpha/map_0.9x1.25_nomask_to_1x1_urbanc_alpha_nomask_aave_da_c200206.nc</map>
<map frm_hgrid="1km-merge-10min"    frm_lmask="HYDRO1K-merge-nomask"  to_hgrid="1x1_urbanc_alpha"   to_lmask="nomask"
>lnd/clm2/mappingdata/maps/1x1_urbanc_alpha/map_1km-merge-10min_HYDRO1K-merge-nomask_to_1x1_urbanc_alpha_nomask_aave_da_c130403.nc</map>
<!-- mapping files for 1x1_urbanc_alpha END -->

<!-- mapping files for 1x1_vancouverCAN START added on Thu Jul 19 13:06:19 2012-->
<map frm_hgrid="0.125x0.125" frm_lmask="nomask" to_hgrid="1x1_vancouverCAN" to_lmask="nomask"
>lnd/clm2/mappingdata/maps/1x1_vancouverCAN/map_0.125x0.125_nomask_to_1x1_vancouverCAN_nomask_aave_da_c200206.nc</map>
<map frm_hgrid="0.25x0.25"  frm_lmask="nomask"  to_hgrid="1x1_vancouverCAN"   to_lmask="nomask"
>lnd/clm2/mappingdata/maps/1x1_vancouverCAN/map_0.25x0.25_nomask_to_1x1_vancouverCAN_nomask_aave_da_c200309.nc</map>
<map frm_hgrid="0.5x0.5"    frm_lmask="nomask"  to_hgrid="1x1_vancouverCAN"   to_lmask="nomask"
>lnd/clm2/mappingdata/maps/1x1_vancouverCAN/map_0.5x0.5_nomask_to_1x1_vancouverCAN_nomask_aave_da_c200206.nc</map>
<map frm_hgrid="10x10min"    frm_lmask="nomask"  to_hgrid="1x1_vancouverCAN"   to_lmask="nomask"
>lnd/clm2/mappingdata/maps/1x1_vancouverCAN/map_10x10min_nomask_to_1x1_vancouverCAN_nomask_aave_da_c200206.nc</map>
<map frm_hgrid="3x3min"    frm_lmask="nomask"  to_hgrid="1x1_vancouverCAN"   to_lmask="nomask"
>lnd/clm2/mappingdata/maps/1x1_vancouverCAN/map_3x3min_nomask_to_1x1_vancouverCAN_nomask_aave_da_c200309.nc</map>
<map frm_hgrid="5x5min"    frm_lmask="nomask"  to_hgrid="1x1_vancouverCAN"   to_lmask="nomask"
>lnd/clm2/mappingdata/maps/1x1_vancouverCAN/map_5x5min_nomask_to_1x1_vancouverCAN_nomask_aave_da_c200309.nc</map>
<map frm_hgrid="0.9x1.25"    frm_lmask="nomask"  to_hgrid="1x1_vancouverCAN"   to_lmask="nomask"
>lnd/clm2/mappingdata/maps/1x1_vancouverCAN/map_0.9x1.25_nomask_to_1x1_vancouverCAN_nomask_aave_da_c200206.nc</map>
<map frm_hgrid="1km-merge-10min"    frm_lmask="HYDRO1K-merge-nomask"  to_hgrid="1x1_vancouverCAN"   to_lmask="nomask"
>lnd/clm2/mappingdata/maps/1x1_vancouverCAN/map_1km-merge-10min_HYDRO1K-merge-nomask_to_1x1_vancouverCAN_nomask_aave_da_c130403.nc</map>
<!-- mapping files for 1x1_vancouverCAN END -->

<!-- mapping files for 0.47x0.63 start -->
<map frm_hgrid="0.125x0.125" frm_lmask="nomask" to_hgrid="0.47x0.63" to_lmask="nomask"
>lnd/clm2/mappingdata/maps/0.47x0.63/map_0.125x0.125_nomask_to_0.47x0.63_nomask_aave_da_c200206.nc</map>
<map frm_hgrid="0.5x0.5"    frm_lmask="nomask"  to_hgrid="0.47x0.63"   to_lmask="nomask"
>lnd/clm2/mappingdata/maps/0.47x0.63/map_0.5x0.5_nomask_to_0.47x0.63_nomask_aave_da_c200206.nc</map>
<map frm_hgrid="0.25x0.25"    frm_lmask="nomask"  to_hgrid="0.47x0.63"   to_lmask="nomask"
>lnd/clm2/mappingdata/maps/0.47x0.63/map_0.25x0.25_nomask_to_0.47x0.63_nomask_aave_da_c200309.nc</map>
<map frm_hgrid="10x10min"    frm_lmask="nomask"  to_hgrid="0.47x0.63"   to_lmask="nomask"
>lnd/clm2/mappingdata/maps/0.47x0.63/map_10x10min_nomask_to_0.47x0.63_nomask_aave_da_c200206.nc</map>
<map frm_hgrid="1km-merge-10min"    frm_lmask="HYDRO1K-merge-nomask"  to_hgrid="0.47x0.63"   to_lmask="nomask"
>lnd/clm2/mappingdata/maps/0.47x0.63/map_1km-merge-10min_HYDRO1K-merge-nomask_to_0.47x0.63_nomask_aave_da_c170914.nc</map>
<map frm_hgrid="3x3min"    frm_lmask="nomask"  to_hgrid="0.47x0.63"   to_lmask="nomask"
>lnd/clm2/mappingdata/maps/0.47x0.63/map_3x3min_nomask_to_0.47x0.63_nomask_aave_da_c200309.nc</map>
<map frm_hgrid="5x5min"    frm_lmask="nomask"  to_hgrid="0.47x0.63"   to_lmask="nomask"
>lnd/clm2/mappingdata/maps/0.47x0.63/map_5x5min_nomask_to_0.47x0.63_nomask_aave_da_c200309.nc</map>
<map frm_hgrid="0.9x1.25"    frm_lmask="nomask"  to_hgrid="0.47x0.63"   to_lmask="nomask"
>lnd/clm2/mappingdata/maps/0.47x0.63/map_0.9x1.25_nomask_to_0.47x0.63_nomask_aave_da_c200206.nc</map>
<!-- mapping files for 0.47x0.63 END -->


<map frm_hgrid="0.125x0.125" frm_lmask="nomask" to_hgrid="0.9x1.25" to_lmask="nomask"
>lnd/clm2/mappingdata/maps/0.9x1.25/map_0.125x0.125_nomask_to_0.9x1.25_nomask_aave_da_c200206.nc</map>
<map frm_hgrid="0.5x0.5"  frm_lmask="nomask"  to_hgrid="0.9x1.25" to_lmask="nomask"
>lnd/clm2/mappingdata/maps/0.9x1.25/map_0.5x0.5_nomask_to_0.9x1.25_nomask_aave_da_c200206.nc</map>
<map frm_hgrid="0.25x0.25"  frm_lmask="nomask"  to_hgrid="0.9x1.25"   to_lmask="nomask"
>lnd/clm2/mappingdata/maps/0.9x1.25/map_0.25x0.25_nomask_to_0.9x1.25_nomask_aave_da_c200309.nc</map>
<map frm_hgrid="10x10min" frm_lmask="nomask" to_hgrid="0.9x1.25" to_lmask="nomask"
>lnd/clm2/mappingdata/maps/0.9x1.25/map_10x10min_nomask_to_0.9x1.25_nomask_aave_da_c200206.nc</map>
<map frm_hgrid="5x5min"   frm_lmask="nomask" to_hgrid="0.9x1.25" to_lmask="nomask"
>lnd/clm2/mappingdata/maps/0.9x1.25/map_5x5min_nomask_to_0.9x1.25_nomask_aave_da_c200309.nc</map>
<map frm_hgrid="3x3min"   frm_lmask="nomask"  to_hgrid="0.9x1.25"    to_lmask="nomask"
>lnd/clm2/mappingdata/maps/0.9x1.25/map_3x3min_nomask_to_0.9x1.25_nomask_aave_da_c200309.nc</map>
<map frm_hgrid="0.9x1.25"    frm_lmask="nomask"  to_hgrid="0.9x1.25"   to_lmask="nomask"
>lnd/clm2/mappingdata/maps/0.9x1.25/map_0.9x1.25_nomask_to_0.9x1.25_nomask_aave_da_c200206.nc</map>
<map frm_hgrid="1km-merge-10min"    frm_lmask="HYDRO1K-merge-nomask"  to_hgrid="0.9x1.25"   to_lmask="nomask"
>lnd/clm2/mappingdata/maps/0.9x1.25/map_1km-merge-10min_HYDRO1K-merge-nomask_to_0.9x1.25_nomask_aave_da_c130405.nc</map>

<map frm_hgrid="0.125x0.125" frm_lmask="nomask" to_hgrid="1.9x2.5" to_lmask="nomask"
>lnd/clm2/mappingdata/maps/1.9x2.5/map_0.125x0.125_nomask_to_1.9x2.5_nomask_aave_da_c200206.nc</map>
<map frm_hgrid="0.5x0.5"  frm_lmask="nomask"  to_hgrid="1.9x2.5" to_lmask="nomask"
>lnd/clm2/mappingdata/maps/1.9x2.5/map_0.5x0.5_nomask_to_1.9x2.5_nomask_aave_da_c200206.nc</map>
<map frm_hgrid="0.25x0.25"  frm_lmask="nomask"  to_hgrid="1.9x2.5"   to_lmask="nomask"
>lnd/clm2/mappingdata/maps/1.9x2.5/map_0.25x0.25_nomask_to_1.9x2.5_nomask_aave_da_c200309.nc</map>
<map frm_hgrid="10x10min" frm_lmask="nomask" to_hgrid="1.9x2.5" to_lmask="nomask"
>lnd/clm2/mappingdata/maps/1.9x2.5/map_10x10min_nomask_to_1.9x2.5_nomask_aave_da_c200206.nc</map>
<map frm_hgrid="5x5min"   frm_lmask="nomask" to_hgrid="1.9x2.5" to_lmask="nomask"
>lnd/clm2/mappingdata/maps/1.9x2.5/map_5x5min_nomask_to_1.9x2.5_nomask_aave_da_c200309.nc</map>
<map frm_hgrid="3x3min"   frm_lmask="nomask"  to_hgrid="1.9x2.5"    to_lmask="nomask"
>lnd/clm2/mappingdata/maps/1.9x2.5/map_3x3min_nomask_to_1.9x2.5_nomask_aave_da_c200309.nc</map>
<map frm_hgrid="0.9x1.25"    frm_lmask="nomask"  to_hgrid="1.9x2.5"   to_lmask="nomask"
>lnd/clm2/mappingdata/maps/1.9x2.5/map_0.9x1.25_nomask_to_1.9x2.5_nomask_aave_da_c200206.nc</map>
<map frm_hgrid="1km-merge-10min"    frm_lmask="HYDRO1K-merge-nomask"  to_hgrid="1.9x2.5"   to_lmask="nomask"
>lnd/clm2/mappingdata/maps/1.9x2.5/map_1km-merge-10min_HYDRO1K-merge-nomask_to_1.9x2.5_nomask_aave_da_c130405.nc</map>


<map frm_hgrid="0.125x0.125" frm_lmask="nomask" to_hgrid="10x15" to_lmask="nomask"
>lnd/clm2/mappingdata/maps/10x15/map_0.125x0.125_nomask_to_10x15_nomask_aave_da_c200206.nc</map>
<map frm_hgrid="0.5x0.5"  frm_lmask="nomask"  to_hgrid="10x15"   to_lmask="nomask"
>lnd/clm2/mappingdata/maps/10x15/map_0.5x0.5_nomask_to_10x15_nomask_aave_da_c200206.nc</map>
<map frm_hgrid="0.25x0.25"  frm_lmask="nomask"  to_hgrid="10x15"   to_lmask="nomask"
>lnd/clm2/mappingdata/maps/10x15/map_0.25x0.25_nomask_to_10x15_nomask_aave_da_c200309.nc</map>
<map frm_hgrid="10x10min" frm_lmask="nomask" to_hgrid="10x15"   to_lmask="nomask"
>lnd/clm2/mappingdata/maps/10x15/map_10x10min_nomask_to_10x15_nomask_aave_da_c200206.nc</map>
<map frm_hgrid="5x5min"   frm_lmask="nomask" to_hgrid="10x15"   to_lmask="nomask"
>lnd/clm2/mappingdata/maps/10x15/map_5x5min_nomask_to_10x15_nomask_aave_da_c200309.nc</map>
<map frm_hgrid="3x3min"   frm_lmask="nomask"  to_hgrid="10x15"    to_lmask="nomask"
>lnd/clm2/mappingdata/maps/10x15/map_3x3min_nomask_to_10x15_nomask_aave_da_c200309.nc</map>
<map frm_hgrid="0.9x1.25"    frm_lmask="nomask"  to_hgrid="10x15"   to_lmask="nomask"
>lnd/clm2/mappingdata/maps/10x15/map_0.9x1.25_nomask_to_10x15_nomask_aave_da_c200206.nc</map>
<map frm_hgrid="1km-merge-10min"    frm_lmask="HYDRO1K-merge-nomask"  to_hgrid="10x15"   to_lmask="nomask"
>lnd/clm2/mappingdata/maps/10x15/map_1km-merge-10min_HYDRO1K-merge-nomask_to_10x15_nomask_aave_da_c130411.nc</map>

<!-- mapping files for 360x720 START added on Mon Aug 23 14:38:04 2021-->
<!-- These ones are needed since this grid is with longitude on 0 to 360 verses -180 to 180 for the 0.5x0.5 grid -->
<!-- Created by lnd/clm/bld/namelist_files/createMapEntry.pl-->

<map frm_hgrid="0.125x0.125" frm_lmask="nomask" to_hgrid="360x720cru" to_lmask="nomask"
>lnd/clm2/mappingdata/maps/360x720/map_0.125x0.125_nomask_to_360x720cru_nomask_aave_da_c210823.nc</map>
<map frm_hgrid="0.5x0.5"    frm_lmask="nomask"  to_hgrid="360x720cru"   to_lmask="nomask"
>lnd/clm2/mappingdata/maps/360x720/map_0.5x0.5_nomask_to_360x720_nomask_aave_da_c120830.nc</map>
<map frm_hgrid="0.25x0.25"  frm_lmask="nomask"  to_hgrid="360x720cru"   to_lmask="nomask"
>lnd/clm2/mappingdata/maps/360x720/map_0.25x0.25_nomask_to_360x720cru_nomask_aave_da_c210823.nc</map>
<map frm_hgrid="3x3min"   frm_lmask="nomask"      to_hgrid="360x720cru"   to_lmask="nomask"
>lnd/clm2/mappingdata/maps/360x720/map_3x3min_nomask_to_360x720cru_nomask_aave_da_c210823.nc</map>
<map frm_hgrid="10x10min"    frm_lmask="nomask"  to_hgrid="360x720cru"   to_lmask="nomask"
>lnd/clm2/mappingdata/maps/360x720/map_10x10min_nomask_to_360x720_nomask_aave_da_c120830.nc</map>
<map frm_hgrid="5x5min"    frm_lmask="nomask"  to_hgrid="360x720cru"   to_lmask="nomask"
>lnd/clm2/mappingdata/maps/360x720/map_5x5min_nomask_to_360x720_nomask_aave_da_c120830.nc</map>
<map frm_hgrid="0.9x1.25"    frm_lmask="nomask"  to_hgrid="360x720cru"   to_lmask="nomask"
>lnd/clm2/mappingdata/maps/360x720/map_0.9x1.25_nomask_to_360x720cru_nomask_aave_da_c210823.nc</map>
<map frm_hgrid="1km-merge-10min"    frm_lmask="HYDRO1K-merge-nomask"  to_hgrid="360x720cru"   to_lmask="nomask"
>lnd/clm2/mappingdata/maps/360x720/map_1km-merge-10min_HYDRO1K-merge-nomask_to_360x720_nomask_aave_da_c130403.nc</map>

<!-- mapping files for 360x720 END -->

<map frm_hgrid="0.125x0.125" frm_lmask="nomask" to_hgrid="512x1024" to_lmask="nomask"
>lnd/clm2/mappingdata/maps/512x1024/map_0.125x0.125_nomask_to_512x1024_nomask_aave_da_c200206.nc</map>
<map frm_hgrid="0.5x0.5"  frm_lmask="nomask"  to_hgrid="512x1024"   to_lmask="nomask"
>lnd/clm2/mappingdata/maps/512x1024/map_0.5x0.5_nomask_to_512x1024_nomask_aave_da_c200206.nc</map>
<map frm_hgrid="0.25x0.25"  frm_lmask="nomask"  to_hgrid="512x1024"   to_lmask="nomask"
>lnd/clm2/mappingdata/maps/512x1024/map_0.25x0.25_nomask_to_512x1024_nomask_aave_da_c200309.nc</map>
<map frm_hgrid="10x10min" frm_lmask="nomask" to_hgrid="512x1024"   to_lmask="nomask"
>lnd/clm2/mappingdata/maps/512x1024/map_10x10min_nomask_to_512x1024_nomask_aave_da_c200206.nc</map>
<map frm_hgrid="5x5min"   frm_lmask="nomask" to_hgrid="512x1024"   to_lmask="nomask"
>lnd/clm2/mappingdata/maps/512x1024/map_5x5min_nomask_to_512x1024_nomask_aave_da_c200309.nc</map>
<map frm_hgrid="3x3min"   frm_lmask="nomask"  to_hgrid="512x1024"    to_lmask="nomask"
>lnd/clm2/mappingdata/maps/512x1024/map_3x3min_nomask_to_512x1024_nomask_aave_da_c200309.nc</map>
<map frm_hgrid="0.9x1.25"    frm_lmask="nomask"  to_hgrid="512x1024"   to_lmask="nomask"
>lnd/clm2/mappingdata/maps/512x1024/map_0.9x1.25_nomask_to_512x1024_nomask_aave_da_c200206.nc</map>
<map frm_hgrid="1km-merge-10min"    frm_lmask="HYDRO1K-merge-nomask"  to_hgrid="512x1024"   to_lmask="nomask"
>lnd/clm2/mappingdata/maps/512x1024/map_1km-merge-10min_HYDRO1K-merge-nomask_to_512x1024_nomask_aave_da_c130403.nc</map>


<map frm_hgrid="0.125x0.125" frm_lmask="nomask" to_hgrid="128x256" to_lmask="nomask"
>lnd/clm2/mappingdata/maps/128x256/map_0.125x0.125_nomask_to_128x256_nomask_aave_da_c200206.nc</map>
<map frm_hgrid="0.5x0.5"  frm_lmask="nomask"  to_hgrid="128x256"   to_lmask="nomask"
>lnd/clm2/mappingdata/maps/128x256/map_0.5x0.5_nomask_to_128x256_nomask_aave_da_c200206.nc</map>
<map frm_hgrid="0.25x0.25"  frm_lmask="nomask"  to_hgrid="128x256"   to_lmask="nomask"
>lnd/clm2/mappingdata/maps/128x256/map_0.25x0.25_nomask_to_128x256_nomask_aave_da_c200309.nc</map>
<map frm_hgrid="10x10min" frm_lmask="nomask" to_hgrid="128x256"   to_lmask="nomask"
>lnd/clm2/mappingdata/maps/128x256/map_10x10min_nomask_to_128x256_nomask_aave_da_c200206.nc</map>
<map frm_hgrid="5x5min"   frm_lmask="nomask" to_hgrid="128x256"   to_lmask="nomask"
>lnd/clm2/mappingdata/maps/128x256/map_5x5min_nomask_to_128x256_nomask_aave_da_c200309.nc</map>
<map frm_hgrid="3x3min"   frm_lmask="nomask"  to_hgrid="128x256"    to_lmask="nomask"
>lnd/clm2/mappingdata/maps/128x256/map_3x3min_nomask_to_128x256_nomask_aave_da_c200309.nc</map>
<map frm_hgrid="0.9x1.25"    frm_lmask="nomask"  to_hgrid="128x256"   to_lmask="nomask"
>lnd/clm2/mappingdata/maps/128x256/map_0.9x1.25_nomask_to_128x256_nomask_aave_da_c200206.nc</map>
<map frm_hgrid="1km-merge-10min"    frm_lmask="HYDRO1K-merge-nomask"  to_hgrid="128x256"   to_lmask="nomask"
>lnd/clm2/mappingdata/maps/128x256/map_1km-merge-10min_HYDRO1K-merge-nomask_to_128x256_nomask_aave_da_c130403.nc</map>


<map frm_hgrid="0.125x0.125" frm_lmask="nomask" to_hgrid="64x128" to_lmask="nomask"
>lnd/clm2/mappingdata/maps/64x128/map_0.125x0.125_nomask_to_64x128_nomask_aave_da_c200206.nc</map>
<map frm_hgrid="0.5x0.5"  frm_lmask="nomask"  to_hgrid="64x128"   to_lmask="nomask"
>lnd/clm2/mappingdata/maps/64x128/map_0.5x0.5_nomask_to_64x128_nomask_aave_da_c200206.nc</map>
<map frm_hgrid="0.25x0.25"  frm_lmask="nomask"  to_hgrid="64x128"   to_lmask="nomask"
>lnd/clm2/mappingdata/maps/64x128/map_0.25x0.25_nomask_to_64x128_nomask_aave_da_c200309.nc</map>
<map frm_hgrid="10x10min" frm_lmask="nomask" to_hgrid="64x128"   to_lmask="nomask"
>lnd/clm2/mappingdata/maps/64x128/map_10x10min_nomask_to_64x128_nomask_aave_da_c200206.nc</map>
<map frm_hgrid="5x5min"   frm_lmask="nomask" to_hgrid="64x128"   to_lmask="nomask"
>lnd/clm2/mappingdata/maps/64x128/map_5x5min_nomask_to_64x128_nomask_aave_da_c200309.nc</map>
<map frm_hgrid="3x3min"   frm_lmask="nomask"  to_hgrid="64x128"    to_lmask="nomask"
>lnd/clm2/mappingdata/maps/64x128/map_3x3min_nomask_to_64x128_nomask_aave_da_c200309.nc</map>
<map frm_hgrid="0.9x1.25"    frm_lmask="nomask"  to_hgrid="64x128"   to_lmask="nomask"
>lnd/clm2/mappingdata/maps/64x128/map_0.9x1.25_nomask_to_64x128_nomask_aave_da_c200206.nc</map>
<map frm_hgrid="1km-merge-10min"    frm_lmask="HYDRO1K-merge-nomask"  to_hgrid="64x128"   to_lmask="nomask"
>lnd/clm2/mappingdata/maps/64x128/map_1km-merge-10min_HYDRO1K-merge-nomask_to_64x128_nomask_aave_da_c130403.nc</map>

<map frm_hgrid="0.125x0.125" frm_lmask="nomask" to_hgrid="48x96" to_lmask="nomask"
>lnd/clm2/mappingdata/maps/48x96/map_0.125x0.125_nomask_to_48x96_nomask_aave_da_c200206.nc</map>
<map frm_hgrid="0.5x0.5"  frm_lmask="nomask"  to_hgrid="48x96"   to_lmask="nomask"
>lnd/clm2/mappingdata/maps/48x96/map_0.5x0.5_nomask_to_48x96_nomask_aave_da_c200206.nc</map>
<map frm_hgrid="0.25x0.25"  frm_lmask="nomask"  to_hgrid="48x96"   to_lmask="nomask"
>lnd/clm2/mappingdata/maps/48x96/map_0.25x0.25_nomask_to_48x96_nomask_aave_da_c200309.nc</map>
<map frm_hgrid="10x10min" frm_lmask="nomask" to_hgrid="48x96"   to_lmask="nomask"
>lnd/clm2/mappingdata/maps/48x96/map_10x10min_nomask_to_48x96_nomask_aave_da_c200206.nc</map>
<map frm_hgrid="5x5min"   frm_lmask="nomask" to_hgrid="48x96"   to_lmask="nomask"
>lnd/clm2/mappingdata/maps/48x96/map_5x5min_nomask_to_48x96_nomask_aave_da_c200309.nc</map>
<map frm_hgrid="3x3min"   frm_lmask="nomask"  to_hgrid="48x96"    to_lmask="nomask"
>lnd/clm2/mappingdata/maps/48x96/map_3x3min_nomask_to_48x96_nomask_aave_da_c200309.nc</map>
<map frm_hgrid="0.9x1.25"    frm_lmask="nomask"  to_hgrid="48x96"   to_lmask="nomask"
>lnd/clm2/mappingdata/maps/48x96/map_0.9x1.25_nomask_to_48x96_nomask_aave_da_c200206.nc</map>
<map frm_hgrid="1km-merge-10min"    frm_lmask="HYDRO1K-merge-nomask"  to_hgrid="48x96"   to_lmask="nomask"
>lnd/clm2/mappingdata/maps/48x96/map_1km-merge-10min_HYDRO1K-merge-nomask_to_48x96_nomask_aave_da_c130405.nc</map>

<map frm_hgrid="0.125x0.125" frm_lmask="nomask" to_hgrid="4x5" to_lmask="nomask"
>lnd/clm2/mappingdata/maps/4x5/map_0.125x0.125_nomask_to_4x5_nomask_aave_da_c200206.nc</map>
<map frm_hgrid="0.5x0.5"  frm_lmask="nomask"  to_hgrid="4x5"   to_lmask="nomask"
>lnd/clm2/mappingdata/maps/4x5/map_0.5x0.5_nomask_to_4x5_nomask_aave_da_c200206.nc</map>
<map frm_hgrid="0.25x0.25"  frm_lmask="nomask"  to_hgrid="4x5"   to_lmask="nomask"
>lnd/clm2/mappingdata/maps/4x5/map_0.25x0.25_nomask_to_4x5_nomask_aave_da_c200309.nc</map>
<map frm_hgrid="10x10min" frm_lmask="nomask" to_hgrid="4x5"   to_lmask="nomask"
>lnd/clm2/mappingdata/maps/4x5/map_10x10min_nomask_to_4x5_nomask_aave_da_c200206.nc</map>
<map frm_hgrid="5x5min"   frm_lmask="nomask" to_hgrid="4x5"   to_lmask="nomask"
>lnd/clm2/mappingdata/maps/4x5/map_5x5min_nomask_to_4x5_nomask_aave_da_c200309.nc</map>
<map frm_hgrid="3x3min"   frm_lmask="nomask"  to_hgrid="4x5"    to_lmask="nomask"
>lnd/clm2/mappingdata/maps/4x5/map_3x3min_nomask_to_4x5_nomask_aave_da_c200309.nc</map>
<map frm_hgrid="0.9x1.25"    frm_lmask="nomask"  to_hgrid="4x5"   to_lmask="nomask"
>lnd/clm2/mappingdata/maps/4x5/map_0.9x1.25_nomask_to_4x5_nomask_aave_da_c200206.nc</map>
<map frm_hgrid="1km-merge-10min"    frm_lmask="HYDRO1K-merge-nomask"  to_hgrid="4x5"   to_lmask="nomask"
>lnd/clm2/mappingdata/maps/4x5/map_1km-merge-10min_HYDRO1K-merge-nomask_to_4x5_nomask_aave_da_c130411.nc</map>

<map frm_hgrid="0.125x0.125" frm_lmask="nomask" to_hgrid="0.23x0.31" to_lmask="nomask"
>lnd/clm2/mappingdata/maps/0.23x0.31/map_0.125x0.125_nomask_to_0.23x0.31_nomask_aave_da_c200206.nc</map>
<map frm_hgrid="0.5x0.5"  frm_lmask="nomask"  to_hgrid="0.23x0.31"   to_lmask="nomask"
>lnd/clm2/mappingdata/maps/0.23x0.31/map_0.5x0.5_nomask_to_0.23x0.31_nomask_aave_da_c200206.nc</map>
<map frm_hgrid="0.25x0.25"  frm_lmask="nomask"  to_hgrid="0.23x0.31"   to_lmask="nomask"
>lnd/clm2/mappingdata/maps/0.23x0.31/map_0.25x0.25_nomask_to_0.23x0.31_nomask_aave_da_c200309.nc</map>
<map frm_hgrid="10x10min" frm_lmask="nomask" to_hgrid="0.23x0.31"   to_lmask="nomask"
>lnd/clm2/mappingdata/maps/0.23x0.31/map_10x10min_nomask_to_0.23x0.31_nomask_aave_da_c200206.nc</map>
<map frm_hgrid="5x5min"   frm_lmask="nomask" to_hgrid="0.23x0.31"   to_lmask="nomask"
>lnd/clm2/mappingdata/maps/0.23x0.31/map_5x5min_nomask_to_0.23x0.31_nomask_aave_da_c200309.nc</map>
<map frm_hgrid="3x3min"   frm_lmask="nomask"  to_hgrid="0.23x0.31"   to_lmask="nomask"
>lnd/clm2/mappingdata/maps/0.23x0.31/map_3x3min_nomask_to_0.23x0.31_nomask_aave_da_c200309.nc</map>
<map frm_hgrid="0.9x1.25"    frm_lmask="nomask"  to_hgrid="0.23x0.31"   to_lmask="nomask"
>lnd/clm2/mappingdata/maps/0.23x0.31/map_0.9x1.25_nomask_to_0.23x0.31_nomask_aave_da_c200206.nc</map>
<map frm_hgrid="1km-merge-10min"    frm_lmask="HYDRO1K-merge-nomask"  to_hgrid="0.23x0.31"   to_lmask="nomask"
>lnd/clm2/mappingdata/maps/0.23x0.31/map_1km-merge-10min_HYDRO1K-merge-nomask_to_0.23x0.31_nomask_aave_da_c130405.nc</map>


<map frm_hgrid="0.125x0.125" frm_lmask="nomask" to_hgrid="2.5x3.33" to_lmask="nomask"
>lnd/clm2/mappingdata/maps/2.5x3.33/map_0.125x0.125_nomask_to_2.5x3.33_nomask_aave_da_c200206.nc</map>
<map frm_hgrid="0.5x0.5"  frm_lmask="nomask"  to_hgrid="2.5x3.33"   to_lmask="nomask"
>lnd/clm2/mappingdata/maps/2.5x3.33/map_0.5x0.5_nomask_to_2.5x3.33_nomask_aave_da_c200206.nc</map>
<map frm_hgrid="0.25x0.25"  frm_lmask="nomask"  to_hgrid="2.5x3.33"   to_lmask="nomask"
>lnd/clm2/mappingdata/maps/2.5x3.33/map_0.25x0.25_nomask_to_2.5x3.33_nomask_aave_da_c200309.nc</map>
<map frm_hgrid="10x10min" frm_lmask="nomask" to_hgrid="2.5x3.33"   to_lmask="nomask"
>lnd/clm2/mappingdata/maps/2.5x3.33/map_10x10min_nomask_to_2.5x3.33_nomask_aave_da_c200206.nc</map>
<map frm_hgrid="5x5min"   frm_lmask="nomask" to_hgrid="2.5x3.33"   to_lmask="nomask"
>lnd/clm2/mappingdata/maps/2.5x3.33/map_5x5min_nomask_to_2.5x3.33_nomask_aave_da_c200309.nc</map>
<map frm_hgrid="3x3min"   frm_lmask="nomask"  to_hgrid="2.5x3.33"    to_lmask="nomask"
>lnd/clm2/mappingdata/maps/2.5x3.33/map_3x3min_nomask_to_2.5x3.33_nomask_aave_da_c200309.nc</map>
<map frm_hgrid="0.9x1.25"    frm_lmask="nomask"  to_hgrid="2.5x3.33"   to_lmask="nomask"
>lnd/clm2/mappingdata/maps/2.5x3.33/map_0.9x1.25_nomask_to_2.5x3.33_nomask_aave_da_c200206.nc</map>
<map frm_hgrid="1km-merge-10min"    frm_lmask="HYDRO1K-merge-nomask"  to_hgrid="2.5x3.33"   to_lmask="nomask"
>lnd/clm2/mappingdata/maps/2.5x3.33/map_1km-merge-10min_HYDRO1K-merge-nomask_to_2.5x3.33_nomask_aave_da_c130405.nc</map>

<!-- mapping files for 0.5x0.5 START added on Wed Sep 19 09:05:45 2012-->
<!-- Created by lnd/clm/bld/namelist_files/createMapEntry.pl-->
<map frm_hgrid="0.125x0.125" frm_lmask="nomask" to_hgrid="0.5x0.5" to_lmask="nomask"
>lnd/clm2/mappingdata/maps/0.5x0.5/map_0.125x0.125_nomask_to_0.5x0.5_nomask_aave_da_c200206.nc</map>
<map frm_hgrid="0.5x0.5"    frm_lmask="nomask"  to_hgrid="0.5x0.5"   to_lmask="nomask"
>lnd/clm2/mappingdata/maps/0.5x0.5/map_0.5x0.5_nomask_to_0.5x0.5_nomask_aave_da_c200206.nc</map>
<map frm_hgrid="10x10min"    frm_lmask="nomask"  to_hgrid="0.5x0.5"   to_lmask="nomask"
>lnd/clm2/mappingdata/maps/0.5x0.5/map_10x10min_nomask_to_0.5x0.5_nomask_aave_da_c200206.nc</map>
<map frm_hgrid="0.25x0.25"  frm_lmask="nomask"  to_hgrid="0.5x0.5"   to_lmask="nomask"
>lnd/clm2/mappingdata/maps/0.5x0.5/map_0.25x0.25_nomask_to_0.5x0.5_nomask_aave_da_c200309.nc</map>
<map frm_hgrid="3x3min"    frm_lmask="nomask"  to_hgrid="0.5x0.5"   to_lmask="nomask"
>lnd/clm2/mappingdata/maps/0.5x0.5/map_3x3min_nomask_to_0.5x0.5_nomask_aave_da_c200309.nc</map>
<map frm_hgrid="5x5min"    frm_lmask="nomask"  to_hgrid="0.5x0.5"   to_lmask="nomask"
>lnd/clm2/mappingdata/maps/0.5x0.5/map_5x5min_nomask_to_0.5x0.5_nomask_aave_da_c200309.nc</map>
<map frm_hgrid="0.9x1.25"    frm_lmask="nomask"  to_hgrid="0.5x0.5"   to_lmask="nomask"
>lnd/clm2/mappingdata/maps/0.5x0.5/map_0.9x1.25_nomask_to_0.5x0.5_nomask_aave_da_c200206.nc</map>
<map frm_hgrid="1km-merge-10min"    frm_lmask="HYDRO1K-merge-nomask"  to_hgrid="0.5x0.5"   to_lmask="nomask"
>lnd/clm2/mappingdata/maps/0.5x0.5/map_1km-merge-10min_HYDRO1K-merge-nomask_to_0.5x0.5_nomask_aave_da_c130405.nc</map>
<!-- mapping files for 0.5x0.5 END -->

<map frm_hgrid="0.125x0.125" frm_lmask="nomask" to_hgrid="ne4np4" to_lmask="nomask"
>lnd/clm2/mappingdata/maps/ne4np4/map_0.125x0.125_nomask_to_ne4np4_nomask_aave_da_c200206.nc</map>
<map frm_hgrid="0.5x0.5"  frm_lmask="nomask"  to_hgrid="ne4np4"   to_lmask="nomask"
>lnd/clm2/mappingdata/maps/ne4np4/map_0.5x0.5_nomask_to_ne4np4_nomask_aave_da_c200206.nc</map>
<map frm_hgrid="0.25x0.25"  frm_lmask="nomask"  to_hgrid="ne4np4"   to_lmask="nomask"
>lnd/clm2/mappingdata/maps/ne4np4/map_0.25x0.25_nomask_to_ne4np4_nomask_aave_da_c200309.nc</map>
<!-- mapping files for C24 START -->
<map frm_hgrid="0.5x0.5"  frm_lmask="nomask"  to_hgrid="C24"   to_lmask="nomask"
>lnd/clm2/mappingdata/maps/C24/map_0.5x0.5_TO_C24_aave.181018.nc</map>
<map frm_hgrid="10x10min" frm_lmask="nomask" to_hgrid="C24"   to_lmask="nomask"
>lnd/clm2/mappingdata/maps/C24/map_10x10min_nomask_to_C24_nomask_aave_da_c181018.nc</map>
<map frm_hgrid="5x5min"   frm_lmask="nomask" to_hgrid="C24"   to_lmask="nomask"
>lnd/clm2/mappingdata/maps/C24/map_5x5min_nomask_to_C24_nomask_aave_da_c181018.nc</map>
<map frm_hgrid="1km-merge-10min"    frm_lmask="HYDRO1K-merge-nomask"  to_hgrid="C24"   to_lmask="nomask"
>lnd/clm2/mappingdata/maps/C24/map_1km-merge-10min_HYDRO1K-merge-nomask_to_C24_nomask_aave_da_c181018.nc</map>
<map frm_hgrid="C24"    frm_lmask="nomask" to_hgrid="0.5x0.5" to_lmask="nomask"
>lnd/clm2/mappingdata/maps/C24/map_C24_nomask_to_0.5x0.5_nomask_aave_da_c181018.nc</map>
<!-- mapping files for C24 END -->

<!-- mapping files for C48 START -->
<map frm_hgrid="0.5x0.5"  frm_lmask="nomask"  to_hgrid="C48"   to_lmask="nomask"
>lnd/clm2/mappingdata/maps/C48/map_0.5x0.5_TO_C48_aave.181018.nc</map>
<map frm_hgrid="10x10min" frm_lmask="nomask" to_hgrid="C48"   to_lmask="nomask"
>lnd/clm2/mappingdata/maps/C48/map_10x10min_nomask_to_C48_nomask_aave_da_c181018.nc</map>
<map frm_hgrid="5x5min"   frm_lmask="nomask" to_hgrid="C48"   to_lmask="nomask"
>lnd/clm2/mappingdata/maps/C48/map_5x5min_nomask_to_C48_nomask_aave_da_c181018.nc</map>
<map frm_hgrid="1km-merge-10min"    frm_lmask="HYDRO1K-merge-nomask"  to_hgrid="C48"   to_lmask="nomask"
>lnd/clm2/mappingdata/maps/C48/map_1km-merge-10min_HYDRO1K-merge-nomask_to_C48_nomask_aave_da_c181018.nc</map>
<map frm_hgrid="C48"    frm_lmask="nomask" to_hgrid="0.5x0.5" to_lmask="nomask"
>lnd/clm2/mappingdata/maps/C48/map_C48_nomask_to_0.5x0.5_nomask_aave_da_c181018.nc</map>
<!-- mapping files for C48 END -->

<!-- mapping files for C96 START -->
<map frm_hgrid="0.5x0.5"  frm_lmask="nomask"  to_hgrid="C96"   to_lmask="nomask"
>lnd/clm2/mappingdata/maps/C96/map_0.5x0.5_TO_C96_aave.181018.nc</map>
<map frm_hgrid="10x10min" frm_lmask="nomask" to_hgrid="C96"   to_lmask="nomask"
>lnd/clm2/mappingdata/maps/C96/map_10x10min_nomask_to_C96_nomask_aave_da_c181018.nc</map>
<map frm_hgrid="5x5min"   frm_lmask="nomask" to_hgrid="C96"   to_lmask="nomask"
>lnd/clm2/mappingdata/maps/C96/map_5x5min_nomask_to_C96_nomask_aave_da_c181018.nc</map>
<map frm_hgrid="1km-merge-10min"    frm_lmask="HYDRO1K-merge-nomask"  to_hgrid="C96"   to_lmask="nomask"
>lnd/clm2/mappingdata/maps/C96/map_1km-merge-10min_HYDRO1K-merge-nomask_to_C96_nomask_aave_da_c181018.nc</map>
<map frm_hgrid="C96"    frm_lmask="nomask" to_hgrid="0.5x0.5" to_lmask="nomask"
>lnd/clm2/mappingdata/maps/C96/map_C96_nomask_to_0.5x0.5_nomask_aave_da_c181018.nc</map>
<!-- mapping files for C96 END -->

<!-- mapping files for C192 START -->
<map frm_hgrid="0.5x0.5"  frm_lmask="nomask"  to_hgrid="C192"   to_lmask="nomask"
>lnd/clm2/mappingdata/maps/C192/map_0.5x0.5_TO_C192_aave.181018.nc</map>
<map frm_hgrid="10x10min" frm_lmask="nomask" to_hgrid="C192"   to_lmask="nomask"
>lnd/clm2/mappingdata/maps/C192/map_10x10min_nomask_to_C192_nomask_aave_da_c181018.nc</map>
<map frm_hgrid="5x5min"   frm_lmask="nomask" to_hgrid="C192"   to_lmask="nomask"
>lnd/clm2/mappingdata/maps/C192/map_5x5min_nomask_to_C192_nomask_aave_da_c181018.nc</map>
<map frm_hgrid="1km-merge-10min"    frm_lmask="HYDRO1K-merge-nomask"  to_hgrid="C192"   to_lmask="nomask"
>lnd/clm2/mappingdata/maps/C192/map_1km-merge-10min_HYDRO1K-merge-nomask_to_C192_nomask_aave_da_c181018.nc</map>
<map frm_hgrid="C192"    frm_lmask="nomask" to_hgrid="0.5x0.5" to_lmask="nomask"
>lnd/clm2/mappingdata/maps/C192/map_C192_nomask_to_0.5x0.5_nomask_aave_da_c181018.nc</map>
<!-- mapping files for C192 END -->

<!-- mapping files for C384 START -->
<map frm_hgrid="0.5x0.5"  frm_lmask="nomask"  to_hgrid="C384"   to_lmask="nomask"
>lnd/clm2/mappingdata/maps/C384/map_0.5x0.5_TO_C384_aave.181018.nc</map>
<map frm_hgrid="10x10min" frm_lmask="nomask" to_hgrid="C384"   to_lmask="nomask"
>lnd/clm2/mappingdata/maps/C384/map_10x10min_nomask_to_C384_nomask_aave_da_c181018.nc</map>
<map frm_hgrid="5x5min"   frm_lmask="nomask" to_hgrid="C384"   to_lmask="nomask"
>lnd/clm2/mappingdata/maps/C384/map_5x5min_nomask_to_C384_nomask_aave_da_c181018.nc</map>
<map frm_hgrid="1km-merge-10min"    frm_lmask="HYDRO1K-merge-nomask"  to_hgrid="C384"   to_lmask="nomask"
>lnd/clm2/mappingdata/maps/C384/map_1km-merge-10min_HYDRO1K-merge-nomask_to_C384_nomask_aave_da_c181018.nc</map>
<map frm_hgrid="C384"    frm_lmask="nomask" to_hgrid="0.5x0.5" to_lmask="nomask"
>lnd/clm2/mappingdata/maps/C384/map_C384_nomask_to_0.5x0.5_nomask_aave_da_c181018.nc</map>
<!-- mapping files for C384 END -->

<map frm_hgrid="10x10min" frm_lmask="nomask" to_hgrid="ne4np4"   to_lmask="nomask"
>lnd/clm2/mappingdata/maps/ne4np4/map_10x10min_nomask_to_ne4np4_nomask_aave_da_c200206.nc</map>
<map frm_hgrid="5x5min"   frm_lmask="nomask" to_hgrid="ne4np4"   to_lmask="nomask"
>lnd/clm2/mappingdata/maps/ne4np4/map_5x5min_nomask_to_ne4np4_nomask_aave_da_c200309.nc</map>
<map frm_hgrid="3x3min"   frm_lmask="nomask"  to_hgrid="ne4np4"    to_lmask="nomask"
>lnd/clm2/mappingdata/maps/ne4np4/map_3x3min_nomask_to_ne4np4_nomask_aave_da_c200309.nc</map>
<map frm_hgrid="0.9x1.25"    frm_lmask="nomask"  to_hgrid="ne4np4"   to_lmask="nomask"
>lnd/clm2/mappingdata/maps/ne4np4/map_0.9x1.25_nomask_to_ne4np4_nomask_aave_da_c200206.nc</map>
<map frm_hgrid="1km-merge-10min"    frm_lmask="HYDRO1K-merge-nomask"  to_hgrid="ne4np4"   to_lmask="nomask"
>lnd/clm2/mappingdata/maps/ne4np4/map_1km-merge-10min_HYDRO1K-merge-nomask_to_ne4np4_nomask_aave_da_c130411.nc</map>


<map frm_hgrid="0.125x0.125" frm_lmask="nomask" to_hgrid="ne16np4" to_lmask="nomask"
>lnd/clm2/mappingdata/maps/ne16np4/map_0.125x0.125_nomask_to_ne16np4_nomask_aave_da_c200206.nc</map>
<map frm_hgrid="0.5x0.5"  frm_lmask="nomask"  to_hgrid="ne16np4"   to_lmask="nomask"
>lnd/clm2/mappingdata/maps/ne16np4/map_0.5x0.5_nomask_to_ne16np4_nomask_aave_da_c200206.nc</map>
<map frm_hgrid="0.25x0.25"  frm_lmask="nomask"  to_hgrid="ne16np4"   to_lmask="nomask"
>lnd/clm2/mappingdata/maps/ne16np4/map_0.25x0.25_nomask_to_ne16np4_nomask_aave_da_c200309.nc</map>
<map frm_hgrid="10x10min" frm_lmask="nomask" to_hgrid="ne16np4"   to_lmask="nomask"
>lnd/clm2/mappingdata/maps/ne16np4/map_10x10min_nomask_to_ne16np4_nomask_aave_da_c200206.nc</map>
<map frm_hgrid="5x5min"   frm_lmask="nomask" to_hgrid="ne16np4"   to_lmask="nomask"
>lnd/clm2/mappingdata/maps/ne16np4/map_5x5min_nomask_to_ne16np4_nomask_aave_da_c200309.nc</map>
<map frm_hgrid="3x3min"   frm_lmask="nomask"  to_hgrid="ne16np4"    to_lmask="nomask"
>lnd/clm2/mappingdata/maps/ne16np4/map_3x3min_nomask_to_ne16np4_nomask_aave_da_c210506.nc</map>
<map frm_hgrid="0.9x1.25"    frm_lmask="nomask"  to_hgrid="ne16np4"   to_lmask="nomask"
>lnd/clm2/mappingdata/maps/ne16np4/map_0.9x1.25_nomask_to_ne16np4_nomask_aave_da_c200206.nc</map>
<map frm_hgrid="1km-merge-10min"    frm_lmask="HYDRO1K-merge-nomask"  to_hgrid="ne16np4"   to_lmask="nomask"
>lnd/clm2/mappingdata/maps/ne16np4/map_1km-merge-10min_HYDRO1K-merge-nomask_to_ne16np4_nomask_aave_da_c130408.nc</map>


<map frm_hgrid="0.125x0.125" frm_lmask="nomask" to_hgrid="ne30np4" to_lmask="nomask"
>lnd/clm2/mappingdata/maps/ne30np4/map_0.125x0.125_nomask_to_ne30np4_nomask_aave_da_c200206.nc</map>
<map frm_hgrid="0.5x0.5"  frm_lmask="nomask"  to_hgrid="ne30np4" to_lmask="nomask"
>lnd/clm2/mappingdata/maps/ne30np4/map_0.5x0.5_nomask_to_ne30np4_nomask_aave_da_c200206.nc</map>
<map frm_hgrid="0.25x0.25"  frm_lmask="nomask"  to_hgrid="ne30np4"   to_lmask="nomask"
>lnd/clm2/mappingdata/maps/ne30np4/map_0.25x0.25_nomask_to_ne30np4_nomask_aave_da_c200309.nc</map>
<map frm_hgrid="10x10min" frm_lmask="nomask" to_hgrid="ne30np4" to_lmask="nomask"
>lnd/clm2/mappingdata/maps/ne30np4/map_10x10min_nomask_to_ne30np4_nomask_aave_da_c200206.nc</map>
<map frm_hgrid="5x5min"   frm_lmask="nomask" to_hgrid="ne30np4" to_lmask="nomask"
>lnd/clm2/mappingdata/maps/ne30np4/map_5x5min_nomask_to_ne30np4_nomask_aave_da_c200309.nc</map>
<map frm_hgrid="3x3min"   frm_lmask="nomask"  to_hgrid="ne30np4"    to_lmask="nomask"
>lnd/clm2/mappingdata/maps/ne30np4/map_3x3min_nomask_to_ne30np4_nomask_aave_da_c200309.nc</map>
<map frm_hgrid="0.9x1.25"    frm_lmask="nomask"  to_hgrid="ne30np4"   to_lmask="nomask"
>lnd/clm2/mappingdata/maps/ne30np4/map_0.9x1.25_nomask_to_ne30np4_nomask_aave_da_c200206.nc</map>
<map frm_hgrid="1km-merge-10min"    frm_lmask="HYDRO1K-merge-nomask"  to_hgrid="ne30np4"   to_lmask="nomask"
>lnd/clm2/mappingdata/maps/ne30np4/map_1km-merge-10min_HYDRO1K-merge-nomask_to_ne30np4_nomask_aave_da_c130405.nc</map>


<map frm_hgrid="0.125x0.125" frm_lmask="nomask" to_hgrid="ne60np4" to_lmask="nomask"
>lnd/clm2/mappingdata/maps/ne60np4/map_0.125x0.125_nomask_to_ne60np4_nomask_aave_da_c200206.nc</map>
<map frm_hgrid="0.5x0.5"  frm_lmask="nomask"  to_hgrid="ne60np4"   to_lmask="nomask"
>lnd/clm2/mappingdata/maps/ne60np4/map_0.5x0.5_nomask_to_ne60np4_nomask_aave_da_c200206.nc</map>
<map frm_hgrid="0.25x0.25"  frm_lmask="nomask"  to_hgrid="ne60np4"   to_lmask="nomask"
>lnd/clm2/mappingdata/maps/ne60np4/map_0.25x0.25_nomask_to_ne60np4_nomask_aave_da_c200309.nc</map>
<map frm_hgrid="10x10min" frm_lmask="nomask" to_hgrid="ne60np4"   to_lmask="nomask"
>lnd/clm2/mappingdata/maps/ne60np4/map_10x10min_nomask_to_ne60np4_nomask_aave_da_c200206.nc</map>
<map frm_hgrid="5x5min"   frm_lmask="nomask" to_hgrid="ne60np4"   to_lmask="nomask"
>lnd/clm2/mappingdata/maps/ne60np4/map_5x5min_nomask_to_ne60np4_nomask_aave_da_c200309.nc</map>
<map frm_hgrid="3x3min"   frm_lmask="nomask"  to_hgrid="ne60np4"    to_lmask="nomask"
>lnd/clm2/mappingdata/maps/ne60np4/map_3x3min_nomask_to_ne60np4_nomask_aave_da_c200309.nc</map>
<map frm_hgrid="0.9x1.25"    frm_lmask="nomask"  to_hgrid="ne60np4"   to_lmask="nomask"
>lnd/clm2/mappingdata/maps/ne60np4/map_0.9x1.25_nomask_to_ne60np4_nomask_aave_da_c200206.nc</map>
<map frm_hgrid="1km-merge-10min"    frm_lmask="HYDRO1K-merge-nomask"  to_hgrid="ne60np4"   to_lmask="nomask"
>lnd/clm2/mappingdata/maps/ne60np4/map_1km-merge-10min_HYDRO1K-merge-nomask_to_ne60np4_nomask_aave_da_c130405.nc</map>

<map frm_hgrid="0.125x0.125" frm_lmask="nomask" to_hgrid="ne120np4" to_lmask="nomask"
>lnd/clm2/mappingdata/maps/ne120np4/map_0.125x0.125_nomask_to_ne120np4_nomask_aave_da_c200206.nc</map>
<map frm_hgrid="0.5x0.5"  frm_lmask="nomask"  to_hgrid="ne120np4" to_lmask="nomask"
>lnd/clm2/mappingdata/maps/ne120np4/map_0.5x0.5_nomask_to_ne120np4_nomask_aave_da_c200206.nc</map>
<map frm_hgrid="0.25x0.25"  frm_lmask="nomask"  to_hgrid="ne120np4"   to_lmask="nomask"
>lnd/clm2/mappingdata/maps/ne120np4/map_0.25x0.25_nomask_to_ne120np4_nomask_aave_da_c200309.nc</map>
<map frm_hgrid="10x10min" frm_lmask="nomask" to_hgrid="ne120np4" to_lmask="nomask"
>lnd/clm2/mappingdata/maps/ne120np4/map_10x10min_nomask_to_ne120np4_nomask_aave_da_c200206.nc</map>
<map frm_hgrid="5x5min"   frm_lmask="nomask" to_hgrid="ne120np4" to_lmask="nomask"
>lnd/clm2/mappingdata/maps/ne120np4/map_5x5min_nomask_to_ne120np4_nomask_aave_da_c200309.nc</map>
<map frm_hgrid="3x3min"   frm_lmask="nomask"  to_hgrid="ne120np4" to_lmask="nomask"
>lnd/clm2/mappingdata/maps/ne120np4/map_3x3min_nomask_to_ne120np4_nomask_aave_da_c210506.nc</map>
<map frm_hgrid="0.9x1.25"    frm_lmask="nomask"  to_hgrid="ne120np4"   to_lmask="nomask"
>lnd/clm2/mappingdata/maps/ne120np4/map_0.9x1.25_nomask_to_ne120np4_nomask_aave_da_c200206.nc</map>
<map frm_hgrid="1km-merge-10min"    frm_lmask="HYDRO1K-merge-nomask"  to_hgrid="ne120np4"   to_lmask="nomask"
>lnd/clm2/mappingdata/maps/ne120np4/map_1km-merge-10min_HYDRO1K-merge-nomask_to_ne120np4_nomask_aave_da_c130405.nc</map>

<!-- mapping files for ne120np4 START added on Wed Sep 19 09:10:57 2012-->
<!-- Created by lnd/clm/bld/namelist_files/createMapEntry.pl-->


<!-- mapping files for ne120np4 END -->

<!-- mapping files for 0.125nldas2 START added on Wed Apr 10 11:35:47 2019-->
<!-- Created by lnd/clm/bld/namelist_files/createMapEntry.pl-->

<map frm_hgrid="0.125x0.125" frm_lmask="nomask" to_hgrid="0.125nldas2" to_lmask="nomask"
>lnd/clm2/mappingdata/maps/0.125x0.125/map_0.125x0.125_nomask_to_0.125nldas2_nomask_aave_da_c200206.nc</map>
<map frm_hgrid="0.5x0.5"    frm_lmask="nomask"  to_hgrid="0.125nldas2"   to_lmask="nomask"
>lnd/clm2/mappingdata/maps/0.125x0.125/map_0.5x0.5_nomask_to_0.125nldas2_nomask_aave_da_c200206.nc</map>
<map frm_hgrid="0.25x0.25"    frm_lmask="nomask"  to_hgrid="0.125nldas2"   to_lmask="nomask"
>lnd/clm2/mappingdata/maps/0.125x0.125/map_0.25x0.25_nomask_to_0.125nldas2_nomask_aave_da_c200309.nc</map>
<map frm_hgrid="3x3min"    frm_lmask="nomask"  to_hgrid="0.125nldas2"   to_lmask="nomask"
>lnd/clm2/mappingdata/maps/0.125x0.125/map_3x3min_nomask_to_0.125nldas2_nomask_aave_da_c200309.nc</map>
<map frm_hgrid="1km-merge-10min"    frm_lmask="HYDRO1K-merge-nomask"  to_hgrid="0.125nldas2"   to_lmask="nomask"
>lnd/clm2/mappingdata/maps/0.125x0.125/map_1km-merge-10min_HYDRO1K-merge-nomask_to_0.125nldas2_nomask_aave_da_c140702.nc</map>
<map frm_hgrid="5x5min"    frm_lmask="nomask"  to_hgrid="0.125nldas2"   to_lmask="nomask"
>lnd/clm2/mappingdata/maps/0.125x0.125/map_5x5min_nomask_to_0.125nldas2_nomask_aave_da_c200309.nc</map>
<map frm_hgrid="10x10min"    frm_lmask="nomask"  to_hgrid="0.125nldas2"   to_lmask="nomask"
>lnd/clm2/mappingdata/maps/0.125x0.125/map_10x10min_nomask_to_0.125nldas2_nomask_aave_da_c200206.nc</map>
<map frm_hgrid="0.9x1.25"    frm_lmask="nomask"  to_hgrid="0.125nldas2"   to_lmask="nomask"
>lnd/clm2/mappingdata/maps/0.125x0.125/map_0.9x1.25_nomask_to_0.125nldas2_nomask_aave_da_c200206.nc</map>

<!-- mapping files for 0.125nldas2 END -->

<map frm_hgrid="0.125x0.125" frm_lmask="nomask" to_hgrid="5x5_amazon" to_lmask="nomask"
>lnd/clm2/mappingdata/maps/5x5_amazon/map_0.125x0.125_nomask_to_5x5_amazon_nomask_aave_da_c200206.nc</map>
<map frm_hgrid="0.5x0.5"  frm_lmask="nomask"  to_hgrid="5x5_amazon"   to_lmask="nomask"
>lnd/clm2/mappingdata/maps/5x5_amazon/map_0.5x0.5_nomask_to_5x5_amazon_nomask_aave_da_c200206.nc</map>
<map frm_hgrid="0.25x0.25"  frm_lmask="nomask"  to_hgrid="5x5_amazon"   to_lmask="nomask"
>lnd/clm2/mappingdata/maps/5x5_amazon/map_0.25x0.25_nomask_to_5x5_amazon_nomask_aave_da_c200309.nc</map>

<!-- mapping files for ne0np4CONUS.ne30x8 START added on Tue Jul 21 00:19:54 2020-->
<!-- Created by lnd/clm/bld/namelist_files/createMapEntry.pl-->
<map frm_hgrid="5x5min"    frm_lmask="nomask"  to_hgrid="ne0np4CONUS.ne30x8"   to_lmask="nomask"
>lnd/clm2/mappingdata/maps/ne0np4CONUS.ne30x8/map_5x5min_nomask_to_ne0np4CONUS.ne30x8_nomask_aave_da_c200426.nc</map>
<map frm_hgrid="10x10min"    frm_lmask="nomask"  to_hgrid="ne0np4CONUS.ne30x8"   to_lmask="nomask"
>lnd/clm2/mappingdata/maps/ne0np4CONUS.ne30x8/map_10x10min_nomask_to_ne0np4CONUS.ne30x8_nomask_aave_da_c200426.nc</map>
<map frm_hgrid="1km-merge-10min"    frm_lmask="HYDRO1K-merge-nomask"  to_hgrid="ne0np4CONUS.ne30x8"   to_lmask="nomask"
>lnd/clm2/mappingdata/maps/ne0np4CONUS.ne30x8/map_1km-merge-10min_HYDRO1K-merge-nomask_to_ne0np4CONUS.ne30x8_nomask_aave_da_c200426.nc</map>
<!-- mapping files for ne0np4CONUS.ne30x8 END -->

<map frm_hgrid="10x10min" frm_lmask="nomask" to_hgrid="5x5_amazon"   to_lmask="nomask"
>lnd/clm2/mappingdata/maps/5x5_amazon/map_10x10min_nomask_to_5x5_amazon_nomask_aave_da_c200206.nc</map>
<map frm_hgrid="5x5min"   frm_lmask="nomask" to_hgrid="5x5_amazon"   to_lmask="nomask"
>lnd/clm2/mappingdata/maps/5x5_amazon/map_5x5min_nomask_to_5x5_amazon_nomask_aave_da_c200309.nc</map>
<map frm_hgrid="3x3min"   frm_lmask="nomask"  to_hgrid="5x5_amazon"    to_lmask="nomask"
>lnd/clm2/mappingdata/maps/5x5_amazon/map_3x3min_nomask_to_5x5_amazon_nomask_aave_da_c200309.nc</map>
<map frm_hgrid="0.9x1.25"    frm_lmask="nomask"  to_hgrid="5x5_amazon"   to_lmask="nomask"
>lnd/clm2/mappingdata/maps/5x5_amazon/map_0.9x1.25_nomask_to_5x5_amazon_nomask_aave_da_c200206.nc</map>
<map frm_hgrid="1km-merge-10min"    frm_lmask="HYDRO1K-merge-nomask"  to_hgrid="5x5_amazon"   to_lmask="nomask"
>lnd/clm2/mappingdata/maps/5x5_amazon/map_1km-merge-10min_HYDRO1K-merge-nomask_to_5x5_amazon_nomask_aave_da_c130403.nc</map>

<map frm_hgrid="0.125x0.125" frm_lmask="nomask" to_hgrid="ne240np4" to_lmask="nomask"
>lnd/clm2/mappingdata/maps/ne240np4/map_0.125x0.125_nomask_to_ne240np4_nomask_aave_da_c200206.nc</map>
<map frm_hgrid="10x10min" frm_lmask="nomask" to_hgrid="ne240np4"   to_lmask="nomask"
>lnd/clm2/mappingdata/maps/ne240np4/map_10x10min_nomask_to_ne240np4_nomask_aave_da_c200206.nc</map>
<map frm_hgrid="0.5x0.5"  frm_lmask="nomask"  to_hgrid="ne240np4"   to_lmask="nomask"
>lnd/clm2/mappingdata/maps/ne240np4/map_0.5x0.5_nomask_to_ne240np4_nomask_aave_da_c200206.nc</map>
<map frm_hgrid="0.25x0.25"  frm_lmask="nomask"  to_hgrid="ne240np4"   to_lmask="nomask"
>lnd/clm2/mappingdata/maps/ne240np4/map_0.25x0.25_nomask_to_ne240np4_nomask_aave_da_c200309.nc</map>
<map frm_hgrid="3x3min"   frm_lmask="nomask"  to_hgrid="ne240np4"    to_lmask="nomask"
>lnd/clm2/mappingdata/maps/ne240np4/map_3x3min_nomask_to_ne240np4_nomask_aave_da_c200309.nc</map>
<map frm_hgrid="5x5min"   frm_lmask="nomask" to_hgrid="ne240np4"     to_lmask="nomask"
>lnd/clm2/mappingdata/maps/ne240np4/map_5x5min_nomask_to_ne240np4_nomask_aave_da_c200309.nc</map>
<map frm_hgrid="0.9x1.25"    frm_lmask="nomask"  to_hgrid="ne240np4"   to_lmask="nomask"
>lnd/clm2/mappingdata/maps/ne240np4/map_0.9x1.25_nomask_to_ne240np4_nomask_aave_da_c200206.nc</map>
<map frm_hgrid="1km-merge-10min"    frm_lmask="HYDRO1K-merge-nomask"  to_hgrid="ne240np4"   to_lmask="nomask"
>lnd/clm2/mappingdata/maps/ne240np4/map_1km-merge-10min_HYDRO1K-merge-nomask_to_ne240np4_nomask_aave_da_c130405.nc</map>

<!-- mapping files for 0.125x0.125 START added on Fri Aug  1 15:44:32 2014-->
<!-- Created by lnd/clm/bld/namelist_files/createMapEntry.pl-->

<map frm_hgrid="0.125x0.125" frm_lmask="nomask" to_hgrid="0.125x0.125" to_lmask="nomask"
>lnd/clm2/mappingdata/maps/0.125x0.125/map_0.125x0.125_nomask_to_0.125x0.125_nomask_aave_da_c200206.nc</map>
<map frm_hgrid="10x10min"    frm_lmask="nomask"  to_hgrid="0.125x0.125"   to_lmask="nomask"
>lnd/clm2/mappingdata/maps/0.125x0.125/map_10x10min_nomask_to_0.125x0.125_nomask_aave_da_c200206.nc</map>
<map frm_hgrid="1km-merge-10min"    frm_lmask="HYDRO1K-merge-nomask"  to_hgrid="0.125x0.125"   to_lmask="nomask"
>lnd/clm2/mappingdata/maps/0.125x0.125/map_1km-merge-10min_HYDRO1K-merge-nomask_to_0.125x0.125_nomask_aave_da_c200206.nc</map>
<map frm_hgrid="0.5x0.5"    frm_lmask="nomask"  to_hgrid="0.125x0.125"   to_lmask="nomask"
>lnd/clm2/mappingdata/maps/0.125x0.125/map_0.5x0.5_nomask_to_0.125x0.125_nomask_aave_da_c200206.nc</map>
<map frm_hgrid="0.25x0.25"  frm_lmask="nomask"  to_hgrid="0.125x0.125"   to_lmask="nomask"
>lnd/clm2/mappingdata/maps/0.125x0.125/map_0.25x0.25_nomask_to_0.125x0.125_nomask_aave_da_c200309.nc</map>
<map frm_hgrid="3x3min"    frm_lmask="nomask"  to_hgrid="0.125x0.125"   to_lmask="nomask"
>lnd/clm2/mappingdata/maps/0.125x0.125/map_3x3min_nomask_to_0.125x0.125_nomask_aave_da_c200309.nc</map>
<map frm_hgrid="5x5min"    frm_lmask="nomask"  to_hgrid="0.125x0.125"   to_lmask="nomask"
>lnd/clm2/mappingdata/maps/0.125x0.125/map_5x5min_nomask_to_0.125x0.125_nomask_aave_da_c200309.nc</map>
<map frm_hgrid="0.9x1.25"    frm_lmask="nomask"  to_hgrid="0.125x0.125"   to_lmask="nomask"
>lnd/clm2/mappingdata/maps/0.125x0.125/map_0.9x1.25_nomask_to_0.125x0.125_nomask_aave_da_c200206.nc</map>

<!-- mapping files for 0.125x0.125 END -->

<!-- mapping files for 1km-merge-10min added on 2019/10/16-->

<map frm_hgrid="0.5x0.5"    frm_lmask="nomask"  to_hgrid="1km-merge-10min"   to_lmask="HYDRO1K-merge-nomask"
>lnd/clm2/mappingdata/maps/1km/map_0.5x0.5_nomask_to_1km-merge-10min_HYDRO1K-merge-nomask_aave_da_c200206.nc</map>

<!-- mapping files for 1km-merge-10min END -->


<!-- mapping files for 94x192 START added on Tue May 21 15:02:45 2019-->
<!-- Created by lnd/clm/bld/namelist_files/createMapEntry.pl-->

<map frm_hgrid="0.5x0.5"    frm_lmask="nomask"  to_hgrid="94x192"   to_lmask="nomask"
>lnd/clm2/mappingdata/maps/94x192/map_0.5x0.5_nomask_to_94x192_nomask_aave_da_c110823.nc</map>
<map frm_hgrid="94x192"    frm_lmask="nomask"  to_hgrid="0.5x0.5"   to_lmask="nomask"
>lnd/clm2/mappingdata/maps/94x192/map_94x192_nomask_to_0.5x0.5_nomask_aave_da_c110823.nc</map>
<map frm_hgrid="1km-merge-10min"    frm_lmask="HYDRO1K-merge-nomask"  to_hgrid="94x192"   to_lmask="nomask"
>lnd/clm2/mappingdata/maps/94x192/map_1km-merge-10min_HYDRO1K-merge-nomask_to_94x192_nomask_aave_da_c190521.nc</map>
<map frm_hgrid="5x5min"    frm_lmask="nomask"  to_hgrid="94x192"   to_lmask="nomask"
>lnd/clm2/mappingdata/maps/94x192/map_5x5min_nomask_to_94x192_nomask_aave_da_c110823.nc</map>
<map frm_hgrid="10x10min"    frm_lmask="nomask"  to_hgrid="94x192"   to_lmask="nomask"
>lnd/clm2/mappingdata/maps/94x192/map_10x10min_nomask_to_94x192_nomask_aave_da_c110823.nc</map>

<!-- mapping files for 94x192 END -->

<!-- mapping files for ARCTIC START added on Wed Jun 17 10:40:49 2020-->
<!-- Created by lnd/clm/bld/namelist_files/createMapEntry.pl-->

<map frm_hgrid="1km-merge-10min"    frm_lmask="HYDRO1K-merge-nomask"  to_hgrid="ne0np4.ARCTIC.ne30x4"   to_lmask="nomask"
>lnd/clm2/mappingdata/maps/ARCTIC/map_1km-merge-10min_HYDRO1K-merge-nomask_to_ne0np4.ARCTIC.ne30x4_nomask_aave_da_c200426.nc</map>
<map frm_hgrid="5x5min"    frm_lmask="nomask"  to_hgrid="ne0np4.ARCTIC.ne30x4"   to_lmask="nomask"
>lnd/clm2/mappingdata/maps/ARCTIC/map_5x5min_nomask_to_ne0np4.ARCTIC.ne30x4_nomask_aave_da_c200426.nc</map>
<map frm_hgrid="10x10min"    frm_lmask="nomask"  to_hgrid="ne0np4.ARCTIC.ne30x4"   to_lmask="nomask"
>lnd/clm2/mappingdata/maps/ARCTIC/map_10x10min_nomask_to_ne0np4.ARCTIC.ne30x4_nomask_aave_da_c200426.nc</map>

<!-- mapping files for ARCTIC END -->

<!-- mapping files for ARCTICGRIS START added on Wed Jun 17 10:40:49 2020-->
<!-- Created by lnd/clm/bld/namelist_files/createMapEntry.pl-->

<map frm_hgrid="1km-merge-10min"    frm_lmask="HYDRO1K-merge-nomask"  to_hgrid="ne0np4.ARCTICGRIS.ne30x8"   to_lmask="nomask"
>lnd/clm2/mappingdata/maps/ARCTICGRIS/map_1km-merge-10min_HYDRO1K-merge-nomask_to_ne0np4.ARCTICGRIS.ne30x8_nomask_aave_da_c200426.nc</map>
<map frm_hgrid="5x5min"    frm_lmask="nomask"  to_hgrid="ne0np4.ARCTICGRIS.ne30x8"   to_lmask="nomask"
>lnd/clm2/mappingdata/maps/ARCTICGRIS/map_5x5min_nomask_to_ne0np4.ARCTICGRIS.ne30x8_nomask_aave_da_c200426.nc</map>
<map frm_hgrid="10x10min"    frm_lmask="nomask"  to_hgrid="ne0np4.ARCTICGRIS.ne30x8"   to_lmask="nomask"
>lnd/clm2/mappingdata/maps/ARCTICGRIS/map_10x10min_nomask_to_ne0np4.ARCTICGRIS.ne30x8_nomask_aave_da_c200426.nc</map>

<!-- mapping files for ARCTICGRIS END -->

<!-- mapping files for ne30np4.pg2 START added on Wed Jun 17 10:40:49 2020-->
<!-- Created by lnd/clm/bld/namelist_files/createMapEntry.pl-->

<map frm_hgrid="5x5min"    frm_lmask="nomask"  to_hgrid="ne30np4.pg2"   to_lmask="nomask"
>lnd/clm2/mappingdata/maps/ne30np4.pg2/map_5x5min_nomask_to_ne30np4.pg2_nomask_aave_da_c200426.nc</map>
<map frm_hgrid="1km-merge-10min"    frm_lmask="HYDRO1K-merge-nomask"  to_hgrid="ne30np4.pg2"   to_lmask="nomask"
>lnd/clm2/mappingdata/maps/ne30np4.pg2/map_1km-merge-10min_HYDRO1K-merge-nomask_to_ne30np4.pg2_nomask_aave_da_c200426.nc</map>
<map frm_hgrid="10x10min"    frm_lmask="nomask"  to_hgrid="ne30np4.pg2"   to_lmask="nomask"
>lnd/clm2/mappingdata/maps/ne30np4.pg2/map_10x10min_nomask_to_ne30np4.pg2_nomask_aave_da_c200426.nc</map>

<!-- mapping files for ne30np4.pg2 END -->

<!-- mapping files for ne30pg3 START added on Wed Jun 17 10:46:39 2020-->
<!-- Created by lnd/clm/bld/namelist_files/createMapEntry.pl-->

<map frm_hgrid="5x5min"    frm_lmask="nomask"  to_hgrid="ne30np4.pg3"   to_lmask="nomask"
>lnd/clm2/mappingdata/maps/ne30pg3/map_5x5min_nomask_to_ne30np4.pg3_nomask_aave_da_c200426.nc</map>
<map frm_hgrid="10x10min"    frm_lmask="nomask"  to_hgrid="ne30np4.pg3"   to_lmask="nomask"
>lnd/clm2/mappingdata/maps/ne30pg3/map_10x10min_nomask_to_ne30np4.pg3_nomask_aave_da_c200426.nc</map>
<map frm_hgrid="1km-merge-10min"    frm_lmask="HYDRO1K-merge-nomask"  to_hgrid="ne30np4.pg3"   to_lmask="nomask"
>lnd/clm2/mappingdata/maps/ne30pg3/map_1km-merge-10min_HYDRO1K-merge-nomask_to_ne30np4.pg3_nomask_aave_da_c200426.nc</map>

<!-- mapping files for ne30pg3 END -->

<!-- mapping files for ne120np4.pg2 START added on Wed Jun 17 10:40:49 2020-->
<!-- Created by lnd/clm/bld/namelist_files/createMapEntry.pl-->

<map frm_hgrid="10x10min"    frm_lmask="nomask"  to_hgrid="ne120np4.pg2"   to_lmask="nomask"
>lnd/clm2/mappingdata/maps/ne120np4.pg2/map_10x10min_nomask_to_ne120np4.pg2_nomask_aave_da_c200426.nc</map>
<map frm_hgrid="5x5min"    frm_lmask="nomask"  to_hgrid="ne120np4.pg2"   to_lmask="nomask"
>lnd/clm2/mappingdata/maps/ne120np4.pg2/map_5x5min_nomask_to_ne120np4.pg2_nomask_aave_da_c200426.nc</map>
<map frm_hgrid="1km-merge-10min"    frm_lmask="HYDRO1K-merge-nomask"  to_hgrid="ne120np4.pg2"   to_lmask="nomask"
>lnd/clm2/mappingdata/maps/ne120np4.pg2/map_1km-merge-10min_HYDRO1K-merge-nomask_to_ne120np4.pg2_nomask_aave_da_c200426.nc</map>

<!-- mapping files for ne120np4.pg2 END -->

<!-- mapping files for ne120np4.pg3 START added on Wed Jun 17 10:40:49 2020-->
<!-- Created by lnd/clm/bld/namelist_files/createMapEntry.pl-->

<map frm_hgrid="10x10min"    frm_lmask="nomask"  to_hgrid="ne120np4.pg3"   to_lmask="nomask"
>lnd/clm2/mappingdata/maps/ne120np4.pg3/map_10x10min_nomask_to_ne120np4.pg3_nomask_aave_da_c200426.nc</map>
<map frm_hgrid="1km-merge-10min"    frm_lmask="HYDRO1K-merge-nomask"  to_hgrid="ne120np4.pg3"   to_lmask="nomask"
>lnd/clm2/mappingdata/maps/ne120np4.pg3/map_1km-merge-10min_HYDRO1K-merge-nomask_to_ne120np4.pg3_nomask_aave_da_c200426.nc</map>
<map frm_hgrid="5x5min"    frm_lmask="nomask"  to_hgrid="ne120np4.pg3"   to_lmask="nomask"
>lnd/clm2/mappingdata/maps/ne120np4.pg3/map_5x5min_nomask_to_ne120np4.pg3_nomask_aave_da_c200426.nc</map>

<!-- mapping files for ne120np4.pg3 END -->
<!-- =========================================  -->
<!-- Defaults for modelio namelist              -->
<!-- =========================================  -->

<diri>.</diri>
<diro>.</diro>

<!-- =========================================  -->
<!-- Defaults for ch4par_in namelist            -->
<!-- =========================================  -->

<finundation_method phys="clm5_1" >TWS_inversion</finundation_method>
<finundation_method phys="clm5_0" >TWS_inversion</finundation_method>
<finundation_method phys="clm4_5" >ZWT_inversion</finundation_method>
<use_aereoxid_prog use_cn=".true."   >.true.</use_aereoxid_prog>
<use_aereoxid_prog use_fates=".true.">.true.</use_aereoxid_prog>

<finundation_res finundation_method="TWS_inversion">0.9x1.25</finundation_res>
<finundation_res finundation_method="ZWT_inversion">0.9x1.25</finundation_res>

<stream_fldfilename_ch4finundated finundation_method="TWS_inversion" hgrid="0.9x1.25"
>lnd/clm2/paramdata/finundated_inversiondata_0.9x1.25_c170706.nc</stream_fldfilename_ch4finundated>
<stream_fldfilename_ch4finundated finundation_method="ZWT_inversion" hgrid="0.9x1.25"
>lnd/clm2/paramdata/finundated_inversiondata_0.9x1.25_c170706.nc</stream_fldfilename_ch4finundated>

<stream_meshfile_ch4finundated finundation_method="TWS_inversion"
>lnd/clm2/paramdata/finundated_inversiondata_0.9x1_ESMFmesh_cdf5_130621.nc</stream_meshfile_ch4finundated>
<stream_meshfile_ch4finundated finundation_method="ZWT_inversion"
>lnd/clm2/paramdata/finundated_inversiondata_0.9x1_ESMFmesh_cdf5_130621.nc</stream_meshfile_ch4finundated>

<!-- =========================================  -->
<!-- Defaults for different BGC/decomp modes    -->
<!-- =========================================  -->

<<<<<<< HEAD
<use_vertsoilc       bgc_mode="sp"  >.false.</use_vertsoilc>
<use_century_decomp  bgc_mode="sp"  >.false.</use_century_decomp>
<use_mimics_decomp   bgc_mode="sp"  >.false.</use_mimics_decomp>
<use_lch4            bgc_mode="sp"  >.false.</use_lch4>
<use_nitrif_denitrif bgc_mode="sp"  >.false.</use_nitrif_denitrif>

<use_vertsoilc       bgc_mode="cn"  >.false.</use_vertsoilc>
<use_century_decomp  bgc_mode="cn"  >.false.</use_century_decomp>
<use_mimics_decomp   bgc_mode="cn"  >.false.</use_mimics_decomp>
<use_lch4            bgc_mode="cn"  >.false.</use_lch4>
<use_nitrif_denitrif bgc_mode="cn"  >.false.</use_nitrif_denitrif>

<use_vertsoilc       bgc_mode="bgc" >.true.</use_vertsoilc>
<use_century_decomp  bgc_mode="bgc" decomp_mode="century" >.true.</use_century_decomp>
<use_century_decomp  bgc_mode="bgc" decomp_mode="mimics" >.false.</use_century_decomp>
<use_mimics_decomp   bgc_mode="bgc" decomp_mode="mimics" >.true.</use_mimics_decomp>
<use_mimics_decomp   bgc_mode="bgc" decomp_mode="century" >.false.</use_mimics_decomp>
<use_lch4            bgc_mode="bgc" >.true.</use_lch4>
<use_nitrif_denitrif bgc_mode="bgc" >.true.</use_nitrif_denitrif>

<use_vertsoilc       bgc_mode="fates"  >.true.</use_vertsoilc>
<use_century_decomp  bgc_mode="fates" decomp_mode="century" >.true.</use_century_decomp>
<use_century_decomp  bgc_mode="fates" decomp_mode="mimics" >.false.</use_century_decomp>
<use_mimics_decomp   bgc_mode="fates" decomp_mode="mimics" >.true.</use_mimics_decomp>
<use_mimics_decomp   bgc_mode="fates" decomp_mode="century" >.false.</use_mimics_decomp>
<use_lch4            bgc_mode="fates"  >.false.</use_lch4>
<use_nitrif_denitrif bgc_mode="fates"  >.false.</use_nitrif_denitrif>
=======
<soil_decomp_method use_cn=".true."    >CENTURYKoven2013</soil_decomp_method>
<soil_decomp_method use_fates=".true." >CENTURYKoven2013</soil_decomp_method>
<soil_decomp_method                    >None</soil_decomp_method>

<use_lch4            soil_decomp_method="None" >.false.</use_lch4>
<use_lch4                                      >.true.</use_lch4>
<use_nitrif_denitrif soil_decomp_method="None" >.false.</use_nitrif_denitrif>
<use_nitrif_denitrif                           >.true.</use_nitrif_denitrif>
>>>>>>> 51ee6fdc

<!-- ===== FATES DEFAULTS =========== -->
<fates_spitfire_mode           use_fates=".true.">0</fates_spitfire_mode>
<use_fates_planthydro          use_fates=".true.">.false.</use_fates_planthydro>
<use_fates_cohort_age_tracking use_fates=".true.">.false.</use_fates_cohort_age_tracking>
<use_fates_ed_st3              use_fates=".true.">.false.</use_fates_ed_st3>
<use_fates_ed_prescribed_phys  use_fates=".true.">.false.</use_fates_ed_prescribed_phys>
<use_fates_logging             use_fates=".true.">.false.</use_fates_logging>
<use_fates_inventory_init      use_fates=".true.">.false.</use_fates_inventory_init>
<use_fates_sp                  use_fates=".true.">.false.</use_fates_sp>
<fates_parteh_mode             use_fates=".true.">1</fates_parteh_mode>

<use_fates_nocomp              use_fates=".true." use_fates_sp=".true.">.true.</use_fates_nocomp>
<use_fates_nocomp              use_fates=".true."                      >.false.</use_fates_nocomp>
<use_fates_fixed_biogeog       use_fates=".true." use_fates_sp=".true.">.true.</use_fates_fixed_biogeog>
<use_fates_fixed_biogeog       use_fates=".true."                      >.false.</use_fates_fixed_biogeog>

<!-- =========================================  -->
<!-- Defaults for dynamic subgrid               -->
<!-- (some other defaults for dynamic subgrid   -->
<!-- are set in the BuildNamelist code)         -->
<!-- =========================================  -->
<do_transient_lakes>.false.</do_transient_lakes>
<reset_dynbal_baselines>.false.</reset_dynbal_baselines>

<!-- =========================================  -->
<!-- Defaults for water tracers                 -->
<!-- =========================================  -->

<enable_water_tracer_consistency_checks>.false.</enable_water_tracer_consistency_checks>

<enable_water_isotopes>.false.</enable_water_isotopes>

<!-- =========================================  -->
<!-- Defaults for init_interp                   -->
<!-- =========================================  -->

<init_interp_method>general</init_interp_method>

</namelist_defaults><|MERGE_RESOLUTION|>--- conflicted
+++ resolved
@@ -2533,44 +2533,22 @@
 <!-- Defaults for different BGC/decomp modes    -->
 <!-- =========================================  -->
 
-<<<<<<< HEAD
-<use_vertsoilc       bgc_mode="sp"  >.false.</use_vertsoilc>
-<use_century_decomp  bgc_mode="sp"  >.false.</use_century_decomp>
 <use_mimics_decomp   bgc_mode="sp"  >.false.</use_mimics_decomp>
-<use_lch4            bgc_mode="sp"  >.false.</use_lch4>
-<use_nitrif_denitrif bgc_mode="sp"  >.false.</use_nitrif_denitrif>
-
-<use_vertsoilc       bgc_mode="cn"  >.false.</use_vertsoilc>
-<use_century_decomp  bgc_mode="cn"  >.false.</use_century_decomp>
 <use_mimics_decomp   bgc_mode="cn"  >.false.</use_mimics_decomp>
-<use_lch4            bgc_mode="cn"  >.false.</use_lch4>
-<use_nitrif_denitrif bgc_mode="cn"  >.false.</use_nitrif_denitrif>
-
-<use_vertsoilc       bgc_mode="bgc" >.true.</use_vertsoilc>
-<use_century_decomp  bgc_mode="bgc" decomp_mode="century" >.true.</use_century_decomp>
-<use_century_decomp  bgc_mode="bgc" decomp_mode="mimics" >.false.</use_century_decomp>
-<use_mimics_decomp   bgc_mode="bgc" decomp_mode="mimics" >.true.</use_mimics_decomp>
-<use_mimics_decomp   bgc_mode="bgc" decomp_mode="century" >.false.</use_mimics_decomp>
-<use_lch4            bgc_mode="bgc" >.true.</use_lch4>
-<use_nitrif_denitrif bgc_mode="bgc" >.true.</use_nitrif_denitrif>
-
-<use_vertsoilc       bgc_mode="fates"  >.true.</use_vertsoilc>
-<use_century_decomp  bgc_mode="fates" decomp_mode="century" >.true.</use_century_decomp>
-<use_century_decomp  bgc_mode="fates" decomp_mode="mimics" >.false.</use_century_decomp>
-<use_mimics_decomp   bgc_mode="fates" decomp_mode="mimics" >.true.</use_mimics_decomp>
-<use_mimics_decomp   bgc_mode="fates" decomp_mode="century" >.false.</use_mimics_decomp>
-<use_lch4            bgc_mode="fates"  >.false.</use_lch4>
-<use_nitrif_denitrif bgc_mode="fates"  >.false.</use_nitrif_denitrif>
-=======
+
 <soil_decomp_method use_cn=".true."    >CENTURYKoven2013</soil_decomp_method>
 <soil_decomp_method use_fates=".true." >CENTURYKoven2013</soil_decomp_method>
 <soil_decomp_method                    >None</soil_decomp_method>
+
+<use_mimics_decomp   bgc_mode="bgc" decomp_mode="mimics" >.true.</use_mimics_decomp>
+<use_mimics_decomp   bgc_mode="bgc" decomp_mode="century" >.false.</use_mimics_decomp>
+<use_mimics_decomp   bgc_mode="fates" decomp_mode="mimics" >.true.</use_mimics_decomp>
+<use_mimics_decomp   bgc_mode="fates" decomp_mode="century" >.false.</use_mimics_decomp>
 
 <use_lch4            soil_decomp_method="None" >.false.</use_lch4>
 <use_lch4                                      >.true.</use_lch4>
 <use_nitrif_denitrif soil_decomp_method="None" >.false.</use_nitrif_denitrif>
 <use_nitrif_denitrif                           >.true.</use_nitrif_denitrif>
->>>>>>> 51ee6fdc
 
 <!-- ===== FATES DEFAULTS =========== -->
 <fates_spitfire_mode           use_fates=".true.">0</fates_spitfire_mode>
