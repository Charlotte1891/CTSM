--- conflicted
+++ resolved
@@ -493,11 +493,7 @@
 <!-- FATES default parameter file                                       -->
 <!-- ================================================================== -->
 
-<<<<<<< HEAD
-<fates_paramfile>lnd/clm2/paramdata/fates_params_api.25.5.0_12pft_c230519.nc</fates_paramfile>
-=======
 <fates_paramfile>/glade/u/home/rgknox/ctsm/src/fates/parameter_files/fates_params_api.25.5.0_12pft_c230626.nc</fates_paramfile>
->>>>>>> 1b9df132
 
 <!-- ========================================================================================  -->
 <!-- clm 5.0 BGC nitrogen model                                                                -->
