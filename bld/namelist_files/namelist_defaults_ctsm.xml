--- conflicted
+++ resolved
@@ -481,11 +481,7 @@
 <!-- FATES default parameter file                                       -->
 <!-- ================================================================== -->
 
-<<<<<<< HEAD
-<fates_paramfile>lnd/clm2/paramdata/fates_params_api.11.1.0_12pft_c200529.nc</fates_paramfile>
-=======
 <fates_paramfile>lnd/clm2/paramdata/fates_params_api.14.0.0_12pft_c200921.nc</fates_paramfile>
->>>>>>> e1674e60
 
 <!-- ========================================================================================  -->
 <!-- clm 5.0 BGC nitrogen model                                                                -->
@@ -1580,30 +1576,6 @@
 <light_res    use_cn=".true." fire_method="nofire" >none</light_res>
 <light_res    use_cn=".true." phys="clm4_5"        >94x192</light_res>
 <light_res    use_cn=".true." phys="clm5_0"        >94x192</light_res>
-<<<<<<< HEAD
-<light_res    use_fates=".true." phys="clm4_5"     >360x720</light_res>
-<light_res    use_fates=".true." phys="clm5_0"     >360x720</light_res>
-
-<stream_year_first_lightng use_cn=".true."   >0001</stream_year_first_lightng>
-<stream_year_last_lightng  use_cn=".true."   >0001</stream_year_last_lightng>
-<stream_year_first_lightng use_fates=".true.">0001</stream_year_first_lightng>
-<stream_year_last_lightng  use_fates=".true.">0001</stream_year_last_lightng>
-
-<stream_fldfilename_lightng hgrid="94x192"    use_cn=".true."   >atm/datm7/NASA_LIS/clmforc.Li_2012_climo1995-2011.T62.lnfm_Total_c140423.nc</stream_fldfilename_lightng>
-<stream_fldfilename_lightng hgrid="360x720"   use_cn=".true."   >atm/datm7/NASA_LIS/clmforc.Li_2016_climo1995-2013.360x720.lnfm_Total_c160825.nc</stream_fldfilename_lightng>
-<stream_fldfilename_lightng use_fates=".true."   >atm/datm7/NASA_LIS/clmforc.Li_2016_climo1995-2013.360x720.lnfm_Total_c160825.nc</stream_fldfilename_lightng>
-
-<lightngmapalgo use_cn=".true."                               >bilinear</lightngmapalgo>
-<lightngmapalgo use_fates=".true."                            >bilinear</lightngmapalgo>
-
-<lightngmapalgo use_cn=".true."   hgrid="1x1_brazil"          >nn</lightngmapalgo>
-<lightngmapalgo use_cn=".true."   hgrid="1x1_mexicocityMEX"   >nn</lightngmapalgo>
-<lightngmapalgo use_cn=".true."   hgrid="1x1_vancouverCAN"    >nn</lightngmapalgo>
-<lightngmapalgo use_cn=".true."   hgrid="1x1_urbanc_alpha"    >nn</lightngmapalgo>
-<lightngmapalgo use_cn=".true."   hgrid="1x1_camdenNJ"        >nn</lightngmapalgo>
-<lightngmapalgo use_cn=".true."   hgrid="1x1_asphaltjungleNJ" >nn</lightngmapalgo>
-<lightngmapalgo use_cn=".true."   hgrid="5x5_amazon"          >nn</lightngmapalgo>
-=======
 <light_res    use_cn=".true." phys="clm5_1"        >360x720</light_res>
 <light_res    use_fates=".true."                         >none</light_res>
 <light_res    use_fates=".true." fates_spitfire_mode="0" >none</light_res>
@@ -1627,7 +1599,6 @@
 <lightngmapalgo hgrid="1x1_camdenNJ"        >nn</lightngmapalgo>
 <lightngmapalgo hgrid="1x1_asphaltjungleNJ" >nn</lightngmapalgo>
 <lightngmapalgo hgrid="5x5_amazon"          >nn</lightngmapalgo>
->>>>>>> e1674e60
 
 <!-- Population density streams namelist defaults -->
 <stream_year_first_popdens phys="clm4_5"  cnfireson=".true." sim_year_range="1850-2100"  >2015</stream_year_first_popdens>
