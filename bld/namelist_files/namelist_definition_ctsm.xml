--- conflicted
+++ resolved
@@ -1025,29 +1025,12 @@
 <entry id="k_nitr_max" type="real" category="bgc"
        group="nitrif_inparm" valid_values="" >
 Maximum nitrification rate constant (1/s)
-<<<<<<< HEAD
-(ONLY used if use_nitrif_denitrif is enabled)
-</entry>
-
-<entry id="use_vertsoilc" type="logical" category="bgc"
-       group="clm_inparm" valid_values="" value=".false.">
-Turn on vertical soil carbon.
-Requires the CN or FATES model to work (either CN or CNDV).
-</entry>
-
-<entry id="use_century_decomp" type="logical" category="bgc"
-       group="clm_inparm" valid_values="" value=".false.">
-Use parameters for decomposition from the CENTURY Carbon model
-Requires the CN or FATES model to work (either CN or CNDV).
-Requires bgc_mode set to bgc or fates and decomp_mode set to century.
 </entry>
 
 <entry id="use_mimics_decomp" type="logical" category="bgc"
        group="clm_inparm" valid_values="" value=".false.">
 Use MIMICS below-ground decomposition.
 Requires bgc_mode set to bgc or fates and decomp_mode set to mimics.
-=======
->>>>>>> 51ee6fdc
 </entry>
 
 <entry id="use_extralakelayers" type="logical" category="physics"
