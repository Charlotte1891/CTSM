--- conflicted
+++ resolved
@@ -2193,11 +2193,7 @@
 
 <entry id="lnd_tuning_mode" type="char*20" category="default_settings"
        group="default_settings"
-<<<<<<< HEAD
        valid_values="clm4_5_CRUv7,clm4_5_GSWP3v1,clm4_5_cam6.0,clm4_5_cam5.0,clm4_5_cam4.0,clm5_0_cam6.0,clm5_0_cam5.0,clm5_0_cam4.0,clm5_0_CRUv7,clm5_0_GSWP3v1,clm5_1_GSWP3v1,clm5_1_CRUv7,clm5_1_cam6.0,clm5_1_cam5.0,clm5_1_cam4.0">
-=======
-       valid_values="clm4_5_CRUv7,clm4_5_GSWP3v1,clm4_5_cam6.0,clm5_0_cam6.0,clm5_0_CRUv7,clm5_0_GSWP3v1,clm5_1_GSWP3v1,clm5_1_cam6.0">
->>>>>>> a73a1706
 General configuration of model version and atmospheric forcing to tune the model to run under.
 This sets the model to run with constants and initial conditions that were set to run well under 
 the configuration of model version and atmospheric forcing. To run well constants would need to be changed
