<?xml version="1.0"?>

<?xml-stylesheet type="text/xsl" href="namelist_definition.xsl"?>

<namelist_definition>

<!-- ========================================================================================  -->
<!-- CLM Namelist -->
<!-- ========================================================================================  -->

<entry id="finidat_interp_dest" 
       type="char*256" 
       category="datasets"
       input_pathname="abs" 
       group="clm_inparm" 
       valid_values="" >
If use_init_interp is set to .true., interpinic will be called to interpolate
the file given by finidat, creating the output file specified by finidat_interp_dest.
</entry>

<entry id="finidat" 
       type="char*256" 
       category="datasets"
       input_pathname="abs" 
       group="clm_inparm" 
       valid_values="" >
Full pathname of initial conditions file. If blank CLM will startup from
arbitrary initial conditions.
</entry>

<entry id="use_init_interp"
       type="logical"
       category="datasets"
       group="clm_inparm"
       valid_values="" >
If set to .true., interpinic will be called to interpolate the file given by finidat,
creating the output file specified by finidat_interp_dest.

This requires that finidat be non-blank.
</entry>

<entry id="nrevsn" 
       type="char*256" 
       category="clm_restart"
       input_pathname="abs" 
       group="clm_inparm" 
       valid_values="" >
Full pathname of master restart file for a branch run. (only used if RUN_TYPE=branch)
(Set with RUN_REFCASE and RUN_REFDATE)
</entry>

<entry id="fatmlndfrc" 
       type="char*256" 
       category="datasets"
       input_pathname="abs" 
       group="clm_inparm" 
       valid_values="" >
Full pathname of land fraction data file.
</entry>

<entry id="clump_pproc" type="integer" category="clm_performance"
       group="clm_inparm" valid_values="" >
Clumps per processor.
</entry>

<entry id="co2_ppmv" type="real" category="clm_physics"
       group="clm_inparm" valid_values="" >
Atmospheric CO2 molar ratio (by volume) only used when co2_type==constant (umol/mol)
(Set by CCSM_CO2_PPMV)
</entry>

<entry id="co2_type" type="char*16" category="clm_physics"
       group="clm_inparm" valid_values="constant,prognostic,diagnostic" >
Type of CO2 feedback.
    constant   = use the input co2_ppmv value
    prognostic = use the prognostic value sent from the atmosphere
    diagnostic = use the diagnostic value sent from the atmosphere
</entry>


<entry id="suplnitro" type="char*15" category="clm_physics"
       group="clm_inparm" valid_values="NONE,ALL" >
Supplemental Nitrogen mode and for what type of vegetation it's turned on for. 
In this mode Nitrogen is unlimited rather than prognosed and in general vegetation is 
over-productive.
    NONE           = No vegetation types get supplemental Nitrogen
    ALL            = Supplemental Nitrogen is active for all vegetation types
</entry>

<entry id="create_crop_landunit" type="logical" category="clm_physics"
       group="clm_inparm" valid_values="" >
If TRUE, separate the vegetated landunit into a crop landunit and a natural vegetation landunit
</entry>

<entry id="run_zero_weight_urban" type="logical" category="clm_physics"
       group="clm_inparm" valid_values="" >
If TRUE, run all urban landunits everywhere where we have valid urban data.
This forces memory to be allocated and calculations to be run even for 0-weight urban points.
This has a substantial impact on memory use and performance, and should only be used
if you're interested in potential urban behavior globally.
</entry>

<entry id="all_active" type="logical" category="clm_physics"
       group="clm_inparm" valid_values="" >
If TRUE, make ALL pfts, columns and landunits active, even those with 0 weight.
This means that computations will be run even over these 0-weight points.

THIS IS ONLY FOR TESTING PURPOSES - IT HAS NOT BEEN CHECKED FOR SCIENTIFIC VALIDITY.
</entry>

<entry id="organic_frac_squared" type="logical" category="clm_physics"
       group="clm_soilstate_inparm" valid_values="" >
If TRUE, square the organic fraction when it's used (as was done in CLM4.5)
Otherwise use the fraction straight up              (the default for CLM5.0)
</entry>

<entry id="soil_layerstruct" type="char*16" category="clm_physics"
       group="clm_inparm" valid_values="10SL_3.5m,23SL_3.5m,49SL_10m,20SL_8.5m" >
10SL_3.5m    = standard CLM4 and CLM4.5 version
23SL_3.5m    = more vertical layers for permafrost simulations 
49SL_10m     = 49 layer soil column, 10m of soil, 5 bedrock layers
20SL_8.5m    = 20 layer soil column, 8m of soil, 5 bedrock layers
</entry>

<entry id="use_bedrock" type="logical" category="clm_physics"
       group="clm_inparm" valid_values="" >
If TRUE, use variable soil depth.

If present on surface dataset, use depth to bedrock information to
specify spatially variable soil thickness. If not present, use bottom
of soil column (nlevsoi).
</entry>

<entry id="rooting_profile_method_water" type="integer" category="clm_physics"
       group="rooting_profile_inparm" valid_values="0,1,2" >
Index of rooting profile for water

Changes rooting profile from Zeng 2001 double exponential (0) to
Jackson 1996 single exponential (1) to Koven uniform exponential (2).
</entry>

<entry id="rooting_profile_method_carbon" type="integer" category="clm_physics"
       group="rooting_profile_inparm" valid_values="0,1,2" >
Index of rooting profile for carbon

Changes rooting profile from Zeng 2001 double exponential (0) to
Jackson 1996 single exponential (1) to Koven uniform exponential (2).
</entry>

<entry id="rooting_profile_method_soilcarbon" type="integer" category="clm_physics"
       group="rooting_profile_inparm" valid_values="0,1,2" >
Index of rooting profile for soil carbon

Changes rooting profile from Zeng 2001 double exponential (0) to
Jackson 1996 single exponential (1) to Koven uniform exponential (2).
</entry>

<entry id="rooting_profile_varindex_water" type="integer" category="clm_physics"
       group="rooting_profile_inparm" valid_values="1,2" >
Variant index of rooting profile for water
(Currently only used for Jackson 1996 method)
</entry>

<entry id="rooting_profile_varindex_carbon" type="integer" category="clm_physics"
       group="rooting_profile_inparm" valid_values="1,2" >
Variant index of rooting profile for carbon and soil carbon
(Currently only used for Jackson 1996 method)
</entry>

<entry id="rooting_profile_method_carbon" type="integer" category="clm_physics"
       group="rooting_profile_inparm" valid_values="0,1,2" >
Index of rooting profile for carbon

Changes rooting profile from Zeng 2001 double exponential (0) to
Jackson 1996 single exponential (1) to Koven uniform exponential (2).
</entry>

<entry id="soil_resis_method" type="integer" category="clm_physics"
       group="soil_resis_inparm" valid_values="0,1" >
Index of evaporative resistance method.

Changes soil evaporative resistance method from Sakaguchi and Zeng
2009 Beta function (0) to Swenson and Lawrence 2014 dry surface layer
formulation (1).
</entry>

<entry id="fire_method" type="char*80" category="clm_physics"
       group="cnfire_inparm" valid_values="nofire,li2014qianfrc,li2016crufrc" >
The method type to use for CNFire

nofire:        Turn fire effects off
li2014qianfrc: Reference paper Li, et. al.(2014) tuned with QIAN atmospheric forcing
li2016crufrc:  Reference paper Li, et. al.(2016) tuned with CRU-NCEP atmospheric forcing
</entry>

<entry id="pot_hmn_ign_counts_alpha" type="real" category="clm_physics"
       group="lifire_inparm" >
Potential human ignition counts (/person/month)
</entry>

<entry id="boreal_peatfire_c" type="real" category="clm_physics"
       group="lifire_inparm" >
boreal peat fires (/hr)
</entry>

<entry id="non_boreal_peatfire_c" type="real" category="clm_physics"
       group="lifire_inparm" >
non-boreal peat fires (/hr)
</entry>

<entry id="cropfire_a1" type="real" category="clm_physics"
       group="lifire_inparm" >
Scalar for cropfire (/hr)
</entry>

<entry id="rh_low" type="real" category="clm_physics"
       group="lifire_inparm" >
Critical RH for ignition (0-100)
</entry>

<entry id="rh_hgh" type="real" category="clm_physics"
       group="lifire_inparm" >
Saturation RH for ignition (0-100)
</entry>

<entry id="lfuel" type="real" category="clm_physics"
       group="lifire_inparm" >
Lower threshold for fuel mass needed for ignition
</entry>

<entry id="ufuel" type="real" category="clm_physics"
       group="lifire_inparm" >
Upper threshold for fuel mass needed for ignition
</entry>

<entry id="bt_max" type="real" category="clm_physics"
       group="lifire_inparm" >
Saturation BTRAN for ignition (0-1)
</entry>

<entry id="bt_min" type="real" category="clm_physics"
       group="lifire_inparm" >
Critical BTRAN for ignition (0-1)
</entry>

<entry id="cli_scale" type="real" category="clm_physics"
       group="lifire_inparm" >
Global constant for deforestation fires (/day)
</entry>

<entry id="occur_hi_gdp_tree" type="real" category="clm_physics"
       group="lifire_inparm" >
Fire occurance for high GDP areas that are tree dominated (fraction)
</entry>

<entry id="cmb_cmplt_fact" type="real(2)" category="clm_physics"
       group="lifire_inparm" >
Combustion completeness factor (for litter and CWD[Course Woody Debris]) (unitless)
</entry>

<entry id="ncrit" type="real" category="clm_physics"
       group="cnprecision_inparm" >
Critical threshold for truncation of Nitrogen (truncate Nitrogen states to zero below this value)
</entry>

<entry id="ccrit" type="real" category="clm_physics"
       group="cnprecision_inparm" >
Critical threshold for truncation of Carbon (truncate Carbon states to zero below this value)
</entry>

<entry id="nnegcrit" type="real" category="clm_physics"
       group="cnprecision_inparm" >
Critical threshold of negative Nitrogen to die (abort when Nitrogen states are below this value)
</entry>

<entry id="cnegcrit" type="real" category="clm_physics"
       group="cnprecision_inparm" >
Critical threshold of negative Carbon to die (abort when Carbon states are below this value)
</entry>

<entry id="initial_Cstocks" type="real(3)" category="clm_physics"
       group="century_soilbgcdecompcascade" >
Initial stocks of Carbon to use in soil organic matter pools for CENTURY decomposition
</entry>

<entry id="initial_Cstocks_depth" type="real(3)" category="clm_physics"
       group="century_soilbgcdecompcascade" >
Soil depth to place initial stocks of Carbon in soil organic matter pools for CENTURY decomposition
</entry>

<entry id="freelivfix_slope_wET" type="real" category="clm_physics"
       group="mineral_nitrogen_dynamics" >
Slope of free living Nitrogen fixation with annual ET
</entry>

<entry id="freelivfix_intercept" type="real" category="clm_physics"
       group="mineral_nitrogen_dynamics" >
Intercept of free living Nitrogen fixation with zero annual ET
</entry>

<entry id="use_undercanopy_stability" type="logical" category="clm_physics"
       group="canopyfluxes_inparm" valid_values="" >
If TRUE use the undercanopy stability term used with CLM4.5 (Sakaguchi&amp;Zeng, 2008)
</entry>

<entry id="interception_fraction" type="real" category="clm_physics"
       group="clm_canopyhydrology_inparm" valid_values="" >
Fraction of intercepted precipitation
</entry>

<entry id="use_clm5_fpi" type="logical" category="clm_physics"
       group="clm_canopyhydrology_inparm" valid_values="" >
If TRUE use clm5 equation for fraction of intercepted precipitation
</entry>

<entry id="maximum_leaf_wetted_fraction" type="real" category="clm_physics"
       group="clm_canopyhydrology_inparm" valid_values="" >
Maximum fraction of leaf that may be wet prior to drip occuring
</entry>

<entry id="baseflow_scalar" type="real" category="clm_physics"
       group="soilhydrology_inparm" valid_values="" >
Scalar multiplier for base flow rate
(ONLY used if lower_boundary_condition is not aquifer or table)
</entry>

<entry id="soilwater_movement_method" type="integer" category="clm_physics"
       group="soilwater_movement_inparm" valid_values="0,1" >
Index of solution method of Richards equation.

Change method for richards equation solution and boundary
conditions.

CLM 4.5 - soilwater_movement_method = 0 (Zeng and Decker, 2009, method). 
CLM 5.0 - soilwater_movement_method = 1 (adaptive time stepping moisture form from Martyn Clark).

1 (adaptive time stepping moisture form
</entry>

<entry id="upper_boundary_condition" type="integer" category="clm_physics"
       group="soilwater_movement_inparm" valid_values="1" >
Index of upper boundary condition for Richards equation.
</entry>

<entry id="lower_boundary_condition" type="integer" category="clm_physics"
       group="soilwater_movement_inparm" valid_values="1,2,3,4" >
Index of lower boundary condition for Richards equation.

lower_boundary_condition = 1 : flux lower boundary condition                                     (use with soilwater_movement_method=adaptive time stepping)
lower_boundary_condition = 2 : zero-flux lower boundary condition                                (use with soilwater_movement_method=adaptive time stepping)
lower_boundary_condition = 3 : water table head-based lower boundary condition w/ aquifer layer. (use with soilwater_movement_method=adaptive time stepping)
lower_boundary_condition = 4 : 11-layer solution w/ aquifer layer                                (only used with soilwater_movement_method=Zeng&amp;Decker 2009)

TODO(bja, 2015-09) these should be strings so they have meaningful names instead of ints. 
</entry>

<entry id="dtmin" type="real" category="clm_physics"
       group="soilwater_movement_inparm" valid_values="" >
minimum time step length (seconds) for adaptive time stepping in richards equation
</entry>
<entry id="verySmall" type="real" category="clm_physics"
       group="soilwater_movement_inparm" valid_values="" >
a very small number: used to check for sub step completion for adaptive time stepping in richards equation
</entry>
<entry id="xTolerUpper" type="real" category="clm_physics"
       group="soilwater_movement_inparm" valid_values="" >
tolerance to halve length of substep for adaptive time stepping in richards equation
</entry>
<entry id="xTolerLower" type="real" category="clm_physics"
       group="soilwater_movement_inparm" valid_values="" >
tolerance to double length of substep for adaptive time stepping in richards equation
</entry>
<entry id="expensive" type="integer" category="clm_physics"
       group="soilwater_movement_inparm" valid_values="" >

</entry>
<entry id="inexpensive" type="integer" category="clm_physics"
       group="soilwater_movement_inparm" valid_values="" >

</entry>
<entry id="flux_calculation" type="integer" category="clm_physics"
       group="soilwater_movement_inparm" valid_values="" >

</entry>

<entry id="irrig_min_lai" type="real" category="clm_physics"
       group="irrigation_inparm" valid_values="">
Minimum leaf area index for irrigation to occur
</entry>

<entry id="irrig_start_time" type="integer" category="clm_physics"
       group="irrigation_inparm" valid_values="">
Time of day to check whether we need irrigation, seconds (0 = midnight).
We start applying the irrigation in the time step FOLLOWING this time.
</entry>

<entry id="irrig_length" type="integer" category="clm_physics"
       group="irrigation_inparm" valid_values="">
Desired amount of time to irrigate per day (sec).
Actual time may differ if this is not a multiple of dtime.
</entry>

<entry id="irrig_target_smp" type="real" category="clm_physics"
       group="irrigation_inparm" valid_values="">
Target soil matric potential for irrigation (mm).
When we irrigate, we aim to bring the total soil moisture in the top (irrig_depth) m of soil up to this level.
</entry>

<entry id="irrig_depth" type="real" category="clm_physics"
       group="irrigation_inparm" valid_values="">
Soil depth to which we measure for irrigation (m)
</entry>

<entry id="irrig_threshold_fraction" type="real" category="clm_physics"
       group="irrigation_inparm" valid_values="">
Determines soil moisture threshold at which we irrigate.
If h2osoi_liq_wilting_point is the soil moisture level at wilting point and
h2osoi_liq_target is the soil moisture level at the target irrigation level
(given by irrig_target_smp), then the threshold at which we irrigate is
    h2osoi_liq_wilting_point +
         irrig_threshold_fraction*(h2osoi_liq_target - h2osoi_liq_wilting_point)
A value of 1 means that we irrigate whenever soil moisture falls below the target.
A value of 0 means that we only irrigate when soil moisture falls below the wilting point.
</entry>

<entry id="irrig_river_volume_threshold" type="real" category="clm_physics"
       group="irrigation_inparm" valid_values="">
Threshold for river water volume below which irrigation is shut off (as a fraction of available river water), if limit_irrigation_if_rof_enabled is .true.
A threshold of 0 means allow all river water to be used;
a threshold of 0.1 means allow 90% of the river volume to be used; etc.
</entry>

<entry id="limit_irrigation_if_rof_enabled" type="logical" category="clm_physics"
       group="irrigation_inparm" valid_values="" >
If TRUE, limit irrigation when river storage drops below a threshold.
Only applies if using an active runoff (ROF) model; otherwise, river storage-based limitation
is turned off regardless of the setting of this namelist variable.
</entry>

<entry id="use_groundwater_irrigation" type="logical" category="clm_physics"
       group="irrigation_inparm" valid_values="" >
If TRUE, supply irrigation from groundwater (in addition to surface water).

Can only be set if limit_irrigation_if_rof_enabled is true (otherwise
groundwater extraction is never invoked).

Cannot be combined with lower_boundary_condition = 3 or 4
</entry>

<entry id="irrig_method_default" type="char*32" category="clm_physics"
       group="irrigation_inparm"
       valid_values="drip,sprinkler" >
Irrigation method used if not specified on surface dataset
</entry>

<entry id="irrigate" type="logical" category="clm_physics"
       group="clm_inparm"  >
If TRUE, irrigation will be active.
</entry> 

<entry id="crop_fsat_equals_zero" type="logical" category="clm_physics"
       group="clm_inparm"  >
If TRUE, fsat will be set to zero for crop columns.
</entry> 

<entry id="maxpatch_glcmec" type="integer"  category="clm_physics"
       group="clm_inparm" valid_values="1,3,5,10,36" >
Number of  multiple elevation classes over glacier points.
</entry>

<entry id="glc_do_dynglacier" type="logical" category="clm_physics"
       group="clm_inparm" valid_values="" >
If TRUE, dynamically change areas and topographic heights over glacier points.
Only works when running with a non-stub glacier model.
</entry>

<entry id="glacier_region_behavior" type="char*32(10)" category="clm_physics"
       group="clm_glacier_behavior"
       valid_values="multiple,virtual,single_at_atm_topo" >
Behavior of each glacier region (GLACIER_REGION in surface dataset).
First item corresponds to GLACIER_REGION with ID 0 in the surface dataset,
second to GLACIER_REGION with ID 1, etc.
Allowed values are:
'multiple': grid cells can potentially have multiple glacier elevation classes,
   but no virtual columns
'virtual': grid cells have virtual columns: values are computed for every glacier
   elevation class, even those with 0 area (in order to provide surface mass
   balance for every glacier elevation class).
'single_at_atm_topo': glacier landunits in these grid cells have a single column,
   whose elevation matches the atmosphere's topographic height (so that there is no
   adjustment due to downscaling)
Behavior of 'virtual' is required in the region where we have an ice sheet model
</entry>

<entry id="glacier_region_melt_behavior" type="char*32(10)" category="clm_physics"
       group="clm_glacier_behavior"
       valid_values="replaced_by_ice,remains_in_place" >
Treatment of ice melt for each glacier region (GLACIER_REGION in surface dataset).
First item corresponds to GLACIER_REGION with ID 0 in the surface dataset,
second to GLACIER_REGION with ID 1, etc.
Allowed values are:
'replaced_by_ice': any melted ice runs off and is immediately replaced by solid ice;
   this results in positive liquid runoff and negative ice runoff
'remains_in_place': any melted ice remains in place as liquid until it refreezes;
   thus, ice melt does not result in any runoff
IMPORTANT NOTE: Regions with the 'remains_in_place' behavior also do not
compute SMB (because negative SMB would be pretty much meaningless in
those regions). Thus, you cannot use this behavior where GLC is
operating.
Regions with the 'replaced_by_ice' behavior also compute SMB for the
vegetated column.
</entry>

<entry id="glacier_region_ice_runoff_behavior" type="char*32(10)" category="clm_physics"
       group="clm_glacier_behavior"
       valid_values="remains_ice,melted" >
Treatment of ice runoff for each glacier region (GLACIER_REGION in surface dataset).
First item corresponds to GLACIER_REGION with ID 0 in the surface dataset,
second to GLACIER_REGION with ID 1, etc.
Allowed values are:
'remains_ice': ice runoff is sent to the river model as ice; this is a crude parameterization
   of iceberg calving, and so is appropriate in regions where there is substantial iceberg calving
   in reality
'melted': ice runoff generated by the CLM physics (primarily due to snow capping) is melted
   (generating a negative sensible heat flux) and runs off as liquid; this is appropriate in
   regions that have little iceberg calving in reality. This can be important to avoid unrealistic
   cooling of the ocean and consequent runaway sea ice growth.
Only applies when melt_non_icesheet_ice_runoff is .true.
</entry>

<entry id="glc_snow_persistence_max_days" type="integer" category="clm_physics"
       group="clm_inparm" valid_values="" >
Number of days before one considers the perennially snow-covered point 'land ice'
(and thus capable of generating a positive surface mass balance for the glacier model).
This is meant to compensate for the fact that, with small values of h2osno_max,
the onset of a snow-capped state (and thus conversion to land ice) can occur in an
unrealistically short amount of time.
Thus, in general, large values of h2osno_max should have glc_snow_persistence_max_days = 0;
small values of h2osno_max should have glc_snow_persistence_max_days > 0.
</entry>

<entry id="albice" type="real(2)" category="clm_physics"
       group="clm_inparm" >
Visible and Near-infrared albedo's for glacier ice
</entry>

<entry id="br_root" type="real" category="clm_physics"
       group="cnmresp_inparm" >
CN Maintenence Respiration base rate for roots
(if NOT set, use the value for br_mr on the params file)
</entry>

<entry id="rootstem_acc" type="logical" category="clm_physics"
       group="photosyns_inparm" >
Switch to turn on root and stem respiratory acclimation
Atkin, Fisher et al. (2008) and Lombardozzi et al. (2015)
</entry>

<entry id="light_inhibit" type="logical" category="clm_physics"
       group="photosyns_inparm" >
Switch to inihibit photosynthesis in daytime
Lloyd et al. 2010, &amp; Metcalfe et al. 2012
</entry>

<entry id="modifyphoto_and_lmr_forcrop" type="logical" category="clm_physics"
       group="photosyns_inparm" >
Modify photosynthesis and leaf maintence respiration for crop
</entry>

<entry id="leafresp_method" type="integer" category="clm_physics"
       group="photosyns_inparm" >
Leaf maintencence respiration for canopy top at 25C method to use

    0  Scaled by vcmax25top
    1  Ryan 1991
    2  Atkin 2015
</entry>

<entry id="stomatalcond_method" type="char*50" category="clm_physics"
       group="photosyns_inparm" valid_values="Ball-Berry1987,Medlyn2011">
Stomatal conductance model method to use

    Ball-Berry1987 --- Ball Berry 1987 methodology
    Medlyn2011 ------- Medlyn 2011 methodology
</entry>


<entry id="leaf_mr_vcm" type="real" category="clm_physics"
       group="clm_canopy_inparm" >
Scalar of leaf respiration to vcmax
</entry>

<entry id="zetamaxstable" type="real" category="clm_physics"
       group="friction_velocity" >
The maximum value to use for zeta under stable conditions
</entry>

<entry id="Jmaxb1" type="real" category="clm_physics"
       group="luna" >
baseline proportion of nitrogen allocated for electron transport (J)
</entry>

<entry id="dtime" type="real"  category="clm_physics" 
       group="clm_inparm" valid_values="">
Time step (seconds)
</entry>

<entry id="override_nsrest" type="integer"  category="clm_restart" 
       group="clm_inparm" valid_values="3">
Override the start type from the driver: it can only be
set to 3 meaning branch.
</entry>

<entry id="use_fates" type="logical" category="physics"
        group="clm_inparm" valid_values="" value=".false.">
Toggle to turn on the FATES model
(use_fates= '.true.' is EXPERIMENTAL NOT SUPPORTED!)
</entry>

<entry id="use_fates_spitfire" type="logical" category="physics"
        group="clm_inparm" valid_values="" value=".false.">
Toggle to turn on spitfire module for modeling fire (only relevant if FATES is being used).
</entry>

<entry id="use_fates_logging" type="logical" category="physics"
        group="clm_inparm" valid_values="" value=".false.">
Toggle to turn on the logging module (only relevant if FATES is being used).
</entry>

<entry id="use_fates_planthydro" type="logical" category="physics"
        group="clm_inparm" valid_values="" value=".false.">
Toggle to turn on plant hydraulics (only relevant if FATES is on).
(use_fates_planthydro=".true." is EXPERIMENTAL NOT SUPPORTED! Nor is it Tested!)
</entry>

<entry id="use_fates_ed_st3" type="logical" category="physics"
        group="clm_inparm" valid_values="" value=".false.">
Toggle to turn on Static Stand Structure Mode (only relevant if FATES is being used).
(use_fates_ed_st3=".true." is EXPERIMENTAL NOT SUPPORTED! Nor is it Tested!)
</entry>

<entry id="use_fates_ed_prescribed_phys" type="logical" category="physics"
        group="clm_inparm" valid_values="" value=".false.">
Toggle to turn on prescribed physiology (only relevant if FATES is being used).
</entry>

<entry id="use_fates_inventory_init" type="logical" category="physics"
        group="clm_inparm" valid_values="" value=".false.">
Toggle to turn on inventory initialization to startup FATES (only relevant if FATES is being used).
(use_fates_inventory_init=".true." is EXPERIMENTAL NOT SUPPORTED! Nor is it Tested!)
</entry>

<entry id="fates_inventory_ctrl_filename" type="char*256" category="datasets"
       input_pathname="abs" group="clm_inparm" valid_values="" >
Full pathname to the inventory initialization control file.
(Required, if use_fates_inventory_init=T)
</entry>

<entry id="use_luna" type="logical" category="physics"
        group="clm_inparm" valid_values="" value=".false.">
Toggle to turn on the LUNA model, to effect Photosynthesis by leaf Nitrogen
LUNA operates on C3 and non-crop vegetation (see vcmax_opt for how other veg is handled)
LUNA: Leaf Utilization of Nitrogen for Assimilation
</entry>

<entry id="use_hydrstress" type="logical" category="physics"
        group="clm_inparm" valid_values="" value=".false.">
Toggle to turn on the plant hydraulic stress model
</entry>

<entry id="lnc_opt" type="logical" category="clm_nitrogen"
       group="clm_nitrogen" value=".false.">
How LUNA and Photosynthesis (if needed) will get Leaf nitrogen content
   lnc_opt = true  get from leaf N from CN model
   lnc_opt = false get based on LAI and fixed CN ratio from parameter file
</entry>

<entry id="paramfile" type="char*256" category="datasets"
       input_pathname="abs" group="clm_inparm" valid_values="" >
Full pathname datafile with plant function type (PFT) constants combined with
constants for biogeochem modules
</entry>

<entry id="fates_paramfile" type="char*256" category="datasets"
       input_pathname="abs" group="clm_inparm" valid_values="" >
Full pathname datafile with fates parameters
</entry>

<entry id="fsurdat" type="char*256"     category="datasets"
       input_pathname="abs" group="clm_inparm" valid_values="" >
Full pathname of surface data file.
</entry>

<entry id="fsnowoptics" type="char*256" category="datasets" 
       input_pathname="abs" group="clm_inparm" valid_values="" >
SNICAR (SNow, ICe, and Aerosol Radiative model) optical data file name
</entry>

<entry id="fsnowaging" type="char*256"  category="datasets" 
       input_pathname="abs" group="clm_inparm" valid_values="" >
SNICAR (SNow, ICe, and Aerosol Radiative model) snow aging data file name
</entry>

<entry id="hist_avgflag_pertape" type="char*1(10)" category="history"
       group="clm_inparm" valid_values="A,I,X,M" >
Per file averaging flag.
    'A' (average over history period)
    'I' (instantaneous)
    'X' (maximum over history period)
    'M' (minimum over history period)
</entry>

<entry id="hist_type1d_pertape" type="char*4(10)" category="history"
       group="clm_inparm" valid_values="GRID,LAND,COLS,PFTS, " >
Averaging type of output for 1D vector output (when hist_dov2xy is false).
    GRID means average all land-units up to the grid-point level
    LAND means average all columns up to the land-unit level
    COLS means average all PFT's up to the column level
    PFTS means report everything on native PFT level
</entry>

<entry id="hist_dov2xy" type="logical(10)" category="history"
       group="clm_inparm" valid_values="" >
If TRUE, implies output data on a 2D latitude/longitude grid. False means
output in 1D vector format.  One setting per history tape series.
</entry>

<entry id="hist_empty_htapes" type="logical" category="history"
       group="clm_inparm" valid_values="" >
If TRUE, indicates do NOT output any default history fields (requires you to use
hist_fincl* to set the exact output fields to use)..
</entry>

<entry id="hist_fexcl1" type="char*64(1000)" category="history"
       group="clm_inparm" valid_values="" >
Fields to exclude from history tape series 1.
</entry>

<entry id="hist_fexcl2" type="char*64(1000)" category="history"
       group="clm_inparm" valid_values="" >
Fields to exclude from history tape series  2.
</entry>

<entry id="hist_fexcl3" type="char*64(1000)" category="history"
       group="clm_inparm" valid_values="" >
Fields to exclude from history tape series  3.
</entry>

<entry id="hist_fexcl4" type="char*64(1000)" category="history"
       group="clm_inparm" valid_values="" >
Fields to exclude from history tape series  4.
</entry>

<entry id="hist_fexcl5" type="char*64(1000)" category="history"
       group="clm_inparm" valid_values="" >
Fields to exclude from history tape series  5.
</entry>

<entry id="hist_fexcl6" type="char*64(1000)" category="history"
       group="clm_inparm" valid_values="" >
Fields to exclude from history tape series  6.
</entry>

<entry id="hist_fexcl7" type="char*64(1000)" category="history"
       group="clm_inparm" valid_values="" >
Fields to exclude from history tape series  7.
</entry>

<entry id="hist_fexcl8" type="char*64(1000)" category="history"
       group="clm_inparm" valid_values="" >
Fields to exclude from history tape series  8.
</entry>

<entry id="hist_fexcl9" type="char*64(1000)" category="history"
       group="clm_inparm" valid_values="" >
Fields to exclude from history tape series  9.
</entry>

<entry id="hist_fexcl10" type="char*64(1000)" category="history"
       group="clm_inparm" valid_values="" >
Fields to exclude from history tape series 10.
</entry>

<entry id="hist_fincl1" type="char*64(1000)" category="history"
       group="clm_inparm" valid_values="" >
Fields to add to history tape series  1.
</entry>

<entry id="hist_fincl2" type="char*64(1000)" category="history"
       group="clm_inparm" valid_values="" >
Fields to add to history tape series  2.
</entry>

<entry id="hist_fincl3" type="char*64(1000)" category="history"
       group="clm_inparm" valid_values="" >
Fields to add to history tape series  3.
</entry>

<entry id="hist_fincl4" type="char*64(1000)" category="history"
       group="clm_inparm" valid_values="" >
Fields to add to history tape series  4.
</entry>

<entry id="hist_fincl5" type="char*64(1000)" category="history"
       group="clm_inparm" valid_values="" >
Fields to add to history tape series  5.
</entry>

<entry id="hist_fincl6" type="char*64(1000)" category="history"
       group="clm_inparm" valid_values="" >
Fields to add to history tape series  6.
</entry>

<entry id="hist_fincl7" type="char*64(1000)" category="history"
       group="clm_inparm" valid_values="" >
Fields to add to history tape series  7.
</entry>

<entry id="hist_fincl8" type="char*64(1000)" category="history"
       group="clm_inparm" valid_values="" >
Fields to add to history tape series  8.
</entry>

<entry id="hist_fincl9" type="char*64(1000)" category="history"
       group="clm_inparm" valid_values="" >
Fields to add to history tape series  9.
</entry>

<entry id="hist_fincl10" type="char*64(1000)" category="history"
       group="clm_inparm" valid_values="" >
Fields to add to history tape series 10.
</entry>

<entry id="hist_mfilt" type="integer(10)" category="history"
       group="clm_inparm" valid_values="" >
Per tape series  maximum number of time samples.
</entry>

<entry id="hist_ndens" type="integer(10)" category="history"
       group="clm_inparm" valid_values="1,2" >
Per tape series  history file density (i.e. output precision) 
    1=double precision
    2=single precision
<default>Default: 2,2,2,2,2,2,2,2,2,2</default>
</entry>

<entry id="hist_nhtfrq" type="integer(10)" category="history"
       group="clm_inparm" valid_values="" >
Per tape series history write frequency. 
    positive means in time steps
    0=monthly
    negative means hours
(i.e. 5 means every 24 time-steps and -24 means every day
<default>Default: 0,-24,-24,-24,-24,-24,-24,-24,-24,-24</default>
</entry>

<entry id="nsegspc" type="integer" category="clm_performance"
       group="clm_inparm" valid_values="" >
number of segments per clump for decomposition
<default>Default: 20</default>
</entry>

<entry id="pertlim" type="real" category="clm_physics"
       group="clm_inparm" valid_values="" >
Perturbation limit when doing error growth test
</entry>

<entry id="rest_flag" type="logical" category="clm_restart"
       group="clm_inparm" valid_values="" >
If FALSE, don't write any restart files.
</entry>

<entry id="urban_hac" type="char*16" category="clm_physics"
       group="clmu_inparm" valid_values="OFF,ON,ON_WASTEHEAT" >
Turn urban air conditioning/heating ON or OFF and add wasteheat:
    OFF          = Air conditioning/heating is OFF in buildings, internal temperature allowed to float freely
    ON           = Air conditioning/heating is ON in buildings, internal temperature constrained
    ON_WASTEHEAT = Air conditioning/heating is ON and waste-heat sent to urban canyon
</entry>

<entry id="urban_traffic" type="logical" category="clm_physics"
       group="clmu_inparm" valid_values="" >
If TRUE, urban traffic flux will be activated (Currently NOT implemented).
</entry>

<entry id="building_temp_method" type="integer" category="clm_physics"
       group="clmu_inparm" valid_values="0,1" >
0 = simpler method (clm4_5)
1 = prognostic calculation of interior building temp (clm5_0)
</entry>

<entry id="calc_human_stress_indices" type="char*16" category="clm_physics"
       group="clm_humanindex_inparm" valid_values="ALL,FAST,NONE" >
Human heat stress indices:
    ALL  = All indices will be calculated
    FAST = A subset of indices will be calculated (will not include the computationally 
           expensive wet bulb calculation and associated indices)
    NONE = No indices will be calculated
</entry>

<entry id="wrtdia" type="logical" category="history"
       group="clm_inparm" valid_values="" >
If TRUE, write diagnostic of global radiative temperature written to CLM log file.
</entry>

<entry id="subgridflag" type="integer" category="clm_physics"
       group="clm_inparm" valid_values="0,1" >
Subgrid fluxes for snow
</entry>

<entry id="snowveg_flag" type="char*10" category="clm_physics"
       group="clm_canopyhydrology_inparm" valid_values="OFF,ON,ON_RAD" >
Turn vegetation snow canopy ON, OFF, or ON with albedo influence (ON_RAD)
</entry>

<!-- ========================================================================================  -->
<!-- Former CPP tokens -->
<!-- ========================================================================================  -->
<entry id="use_lch4" type="logical" category="bgc"
       group="clm_inparm" valid_values="" value=".false.">
Turn on methane model. Standard part of CLM45BGC model.
</entry>

<entry id="use_cn" type="logical" category="bgc"
       group="clm_inparm" valid_values="" value=".false.">
CLM Biogeochemistry mode : Carbon Nitrogen model (CN) 
(or CLM45BGC if phys=clm4_5, vsoilc_centbgc='on', and clm4me='on')
</entry>

<entry id="use_cndv" type="logical" category="bgc"
       group="clm_inparm" valid_values="" value=".false.">
CLM Biogeochemistry mode : Carbon Nitrogen with Dynamic Global Vegetation Model (CNDV)
(or CLM45BGCDV if phys=clm4_5, vsoilc_centbgc='on', and clm4me='on')
</entry>

<entry id="use_fun" type="logical" category="bgc"
       group="clm_inparm" valid_values="" value=".false.">
Turn the Fixation and Uptate of Nitrogen model version 2 (FUN2.0)
Requires the CN model to work (either CN or CNDV).
</entry>

<entry id="use_nitrif_denitrif" type="logical" category="bgc"
       group="clm_inparm" valid_values="" value=".false.">
Nitrification/denitrification splits the prognostic mineral N pool into two 
   mineral N pools: NO3 and NH4, and includes the transformations between them.
Requires the CN model to work (either CN or CNDV).
</entry>

<entry id="denitrif_respiration_coefficient" type="real" category="bgc"
       group="nitrif_inparm" valid_values="" >
Multiplier for heterotrophic respiration for max denitrification rates
(ONLY used if use_nitrif_denitrif is enabled)
</entry>

<entry id="denitrif_respiration_exponent" type="real" category="bgc"
       group="nitrif_inparm" valid_values="" >
Exponent power for heterotrophic respiration for max denitrification rates
(ONLY used if use_nitrif_denitrif is enabled)
</entry>

<entry id="denitrif_nitrateconc_coefficient" type="real" category="bgc"
       group="nitrif_inparm" valid_values="" >
Multiplier for nitrate concentration for max denitrification rates
(ONLY used if use_nitrif_denitrif is enabled)
</entry>

<entry id="denitrif_nitrateconc_exponent" type="real" category="bgc"
       group="nitrif_inparm" valid_values="" >
Exponent power for nitrate concentrationfor max denitrification rates
(ONLY used if use_nitrif_denitrif is enabled)
</entry>

<entry id="k_nitr_max" type="real" category="bgc"
       group="nitrif_inparm" valid_values="" >
Maximum nitrification rate constant (1/s)
(ONLY used if use_nitrif_denitrif is enabled)
</entry>

<entry id="use_vertsoilc" type="logical" category="bgc"
       group="clm_inparm" valid_values="" value=".false.">
Turn on vertical soil carbon.
Requires the CN or FATES model to work (either CN or CNDV).
</entry>

<entry id="use_century_decomp" type="logical" category="bgc"
       group="clm_inparm" valid_values="" value=".false.">
Use parameters for decomposition from the CENTURY Carbon model
Requires the CN or FATES model to work (either CN or CNDV).
</entry>

<entry id="use_extralakelayers" type="logical" category="physics"
       group="clm_inparm" valid_values="" value=".false.">
Toggle to use 25 lake layers instead of 10
(extralaklayers=".true." is EXPERIMENTAL NOT SUPPORTED! Nor is it Tested!)
</entry>

<entry id="use_vichydro" type="logical" category="physics"
       group="clm_inparm" valid_values="" value=".false.">
Toggle to turn on the VIC hydrologic parameterizations
(vichydro=".true." is EXPERIMENTAL NOT SUPPORTED!)
</entry>

<entry id="use_crop" type="logical" category="physics"
       group="clm_inparm" valid_values="" value=".false.">
Toggle to turn on the prognostic crop model
</entry>

<entry id="use_fertilizer" type="logical" category="physics"
       group="clm_inparm" valid_values="" value=".false.">
Toggle to turn on the prognostic fertilizer for crop model 
</entry>

<entry id="use_grainproduct" type="logical" category="physics"
       group="clm_inparm" valid_values="" value=".false.">
Toggle to turn on the 1-year grain product pool in the crop model 
</entry>

<entry id="baset_mapping" type="char*20" category="physics"
       group="crop" valid_values="constant,varytropicsbylat" value="constant">
Type of mapping to use for base temperature for prognostic crop model
constant = Just use baset from the PFT parameter file
varytropicsbylat = Vary the tropics by latitude 
</entry>

<entry id="baset_latvary_slope" type="real" category="physics"
       group="crop" valid_values="" value="0.4d00">
Only used when baset_mapping == varytropicsbylat
Slope with latitude in degrees to vary tropical baset by
</entry>

<entry id="baset_latvary_intercept" type="real" category="physics"
       group="crop" valid_values="" value="12.0d00">
Only used when baset_mapping == varytropicsbylat
Intercept at zero latitude to add to baset from the PFT parameter file
</entry>

<entry id="initial_seed_at_planting" type="real" category="physics"
       group="cnphenology" valid_values="" value="1.0d00">
Initial seed Carbon to use at planting
(only used when CN is on as well as crop)
</entry>

<entry id="use_ozone" type="logical" category="physics"
       group="clm_inparm" valid_values="" value=".false.">
Toggle to turn on ozone stress
</entry>

<entry id="use_snicar_frc" type="logical" category="physics"
       group="clm_inparm" valid_values="" value=".false.">
Toggle to turn on calculation of SNow and Ice Aerosol Radiation model (SNICAR) radiative forcing
(snicar_frc=".true." is EXPERIMENTAL NOT SUPPORTED!)
</entry>

<entry id="use_noio" type="logical" category="default_settings"
       group="clm_inparm" valid_values="" value=".false." >
Toggle to turn all history output completely OFF (possibly used for testing)
</entry>

<entry id="use_vancouver" type="logical" category="physics"
       group="clm_inparm" valid_values="" value=".false.">
Toggle for vancouver specific logic.
</entry>

<entry id="use_mexicocity" type="logical" category="physics"
       group="clm_inparm" valid_values="" value=".false.">
Toggle for mexico city specific logic.
</entry>

<entry id="maxpatch_pft" type="integer" category="physics"
       group="clm_inparm" valid_values="" value="17">
Max number of plant functional types in naturally vegetated landunit.
</entry>

<entry id="n_dom_pfts" type="integer" category="physics"
       group="clm_inparm"
       valid_values="0,1,2,3,4,5,6,7,8,9,10,11,12,13,14" value="0">
Number of dominant pfts, so this determines the number of active pfts. Selecting the value 0 means DO NOTHING, ie all pfts in the input data are active.
<default>Default: 0</default>
</entry>

<<<<<<< HEAD
<entry id="toosmall_soil" type="integer" category="physics"
       group="clm_inparm"
       valid_values="0,1,2,3,4,5,6,7,8,9,10" value="0">
Threshold above which the model keeps the soil landunit. Selecting the value 0 means DO NOTHING. Valid values reach 100 but practical values are not expected above 10 at this time.
<default>Default: 0</default>
</entry>

<entry id="toosmall_crop" type="integer" category="physics"
       group="clm_inparm"
       valid_values="0,1,2,3,4,5,6,7,8,9,10" value="0">
Threshold above which the model keeps the crop landunit. Selecting the value 0 means DO NOTHING. Valid values reach 100 but practical values are not expected above 10 at this time.
<default>Default: 0</default>
</entry>

<entry id="toosmall_glacier" type="integer" category="physics"
       group="clm_inparm"
       valid_values="0,1,2,3,4,5,6,7,8,9,10" value="0">
Threshold above which the model keeps the glacier landunit. Selecting the value 0 means DO NOTHING. Valid values reach 100 but practical values are not expected above 10 at this time.
<default>Default: 0</default>
</entry>

<entry id="toosmall_lake" type="integer" category="physics"
       group="clm_inparm"
       valid_values="0,1,2,3,4,5,6,7,8,9,10" value="0">
Threshold above which the model keeps the lake landunit. Selecting the value 0 means DO NOTHING. Valid values reach 100 but practical values are not expected above 10 at this time.
<default>Default: 0</default>
</entry>

<entry id="toosmall_wetland" type="integer" category="physics"
       group="clm_inparm"
       valid_values="0,1,2,3,4,5,6,7,8,9,10" value="0">
Threshold above which the model keeps the wetland landunit. Selecting the value 0 means DO NOTHING. Valid values reach 100 but practical values are not expected above 10 at this time.
<default>Default: 0</default>
</entry>

<entry id="toosmall_urb_tbd" type="integer" category="physics"
       group="clm_inparm"
       valid_values="0,1,2,3,4,5,6,7,8,9,10" value="0">
Threshold above which the model keeps the urban TBD landunit. Selecting the value 0 means DO NOTHING. Valid values reach 100 but practical values are not expected above 10 at this time.
<default>Default: 0</default>
</entry>

<entry id="toosmall_urb_hd" type="integer" category="physics"
       group="clm_inparm"
       valid_values="0,1,2,3,4,5,6,7,8,9,10" value="0">
Threshold above which the model keeps the urban HD landunit. Selecting the value 0 means DO NOTHING. Valid values reach 100 but practical values are not expected above 10 at this time.
<default>Default: 0</default>
</entry>

<entry id="toosmall_urb_md" type="integer" category="physics"
       group="clm_inparm"
       valid_values="0,1,2,3,4,5,6,7,8,9,10" value="0">
Threshold above which the model keeps the urban MD landunit. Selecting the value 0 means DO NOTHING. Valid values reach 100 but practical values are not expected above 10 at this time.
=======
<entry id="n_dom_landunits" type="integer" category="physics"
       group="clm_inparm"
       valid_values="0,1,2,3,4,5,6,7,8,9" value="0">
Number of dominant landunits, so this determines the number of active landunits. Selecting the value 0 means DO NOTHING, ie all landunits in the input data are active.
>>>>>>> 90d21653
<default>Default: 0</default>
</entry>

<entry id="use_dynroot" type="logical" category="physics"
       group="clm_inparm" valid_values="" value=".false.">
Toggle to turn on the dynamic root model
</entry>

<entry id="use_SSRE" type="logical" category="physics"
       group="clm_inparm" valid_values="" value=".false.">
Toggle to turn on on diagnostic Snow Radiative Effect
</entry>


<!--                                                   -->
<!-- mkmapdata  namelist                               -->
<!--                                                   -->
<entry id="scripgriddata" type="char*256" category="mkmapdata"
       input_pathname="abs" group="clmexp" valid_values="" >
SCRIP format grid data file
</entry>

<entry id="scripgriddata_lrgfile_needed" type="char*256" category="mkmapdata"
       group="clmexp" valid_values="none,64bit_offset,netcdf4" >
Flag to pass to the ESMF mapping utility, telling it what kind of large
file support is needed for an output file generated with this grid as
either the source or destination ('none', '64bit_offset' or 'netcdf4'). 
</entry>

<entry id="scripgriddata_type" type="char*256" category="mkmapdata"
       group="clmexp" valid_values="SCRIP,UGRID" >
Flag to pass to the ESMF mapping utility, telling it what kind of grid
file this is (SCRIP or UGRID).
</entry>

<entry id="scripgriddata_meshname" type="char*256" category="mkmapdata"
       group="clmexp" valid_values="" >
For UGRID files, flag to pass to the ESMF mapping utility, telling it the
name of the dummy variable that has all of the topology information stored
in its attributes. (Only used if scripgriddata_src_type = UGRID.)
</entry>

<!--                                                   -->
<!-- mksurfdata namelist                               -->
<!--                                                   -->
<entry id="gitdescribe" type="char*80" category="mksurfdata"
       group="clmexp" valid_values="" >
Output of "git describe" to give the tag/commit the version being used corresponds to
</entry>

<entry id="mksrf_filename" type="char*256" category="mksurfdata"
       group="default_settings" 
       valid_values="mksrf_fsoitex,mksrf_forganic,mksrf_flakwat,mksrf_fwetlnd,mksrf_fmax,mksrf_fmax,mksrf_fglacier,mksrf_fglacierregion,mksrf_fvocef,mksrf_furbtopo,firrig,mksrf_furban,mksrf_fvegtyp,mksrf_fhrvtyp,mksrf_fsoicol,mksrf_flai,mksrf_fgdp,mksrf_fpeat,mksrf_fsoildepth,mksrf_fabm,mksrf_ftopostats,mksrf_fvic,mksrf_fch4" >
Filename for mksurfdata_map to remap raw data into the output surface dataset
</entry>

<entry id="mksrf_fvegtyp" type="char*256" category="mksurfdata"
       input_pathname="abs" group="clmexp" valid_values="" >
Plant Function Type dataset for mksurfdata
</entry>

<entry id="mksrf_fhrvtyp" type="char*256" category="mksurfdata"
       input_pathname="abs" group="clmexp" valid_values="" >
Harvest dataset for mksurfdata
</entry>

<entry id="mksrf_fglacier" type="char*256" category="mksurfdata"
       input_pathname="abs" group="clmexp" valid_values="" >
Dataset for percent glacier land-unit for mksurfdata
</entry>

<entry id="mksrf_fglacierregion" type="char*256" category="mksurfdata"
       input_pathname="abs" group="clmexp" valid_values="" >
Dataset for glacier region ID for mksurfdata
</entry>

<entry id="mksrf_furbtopo" type="char*256" category="mksurfdata"
       input_pathname="abs" group="clmexp" valid_values="" >
Dataset for topography used to define urban threshold
</entry>

<entry id="mksrf_flai" type="char*256" category="mksurfdata"
       input_pathname="abs" group="clmexp" valid_values="" >
Leaf Area Index dataset for mksurfdata
</entry>

<entry id="mksrf_fsoitex" type="char*256" category="mksurfdata"
       input_pathname="abs" group="clmexp" valid_values="" >
Soil texture dataset for mksurfdata
</entry>

<entry id="mksrf_fsoicol" type="char*256" category="mksurfdata"
       input_pathname="abs" group="clmexp" valid_values="" >
Soil color dataset for mksurfdata
</entry>

<entry id="mksrf_fmax" type="char*256" category="mksurfdata"
       input_pathname="abs" group="clmexp" valid_values="" >
Soil max fraction dataset for mksurfdata
</entry>

<entry id="mksrf_ffrac" type="char*256" category="mksurfdata"
       input_pathname="abs" group="clmexp" valid_values="" >
High resolution land mask/fraction dataset for mksurfdata
(used for glacier_mec land-units)
</entry>

<entry id="mksrf_gridtype" type="char*256" category="mksurfdata"
       group="clmexp" value="global" valid_values="global,regional" >
Type of grid to create for mksurfdata
</entry>

<entry id="mksrf_fgrid" type="char*256" category="mksurfdata"
       input_pathname="abs" group="clmexp" valid_values="" >
Grid file at the output resolution for mksurfdata
</entry>

<entry id="mksrf_fdynuse" type="char*256" category="mksurfdata"
       input_pathname="abs" group="clmexp" valid_values="" >
Text file with filepaths (or list of XML elements) for vegetation fractions
and harvesting for each year to run over for mksurfdata to be able to model
transient land-use change
</entry>

<entry id="mksrf_ftopo" type="char*256" category="mksurfdata"
       input_pathname="abs" group="clmexp" valid_values="" >
High resolution topography dataset for mksurfdata
(used for glacier_mec land-units)
</entry>

<entry id="mksrf_firrig" type="char*256" category="mksurfdata"
       input_pathname="abs" group="clmexp" valid_values="" >
Irrigation dataset for mksurfdata
</entry>

<entry id="mksrf_forganic" type="char*256" category="mksurfdata"
       input_pathname="abs" group="clmexp" valid_values="" >
Organic soil dataset for mksurfdata
</entry>

<entry id="mksrf_flakwat" type="char*256" category="mksurfdata"
       input_pathname="abs" group="clmexp" valid_values="" >
Lake water dataset for mksurfdata
</entry>

<entry id="mksrf_fwetlnd" type="char*256" category="mksurfdata"
       input_pathname="abs" group="clmexp" valid_values="" >
Wetland dataset for mksurfdata
</entry>

<entry id="mksrf_furban" type="char*256" category="mksurfdata"
       input_pathname="abs" group="clmexp" valid_values="" >
Urban dataset for mksurfdata
</entry>

<entry id="mksrf_fvocef" type="char*256" category="mksurfdata"
       input_pathname="abs" group="clmexp" valid_values="" >
Biogenic Volatile Organic Compounds (VOC) emissions dataset for mksurfdata
</entry>

<entry id="mksrf_fgdp" type="char*256" category="mksurfdata"
       input_pathname="abs" group="clmexp" valid_values="" >
GDP dataset for mksurfdata
</entry>

<entry id="mksrf_fpeat" type="char*256" category="mksurfdata"
       input_pathname="abs" group="clmexp" valid_values="" >
Peat dataset for mksurfdata
</entry>

<entry id="mksrf_fsoildepth" type="char*256" category="mksurfdata"
       input_pathname="abs" group="clmexp" valid_values="" >
Soil depth dataset for mksurfdata
</entry>

<entry id="mksrf_fabm" type="char*256" category="mksurfdata"
       input_pathname="abs" group="clmexp" valid_values="" >
Agricultural burning dominant month dataset for mksurfdata
</entry>

<entry id="mksrf_ftopostats" type="char*256" category="mksurfdata"
       input_pathname="abs" group="clmexp" valid_values="" >
Topography statistics dataset for mksurfdata
</entry>

<entry id="mksrf_fvic" type="char*256" category="mksurfdata"
       input_pathname="abs" group="clmexp" valid_values="" >
VIC parameters dataset for mksurfdata
</entry>

<entry id="mksrf_fch4" type="char*256" category="mksurfdata"
       input_pathname="abs" group="clmexp" valid_values="" >
Inversion-derived CH4 parameters dataset for mksurfdata
</entry>

<entry id="outnc_double" type="logical" category="mksurfdata"
       group="clmexp" value=".true.">
If TRUE, output variables in double precision for mksurfdata
</entry>

<entry id="all_urban" type="logical" category="mksurfdata"
       group="clmexp" value=".false.">
If TRUE, ignore other files, and set the output percentage to 100% urban and
zero for other land-use types.
</entry>

<entry id="no_inlandwet" type="logical" category="mksurfdata"
       group="clmexp" value=".true.">
If TRUE, set wetland to 0% over land (renormalizing other landcover types as needed);
wetland will only be used for ocean points.
</entry>

<entry id="numpft" type="integer" category="mksurfdata"
       group="clmexp" value="16" valid_values="16,20" >
Number of Plant Functional Types (excluding bare-soil)
</entry>

<entry id="pft_idx" type="integer" category="mksurfdata"
       group="clmexp"
       valid_values="0,1,2,3,4,5,6,7,8,9,10,11,12,13,14,15,16,17,18,19,20" >
Plant Function Type index to override global file with for mksurfdata
</entry>

<entry id="pft_frc" type="real" category="mksurfdata"
       group="clmexp" valid_values="">
Plant Function Type fraction to override global file with for mksurfdata
</entry>

<entry id="soil_color" type="integer" category="mksurfdata"
       group="clmexp"
       valid_values="0,1,2,3,4,5,6,7,8,9,10,11,12,13,14,15,16,17,18,19,20" >
Soil color index to override global file with for mksurfdata
</entry>

<entry id="soil_fmax" type="real" category="mksurfdata"
       group="clmexp" >
Soil maximum fraction to override global file with for mksurfdata
</entry>

<entry id="soil_sand" type="real" category="mksurfdata"
       group="clmexp" >
Soil percent sand to override global file with for mksurfdata
</entry>

<entry id="soil_clay" type="real" category="mksurfdata"
       group="clmexp" >
Soil percent clay to override global file with for mksurfdata
</entry>


<!--                                                   -->
<!-- mkgriddata namelist                               -->
<!--                                                   -->
<entry id="mksrf_fnavyoro" type="char*256" category="mkgriddata"
       input_pathname="abs" group="clmexp" valid_values="" >
Orography file with surface heights and land area fraction
</entry>

<entry id="mksrf_fclmgrid" type="char*256" category="mkgriddata"
       input_pathname="abs" group="clmexp" valid_values="" >
CLM grid file
</entry>

<entry id="mksrf_fccsmdom" type="char*256" category="mkgriddata"
       input_pathname="abs" group="clmexp" valid_values="" >
CESM domain file
</entry>

<entry id="mksrf_fcamfile" type="char*256" category="mkgriddata"
       input_pathname="abs" group="clmexp" valid_values="" >
CAM file
</entry>

<entry id="mksrf_frawtopo" type="char*256" category="mkgriddata"
       input_pathname="abs" group="clmexp" valid_values="" >
Raw topography file
</entry>

<entry id="mksrf_fcamtopo" type="char*256" category="mkgriddata"
       input_pathname="abs" group="clmexp" valid_values="" >
CAM topography file
</entry>

<entry id="mksrf_lsmlon" type="integer" category="mkgriddata"
       group="clmexp" valid_values="" >
Number of longitudes to use for a regional grid (for single-point set to 1)
</entry>

<entry id="mksrf_lsmlat" type="integer" category="mkgriddata"
       group="clmexp" valid_values="" >
Number of latitudes to use for a regional grid (for single-point set to 1)
</entry>

<entry id="mksrf_edgen" type="real" category="mkgriddata"
       group="clmexp" valid_values="" >
Northern edge of the regional grid
</entry>

<entry id="mksrf_edges" type="real" category="mkgriddata"
       group="clmexp" valid_values="" >
Southern edge of the regional grid
</entry>

<entry id="mksrf_edgee" type="real" category="mkgriddata"
       group="clmexp" valid_values="" >
Eastern edge of the regional grid
</entry>

<entry id="mksrf_edgew" type="real" category="mkgriddata"
       group="clmexp" valid_values="" >
Western edge of the regional grid
</entry>


<!--             -->
<!-- mkghg       -->
<!--             -->
<entry id="mkghg_bndtvghg" type="char*256" category="tools"
       input_pathname="abs" group="clmexp" valid_values="" >
Historical greenhouse gas concentrations from CAM, only used
by getco2_historical.ncl
</entry>

<!--                                                   -->
<!-- files needed for tools/ncl_scripts                -->
<!--                                                   -->
<entry id="faerdep" type="char*256"  category="tools" 
       input_pathname="abs" group="clmexp" valid_values="" >
Aerosol deposition file name (only used for aerdepregrid.ncl)
</entry>

<entry id="f_fracdata" type="char*256" category="tools"
       input_pathname="abs" group="domain_nl" valid_values="" >
Full pathname of CLM fraction dataset (only used for mkdatadomain).
</entry>

<entry id="f_griddata" type="char*256" category="tools"
       input_pathname="abs" group="domain_nl" valid_values="" >
Full pathname of CLM grid dataset (only used for mkdatadomain).
</entry>

<entry id="f_domain" type="char*256" category="tools"
       input_pathname="abs" group="domain_nl" valid_values="" >
Full pathname of output domain dataset (only used for mkdatadomain).
</entry>

<entry id="dtype" type="char*5" category="tools"
       group="domain_nl" valid_values="datm,docn" >
Type of domain file to create (ocean or atmosphere) (only used for mkdatadomain)
</entry>

<!-- ========================================================================================  -->
<!-- Namelist items controlling atmospheric forcings                                           -->
<!-- ========================================================================================  -->

<entry id="repartition_rain_snow" type="logical" category="clm_physics"
       group="atm2lnd_inparm" valid_values="" >
If TRUE, repartition rain/snow from atmosphere based on temperature.
</entry>

<entry id="glcmec_downscale_longwave" type="logical" category="clm_physics"
       group="atm2lnd_inparm" valid_values="" >
If TRUE, downscale longwave radiation over glc_mec landunits.
This downscaling is conservative.
<default>Default: .true.</default>
</entry>

<entry id="lapse_rate" type="real" category="clm_physics"
       group="atm2lnd_inparm" valid_values="" >
Surface temperature lapse rate (K m-1)
A positive value means a decrease in temperature with increasing height
</entry>

<entry id="lapse_rate_longwave" type="real" category="clm_physics"
       group="atm2lnd_inparm" valid_values="" >
Longwave radiation lapse rate (W m-2 m-1)
A positive value means a decrease in LW radiation with increasing height
Only relevant if glcmec_downscale_longwave is .true.
</entry>

<entry id="longwave_downscaling_limit" type="real" category="clm_physics"
       group="atm2lnd_inparm" valid_values="" >
Relative limit for how much longwave downscaling can be done (unitless)
The pre-normalized, downscaled longwave is restricted to be in the range
[lwrad*(1-longwave_downscaling_limit), lwrad*(1+longwave_downscaling_limit)]
This parameter must be in the range [0,1]
Only relevant if glcmec_downscale_longwave is .true.
</entry>

<entry id="precip_repartition_glc_all_snow_t" type="real" category="clm_physics"
       group="atm2lnd_inparm" valid_values="" >
Temperature below which all precipitation falls as snow, for glacier columns (deg C)
Only relevant if repartition_rain_snow is .true.
</entry>

<entry id="precip_repartition_glc_all_rain_t" type="real" category="clm_physics"
       group="atm2lnd_inparm" valid_values="" >
Temperature above which all precipitation falls as rain, for glacier columns (deg C)
Only relevant if repartition_rain_snow is .true.
</entry>

<entry id="precip_repartition_nonglc_all_snow_t" type="real" category="clm_physics"
       group="atm2lnd_inparm" valid_values="" >
Temperature below which all precipitation falls as snow, for non-glacier columns (deg C)
Only relevant if repartition_rain_snow is .true.
</entry>

<entry id="precip_repartition_nonglc_all_rain_t" type="real" category="clm_physics"
       group="atm2lnd_inparm" valid_values="" >
Temperature above which all precipitation falls as rain, for non-glacier columns (deg C)
Only relevant if repartition_rain_snow is .true.
</entry>

<!-- ========================================================================================  -->
<!-- Namelist items controlling fields sent to atmosphere                                      -->
<!-- ========================================================================================  -->

<entry id="melt_non_icesheet_ice_runoff" type="logical" category="clm_physics"
       group="lnd2atm_inparm" valid_values="" >
If TRUE, ice runoff generated from non-glacier columns and glacier columns outside icesheet regions
is converted to liquid, with an appropriate sensible heat flux.
That is, the atmosphere (rather than the ocean) melts the ice.
(Exception: ice runoff generated to ensure conservation with dynamic landunits remains as ice.)
</entry>

<!-- ========================================================================================  -->
<!-- ndepdyn streams Namelist (only used when bgc=cn or bgc                                    -->
<!-- ========================================================================================  -->

<entry id="stream_year_first_ndep" type="integer" category="datasets"
       group="ndepdyn_nml" valid_values="" >
First year to loop over for Nitrogen Deposition data
</entry>

<entry id="stream_year_last_ndep" type="integer" category="datasets"
       group="ndepdyn_nml" valid_values="" >
Last year to loop over for Nitrogen Deposition data
</entry>

<entry id="model_year_align_ndep" type="integer" category="datasets"
       group="ndepdyn_nml" valid_values="" >
Simulation year that aligns with stream_year_first_ndep value
</entry>

<entry id="stream_fldfilename_ndep" type="char*256" category="datasets"
       input_pathname="abs" group="ndepdyn_nml" valid_values="" >
Filename of input stream data for Nitrogen Deposition
</entry>

<entry id="ndep_taxmode" type="char*80" category="datasets"
       group="ndepdyn_nml" valid_values="cycle,extend,limit" >
Time interpolation mode to determine how to handle data before and after the times in the file
    cycle   = Always cycle over the data
    extend  = Use the first time before the available data, and use the last time after the available data
    limit   = Only use the data within the times available -- abort if the model tries to go outside it
</entry>

<entry id="ndep_varlist" type="char*256" category="datasets"
       group="ndepdyn_nml" valid_values="" >
Colon delimited list of variables to read from the streams file for nitrogen deposition
(Normally just read the single variable NDEP_year or NDEP_month)
</entry>

<entry id="ndepmapalgo" type="char*256" category="datasets"
       group="ndepdyn_nml" valid_values="bilinear,nn,nnoni,nnonj,spval,copy" >
Mapping method from Nitrogen deposition input file to the model resolution
    bilinear = bilinear interpolation
    nn       = nearest neighbor
    nnoni    = nearest neighbor on the "i" (longitude) axis
    nnonj    = nearest neighbor on the "j" (latitude) axis
    spval    = set to special value
    copy     = copy using the same indices
</entry>

<!-- ========================================================================================  -->
<!-- finundatied stream -->
<!-- ========================================================================================  -->

<entry id="stream_fldfilename_ch4finundated" type="char*256" category="datasets"
       input_pathname="abs" group="ch4finundated" valid_values="" >
Filename of input stream data for finundated inversion of observed (from Prigent dataset) 
to hydrologic variables (either TWS or ZWT)
</entry>

<!-- ========================================================================================  -->
<!-- lai_streams streams Namelist (when phys = CLM4_5)                              -->
<!-- ========================================================================================  -->

<!-- LAI -->
<entry id="use_lai_streams" type="logical" category="physics"
        group="clm_inparm" valid_values="" value=".false.">
Toggle to turn on use of LAI streams in place of the LAI on the surface dataset when using Satellite Phenology mode.
(EXPERIMENTAL and NOT tested)
</entry>

<entry id="stream_year_first_lai" type="integer" category="datasets"
       group="lai_streams" valid_values="" >
First year to loop over for LAI data
</entry>

<entry id="stream_year_last_lai" type="integer" category="datasets"
       group="lai_streams" valid_values="" >
Last year to loop over for LAI data
</entry>

<entry id="model_year_align_lai" type="integer" category="datasets"
       group="lai_streams" valid_values="" >
Simulation year that aligns with stream_year_first_lai value
</entry>

<entry id="stream_fldfilename_lai" type="char*256(30)" category="datasets"
       input_pathname="abs" group="lai_streams" valid_values="" >
Filename of input stream data for LAI
</entry>

<entry id="lai_mapalgo" type="char*256" category="datasets"
       group="lai_streams" valid_values="bilinear,nn,nnoni,nnonj,spval,copy" >
Mapping method from LAI input file to the model resolution
    bilinear = bilinear interpolation
    nn       = nearest neighbor
    nnoni    = nearest neighbor on the "i" (longitude) axis
    nnonj    = nearest neighbor on the "j" (latitude) axis
    spval    = set to special value
    copy     = copy using the same indices
</entry>

<!-- ========================================================================================  -->
<!-- light_streams streams Namelist (when CN an CLM4_5 is active)                              -->
<!-- ========================================================================================  -->

<!-- Lightning -->
<entry id="stream_year_first_lightng" type="integer" category="datasets"
       group="light_streams" valid_values="" >
First year to loop over for Lightning data
</entry>

<entry id="stream_year_last_lightng" type="integer" category="datasets"
       group="light_streams" valid_values="" >
Last year to loop over for Lightning data
</entry>

<entry id="model_year_align_lightng" type="integer" category="datasets"
       group="light_streams" valid_values="" >
Simulation year that aligns with stream_year_first_lightng value
</entry>

<entry id="stream_fldfilename_lightng" type="char*256" category="datasets"
       input_pathname="abs" group="light_streams" valid_values="" >
Filename of input stream data for Lightning
</entry>

<entry id="lightngmapalgo" type="char*256" category="datasets"
       group="light_streams" valid_values="bilinear,nn,nnoni,nnonj,spval,copy" >
Mapping method from Lightning input file to the model resolution
    bilinear = bilinear interpolation
    nn       = nearest neighbor
    nnoni    = nearest neighbor on the "i" (longitude) axis
    nnonj    = nearest neighbor on the "j" (latitude) axis
    spval    = set to special value
    copy     = copy using the same indices
</entry>

<!-- ========================================================================================  -->
<!-- popd_streams Namelist (when CN an CLM4_5 is active)                              -->
<!-- ========================================================================================  -->

<!-- human population density -->

<entry id="stream_year_first_popdens" type="integer" category="datasets"
       group="popd_streams" valid_values="" >
First year to loop over for human population density data
</entry>

<entry id="stream_year_last_popdens" type="integer" category="datasets"
       group="popd_streams" valid_values="" >
Last year to loop over for human population density data
</entry>

<entry id="model_year_align_popdens" type="integer" category="datasets"
       group="popd_streams" valid_values="" >
Simulation year that aligns with stream_year_first_popdens value
</entry>

<entry id="stream_fldfilename_popdens" type="char*256" category="datasets"
       input_pathname="abs" group="popd_streams" valid_values="" >
Filename of input stream data for human population density
</entry>

<entry id="popdensmapalgo" type="char*256" category="datasets"
       group="popd_streams" valid_values="bilinear,nn,nnoni,nnonj,spval,copy" >
Mapping method from human population density input file to the model resolution
    bilinear = bilinear interpolation
    nn       = nearest neighbor
    nnoni    = nearest neighbor on the "i" (longitude) axis
    nnonj    = nearest neighbor on the "j" (latitude) axis
    spval    = set to special value
    copy     = copy using the same indices
</entry>

<!-- ========================================================================================  -->
<!-- urbantv_streams Namelist (when CLM4_5/CLM5_0 is active)                                   -->
<!-- ========================================================================================  -->

<!-- urban time varying -->

<entry id="stream_year_first_urbantv" type="integer" category="datasets"
       group="urbantv_streams" valid_values="" >
First year to loop over for urban time varying data
</entry>

<entry id="stream_year_last_urbantv" type="integer" category="datasets"
       group="urbantv_streams" valid_values="" >
Last year to loop over for urban time varying data
</entry>

<entry id="model_year_align_urbantv" type="integer" category="datasets"
       group="urbantv_streams" valid_values="" >
Simulation year that aligns with stream_year_first_urbantv value
</entry>

<entry id="stream_fldfilename_urbantv" type="char*256" category="datasets"
       input_pathname="abs" group="urbantv_streams" valid_values="" >
Filename of input stream data for urban time varying
</entry>

<entry id="urbantvmapalgo" type="char*256" category="datasets"
       group="urbantv_streams" valid_values="bilinear,nn,nnoni,nnonj,spval,copy" >
Mapping method from urban time varying input file to the model resolution
    bilinear = bilinear interpolation
    nn       = nearest neighbor
    nnoni    = nearest neighbor on the "i" (longitude) axis
    nnonj    = nearest neighbor on the "j" (latitude) axis
    spval    = set to special value
    copy     = copy using the same indices
</entry>

<entry id="diri" type="char*256" category="datm"
       group="modelio" valid_values="">
datm input directory
</entry>
<entry id="diro" type="char*256" category="datm"
       group="modelio" valid_values="">
datm output directory
</entry>
<entry id="logfile" type="char*256" category="datm"
       group="modelio" valid_values="">
Datm logfile name
</entry>

<!-- ========================================================================================  -->
<!-- Mapping files                                                                             -->
<!-- ========================================================================================  -->

<entry id="map" type="char*256" category="mksurfdata"
       input_pathname="abs" group="clmexp" valid_values="" >
Mapping file to go from one resolution/land-mask to another resolution/land-mask
</entry>

<entry id="lmask" type="char*10" category="mksurfdata"
       group="default_settings"  
       valid_values="nomask,navy,AVHRR,MODIS,USGS,IGBPmergeICESatGIS,IGBP-GSDP,ISRIC-WISE,LandScan2004,GLOBE-Gardner,GLOBE-Gardner-mergeGIS,GRDC,HYDRO1K-merge-nomask,ORNL-Soil">
Land mask description for mksurfdata input files
</entry> 

<entry id="hgrid" type="char*10" category="mksurfdata"
       group="default_settings"  
       valid_values="0.1x0.1,0.25x0.25,0.5x0.5,10x10min,5x5min,360x720cru,0.9x1.25,19basin,1km-merge-10min">
Horizontal grid resolutions for mksurfdata input files
</entry> 


<!-- ========================================================================================  -->
<!-- Generic issues (resolution, mask etc.)                                                    -->
<!-- ========================================================================================  -->

<entry id="finundation_res" type="char*10" category="default_settings"
       group="default_settings" valid_values="none,1.9x2.5" >
Resolution of finundated inversion streams dataset (stream_fldfilename_ch4finundated)
to use for methane model
(only applies when CN and methane model are turned on)
</entry>
       
<entry id="light_res" type="char*10" category="default_settings"
       group="default_settings" valid_values="none,360x720,94x192">
Resolution of Lightning dataset to use for CN fire model
(only applies when CN and the CN fire model are turned on)
</entry>

<entry id="chk_res" type="integer"  category="default_settings"
       group="default_settings" valid_values="0,1" >
Check that the resolution and land-mask is valid before continuing.
</entry>

<entry id="note" type="integer"  category="default_settings"
       group="default_settings" valid_values="0,1" >
Add a note to the output namelist about the options given to build-namelist
</entry>

<entry id="clm_start_type" type="char*8"  category="default_settings"
       group="default_settings" valid_values="default,cold,arb_ic,startup,continue,branch" >
CLM run type.  
    'default' use the default type of clm_start type for this configuration
    'cold' is a run from arbitrary initial conditions
    'arb_ic' is a run using initial conditions if provided, OR arbitrary initial conditions if no files can be found
    'startup' is an initial run with initial conditions provided.  
    'continue' is a restart run.
    'branch' is a restart run in which properties of the output history files may be changed.
</entry>

<entry id="res" type="char*30" category="default_settings"
       group="default_settings"  
       valid_values=
"512x1024,360x720cru,128x256,64x128,48x96,32x64,8x16,94x192,0.23x0.31,0.47x0.63,0.9x1.25,1.9x2.5,2.5x3.33,4x5,10x15,5x5_amazon,1x1_camdenNJ,1x1_vancouverCAN,1x1_mexicocityMEX,1x1_asphaltjungleNJ,1x1_brazil,1x1_urbanc_alpha,1x1_numaIA,1x1_smallvilleIA,0.1x0.1,0.25x0.25,0.5x0.5,3x3min,5x5min,10x10min,0.33x0.33,0.125x0.125,ne4np4,ne16np4,ne30np4,ne60np4,ne120np4,ne240np4,1km-merge-10min">
Horizontal resolutions
Note: 0.1x0.1, 0.25x0.25, 0.5x0.5, 5x5min, 10x10min, 3x3min and 0.33x0.33 are only used for CLM tools
</entry> 

<entry id="rcp" type="real" category="default_settings"
       group="default_settings"  
       valid_values="-999.9,2.6,4.5,6,8.5">
Representative concentration pathway for future scenarios [radiative forcing at peak or 2100 in W/m^2]
-999.9 means do NOT use a future scenario, just use historical data.
</entry> 

<entry id="ssp-rcp" type="character" category="default_settings"
       group="default_settings"  
       valid_values="hist,SSP1-2.6,SSP3-7.0,SSP4-3.4,SSP4-6.0,SSP5-8.5">
Shared Socioeconomic Pathway and Representative Concentration Pathway combination for future scenarios 
The form is SSPn-m.m Where n is the SSP number and m.m is RCP radiative forcing at peak or 2100 in W/m^2
hist means do NOT use a future scenario, just use historical data.
</entry> 

<entry id="mask" type="char*10" category="default_settings"
       group="default_settings"  
       valid_values="USGS,gx3v7,gx1v6,gx1v7,navy,test,tx0.1v2,tx1v1,T62,cruncep">
Land mask description
</entry> 

<entry id="lnd_tuning_mode" type="char*20" category="default_settings"
       group="default_settings"
       valid_values="clm4_5_CRUv7,clm4_5_GSWP3v1,clm4_5_cam6.0,clm5_0_cam6.0,clm5_0_CRUv7,clm5_0_GSWP3v1">
General configuration of model version and atmospheric forcing to tune the model to run under.
This sets the model to run with constants and initial conditions that were set to run well under 
the configuration of model version and atmospheric forcing. To run well constants would need to be changed
to run with a different type of atmospheric forcing.
</entry> 

<entry id="megan" type="integer" category="default_settings"
       group="default_settings"  valid_values="0,1">
If 1, turn on the MEGAN model for BVOC's (Biogenic Volitile Organic Compounds)
</entry> 

<entry id="sim_year" type="integer" category="default_settings"
       group="default_settings" valid_values=
"1000,850,1100,1350,1600,1850,1855,1865,1875,1885,1895,1905,1915,1925,1935,1945,1955,1965,1975,1980,1985,1995,2000,2005,2015,2025,2035,2045,2055,2065,2075,2085,2095,2105">
Year to simulate and to provide datasets for (such as surface datasets, initial conditions, aerosol-deposition, Nitrogen deposition rates etc.)
A sim_year of 1000 corresponds to data used for testing only, NOT corresponding to any real datasets.
A sim_year greater than 2005 corresponds to rcp scenario data
Most years are only used for clm_tools and there aren't CLM datasets that correspond to them.
CLM datasets exist for years: 1000 (for testing), 1850, and 2000
</entry> 

<entry id="sim_year_range" type="char*9" category="default_settings"
       group="default_settings" valid_values=
"constant,1000-1002,1000-1004,850-1100,1100-1350,1350-1600,1600-1850,1850-1855,1850-2000,1850-2005,1850-2100,1980-2015,2000-2100">
Range of years to simulate transitory datasets for (such as dynamic: land-use datasets, aerosol-deposition, Nitrogen deposition rates etc.)
Constant means simulation will be held at a constant year given in sim_year.
A sim_year_range of 1000-1002 or 1000-1004 corresponds to data used for testing only, NOT corresponding to any real datasets.
A sim_year_range that goes beyond 2005 corresponds to historical data until 2005 and then scenario data beyond that point.
</entry> 

<entry id="clm_demand" type="char*256" category="default_settings"
       group="default_settings" valid_values="">
Namelist entries to demand be provided on the namelist.
</entry>

<entry id="use_case_desc" type="char*256"  category="default_settings"
       group="use_case_desc" valid_values="" >
Description of the use case selected.
</entry>

<entry id="init_interp_attributes" type="char*256"  category="default_settings"
       group="default_settings" valid_values="" >
Attributes to use when looking for an initial condition file (finidat) if interpolation is turned on (use_init_interp is .true.)
</entry>

<entry id="init_interp_how_close" type="integer"  category="default_settings"
       group="default_settings" valid_values="" >
How close in years to use when looking for an initial condition file (finidat) if interpolation is turned on (use_init_interp is .true.)
</entry>

<entry id="init_interp_sim_years" type="integer(2)"  category="default_settings"
       group="default_settings" valid_values="1850,2000" >
Simulation years you can look for in initial condition files (finidat) if interpolation is turned on (use_init_interp is .true.)
</entry>

<entry id="clm_accelerated_spinup" type="char*3" category="default_settings"
       group="default_settings" valid_values="on,off" >
Command line argument for setting up your simulation in a mode for faster
throughput. By default turns off some options, and sets up for a lower level
of output. When bgc_mode is some level of prognostic BGC (so NOT Satellite Phenology)
it also sets up for accelerated decomposition.
NOTE: THIS CORRESPONDS DIRECTLY TO THE env_run.xml VARIABLE OF THE SAME NAME.
      Set the env_run variable, rather than setting this directly.
</entry>

<entry id="bgc_mode" type="char*5" category="default_settings"
       group="default_settings" valid_values="sp,cn,bgc,fates" >
Command line arguement for biogeochemistry mode for CLM4.5
   sp  = Satellitte Phenology
   cn  = Carbon Nitrogen model
   bgc = CLM4.5 BGC model with: 
        CENTURY model pools 
        Nitrification/De-nitrification
        Methane model
        Vertically resolved Carbon
   fates = FATES/ED ecosystem demography model with below ground BGC:
</entry>

<!-- ========================================================================================  -->
<!-- namelist elements associated with the vertical CN model                                   -->
<!-- ========================================================================================  -->

<entry id="override_bgc_restart_mismatch_dump" type="logical" category="clm_vertcn"
       group="clm_inparm" valid_values="" >
Flag for overriding the crash that should occur if user tries to start the model from a restart file made with a different version of the soil decomposition structure than is currently being used.
</entry>

<entry id="spinup_state" type="integer" category="clm_vertcn"
       group="clm_inparm" valid_values="0,1,2" >
Flag for setting the state of the Accelerated decomposition spinup state for the BGC model.  
   0 = normal model behavior; 
   1 = AD spinup (standard)
   2 = AD spinup (accelerated spinup from Ricciuto, doesn't work for CNDV and not implemented for CN soil decomposition)
Entering and exiting spinup mode occurs automatically by comparing the namelist and restart file values for this variable.
NOTE: THIS CAN ONLY BE SET TO NON-ZERO WHEN BGC_MODE IS NOT SATELITE PHENOLOGY!
</entry>

<!-- vertical mixing switches    -->
<entry id="som_adv_flux" type="real" category="clm_vertcn"
       group="clm_inparm" valid_values="" >
Base advective flux (downwards) for SOM.
</entry>

<entry id="max_depth_cryoturb" type="real" category="clm_vertcn"
       group="clm_inparm" valid_values="" >
Maximum depth to mix soils to by croturbation, in permafrost soils.
</entry>

<!-- turnover time modifications    -->
<entry id="decomp_depth_efolding" type="real" category="clm_vertcn"
       group="bgc_shared" valid_values="" >
E-folding depth over which decomposition is slowed with depth in all soils.
</entry>

<entry id="anoxia" type="logical" category="clm_vertcn"
       group="clm_inparm" valid_values="" >
If TRUE, reduce heterotrophic respiration according to available oxygen predicted by CH4 submodel.
</entry>

<entry id="anoxia_wtsat" type="logical" category="clm_vertcn"
       group="clm_inparm" valid_values="" >
If TRUE, weight calculation of oxygen limitation by the inundated fraction and diagnostic saturated column gas
concentration profile calculated in the CH4 submodel. Only applies if anoxia = TRUE.
(EXPERIMENTAL AND NOT FUNCTIONAL!)
(deprecated -- will be removed)
</entry>

<entry id="froz_q10" type="real" category="clm_vertcn"
       group="clm_inparm" valid_values="" >
separate q10 for frozen soil respiration rates.  default to same as above zero rates
</entry>

<!-- rooting parameters    -->

<entry id="hist_wrtch4diag" type="logical" category="history"
       group="clm_inparm" valid_values="" >
If TRUE, add extra diagnostics for methane model to the history files
</entry>

<entry id="surfprof_exp" type="real" category="clm_vertcn"
       group="clm_inparm" valid_values="" >
Profile over which to distribute C and N coming from surface pools (leaves, stem, grain).
</entry>

<!-- some N cycle flags  -->
<entry id="no_frozen_nitrif_denitrif" type="logical" category="clm_vertcn"
       group="clm_inparm" valid_values="" >
If true, no denitrification or nitrification in frozen soil layers.
(EXPERIMENTAL and NOT tested)
</entry>

<entry id="nfix_timeconst" type="real" category="clm_vertcn"
       group="clm_inparm" valid_values="" >
Number of days over which to use exponential relaxation of NPP in N fixation calculation
</entry>

<!-- General CN flags -->
<entry id="reseed_dead_plants" type="logical" category="clm_physics"
       group="cn_general" valid_values="" >
Flag to reseed any dead plants on startup from reading the initial conditions file
</entry>

<!-- C isotope flags    -->
<entry id="use_c13" type="logical" category="clm_isotope"
       group="clm_inparm" valid_values="" >
Enable C13 model
</entry>

<entry id="use_c14" type="logical" category="clm_isotope"
       group="clm_inparm" valid_values="" >
Enable C14 model
</entry>

<entry id="use_c14_bombspike" type="logical" category="clm_isotope"
       group="clm_inparm" valid_values="" >
Flag to use the atmospheric time series of C14 concentrations from bomb fallout and Seuss effect, rather than natural abundance C14 (nominally set as 10^-12 mol C14 / mol C)
</entry>

<entry id="atm_c14_filename" type="char*256" category="clm_isotope"
       input_pathname="abs" group="clm_inparm" valid_values="" >
Filename with time series of atmospheric Delta C14 data.  variables in file are "time" and "Delta14co2_in_air". time variable is in format: years since 1850-01-01 0:0:0.0  units are permil.
</entry>

<entry id="use_c13_timeseries" type="logical" category="clm_isotope"
       group="clm_inparm" valid_values="" >
Flag to use the atmospheric time series of C13 concentrations from natural abundance and the Seuss Effect, rather than static values.
</entry>

<entry id="atm_c13_filename" type="char*256" category="clm_isotope"
       input_pathname="abs" group="clm_inparm" valid_values="" >
Filename with time series of atmospheric Delta C13 data, which use CMIP6 format.  variables in file are "time" and "delta13co2_in_air".  time variable is in format: years since 1850-01-01 0:0:0.0. units are permil.
</entry>

<!-- BUG(wjs, 2018-10-25, ESCOMP/ctsm#67) -->
<entry id="for_testing_allow_interp_non_ciso_to_ciso" type="logical" category="clm_isotope"
       group="clm_inparm" valid_values="" >
There is a bug that causes incorrect values for C isotopes if running
init_interp from a case without C isotopes to a case with C isotopes
(https://github.com/ESCOMP/ctsm/issues/67). Normally, an error-check
prevents you from doing this interpolation (until we have fixed that
bug). However, we sometimes want to bypass this error-check in system
tests. This namelist flag bypasses this error-check.
</entry>

<!-- permfrost-specific flags    -->

<entry id="perchroot" type="logical" category="clm_permafrost"
       group="clm_inparm" valid_values="" >
If TRUE, weight btran (vegetation soil moisture availability) by unfrozen layers only, assuming that vegetation
will allocate roots preferentially to the active layer.
(EXPERIMENTAL and NOT tested)
</entry>

<entry id="perchroot_alt" type="logical" category="clm_permafrost"
       group="clm_inparm" valid_values="" >
If TRUE, weight btran (vegetation soil moisture availability) by the active layer, as defined by the greatest thaw depth over the current and prior years.
(EXPERIMENTAL and NOT tested)
</entry>

<!-- stress deciduous onset trigger    -->
<entry id="constrain_stress_deciduous_onset" type="logical" category="clm_physics"
       group="bgc_shared" valid_values="" >
If TRUE use additional stress deciduous onset trigger
</entry>

<entry id="use_nguardrail" type="logical" category="clm_physics"
       group="clm_inparm" value=".false.">
Apply the guardrail for leaf-Nitrogen that ensures it doesn't go negative or too small
</entry>


<!-- ========================================================================================  -->
<!-- namelist elements associated with the clm 5.0 BGC flexible CN Model                       -->
<!-- ========================================================================================  -->
<entry id="use_flexibleCN" type="logical" category="clm_nitrogen"
       group="clm_inparm" value=".false.">
Allow the CN ratio to flexibly change with the simulation, rather than being fixed
</entry>

<entry id="MM_Nuptake_opt" type="logical" category="clm_nitrogen"
       group="clm_nitrogen" value=".false.">
   Michaelis Menten nitrogen uptake kinetics
</entry>

<entry id="initial_vegC" type="real" category="clm_nitrogen"
       group="cnvegcarbonstate" >
How much Carbon to initialize vegetation pools (leafc/frootc and storage) to when -- Michaelis Menten nitrogen uptake kinetics is on
</entry>

<entry id="downreg_opt" type="logical" category="clm_nitrogen"
       group="clm_nitrogen" value=".false.">
   GPP downregulation for use_flexibleCN option
(EXPERIMENTAL and NOT tested)
</entry>

<entry id="plant_ndemand_opt" type="integer" category="clm_nitrogen"
       group="clm_nitrogen" valid_values="0,1,2,3">
   Plant nitrogen demand for use_flexibleCN option
(EXPERIMENTAL and NOT tested)
</entry>

<entry id="substrate_term_opt" type="logical" category="clm_nitrogen"
       group="clm_nitrogen" value=".true.">
   Michaelis Menten substrate limitation for use_flexibleCN option
(EXPERIMENTAL and NOT tested)
</entry>

<entry id="nscalar_opt" type="logical" category="clm_nitrogen"
       group="clm_nitrogen" value=".true.">
   Michaelis Menten nitrogen limitation for use_flexibleCN option
(EXPERIMENTAL and NOT tested)
</entry>

<entry id="temp_scalar_opt" type="logical" category="clm_nitrogen"
       group="clm_nitrogen" value=".true.">
   Michaelis Menten temperature limitation for use_flexibleCN option
(EXPERIMENTAL and NOT tested)
</entry>

<entry id="CNratio_floating" type="logical" category="clm_nitrogen"
       group="clm_nitrogen" value=".false.">
   Flexible CN ratio used for Phenology
(EXPERIMENTAL and NOT tested)
</entry>

<entry id="reduce_dayl_factor" type="logical" category="clm_nitrogen"
       group="clm_nitrogen" value=".false.">
   Reduce day length factor
(NOT implemented)
</entry>

<entry id="vcmax_opt" type="integer" category="clm_nitrogen"
       group="clm_nitrogen" valid_values="0,3,4">
Vcmax calculation for Photosynthesis
    vcmax_opt = 4 As for vcmax_opt=0, but using leafN, and exponential if tree  (EXPERIMENTAL NOT TESTED!)
    vcmax_opt = 3 Based on leafN and VCAD (used with Luna for crop and C4 vegetation)
    vcmax_opt = 0 Based on canopy top and foilage Nitrogen limitation factor from params file (clm4.5)
</entry>

<entry id="CN_residual_opt" type="integer" category="clm_nitrogen"
       group="clm_nitrogen" valid_values="0,1">
Residual option for flexible-CN
(EXPERIMENTAL and NOT tested)
</entry>

<entry id="CN_partition_opt" type="integer" category="clm_nitrogen"
       group="clm_nitrogen" valid_values="0,1">
Partition option for flexible-CN
   CN_partition_opt = 1
(EXPERIMENTAL and NOT tested)
</entry>

<entry id="CN_evergreen_phenology_opt" type="integer" category="clm_nitrogen"
       group="clm_nitrogen" valid_values="0,1">
Evergreen phenology option for CNPhenology
(EXPERIMENTAL and NOT tested)
</entry>

<entry id="carbon_resp_opt" type="integer" category="clm_nitrogen"
       group="clm_nitrogen" valid_values="0,1">
Carbon respiration option to burn off carbon when CN ratio is too high (do NOT use when FUN is on)
(EXPERIMENTAL and NOT tested)
</entry>


<!-- ========================================================================================  -->
<!-- namelist elements associated with the LISSS Lake Model                                    -->
<!-- ========================================================================================  -->

<entry id="deepmixing_depthcrit" type="real" category="clm_lake"
       group="clm_inparm" valid_values="" >
Minimum lake depth to increase non-molecular thermal diffusivities by the factor deepmixing_mixfact.
</entry>

<entry id="deepmixing_mixfact" type="real" category="clm_lake"
       group="clm_inparm" valid_values="" >
Factor to increase non-molecular thermal diffusivities for lakes deeper than deepmixing_depthcrit
to account for unresolved 3D processes.
Set to 1 to 
</entry>

<entry id="lake_melt_icealb" type="real(2)" category="clm_lake"
       group="clm_inparm" valid_values="" >
Visible and Near-infrared albedo values for melting lakes. Albedo will relax to these values as temperature
reaches melting when ice is present with no snow layers. Represents puddling, ice disintegration, and white ice.
Set to alblak values (0.6, 0.4) to keep albedo constant for ice-covered lakes without snow layers.
</entry>

<!-- ========================================================================================  -->
<!-- namelist elements associated with the Hydrology1Mod                                       -->
<!-- ========================================================================================  -->

<entry id="oldfflag" type="integer" category="clm_physics"
       group="clm_canopyhydrology_inparm" valid_values="0,1" >
Use old snow cover fraction from Niu et al. 2007
(deprecated -- will be removed)
</entry>

<entry id="h2osfcflag" type="integer" category="clm_physics"
       group="clm_soilhydrology_inparm" valid_values="0,1" >
If surface water is active or not
(deprecated -- will be removed)
</entry>

<entry id="origflag" type="integer" category="clm_physics"
       group="clm_soilhydrology_inparm" valid_values="0,1" >
Use original CLM4 soil hydraulic properties
(deprecated -- will be removed)
</entry>

<!-- ========================================================================================  -->
<!-- namelist elements associated with the CH4 Model                                           -->
<!-- ========================================================================================  -->

<entry id="use_aereoxid_prog" type="logical" category="clm_methane"
       group="ch4par_in" valid_values="" >
Allows user to tune the value of aereoxid.  If set to FALSE, then use the value of aereoxid from 
the parameter file (set to 0.0, but may be tuned with values in the range {0.0,1.0}.  If set to TRUE,
then don't fix aere (see ch4Mod.F90).
<default>Default: .true.</default>
</entry>

<entry id="allowlakeprod" type="logical" category="clm_methane"
       group="ch4par_in" valid_values="" >
If TRUE, turn on methane biogeochemistry model for lake columns, using a simplified version of the CH4 submodel.
(EXPERIMENTAL)
</entry>

<entry id="usephfact" type="logical" category="clm_methane"
       group="ch4par_in" valid_values="" >
If TRUE, apply a limitation to methane production based on the soil pH dataset.
</entry>

<entry id="vmax_oxid_unsat" type="real" category="clm_methane"
       group="ch4par_in" valid_values="" >
Michaelis-Mentin maximum methane oxidation rate (mol/m^3-water/s), in the unsaturated zone.
</entry>

<entry id="replenishlakec" type="logical" category="clm_methane"
       group="ch4par_in" valid_values="" >
If TRUE, maintain constant soil carbon under lakes, and use the methane submodel simply to predict the net conversion of
CO2 (via biological assimilation, decomposition, and methanogenesis) to CH4. If FALSE, transiently decompose initial
soil carbon stock based on soil carbon dataset.  NOTE: if FALSE, a new transient source of C is added to the climate system,
so the coupled system will NOT conserve carbon in this mode if the methane model is coupled to the atmosphere.
(EXPERIMENTAL and NOT tested)
</entry>

<entry id="finundation_method" type="char*50" category="clm_methane"
       group="ch4par_in" valid_values="h2osfc,ZWT_inversion,TWS_inversion" >
Inundated fraction method type to use for the CH4 submodel (possibly affecting soil 
heterotrophic respiration and denitrification depending on the configuration),

h2osfc ----------- Use prognostic saturated fraction h2osfc value calculated in Soil Hydrology
ZWT_inversion ---- Use inversion of Prigent Satellite data to model ZWT
TWS_inversion ---- Use inversion of Prigent Satellite data to model TWS

Inversion options require additional data on fsurdat or use of stream_fldfilename_ch4finundated files.
(h2osfc option is EXPERIMENTAL and NOT tested)
</entry>

<entry id="usefrootc" type="logical" category="clm_methane"
       group="ch4par_in" valid_values="" >
If TRUE, use the fine root carbon predicted by CN when calculating the aerenchyma area, rather than the parametrization
based on annual NPP, aboveground NPP fraction, and LAI.
(EXPERIMENTAL and NOT tested)
</entry>

<entry id="ch4offline" type="logical" category="clm_methane"
       group="ch4par_in" valid_values="" >
If TRUE, run the methane submodel decoupled from the atmosphere. The atmospheric methane concentration is prescribed by
atmch4, the methane flux is not passed to the atmosphere, and the CO2 flux to the atmosphere is not adjusted for
net methane production. NOTE: Currently this must be TRUE.
(EXPERIMENTAL and NOT functional)
</entry>

<!-- ========================================================================================  -->
<!-- Namelist options controlling prescribed subgrid dynamics                                  -->
<!-- ========================================================================================  -->

<entry id="flanduse_timeseries" type="char*256" category="datasets"
       input_pathname="abs" group="dynamic_subgrid" valid_values="" >
Full pathname of time varying landuse data file. This causes the land-use types of
the initial surface dataset to vary over time.
</entry>

<entry id="do_transient_pfts" type="logical" category="physics"
       group="dynamic_subgrid" valid_values="" >
If TRUE, apply transient natural PFTs from flanduse_timeseries file.
(Only valid for transient runs, where there is a flanduse_timeseries file.)
</entry>

<entry id="do_transient_crops" type="logical" category="physics"
       group="dynamic_subgrid" valid_values="" >
If TRUE, apply transient crops from flanduse_timeseries file.
(Only valid for transient runs, where there is a flanduse_timeseries file.)
</entry>

<entry id="do_harvest" type="logical" category="physics"
       group="dynamic_subgrid" valid_values="" >
If TRUE, apply harvest from flanduse_timeseries file.
(Only valid for transient runs, where there is a flanduse_timeseries file.)
(Also, only valid for use_cn = true.)
</entry>

<entry id="for_testing_allow_non_annual_changes" type="logical" category="physics"
       group="dynamic_subgrid" valid_values="" >
If TRUE, allow area changes at times other than the year boundary. This should
only arise in some test configurations where we artifically create changes more
frequently so that we can run short tests. This flag is only used for
error-checking, not controlling any model behavior. Do not set this in a
production (non-test) run unless you know what you're doing!
</entry>

<entry id="for_testing_zero_dynbal_fluxes" type="logical" category="physics"
       group="dynamic_subgrid" valid_values="" >
If TRUE, set the dynbal water and energy fluxes to zero. This should typically
only be done for testing: This is needed in some tests where we have daily
rather than annual glacier dynamics: if we allow the true dynbal adjustment
fluxes in those tests, we end up with sensible heat fluxes of thousands of W m-2
or more, which causes CAM to blow up. However, note that setting it to true will
break water and energy conservation!
</entry>

<!-- ========================================================================================  -->
<!-- Namelist options related to finidat consistency checks                                    -->
<!-- ========================================================================================  -->

<entry id="check_finidat_year_consistency" type="logical" category="clm_restart"
       group="finidat_consistency_checks" valid_values="" >
If TRUE (which is the default), check consistency between year on the finidat file
and the current model year. This check is only done for a transient run.
</entry>

<entry id="check_finidat_pct_consistency" type="logical" category="clm_restart"
       group="finidat_consistency_checks" valid_values="" >
If TRUE (which is the default), check consistency between pct_pft on the finidat file
and pct_pft read from the surface dataset. This check is only done for a NON-transient run.
</entry>

<!-- ========================================================================================  -->
<!-- Namelist options related to dynpft consistency checks                                     -->
<!-- ========================================================================================  -->

<entry id="check_dynpft_consistency" type="logical" category="datasets"
       group="dynpft_consistency_checks" valid_values="" >
If TRUE (which is the default), check consistency between pct_nat_pft on the flanduse_timeseries file
and pct_nat_pft read from the surface dataset.
</entry>

<!-- ========================================================================================  -->
<!-- Namelist options related to the snow pack                                                 -->
<!-- ========================================================================================  -->

<entry id="nlevsno" type="integer" category="clm_physics"
       group="clm_inparm" valid_values="3,4,5,6,7,8,9,10,11,12" >
Number of snow layers.
Values less than 5 are mainly useful for testing, and should not be used for science.
</entry>

<entry id="h2osno_max" type="real" category="clm_physics"
       group="clm_inparm" valid_values="" >
Maximum snow depth in mm H2O equivalent. Additional mass gains will be capped when this depth 
is exceeded.
Changes in this value should possibly be accompanied by changes in:
- nlevsno: larger values of h2osno_max should be accompanied by increases in nlevsno
- glc_snow_persistence_max_days: large values of h2osno_max should generally have
  glc_snow_persistence_max_days = 0; small values of h2osno_max should generally have
  glc_snow_persistence_max_days > 0.
</entry>

<entry id="int_snow_max" type="real" category="clm_physics"
       group="clm_inparm" valid_values="" >
Limit applied to integrated snowfall when determining changes in snow-covered fraction during melt
(mm H2O)
</entry>

<entry id="n_melt_glcmec" type="real" category="clm_physics"
       group="clm_inparm" valid_values="" >
SCA shape parameter for glc_mec (glacier multiple elevation class) columns
For most columns, n_melt is based on the standard deviation of 1km topography in the grid cell;
but glc_mec columns already account for subgrid topographic variability through their use of
multiple elevation classes; thus, to avoid double-accounting for topographic variability
in these columns, we use a fixed value of n_melt.
</entry>

<entry id="wind_dependent_snow_density" type="logical" category="clm_physics"
       group="clm_snowhydrology_inparm" valid_values="" >
If TRUE, the density of new snow depends on wind speed, and there is also
wind-dependent snow compaction.
</entry>

<entry id="snow_overburden_compaction_method" type="char*64" category="clm_physics"
       group="clm_snowhydrology_inparm"
       valid_values="Vionnet2012,Anderson1976">
Method used to compute snow overburden compaction
Anderson1976 -- older method, default in CLM45
Vionnet2012 --- newer method, default in CLM50
</entry>

<entry id="lotmp_snowdensity_method" type="char*25" category="clm_physics"
       group="clm_snowhydrology_inparm"    valid_values="Slater2017,TruncatedAnderson1976" >
Snow density method to use for low temperatures (below -15C)
TruncatedAnderson1976 -- Truncate the Anderson-1976 equation at the value for -15C
Slater2017 ------------- Use equation from Slater that increases snow density for very cold temperatures  (Arctic, Antarctic)
</entry>

<entry id="upplim_destruct_metamorph" type="real" category="clm_physics"
       group="clm_snowhydrology_inparm"   >
Upper Limit on Destructive Metamorphism Compaction [kg/m3]
</entry>

<entry id="overburden_compress_Tfactor" type="real" category="clm_physics"
       group="clm_snowhydrology_inparm"   >
Snow compaction overburden exponential factor (1/K)
Not used for snow_overburden_compaction_method=Vionnet2012
</entry>

<entry id="min_wind_snowcompact" type="real" category="clm_physics"
       group="clm_snowhydrology_inparm"   >
Minimum wind speed tht results in compaction (m/s)
</entry>

<entry id="fresh_snw_rds_max" type="real" category="clm_physics"
       group="aerosol"   >
maximum warm (at freezing) fresh snow effective radius [microns]
</entry>

<entry id="reset_snow" type="logical" category="clm_physics"
       group="clm_snowhydrology_inparm"   >
If set to .true., then reset the snow pack over non-glacier columns to a small value.
This is useful when transitioning from a spinup under one set of atmospheric forcings
to a run under a different set of atmospheric forcings: By resetting too-large snow packs,
we make it more likely that points will remain only seasonally snow-covered under the new
atmospheric forcings. (This is particularly true in a coupled run, where starting with a
too-large snow pack can cool the atmosphere, thus maintaining the too-large snow pack.)

WARNING: Setting this to .true. will break water conservation for approximately the first
day of the new run. This is by design: The excess snow is completely removed from the system.
</entry>

<entry id="reset_snow_glc" type="logical" category="clm_physics"
       group="clm_snowhydrology_inparm"   >
If set to .true., then reset the snow pack over glacier columns to a small value.
This is useful when transitioning from a spinup under one set of atmospheric forcings
to a run under a different set of atmospheric forcings: By resetting too-large snow packs,
we make it more likely that points will remain only seasonally snow-covered under the new
atmospheric forcings. (This is particularly true in a coupled run, where starting with a
too-large snow pack can cool the atmosphere, thus maintaining the too-large snow pack.)

See also reset_snow_glc_ela, which controls the elevation below which
glacier columns are reset.

WARNING: Setting this to .true. will break water conservation for approximately the first
day of the new run. This is by design: The excess snow is completely removed from the system.

WARNING: This variable is intended for short test runs, and generally
should not be used for scientific production runs. By resetting snow
below a given elevation, you risk forcing the system to evolve
differently in areas below and above reset_snow_glc_ela.
</entry>

<entry id="reset_snow_glc_ela" type="real" category="clm_physics"
       group="clm_snowhydrology_inparm"   >
Only relevant if reset_snow_glc is .true.

When resetting snow pack over glacier columns, one can choose to do this over all glacier
columns, or only those below a certain elevation. A typical use case is to reset only those 
columns that have a seasonal snow pack in the real world, i.e. SMB less than 0, also known as 
the equilibrium line altitude (ELA). This parameter sets a single global ELA value. By
setting this parameter to a large value (i.e. 10000 m), all glacier columns will be reset.

WARNING: This variable is intended for short test runs, and generally
should not be used for scientific production runs. By resetting snow
below a given elevation, you risk forcing the system to evolve
differently in areas below and above reset_snow_glc_ela.
</entry>

<!-- ========================================================================================  -->
<!-- Namelist options related to water tracers                                                 -->
<!-- ========================================================================================  -->

<entry id="enable_water_tracer_consistency_checks" type="logical" category="clm_physics"
       group="water_tracers_inparm" >
If .true., add water tracers needed to perform water tracer consistency checks.

These consistency checks ensure that all water tracers are updated to remain in-sync with
the related bulk quantities.
</entry>

<entry id="enable_water_isotopes" type="logical" category="clm_physics"
       group="water_tracers_inparm" >
If .true., run with water isotopes
</entry>  

<!-- ========================================================================================  -->
<!-- Namelist options related to initInterp                                                    -->
<!-- ========================================================================================  -->

<entry id="init_interp_fill_missing_with_natveg" type="logical" category="datasets"
       group="clm_initinterp_inparm" valid_values="" >
If FALSE (which is the default): If an output type cannot be found in the input for initInterp,
code aborts
If TRUE: If an output type cannot be found in the input, fill with closest natural veg column
(using bare soil for patch-level variables)

NOTE: Natural vegetation and crop landunits always behave as if this were true. e.g., if
we can't find a column with the same type as a given crop column in the output, then we
always fill with the closest natural veg patch / column, regardless of the value of this
flag. So interpolation from non-crop to crop cases can be done without setting this flag.
</entry>

<entry id="init_interp_method" type="char*64" category="datasets"
       group="clm_initinterp_inparm"
       valid_values="general,use_finidat_areas" >
Method to use for init_interp. Only applies when use_init_interp = .true.

'general': The general-purpose method that can be used when changing
grids, configurations, etc. This starts off with subgrid areas taken
from the surface dataset.

'use_finidat_areas': This starts off with subgrid areas taken from the
input finidat file. This is needed to achieve bit-for-bit results in a
coupled case (where areas in initialization impact initial fields sent
to the atmosphere) (but using the 'general' method will typically have
only a very minor impact on results in this case). For this method to
work, the input finidat file needs to be at the same resolution as the
current configuration. So this is a less general form of
init_interp. However, it can be used in cases where the only difference
is in internal memory allocation. In order to catch possible problems,
this uses a different algorithm for finding the input point for each
output point, which ensures that each active output point is associated
with exactly one input point with the same latitude, longitude and
type. This method requires (a) the same grid for input and output,
within roundoff; (b) any non-zero-weight point in the input must have
memory allocated for it in this grid cell in the output (this will be
satisfied if the point is non-zero-weight on the surface dataset or if
it's a point for which we allocate memory even for zero-weight points);
(c) any active point in the output (based on the surface dataset and
rules for determining active points) must have a matching point in this
grid cell in the input. (Note that this generally can NOT be used when
transitioning from a spinup run to a transient run, because spinup runs
typically have irrigation off and transient runs have irrigation on, and
the presence/absence of irrigation affects the subgrid structure; if it
weren't for that difference, then this option would be useful for this
use case.)

</entry>

</namelist_definition><|MERGE_RESOLUTION|>--- conflicted
+++ resolved
@@ -1078,7 +1078,13 @@
 <default>Default: 0</default>
 </entry>
 
-<<<<<<< HEAD
+<entry id="n_dom_landunits" type="integer" category="physics"
+       group="clm_inparm"
+       valid_values="0,1,2,3,4,5,6,7,8,9" value="0">
+Number of dominant landunits, so this determines the number of active landunits. Selecting the value 0 means DO NOTHING, ie all landunits in the input data are active.
+<default>Default: 0</default>
+</entry>
+
 <entry id="toosmall_soil" type="integer" category="physics"
        group="clm_inparm"
        valid_values="0,1,2,3,4,5,6,7,8,9,10" value="0">
@@ -1132,12 +1138,6 @@
        group="clm_inparm"
        valid_values="0,1,2,3,4,5,6,7,8,9,10" value="0">
 Threshold above which the model keeps the urban MD landunit. Selecting the value 0 means DO NOTHING. Valid values reach 100 but practical values are not expected above 10 at this time.
-=======
-<entry id="n_dom_landunits" type="integer" category="physics"
-       group="clm_inparm"
-       valid_values="0,1,2,3,4,5,6,7,8,9" value="0">
-Number of dominant landunits, so this determines the number of active landunits. Selecting the value 0 means DO NOTHING, ie all landunits in the input data are active.
->>>>>>> 90d21653
 <default>Default: 0</default>
 </entry>
 
