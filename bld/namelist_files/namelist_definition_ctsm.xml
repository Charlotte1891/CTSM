--- conflicted
+++ resolved
@@ -2972,9 +2972,6 @@
 
 </entry>
 
-<<<<<<< HEAD
-
-=======
 <!-- ========================================================================================  -->
 <!-- Namelist options related to excess ice                                                    -->
 <!-- ========================================================================================  -->
@@ -3026,6 +3023,5 @@
        group="tillage_inparm" valid_values="" value="0.26d00">
 Maximum depth to till soil (m). Default 0.26; original (Graham et al., 2021) value was unintentionally 0.32.
 </entry>
->>>>>>> a73a1706
 
 </namelist_definition>