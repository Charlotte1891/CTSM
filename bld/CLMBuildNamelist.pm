--- conflicted
+++ resolved
@@ -1707,15 +1707,14 @@
   setup_logic_lai_streams($opts,  $nl_flags, $definition, $defaults, $nl);
 
   ##################################
-<<<<<<< HEAD
   # namelist group: dust_emis_streams  #
   ##################################
   #setup_logic_dustemis_streams($opts,  $nl_flags, $definition, $defaults, $nl);
-=======
+
+  ##################################
   # namelist group: cropcal_streams  #
   ##################################
   setup_logic_cropcal_streams($opts,  $nl_flags, $definition, $defaults, $nl);
->>>>>>> a73a1706
 
   ##########################################
   # namelist group: soil_moisture_streams  #
