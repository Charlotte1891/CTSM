# build-namelist
#
# This script builds the namelists for CLM
#
# The simplest use of build-namelist is to execute it from the build directory where configure
# was run.  By default it will use the config_cache.xml file that was written by configure to
# determine the build time properties of the executable, and will write the files that contain
# the output namelists in that same directory.  But if multiple runs are to made using the
# same executable, successive invocations of build-namelist will overwrite previously generated
# namelist files.  So generally the best strategy is to invoke build-namelist from the run
# directory and use the -config option to provide the filepath of the config_cache.xml file.
#
#
# Date        Contributor      Modification
# -------------------------------------------------------------------------------------------
# 2009-01-20  Vertenstein      Original version
# 2010-04-27  Kluzek           Add ndep streams capability
# 2011-07-25  Kluzek           Add multiple ensemble's of namelists
# 2012-03-23  Kluzek           Add megan namelist and do checking on it
# 2012-07-01  Kluzek           Add some common CESM namelist options
# 2013-12     Andre            Refactor everything into subroutines
# 2013-12     Muszala          Add Ecosystem Demography functionality
#--------------------------------------------------------------------------------------------

package CLMBuildNamelist;

require 5;

use strict;
#use warnings;
#use diagnostics;

use Cwd qw(getcwd abs_path);
use File::Basename qw(dirname);
use English;
use Getopt::Long;
use IO::File;
use File::Glob ':glob';

#-------------------------------------------------------------------------------
#
# Define a small number of global variables
#
#-------------------------------------------------------------------------------

(my $ProgName = $0) =~ s!(.*)/!!;      # name of this script
my $ProgDir  = $1;
$ProgName = "CLM " . "$ProgName";

my $cwd = abs_path(getcwd());  # absolute path of the current working directory
my $log;                       # Log messages object -- will be set in main, declaring it global here means it can be used everywhere

#-------------------------------------------------------------------------------

sub usage {
    die <<EOF;
SYNOPSIS
     build-namelist [options]

     Create the namelist for CLM
REQUIRED OPTIONS
     -cimeroot "directory"    Path to cime directory
     -config "filepath"       Read the given CLM configuration cache file.
                              Default: "config_cache.xml".
     -d "directory"           Directory where output namelist file will be written
                              Default: current working directory.
     -envxml_dir "directory"  Directory name of env_*.xml case files to read in.
                              (if read they allow user_nl_clm and CLM_BLDNML_OPTS to expand
                               variables [for example to use \$DIN_LOC_ROOT])
                              (default current directory)
     -lnd_frac "domainfile"   Land fraction file (the input domain file)
     -res "resolution"        Specify horizontal grid.  Use nlatxnlon for spectral grids;
                              dlatxdlon for fv grids (dlat and dlon are the grid cell size
                              in degrees for latitude and longitude respectively)
                              "-res list" to list valid resolutions.
                              (default: 0.9x1.25)
     -sim_year "year"         Year to simulate for input datasets
                              (i.e. 1850, 2000, 1850-2000, 1850-2100)
                              "-sim_year list" to list valid simulation years
                              (default 2000)
OPTIONS
     -bgc "value"             Build CLM with BGC package [ sp | cn | bgc | fates ]
                              (default is sp).
                                CLM Biogeochemistry mode
                                sp    = Satellite Phenology (SP)
                                    This toggles off the namelist variable: use_cn
                                cn    = Carbon Nitrogen model (CN)
                                    This toggles on the namelist variable: use_cn
                                bgc   = Carbon Nitrogen with methane, nitrification, vertical soil C,
                                        CENTURY decomposition
                                    This toggles on the namelist variables:
                                          use_cn, use_lch4, use_nitrif_denitrif, use_vertsoilc, use_century_decomp
                                fates = FATES/Ecosystem Demography with below ground BGC
                                    This toggles on the namelist variables:
                                          use_fates, use_vertsoilc, use_century_decomp
                              (Only for CLM4.5/CLM5.0)
     -[no-]chk_res            Also check [do NOT check] to make sure the resolution and
                              land-mask is valid.
     -clm_accelerated_spinup "on|off" Setup in a configuration to run as fast as possible for doing a throw-away
                              simulation in order to get the model to a spun-up state. So do things like
                              turn off expensive options and setup for a low level of history output.

                              If CLM4.5/CLM5.0 and bgc it also includes a prognostic Carbon model (cn or bgc)
                              , also by default turn on Accelerated Decomposition mode which
                              is controlled by the namelist variable spinup_state.

                              Turn on given spinup mode for BGC setting of CN
                                  on : Turn on Accelerated Decomposition   (spinup_state = 1 or 2)
                                  off : run in normal mode                 (spinup_state = 0)

                              Default is set by clm_accelerated_spinup mode.

                              Spinup is now a two step procedure. First, run the model
                              with clm_accelerated_spinup = "on". Then run the model for a while with
                              spinup_state = 0. The exit spinup step happens automatically
                              on the first timestep when using a restart file from spinup
                              mode.

                              The spinup state is saved to the restart file.
                              If the values match between the model and the restart
                              file it proceeds as directed.

                              If the restart file is in spinup mode and the model is in
                              normal mode, then it performs the exit spinup step
                              and proceeds in normal mode after that.

                              If the restart file has normal mode and the model is in
                              spinup, then it enters spinup. This is useful if you change
                              a parameter and want to rapidly re-equilibrate without doing
                              a cold start.

     -clm_demand "list"       List of variables to require on clm namelist besides the usuals.
                              "-clm_demand list" to list valid options.
                              (can include a list member "null" which does nothing)
     -clm_start_type "type"   Start type of simulation
                              (default, cold, arb_ic, startup, continue, or branch)
                              (default=do the default type for this configuration)
                              (cold=always start with arbitrary initial conditions)
                              (arb_ic=start with arbitrary initial conditions if
                               initial conditions do not exist)
                              (startup=ensure that initial conditions are being used)
     -clm_usr_name     "name" Dataset resolution/descriptor for personal datasets.
                              Default: not used
                              Example: 1x1pt_boulderCO_c090722 to describe location,
                                       number of pts, and date files created
     -co2_type "value"        Set CO2 the type of CO2 variation to use.
     -co2_ppmv "value"        Set CO2 concentration to use when co2_type is constant (ppmv).
     -crop                    Toggle for prognostic crop model. (default is off)
                              (can ONLY be turned on when BGC type is CN or BGC)
                              This turns on the namelist variable: use_crop
     -csmdata "dir"           Root directory of CESM input data.
                              Can also be set by using the CSMDATA environment variable.
     -drydep                  Produce a drydep_inparm namelist that will go into the
                              "drv_flds_in" file for the driver to pass dry-deposition to the atm.
                              Default: -no-drydep
                              (Note: buildnml copies the file for use by the driver)
     -dynamic_vegetation      Toggle for dynamic vegetation model. (default is off)
                              (can ONLY be turned on when BGC type is 'cn' or 'bgc')
                              This turns on the namelist variable: use_cndv
     -fire_emis               Produce a fire_emis_nl namelist that will go into the
                              "drv_flds_in" file for the driver to pass fire emissions to the atm.
                              (Note: buildnml copies the file for use by the driver)
     -glc_nec <name>          Glacier number of elevation classes [0 | 3 | 5 | 10 | 36]
                              (default is 0) (standard option with land-ice model is 10)
     -help [or -h]            Print usage to STDOUT.
     -light_res <value>       Resolution of lightning dataset to use for CN fire (hcru or T62)
     -ignore_ic_date          Ignore the date on the initial condition files
                              when determining what input initial condition file to use.
     -ignore_ic_year          Ignore just the year part of the date on the initial condition files
                              when determining what input initial condition file to use.
     -ignore_warnings         Allow build-namelist to continue, rather than stopping on 
                              warnings
     -infile "filepath"       Specify a file (or list of files) containing namelists to
                              read values from.

                              If used with a CLM build with multiple ensembles (ninst_lnd>1)
                              and the filename entered is a directory to files of the
                              form filepath/filepath and filepath/filepath_\$n where \$n
                              is the ensemble member number. the "filepath/filepath"
                              input namelist file is the master input namelist file
                              that is applied to ALL ensemble members.

                              (by default for CESM this is setup for files of the
                               form \$CASEDIR/user_nl_clm/user_nl_clm_????)
     -inputdata "filepath"    Writes out a list containing pathnames for required input datasets in
                              file specified.
     -l_ncpl "LND_NCPL"       Number of CLM coupling time-steps in a day.
     -lnd_tuning_mode "value" Use the parameters tuned for the given configuration (CLM version and atmospheric forcing)
     -mask "landmask"         Type of land-mask (default, navy, gx3v5, gx1v5 etc.)
                              "-mask list" to list valid land masks.
     -namelist "namelist"     Specify namelist settings directly on the commandline by supplying
                              a string containing FORTRAN namelist syntax, e.g.,
                                 -namelist "&clm_inparm dt=1800 /"
     -no-megan                DO NOT PRODUCE a megan_emis_nl namelist that will go into the
                              "drv_flds_in" file for the driver to pass VOCs to the atm.
                              MEGAN (Model of Emissions of Gases and Aerosols from Nature)
                              (Note: buildnml copies the file for use by the driver)
     -[no-]note               Add note to output namelist  [do NOT add note] about the
                              arguments to build-namelist.
     -output_reals <file>     Output real parameters to the given output file.
     -rcp "value"             Representative concentration pathway (rcp) to use for
                              future scenarios.
                              "-rcp list" to list valid rcp settings.
     -s                       Turns on silent mode - only fatal messages issued.
     -test                    Enable checking that input datasets exist on local filesystem.
     -use_case "case"         Specify a use case which will provide default values.
                              "-use_case list" to list valid use-cases.
     -verbose [or -v]         Turn on verbose echoing of informational messages.
     -version                 Echo the SVN tag name used to check out this CLM distribution.
     -vichydro                Toggle to turn on VIC hydrologic parameterizations (default is off)
                              This turns on the namelist variable: use_vichydro


Note: The precedence for setting the values of namelist variables is (highest to lowest):
      0. namelist values set by specific command-line options, like, -d, -sim_year
             (i.e.  compset choice and CLM_BLDNML_OPTS, CLM_ACCELERATED_SPINUP, LND_TUNING_MODE env_run variables)
     (NOTE: If you try to contradict these settings by methods below, an error will be triggered)
      1. values set on the command-line using the -namelist option,
             (i.e. CLM_NAMELIST_OPTS env_run variable)
      2. values read from the file(s) specified by -infile,
             (i.e.  user_nl_clm files)
      3. datasets from the -clm_usr_name option,
             (i.e.  CLM_USRDAT_NAME env_run variable)
      4. values set from a use-case scenario, e.g., -use_case
             (i.e.  CLM_NML_USE_CASE env_run variable)
      5. values from the namelist defaults file.
EOF
}

#-------------------------------------------------------------------------------

sub process_commandline {
  # Process command-line options and return the hash
  my ($nl_flags) = @_;

  # Save the command line arguments to the script. NOTE: this must be
  # before GetOptions() is called because items are removed from from
  # the array!
  $nl_flags->{'cmdline'} = "@ARGV";

  my %opts = ( cimeroot              => undef,
               config                => "config_cache.xml",
               csmdata               => undef,
               clm_usr_name          => undef,
               co2_type              => undef,
               co2_ppmv              => undef,
               clm_demand            => "null",
               help                  => 0,
               glc_nec               => "default",
               light_res             => "default",
               l_ncpl                => undef,
               lnd_tuning_mode       => "default",
               lnd_frac              => undef,
               dir                   => "$cwd",
               rcp                   => "default",
               sim_year              => "default",
               clm_accelerated_spinup=> "default",
               chk_res               => undef,
               note                  => undef,
               drydep                => 0,
               output_reals_filename => undef,
               fire_emis             => 0,
               megan                 => "default",
               res                   => "default",
               silent                => 0,
               ignore_warnings       => 0,
               mask                  => "default",
               test                  => 0,
               bgc                   => "default",
               crop                  => 0,
               dynamic_vegetation    => 0,
               envxml_dir            => ".",
               vichydro              => 0,
               maxpft                => "default",
             );

  GetOptions(
             "cimeroot=s"                => \$opts{'cimeroot'},
             "clm_demand=s"              => \$opts{'clm_demand'},
             "co2_ppmv=f"                => \$opts{'co2_ppmv'},
             "co2_type=s"                => \$opts{'co2_type'},
             "config=s"                  => \$opts{'config'},
             "csmdata=s"                 => \$opts{'csmdata'},
             "clm_usr_name=s"            => \$opts{'clm_usr_name'},
             "envxml_dir=s"              => \$opts{'envxml_dir'},
             "drydep!"                   => \$opts{'drydep'},
             "fire_emis!"                => \$opts{'fire_emis'},
             "ignore_warnings!"          => \$opts{'ignore_warnings'},
             "chk_res!"                  => \$opts{'chk_res'},
             "note!"                     => \$opts{'note'},
             "megan!"                    => \$opts{'megan'},
             "glc_nec=i"                 => \$opts{'glc_nec'},
             "light_res=s"               => \$opts{'light_res'},
             "d:s"                       => \$opts{'dir'},
             "h|help"                    => \$opts{'help'},
             "ignore_ic_date"            => \$opts{'ignore_ic_date'},
             "ignore_ic_year"            => \$opts{'ignore_ic_year'},
             "infile=s"                  => \$opts{'infile'},
             "lnd_frac=s"                => \$opts{'lnd_frac'},
             "lnd_tuning_mode=s"         => \$opts{'lnd_tuning_mode'},
             "l_ncpl=i"                  => \$opts{'l_ncpl'},
             "inputdata=s"               => \$opts{'inputdata'},
             "mask=s"                    => \$opts{'mask'},
             "namelist=s"                => \$opts{'namelist'},
             "res=s"                     => \$opts{'res'},
             "rcp=s"                     => \$opts{'rcp'},
             "s|silent"                  => \$opts{'silent'},
             "sim_year=s"                => \$opts{'sim_year'},
             "output_reals=s"            => \$opts{'output_reals_filename'},
             "clm_accelerated_spinup=s"  => \$opts{'clm_accelerated_spinup'},
             "clm_start_type=s"          => \$opts{'clm_start_type'},
             "test"                      => \$opts{'test'},
             "use_case=s"                => \$opts{'use_case'},
             "bgc=s"                     => \$opts{'bgc'},
             "crop!"                     => \$opts{'crop'},
             "dynamic_vegetation"        => \$opts{'dynamic_vegetation'},
             "vichydro"                  => \$opts{'vichydro'},
             "maxpft=i"                  => \$opts{'maxpft'},
             "v|verbose"                 => \$opts{'verbose'},
             "version"                   => \$opts{'version'},
            )  or usage();

  # Give usage message.
  usage() if $opts{'help'};

  # Check for unparsed arguments
  if (@ARGV) {
    print "ERROR: unrecognized arguments: @ARGV\n";
    usage();
  }
  return %opts;
}

#-------------------------------------------------------------------------------

sub check_for_perl_utils {

  my $cfgdir = shift;
  my $opts_ref = shift;

  # Determine CIME root directory and perl5lib root directory
  my $cimeroot = $opts_ref->{'cimeroot'};
  if ( ! defined($cimeroot) ) {
    $cimeroot = "$cfgdir/../cime";
    if (      -d $cimeroot ) {
    } elsif ( -d "$cfgdir/../../../cime" ) {
      $cimeroot = "$cfgdir/../../../cime";
    } else {
      die <<"EOF";
** Cannot find the root of the cime directory  enter it using the -cimeroot option
   Did you run the checkout_externals scripts?
EOF
    }
  }

  my $perl5lib_dir = "$cimeroot/utils/perl5lib";

  #-----------------------------------------------------------------------------
  # Add $perl5lib_dir to the list of paths that Perl searches for modules
  my @dirs = ( $ProgDir, $cfgdir, "$perl5lib_dir");
  unshift @INC, @dirs;

  require config_files::clm_phys_vers;
  require namelist_files::LogMessages;

  my $locallog = namelist_files::LogMessages->new( $ProgName, $opts_ref );
  # The XML::Lite module is required to parse the XML files.
  (-f "$perl5lib_dir/XML/Lite.pm")  or
      $locallog->fatal_error("Cannot find perl module \"XML/Lite.pm\" in directory\n" .
                "\"$perl5lib_dir\"");

  # The Build::Config module provides utilities to access the configuration information
  # in the config_cache.xml file
  (-f "$perl5lib_dir/Build/Config.pm")  or
      $locallog->fatal_error("Cannot find perl module \"Build/Config.pm\" in directory\n" .
                "\"$perl5lib_dir\"");

  # The Build::NamelistDefinition module provides utilities to validate that the output
  # namelists are consistent with the namelist definition file
  (-f "$perl5lib_dir/Build/NamelistDefinition.pm")  or
      $locallog->fatal_error("Cannot find perl module \"Build/NamelistDefinition.pm\" in directory\n" .
		  "\"$perl5lib_dir\"");

  # The Build::NamelistDefaults module provides a utility to obtain default values of namelist
  # variables based on finding a best fit with the attributes specified in the defaults file.
  (-f "$perl5lib_dir/Build/NamelistDefaults.pm")  or
      $locallog->fatal_error("Cannot find perl module \"Build/NamelistDefaults.pm\" in directory\n" .
		  "\"$perl5lib_dir\"");

  # The Build::Namelist module provides utilities to parse input namelists, to query and modify
  # namelists, and to write output namelists.
  (-f "$perl5lib_dir/Build/Namelist.pm")  or
      $locallog->fatal_error("Cannot find perl module \"Build/Namelist.pm\" in directory\n" .
		  "\"$perl5lib_dir\"");


  # required cesm perl modules
  require XML::Lite;
  require Build::Config;
  require Build::NamelistDefinition;
  require Build::NamelistDefaults;
  require Build::Namelist;
  require Config::SetupTools;
}

#-------------------------------------------------------------------------------

sub read_configure_definition {
  # Read the configure definition and specific config_cache file for this case
  # configure are the build-time settings for CLM
  my ($cfgdir, $opts) = @_;

  $log->verbose_message("Setting CLM configuration script directory to $cfgdir");

  # Create a configuration object from the default config_definition file
  my $configfile;
  if ( -f $opts->{'config'} ) {
    $configfile = $opts->{'config'};
  } else {
    $configfile = "$cfgdir/config_files/config_definition_ctsm.xml";
  }

  # Check that configuration cache file exists.
  $log->verbose_message("Using CLM configuration cache file $opts->{'config'}");
  if ( $configfile ne $opts->{'config'} ) {
    $log->fatal_error("Cannot find configuration cache file: \"$opts->{'config'}\"");
  }

  my $cfg = Build::Config->new("$configfile");

  return $cfg;
}

#-----------------------------------------------------------------------------------------------

sub read_namelist_definition {
  my ($cfgdir, $opts, $nl_flags) = @_;

  # The namelist definition file contains entries for all namelist
  # variables that can be output by build-namelist.
  my @nl_definition_files = ( "$cfgdir/namelist_files/namelist_definition_drv.xml",
                              "$cfgdir/namelist_files/namelist_definition_drv_flds.xml",
                              "$cfgdir/namelist_files/namelist_definition_ctsm.xml" );
  foreach my $nl_defin_file  ( @nl_definition_files ) {
    (-f "$nl_defin_file")  or  $log->fatal_error("Cannot find namelist definition file \"$nl_defin_file\"");

    $log->verbose_message("Using namelist definition file $nl_defin_file");
  }

  # Create a namelist definition object.  This object provides a
  # method for verifying that the output namelist variables are in the
  # definition file, and are output in the correct namelist groups.
  my $definition = Build::NamelistDefinition->new( shift(@nl_definition_files) );
  foreach my $nl_defin_file ( @nl_definition_files ) {
    $definition->add( "$nl_defin_file" );
  }

  return $definition;
}

#-----------------------------------------------------------------------------------------------

sub read_envxml_case_files {
  # read the contents of the env*.xml files in the case directory
  my ($opts) = @_;

  my %envxml = ();
  if ( defined($opts->{'envxml_dir'}) ) {
      (-d $opts->{'envxml_dir'})  or  $log->fatal_error( "envxml_dir is not a directory" );
      my @files = glob( $opts->{'envxml_dir'}."/env_*xml" );
      ($#files >= 0)              or  $log->fatal_error( "there are no env_*xml files in the envxml_dir" );
      foreach my $file (@files) {
          $log->verbose_message( "Open env.xml file: $file" );
          my $xml = XML::Lite->new( "$file" );
          my @e   = $xml->elements_by_name('entry');
          while ( my $e = shift @e ) {
              my %a = $e->get_attributes();
              $envxml{$a{'id'}} = $a{'value'};
          }
      }
      foreach my $attr (keys %envxml) {
          if ( $envxml{$attr} =~ m/\$/ ) {
             $envxml{$attr} = SetupTools::expand_xml_var( $envxml{$attr}, \%envxml );
          }
      }
  } else {
      $log->fatal_error( "The -envxml_dir option was NOT given and it is a REQUIRED option" );
  }
  return( %envxml );
}

#-----------------------------------------------------------------------------------------------

sub read_namelist_defaults {
  my ($cfgdir, $opts, $nl_flags, $cfg) = @_;

  # The namelist defaults file contains default values for all required namelist variables.
  my @nl_defaults_files = ( "$cfgdir/namelist_files/namelist_defaults_overall.xml",
                            "$cfgdir/namelist_files/namelist_defaults_ctsm.xml",
                            "$cfgdir/namelist_files/namelist_defaults_drv.xml",
                            "$cfgdir/namelist_files/namelist_defaults_fire_emis.xml",
                            "$cfgdir/namelist_files/namelist_defaults_drydep.xml" );

  # Add the location of the use case defaults files to the options hash
  $opts->{'use_case_dir'} = "$cfgdir/namelist_files/use_cases";

  if (defined $opts->{'use_case'}) {
    if ( $opts->{'use_case'} ne "list" ) {
      unshift( @nl_defaults_files, "$opts->{'use_case_dir'}/$opts->{'use_case'}.xml" );
    }
  }

  foreach my $nl_defaults_file ( @nl_defaults_files ) {
    (-f "$nl_defaults_file")  or  $log->fatal_error("Cannot find namelist defaults file \"$nl_defaults_file\"");

    $log->verbose_message("Using namelist defaults file $nl_defaults_file");
  }

  # Create a namelist defaults object.  This object provides default
  # values for variables contained in the input defaults file.  The
  # configuration object provides attribute values that are relevent
  # for the CLM executable for which the namelist is being produced.
  my $defaults = Build::NamelistDefaults->new( shift( @nl_defaults_files ), $cfg);
  foreach my $nl_defaults_file ( @nl_defaults_files ) {
    $defaults->add( "$nl_defaults_file" );
  }
  return $defaults;
}

#-------------------------------------------------------------------------------

sub check_cesm_inputdata {
  # Check that the CESM inputdata root directory has been specified.  This must be
  # a local or nfs mounted directory.

  my ($opts, $nl_flags) = @_;

  $nl_flags->{'inputdata_rootdir'} = undef;
  if (defined($opts->{'csmdata'})) {
    $nl_flags->{'inputdata_rootdir'} = $opts->{'csmdata'};
  }
  elsif (defined $ENV{'CSMDATA'}) {
    $nl_flags->{'inputdata_rootdir'} = $ENV{'CSMDATA'};
  }
  else {
    $log->fatal_error("CESM inputdata root directory must be specified by either -csmdata\n" .
                "argument or by the CSMDATA environment variable.");
  }
  if ( ! defined($ENV{'DIN_LOC_ROOT'}) ) {
    $ENV{'DIN_LOC_ROOT'} = $nl_flags->{'inputdata_rootdir'};
  }

  if ($opts->{'test'}) {
    (-d $nl_flags->{'inputdata_rootdir'})  or  $log->fatal_error("CESM inputdata root is not a directory: \"$nl_flags->{'inputdata_rootdir'}\"");
  }

  $log->verbose_message("CESM inputdata root directory: $nl_flags->{'inputdata_rootdir'}");
}

#-------------------------------------------------------------------------------

sub process_namelist_user_input {
  # Process the user input in general by order of precedence.  At each point
  # we'll only add new values to the namelist and not overwrite
  # previously specified specified values which have higher
  # precedence. The one exception to this rule are the specifc command-line
  # options which are done last as if the user contradicts these settings
  # CLM build-namelist will abort with an error.
  #
  # 1. values set on the command-line using the -namelist option,
  #         (i.e. CLM_NAMELIST_OPTS env_run variable)
  # 2. values read from the file(s) specified by -infile,
  #         (i.e.  user_nl_clm files)
  # After the above are done the command line options are processed and they
  # are made sure the user hasn't contradicted any of their settings with
  # anything above. Because of this they are condsidered to have the highest
  # precedence.
  # 0. namelist values set by specific command-line options, like, -d, -sim_year
  #         (i.e.  CLM_BLDNML_OPTS env_run variable)
  # The results of these are needed for the final two user input
  # 3. datasets from the -clm_usr_name option,
  #         (i.e.  CLM_USRDAT_NAME env_run variable)
  # 4. values set from a use-case scenario, e.g., -use_case
  #         (i.e.  CLM_NML_USE_CASE env_run variable)
  #
  # Finally after all the above is done, the defaults are found from the
  # namelist defaults file (outside of this routine).
  #


  my ($opts, $nl_flags, $definition, $defaults, $nl, $cfg, $envxml_ref, $physv) = @_;

  # Get the inputs that will be coming from the user...
  process_namelist_commandline_namelist($opts, $definition, $nl, $envxml_ref);
  process_namelist_commandline_infile($opts, $definition, $nl, $envxml_ref);

  # Apply the commandline options and make sure the user didn't change it above
  process_namelist_commandline_options($opts, $nl_flags, $definition, $defaults, $nl, $physv);

  # The last two process command line arguments for usr_name and use_case
  # They require that process_namelist_commandline_options was called before this
  process_namelist_commandline_clm_usr_name($opts, $nl_flags, $definition, $defaults, $nl, $cfg, $envxml_ref);
  process_namelist_commandline_use_case($opts, $nl_flags, $definition, $defaults, $nl, $cfg, $envxml_ref);

  # Set the start_type by the command line setting for clm_start_type
  process_namelist_commandline_clm_start_type($opts, $nl_flags, $definition, $defaults, $nl);

}

#-------------------------------------------------------------------------------

sub process_namelist_commandline_options {
  # First process the commandline args that provide specific namelist values.
  #
  # First get the command-line specified overall values or their defaults
  # Obtain default values for the following build-namelist input arguments
  # : res, mask, rcp, sim_year, sim_year_range, and clm_accelerated_spinup.

  my ($opts, $nl_flags, $definition, $defaults, $nl, $physv) = @_;

  setup_cmdl_chk_res($opts, $defaults);
  setup_cmdl_resolution($opts, $nl_flags, $definition, $defaults);
  setup_cmdl_mask($opts, $nl_flags, $definition, $defaults, $nl);
  setup_cmdl_bgc($opts, $nl_flags, $definition, $defaults, $nl);
  setup_cmdl_fire_light_res($opts, $nl_flags, $definition, $defaults, $nl);
  setup_cmdl_spinup($opts, $nl_flags, $definition, $defaults, $nl);
  setup_cmdl_crop($opts, $nl_flags, $definition, $defaults, $nl);
  setup_cmdl_maxpft($opts, $nl_flags, $definition, $defaults, $nl);
  setup_cmdl_glc_nec($opts, $nl_flags, $definition, $defaults, $nl);
  setup_cmdl_rcp($opts, $nl_flags, $definition, $defaults, $nl);
  setup_cmdl_simulation_year($opts, $nl_flags, $definition, $defaults, $nl);
  setup_cmdl_dynamic_vegetation($opts, $nl_flags, $definition, $defaults, $nl);
  setup_cmdl_fates_mode($opts, $nl_flags, $definition, $defaults, $nl);
  setup_cmdl_vichydro($opts, $nl_flags, $definition, $defaults, $nl);
  setup_cmdl_run_type($opts, $nl_flags, $definition, $defaults, $nl);
  setup_cmdl_output_reals($opts, $nl_flags, $definition, $defaults, $nl);
  setup_logic_lnd_tuning($opts, $nl_flags, $definition, $defaults, $nl, $physv);
}

#-------------------------------------------------------------------------------

sub setup_cmdl_chk_res {
  my ($opts, $defaults) = @_;

  my $var = "chk_res";
  if ( ! defined($opts->{$var}) ) {
    $opts->{$var} = $defaults->get_value($var);
  }
}

sub setup_cmdl_resolution {
  my ($opts, $nl_flags, $definition, $defaults) = @_;

  my $var = "res";
  my $val;

  if ( $opts->{$var} ne "default" ) {
    $val = $opts->{$var};
  } else {
    $val= $defaults->get_value($var);
  }

  $nl_flags->{'res'} = $val;
  $log->verbose_message("CLM atm resolution is $nl_flags->{'res'}");
  $opts->{$var} = $val;
  if ( $opts->{'chk_res'} ) {
    $val = &quote_string( $nl_flags->{'res'} );
    if (  ! $definition->is_valid_value( $var, $val ) ) {
      my @valid_values   = $definition->get_valid_values( $var );
      if ( ! defined($opts->{'clm_usr_name'}) || $nl_flags->{'res'} ne $opts->{'clm_usr_name'} ) {
        $log->fatal_error("$var has a value ($val) that is NOT valid. Valid values are: @valid_values");
      }
    }
  }
}

#-------------------------------------------------------------------------------

sub setup_cmdl_mask {
  my ($opts, $nl_flags, $definition, $defaults, $nl) = @_;

  my $var = "mask";
  my $val;

  if ( $opts->{$var} ne "default" ) {
    $val = $opts->{$var};
  } else {
    my %tmp = ( 'hgrid'=>$nl_flags->{'res'} );
    $val = $defaults->get_value($var, \%tmp );
  }

  $nl_flags->{'mask'} = $val;
  $opts->{'mask'} = $nl_flags->{'mask'};
  if ( $opts->{'chk_res'} ) {
    $val = &quote_string( $val );
    my $group = $definition->get_group_name($var);
    $nl->set_variable_value($group, $var, $val);
    if (  ! $definition->is_valid_value( $var, $val ) ) {
      my @valid_values   = $definition->get_valid_values( $var );
      $log->fatal_error("$var has a value ($val) that is NOT valid. Valid values are: @valid_values");
    }
  }
  $log->verbose_message("CLM land mask is $nl_flags->{'mask'}");
}

#-------------------------------------------------------------------------------
sub setup_cmdl_fates_mode {
  #
  # call this at least after crop check is called
  #
  my ($opts, $nl_flags, $definition, $defaults, $nl) = @_;

  my $val;
  my $var = "bgc_mode";

  if ( $nl_flags->{'crop'} eq "on" ) {
    if ( $nl_flags->{$var} eq "fates" ) {
       # FATES should not be used with crop
       $log->fatal_error("** Cannot turn fates mode on with crop." );
    }
  } elsif ($nl_flags->{"bgc_mode"} eq "fates" && ! &value_is_true($nl_flags->{"use_fates"}) ) {
    $log->fatal_error("DEV_ERROR: internal logic error: bgc_mode = fates and use_fates = false.");

  } else {

    $var = "use_fates";
    if ( &value_is_true($nl_flags->{$var}) ) {
      # This section is a place-holder to test for modules that are not allowed with ED
      # the defaults which are set in the logic section of the namelist builder will
      # automatically set these correctly (well that is the assumption), but here we
      # want to set a catch to fail and warn users if they explicitly set incompatible user namelist
      # options

#      my $var = "use_somevar";
#      $val = $nl_flags->{$var};
#      if ( defined($nl->get_value($var))  ) {
#	  if ( &value_is_true($nl->get_value($var)) ) {
#	      $log->fatal_error("$var was set to .true., which is incompatible when -bgc fates option is used.");
#	  }
#      }


      # The following variables may be set by the user and are compatible with use_fates
      # no need to set defaults, covered in a different routine
      my @list  = (  "use_vertsoilc", "use_century_decomp", "use_lch4" );
      foreach my $var ( @list ) {
	  if ( defined($nl->get_value($var))  ) {
	      $nl_flags->{$var} = $nl->get_value($var);
	      $val = $nl_flags->{$var};
	      my $group = $definition->get_group_name($var);
	      $nl->set_variable_value($group, $var, $val);
	      if (  ! $definition->is_valid_value( $var, $val ) ) {
		  my @valid_values   = $definition->get_valid_values( $var );
		  $log->fatal_error("$var has a value ($val) that is NOT valid. Valid values are: @valid_values");
	      }
	  }
      }
    } else {
       # dis-allow fates specific namelist items with non-fates runs
       my @list  = (  "use_fates_spitfire", "use_fates_planthydro", "use_fates_ed_st3", "use_fates_ed_prescribed_phys", 
                      "use_fates_inventory_init", "fates_inventory_ctrl_filename","use_fates_logging" );
       foreach my $var ( @list ) {
          if ( defined($nl->get_value($var)) ) {
              $log->fatal_error("$var is being set, but can ONLY be set when -bgc fates option is used.\n");
          }
       }
    }
  }
}

#-------------------------------------------------------------------------------
sub setup_cmdl_bgc {
  # BGC - alias for group of biogeochemistry related use_XXX namelists

  my ($opts, $nl_flags, $definition, $defaults, $nl) = @_;

  my $val;
  my $var = "bgc";

  $val = $opts->{$var};
  $nl_flags->{'bgc_mode'} = $val;

  my $var = "bgc_mode";
  if ( $nl_flags->{$var} eq "default" ) {
     $nl_flags->{$var} = $defaults->get_value($var);
  }
  my $group = $definition->get_group_name($var);
  $nl->set_variable_value($group, $var, quote_string( $nl_flags->{$var} ) );
  if (  ! $definition->is_valid_value( $var, quote_string( $nl_flags->{$var}) ) ) {
     my @valid_values   = $definition->get_valid_values( $var );
     $log->fatal_error("$var has a value (".$nl_flags->{$var}.") that is NOT valid. Valid values are: @valid_values");
  }
  $log->verbose_message("Using $nl_flags->{$var} for bgc.");

  # now set the actual name list variables based on the bgc alias
  if ($nl_flags->{$var} eq "cn" ) {
     $nl_flags->{'use_cn'} = ".true.";
     $nl_flags->{'use_fates'} = ".false.";
  } elsif ($nl_flags->{$var} eq "bgc" ) {
     $nl_flags->{'use_cn'} = ".true.";
     $nl_flags->{'use_fates'} = ".false.";
  } elsif ($nl_flags->{$var} eq "fates" ) {
     $nl_flags->{'use_cn'} = ".false.";
     $nl_flags->{'use_fates'} = ".true.";
  } else {
     $nl_flags->{'use_cn'} = ".false.";
     $nl_flags->{'use_fates'} = ".false.";
  }
  if ( defined($nl->get_value("use_cn")) && ($nl_flags->{'use_cn'} ne $nl->get_value("use_cn")) ) {
     $log->fatal_error("The namelist variable use_cn is inconsistent with the -bgc option");
  }
  if ( defined($nl->get_value("use_fates")) && ($nl_flags->{'use_fates'} ne $nl->get_value("use_fates")) ) {
     $log->fatal_error("The namelist variable use_fates is inconsistent with the -bgc option");
  }

  {
     # If the variable has already been set use it, if not set to the value defined by the bgc_mode
     my @list  = (  "use_lch4", "use_nitrif_denitrif", "use_vertsoilc", "use_century_decomp" );
     my $ndiff = 0;
     my %settings = ( 'bgc_mode'=>$nl_flags->{'bgc_mode'} );
     foreach my $var ( @list ) {
        my $default_setting = $defaults->get_value($var, \%settings );
        if ( ! defined($nl->get_value($var))  ) {
           $nl_flags->{$var} = $default_setting;
        } else {
           if ( $nl->get_value($var) ne $default_setting ) {
              $ndiff += 1;
           }
           $nl_flags->{$var} = $nl->get_value($var);
        }
        $val = $nl_flags->{$var};
        my $group = $definition->get_group_name($var);
        $nl->set_variable_value($group, $var, $val);
        if (  ! $definition->is_valid_value( $var, $val ) ) {
           my @valid_values   = $definition->get_valid_values( $var );
           $log->fatal_error("$var has a value ($val) that is NOT valid. Valid values are: @valid_values");
        }
     }
     # If all the variables are different report it as an error
     if ( $ndiff == ($#list + 1) ) {
        $log->fatal_error("You are contradicting the -bgc setting with the namelist variables: @list" );
     }
  }

  # Now set use_cn and use_fates
  foreach $var ( "use_cn", "use_fates" ) {
     $val = $nl_flags->{$var};
     $group = $definition->get_group_name($var);
     $nl->set_variable_value($group, $var, $val);
     if (  ! $definition->is_valid_value( $var, $val ) ) {
        my @valid_values   = $definition->get_valid_values( $var );
        $log->fatal_error("$var has a value ($val) that is NOT valid. Valid values are: @valid_values");
     }
  }

  my $var = "use_fun";
  if ( ! defined($nl->get_value($var)) ) {
     add_default($opts, $nl_flags->{'inputdata_rootdir'}, $definition, $defaults, $nl, $var,
                 'phys'=>$nl_flags->{'phys'}, 'use_cn'=>$nl_flags->{'use_cn'},
                 'use_nitrif_denitrif'=>$nl_flags->{'use_nitrif_denitrif'} );
  }
  if ( (! &value_is_true($nl_flags->{'use_nitrif_denitrif'}) ) && &value_is_true($nl->get_value('use_fun')) ) {
     $log->fatal_error("When FUN is on, use_nitrif_denitrif MUST also be on!");
  }
} # end bgc


#-------------------------------------------------------------------------------
sub setup_cmdl_fire_light_res {
  # light_res - alias for lightning resolution

  my ($opts, $nl_flags, $definition, $defaults, $nl) = @_;

  my $var = "light_res";
  my $val = $opts->{$var};
  if ( $val eq "default" ) {
     $nl_flags->{$var} = remove_leading_and_trailing_quotes($defaults->get_value($var));
  } else {
     my $fire_method = remove_leading_and_trailing_quotes( $nl->get_value('fire_method') );
     if ( defined($fire_method) && $val ne "none" ) {
        if ( $fire_method eq "nofire" ) {
           $log->fatal_error("-$var option used with fire_method='nofire'. -$var can ONLY be used without the nofire option");
        }
     }
     my $stream_fldfilename_lightng = remove_leading_and_trailing_quotes( $nl->get_value('stream_fldfilename_lightng') );
     if ( defined($stream_fldfilename_lightng) && $val ne "none" ) {
        $log->fatal_error("-$var option used while also explicitly setting stream_fldfilename_lightng filename which is a contradiction. Use one or the other not both.");
     }
     if ( ! &value_is_true($nl->get_value('use_cn')) ) {
        $log->fatal_error("-$var option used CN is NOT on. -$var can only be used when CN is on (with bgc: cn or bgc)");
     }
     if ( &value_is_true($nl->get_value('use_cn')) && $val eq "none" ) {
        $log->fatal_error("-$var option is set to none, but CN is on (with bgc: cn or bgc) which is a contradiction");
     }
     $nl_flags->{$var} = $val;
  }
  my $group = $definition->get_group_name($var);
  $nl->set_variable_value($group, $var, quote_string($nl_flags->{$var}) );
  if (  ! $definition->is_valid_value( $var, $nl_flags->{$var}, 'noquotes'=>1 ) ) {
     my @valid_values   = $definition->get_valid_values( $var );
     $log->fatal_error("$var has a value (".$nl_flags->{$var}.") that is NOT valid. Valid values are: @valid_values");
  }
  $log->verbose_message("Using $nl_flags->{$var} for $var.");
  #
  # Set flag if cn-fires are on or not
  #
  $var = "cnfireson";
  if ( &value_is_true($nl->get_value('use_cn')) ) {
     add_default($opts, $nl_flags->{'inputdata_rootdir'}, $definition, $defaults, $nl, 'fire_method');
  }
  my $fire_method = remove_leading_and_trailing_quotes( $nl->get_value('fire_method') );
  if ( defined($fire_method) && ! &value_is_true($nl_flags->{'use_cn'}) ) {
     $log->fatal_error("fire_method is being set even though bgc is NOT cn or bgc.");
  }
  if ( defined($fire_method) && $fire_method eq "nofire" ) {
     $nl_flags->{$var} = ".false.";
  } elsif ( &value_is_true($nl->get_value('use_cn')) ) {
     $nl_flags->{$var} = ".true.";
  } else {
     $nl_flags->{$var} = ".false.";
  }
}

#-------------------------------------------------------------------------------

sub setup_cmdl_crop {
  my ($opts, $nl_flags, $definition, $defaults, $nl) = @_;

  $nl_flags->{'use_crop'} = ".false.";
  my $val;
  my $var = "crop";
  $val = $opts->{$var};
  $nl_flags->{'crop'} = $val;
  if ( $nl_flags->{'crop'} eq 1 ) {
     $nl_flags->{'use_crop'} = ".true.";
  }
  if ( defined($nl->get_value("use_crop")) && ($nl_flags->{'use_crop'} ne $nl->get_value("use_crop")) ) {
     $log->fatal_error("Namelist item use_crop contradicts the command-line option -crop, use the command line option");
  }
  if ( ($nl_flags->{'crop'} eq 1 ) && ($nl_flags->{'bgc_mode'} eq "sp") ) {
     $log->fatal_error("** Cannot turn crop mode on mode bgc=sp\n" .
                       "**\n" .
                       "** Set the bgc mode to 'cn' or 'bgc' by the following means from highest to lowest precedence:\n" .
                       "** * by the command-line options -bgc cn\n" .
                       "** * by a default configuration file, specified by -defaults");
  }

  $var = "use_crop";
  $val = ".false.";
  if ($nl_flags->{'crop'} eq 1) {
     $val = ".true.";
  }
  my $group = $definition->get_group_name($var);
  $nl->set_variable_value($group, $var, $val);
  if (  ! $definition->is_valid_value( $var, $val ) ) {
     my @valid_values   = $definition->get_valid_values( $var );
     $log->fatal_error("$var has a value ($val) that is NOT valid. Valid values are: @valid_values");
  }
}

#-------------------------------------------------------------------------------

sub setup_cmdl_maxpft {
  my ($opts, $nl_flags, $definition, $defaults, $nl) = @_;

  my $val;
  my $var = "maxpft";
  my %maxpatchpft;
  $maxpatchpft{'.true.'}   = 79;
  $maxpatchpft{'.false.'} = 17;
  if ( $opts->{$var} ne "default") {
     $val = $opts->{$var};
  } else {
     $val = $maxpatchpft{$nl_flags->{'use_crop'}};
  }
  $nl_flags->{'maxpft'} = $val;

  if ( ($nl_flags->{'bgc_mode'} ne "sp") && ($nl_flags->{'maxpft'} != $maxpatchpft{$nl_flags->{'use_crop'}}) ) {
     $log->fatal_error("** For CN or BGC mode you MUST set max patch PFT's to $maxpatchpft{$nl_flags->{'use_crop'}}\n" .
                       "**\n" .
                       "** When the crop model is on then it must be set to $maxpatchpft{'crop'} otherwise to $maxpatchpft{'nocrop'}\n" .
                       "** Set the bgc mode, crop and maxpft by the following means from highest to lowest precedence:\n" .
                       "** * by the command-line options -bgc, -crop and -maxpft\n" .
                       "** * by a default configuration file, specified by -defaults\n" .
                       "**");
  }
  if ( $nl_flags->{'maxpft'} > $maxpatchpft{$nl_flags->{'use_crop'}} ) {
     $log->fatal_error("** Max patch PFT's can NOT exceed $maxpatchpft{$nl_flags->{'use_crop'}}\n" .
                       "**\n" .
                       "** Set maxpft by the following means from highest to lowest precedence:\n" .
                       "** * by the command-line options -maxpft\n" .
                       "** * by a default configuration file, specified by -defaults\n" .
                       "**");
  }
  if ( $nl_flags->{'maxpft'} != $maxpatchpft{$nl_flags->{'use_crop'}} ) {
     $log->warning("running with maxpft NOT equal to $maxpatchpft{$nl_flags->{'use_crop'}} is " .
                   "NOT validated / scientifically supported." );
  }
  $log->verbose_message("Using $nl_flags->{'maxpft'} for maxpft.");

  $var = "maxpatch_pft";
  $val = $nl_flags->{'maxpft'};
  my $group = $definition->get_group_name($var);
  $nl->set_variable_value($group, $var, $val);
  if (  ! $definition->is_valid_value( $var, $val ) ) {
     my @valid_values   = $definition->get_valid_values( $var );
     $log->fatal_error("$var has a value ($val) that is NOT valid. Valid values are: @valid_values");
  }
}

#-------------------------------------------------------------------------------

sub setup_cmdl_glc_nec {
  my ($opts, $nl_flags, $definition, $defaults, $nl) = @_;

  my $val;
  my $var = "glc_nec";

  if ( $opts->{$var} ne "default" ) {
    $val = $opts->{$var};
  } else {
    $val = $defaults->get_value($var);
  }

  $nl_flags->{'glc_nec'} = $val;
  $opts->{'glc_nec'} = $val;
  my $group = $definition->get_group_name($var);
  $nl->set_variable_value($group, $var, $val);
  if (  ! $definition->is_valid_value( $var, $val ) ) {
    my @valid_values   = $definition->get_valid_values( $var );
    $log->fatal_error("$var has a value ($val) that is NOT valid. Valid values are: @valid_values");
  }
  $log->verbose_message("Glacier number of elevation classes is $val");
}

#-------------------------------------------------------------------------------

sub setup_cmdl_rcp {
  # representative concentration pathway
  my ($opts, $nl_flags, $definition, $defaults, $nl) = @_;

  my $val;
  my $var = "rcp";
  if ( $opts->{$var} ne "default" ) {
    $val = $opts->{$var};
  } else {
    $val = $defaults->get_value($var);
  }
  $nl_flags->{'rcp'} = $val;
  $opts->{'rcp'} = $nl_flags->{'rcp'};
  my $group = $definition->get_group_name($var);
  $nl->set_variable_value($group, $var, $val);
  if (  ! $definition->is_valid_value( $var, $val ) ) {
    my @valid_values   = $definition->get_valid_values( $var );
    $log->fatal_error("$var has a value ($val) that is NOT valid. Valid values are: @valid_values");
  }
  $log->verbose_message("CLM future scenario representative concentration is $nl_flags->{'rcp'}");
}

#-------------------------------------------------------------------------------

sub setup_cmdl_spinup {
  # BGC spinup mode controlled from "clm_accelerated_spinup" in build-namelist
  my ($opts, $nl_flags, $definition, $defaults, $nl) = @_;

  my $val;
  my $var;
  $nl_flags->{'spinup'} = undef;
  $var = "clm_accelerated_spinup";
  if ( $opts->{$var} ne "default" ) {
    $val = $opts->{$var};
  } else {
    $val = $defaults->get_value($var);
  }
  $nl_flags->{$var} = $val;
  my $group = $definition->get_group_name($var);
  $nl->set_variable_value($group, $var, quote_string($val) );
  if (  ! $definition->is_valid_value( $var, $val , 'noquotes' => 1) ) {
    my @valid_values   = $definition->get_valid_values( $var );
    $log->fatal_error("$var has an invalid value ($val). Valid values are: @valid_values");
  }
  $log->verbose_message("CLM accelerated spinup mode is $val");
  add_default($opts, $nl_flags->{'inputdata_rootdir'}, $definition,
              $defaults, $nl, "spinup_state", clm_accelerated_spinup=>$nl_flags->{$var},
              use_cn=>$nl_flags->{'use_cn'}, use_fates=>$nl_flags->{'use_fates'} );
  if ( $nl->get_value("spinup_state") ne 0 ) {
     $nl_flags->{'bgc_spinup'} = "on";
     if ( $nl_flags->{'bgc_mode'} eq "sp" ) {
        $log->fatal_error("spinup_state is accelerated (=1 or 2) which is for a BGC mode of CN or BGC," .
                          " but the BGC mode is Satellite Phenology, change one or the other");
     }
     if ( $nl_flags->{'clm_accelerated_spinup'} eq "off" ) {
        $log->fatal_error("spinup_state is accelerated, but clm_accelerated_spinup is off, change one or the other");
     }
  } else {
     $nl_flags->{'bgc_spinup'} = "off";
     $val = $defaults->get_value($var);
  }
  $nl_flags->{$var} = $val;
  my $group = $definition->get_group_name($var);
  $nl->set_variable_value($group, $var, quote_string($val) );
  if (  ! $definition->is_valid_value( $var, $val , 'noquotes' => 1) ) {
     my @valid_values   = $definition->get_valid_values( $var );
     $log->fatal_error("$var has an invalid value ($val). Valid values are: @valid_values");
  }
  if ( $nl_flags->{'bgc_spinup'} eq "on" && (not &value_is_true( $nl_flags->{'use_cn'} ))  && (not &value_is_true($nl_flags->{'use_fates'})) ) {
     $log->fatal_error("$var can not be '$nl_flags->{'bgc_spinup'}' if neither CN nor ED is turned on (use_cn=$nl_flags->{'use_cn'}, use_fates=$nl_flags->{'use_fates'}).");
  }
  if ( $nl->get_value("spinup_state") eq 0 && $nl_flags->{'bgc_spinup'} eq "on" ) {
     $log->fatal_error("Namelist spinup_state contradicts the command line option bgc_spinup" );
  }
  if ( $nl->get_value("spinup_state") eq 1 && $nl_flags->{'bgc_spinup'} eq "off" ) {
     $log->fatal_error("Namelist spinup_state contradicts the command line option bgc_spinup" );
  }

  $val = $nl_flags->{'bgc_spinup'};
  $log->verbose_message("CLM CN bgc_spinup mode is $val");
}

#-------------------------------------------------------------------------------

sub setup_cmdl_simulation_year {
  my ($opts, $nl_flags, $definition, $defaults, $nl) = @_;

  my $val;
  my $var = "sim_year";
  if ( $opts->{$var} ne "default" ) {
    $val = $opts->{$var};
  } else {
    $val = $defaults->get_value($var);
  }

  $nl_flags->{'sim_year_range'} = $defaults->get_value("sim_year_range");
  $nl_flags->{'sim_year'}       = $val;
  if ( $val =~ /([0-9]+)-([0-9]+)/ ) {
    $nl_flags->{'sim_year'}       = $1;
    $nl_flags->{'sim_year_range'} = $val;
  }
  $val = $nl_flags->{'sim_year'};
  my $group = $definition->get_group_name($var);
  $nl->set_variable_value($group, $var, $val );
  if (  ! $definition->is_valid_value( $var, $val, 'noquotes'=>1 ) ) {
    my @valid_values   = $definition->get_valid_values( $var );
    $log->fatal_error("$var of $val is NOT valid. Valid values are: @valid_values");
  }
  $nl->set_variable_value($group, $var, $val );
  $log->verbose_message("CLM sim_year is $nl_flags->{'sim_year'}");

  $var = "sim_year_range";
  $val = $nl_flags->{'sim_year_range'};
  if ( $val ne "constant" ) {
    $opts->{$var}   = $val;
    $group = $definition->get_group_name($var);
    $nl->set_variable_value($group, $var, $val );
    if (  ! $definition->is_valid_value( $var, $val, 'noquotes'=>1 ) ) {
      my @valid_values   = $definition->get_valid_values( $var );
      $log->fatal_error("$var of $val is NOT valid. Valid values are: @valid_values");
    }
    $val = "'".$defaults->get_value($var)."'";
    $nl->set_variable_value($group, $var, $val );
    $log->verbose_message("CLM sim_year_range is $nl_flags->{'sim_year_range'}");
  }
}

#-------------------------------------------------------------------------------

sub setup_cmdl_run_type {
  my ($opts, $nl_flags, $definition, $defaults, $nl) = @_;

  my $val;
  my $var = "clm_start_type";
  if (defined $opts->{$var}) {
    if ($opts->{$var} eq "default" ) {
      add_default($opts, $nl_flags->{'inputdata_rootdir'}, $definition, $defaults, $nl, $var, 
                  'use_cndv'=>$nl_flags->{'use_cndv'}, 'use_fates'=>$nl_flags->{'use_fates'} );
    } else {
      my $group = $definition->get_group_name($var);
      $nl->set_variable_value($group, $var, quote_string( $opts->{$var} ) );
    }
  } else {
    add_default($opts, $nl_flags->{'inputdata_rootdir'}, $definition, $defaults, $nl, $var, 
                  'use_cndv'=>$nl_flags->{'use_cndv'}, 'use_fates'=>$nl_flags->{'use_fates'} );
  }
  $nl_flags->{'clm_start_type'} = $nl->get_value($var);
}

#-------------------------------------------------------------------------------

sub setup_cmdl_dynamic_vegetation {
  my ($opts, $nl_flags, $definition, $defaults, $nl) = @_;

  my $val;
  my $var = "dynamic_vegetation";
  $val = $opts->{$var};
  $nl_flags->{'dynamic_vegetation'} = $val;
  if ( ($nl_flags->{'dynamic_vegetation'} eq 1 ) && ($nl_flags->{'bgc_mode'} eq "sp") ) {
     $log->fatal_error("** Cannot turn dynamic_vegetation mode on with bgc=sp.\n" .
                       "**\n" .
                       "** Set the bgc mode to 'cn' or 'bgc' by the following means from highest to lowest precedence:" .
                       "** * by the command-line options -bgc cn\n");
  }

  $var = "use_cndv";
  $nl_flags->{$var} = ".false.";
  if ($nl_flags->{'dynamic_vegetation'} eq 1) {
     $val = ".true.";
     $nl_flags->{$var} = $val;
  }
  if ( defined($nl->get_value($var)) && $nl->get_value($var) ne $val ) {
     $log->fatal_error("$var is inconsistent with the commandline setting of -dynamic_vegetation");
  }
  if ( &value_is_true($nl_flags->{$var}) ) {
     my $group = $definition->get_group_name($var);
     $nl->set_variable_value($group, $var, $val);
     if (  ! $definition->is_valid_value( $var, $val ) ) {
        my @valid_values   = $definition->get_valid_values( $var );
        $log->fatal_error("$var has a value ($val) that is NOT valid. Valid values are: @valid_values");
     }
  }
}
#-------------------------------------------------------------------------------

sub setup_cmdl_output_reals {
  my ($opts, $nl_flags, $definition, $defaults, $nl) = @_;

  my $var = "output_reals_filename";
  my $file = $opts->{$var};
  if ( defined($file) ) {
     # Make sure can open file and if not die with an error
     my $fh = IO::File->new($file, '>') or $log->fatal_error("can't create real parameter filename: $file");
     $fh->close();
  }
}

#-------------------------------------------------------------------------------

sub setup_cmdl_vichydro {
  my ($opts, $nl_flags, $definition, $defaults, $nl) = @_;

  my $val;
  my $var = "vichydro";
  $val = $opts->{$var};
  $nl_flags->{'vichydro'} = $val;
  if ($nl_flags->{'vichydro'} eq 1) {
     $log->verbose_message("Using VIC hydrology for runoff calculations.");
  }

  $var = "use_vichydro";
  $val = $nl->get_value($var);
  if ($nl_flags->{'vichydro'} eq 1) {
     my $group = $definition->get_group_name($var);
     my $set = ".true.";
     if ( defined($val) && $set ne $val ) {
        $log->fatal_error("$var contradicts the command-line -vichydro option" );
     }
     $nl->set_variable_value($group, $var, $set);
     if ( ! $definition->is_valid_value($var, $val) ) {
        my @valid_values   = $definition->get_valid_values( $var );
        $log->fatal_error("$var has a value ($val) that is NOT valid. Valid values are: @valid_values");
     }
  }
}


#-------------------------------------------------------------------------------

sub process_namelist_commandline_namelist {
  # Process the commandline '-namelist' arg.
  my ($opts, $definition, $nl, $envxml_ref) = @_;

  if (defined $opts->{'namelist'}) {
    # Parse commandline namelist
    my $nl_arg = Build::Namelist->new($opts->{'namelist'});

    # Validate input namelist -- trap exceptions
    my $nl_arg_valid;
    eval { $nl_arg_valid = $definition->validate($nl_arg); };
    if ($@) {
      $log->fatal_error("Invalid namelist variable in commandline arg '-namelist'.\n $@");
    }
    # Go through all variables and expand any XML env settings in them
    expand_xml_variables_in_namelist( $nl_arg_valid, $envxml_ref );

    # Merge input values into namelist.  Previously specified values have higher precedence
    # and are not overwritten.
    $nl->merge_nl($nl_arg_valid);
  }
}

#-------------------------------------------------------------------------------

sub process_namelist_commandline_infile {
  # Process the commandline '-infile' arg.
  my ($opts, $definition, $nl, $envxml_ref) = @_;

  if (defined $opts->{'infile'}) {
    my @infiles = split( /,/, $opts->{'infile'} );
    foreach my $infile ( @infiles ) {
      # Make sure a valid file was found
      if (    -f "$infile" ) {
        # Otherwise abort as a valid file doesn't exist
      } else {
        $log->fatal_error("input namelist file does NOT exist $infile.\n $@");
      }
      # Parse namelist input from the next file
      my $nl_infile = Build::Namelist->new($infile);

      # Validate input namelist -- trap exceptions
      my $nl_infile_valid;
      eval { $nl_infile_valid = $definition->validate($nl_infile); };
      if ($@) {
        $log->fatal_error("Invalid namelist variable in '-infile' $infile.\n $@");
      }
      # Go through all variables and expand any XML env settings in them
      expand_xml_variables_in_namelist( $nl_infile_valid, $envxml_ref );

      # Merge input values into namelist.  Previously specified values have higher precedence
      # and are not overwritten.
      $nl->merge_nl($nl_infile_valid);
    }
  }
}

#-------------------------------------------------------------------------------

sub process_namelist_commandline_clm_usr_name {
  # Process the -clm_usr_name argument
  my ($opts, $nl_flags, $definition, $defaults, $nl, $cfg, $envxml_ref) = @_;

  if (defined $opts->{'clm_usr_name'}) {
    # The user files definition is contained in an xml file with the same format as the defaults file.

    # The one difference is that variables are expanded.
    # Create a new NamelistDefaults object.
    my $nl_defaults_file = "$nl_flags->{'cfgdir'}/namelist_files/namelist_defaults_usr_files.xml";
    my $uf_defaults = Build::NamelistDefaults->new("$nl_defaults_file", $cfg );
    # Loop over the variables specified in the user files
    # Add each one to the namelist.
    my @vars = $uf_defaults->get_variable_names();
    my %settings;
    $settings{'mask'}           = $nl_flags->{'mask'};
    $settings{'sim_year'}       = $nl_flags->{'sim_year'};
    $settings{'rcp'}            = $nl_flags->{'rcp'};
    $settings{'sim_year_range'} = $nl_flags->{'sim_year_range'};
    $settings{'clm_accelerated_spinup'} = $nl_flags->{'clm_accelerated_spinup'};
    $settings{'clm_usr_name'}   = $opts->{'clm_usr_name'};

    if ( $nl_flags->{'inputdata_rootdir'} eq "\$DIN_LOC_ROOT" ) {
      $settings{'csmdata'}     = $ENV{'DIN_LOC_ROOT'};
    } else {
      $settings{'csmdata'}     = $nl_flags->{'inputdata_rootdir'};
    }

    my $nvars = 0;
    my $nl_usrfile = Build::Namelist->new();
    foreach my $var (@vars) {
      my $val = $uf_defaults->get_usr_file($var, $definition, \%settings);

      if ($val) {
        $log->message("adding clm user file defaults for var $var with val $val");
        add_default($opts, $nl_flags->{'inputdata_rootdir'}, $definition, $defaults, $nl_usrfile, $var, 'val'=>$val);
        $nvars++;
      }
    }
    if ( $nvars == 0 ) {
      $log->message("setting clm_usr_name -- but did NOT find any user datasets: $opts->{'clm_usr_name'}", $opts);
    }
    # Go through all variables and expand any XML env settings in them
    expand_xml_variables_in_namelist( $nl_usrfile, $envxml_ref );
    # Merge input values into namelist.  Previously specified values have higher precedence
    # and are not overwritten.
    $nl->merge_nl($nl_usrfile);
  }
}

#-------------------------------------------------------------------------------

sub process_namelist_commandline_use_case {
  # Now process the -use_case arg.
  my ($opts, $nl_flags, $definition, $defaults, $nl, $cfg, $envxml_ref) = @_;

  if (defined $opts->{'use_case'}) {

    # The use case definition is contained in an xml file with the same format as the defaults file.
    # Create a new NamelistDefaults object.
    my $uc_defaults = Build::NamelistDefaults->new("$opts->{'use_case_dir'}/$opts->{'use_case'}.xml", $cfg);

    my %settings;
    $settings{'res'}            = $nl_flags->{'res'};
    $settings{'rcp'}            = $nl_flags->{'rcp'};
    $settings{'mask'}           = $nl_flags->{'mask'};
    $settings{'sim_year'}       = $nl_flags->{'sim_year'};
    $settings{'sim_year_range'} = $nl_flags->{'sim_year_range'};
    $settings{'phys'}           = $nl_flags->{'phys'};
    $settings{'lnd_tuning_mode'}= $nl_flags->{'lnd_tuning_mode'};
    $settings{'use_cn'}      = $nl_flags->{'use_cn'};
    $settings{'use_cndv'}    = $nl_flags->{'use_cndv'};
    $settings{'use_crop'}    = $nl_flags->{'use_crop'};
    $settings{'cnfireson'}   = $nl_flags->{'cnfireson'};

    # Loop over the variables specified in the use case.
    # Add each one to the namelist.
    my @vars = $uc_defaults->get_variable_names();
    my $nl_usecase = Build::Namelist->new();
    foreach my $var (@vars) {
      my $val = $uc_defaults->get_value($var, \%settings );

      if ( defined($val) ) {
        $log->message("CLM adding use_case $opts->{'use_case'} defaults for var '$var' with val '$val'");

        add_default($opts,  $nl_flags->{'inputdata_rootdir'}, $definition, $defaults, $nl_usecase, $var, 'val'=>$val);
      }
    }
    # Go through all variables and expand any XML env settings in them
    expand_xml_variables_in_namelist( $nl_usecase, $envxml_ref );

    # Merge input values into namelist.  Previously specified values have higher precedence
    # and are not overwritten.
    $nl->merge_nl($nl_usecase);
  }
}

#-------------------------------------------------------------------------------

sub process_namelist_commandline_clm_start_type {
  # Set the start_type according to the command line clm_start_type option

  my ($opts, $nl_flags, $definition, $defaults, $nl) = @_;

  # Run type for driver namelist - note that arb_ic implies that the run is startup
  my $var = "start_type";
  if ($nl_flags->{'clm_start_type'} eq "'cold'" || $nl_flags->{'clm_start_type'} eq "'arb_ic'") {
    # Add default is used here, but the value is explicitly set
    add_default($opts, $nl_flags->{'inputdata_rootdir'}, $definition, $defaults, $nl, $var, 'val'=>'startup'   );
  } else {
    # Add default is used here, but the value is explicitly set
    add_default($opts, $nl_flags->{'inputdata_rootdir'}, $definition, $defaults, $nl, $var, 'val'=>$nl_flags->{'clm_start_type'} );
  }
}

#-------------------------------------------------------------------------------

sub process_namelist_inline_logic {
  # Use the namelist default object to add default values for required
  # namelist variables that have not been previously set.
  my ($opts, $nl_flags, $definition, $defaults, $nl, $envxml_ref, $physv) = @_;


  ##############################
  # namelist group: clm_inparm #
  ##############################
  setup_logic_site_specific($nl_flags, $definition, $nl);
  setup_logic_lnd_frac($opts, $nl_flags, $definition, $defaults, $nl, $envxml_ref);
  setup_logic_co2_type($opts, $nl_flags, $definition, $defaults, $nl);
  setup_logic_irrigate($opts, $nl_flags, $definition, $defaults, $nl);
  setup_logic_start_type($opts, $nl_flags, $nl);
  setup_logic_delta_time($opts, $nl_flags, $definition, $defaults, $nl);
  setup_logic_decomp_performance($opts,  $nl_flags, $definition, $defaults, $nl);
  setup_logic_snow($opts, $nl_flags, $definition, $defaults, $nl);
  setup_logic_glacier($opts, $nl_flags, $definition, $defaults, $nl,  $envxml_ref);
  setup_logic_dynamic_plant_nitrogen_alloc($opts, $nl_flags, $definition, $defaults, $nl, $physv);
  setup_logic_luna($opts, $nl_flags, $definition, $defaults, $nl, $physv);
<<<<<<< HEAD
  setup_logic_hillslope($opts, $nl_flags, $definition, $defaults, $nl, $physv);
  setup_logic_hydrstress($opts,  $nl_flags, $definition, $defaults, $nl, $physv);
=======
  setup_logic_hydrstress($opts,  $nl_flags, $definition, $defaults, $nl);
>>>>>>> 570bfea5
  setup_logic_dynamic_roots($opts,  $nl_flags, $definition, $defaults, $nl, $physv);
  setup_logic_params_file($opts,  $nl_flags, $definition, $defaults, $nl);
  setup_logic_create_crop_landunit($opts,  $nl_flags, $definition, $defaults, $nl);
  setup_logic_subgrid($opts,  $nl_flags, $definition, $defaults, $nl);
  setup_logic_fertilizer($opts,  $nl_flags, $definition, $defaults, $nl);
  setup_logic_grainproduct($opts,  $nl_flags, $definition, $defaults, $nl, $physv);
  setup_logic_soilstate($opts,  $nl_flags, $definition, $defaults, $nl);
  setup_logic_demand($opts, $nl_flags, $definition, $defaults, $nl);
  setup_logic_surface_dataset($opts,  $nl_flags, $definition, $defaults, $nl);
  if ( remove_leading_and_trailing_quotes($nl_flags->{'clm_start_type'}) ne "branch" ) {
    setup_logic_initial_conditions($opts, $nl_flags, $definition, $defaults, $nl, $physv);
  }
  setup_logic_dynamic_subgrid($opts,  $nl_flags, $definition, $defaults, $nl);
  setup_logic_spinup($opts,  $nl_flags, $definition, $defaults, $nl);
  setup_logic_supplemental_nitrogen($opts, $nl_flags, $definition, $defaults, $nl);
  setup_logic_snowpack($opts,  $nl_flags, $definition, $defaults, $nl);
  setup_logic_fates($opts,  $nl_flags, $definition, $defaults, $nl);

  #########################################
  # namelist group: atm2lnd_inparm
  #########################################
  setup_logic_atm_forcing($opts,  $nl_flags, $definition, $defaults, $nl);

  #########################################
  # namelist group: lnd2atm_inparm
  #########################################
  setup_logic_lnd2atm($opts,  $nl_flags, $definition, $defaults, $nl);

  #########################################
  # namelist group: clm_humanindex_inparm #
  #########################################
  setup_logic_humanindex($opts,  $nl_flags, $definition, $defaults, $nl);

  #################################
  # namelist group: cnfire_inparm #
  #################################
  setup_logic_cnfire($opts,  $nl_flags, $definition, $defaults, $nl);

  ######################################
  # namelist group: cnprecision_inparm #
  ######################################
  setup_logic_cnprec($opts,  $nl_flags, $definition, $defaults, $nl);

  ###############################
  # namelist group: clmu_inparm #
  ###############################
  setup_logic_urban($opts,  $nl_flags, $definition, $defaults, $nl);

  ###############################
  # namelist group: crop        #
  ###############################
  setup_logic_crop($opts,  $nl_flags, $definition, $defaults, $nl);

  ###############################
  # namelist group: ch4par_in   #
  ###############################
  setup_logic_methane($opts, $nl_flags, $definition, $defaults, $nl);
  setup_logic_c_isotope($opts, $nl_flags, $definition, $defaults, $nl);

  ###############################
  # namelist group: ndepdyn_nml #
  ###############################
  setup_logic_nitrogen_deposition($opts,  $nl_flags, $definition, $defaults, $nl);

  ##################################
  # namelist group: cnmresp_inparm #
  ##################################
  setup_logic_cnmresp($opts,  $nl_flags, $definition, $defaults, $nl);

  #################################
  # namelist group: nitrif_inparm #
  #################################
  setup_logic_nitrif_params( $nl_flags, $definition, $defaults, $nl );

  ####################################
  # namelist group: photosyns_inparm #
  ####################################
  setup_logic_photosyns($opts,  $nl_flags, $definition, $defaults, $nl);

  #################################
  # namelist group: popd_streams  #
  #################################
  setup_logic_popd_streams($opts,  $nl_flags, $definition, $defaults, $nl);

  ####################################
  # namelist group: urbantv_streams  #
  ####################################
  setup_logic_urbantv_streams($opts,  $nl_flags, $definition, $defaults, $nl);

  ##################################
  # namelist group: light_streams  #
  ##################################
  setup_logic_lightning_streams($opts,  $nl_flags, $definition, $defaults, $nl);

  #################################
  # namelist group: drydep_inparm #
  #################################
  setup_logic_dry_deposition($opts, $nl_flags, $definition, $defaults, $nl);

  #################################
  # namelist group: fire_emis_nl  #
  #################################
  setup_logic_fire_emis($opts, $nl_flags, $definition, $defaults, $nl);

  #################################
  # namelist group: megan_emis_nl #
  #################################
  setup_logic_megan($opts, $nl_flags, $definition, $defaults, $nl);

  ##################################
  # namelist group: lai_streams  #
  ##################################
  setup_logic_lai_streams($opts,  $nl_flags, $definition, $defaults, $nl);

  ##################################
  # namelist group: bgc_shared
  ##################################
  setup_logic_bgc_shared($opts,  $nl_flags, $definition, $defaults, $nl, $physv);

  #############################################
  # namelist group: soilwater_movement_inparm #
  #############################################
  setup_logic_soilwater_movement($opts,  $nl_flags, $definition, $defaults, $nl);

  #############################################
  # namelist group: rooting_profile_inparm    #
  #############################################
  setup_logic_rooting_profile($opts,  $nl_flags, $definition, $defaults, $nl);

  #############################################
  # namelist group: friction_velocity         #
  #############################################
  setup_logic_friction_vel($opts,  $nl_flags, $definition, $defaults, $nl);

  ################################################
  # namelist group: century_soilbgcdecompcascade #
  ################################################
  setup_logic_century_soilbgcdecompcascade($opts,  $nl_flags, $definition, $defaults, $nl);

  ####################################
  # namelist group: cnvegcarbonstate #
  ####################################
  setup_logic_cnvegcarbonstate($opts,  $nl_flags, $definition, $defaults, $nl);

  #############################################
  # namelist group: soil_resis_inparm #
  #############################################
  setup_logic_soil_resis($opts,  $nl_flags, $definition, $defaults, $nl);

  #############################################
  # namelist group: hillslope_hydrology_inparm #
  #############################################
  setup_logic_hillslope_hydrology($opts, $nl_flags, $definition, $defaults, $nl, $physv);

  #############################################
  # namelist group: canopyfluxes_inparm #
  #############################################
  setup_logic_canopyfluxes($opts,  $nl_flags, $definition, $defaults, $nl);

  #############################################
  # namelist group: canopyhydrology_inparm #
  #############################################
  setup_logic_canopyhydrology($opts,  $nl_flags, $definition, $defaults, $nl);

  #####################################
  # namelist group: clm_canopy_inparm #
  #####################################
  setup_logic_canopy($opts,  $nl_flags, $definition, $defaults, $nl);

  ########################################
  # namelist group: soilhydrology_inparm #
  ########################################
  setup_logic_hydrology_params($opts,  $nl_flags, $definition, $defaults, $nl);

  #####################################
  # namelist group: irrigation_inparm #
  #####################################
  setup_logic_irrigation_parameters($opts,  $nl_flags, $definition, $defaults, $nl);

  ########################################
  # namelist group: water_tracers_inparm #
  ########################################
  setup_logic_water_tracers($opts, $nl_flags, $definition, $defaults, $nl);

  #######################################################################
  # namelist groups: clm_hydrology1_inparm and clm_soilhydrology_inparm #
  #######################################################################
  setup_logic_hydrology_switches($nl);

  #########################################
  # namelist group: clm_initinterp_inparm #
  #########################################
  setup_logic_initinterp($opts, $nl_flags, $definition, $defaults, $nl);
}

#-------------------------------------------------------------------------------

sub setup_logic_site_specific {
  # site specific requirements
  my ($nl_flags, $definition, $nl) = @_;

  # res check prevents polluting the namelist with an unnecessary
  # false variable for every run
  if ($nl_flags->{'res'} eq "1x1_vancouverCAN") {
     my $var = "use_vancouver";
     my $val = ".true.";
     my $group = $definition->get_group_name($var);
     $nl->set_variable_value($group, $var, $val);
  }

  # res check prevents polluting the namelist with an unnecessary
  # false variable for every run
  if ($nl_flags->{'res'} eq "1x1_mexicocityMEX") {
     my $var = "use_mexicocity";
     my $val = ".true.";
     my $group = $definition->get_group_name($var);
     $nl->set_variable_value($group, $var, $val);
  }

  if ($nl_flags->{'res'} eq "1x1_smallvilleIA") {
    if (! &value_is_true($nl_flags->{'use_cn'}) || ! &value_is_true($nl_flags->{'use_crop'})) {
      $log->fatal_error("1x1_smallvilleIA grids must use a compset with CN and CROP turned on.");
    }
  }

  if ($nl_flags->{'res'} eq "1x1_numaIA") {
    if (! &value_is_true($nl_flags->{'use_cn'}) || ! &value_is_true($nl_flags->{'use_crop'})) {
      $log->fatal_error("1x1_numaIA grids must use a compset with CN and CROP turned on.");
    }
  }
}

#-------------------------------------------------------------------------------

sub setup_logic_lnd_tuning {

  my ($opts, $nl_flags, $definition, $defaults, $nl, $physv) = @_;

  my $var    = "lnd_tuning_mode";
  if ( $opts->{$var} eq "default" ) {
     my %settings;
     $settings{'phys'} = $nl_flags->{'phys'};
     $nl_flags->{$var} = $defaults->get_value($var, \%settings );
  } else {
     $nl_flags->{$var} = $opts->{$var};
  }
  my $group = $definition->get_group_name($var);
  $nl->set_variable_value($group, $var, quote_string( $nl_flags->{$var} ) );
  if (  ! $definition->is_valid_value( $var, quote_string( $nl_flags->{$var}) ) ) {
    my @valid_values   = $definition->get_valid_values( $var );
    $log->fatal_error("$var has a value (".$nl_flags->{$var}.") that is NOT valid. Valid values are: @valid_values");
  }
  $log->verbose_message("Using $nl_flags->{$var} for lnd_tuning_mode");
  my $phys = $physv->as_string();
  if ( $nl_flags->{$var} !~ /^${phys}_/ ) {
     $log->fatal_error("First part of lnd_tuning_mode MUST match the CLM version you are using.");
  }
}


#-------------------------------------------------------------------------------

sub setup_logic_lnd_frac {

  my ($opts, $nl_flags, $definition, $defaults, $nl, $envxml_ref) = @_;

  my $var = "lnd_frac";
  if ( defined($opts->{$var}) ) {
    if ( defined($nl->get_value('fatmlndfrc')) ) {
      $log->fatal_error("Can NOT set both -lnd_frac option (set via LND_DOMAIN_PATH/LND_DOMAIN_FILE " .
                  "env variables) AND fatmlndfrac on namelist");
    }
    my $lnd_frac = SetupTools::expand_xml_var( $opts->{$var}, $envxml_ref);
    add_default($opts,  $nl_flags->{'inputdata_rootdir'}, $definition, $defaults, $nl, 'fatmlndfrc','val'=>$lnd_frac );
  }

  # Get the fraction file
  if (defined $nl->get_value('fatmlndfrc')) {
    # do nothing - use value provided by config_grid.xml and clm.cpl7.template
  } else {
    $log->fatal_error("fatmlndfrc was NOT sent into CLM build-namelist.");
  }
}

#-------------------------------------------------------------------------------

sub setup_logic_co2_type {
  my ($opts, $nl_flags, $definition, $defaults, $nl) = @_;

  my $var = "co2_type";
  if ( defined($opts->{$var}) ) {
    if ( ! defined($nl->get_value($var)) ) {
      add_default($opts,  $nl_flags->{'inputdata_rootdir'}, $definition, $defaults, $nl, 'co2_type','val'=>"$opts->{'co2_type'}");
    } else {
      $log->fatal_error("co2_type set on namelist as well as -co2_type option.");
    }
  }
  add_default($opts,  $nl_flags->{'inputdata_rootdir'}, $definition, $defaults, $nl, 'co2_type');
  if ( $nl->get_value('co2_type') =~ /constant/ ) {
    my $var = 'co2_ppmv';
    if ( defined($opts->{$var}) ) {
      if ( $opts->{$var} <= 0.0 ) {
        $log->fatal_error("co2_ppmv can NOT be less than or equal to zero.");
      }
      my $group = $definition->get_group_name($var);
      $nl->set_variable_value($group, $var, $opts->{$var});
    } else {
      add_default($opts,  $nl_flags->{'inputdata_rootdir'}, $definition, $defaults, $nl, $var, 'sim_year'=>$nl_flags->{'sim_year'} );
    }
  }
}

#-------------------------------------------------------------------------------

sub setup_logic_irrigate {
  my ($opts, $nl_flags, $definition, $defaults, $nl) = @_;

  add_default($opts,  $nl_flags->{'inputdata_rootdir'}, $definition, $defaults, $nl, 'irrigate',
              'use_crop'=>$nl_flags->{'use_crop'}, 'use_cndv'=>$nl_flags->{'use_cndv'} );
  if ( &value_is_true($nl->get_value('irrigate') ) ) {
     $nl_flags->{'irrigate'} = ".true."
  } else {
     $nl_flags->{'irrigate'} = ".false."
  }
}

#-------------------------------------------------------------------------------

sub setup_logic_start_type {
  my ($opts, $nl_flags, $nl) = @_;

  my $var = "start_type";
  my $drv_start_type = $nl->get_value($var);
  my $my_start_type  = $nl_flags->{'clm_start_type'};
  my $nsrest         = $nl->get_value('override_nsrest');

  if ( defined($nsrest) ) {
    if ( $nsrest == 0 ) { $my_start_type = "startup";  }
    if ( $nsrest == 1 ) { $my_start_type = "continue"; }
    if ( $nsrest == 3 ) { $my_start_type = "branch";   }
    if ( "$my_start_type" eq "$drv_start_type" ) {
      $log->fatal_error("no need to set override_nsrest to same as start_type.");
    }
    if ( "$drv_start_type" !~ /startup/ ) {
      $log->fatal_error("can NOT set override_nsrest if driver is NOT a startup type.");
    }
  }

  if ( $my_start_type =~ /branch/ ) {
    if (not defined $nl->get_value('nrevsn')) {
      $log->fatal_error("nrevsn is required for a branch type.");
    }
  } else {
    if (defined $nl->get_value('nrevsn')) {
      $log->fatal_error("nrevsn should ONLY be set for a branch type.");
    }
  }
}

#-------------------------------------------------------------------------------

sub setup_logic_delta_time {
  my ($opts, $nl_flags, $definition, $defaults, $nl) = @_;

  if ( defined($opts->{'l_ncpl'}) ) {
    my $l_ncpl = $opts->{'l_ncpl'};
    if ( $l_ncpl <= 0 ) {
      $log->fatal_error("bad value for -l_ncpl option.");
    }
    my $val = ( 3600 * 24 ) / $l_ncpl;
    my $dtime = $nl->get_value('dtime');
    if ( ! defined($dtime)  ) {
      add_default($opts,  $nl_flags->{'inputdata_rootdir'}, $definition, $defaults, $nl, 'dtime', 'val'=>$val);
    } elsif ( $dtime ne $val ) {
      $log->fatal_error("can NOT set both -l_ncpl option (via LND_NCPL env variable) AND dtime namelist variable.");
    }
  } else {
    add_default($opts,  $nl_flags->{'inputdata_rootdir'}, $definition, $defaults, $nl, 'dtime', 'hgrid'=>$nl_flags->{'res'});
  }
}

#-------------------------------------------------------------------------------

sub setup_logic_decomp_performance {
  my ($opts, $nl_flags, $definition, $defaults, $nl) = @_;

  # Set the number of segments per clump
  add_default($opts, $nl_flags->{'inputdata_rootdir'}, $definition, $defaults, $nl, 'nsegspc', 'hgrid'=>$nl_flags->{'res'});
}

#-------------------------------------------------------------------------------

sub setup_logic_snow {
  my ($opts, $nl_flags, $definition, $defaults, $nl) = @_;

  add_default($opts, $nl_flags->{'inputdata_rootdir'}, $definition, $defaults, $nl, 'snowveg_flag', 'phys'=>$nl_flags->{'phys'} );
  add_default($opts, $nl_flags->{'inputdata_rootdir'}, $definition, $defaults, $nl, 'fsnowoptics' );
  add_default($opts, $nl_flags->{'inputdata_rootdir'}, $definition, $defaults, $nl, 'fsnowaging' );
}

#-------------------------------------------------------------------------------

sub setup_logic_glacier {
  #
  # Glacier multiple elevation class options
  #
  my ($opts, $nl_flags, $definition, $defaults, $nl, $envxml_ref) = @_;

  my $clm_upvar = "GLC_TWO_WAY_COUPLING";
  # glc_do_dynglacier is set via GLC_TWO_WAY_COUPLING; it cannot be set via
  # user_nl_clm (this is because we might eventually want the coupler and glc
  # to also respond to GLC_TWO_WAY_COUPLING, by not bothering to send / map
  # these fields - so we want to ensure that CLM is truly listening to this
  # shared xml variable and not overriding it)
  my $var = "glc_do_dynglacier";
  my $val = logical_to_fortran($envxml_ref->{$clm_upvar});
  add_default($opts,  $nl_flags->{'inputdata_rootdir'}, $definition, $defaults, $nl, $var, 'val'=>$val);
  if (lc($nl->get_value($var)) ne lc($val)) {
     $log->fatal_error("glc_do_dynglacier can only be set via the env variable $clm_upvar: it can NOT be set in user_nl_clm");
  }

  my $var = "maxpatch_glcmec";
  add_default($opts,  $nl_flags->{'inputdata_rootdir'}, $definition, $defaults, $nl, $var, 'val'=>$nl_flags->{'glc_nec'} );

  my $val = $nl->get_value($var);
  if ( $val != $nl_flags->{'glc_nec'} ) {
    $log->fatal_error("$var set to $val does NOT agree with -glc_nec argument of $nl_flags->{'glc_nec'} (set with GLC_NEC env variable)");
  }

  if ( $nl_flags->{'glc_nec'} < 1 ) {
     $log->fatal_error("GLC_NEC must be at least 1.");
  }

  add_default($opts,  $nl_flags->{'inputdata_rootdir'}, $definition, $defaults, $nl, 'glc_snow_persistence_max_days');

  add_default($opts,  $nl_flags->{'inputdata_rootdir'}, $definition, $defaults, $nl, 'albice');
  add_default($opts,  $nl_flags->{'inputdata_rootdir'}, $definition, $defaults, $nl, 'glacier_region_behavior');
  add_default($opts,  $nl_flags->{'inputdata_rootdir'}, $definition, $defaults, $nl, 'glacier_region_melt_behavior');
  add_default($opts,  $nl_flags->{'inputdata_rootdir'}, $definition, $defaults, $nl, 'glacier_region_ice_runoff_behavior');
}

#-------------------------------------------------------------------------------

sub setup_logic_params_file {
  # get param data
  my ($opts, $nl_flags, $definition, $defaults, $nl) = @_;

  add_default($opts, $nl_flags->{'inputdata_rootdir'}, $definition, $defaults, $nl, 'paramfile', 
              'phys'=>$nl_flags->{'phys'},
              'use_flexibleCN'=>$nl_flags->{'use_flexibleCN'} );
}

#-------------------------------------------------------------------------------

sub setup_logic_create_crop_landunit {
  # Create crop land unit
  my ($opts, $nl_flags, $definition, $defaults, $nl) = @_;

  my $var = 'create_crop_landunit';
  add_default($opts, $nl_flags->{'inputdata_rootdir'}, $definition, $defaults, $nl, $var, 
              'use_fates'=>$nl_flags->{'use_fates'} );
  if ( &value_is_true($nl_flags->{'use_fates'}) && &value_is_true($nl->get_value($var)) ) {
     $log->fatal_error( "$var is true and yet use_fates is being set, which contradicts that (use_fates requires $var to be .false." );
  }
  if ( (! &value_is_true($nl_flags->{'use_fates'})) && (! &value_is_true($nl->get_value($var))) ) {
     $log->fatal_error( "$var is false which is ONLY allowed when FATES is being used" );
  }
}

#-------------------------------------------------------------------------------

sub setup_logic_subgrid {
   my ($opts, $nl_flags, $definition, $defaults, $nl) = @_;

   my $var = 'run_zero_weight_urban';
   add_default($opts, $nl_flags->{'inputdata_rootdir'}, $definition, $defaults, $nl, $var);
}

#-------------------------------------------------------------------------------

sub setup_logic_cnfire {
  my ($opts, $nl_flags, $definition, $defaults, $nl) = @_;

  my @fire_consts = ( "rh_low", "rh_hgh", "bt_min", "bt_max", "cli_scale", "boreal_peatfire_c", "non_boreal_peatfire_c",
                      "pot_hmn_ign_counts_alpha", "cropfire_a1", "occur_hi_gdp_tree", "lfuel", "ufuel", "cmb_cmplt_fact" );
  if ( &value_is_true($nl->get_value('use_cn')) ) {
     foreach my $item ( @fire_consts ) {
        if ( ! &value_is_true($nl_flags->{'cnfireson'} ) ) {
           if ( defined($nl->get_value($item)) ) {
              $log->fatal_error( "fire_method is no_fire and yet $item is being set, which contradicts that" );
           }
        } else {
           my $fire_method = remove_leading_and_trailing_quotes( $nl->get_value('fire_method') );
           add_default($opts, $nl_flags->{'inputdata_rootdir'}, $definition, $defaults, $nl, $item,
                       'lnd_tuning_mode'=>$nl_flags->{'lnd_tuning_mode'}, 
                       'fire_method'=>$fire_method );
        }
     }
  } else {
     foreach my $item ( @fire_consts ) {
        if ( defined($nl->get_value($item)) ) {
           $log->fatal_error( "CN is off which implies that cnfire is off and yet a fire constant ($item) is being set, which contradicts that" );
        }
     }
  }
}

#-------------------------------------------------------------------------------

sub setup_logic_cnprec {
  my ($opts, $nl_flags, $definition, $defaults, $nl) = @_;

  if ( &value_is_true($nl_flags->{'use_cn'}) ) {
     add_default($opts, $nl_flags->{'inputdata_rootdir'}, $definition, $defaults,
                 $nl, 'ncrit', 'use_cn'=>$nl_flags->{'use_cn'});
     add_default($opts, $nl_flags->{'inputdata_rootdir'}, $definition, $defaults,
                 $nl, 'cnegcrit', 'use_cn'=>$nl_flags->{'use_cn'});
     add_default($opts, $nl_flags->{'inputdata_rootdir'}, $definition, $defaults,
                 $nl, 'nnegcrit', 'use_cn'=>$nl_flags->{'use_cn'});
  }
}
#-------------------------------------------------------------------------------

sub setup_logic_humanindex {
  my ($opts, $nl_flags, $definition, $defaults, $nl) = @_;

  add_default($opts, $nl_flags->{'inputdata_rootdir'}, $definition, $defaults, $nl, 'calc_human_stress_indices');
}

#-------------------------------------------------------------------------------

sub setup_logic_urban {
  my ($opts, $nl_flags, $definition, $defaults, $nl) = @_;

  add_default($opts, $nl_flags->{'inputdata_rootdir'}, $definition, $defaults, $nl, 'building_temp_method');
  add_default($opts, $nl_flags->{'inputdata_rootdir'}, $definition, $defaults, $nl, 'urban_hac');
  add_default($opts, $nl_flags->{'inputdata_rootdir'}, $definition, $defaults, $nl, 'urban_traffic');
}

#-------------------------------------------------------------------------------

sub setup_logic_crop {
  my ($opts, $nl_flags, $definition, $defaults, $nl) = @_;

  if ( &value_is_true($nl->get_value('use_crop')) ) {
     my $maptype = 'baset_mapping';
     add_default($opts, $nl_flags->{'inputdata_rootdir'}, $definition, $defaults, $nl, $maptype,
                 'use_crop'=>$nl->get_value('use_crop') );
     my $baset_mapping = remove_leading_and_trailing_quotes( $nl->get_value($maptype) );
     if ( $baset_mapping eq "varytropicsbylat" ) {
        add_default($opts, $nl_flags->{'inputdata_rootdir'}, $definition, $defaults, $nl, "baset_latvary_slope",
                    'use_crop'=>$nl->get_value('use_crop'), $maptype=>$baset_mapping );
        add_default($opts, $nl_flags->{'inputdata_rootdir'}, $definition, $defaults, $nl, "baset_latvary_intercept",
                    'use_crop'=>$nl->get_value('use_crop'), $maptype=>$baset_mapping );
     } else {
        error_if_set( $nl, "Can only be set if $maptype == varytropicsbylat", "baset_latvary_slope", "baset_latvary_intercept" );
     }
     add_default($opts, $nl_flags->{'inputdata_rootdir'}, $definition, $defaults, $nl, "initial_seed_at_planting",
                 'use_crop'=>$nl->get_value('use_crop') );
  } else {
     error_if_set( $nl, "Can NOT be set without crop on", "baset_mapping", "baset_latvary_slope", "baset_latvary_intercept" );
     add_default($opts, $nl_flags->{'inputdata_rootdir'}, $definition, $defaults, $nl, 'crop_fsat_equals_zero' );
  }
}

#-------------------------------------------------------------------------------
sub error_if_set {
   # do a fatal_error and exit if any of the input variable names are set
   my ($nl, $error, @list) = @_;
   foreach my $var ( @list ) {
      if ( defined($nl->get_value($var)) ) {
        $log->fatal_error( "$var $error" );
      }
   }
}


#-------------------------------------------------------------------------------

sub setup_logic_soilstate {
  my ($opts, $nl_flags, $definition, $defaults, $nl) = @_;

  add_default($opts, $nl_flags->{'inputdata_rootdir'}, $definition, $defaults, $nl, 'organic_frac_squared' );
  add_default($opts, $nl_flags->{'inputdata_rootdir'}, $definition, $defaults, $nl, 'soil_layerstruct' );
  add_default($opts, $nl_flags->{'inputdata_rootdir'}, $definition, $defaults, $nl, 'use_bedrock',
              'use_fates'=>$nl_flags->{'use_fates'}, 'vichydro'=>$nl_flags->{'vichydro'} );
}

#-------------------------------------------------------------------------------

sub setup_logic_demand {
  #
  # Deal with options that the user has said are required...
  #
  my ($opts, $nl_flags, $definition, $defaults, $nl) = @_;

  my %settings;
  $settings{'hgrid'}          = $nl_flags->{'res'};
  $settings{'sim_year'}       = $nl_flags->{'sim_year'};
  $settings{'sim_year_range'} = $nl_flags->{'sim_year_range'};
  $settings{'mask'}           = $nl_flags->{'mask'};
  $settings{'crop'}           = $nl_flags->{'crop'};
  $settings{'rcp'}            = $nl_flags->{'rcp'};
  $settings{'glc_nec'}        = $nl_flags->{'glc_nec'};
  # necessary for demand to be set correctly (flanduse_timeseries requires
  # use_crop, maybe other options require other flags?)!
  $settings{'irrigate'}            = $nl_flags->{'irrigate'};
  $settings{'use_cn'}              = $nl_flags->{'use_cn'};
  $settings{'use_cndv'}            = $nl_flags->{'use_cndv'};
  $settings{'use_lch4'}            = $nl_flags->{'use_lch4'};
  $settings{'use_nitrif_denitrif'} = $nl_flags->{'use_nitrif_denitrif'};
  $settings{'use_vertsoilc'}       = $nl_flags->{'use_vertsoilc'};
  $settings{'use_century_decomp'}  = $nl_flags->{'use_century_decomp'};
  $settings{'use_crop'}            = $nl_flags->{'use_crop'};

  my $demand = $nl->get_value('clm_demand');
  if (defined($demand)) {
    $demand =~ s/\'//g;   # Remove quotes
    if ( $demand =~ /.+/ ) {
      $opts->{'clm_demand'} .= ",$demand";
    }
  }

  $demand = $defaults->get_value('clm_demand', \%settings);
  if (defined($demand)) {
    $demand =~ s/\'//g;   # Remove quotes
    if ( $demand =~ /.+/ ) {
      $opts->{'clm_demand'} .= ",$demand";
    }
  }

  my @demandlist = split( ",", $opts->{'clm_demand'} );
  foreach my $item ( @demandlist ) {
    if ( $item eq "null" ) {
      next;
    }
    if ( $item eq "finidat" ) {
        $log->fatal_error( "Do NOT put findat in the clm_demand list, set the clm_start_type=startup so initial conditions are required");
    }
    add_default($opts,  $nl_flags->{'inputdata_rootdir'}, $definition, $defaults, $nl, $item, %settings );
  }
}

#-------------------------------------------------------------------------------

sub setup_logic_surface_dataset {
  #
  # Get surface dataset after flanduse_timeseries so that we can get surface data
  # consistent with it
  # MUST BE AFTER: setup_logic_demand which is where flanduse_timeseries is set
  #
  my ($opts, $nl_flags, $definition, $defaults, $nl) = @_;

  $nl_flags->{'flanduse_timeseries'} = "null";
  my $flanduse_timeseries = $nl->get_value('flanduse_timeseries');
  if (defined($flanduse_timeseries)) {
    $flanduse_timeseries =~ s!(.*)/!!;
    $flanduse_timeseries =~ s/\'//;
    $flanduse_timeseries =~ s/\"//;
    if ( $flanduse_timeseries ne "" ) {
      $nl_flags->{'flanduse_timeseries'} = $flanduse_timeseries;
    }
  }
  $flanduse_timeseries = $nl_flags->{'flanduse_timeseries'};

  if ($flanduse_timeseries ne "null" && &value_is_true($nl_flags->{'use_cndv'}) ) {
     $log->fatal_error( "dynamic PFT's (setting flanduse_timeseries) are incompatible with dynamic vegetation (use_cndv=.true)." );
  }
  if ($flanduse_timeseries ne "null" && &value_is_true($nl_flags->{'use_fates'}) ) {
     $log->fatal_error( "dynamic PFT's (setting flanduse_timeseries) are incompatible with ecosystem dynamics (use_fates=.true)." );
  }
  add_default($opts, $nl_flags->{'inputdata_rootdir'}, $definition, $defaults, $nl, 'fsurdat',
              'hgrid'=>$nl_flags->{'res'},
              'sim_year'=>$nl_flags->{'sim_year'}, 'irrigate'=>$nl_flags->{'irrigate'},
              'use_crop'=>$nl_flags->{'use_crop'}, 'glc_nec'=>$nl_flags->{'glc_nec'});
}

#-------------------------------------------------------------------------------

sub setup_logic_initial_conditions {
  # Initial conditions
  # The initial date is an attribute in the defaults file which should be matched unless
  # the user explicitly requests to ignore the initial date via the -ignore_ic_date option,
  # or just ignore the year of the initial date via the -ignore_ic_year option.
  #
  # MUST BE AFTER: setup_logic_demand   which is where flanduse_timeseries is set
  #         AFTER: setup_logic_irrigate which is where irrigate is set
  my ($opts, $nl_flags, $definition, $defaults, $nl, $physv) = @_;

  my $var = "finidat";
  my $finidat = $nl->get_value($var);
  if ( $nl_flags->{'clm_start_type'} =~ /cold/ ) {
    if (defined $finidat ) {
      $log->warning("setting $var (either explicitly in your user_nl_clm or by doing a hybrid or branch RUN_TYPE)\n is incomptable with using a cold start" .
              " (by setting CLM_FORCE_COLDSTART=on)." );
      $log->warning("Overridding input $var file with one specifying that this is a cold start from arbitrary initial conditions." );
      my $group = $definition->get_group_name($var);
      $nl->set_variable_value($group, $var, "' '" );
    }
    add_default($opts,  $nl_flags->{'inputdata_rootdir'}, $definition, $defaults, $nl,
                $var, 'val'=>"' '", 'no_abspath'=>1);
    $finidat = $nl->get_value($var);
  } elsif ( defined $finidat ) {
    if ( string_is_undef_or_empty($finidat) ) {
      print "You are setting $var to blank which signals arbitrary initial conditions.\n";
      print "But, CLM_FORCE_COLDSTART is off which is a contradiction. For arbitrary initial conditions just use the CLM_FORCE_COLDSTART option\n";
      $log->fatal_error("To do a cold-start set ./xmlchange CLM_FORCE_COLDSTART=on, and remove the setting of $var in the user_nl_clm file");
    }
  }
  my $useinitvar = "use_init_interp";

  if (not defined $finidat ) {
    my $ic_date = $nl->get_value('start_ymd');
    my $st_year = int( $ic_date / 10000);
    my $nofail = 1;
    my %settings;
    $settings{'hgrid'}   = $nl_flags->{'res'};
    $settings{'phys'}    = $physv->as_string();
    $settings{'nofail'}  = $nofail;
    my $fsurdat          = $nl->get_value('fsurdat');
    $fsurdat             =~ s!(.*)/!!;
    $settings{'fsurdat'} = $fsurdat;
    #
    # If not transient use sim_year, otherwise use date
    #
    if (string_is_undef_or_empty($nl->get_value('flanduse_timeseries'))) {
       $settings{'sim_year'}     = $nl_flags->{'sim_year'};
       $opts->{'ignore_ic_year'} = 1; 
    } else {
       delete( $settings{'sim_year'} );
    }
    foreach my $item ( "mask", "maxpft", "irrigate", "glc_nec", "use_crop", "use_cn", "use_cndv", 
                       "use_nitrif_denitrif", "use_vertsoilc", "use_century_decomp", "use_fates",
                       "lnd_tuning_mode"
                     ) {
       $settings{$item}    = $nl_flags->{$item};
    }
    if ($opts->{'ignore_ic_date'}) {
      if ( &value_is_true($nl_flags->{'use_crop'}) ) {
        $log->warning("using ignore_ic_date is incompatable with crop! If you choose to ignore this error, " . 
                      "the counters since planting for crops will be messed up. \nSo you should ignore at " . 
                      "least the first season for crops. And since it will impact the 20 year means, ideally the " .
                      "first 20 years should be ignored.");
      }
    } elsif ($opts->{'ignore_ic_year'}) {
       $settings{'ic_md'} = $ic_date;
    } else {
       $settings{'ic_ymd'} = $ic_date;
    }
    my $try = 0;
    my $done = 2;
    my $use_init_interp_default = $nl->get_value($useinitvar);
    if ( string_is_undef_or_empty( $use_init_interp_default ) ) {
      $use_init_interp_default = ".false.";
    }
    $settings{$useinitvar} = $use_init_interp_default;
    do {
       $try++;
       add_default($opts,  $nl_flags->{'inputdata_rootdir'}, $definition, $defaults, $nl, $var, %settings );
       # If couldn't find a matching finidat file, check if can turn on interpolation and try to find one again
       $finidat = $nl->get_value($var);
       if (not defined $finidat) {
          # Delete any date settings, except for crop
          delete( $settings{'ic_ymd'} );
          delete( $settings{'ic_md'}  );
          #if ( &value_is_true($nl_flags->{'use_crop'}) ) {
             #$settings{'ic_md'} = $ic_date;
          #}
          add_default($opts,  $nl_flags->{'inputdata_rootdir'}, $definition, $defaults, $nl, "init_interp_sim_years" );
          add_default($opts,  $nl_flags->{'inputdata_rootdir'}, $definition, $defaults, $nl, "init_interp_how_close" );
          foreach my $sim_yr ( split( /,/, $nl->get_value("init_interp_sim_years") )) {
             if ( abs($st_year - $sim_yr) < $nl->get_value("init_interp_how_close") ) {
                $settings{'sim_year'} = $sim_yr;
             }
          } 
          add_default($opts,  $nl_flags->{'inputdata_rootdir'}, $definition, $defaults, $nl, $useinitvar,
                     'use_cndv'=>$nl_flags->{'use_cndv'}, 'phys'=>$physv->as_string(),
                     'sim_year'=>$settings{'sim_year'}, 'nofail'=>1, 'lnd_tuning_mode'=>$nl_flags->{'lnd_tuning_mode'},
                     'use_fates'=>$nl_flags->{'use_fates'} );
          $settings{$useinitvar} = $nl->get_value($useinitvar);
          if ( $try > 1 ) {
             my $group = $definition->get_group_name($useinitvar);
             $nl->set_variable_value($group, $useinitvar, $use_init_interp_default );
          }
          if ( &value_is_true($nl->get_value($useinitvar) ) ) {

             add_default($opts,  $nl_flags->{'inputdata_rootdir'}, $definition, $defaults, $nl, "init_interp_attributes",
                        'sim_year'=>$settings{'sim_year'}, 'use_cndv'=>$nl_flags->{'use_cndv'}, 
                        'glc_nec'=>$nl_flags->{'glc_nec'}, 'use_fates'=>$nl_flags->{'use_fates'},
                        'use_cn'=>$nl_flags->{'use_cn'}, 'lnd_tuning_mode'=>$nl_flags->{'lnd_tuning_mode'},'nofail'=>1 );
             my $attributes_string = remove_leading_and_trailing_quotes($nl->get_value("init_interp_attributes"));
             foreach my $pair ( split( /\s/, $attributes_string) ) {
                if ( $pair =~ /^([a-z_]+)=([a-z._0-9]+)$/ ) {
                   $settings{$1} = $2;
                } else {
                   $log->fatal_error("Problem interpreting init_interp_attributes");
                }
             }
          } else {
             if ( $nl_flags->{'clm_start_type'} =~ /startup/  ) {
                $log->fatal_error("clm_start_type is startup so an initial conditions ($var) file is required, but can't find one without $useinitvar being set to true");
             }
             $try = $done;
          }
       } else {
         $try = $done
       }
    } while( ($try < $done) && (not defined $finidat ) );
    if ( not defined $finidat  ) {
      my $group = $definition->get_group_name($var);
      $nl->set_variable_value($group, $var, "' '" );
    }
  }
  $finidat = $nl->get_value($var);
  if ( &value_is_true($nl->get_value($useinitvar) ) && string_is_undef_or_empty($finidat) ) {
     $log->fatal_error("$useinitvar is set BUT $var is NOT, need to set both" );
  }
} # end initial conditions

#-------------------------------------------------------------------------------

sub setup_logic_dynamic_subgrid {
   #
   # Options controlling which parts of flanduse_timeseries to use
   #
   my ($opts, $nl_flags, $definition, $defaults, $nl) = @_;

   setup_logic_do_transient_pfts($opts, $nl_flags, $definition, $defaults, $nl);
   setup_logic_do_transient_crops($opts, $nl_flags, $definition, $defaults, $nl);
   setup_logic_do_harvest($opts, $nl_flags, $definition, $defaults, $nl);

   add_default($opts, $nl_flags->{'inputdata_rootdir'}, $definition, $defaults, $nl, 'reset_dynbal_baselines');
   if ( &value_is_true($nl->get_value('reset_dynbal_baselines')) &&
        &remove_leading_and_trailing_quotes($nl_flags->{'clm_start_type'}) eq "branch") {
      $log->fatal_error("reset_dynbal_baselines has no effect in a branch run");
   }
}

sub setup_logic_do_transient_pfts {
   #
   # Set do_transient_pfts default value, and perform error checking on do_transient_pfts
   #
   # Assumes the following are already set in the namelist (although it's okay
   # for them to be unset if that will be their final state):
   # - flanduse_timeseries
   # - use_cndv
   # - use_fates
   #
   my ($opts, $nl_flags, $definition, $defaults, $nl) = @_;

   my $var = 'do_transient_pfts';

   # Start by assuming a default value of '.true.'. Then check a number of
   # conditions under which do_transient_pfts cannot be true. Under these
   # conditions: (1) set default value to '.false.'; (2) make sure that the
   # value is indeed false (e.g., that the user didn't try to set it to true).

   my $default_val = ".true.";

   # cannot_be_true will be set to a non-empty string in any case where
   # do_transient_pfts should not be true; if it turns out that
   # do_transient_pfts IS true in any of these cases, a fatal error will be
   # generated
   my $cannot_be_true = "";

   if (string_is_undef_or_empty($nl->get_value('flanduse_timeseries'))) {
      $cannot_be_true = "$var can only be set to true when running a transient case (flanduse_timeseries non-blank)";
   } elsif (&value_is_true($nl->get_value('use_cndv'))) {
      $cannot_be_true = "$var cannot be combined with use_cndv";
   } elsif (&value_is_true($nl->get_value('use_fates'))) {
      $cannot_be_true = "$var cannot be combined with use_fates";
   }

   if ($cannot_be_true) {
      $default_val = ".false.";
   }

   if (!$cannot_be_true) {
      # Note that, if the variable cannot be true, we don't call add_default
      # - so that we don't clutter up the namelist with variables that don't
      # matter for this case
      add_default($opts, $nl_flags->{'inputdata_rootdir'}, $definition, $defaults, $nl, $var, val=>$default_val);
   }

   # Make sure the value is false when it needs to be false - i.e., that the
   # user hasn't tried to set a true value at an inappropriate time.

   if (&value_is_true($nl->get_value($var)) && $cannot_be_true) {
      $log->fatal_error($cannot_be_true);
   }
}

sub setup_logic_do_transient_crops {
   #
   # Set do_transient_crops default value, and perform error checking on do_transient_crops
   #
   # Assumes the following are already set in the namelist (although it's okay
   # for them to be unset if that will be their final state):
   # - flanduse_timeseries
   # - use_crop
   # - use_fates
   #
   my ($opts, $nl_flags, $definition, $defaults, $nl) = @_;

   my $var = 'do_transient_crops';

   # Start by assuming a default value of '.true.'. Then check a number of
   # conditions under which do_transient_crops cannot be true. Under these
   # conditions: (1) set default value to '.false.'; (2) make sure that the
   # value is indeed false (e.g., that the user didn't try to set it to true).

   my $default_val = ".true.";

   # cannot_be_true will be set to a non-empty string in any case where
   # do_transient_crops should not be true; if it turns out that
   # do_transient_crops IS true in any of these cases, a fatal error will be
   # generated
   my $cannot_be_true = "";

   if (string_is_undef_or_empty($nl->get_value('flanduse_timeseries'))) {
      $cannot_be_true = "$var can only be set to true when running a transient case (flanduse_timeseries non-blank)";
   } elsif (&value_is_true($nl->get_value('use_fates'))) {
      # In principle, use_fates should be compatible with
      # do_transient_crops. However, this hasn't been tested, so to be safe,
      # we are not allowing this combination for now.
      $cannot_be_true = "$var has not been tested with ED, so for now these two options cannot be combined";
   }

   if ($cannot_be_true) {
      $default_val = ".false.";
   }

   if (!$cannot_be_true) {
      # Note that, if the variable cannot be true, we don't call add_default
      # - so that we don't clutter up the namelist with variables that don't
      # matter for this case
      add_default($opts, $nl_flags->{'inputdata_rootdir'}, $definition, $defaults, $nl, $var, val=>$default_val);
   }

   # Make sure the value is false when it needs to be false - i.e., that the
   # user hasn't tried to set a true value at an inappropriate time.

   if (&value_is_true($nl->get_value($var)) && $cannot_be_true) {
      $log->fatal_error($cannot_be_true);
   }

   my $dopft = "do_transient_pfts";
   # Make sure the value agrees with the do_transient_pft flag
   if ( (  &value_is_true($nl->get_value($var))) && (! &value_is_true($nl->get_value($dopft))) ||
        (! &value_is_true($nl->get_value($var))) && (  &value_is_true($nl->get_value($dopft))) ) {
      $log->fatal_error("$var and $dopft do NOT agree and need to");
   }
}

sub setup_logic_do_harvest {
   #
   # Set do_harvest default value, and perform error checking on do_harvest
   #
   # Assumes the following are already set in the namelist (although it's okay
   # for them to be unset if that will be their final state):
   # - flanduse_timeseries
   # - use_cn
   # - use_fates
   #
   my ($opts, $nl_flags, $definition, $defaults, $nl) = @_;

   my $var = 'do_harvest';

   # Start by assuming a default value of '.true.'. Then check a number of
   # conditions under which do_harvest cannot be true. Under these
   # conditions: (1) set default value to '.false.'; (2) make sure that the
   # value is indeed false (e.g., that the user didn't try to set it to true).

   my $default_val = ".true.";

   # cannot_be_true will be set to a non-empty string in any case where
   # do_harvest should not be true; if it turns out that do_harvest IS true
   # in any of these cases, a fatal error will be generated
   my $cannot_be_true = "";

   if (string_is_undef_or_empty($nl->get_value('flanduse_timeseries'))) {
      $cannot_be_true = "$var can only be set to true when running a transient case (flanduse_timeseries non-blank)";
   } elsif (!&value_is_true($nl->get_value('use_cn'))) {
      $cannot_be_true = "$var can only be set to true when running with CN (use_cn = true)";
   } elsif (&value_is_true($nl->get_value('use_fates'))) {
      $cannot_be_true = "$var currently doesn't work with ED";
   }

   if ($cannot_be_true) {
      $default_val = ".false.";
   }

   if (!$cannot_be_true) {
      # Note that, if the variable cannot be true, we don't call add_default
      # - so that we don't clutter up the namelist with variables that don't
      # matter for this case
      add_default($opts, $nl_flags->{'inputdata_rootdir'}, $definition, $defaults, $nl, $var, val=>$default_val);
   }

   # Make sure the value is false when it needs to be false - i.e., that the
   # user hasn't tried to set a true value at an inappropriate time.

   if (&value_is_true($nl->get_value($var)) && $cannot_be_true) {
      $log->fatal_error($cannot_be_true);
   }
}

#-------------------------------------------------------------------------------

sub setup_logic_spinup {
  my ($opts, $nl_flags, $definition, $defaults, $nl) = @_;

  if ( $nl_flags->{'bgc_mode'} eq "sp" && defined($nl->get_value('override_bgc_restart_mismatch_dump'))) {
     $log->fatal_error("CN must be on if override_bgc_restart_mismatch_dump is set.");
  }
  if ( $nl_flags->{'clm_accelerated_spinup'} eq "on" ) {
     foreach my $var ( "hist_nhtfrq", "hist_fincl1", "hist_empty_htapes", "hist_mfilt" ) {
         add_default($opts, $nl_flags->{'inputdata_rootdir'}, $definition, $defaults, $nl,
                     $var, use_cn=>$nl_flags->{'use_cn'}, use_fates=>$nl_flags->{'use_fates'},
                     use_cndv=>$nl_flags->{'use_cndv'} );
     }
  }
}

#-------------------------------------------------------------------------------

sub setup_logic_bgc_shared {
  my ($opts, $nl_flags, $definition, $defaults, $nl, $physv) = @_;

  if ( $nl_flags->{'bgc_mode'} ne "sp" ) {
     add_default($opts, $nl_flags->{'inputdata_rootdir'}, $definition, $defaults, $nl, 'constrain_stress_deciduous_onset', 'phys'=>$physv->as_string() );
  }
  # FIXME(bja, 201606) the logic around fates / bgc_mode /
  # use_century_decomp is confusing and messed up. This is a hack
  # workaround.
  if ( &value_is_true($nl_flags->{'use_century_decomp'}) ) {
     add_default($opts, $nl_flags->{'inputdata_rootdir'}, $definition, $defaults, $nl, 'decomp_depth_efolding', 'phys'=>$physv->as_string() );
  }
}

#-------------------------------------------------------------------------------

sub setup_logic_supplemental_nitrogen {
  #
  # Supplemental Nitrogen for prognostic crop cases
  #
  my ($opts, $nl_flags, $definition, $defaults, $nl) = @_;

  if ( $nl_flags->{'bgc_mode'} ne "sp" && $nl_flags->{'bgc_mode'} ne "fates" && &value_is_true($nl_flags->{'use_crop'}) ) {
    add_default($opts, $nl_flags->{'inputdata_rootdir'}, $definition, $defaults, $nl,
                'suplnitro', 'use_cn'=>$nl_flags->{'use_cn'}, 'use_crop'=>$nl_flags->{'use_crop'});
  }

  #
  # Error checking for suplnitro
  #
  my $suplnitro = $nl->get_value('suplnitro');
  if ( defined($suplnitro) ) {
    if ( $nl_flags->{'bgc_mode'} eq "sp" ) {
      $log->fatal_error("supplemental Nitrogen (suplnitro) is set, but neither CN nor CNDV is active!");
    }
    if ( ! &value_is_true($nl_flags->{'use_crop'}) && $suplnitro =~ /PROG_CROP_ONLY/i ) {
      $log->fatal_error("supplemental Nitrogen is set to run over prognostic crops, but prognostic crop is NOT active!");
    }

    if ( $suplnitro =~ /ALL/i ) {
      if ( $nl_flags->{'bgc_spinup'} ne "off" ) {
        $log->warning("There is no need to use a bgc_spinup mode when supplemental Nitrogen is on for all PFT's, as these modes spinup Nitrogen" );
      }
    }
  }
}

#-------------------------------------------------------------------------------

sub setup_logic_hydrology_params {
  #
  # Logic for hydrology parameters
  #
  my ($opts, $nl_flags, $definition, $defaults, $nl) = @_;

  my $lower = $nl->get_value( 'lower_boundary_condition'  );
  my $var   = "baseflow_scalar";
  if ( $lower == 1 || $lower == 2 ) {
     add_default($opts, $nl_flags->{'inputdata_rootdir'}, $definition, $defaults, $nl,
                 $var, 'lower_boundary_condition' => $lower );
  }
  my $val   = $nl->get_value( $var );
  if ( defined($val) ) {
     if ( $lower != 1 && $lower != 2 ) {
        $log->fatal_error("baseflow_scalar is only used for lower_boundary_condition of flux or zero-flux");
     }
  }
}

#-------------------------------------------------------------------------------

sub setup_logic_irrigation_parameters {
  my ($opts, $nl_flags, $definition, $defaults, $nl) = @_;

  my $var;
  foreach $var ("irrig_min_lai", "irrig_start_time", "irrig_length",
                "irrig_target_smp", "irrig_depth", "irrig_threshold_fraction",
                "limit_irrigation_if_rof_enabled","use_groundwater_irrigation",
                "irrig_method_default") {
     add_default($opts, $nl_flags->{'inputdata_rootdir'}, $definition, $defaults, $nl, $var);
  }

  if ( &value_is_true($nl->get_value('use_groundwater_irrigation')) &&
       ! &value_is_true($nl->get_value('limit_irrigation_if_rof_enabled'))) {
     $log->fatal_error("use_groundwater_irrigation only makes sense if limit_irrigation_if_rof_enabled is set. (If limit_irrigation_if_rof_enabled is .false., then groundwater extraction will never be invoked.)")
  }

  my $lower = $nl->get_value( 'lower_boundary_condition' );
  if ( ($lower == 3 || $lower == 4) && (&value_is_true($nl->get_value( 'use_groundwater_irrigation' ))) ) {
     $log->fatal_error("use_groundwater_irrigation can only be used when lower_boundary_condition is NOT 3 or 4");
  }

  $var = "irrig_river_volume_threshold";
  if ( &value_is_true($nl->get_value("limit_irrigation_if_rof_enabled")) ) {
     add_default($opts, $nl_flags->{'inputdata_rootdir'}, $definition, $defaults, $nl, $var);
  } else {
     if (defined($nl->get_value($var))) {
        $log->fatal_error("$var can only be set if limit_irrigation_if_rof_enabled is true");
     }
  }
}

#-------------------------------------------------------------------------------

sub setup_logic_water_tracers {
   my ($opts, $nl_flags, $definition, $defaults, $nl) = @_;

   my $var;
   foreach $var ("enable_water_tracer_consistency_checks",
                 "enable_water_isotopes") {
      add_default($opts, $nl_flags->{'inputdata_rootdir'}, $definition, $defaults, $nl, $var);
   }
}

#-------------------------------------------------------------------------------

sub setup_logic_nitrif_params {
  #
  # Logic for nitrification parameters
  #
  my ($nl_flags, $definition, $defaults, $nl) = @_;

  if ( !  &value_is_true($nl_flags->{'use_nitrif_denitrif'}) ) {
    my @vars = ( "k_nitr_max", "denitrif_respiration_coefficient", "denitrif_respiration_exponent",
                 "denitrif_nitrateconc_coefficient", "denitrif_nitrateconc_exponent" );
    foreach my $var ( @vars ) {
       if ( defined($nl->get_value( $var ) ) ) {
         $log->fatal_error("$var is only used when use_nitrif_denitrif is turned on");
       }
    }
  }
}

#-------------------------------------------------------------------------------

sub setup_logic_hydrology_switches {
  #
  # Check on Switches for hydrology
  #
  my ($nl) = @_;

  my $subgrid    = $nl->get_value('subgridflag' );
  my $origflag   = $nl->get_value('origflag'    );
  my $h2osfcflag = $nl->get_value('h2osfcflag'  );
  if ( $origflag == 1 && $subgrid == 1 ) {
    $log->fatal_error("if origflag is ON, subgridflag can NOT also be on!");
  }
  if ( $h2osfcflag == 1 && $subgrid != 1 ) {
    $log->fatal_error("if h2osfcflag is ON, subgridflag can NOT be off!");
  }
  # Test bad configurations
  my $lower   = $nl->get_value( 'lower_boundary_condition'  );
  my $use_vic = $nl->get_value( 'use_vichydro'              );
  my $use_bed = $nl->get_value( 'use_bedrock'               );
  my $soilmtd = $nl->get_value( 'soilwater_movement_method' );
  if ( defined($soilmtd) && defined($lower) && $soilmtd == 0 && $lower != 4 ) {
     $log->fatal_error( "If soil water movement method is zeng-decker -- lower_boundary_condition can only be aquifer" );
  }
  if ( defined($soilmtd) && defined($lower) && $soilmtd == 1 && $lower == 4 ) {
     $log->fatal_error( "If soil water movement method is adaptive -- lower_boundary_condition can NOT be aquifer" );
  }
  if ( defined($use_bed) && defined($lower) && (&value_is_true($use_bed)) && $lower != 2 ) {
     $log->fatal_error( "If use_bedrock is on -- lower_boundary_condition can only be flux" );
  }
  if ( defined($use_vic) && defined($lower) && (&value_is_true($use_vic)) && $lower != 3 && $lower != 4) {
     $log->fatal_error( "If use_vichydro is on -- lower_boundary_condition can only be table or aquifer" );
  }
  if ( defined($origflag) && defined($use_vic) && (&value_is_true($use_vic)) && $origflag == 1 ) {
     $log->fatal_error( "If use_vichydro is on -- origflag can NOT be equal to 1" );
  }
  if ( defined($h2osfcflag) && defined($lower) && $h2osfcflag == 0 && $lower != 4 ) {
     $log->fatal_error( "If h2osfcflag is 0 lower_boundary_condition can only be aquifer" );
  }
}

#-------------------------------------------------------------------------------

sub setup_logic_methane {
  #
  # CH4 model if bgc=CN or CNDV
  #
  my ($opts, $nl_flags, $definition, $defaults, $nl) = @_;

  if ( &value_is_true($nl_flags->{'use_lch4'}) ) {
    add_default($opts, $nl_flags->{'inputdata_rootdir'}, $definition, $defaults, $nl, 'finundation_method',
                'use_cn'=>$nl_flags->{'use_cn'}, 'use_fates'=>$nl_flags->{'use_fates'} );
    #
    # Get resolution to read streams file for
    #
    my $finundation_method = remove_leading_and_trailing_quotes($nl->get_value('finundation_method' ));
    if ( $finundation_method eq "TWS_inversion" ) {
       add_default($opts, $nl_flags->{'inputdata_rootdir'}, $definition, $defaults, $nl, 'finundation_res', 
                'finundation_method'=>$finundation_method );
       add_default($opts, $nl_flags->{'inputdata_rootdir'}, $definition, $defaults, $nl, 'stream_fldfilename_ch4finundated', 
                'finundation_method'=>$finundation_method,
                'finundation_res'=>$nl->get_value('finundation_res') );
    }
    add_default($opts, $nl_flags->{'inputdata_rootdir'}, $definition, $defaults, $nl, 'use_aereoxid_prog',
                'use_cn'=>$nl_flags->{'use_cn'}, 'use_fates'=>$nl_flags->{'use_fates'} );
    #
    # Check if use_aereoxid_prog is set.  If no, then read value of aereoxid from
    # parameters file
    #
    my $use_aereoxid_prog = $nl->get_value('use_aereoxid_prog');
    if ( defined($use_aereoxid_prog) && ! &value_is_true($use_aereoxid_prog) ) {
      $log->warning("Using aereoxid value from parameters file." );
    }
  } else {
    my @vars = $nl->get_variable_names('ch4par_in');
    if ( $#vars >= 0 ) {
      $log->fatal_error("ch4par_in namelist variables were set, but Methane model NOT defined in the configuration (use_lch4)");
    }
  }

  #
  # Ch4 namelist checking
  #
  if ( &value_is_true($nl_flags->{'use_lch4'}) ) {
    my $allowlakeprod = $nl->get_value('allowlakeprod');
    if ( ! defined($allowlakeprod) ||
         (defined($allowlakeprod) && ! &value_is_true($allowlakeprod)) ) {
      if ( defined($nl->get_value('lake_decomp_fact')) ) {
        $log->fatal_error("lake_decomp_fact set without allowlakeprod=.true.");
      }
    }
    my $anoxia = $nl->get_value('anoxia');
    if ( ! defined($anoxia) ||
         (defined($anoxia) && ! &value_is_true($anoxia)) ) {
      if ( defined($nl->get_value('anoxia_wtsat')) ) {
        $log->fatal_error("anoxia_wtsat set without anoxia=.true.");
      }
    }
    my $pftspec_rootprof = $nl->get_value('pftspecific_rootingprofile');
    if ( ! defined($pftspec_rootprof) ||
         (defined($pftspec_rootprof) && &value_is_true($pftspec_rootprof) ) ) {
      if ( defined($nl->get_value('rootprof_exp')) ) {
        $log->fatal_error("rootprof_exp set without pftspecific_rootingprofile=.false.");
      }
    }
  } else {
    my @vars = ( "allowlakeprod", "anoxia", "anoxia_wtsat", "pftspecific_rootingprofile" );
    foreach my $var ( @vars ) {
      if ( defined($nl->get_value($var)) ) {
        $log->fatal_error("$var set without methane model configuration on (use_lch4)");
      }
    }
  }
} # end methane

#-------------------------------------------------------------------------------

sub setup_logic_dynamic_plant_nitrogen_alloc {
  #
  # dynamic plant nitrogen allocation model, bgc=bgc
  #
  my ($opts, $nl_flags, $definition, $defaults, $nl, $physv) = @_;

  if ( &value_is_true($nl_flags->{'use_cn'}) ) {
    add_default($opts, $nl_flags->{'inputdata_rootdir'}, $definition, $defaults, $nl, 'use_flexibleCN',
                'phys'=>$physv->as_string(), 'use_cn'=>$nl_flags->{'use_cn'} );
    $nl_flags->{'use_flexibleCN'} = $nl->get_value('use_flexibleCN');

    if ( &value_is_true($nl_flags->{'use_flexibleCN'}) ) {
      # TODO(bja, 2015-04) make this depend on > clm 5.0 and bgc mode at some point.
      add_default($opts, $nl_flags->{'inputdata_rootdir'}, $definition, $defaults, $nl, 'MM_Nuptake_opt',
                  'use_flexibleCN'=>$nl_flags->{'use_flexibleCN'} );
      add_default($opts, $nl_flags->{'inputdata_rootdir'}, $definition, $defaults, $nl, 'downreg_opt',
                  'use_flexibleCN'=>$nl_flags->{'use_flexibleCN'} );
      add_default($opts, $nl_flags->{'inputdata_rootdir'}, $definition, $defaults, $nl, 'plant_ndemand_opt',
                  'use_flexibleCN'=>$nl_flags->{'use_flexibleCN'} );
      add_default($opts, $nl_flags->{'inputdata_rootdir'}, $definition, $defaults, $nl, 'substrate_term_opt',
                  'use_flexibleCN'=>$nl_flags->{'use_flexibleCN'} );
      add_default($opts, $nl_flags->{'inputdata_rootdir'}, $definition, $defaults, $nl, 'nscalar_opt',
                  'use_flexibleCN'=>$nl_flags->{'use_flexibleCN'} );
      add_default($opts, $nl_flags->{'inputdata_rootdir'}, $definition, $defaults, $nl, 'temp_scalar_opt',
                  'use_flexibleCN'=>$nl_flags->{'use_flexibleCN'} );
      add_default($opts, $nl_flags->{'inputdata_rootdir'}, $definition, $defaults, $nl, 'CNratio_floating',
                  'use_flexibleCN'=>$nl_flags->{'use_flexibleCN'} );
      add_default($opts, $nl_flags->{'inputdata_rootdir'}, $definition, $defaults, $nl, 'reduce_dayl_factor',
                  'use_flexibleCN'=>$nl_flags->{'use_flexibleCN'} );
      add_default($opts, $nl_flags->{'inputdata_rootdir'}, $definition, $defaults, $nl, 'vcmax_opt',
                  'use_flexibleCN'=>$nl_flags->{'use_flexibleCN'} );
      add_default($opts, $nl_flags->{'inputdata_rootdir'}, $definition, $defaults, $nl, 'CN_residual_opt',
                  'use_flexibleCN'=>$nl_flags->{'use_flexibleCN'} );
      add_default($opts, $nl_flags->{'inputdata_rootdir'}, $definition, $defaults, $nl, 'CN_partition_opt',
                  'use_flexibleCN'=>$nl_flags->{'use_flexibleCN'} );
      add_default($opts, $nl_flags->{'inputdata_rootdir'}, $definition, $defaults, $nl, 'CN_evergreen_phenology_opt',
                  'use_flexibleCN'=>$nl_flags->{'use_flexibleCN'} );
      add_default($opts, $nl_flags->{'inputdata_rootdir'}, $definition, $defaults, $nl, 'carbon_resp_opt',
                  'use_flexibleCN'=>$nl_flags->{'use_flexibleCN'}, 'use_fun'=>$nl->get_value('use_fun') );
      if ( $nl->get_value('carbon_resp_opt') == 1 && &value_is_true($nl->get_value('use_fun')) ) {
        $log->fatal_error("carbon_resp_opt should NOT be set to 1 when FUN is also on");
      }
    }
  } else {
     if ( &value_is_true($nl->get_value('use_flexibleCN')) ) {
        $log->fatal_error("use_flexibleCN can ONLY be set if CN is on");
     }
  }
}

#-------------------------------------------------------------------------------

sub setup_logic_luna {
  #
  # LUNA model to calculate photosynthetic capacities based on environmental conditions
  #
  my ($opts, $nl_flags, $definition, $defaults, $nl, $physv) = @_;

  add_default($opts, $nl_flags->{'inputdata_rootdir'}, $definition, $defaults, $nl, 'use_luna',
              'phys'=>$physv->as_string(), 'use_cn'=>$nl_flags->{'use_cn'}, 'use_fates'=>$nl_flags->{'use_fates'},
              'use_nitrif_denitrif'=>$nl_flags->{'use_nitrif_denitrif'} );

  if ( &value_is_true( $nl_flags->{'use_cn'} ) ) {
     add_default($opts, $nl_flags->{'inputdata_rootdir'}, $definition, $defaults, $nl, 'use_nguardrail',
                 'use_cn'=>$nl_flags->{'use_cn'} );
  }
  $nl_flags->{'use_luna'} = $nl->get_value('use_luna');
  my $vcmax_opt= $nl->get_value('vcmax_opt');
  # lnc_opt only applies if luna is on or for vcmax_opt=3/4
  if ( &value_is_true( $nl_flags->{'use_luna'} ) || $vcmax_opt == 3 || $vcmax_opt == 4 ) {
     # lnc_opt can be set for both CN on and off
     add_default($opts, $nl_flags->{'inputdata_rootdir'}, $definition, $defaults, $nl, 'lnc_opt',
                 'use_cn'=>$nl_flags->{'use_cn'} );
  }
  if ( &value_is_true($nl->get_value('lnc_opt') ) && not &value_is_true( $nl_flags->{'use_cn'}) ) {
     $log->fatal_error("Cannot turn lnc_opt to true when bgc=sp" );
  }
  my $var = "jmaxb1";
  if ( &value_is_true( $nl_flags->{'use_luna'} ) ) {
     add_default($opts, $nl_flags->{'inputdata_rootdir'}, $definition, $defaults, $nl, $var,
                 'use_luna'=>$nl_flags->{'use_luna'} );
  }
  my $val = $nl->get_value($var);
  if ( ! &value_is_true( $nl_flags->{'use_luna'} ) ) {
     if ( defined($val) ) {
        $log->fatal_error("Cannot set $var when use_luna is NOT on" );
     }
  }
}

#-------------------------------------------------------------------------------

sub setup_logic_hillslope {
  #
  # Hillslope hydrology model
  #
  my ($opts, $nl_flags, $definition, $defaults, $nl, $physv) = @_;

  if ( $physv->as_long() >= $physv->as_long("clm4_5") ) {
    add_default($opts, $nl_flags->{'inputdata_rootdir'}, $definition, $defaults, $nl, 'use_hillslope' );
  }
}

#-------------------------------------------------------------------------------

sub setup_logic_hydrstress {
  #
  # Plant hydraulic stress model
  #
  my ($opts, $nl_flags, $definition, $defaults, $nl) = @_;

  add_default($opts, $nl_flags->{'inputdata_rootdir'}, $definition, $defaults, $nl, 'use_hydrstress',
              'use_fates'=>$nl_flags->{'use_fates'} );
  $nl_flags->{'use_hydrstress'} = $nl->get_value('use_hydrstress');
  if ( &value_is_true( $nl_flags->{'use_fates'} ) && &value_is_true( $nl_flags->{'use_hydrstress'} ) ) {
     $log->fatal_error("Cannot turn use_hydrstress on when use_fates is on" );
  }
}

#-------------------------------------------------------------------------------

sub setup_logic_fertilizer {
  #
  # Flags to control fertilizer application
  #
   my ($opts, $nl_flags, $definition, $defaults, $nl) = @_;

   add_default($opts, $nl_flags->{'inputdata_rootdir'}, $definition, $defaults, $nl, 'use_fertilizer',
               'use_crop'=>$nl_flags->{'use_crop'} );
   my $use_fert = $nl->get_value('use_fertilizer');
   if ( (! &value_is_true($nl_flags->{'use_crop'})) && &value_is_true($use_fert) ) {
      $log->fatal_error("use_ferilizer can NOT be on without prognostic crop\n" );
   }
}

#-------------------------------------------------------------------------------

sub setup_logic_grainproduct {
  #
  # Flags to control 1-year grain product pool
  #
   my ($opts, $nl_flags, $definition, $defaults, $nl, $physv) = @_;

   add_default($opts, $nl_flags->{'inputdata_rootdir'}, $definition, $defaults, $nl, 'use_grainproduct',
               'use_crop'=>$nl_flags->{'use_crop'}, 'phys'=>$physv->as_string() );
   if ( (! &value_is_true($nl_flags->{'use_crop'})) && &value_is_true($nl->get_value('use_grainproduct') ) ) {
      $log->fatal_error("use_grainproduct can NOT be on without prognostic crop\n" );
   }
}

#-------------------------------------------------------------------------------

sub setup_logic_dynamic_roots {
  #
  # dynamic root model
  #
  my ($opts, $nl_flags, $definition, $defaults, $nl, $physv) = @_;

  add_default($opts, $nl_flags->{'inputdata_rootdir'}, $definition, $defaults, $nl, 'use_dynroot', 'phys'=>$physv->as_string(), 'bgc_mode'=>$nl_flags->{'bgc_mode'});
  my $use_dynroot = $nl->get_value('use_dynroot');
  if ( &value_is_true($use_dynroot) && ($nl_flags->{'bgc_mode'} eq "sp") ) {
     $log->fatal_error("Cannot turn dynroot mode on mode bgc=sp\n" .
                       "Set the bgc mode to 'cn' or 'bgc'.");
  }
  if ( &value_is_true( $use_dynroot ) && &value_is_true( $nl_flags->{'use_hydrstress'} ) ) {
     $log->fatal_error("Cannot turn use_dynroot on when use_hydrstress is on" );
  }
}

#-------------------------------------------------------------------------------

sub setup_logic_c_isotope {
  #
  # Error checking for C-isotope options
  #
  my ($opts, $nl_flags, $definition, $defaults, $nl) = @_;

  my $use_c13 = $nl->get_value('use_c13');
  my $use_c14 = $nl->get_value('use_c14');
  if ( $nl_flags->{'bgc_mode'} ne "sp" && $nl_flags->{'bgc_mode'} ne "fates" ) {
    if ( $nl_flags->{'bgc_mode'} ne "bgc" ) {
      if ( defined($use_c13) && &value_is_true($use_c13) ) {
        $log->warning("use_c13 is ONLY scientifically validated with the bgc=BGC configuration" );
      }
      if ( defined($use_c14) && &value_is_true($use_c14) ) {
        $log->warning("use_c14 is ONLY scientifically validated with the bgc=BGC configuration" );
      }
    }
    if ( defined($use_c14) ) {
      if ( &value_is_true($use_c14) ) {
        my $use_c14_bombspike = $nl->get_value('use_c14_bombspike');
        if ( defined($use_c14_bombspike) && &value_is_true($use_c14_bombspike) ) {
           add_default($opts, $nl_flags->{'inputdata_rootdir'}, $definition, $defaults, $nl, 'atm_c14_filename',
                   'use_c14'=>$use_c14, 'use_cn'=>$nl_flags->{'use_cn'}, 'use_c14_bombspike'=>$nl->get_value('use_c14_bombspike') );
        }
      } else {
        if ( defined($nl->get_value('use_c14_bombspike')) ||
             defined($nl->get_value('atm_c14_filename')) ) {
          $log->fatal_error("use_c14 is FALSE and use_c14_bombspike or atm_c14_filename set");
        }
      }
    } else {
      if ( defined($nl->get_value('use_c14_bombspike')) ||
           defined($nl->get_value('atm_c14_filename')) ) {
        $log->fatal_error("use_c14 NOT set to .true., but use_c14_bompspike/atm_c14_filename defined.");
      }
    }
    if ( defined($use_c13) ) {
      if ( &value_is_true($use_c13) ) {
        my $use_c13_timeseries = $nl->get_value('use_c13_timeseries');
        if ( defined($use_c13_timeseries) && &value_is_true($use_c13_timeseries) ) {
           add_default($opts, $nl_flags->{'inputdata_rootdir'}, $definition, $defaults, $nl, 'atm_c13_filename',
                   'use_c13'=>$use_c13, 'use_cn'=>$nl_flags->{'use_cn'}, 'use_c13_timeseries'=>$nl->get_value('use_c13_timeseries') );
        }
      } else {
        if ( defined($nl->get_value('use_c13_timeseries')) ||
             defined($nl->get_value('atm_c13_filename')) ) {
          $log->fatal_error("use_c13 is FALSE and use_c13_timeseries or atm_c13_filename set");
        }
      }
    } else {
      if ( defined($nl->get_value('use_c13_timeseries')) ||
           defined($nl->get_value('atm_c13_filename')) ) {
        $log->fatal_error("use_c13 NOT set to .true., but use_c13_bompspike/atm_c13_filename defined.");
      }
    }
  } else {
    if ( defined($use_c13) ||
         defined($use_c14) ||
         defined($nl->get_value('use_c14_bombspike')) ||
         defined($nl->get_value('atm_c14_filename'))  ||
         defined($nl->get_value('use_c13_timeseries')) ||
         defined($nl->get_value('atm_c13_filename')) ) {
           $log->fatal_error("bgc=sp and C isotope  namelist variables were set, both can't be used at the same time");
    }
  }
}

#-------------------------------------------------------------------------------

sub setup_logic_nitrogen_deposition {
  my ($opts, $nl_flags, $definition, $defaults, $nl) = @_;

  #
  # Nitrogen deposition for bgc=CN
  #

  if ( $nl_flags->{'bgc_mode'} =~/cn|bgc/ ) {
    add_default($opts, $nl_flags->{'inputdata_rootdir'}, $definition, $defaults, $nl, 'ndepmapalgo', 'phys'=>$nl_flags->{'phys'},
                'use_cn'=>$nl_flags->{'use_cn'}, 'hgrid'=>$nl_flags->{'res'},
                'clm_accelerated_spinup'=>$nl_flags->{'clm_accelerated_spinup'} );
    if ( defined($opts->{'use_case'}) ) {
       if ( ($nl_flags->{'lnd_tuning_mode'} =~ /clm5_0_cam/) && ($opts->{'use_case'} eq "1850_control") ) {
          add_default($opts, $nl_flags->{'inputdata_rootdir'}, $definition, $defaults, $nl, 'ndep_taxmode', 'phys'=>$nl_flags->{'phys'},
                      'use_cn'=>$nl_flags->{'use_cn'}, 
                      'lnd_tuning_mode'=>$nl_flags->{'lnd_tuning_mode'} );
          add_default($opts, $nl_flags->{'inputdata_rootdir'}, $definition, $defaults, $nl, 'ndep_varlist', 'phys'=>$nl_flags->{'phys'},
                      'use_cn'=>$nl_flags->{'use_cn'}, 
                      'lnd_tuning_mode'=>$nl_flags->{'lnd_tuning_mode'} );
       }
    }
    add_default($opts, $nl_flags->{'inputdata_rootdir'}, $definition, $defaults, $nl, 'stream_year_first_ndep', 'phys'=>$nl_flags->{'phys'},
                'use_cn'=>$nl_flags->{'use_cn'}, 'sim_year'=>$nl_flags->{'sim_year'},
                'sim_year_range'=>$nl_flags->{'sim_year_range'});
    add_default($opts, $nl_flags->{'inputdata_rootdir'}, $definition, $defaults, $nl, 'stream_year_last_ndep', 'phys'=>$nl_flags->{'phys'},
                'use_cn'=>$nl_flags->{'use_cn'}, 'sim_year'=>$nl_flags->{'sim_year'},
                'sim_year_range'=>$nl_flags->{'sim_year_range'});
    # Set align year, if first and last years are different
    if ( $nl->get_value('stream_year_first_ndep') != $nl->get_value('stream_year_last_ndep') ) {
      add_default($opts, $nl_flags->{'inputdata_rootdir'}, $definition, $defaults, $nl, 'model_year_align_ndep', 'sim_year'=>$nl_flags->{'sim_year'},
                  'sim_year_range'=>$nl_flags->{'sim_year_range'});
    }
    add_default($opts, $nl_flags->{'inputdata_rootdir'}, $definition, $defaults, $nl, 'stream_fldfilename_ndep', 'phys'=>$nl_flags->{'phys'},
                'use_cn'=>$nl_flags->{'use_cn'}, 'rcp'=>$nl_flags->{'rcp'},
                'lnd_tuning_mode'=>$nl_flags->{'lnd_tuning_mode'},
                'hgrid'=>"1.9x2.5" );
  } else {
    # If bgc is NOT CN/CNDV then make sure none of the ndep settings are set!
    if ( defined($nl->get_value('stream_year_first_ndep')) ||
         defined($nl->get_value('stream_year_last_ndep'))  ||
         defined($nl->get_value('model_year_align_ndep'))  ||
         defined($nl->get_value('ndep_taxmode'         ))  ||
         defined($nl->get_value('ndep_varlist'         ))  ||
         defined($nl->get_value('stream_fldfilename_ndep'))
       ) {
      $log->fatal_error("When bgc is NOT CN or CNDV none of: stream_year_first_ndep," .
                  "stream_year_last_ndep, model_year_align_ndep, ndep_taxmod, " .
                  "ndep_varlist, nor stream_fldfilename_ndep" .
                  " can be set!");
    }
  }
}

#-------------------------------------------------------------------------------

sub setup_logic_cnmresp {
  my ($opts, $nl_flags, $definition, $defaults, $nl) = @_;

  #
  # CN Maintence respiration for bgc=CN
  #
  if ( $nl_flags->{'bgc_mode'} ne "sp" ) {
    # When FUN is on get a default value
    if ( &value_is_true( $nl->get_value('use_fun') ) ) {
       add_default($opts, $nl_flags->{'inputdata_rootdir'}, $definition, $defaults,
                   $nl, 'br_root', 'phys'=>$nl_flags->{'phys'},
                   'use_fun'=>$nl->get_value('use_fun'),
                   'use_cn'=>$nl_flags->{'use_cn'} );
    }
  } else {
    # If bgc is NOT CN/CNDV then make sure not set
    if ( defined($nl->get_value('br_root'))) {
      $log->fatal_error("br_root can NOT be set when bgc_mode==sp!");
    }
  }
}

#-------------------------------------------------------------------------------

sub setup_logic_photosyns {
  # MUST be after use_hydrstress is set
  my ($opts, $nl_flags, $definition, $defaults, $nl) = @_;

  #
  # Photosynthesis
  #
  add_default($opts, $nl_flags->{'inputdata_rootdir'}, $definition, $defaults,
              $nl, 'rootstem_acc', 'phys'=>$nl_flags->{'phys'});
  add_default($opts, $nl_flags->{'inputdata_rootdir'}, $definition, $defaults,
              $nl, 'light_inhibit', 'phys'=>$nl_flags->{'phys'});
  add_default($opts, $nl_flags->{'inputdata_rootdir'}, $definition, $defaults,
              $nl, 'leafresp_method', 'phys'=>$nl_flags->{'phys'},
              'use_cn'=>$nl_flags->{'use_cn'});
  add_default($opts, $nl_flags->{'inputdata_rootdir'}, $definition, $defaults,
              $nl, 'modifyphoto_and_lmr_forcrop', 'phys'=>$nl_flags->{'phys'} );
  add_default($opts, $nl_flags->{'inputdata_rootdir'}, $definition, $defaults,
              $nl, 'stomatalcond_method', 'phys'=>$nl_flags->{'phys'}, 
              'use_hydrstress'=>$nl_flags->{'use_hydrstress'} );
  # When CN on, must NOT be scaled by vcmax25top
  if ( &value_is_true( $nl_flags->{'use_cn'} ) ) {
     if ( $nl->get_value('leafresp_method') == 0 ) {
        $log->fatal_error("leafresp_method can NOT be set to scaled to vcmax (0) when CN is on!");
     }
     # And when CN off, must NOT be anything besides scaled by vxmac25top
  } else {
     if ( $nl->get_value('leafresp_method') != 0 ) {
        $log->fatal_error("leafresp_method can NOT be set to anything besides scaled to vcmax (0) when bgc_mode==sp!");
     }
  }
}

#-------------------------------------------------------------------------------

sub setup_logic_canopy {
  my ($opts, $nl_flags, $definition, $defaults, $nl) = @_;
  #
  # Canopy state
  #
  add_default($opts, $nl_flags->{'inputdata_rootdir'}, $definition, $defaults,
              $nl, 'leaf_mr_vcm', 'phys'=>$nl_flags->{'phys'} )
}

#-------------------------------------------------------------------------------

sub setup_logic_popd_streams {
  # population density streams require CN/BGC
  my ($opts, $nl_flags, $definition, $defaults, $nl) = @_;

  if ( &value_is_true($nl_flags->{'cnfireson'}) ) {
     add_default($opts, $nl_flags->{'inputdata_rootdir'}, $definition, $defaults, $nl, 'popdensmapalgo', 'hgrid'=>$nl_flags->{'res'},
                 'clm_accelerated_spinup'=>$nl_flags->{'clm_accelerated_spinup'}, 'cnfireson'=>$nl_flags->{'cnfireson'}  );
     add_default($opts, $nl_flags->{'inputdata_rootdir'}, $definition, $defaults, $nl, 'stream_year_first_popdens', 'phys'=>$nl_flags->{'phys'},
                 'cnfireson'=>$nl_flags->{'cnfireson'}, 'sim_year'=>$nl_flags->{'sim_year'},
                 'sim_year_range'=>$nl_flags->{'sim_year_range'});
     add_default($opts, $nl_flags->{'inputdata_rootdir'}, $definition, $defaults, $nl, 'stream_year_last_popdens', 'phys'=>$nl_flags->{'phys'},
                 'cnfireson'=>$nl_flags->{'cnfireson'}, 'sim_year'=>$nl_flags->{'sim_year'},
                 'sim_year_range'=>$nl_flags->{'sim_year_range'});
     # Set align year, if first and last years are different
     if ( $nl->get_value('stream_year_first_popdens') !=
          $nl->get_value('stream_year_last_popdens') ) {
        add_default($opts, $nl_flags->{'inputdata_rootdir'}, $definition, $defaults, $nl, 'model_year_align_popdens', 'sim_year'=>$nl_flags->{'sim_year'},
                    'sim_year_range'=>$nl_flags->{'sim_year_range'}, 'cnfireson'=>$nl_flags->{'cnfireson'});
     }
     add_default($opts, $nl_flags->{'inputdata_rootdir'}, $definition, $defaults, $nl, 'stream_fldfilename_popdens', 'phys'=>$nl_flags->{'phys'},
                 'cnfireson'=>$nl_flags->{'cnfireson'}, 'hgrid'=>"0.5x0.5" );
  } else {
     # If bgc is NOT CN/CNDV or fire_method==nofire then make sure none of the popdens settings are set
     if ( defined($nl->get_value('stream_year_first_popdens')) ||
          defined($nl->get_value('stream_year_last_popdens'))  ||
          defined($nl->get_value('model_year_align_popdens'))  ||
          defined($nl->get_value('stream_fldfilename_popdens'))   ) {
        $log->fatal_error("When bgc is SP (NOT CN or BGC) or fire_method==nofire none of: stream_year_first_popdens,\n" .
                          "stream_year_last_popdens, model_year_align_popdens, nor\n" .
                          "stream_fldfilename_popdens can be set!");
     }
  }
}

#-------------------------------------------------------------------------------

sub setup_logic_urbantv_streams {
  my ($opts, $nl_flags, $definition, $defaults, $nl) = @_;

  add_default($opts, $nl_flags->{'inputdata_rootdir'}, $definition, $defaults, $nl, 'urbantvmapalgo',
              'hgrid'=>$nl_flags->{'res'} );
  add_default($opts, $nl_flags->{'inputdata_rootdir'}, $definition, $defaults, $nl, 'stream_year_first_urbantv', 'phys'=>$nl_flags->{'phys'},
              'sim_year'=>$nl_flags->{'sim_year'},
              'sim_year_range'=>$nl_flags->{'sim_year_range'});
  add_default($opts, $nl_flags->{'inputdata_rootdir'}, $definition, $defaults, $nl, 'stream_year_last_urbantv', 'phys'=>$nl_flags->{'phys'},
              'sim_year'=>$nl_flags->{'sim_year'},
              'sim_year_range'=>$nl_flags->{'sim_year_range'});
  # Set align year, if first and last years are different
  if ( $nl->get_value('stream_year_first_urbantv') !=
       $nl->get_value('stream_year_last_urbantv') ) {
     add_default($opts, $nl_flags->{'inputdata_rootdir'}, $definition, $defaults, $nl,
                 'model_year_align_urbantv', 'sim_year'=>$nl_flags->{'sim_year'},
                 'sim_year_range'=>$nl_flags->{'sim_year_range'});
  }
  add_default($opts, $nl_flags->{'inputdata_rootdir'}, $definition, $defaults, $nl, 'stream_fldfilename_urbantv', 'phys'=>$nl_flags->{'phys'},
              'hgrid'=>"0.9x1.25" );
}

#-------------------------------------------------------------------------------

sub setup_logic_lightning_streams {
  # lightning streams require CN/BGC
  my ($opts, $nl_flags, $definition, $defaults, $nl) = @_;

  if ( &value_is_true($nl_flags->{'cnfireson'}) ) {
     add_default($opts, $nl_flags->{'inputdata_rootdir'}, $definition, $defaults, $nl, 'lightngmapalgo', 'use_cn'=>$nl_flags->{'use_cn'},
                 'hgrid'=>$nl_flags->{'res'},
                 'clm_accelerated_spinup'=>$nl_flags->{'clm_accelerated_spinup'}  );
     add_default($opts, $nl_flags->{'inputdata_rootdir'}, $definition, $defaults, $nl, 'stream_year_first_lightng', 'use_cn'=>$nl_flags->{'use_cn'},
                 'sim_year'=>$nl_flags->{'sim_year'},
                 'sim_year_range'=>$nl_flags->{'sim_year_range'});
     add_default($opts, $nl_flags->{'inputdata_rootdir'}, $definition, $defaults, $nl, 'stream_year_last_lightng', 'use_cn'=>$nl_flags->{'use_cn'},
                 'sim_year'=>$nl_flags->{'sim_year'},
                 'sim_year_range'=>$nl_flags->{'sim_year_range'});
     # Set align year, if first and last years are different
     if ( $nl->get_value('stream_year_first_lightng') !=
          $nl->get_value('stream_year_last_lightng') ) {
        add_default($opts, $nl_flags->{'inputdata_rootdir'}, $definition, $defaults, $nl, 'model_year_align_lightng', 'sim_year'=>$nl_flags->{'sim_year'},
                    'sim_year_range'=>$nl_flags->{'sim_year_range'});
     }
     add_default($opts, $nl_flags->{'inputdata_rootdir'}, $definition, $defaults, $nl, 'stream_fldfilename_lightng', 'use_cn'=>$nl_flags->{'use_cn'},
                 'hgrid'=>$nl_flags->{'light_res'} );
  } else {
     # If bgc is NOT CN/CNDV then make sure none of the Lightng settings are set
     if ( defined($nl->get_value('stream_year_first_lightng')) ||
          defined($nl->get_value('stream_year_last_lightng'))  ||
          defined($nl->get_value('model_year_align_lightng'))  ||
          defined($nl->get_value('stream_fldfilename_lightng'))   ) {
        $log->fatal_error("When bgc is SP (NOT CN or BGC) or fire_method==nofire none of: stream_year_first_lightng,\n" .
                          "stream_year_last_lightng, model_year_align_lightng, nor\n" .
                          "stream_fldfilename_lightng can be set!");
     }
  }
}

#-------------------------------------------------------------------------------

sub setup_logic_dry_deposition {
  my ($opts, $nl_flags, $definition, $defaults, $nl) = @_;

  if ($opts->{'drydep'} ) {
    add_default($opts,  $nl_flags->{'inputdata_rootdir'}, $definition, $defaults, $nl, 'drydep_list');
    add_default($opts,  $nl_flags->{'inputdata_rootdir'}, $definition, $defaults, $nl, 'drydep_method');
  } else {
    if ( defined($nl->get_value('drydep_list')) ||
         defined($nl->get_value('drydep_method')) ) {
      $log->fatal_error("drydep_list or drydep_method defined, but drydep option NOT set");
    }
  }
}

#-------------------------------------------------------------------------------

sub setup_logic_fire_emis {
  my ($opts, $nl_flags, $definition, $defaults, $nl) = @_;

  if ($opts->{'fire_emis'} ) {
    add_default($opts,  $nl_flags->{'inputdata_rootdir'}, $definition, $defaults, $nl, 'fire_emis_factors_file');
    add_default($opts,  $nl_flags->{'inputdata_rootdir'}, $definition, $defaults, $nl, 'fire_emis_specifier');
  } else {
    if ( defined($nl->get_value('fire_emis_elevated'))     ||
         defined($nl->get_value('fire_emis_factors_file')) ||
         defined($nl->get_value('fire_emis_specifier')) ) {
      $log->fatal_error("fire_emission setting defined: fire_emis_elevated, fire_emis_factors_file, or fire_emis_specifier, but fire_emis option NOT set");
    }
  }
}

#-------------------------------------------------------------------------------

sub setup_logic_megan {
  my ($opts, $nl_flags, $definition, $defaults, $nl) = @_;

  my $var   = "megan";

  if ( $opts->{$var} eq "default" ) {
    add_default($opts,  $nl_flags->{'inputdata_rootdir'}, $definition, $defaults, $nl,
'megan', clm_accelerated_spinup=>$nl_flags->{'clm_accelerated_spinup'} );
    $nl_flags->{$var} = $nl->get_value($var);
  } else {
    $nl_flags->{$var} = $opts->{$var};
  }

  if ($nl_flags->{'megan'} ) {
    if ( &value_is_true( $nl_flags->{'use_fates'} ) ) {
       $log->fatal_error("MEGAN can NOT be on when ED is also on.\n" .
                   "   Use the '-no-megan' option when '-bgc fates' is activated");
    }
    add_default($opts,  $nl_flags->{'inputdata_rootdir'}, $definition, $defaults, $nl, 'megan_specifier');
    check_megan_spec( $opts, $nl, $definition );
    add_default($opts,  $nl_flags->{'inputdata_rootdir'}, $definition, $defaults, $nl, 'megan_factors_file');
  } else {
    if ( defined($nl->get_value('megan_specifier')) ||
         defined($nl->get_value('megan_factors_file')) ) {
      $log->fatal_error("megan_specifier or megan_factors_file defined, but megan option NOT set");
    }
  }
}

#-------------------------------------------------------------------------------

sub setup_logic_lai_streams {
  my ($opts, $nl_flags, $definition, $defaults, $nl) = @_;

  if ( &value_is_true($nl_flags->{'use_crop'}) && &value_is_true($nl_flags->{'use_lai_streams'}) ) {
     $log->fatal_error("turning use_lai_streams on is incompatable with use_crop set to true.");
  }
  if ( $nl_flags->{'bgc_mode'} eq "sp" ) {

     add_default($opts, $nl_flags->{'inputdata_rootdir'}, $definition, $defaults, $nl, 'use_lai_streams');
     add_default($opts, $nl_flags->{'inputdata_rootdir'}, $definition, $defaults, $nl, 'lai_mapalgo',
                 'hgrid'=>$nl_flags->{'res'} );
     add_default($opts, $nl_flags->{'inputdata_rootdir'}, $definition, $defaults, $nl, 'stream_year_first_lai',
                 'sim_year'=>$nl_flags->{'sim_year'},
                 'sim_year_range'=>$nl_flags->{'sim_year_range'});
     add_default($opts, $nl_flags->{'inputdata_rootdir'}, $definition, $defaults, $nl, 'stream_year_last_lai',
                 'sim_year'=>$nl_flags->{'sim_year'},
                 'sim_year_range'=>$nl_flags->{'sim_year_range'});
     # Set align year, if first and last years are different
     if ( $nl->get_value('stream_year_first_lai') !=
          $nl->get_value('stream_year_last_lai') ) {
        add_default($opts, $nl_flags->{'inputdata_rootdir'}, $definition, $defaults, $nl,
                    'model_year_align_lai', 'sim_year'=>$nl_flags->{'sim_year'},
                    'sim_year_range'=>$nl_flags->{'sim_year_range'});
     }
     add_default($opts, $nl_flags->{'inputdata_rootdir'}, $definition, $defaults, $nl, 'stream_fldfilename_lai',
                 'hgrid'=>"360x720cru" );
  } else {
     # If bgc is CN/CNDV then make sure none of the LAI settings are set
     if ( defined($nl->get_value('stream_year_first_lai')) ||
          defined($nl->get_value('stream_year_last_lai'))  ||
          defined($nl->get_value('model_year_align_lai'))  ||
          defined($nl->get_value('stream_fldfilename_lai'))   ) {
        $log->fatal_error("When bgc is NOT SP none of the following can be set: stream_year_first_lai,\n" .
                          "stream_year_last_lai, model_year_align_lai, nor\n" .
                          "stream_fldfilename_lai (eg. don't use this option with BGC,CN,CNDV nor BGDCV).");
     }
  }
}

#-------------------------------------------------------------------------------

sub setup_logic_soilwater_movement {
  my ($opts, $nl_flags, $definition, $defaults, $nl) = @_;

  add_default($opts, $nl_flags->{'inputdata_rootdir'}, $definition, $defaults, $nl, 'soilwater_movement_method' );
  add_default($opts, $nl_flags->{'inputdata_rootdir'}, $definition, $defaults, $nl, 'upper_boundary_condition' );

  my $soilmtd = $nl->get_value("soilwater_movement_method");
  my $use_bed = $nl->get_value('use_bedrock'              );
  add_default($opts, $nl_flags->{'inputdata_rootdir'}, $definition, $defaults, $nl, 
              'lower_boundary_condition', 'vichydro'=>$nl_flags->{'vichydro'},
              'soilwater_movement_method'=>$soilmtd, 'use_bedrock'=>$use_bed
             );
  add_default($opts, $nl_flags->{'inputdata_rootdir'}, $definition, $defaults, $nl, 'dtmin' );
  add_default($opts, $nl_flags->{'inputdata_rootdir'}, $definition, $defaults, $nl, 'verySmall' );
  add_default($opts, $nl_flags->{'inputdata_rootdir'}, $definition, $defaults, $nl, 'xTolerUpper' );
  add_default($opts, $nl_flags->{'inputdata_rootdir'}, $definition, $defaults, $nl, 'xTolerLower' );
  add_default($opts, $nl_flags->{'inputdata_rootdir'}, $definition, $defaults, $nl, 'expensive' );
  add_default($opts, $nl_flags->{'inputdata_rootdir'}, $definition, $defaults, $nl, 'inexpensive' );
  add_default($opts, $nl_flags->{'inputdata_rootdir'}, $definition, $defaults, $nl, 'flux_calculation' );
}
#-------------------------------------------------------------------------------

sub setup_logic_century_soilbgcdecompcascade {
  #
  my ($opts, $nl_flags, $definition, $defaults, $nl) = @_;

  if ( (&value_is_true($nl->get_value('use_cn')) || &value_is_true($nl->get_value('use_fates'))) &&
       &value_is_true($nl->get_value('use_century_decomp')) ) {
    add_default($opts, $nl_flags->{'inputdata_rootdir'}, $definition, $defaults, $nl, 'initial_Cstocks',
                'use_cn' => $nl->get_value('use_cn'), 'use_fates' => $nl->get_value('use_fates'),
                'use_century_decomp' => $nl->get_value('use_century_decomp') );
    add_default($opts, $nl_flags->{'inputdata_rootdir'}, $definition, $defaults, $nl, 'initial_Cstocks_depth', 
                'use_cn' => $nl->get_value('use_cn'), 'use_fates' => $nl->get_value('use_fates'),
                'use_century_decomp' => $nl->get_value('use_century_decomp') ); 
  }
}

#-------------------------------------------------------------------------------

sub setup_logic_cnvegcarbonstate {
  #  MUST be AFTER: setup_logic_dynamic_plant_nitrogen_alloc as depends on mm_nuptake_opt which is set there
  my ($opts, $nl_flags, $definition, $defaults, $nl) = @_;

  if ( &value_is_true($nl->get_value('use_cn')) ) {
    my $mmnuptake = $nl->get_value('mm_nuptake_opt');
    if ( ! defined($mmnuptake) ) { $mmnuptake = ".false."; }
    add_default($opts, $nl_flags->{'inputdata_rootdir'}, $definition, $defaults, $nl, 'initial_vegC', 
                'use_cn' => $nl->get_value('use_cn'), 'mm_nuptake_opt' => $mmnuptake );
  }
}

#-------------------------------------------------------------------------------

sub setup_logic_rooting_profile {
  #
  my ($opts, $nl_flags, $definition, $defaults, $nl) = @_;

  add_default($opts, $nl_flags->{'inputdata_rootdir'}, $definition, $defaults, $nl, 'rooting_profile_method_water' );
  add_default($opts, $nl_flags->{'inputdata_rootdir'}, $definition, $defaults, $nl, 'rooting_profile_method_carbon' );
}

#-------------------------------------------------------------------------------

sub setup_logic_friction_vel {
  #
  my ($opts, $nl_flags, $definition, $defaults, $nl) = @_;

  add_default($opts, $nl_flags->{'inputdata_rootdir'}, $definition, $defaults, $nl, 'zetamaxstable' );
}

#-------------------------------------------------------------------------------

sub setup_logic_soil_resis {
  #
  my ($opts, $nl_flags, $definition, $defaults, $nl) = @_;

  add_default($opts, $nl_flags->{'inputdata_rootdir'}, $definition, $defaults, $nl, 'soil_resis_method' );
}
#-------------------------------------------------------------------------------

sub setup_logic_hillslope_hydrology {
  # 
  my ($opts, $nl_flags, $definition, $defaults, $nl, $physv) = @_;

  if ( $physv->as_long() >= $physv->as_long("clm4_5") ) {
    add_default($opts, $nl_flags->{'inputdata_rootdir'}, $definition, $defaults, $nl, 'hillslope_geomorphology' ); 
  }
}
#-------------------------------------------------------------------------------

sub setup_logic_canopyfluxes {
  #
  my ($opts, $nl_flags, $definition, $defaults, $nl) = @_;

  add_default($opts, $nl_flags->{'inputdata_rootdir'}, $definition, $defaults, $nl, 'use_undercanopy_stability' );
}

#-------------------------------------------------------------------------------

sub setup_logic_canopyhydrology {
  #
  my ($opts, $nl_flags, $definition, $defaults, $nl) = @_;

  add_default($opts, $nl_flags->{'inputdata_rootdir'}, $definition, $defaults, $nl, 'interception_fraction' );
  add_default($opts, $nl_flags->{'inputdata_rootdir'}, $definition, $defaults, $nl, 'maximum_leaf_wetted_fraction' );
  add_default($opts, $nl_flags->{'inputdata_rootdir'}, $definition, $defaults, $nl, 'use_clm5_fpi' );
}

#-------------------------------------------------------------------------------

sub setup_logic_snowpack {
  #
  # Snowpack related options
  #
  my ($opts, $nl_flags, $definition, $defaults, $nl) = @_;

  add_default($opts, $nl_flags->{'inputdata_rootdir'}, $definition, $defaults, $nl, 'nlevsno');
  add_default($opts, $nl_flags->{'inputdata_rootdir'}, $definition, $defaults, $nl, 'h2osno_max');
  add_default($opts, $nl_flags->{'inputdata_rootdir'}, $definition, $defaults, $nl, 'int_snow_max');
  add_default($opts, $nl_flags->{'inputdata_rootdir'}, $definition, $defaults, $nl, 'n_melt_glcmec');
  add_default($opts, $nl_flags->{'inputdata_rootdir'}, $definition, $defaults, $nl, 'wind_dependent_snow_density');
  add_default($opts, $nl_flags->{'inputdata_rootdir'}, $definition, $defaults, $nl, 'snow_overburden_compaction_method');
  add_default($opts, $nl_flags->{'inputdata_rootdir'}, $definition, $defaults, $nl, 'lotmp_snowdensity_method');
  add_default($opts, $nl_flags->{'inputdata_rootdir'}, $definition, $defaults, $nl, 'upplim_destruct_metamorph');
  add_default($opts, $nl_flags->{'inputdata_rootdir'}, $definition, $defaults, $nl, 'fresh_snw_rds_max');
  add_default($opts, $nl_flags->{'inputdata_rootdir'}, $definition, $defaults, $nl, 'reset_snow');
  add_default($opts, $nl_flags->{'inputdata_rootdir'}, $definition, $defaults, $nl, 'reset_snow_glc');
  add_default($opts, $nl_flags->{'inputdata_rootdir'}, $definition, $defaults, $nl, 'reset_snow_glc_ela');

  if (remove_leading_and_trailing_quotes($nl->get_value('snow_overburden_compaction_method')) eq 'Vionnet2012') {
     # overburden_compress_tfactor isn't used if we're using the Vionnet2012
     # snow overburden compaction method, so make sure the user hasn't tried
     # to set it
     if (defined($nl->get_value('overburden_compress_tfactor'))) {
        $log->fatal_error('overburden_compress_tfactor is set, but does not apply when using snow_overburden_compaction_method=Vionnet2012');
     }
  } else {
     add_default($opts, $nl_flags->{'inputdata_rootdir'}, $definition, $defaults, $nl, 'overburden_compress_tfactor');
  }
}

#-------------------------------------------------------------------------------

sub setup_logic_atm_forcing {
   #
   # Options related to atmospheric forcings
   #
   my ($opts, $nl_flags, $definition, $defaults, $nl) = @_;

   add_default($opts, $nl_flags->{'inputdata_rootdir'}, $definition, $defaults, $nl, 'glcmec_downscale_longwave');
   add_default($opts, $nl_flags->{'inputdata_rootdir'}, $definition, $defaults, $nl, 'repartition_rain_snow');
   add_default($opts, $nl_flags->{'inputdata_rootdir'}, $definition, $defaults, $nl, 'lapse_rate');

   my $var;

   foreach $var ("lapse_rate_longwave",
                 "longwave_downscaling_limit") {
      if ( &value_is_true($nl->get_value("glcmec_downscale_longwave")) ) {
         add_default($opts, $nl_flags->{'inputdata_rootdir'}, $definition, $defaults, $nl, $var);
      } else {
         if (defined($nl->get_value($var))) {
            $log->fatal_error("$var can only be set if glcmec_downscale_longwave is true");
         }
      }
   }

   foreach $var ("precip_repartition_glc_all_snow_t",
                 "precip_repartition_glc_all_rain_t",
                 "precip_repartition_nonglc_all_snow_t",
                 "precip_repartition_nonglc_all_rain_t") {
      if ( &value_is_true($nl->get_value("repartition_rain_snow")) ) {
         add_default($opts, $nl_flags->{'inputdata_rootdir'}, $definition, $defaults, $nl, $var);
      } else {
         if (defined($nl->get_value($var))) {
            $log->fatal_error("$var can only be set if repartition_rain_snow is true");
         }
      }
   }
}

#-------------------------------------------------------------------------------

sub setup_logic_lnd2atm {
   #
   # Options related to fields sent to atmosphere
   #
   my ($opts, $nl_flags, $definition, $defaults, $nl) = @_;

   add_default($opts, $nl_flags->{'inputdata_rootdir'}, $definition, $defaults, $nl, 'melt_non_icesheet_ice_runoff');
}

#-------------------------------------------------------------------------------

sub setup_logic_initinterp {
   #
   # Options related to init_interp
   #
   my ($opts, $nl_flags, $definition, $defaults, $nl) = @_;

   my $var = 'init_interp_method';
   if ( &value_is_true($nl->get_value("use_init_interp"))) {
      add_default($opts, $nl_flags->{'inputdata_rootdir'}, $definition, $defaults, $nl, $var);
   } else {
      if (defined($nl->get_value($var))) {
         $log->fatal_error("$var can only be set if use_init_interp is true");
      }
   }
}

#-------------------------------------------------------------------------------

sub setup_logic_fates {
    #
    # Set some default options related to Ecosystem Demography
    #
    my ($opts, $nl_flags, $definition, $defaults, $nl) = @_;

    if (&value_is_true( $nl_flags->{'use_fates'})  ) {
        add_default($opts, $nl_flags->{'inputdata_rootdir'}, $definition, $defaults, $nl, 'fates_paramfile', 'phys'=>$nl_flags->{'phys'});
        my @list  = (  "use_fates_spitfire", "use_fates_planthydro", "use_fates_ed_st3", "use_fates_ed_prescribed_phys", 
                       "use_fates_inventory_init", "use_fates_logging" );
        foreach my $var ( @list ) {
 	  add_default($opts, $nl_flags->{'inputdata_rootdir'}, $definition, $defaults, $nl, $var, 'use_fates'=>$nl_flags->{'use_fates'} );
        }
        my $var = "use_fates_inventory_init";
        if ( defined($nl->get_value($var))  ) {
           if ( &value_is_true($nl->get_value($var)) ) {
              $var = "fates_inventory_ctrl_filename";
              if ( ! defined($nl->get_value($var))  ) {
                 $log->fatal_error("$var is required when use_fates_inventory_init is set" );
              } elsif ( ! -f "$nl->get_value($var)" ) {
                 $log->fatal_error("$var does NOT point to a valid filename" );
              }
           }
        }
    }
}

#-------------------------------------------------------------------------------

sub write_output_files {
  my ($opts, $nl_flags, $defaults, $nl) = @_;

  my $note = "";
  my $var = "note";
  if ( ! defined($opts->{$var}) ) {
    $opts->{$var} = $defaults->get_value($var);
  }
  if ( $opts->{$var} ) {
    $note = "Comment:\n" .
      "This namelist was created using the following command-line:\n" .
        "    $nl_flags->{'cfgdir'}/$ProgName $nl_flags->{'cmdline'}\n" .
          "For help on options use: $nl_flags->{'cfgdir'}/$ProgName -help";
  }

  # CLM component
  my @groups;
<<<<<<< HEAD
  if ( $physv->as_long() == $physv->as_long("clm4_0") ) {
    @groups = qw(clm_inparm);
    # Eventually only list namelists that are actually used when CN on
    #if ( $nl_flags->{'bgc_mode'}  eq "cn" ) {
      push @groups, "ndepdyn_nml";
    #}
  } else {

    @groups = qw(clm_inparm ndepdyn_nml popd_streams urbantv_streams light_streams
                 lai_streams atm2lnd_inparm lnd2atm_inparm clm_canopyhydrology_inparm cnphenology
                 clm_soilhydrology_inparm dynamic_subgrid cnvegcarbonstate
                 finidat_consistency_checks dynpft_consistency_checks 
                 clm_initinterp_inparm century_soilbgcdecompcascade
                 soilhydrology_inparm luna friction_velocity mineral_nitrogen_dynamics
                 soilwater_movement_inparm rooting_profile_inparm
                 soil_resis_inparm  bgc_shared canopyfluxes_inparm aerosol
                 clmu_inparm clm_soilstate_inparm clm_nitrogen 
		 clm_snowhydrology_inparm hillslope_hydrology_inparm
                 cnprecision_inparm clm_glacier_behavior 
		 crop irrigation_inparm water_tracers_inparm);

    #@groups = qw(clm_inparm clm_canopyhydrology_inparm clm_soilhydrology_inparm
    #             finidat_consistency_checks dynpft_consistency_checks);
    # Eventually only list namelists that are actually used when CN on
    #if ( $nl_flags->{'bgc_mode'}  eq "cn" ) {
    #  push @groups, qw(ndepdyn_nml popd_streams light_streams);
    #}
    if ( &value_is_true($nl_flags->{'use_lch4'}) ) {
      push @groups, "ch4par_in";
    }
    if ( $physv->as_long() >= $physv->as_long("clm4_5") ) {
      push @groups, "clm_humanindex_inparm";
      push @groups, "cnmresp_inparm";
      push @groups, "photosyns_inparm";
      push @groups, "cnfire_inparm";
      push @groups, "cn_general";
      push @groups, "nitrif_inparm";
      push @groups, "lifire_inparm";
      push @groups, "ch4finundated";
      push @groups, "clm_canopy_inparm";
    }
  }
=======
  @groups = qw(clm_inparm ndepdyn_nml popd_streams urbantv_streams light_streams
               lai_streams atm2lnd_inparm lnd2atm_inparm clm_canopyhydrology_inparm cnphenology
               clm_soilhydrology_inparm dynamic_subgrid cnvegcarbonstate
               finidat_consistency_checks dynpft_consistency_checks 
               clm_initinterp_inparm century_soilbgcdecompcascade
               soilhydrology_inparm luna friction_velocity mineral_nitrogen_dynamics
               soilwater_movement_inparm rooting_profile_inparm
               soil_resis_inparm  bgc_shared canopyfluxes_inparm aerosol
               clmu_inparm clm_soilstate_inparm clm_nitrogen clm_snowhydrology_inparm
               cnprecision_inparm clm_glacier_behavior crop irrigation_inparm
               water_tracers_inparm);

  #@groups = qw(clm_inparm clm_canopyhydrology_inparm clm_soilhydrology_inparm
  #             finidat_consistency_checks dynpft_consistency_checks);
  # Eventually only list namelists that are actually used when CN on
  #if ( $nl_flags->{'bgc_mode'}  eq "cn" ) {
  #  push @groups, qw(ndepdyn_nml popd_streams light_streams);
  #}
  if ( &value_is_true($nl_flags->{'use_lch4'}) ) {
     push @groups, "ch4par_in";
  }
  push @groups, "clm_humanindex_inparm";
  push @groups, "cnmresp_inparm";
  push @groups, "photosyns_inparm";
  push @groups, "cnfire_inparm";
  push @groups, "cn_general";
  push @groups, "nitrif_inparm";
  push @groups, "lifire_inparm";
  push @groups, "ch4finundated";
  push @groups, "clm_canopy_inparm";
>>>>>>> 570bfea5

  my $outfile;
  $outfile = "$opts->{'dir'}/lnd_in";
  $nl->write($outfile, 'groups'=>\@groups, 'note'=>"$note" );
  $log->verbose_message("Writing clm namelist to $outfile");

  # Drydep, fire-emission or MEGAN namelist for driver
  @groups = qw(drydep_inparm megan_emis_nl fire_emis_nl carma_inparm);
  $outfile = "$opts->{'dir'}/drv_flds_in";
  $nl->write($outfile, 'groups'=>\@groups, 'note'=>"$note" );
  $log->verbose_message("Writing @groups namelists to $outfile");
}

sub write_output_real_parameter_file {
  my ($opts, $nl_flags, $definition, $defaults, $nl) = @_;

  # Output real parameters
  if ( defined($opts->{'output_reals_filename'}) ) {
     my $file = $opts->{'output_reals_filename'};
     my $fh = IO::File->new($file, '>>') or $log->fatal_error("can't create real parameter filename: $file");
     foreach my $var ( $definition->get_var_names() ) {
        my $type = $definition->get_var_type($var);
        my $doc  = $definition->get_var_doc($var);
        $doc =~ s/\n//g;
        if ( $type =~ /real/ ) {
           my $val = $nl->get_value($var);
           if ( ! defined($val) ) { $val = "?.??"; }
           print $fh "\! $doc\n$var = $val\n";
        }
     }
     $fh->close();
  }
}

#-------------------------------------------------------------------------------

sub add_default {

# Add a value for the specified variable to the specified namelist object.  The variables
# already in the object have the higher precedence, so if the specified variable is already
# defined in the object then don't overwrite it, just return.
#
# This method checks the definition file and adds the variable to the correct
# namelist group.
#
# The value can be provided by using the optional argument key 'val' in the
# calling list.  Otherwise a default value is obtained from the namelist
# defaults object.  If no default value is found this method throws an exception
# unless the 'nofail' option is set true.
#
# Example 1: Specify the default value $val for the namelist variable $var in namelist
#            object $nl:
#
#  add_default($inputdata_rootdir, $definition, $defaults, $nl, $var, 'val'=>$val)
#
# Example 2: Add a default for variable $var if an appropriate value is found.  Otherwise
#            don't add the variable
#
#  add_default($inputdata_rootdir, $definition, $defaults, $nl, $var, 'nofail'=>1)
#
#
# ***** N.B. ***** This routine assumes the following variables are in package main::
#  $definition        -- the namelist definition object
#  $defaults          -- the namelist defaults object
#  $inputdata_rootdir -- CESM inputdata root directory

  my $opts = shift;
  my $inputdata_rootdir = shift;
  my $definition = shift;
  my $defaults = shift;
  my $nl = shift;
  my $var = shift;
  my %settings = @_;

  my $test_files = $opts->{'test'};
  #my $nl = shift;     # namelist object
  #my $var = shift;    # name of namelist variable
  #my %settings = @_;      # options

  # If variable has quotes around it
  if ( $var =~ /'(.+)'/ ) {
    $var = $1;
  }
  # Query the definition to find which group the variable belongs to.  Exit if not found.

  my $group = $definition->get_group_name($var);
  unless ($group) {
    my $fname = $definition->get_file_name();
    $log->fatal_error("variable \"$var\" not found in namelist definition file $fname.");
  }

  # check whether the variable has a value in the namelist object -- if so then skip to end
  my $val = $nl->get_variable_value($group, $var);
  if (! defined $val) {

    # Look for a specified value in the options hash

    if (defined $settings{'val'}) {
      $val = $settings{'val'};
    }
    # or else get a value from namelist defaults object.
    # Note that if the 'val' key isn't in the hash, then just pass anything else
    # in %settings to the get_value method to be used as attributes that are matched
    # when looking for default values.
    else {

      $val = $defaults->get_value($var, \%settings);

      # Truncate model_version appropriately

      if ( $var eq "model_version" ) {
        $val =~ /(URL: https:\/\/[a-zA-Z0-9._-]+\/)([a-zA-Z0-9\/._-]+)(\/bld\/.+)/;
        $val = $2;
      }
    }

    # if no value is found then exit w/ error (unless 'nofail' option set)
    unless ( defined($val) ) {
      unless ($settings{'nofail'}) {
        if ($var eq 'finidat') {
          $log->message("No default value found for $var.\n" .
                  "            Are defaults provided for this resolution and land mask?" );
        } else {
          $log->fatal_error("No default value found for $var.\n" .
                      "            Are defaults provided for this resolution and land mask?");
        }
      }
      else {
        return;
      }
    }

    # query the definition to find out if the variable is an input pathname
    my $is_input_pathname = $definition->is_input_pathname($var);

    # The default values for input pathnames are relative.  If the namelist
    # variable is defined to be an absolute pathname, then prepend
    # the CESM inputdata root directory.
    if (not defined $settings{'no_abspath'}) {
      if (defined $settings{'set_abspath'}) {
        $val = set_abs_filepath($val, $settings{'set_abspath'});
      } else {
        if ($is_input_pathname eq 'abs') {
          $val = set_abs_filepath($val, $inputdata_rootdir);
          if ( $test_files and ($val !~ /null/) and (! -f "$val") ) {
            $log->fatal_error("file not found: $var = $val");
          }
        }
      }
    }

    # query the definition to find out if the variable takes a string value.
    # The returned string length will be >0 if $var is a string, and 0 if not.
    my $str_len = $definition->get_str_len($var);

    # If the variable is a string, then add quotes if they're missing
    if ($str_len > 0) {
      $val = quote_string($val);
    }

    # set the value in the namelist
    $nl->set_variable_value($group, $var, $val);
  }

}

#-------------------------------------------------------------------------------

sub expand_xml_variables_in_namelist {
   # Go through all variables in the namelist and expand any XML env settings in them
   my ($nl, $xmlvar_ref) = @_;

   foreach my $group ( $nl->get_group_names() ) {
       foreach my $var ( $nl->get_variable_names($group) ) {
          my $val    = $nl->get_variable_value($group, $var);
          my $newval = SetupTools::expand_xml_var( $val, $xmlvar_ref );
          if ( $newval ne $val ) {
             $nl->set_variable_value($group, $var, $newval);
          }
       }
   }
}

#-------------------------------------------------------------------------------

sub check_input_files {

# For each variable in the namelist which is an input dataset, check to see if it
# exists locally.
#
# ***** N.B. ***** This routine assumes the following variables are in package main::
#  $definition        -- the namelist definition object
#  $nl                -- namelist object
#  $inputdata_rootdir -- if false prints test, else creates inputdata file

    my ($nl, $inputdata_rootdir, $outfile, $definition) = @_;

    open(OUTFILE, ">>$outfile") if defined $inputdata_rootdir;

    # Look through all namelist groups
    my @groups = $nl->get_group_names();
    foreach my $group (@groups) {

        # Look through all variables in each group
        my @vars = $nl->get_variable_names($group);
        foreach my $var (@vars) {

            # Is the variable an input dataset?
            my $input_pathname_type = $definition->is_input_pathname($var);

            # If it is, check whether it exists locally and print status
            if ($input_pathname_type) {

                # Get pathname of input dataset
                my $pathname = $nl->get_variable_value($group, $var);
                # Need to strip the quotes
                $pathname =~ s/['"]//g;

                if ($input_pathname_type eq 'abs') {
                    if ($inputdata_rootdir) {
                        #MV $pathname =~ s:$inputdata_rootdir::;
                        print OUTFILE "$var = $pathname\n";
                    }
                    else {
                        if (-e $pathname) {  # use -e rather than -f since the absolute pathname
                                             # might be a directory
                            print "OK -- found $var = $pathname\n";
                        }
                        else {
                            print "NOT FOUND:  $var = $pathname\n";
                        }
                    }
                }
                elsif ($input_pathname_type =~ m/rel:(.+)/o) {
                    # The match provides the namelist variable that contains the
                    # root directory for a relative filename
                    my $rootdir_var = $1;
                    my $rootdir = $nl->get_variable_value($group, $rootdir_var);
                    $rootdir =~ s/['"]//g;
                    if ($inputdata_rootdir) {
                        $pathname = "$rootdir/$pathname";
                        #MV $pathname =~ s:$inputdata_rootdir::;
                        print OUTFILE "$var = $pathname\n";
                    }
                    else {
                        if (-f "$rootdir/$pathname") {
                            print "OK -- found $var = $rootdir/$pathname\n";
                        }
                        else {
                            print "NOT FOUND:  $var = $rootdir/$pathname\n";
                        }
                    }
                }
            }
        }
    }
    close OUTFILE if defined $inputdata_rootdir;
    return 0 if defined $inputdata_rootdir;
}

#-------------------------------------------------------------------------------

sub set_abs_filepath {

# check whether the input filepath is an absolute path, and if it isn't then
# prepend a root directory

    my ($filepath, $rootdir) = @_;

    # strip any leading/trailing whitespace and quotes
    $filepath = trim($filepath);
    $filepath = remove_leading_and_trailing_quotes($filepath);
    $rootdir  = trim($rootdir);
    $rootdir = remove_leading_and_trailing_quotes($rootdir);

    my $out = $filepath;
    unless ( $filepath =~ /^\// ) {  # unless $filepath starts with a /
        $out = "$rootdir/$filepath"; # prepend the root directory
    }
    return $out;
}

#-------------------------------------------------------------------------------

sub valid_option {

    my ($val, @expect) = @_;

    my $expect;

    $val = trim($val);

    foreach $expect (@expect) {
        if ($val =~ /^$expect$/i) { return $expect; }
    }
    return undef;
}

#-------------------------------------------------------------------------------

sub check_use_case_name {
#
# Check the use-case name and ensure it follows the naming convention.
#
  my ($use_case) = @_;

  my $diestring = "bad use_case name $use_case, follow the conventions " .
                  "in namelist_files/use_cases/README\n";
  my $desc = "[a-zA-Z0-9]*";
  my $rcp  = "rcp[0-9\.]+";
  if (      $use_case =~ /^[0-9]+-[0-9]+([a-zA-Z0-9_\.]*)_transient$/ ) {
    my $string = $1;
    if (      $string =~ /^_($rcp)_*($desc)$/ ) {
       # valid name
    } elsif ( $string =~ /^_*($desc)$/ ) {
       # valid name
    } else {
      $log->fatal_error($diestring);
    }
  } elsif ( $use_case =~ /^20thC([a-zA-Z0-9_\.]*)_transient$/ ) {
    my $string = $1;
    if (      $string =~ /^_($rcp)_*($desc)$/ ) {
       # valid name
    } elsif ( $string =~ /^_*($desc)$/ ) {
       # valid name
    } else {
      $log->fatal_error($diestring);
    }
  } elsif ( $use_case =~ /^([0-9]+)_*($desc)_control$/   ) {
     # valid name
  } elsif ( $use_case =~ /^($desc)_pd$/   ) {
     # valid name
  } else {
      $log->fatal_error($diestring);
  }
}

#-------------------------------------------------------------------------------

sub validate_options {

# $source -- text string declaring the source of the options being validated
# $cfg    -- configure object
# $opts   -- reference to hash that contains the options

    my ($source, $cfg, $opts) = @_;

    my ($opt, $old, @expect);

    # use_case
    $opt = 'use_case';
    if (defined $opts->{$opt}) {

        if ( $opts->{$opt} ne "list" ) {
           # create the @expect array by listing the files in $use_case_dir
           # and strip off the ".xml" part of the filename
           @expect = ();
           my @files = glob("$opts->{'use_case_dir'}/*.xml");
           foreach my $file (@files) {
               $file =~ m{.*/(.*)\.xml};
               &check_use_case_name( $1 );
               push @expect, $1;
           }

           $old = $opts->{$opt};
           $opts->{$opt} = valid_option($old, @expect)
               or $log->fatal_error("invalid value of $opt ($old) specified in $source\n" .
                              "expected one of: @expect");
        } else {
           print "Use cases are:...\n\n";
           my @ucases;
           foreach my $file( sort( glob($opts->{'use_case_dir'}."/*.xml") ) ) {
              my $use_case;
              if ( $file =~ /\/([^\/]+)\.xml$/ ) {
                 &check_use_case_name( $1 );
                 $use_case = $1;
              } else {
                 $log->fatal_error("Bad name for use case file = $file");
              }
              my $uc_defaults = Build::NamelistDefaults->new("$file", $cfg);
              printf "%15s = %s\n", $use_case, $uc_defaults->get_value("use_case_desc");
              push @ucases, $use_case;
           }
           $log->exit_message("use cases : @ucases");
        }
    }
}

#-------------------------------------------------------------------------------

sub list_options {
#
# List the options for different command line values if asked for
#
    my ($opts_cmdl, $definition, $defaults) = @_;

    # options to list values that are in the defaults files
    my @opts_list = ( "res", "mask", "sim_year", "rcp" );
    my %opts_local;
    foreach my $var ( "res", "mask", "sim_year", "rcp" ) {
       my $val;
       if (      $opts_cmdl->{$var} eq "list" ) {
         $val = "default";
       } elsif ( $opts_cmdl->{$var} eq "default" ) {
         $val = $defaults->get_value($var, \%opts_local );
       } else {
         $val = $opts_cmdl->{$var};
       }
       my $vname = $var;
       if ( $vname eq "res" ) { $vname = "hgrid"; }
       $opts_local{$vname} = $val;
    }
    foreach my $var ( @opts_list ) {
       if (defined $opts_cmdl->{$var}) {

           if ( $opts_cmdl->{$var} eq "list" ) {
               my @valid_values   = $definition->get_valid_values( $var );
               if ( $var eq "sim_year" ) {
                   unshift( @valid_values,
                            $definition->get_valid_values( "sim_year_range" ) );
               }
               unshift( @valid_values, "default" );
               # Strip out quotes and the constant value
               for( my $i = 0; $i <= $#valid_values; $i++ ) {
                  $valid_values[$i] =~ s/('|')//g;
                  if ( $valid_values[$i] eq "constant" ) { $valid_values[$i] = undef; }
               }
               my $val= $defaults->get_value($var, \%opts_local);
               my $doc = $definition->get_var_doc( $var );
               $doc =~ s/\n//;
               chomp( $doc );
               $log->exit_message("valid values for $var ($doc) :\n" .
                            "    Values: @valid_values\n" .
                            "    Default = $val\n" .
                            "    (NOTE: resolution and mask and other settings may influence what the default is)");
           }
       }
    }
    # clm_demand
    my $var = 'clm_demand';
    if (defined $opts_cmdl->{$var}) {

        if ( $opts_cmdl->{$var} eq "list" ) {
           my @vars = $definition->get_var_names( );
           my @demands = ( "null" );
           foreach my $var ( @vars ) {
              if ( $definition->get_group_name( $var ) ne "clm_inparm" ) { next; }
              if ( defined($defaults->get_value($var, $opts_cmdl ) ) ) {
                 push( @demands, $var );
              }
           }
           my $doc = $definition->get_var_doc( 'clm_demand' );
           $doc =~ s/\n//;
           chomp( $doc );
           $log->exit_message("valid values for $var ($doc) :\n" .
                        "Namelist options to require: @demands\n" .
                        "any valid namelist item for clm_inparm can be set. However, not all are\n" .
                        "available in the clm defaults file. The defaults are also dependent on\n" .
                        "resolution and landmask, as well as other settings. Hence, the list above\n" .
                        "will vary depending on what you set for resolution and landmask.");
        }
    }
}

#-------------------------------------------------------------------------------

sub check_megan_spec {
#
# Check the megan specifier setting
#
    my ($opts, $nl, $definition) = @_;

    my $megan_spec      = $nl->get_value('megan_specifier');
    my @megan_spec_list = split( /\s*,\s*/, $megan_spec );
    foreach $megan_spec ( @megan_spec_list ) {
       if ( $megan_spec =~ /^['"]+[A-Za-z0-9]+\s*\=\s*([\sA-Za-z0-9+_-]+)["']+$/ ) {
          my $megan_list = $1;
          my @megan_cmpds = split( /\s*\+\s*/, $megan_list );
          my $var = "megan_cmpds";
          my $warn = 0;
          foreach my $megan_cmpd ( @megan_cmpds ) {
             if (  ! $definition->is_valid_value( $var, $megan_cmpd, 'noquotes'=>1 ) ) {
                $log->warning("megan_compound $megan_cmpd NOT found in list" );
                $warn++;
             }
          }
          if ( $warn > 0 ) {
             my @valid_values   = $definition->get_valid_values( $var, 'noquotes'=>1 );
             $log->warning("list of megan compounds includes:\n" .
                     "@valid_values\n" .
                     "Does your megan_factors_file include more compounds?\n" .
                     "If NOT your simulation will fail." );
          }
       } else {
          $log->fatal_error("Bad format for megan_specifier = $megan_spec");
       }
    }
}

#-------------------------------------------------------------------------------

sub trim {
   # remove leading and trailing whitespace from a string.
   my ($str) = @_;
   $str =~ s/^\s+//;
   $str =~ s/\s+$//;
   return $str;
}

#-------------------------------------------------------------------------------

sub quote_string {
   # Add quotes around a string, unless they are already there
   my ($str) = @_;
   $str = trim($str);
   unless ($str =~ /^['"]/) {        #"'
      $str = "\'$str\'";
   }
   return $str;
 }

#-------------------------------------------------------------------------------

sub remove_leading_and_trailing_quotes {
   # Remove leading and trailing single and double quotes from a string. Also
   # removes leading spaces before the leading quotes, and trailing spaces after
   # the trailing quotes.

   my ($str) = @_;

   $str = trim($str);

   # strip any leading/trailing quotes
   $str =~ s/^['"]+//;
   $str =~ s/["']+$//;

   return $str;
}

#-------------------------------------------------------------------------------

sub logical_to_fortran {
   # Given a logical variable ('true' / 'false'), convert it to a fortran-style logical ('.true.' / '.false.')
   # The result will be lowercase, regardless of the case of the input.
   my ($var) = @_;
   my $result;

   if (lc($var) eq 'true') {
      $result = ".true.";
   }
   elsif (lc($var) eq 'false') {
      $result = ".false.";
   }
   else {
      $log->fatal_error("Unexpected value in logical_to_fortran: $var");
   }

   return $result;
}

#-------------------------------------------------------------------------------

sub string_is_undef_or_empty {
   # Return true if the given string is undefined or only spaces, false otherwise.
   # A quoted empty string (' ' or " ") is treated as being empty.
   my ($str) = @_;
   if (!defined($str)) {
      return 1;
   }
   else {
      $str = remove_leading_and_trailing_quotes($str);
      if ($str =~ /^\s*$/) {
         return 1;
      }
      else {
         return 0;
      }
   }
}

#-------------------------------------------------------------------------------

sub value_is_true {
   # Return true if the given namelist value is .true.
   # An undefined value is treated as false (with the assumption that false is the default in the code)
   my ($val) = @_;

   # Some regular expressions...
   ###my $TRUE  = qr/\.true\./i;
   ###my $FALSE = qr/\.false\./i;
   # **N.B.** the use of qr// for precompiling regexps isn't supported until perl 5.005.
   my $TRUE  = '\.?true\.?|[t]';
   my $FALSE = '\.?false\.?|[f]';
   my $is_true = 0;
   if (defined($val)) {
      if ($val =~ /$TRUE/i) {
         $is_true = 1;
      }
   }

   return $is_true;
}

#-------------------------------------------------------------------------------

sub version {
# The version is found in CLM ChangeLog file.
# $cfgdir is set by the configure script to the name of its directory.

    my ($cfgdir) = @_;

    my $logfile = "$cfgdir/../doc/ChangeLog";

    my $fh = IO::File->new($logfile, '<') or $log->fatal_error("can't open ChangeLog file: $logfile");

    while (my $line = <$fh>) {

        if ($line =~ /^Tag name:\s*([a-zA-Z0-9_. -]*[clmcesm0-9_.-]+)$/ ) {
            $log->exit_message("$1");
        }
    }
}

#-------------------------------------------------------------------------------

sub main {
  my %nl_flags;
  $nl_flags{'cfgdir'} = dirname(abs_path($0));

  my %opts = process_commandline(\%nl_flags);
  my $cfgdir = $nl_flags{'cfgdir'};
  check_for_perl_utils($cfgdir, \%opts);

  $log     = namelist_files::LogMessages->new( $ProgName, \%opts );   # global
  version($cfgdir) if $opts{'version'};
  my $cfg = read_configure_definition($cfgdir, \%opts);

  my $physv      = config_files::clm_phys_vers->new( $cfg->get('phys') );
  my $definition = read_namelist_definition($cfgdir, \%opts, \%nl_flags);
  my $defaults   = read_namelist_defaults($cfgdir, \%opts, \%nl_flags, $cfg);

  # List valid values if asked for
  list_options(\%opts, $definition, $defaults);

  # Validate some of the commandline option values.
  validate_options("commandline", $cfg, \%opts);

  # Create an empty namelist object.
  my $nl = Build::Namelist->new();

  check_cesm_inputdata(\%opts, \%nl_flags);

  # Read in the env_*.xml files
  my %env_xml    = read_envxml_case_files( \%opts );

  # Process the user inputs
  process_namelist_user_input(\%opts, \%nl_flags, $definition, $defaults, $nl, $cfg, \%env_xml, $physv );
  # Get any other defaults needed from the namelist defaults file
  process_namelist_inline_logic(\%opts, \%nl_flags, $definition, $defaults, $nl, \%env_xml, $physv);

  # Validate that the entire resultant namelist is valid
  $definition->validate($nl);
  write_output_files(\%opts, \%nl_flags, $defaults, $nl);
  write_output_real_parameter_file(\%opts, \%nl_flags, $definition, $defaults, $nl);

  if ($opts{'inputdata'}) {
    check_input_files($nl, $nl_flags{'inputdata_rootdir'}, $opts{'inputdata'}, $definition);
  }
  $log->final_exit("Successfully made CLM namelist file");
}

#-------------------------------------------------------------------------------

1;<|MERGE_RESOLUTION|>--- conflicted
+++ resolved
@@ -1460,12 +1460,8 @@
   setup_logic_glacier($opts, $nl_flags, $definition, $defaults, $nl,  $envxml_ref);
   setup_logic_dynamic_plant_nitrogen_alloc($opts, $nl_flags, $definition, $defaults, $nl, $physv);
   setup_logic_luna($opts, $nl_flags, $definition, $defaults, $nl, $physv);
-<<<<<<< HEAD
-  setup_logic_hillslope($opts, $nl_flags, $definition, $defaults, $nl, $physv);
-  setup_logic_hydrstress($opts,  $nl_flags, $definition, $defaults, $nl, $physv);
-=======
+  setup_logic_hillslope($opts, $nl_flags, $definition, $defaults, $nl);
   setup_logic_hydrstress($opts,  $nl_flags, $definition, $defaults, $nl);
->>>>>>> 570bfea5
   setup_logic_dynamic_roots($opts,  $nl_flags, $definition, $defaults, $nl, $physv);
   setup_logic_params_file($opts,  $nl_flags, $definition, $defaults, $nl);
   setup_logic_create_crop_landunit($opts,  $nl_flags, $definition, $defaults, $nl);
@@ -1618,7 +1614,7 @@
   #############################################
   # namelist group: hillslope_hydrology_inparm #
   #############################################
-  setup_logic_hillslope_hydrology($opts, $nl_flags, $definition, $defaults, $nl, $physv);
+  setup_logic_hillslope_hydrology($opts, $nl_flags, $definition, $defaults, $nl);
 
   #############################################
   # namelist group: canopyfluxes_inparm #
@@ -2839,7 +2835,7 @@
   #
   # Hillslope hydrology model
   #
-  my ($opts, $nl_flags, $definition, $defaults, $nl, $physv) = @_;
+  my ($opts, $nl_flags, $definition, $defaults, $nl) = @_;
 
   if ( $physv->as_long() >= $physv->as_long("clm4_5") ) {
     add_default($opts, $nl_flags->{'inputdata_rootdir'}, $definition, $defaults, $nl, 'use_hillslope' );
@@ -3393,9 +3389,7 @@
   # 
   my ($opts, $nl_flags, $definition, $defaults, $nl, $physv) = @_;
 
-  if ( $physv->as_long() >= $physv->as_long("clm4_5") ) {
     add_default($opts, $nl_flags->{'inputdata_rootdir'}, $definition, $defaults, $nl, 'hillslope_geomorphology' ); 
-  }
 }
 #-------------------------------------------------------------------------------
 
@@ -3566,50 +3560,7 @@
 
   # CLM component
   my @groups;
-<<<<<<< HEAD
-  if ( $physv->as_long() == $physv->as_long("clm4_0") ) {
-    @groups = qw(clm_inparm);
-    # Eventually only list namelists that are actually used when CN on
-    #if ( $nl_flags->{'bgc_mode'}  eq "cn" ) {
-      push @groups, "ndepdyn_nml";
-    #}
-  } else {
-
-    @groups = qw(clm_inparm ndepdyn_nml popd_streams urbantv_streams light_streams
-                 lai_streams atm2lnd_inparm lnd2atm_inparm clm_canopyhydrology_inparm cnphenology
-                 clm_soilhydrology_inparm dynamic_subgrid cnvegcarbonstate
-                 finidat_consistency_checks dynpft_consistency_checks 
-                 clm_initinterp_inparm century_soilbgcdecompcascade
-                 soilhydrology_inparm luna friction_velocity mineral_nitrogen_dynamics
-                 soilwater_movement_inparm rooting_profile_inparm
-                 soil_resis_inparm  bgc_shared canopyfluxes_inparm aerosol
-                 clmu_inparm clm_soilstate_inparm clm_nitrogen 
-		 clm_snowhydrology_inparm hillslope_hydrology_inparm
-                 cnprecision_inparm clm_glacier_behavior 
-		 crop irrigation_inparm water_tracers_inparm);
-
-    #@groups = qw(clm_inparm clm_canopyhydrology_inparm clm_soilhydrology_inparm
-    #             finidat_consistency_checks dynpft_consistency_checks);
-    # Eventually only list namelists that are actually used when CN on
-    #if ( $nl_flags->{'bgc_mode'}  eq "cn" ) {
-    #  push @groups, qw(ndepdyn_nml popd_streams light_streams);
-    #}
-    if ( &value_is_true($nl_flags->{'use_lch4'}) ) {
-      push @groups, "ch4par_in";
-    }
-    if ( $physv->as_long() >= $physv->as_long("clm4_5") ) {
-      push @groups, "clm_humanindex_inparm";
-      push @groups, "cnmresp_inparm";
-      push @groups, "photosyns_inparm";
-      push @groups, "cnfire_inparm";
-      push @groups, "cn_general";
-      push @groups, "nitrif_inparm";
-      push @groups, "lifire_inparm";
-      push @groups, "ch4finundated";
-      push @groups, "clm_canopy_inparm";
-    }
-  }
-=======
+
   @groups = qw(clm_inparm ndepdyn_nml popd_streams urbantv_streams light_streams
                lai_streams atm2lnd_inparm lnd2atm_inparm clm_canopyhydrology_inparm cnphenology
                clm_soilhydrology_inparm dynamic_subgrid cnvegcarbonstate
@@ -3640,7 +3591,6 @@
   push @groups, "lifire_inparm";
   push @groups, "ch4finundated";
   push @groups, "clm_canopy_inparm";
->>>>>>> 570bfea5
 
   my $outfile;
   $outfile = "$opts->{'dir'}/lnd_in";
