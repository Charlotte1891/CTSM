--- conflicted
+++ resolved
@@ -3997,15 +3997,8 @@
   # Must be after canopyfluxes so that use_biomass_heat_storage will be set
   my ($opts, $nl_flags, $definition, $defaults, $nl) = @_;
 
-<<<<<<< HEAD
-  my $z0param_method = remove_leading_and_trailing_quotes($nl->get_value('z0param_method' ));
-
-  add_default($opts, $nl_flags->{'inputdata_rootdir'}, $definition, $defaults, $nl, 'zetamaxstable',
-              'z0param_method'=>$z0param_method );
-=======
   add_default($opts, $nl_flags->{'inputdata_rootdir'}, $definition, $defaults, $nl, 'zetamaxstable',
      'use_biomass_heat_storage'=>$nl_flags->{'use_biomass_heat_storage'}, 'phys'=>$nl_flags->{'phys'} );
->>>>>>> bb2a8d2c
 }
 
 #-------------------------------------------------------------------------------
