--- conflicted
+++ resolved
@@ -768,15 +768,9 @@
     } else {
        # dis-allow fates specific namelist items with non-fates runs
        my @list  = (  "fates_spitfire_mode", "use_fates_planthydro", "use_fates_ed_st3", "use_fates_ed_prescribed_phys",
-<<<<<<< HEAD
-                      "use_fates_cohort_age_tracking","use_fates_inventory_init","use_fates_fixed_biogeog","use_fates_nocomp",
-                      "use_fates_sp","fates_inventory_ctrl_filename","use_fates_logging","fates_parteh_mode",
-                      "use_fates_tree_damage","use_fates_luh","fluh_timeseries" );
-=======
                       "use_fates_cohort_age_tracking","use_fates_inventory_init","use_fates_fixed_biogeog",
-		      "use_fates_nocomp","use_fates_sp","fates_inventory_ctrl_filename","use_fates_logging",
-		      "fates_parteh_mode","use_fates_tree_damage" );
->>>>>>> 62aa091b
+                      "use_fates_nocomp","use_fates_sp","fates_inventory_ctrl_filename","use_fates_logging",
+                      "fates_parteh_mode","use_fates_tree_damage","use_fates_luh","fluh_timeseries" );
        # dis-allow fates specific namelist items with non-fates runs
        foreach my $var ( @list ) {
           if ( defined($nl->get_value($var)) ) {
