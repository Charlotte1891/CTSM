--- conflicted
+++ resolved
@@ -3961,41 +3961,6 @@
 
 sub setup_logic_dust_emis {
   # Logic to handle the dust emissions namelists, both drv_flds_in and lnd_in files
-<<<<<<< HEAD
-  my ($opts, $nl_flags, $definition, $defaults, $nl) = @_;
-
-  # First get the dust emission method
-  my $var = "dust_emis_method";
-  add_default($opts,  $nl_flags->{'inputdata_rootdir'}, $definition, $defaults, $nl, $var );
-
-  my $dust_emis_method = remove_leading_and_trailing_quotes( $nl->get_value($var) );
-
-  my @zender_files_in_lnd_opts = ( "stream_fldfilename_zendersoilerod", "stream_meshfile_zendersoilerod",
-                                   "zendersoilerod_mapalgo" );
-  if ( $dust_emis_method eq "Zender_2003" ) {
-     # get the zender_soil_erod_source
-     add_default($opts,  $nl_flags->{'inputdata_rootdir'}, $definition, $defaults, $nl,
-                 "zender_soil_erod_source", 'dust_emis_method'=>$dust_emis_method );
-
-     my $zender_source = remove_leading_and_trailing_quotes( $nl->get_value('zender_soil_erod_source') );
-     if ( $zender_source eq "lnd" ) {
-        foreach my $option ( @zender_files_in_lnd_opts ) {
-           add_default($opts,  $nl_flags->{'inputdata_rootdir'}, $definition, $defaults, $nl, $option,
-                       'dust_emis_method'=>$dust_emis_method, 'zender_soil_erod_source'=>$zender_source,
-                       'hgrid'=>$nl_flags->{'res'}, 'lnd_tuning_mod'=>$nl_flags->{'lnd_tuning_mode'} );
-        }
-     } elsif ( $zender_source eq "atm" ) {
-        foreach my $option ( @zender_files_in_lnd_opts ) {
-           if ( defined($nl->get_value($option)) ) {
-             $log->fatal_error("zender_soil_erod_source is atm, and the file option $option is being set" .
-                               " which should NOT be unless you want it handled here in the LAND model, " .
-                               "otherwise the equivalent option is set in CAM" );
-           }
-        }
-     } elsif ( $zender_source eq "none" ) {
-        $log->fatal_error("zender_soil_erod_source is set to none and only atm or lnd should be used when $var is Zender_2002" );
-     }
-=======
   my ($opts, $nl_flags, $definition, $defaults, $nl, $envxml_ref) = @_;
 
   # Only set dust emission settings -- if not connected to CAM
@@ -4046,7 +4011,6 @@
          }
       }
   # Otherwise make sure dust settings are NOT being set in CLM
->>>>>>> 17fb3d8e
   } else {
       my @vars = ( "dust_emis_method", "zender_soil_erod_source" );
       foreach my $option ( @vars ) {
