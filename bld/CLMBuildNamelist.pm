--- conflicted
+++ resolved
@@ -783,15 +783,10 @@
        # dis-allow fates specific namelist items with non-fates runs
        my @list  = (  "fates_spitfire_mode", "use_fates_planthydro", "use_fates_ed_st3", "use_fates_ed_prescribed_phys",
                       "use_fates_cohort_age_tracking","use_fates_inventory_init","use_fates_fixed_biogeog",
-<<<<<<< HEAD
                       "use_fates_nocomp","use_fates_sp","fates_inventory_ctrl_filename","fates_harvest_mode",
-                      "fates_parteh_mode","use_fates_tree_damage","fates_seeddisp_cadence","use_fates_luh","fluh_timeseries","flandusepftdat",
-                      "use_fates_potentialveg","use_fates_lupft");
-=======
-                      "use_fates_nocomp","use_fates_sp","fates_inventory_ctrl_filename","use_fates_logging",
-                      "fates_parteh_mode","use_fates_tree_damage","fates_history_dimlevel","fates_seeddisp_cadence",
-		      "use_fates_luh","fluh_timeseries" );
->>>>>>> 75b34d2d
+                      "fates_parteh_mode","use_fates_tree_damage","fates_seeddisp_cadence","use_fates_luh","fluh_timeseries",
+                      "flandusepftdat","use_fates_potentialveg","use_fates_lupft","fates_history_dimlevel");
+
        # dis-allow fates specific namelist items with non-fates runs
        foreach my $var ( @list ) {
           if ( defined($nl->get_value($var)) ) {
@@ -4521,14 +4516,9 @@
     if (&value_is_true( $nl_flags->{'use_fates'})  ) {
         add_default($opts, $nl_flags->{'inputdata_rootdir'}, $definition, $defaults, $nl, 'fates_paramfile', 'phys'=>$nl_flags->{'phys'});
         my @list  = (  "fates_spitfire_mode", "use_fates_planthydro", "use_fates_ed_st3", "use_fates_ed_prescribed_phys",
-<<<<<<< HEAD
-                       "use_fates_inventory_init","fates_seeddisp_cadence",
+                       "use_fates_inventory_init","fates_seeddisp_cadence","fates_history_dimlevel",
                        "fates_harvest_mode","fates_parteh_mode", "use_fates_cohort_age_tracking","use_fates_tree_damage");
-=======
-                       "use_fates_inventory_init","use_fates_fixed_biogeog","use_fates_nocomp","fates_seeddisp_cadence",
-                       "use_fates_logging","fates_parteh_mode", "use_fates_cohort_age_tracking","use_fates_tree_damage",
-		       "use_fates_luh","fates_history_dimlevel" );
->>>>>>> 75b34d2d
+
         foreach my $var ( @list ) {
  	  add_default($opts, $nl_flags->{'inputdata_rootdir'}, $definition, $defaults, $nl, $var, 'use_fates'=>$nl_flags->{'use_fates'},
                       'use_fates_sp'=>$nl_flags->{'use_fates_sp'} );
@@ -4571,15 +4561,15 @@
               if ( $nl->get_value('fates_spitfire_mode') > 0 ) {
                     $log->fatal_error('fates_spitfire_mode can NOT be set to greater than 0 when use_fates_sp is true');
               }
-<<<<<<< HEAD
+
               # fates landuse can't be on with FATES SP mode is active
               if ( &value_is_true($nl->get_value('use_fates_luh')) ) {
                     $log->fatal_error('use_fates_luh can NOT be true when use_fates_sp is true');
-=======
+
               # hydro isn't currently supported to work when FATES SP mode is active
               if (&value_is_true( $nl->get_value('use_fates_planthydro') )) {
                     $log->fatal_error('fates sp mode is currently not supported to work with fates hydro');
->>>>>>> 75b34d2d
+
               }
            }
         }
