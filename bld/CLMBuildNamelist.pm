--- conflicted
+++ resolved
@@ -83,16 +83,8 @@
                               (default 2000)
      -structure "structure"   The overall structure being used [ standard | fast ]
 OPTIONS
-<<<<<<< HEAD
-     -driver "value"          mct or nuopc
-     -decomp "value"          Build with below-ground decomposition package [ century | mimics ]
-                              (default is NONE).
-                              Below-ground decomposition modes other than NONE require -bgc set to bgc/fates.
-     -bgc "value"             Build CLM with BGC package [ sp | cn | bgc | fates ]
-=======
      -driver "value"          CESM driver type you will run with [ mct | nuopc ]
      -bgc "value"             Build CLM with BGC package [ sp | bgc | fates ]
->>>>>>> 51ee6fdc
                               (default is sp).
                                 CLM Biogeochemistry mode
                                 sp    = Satellite Phenology (SP)
@@ -100,17 +92,10 @@
                                 bgc   = Carbon Nitrogen with methane, nitrification, vertical soil C,
                                         CENTURY or MIMICS decomposition
                                     This toggles on the namelist variables:
-<<<<<<< HEAD
-                                          use_cn, use_lch4, use_nitrif_denitrif, use_vertsoilc, and (use_century_decomp or use_mimics_decomp)
+                                          use_cn, use_lch4, use_nitrif_denitrif, and use_mimics_decomp
                                 fates = FATES/Ecosystem Demography with below ground BGC
                                     This toggles on the namelist variables:
-                                          use_fates, use_vertsoilc, and (use_century_decomp or use_mimics_decomp)
-=======
-                                          use_cn, use_lch4, use_nitrif_denitrif
-                                fates = FATES/Ecosystem Demography with below ground BGC
-                                    This toggles on the namelist variables:
-                                          use_fates
->>>>>>> 51ee6fdc
+                                          use_fates and use_mimics_decomp
                               (Only for CLM4.5/CLM5.0)
      -[no-]chk_res            Also check [do NOT check] to make sure the resolution and
                               land-mask is valid.
@@ -772,11 +757,7 @@
 
       # The following variables may be set by the user and are compatible with use_fates
       # no need to set defaults, covered in a different routine
-<<<<<<< HEAD
-      my @list  = (  "use_vertsoilc", "use_lch4" );
-=======
       my @list  = (  "use_lch4" );
->>>>>>> 51ee6fdc
       foreach my $var ( @list ) {
 	  if ( defined($nl->get_value($var))  ) {
 	      $nl_flags->{$var} = $nl->get_value($var);
@@ -857,71 +838,22 @@
   my $val1 = $nl->get_value($var1);
 
   # now set the actual name list variables based on the bgc alias
-<<<<<<< HEAD
-  if ($nl_flags->{$var} eq "cn" ) {
+  if ($nl_flags->{$var} eq "bgc" ) {
      $nl_flags->{'use_cn'} = ".true.";
      $nl_flags->{'use_fates'} = ".false.";
-     $nl_flags->{'use_century_decomp'} = ".false.";
-     $nl_flags->{'use_mimics_decomp'} = ".false.";
-     if ($val1 eq "'century'" || $val1 eq "'mimics'") {
-       $log->warning("Ignoring decomp_mode and overwriting any values of use_century_decomp and use_mimics_decomp to .false. because bgc_mode = cn. To get past this warning, use -ignore_warnings or set decomp_mode to NONE.");
-    }
-  } elsif ($nl_flags->{$var} eq "bgc" ) {
-=======
-  if ($nl_flags->{$var} eq "bgc" ) {
->>>>>>> 51ee6fdc
-     $nl_flags->{'use_cn'} = ".true.";
-     $nl_flags->{'use_fates'} = ".false.";
-     # TODO Remove when not needed anymore:
-     # The .or. part of this if-statment satisfies backwards compatibility
-     # while decomp_mode is not, yet, set in baseline tests (slevis 2021/9/1)
-     if ($val1 eq "'century'" || $val1 eq "" ) {
-       if (! &value_is_true($nl_flags->{'use_century_decomp'}) ||
-           &value_is_true($nl_flags->{'use_mimics_decomp'}) ) {
-         $log->verbose_message("Overwriting any values of use_century_decomp to .true. and of use_mimics_decomp to .false. because decomp_mode = century.");
-       }
-       $nl_flags->{'use_century_decomp'} = ".true.";
-       $nl_flags->{'use_mimics_decomp'} = ".false.";
-     } elsif ($val1 eq "'mimics'" ) {
-       if (&value_is_true($nl_flags->{'use_century_decomp'}) ||
-           ! &value_is_true($nl_flags->{'use_mimics_decomp'}) ) {
-         $log->verbose_message("Overwriting any values of use_century_decomp to .false. and of use_mimics_decomp to .true. because decomp_mode = mimics.");
-       }
-       $nl_flags->{'use_century_decomp'} = ".false.";
+     if ($val1 eq "'mimics'" ) {
        $nl_flags->{'use_mimics_decomp'} = ".true.";
-     } else {
-       $log->fatal_error("The namelist variable decomp_mode should equal either 'century' or 'mimics' and currently it's neither");
      }
   } elsif ($nl_flags->{$var} eq "fates" ) {
      $nl_flags->{'use_cn'} = ".false.";
      $nl_flags->{'use_fates'} = ".true.";
-     # TODO Remove when not needed anymore:
-     # The .or. part of this if-statment satisfies backwards compatibility
-     # while decomp_mode is not, yet, set in baseline tests (slevis 2021/9/1)
-     if ($val1 eq "'century'" || $val1 eq "" ) {
-       if (! &value_is_true($nl_flags->{'use_century_decomp'}) ||
-           &value_is_true($nl_flags->{'use_mimics_decomp'}) ) {
-         $log->verbose_message("Overwriting any values of use_century_decomp to .true. and of use_mimics_decomp to .false. because decomp_mode = century.");
-       }
-       $nl_flags->{'use_century_decomp'} = ".true.";
-       $nl_flags->{'use_mimics_decomp'} = ".false.";
-     } elsif ($val1 eq "'mimics'" ) {
-       if (&value_is_true($nl_flags->{'use_century_decomp'}) ||
-           ! &value_is_true($nl_flags->{'use_mimics_decomp'}) ) {
-         $log->verbose_message("Overwriting any values of use_century_decomp to .false. and of use_mimics_decomp to .true. because decomp_mode = mimics.");
-       }
-       $nl_flags->{'use_century_decomp'} = ".false.";
+     if ($val1 eq "'mimics'" ) {
        $nl_flags->{'use_mimics_decomp'} = ".true.";
-     } else {
-       $log->fatal_error("The namelist variable decomp_mode should equal either 'century' or 'mimics' and currently it's neither");
      }
   } else {
      $nl_flags->{'use_cn'} = ".false.";
      $nl_flags->{'use_fates'} = ".false.";
-     $nl_flags->{'use_century_decomp'} = ".false.";
      $nl_flags->{'use_mimics_decomp'} = ".false.";
-     if ($val1 eq "'century'" || $val1 eq "'mimics'") {
-       $log->warning("Ignoring decomp_mode and overwriting any values of use_century_decomp and use_mimics_decomp to .false. because bgc_mode /= bgc and /= fates. To get past this warning, use -ignore_warnings or set decomp_mode to NONE.");
     }
   }
   if ( defined($nl->get_value("use_cn")) && ($nl_flags->{'use_cn'} ne $nl->get_value("use_cn")) ) {
@@ -931,40 +863,8 @@
      $log->fatal_error("The namelist variable use_fates is inconsistent with the -bgc option");
   }
 
-<<<<<<< HEAD
-  {
-     # If the variable has already been set use it, if not set to the value defined by the bgc_mode
-     my @list  = (  "use_lch4", "use_nitrif_denitrif", "use_vertsoilc" );
-     my $ndiff = 0;
-     my %settings = ( 'bgc_mode'=>$nl_flags->{'bgc_mode'} );
-     foreach my $var ( @list ) {
-        my $default_setting = $defaults->get_value($var, \%settings );
-        if ( ! defined($nl->get_value($var))  ) {
-           $nl_flags->{$var} = $default_setting;
-        } else {
-           if ( $nl->get_value($var) ne $default_setting ) {
-              $ndiff += 1;
-           }
-           $nl_flags->{$var} = $nl->get_value($var);
-        }
-        $val = $nl_flags->{$var};
-        my $group = $definition->get_group_name($var);
-        $nl->set_variable_value($group, $var, $val);
-        if (  ! $definition->is_valid_value( $var, $val ) ) {
-           my @valid_values   = $definition->get_valid_values( $var );
-           $log->fatal_error("$var has a value ($val) that is NOT valid. Valid values are: @valid_values");
-        }
-     }
-     # If all the variables are different report it as an error
-     if ( $ndiff == ($#list + 1) ) {
-        $log->fatal_error("You are contradicting the -bgc setting with the namelist variables: @list" );
-     }
-  }
-=======
->>>>>>> 51ee6fdc
-
-  # Now set use_cn, use_fates, use_century_decomp, use_mimics_decomp
-  foreach $var ( "use_cn", "use_fates", "use_century_decomp", "use_mimics_decomp" ) {
+  # Now set use_cn, use_fates, use_mimics_decomp
+  foreach $var ( "use_cn", "use_fates", "use_mimics_decomp" ) {
      $val = $nl_flags->{$var};
      $group = $definition->get_group_name($var);
      $nl->set_variable_value($group, $var, $val);
@@ -2291,12 +2191,7 @@
   $settings{'use_cndv'}            = $nl_flags->{'use_cndv'};
   $settings{'use_lch4'}            = $nl_flags->{'use_lch4'};
   $settings{'use_nitrif_denitrif'} = $nl_flags->{'use_nitrif_denitrif'};
-<<<<<<< HEAD
-  $settings{'use_vertsoilc'}       = $nl_flags->{'use_vertsoilc'};
-  $settings{'use_century_decomp'}  = $nl_flags->{'use_century_decomp'};
   $settings{'use_mimics_decomp'}   = $nl_flags->{'use_mimics_decomp'};
-=======
->>>>>>> 51ee6fdc
   $settings{'use_crop'}            = $nl_flags->{'use_crop'};
 
   my $demand = $nl->get_value('clm_demand');
@@ -2444,15 +2339,10 @@
     } else {
        $settings{'sim_year'}     = $st_year;
     }
-<<<<<<< HEAD
-    foreach my $item ( "mask", "maxpft", "irrigate", "glc_nec", "use_crop", "use_cn", "use_cndv", 
-                       "use_nitrif_denitrif", "use_vertsoilc", "use_century_decomp", "use_mimics_decomp",
-                       "use_fates", "lnd_tuning_mode",
-=======
     foreach my $item ( "mask", "maxpft", "irrigate", "glc_nec", "use_crop", "use_cn", "use_cndv",
+                       "use_mimics_decomp",
                        "use_fates",
                        "lnd_tuning_mode",
->>>>>>> 51ee6fdc
                      ) {
        $settings{$item}    = $nl_flags->{$item};
     }
@@ -2882,10 +2772,6 @@
   if ( $nl_flags->{'bgc_mode'} ne "sp" ) {
      add_default($opts, $nl_flags->{'inputdata_rootdir'}, $definition, $defaults, $nl, 'constrain_stress_deciduous_onset', 'phys'=>$physv->as_string() );
   }
-<<<<<<< HEAD
-=======
-  add_default($opts, $nl_flags->{'inputdata_rootdir'}, $definition, $defaults, $nl, 'decomp_depth_efolding', 'phys'=>$physv->as_string() );
->>>>>>> 51ee6fdc
 }
 
 #-------------------------------------------------------------------------------
@@ -4231,13 +4117,8 @@
   @groups = qw(clm_inparm ndepdyn_nml popd_streams urbantv_streams light_streams
                soil_moisture_streams lai_streams atm2lnd_inparm lnd2atm_inparm clm_canopyhydrology_inparm cnphenology
                clm_soilhydrology_inparm dynamic_subgrid cnvegcarbonstate
-<<<<<<< HEAD
-               finidat_consistency_checks dynpft_consistency_checks 
-               clm_initinterp_inparm soilbgcdecompcascade
-=======
                finidat_consistency_checks dynpft_consistency_checks
                clm_initinterp_inparm century_soilbgcdecompcascade
->>>>>>> 51ee6fdc
                soilhydrology_inparm luna friction_velocity mineral_nitrogen_dynamics
                soilwater_movement_inparm rooting_profile_inparm
                soil_resis_inparm  bgc_shared canopyfluxes_inparm aerosol
