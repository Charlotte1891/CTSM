#!/usr/bin/env perl

# Test command line options of the build-namelist script.
# Try to test that all the different options at least work.
# Test that inconsistentcies are appropriately caught.

#########################

use lib '.';
use Test::More;
use xFail::expectedFail;
use IO::File;

#########################

use strict;
use Getopt::Long;
use NMLTest::CompFiles;
use English;

sub usage {
    die <<EOF;
SYNOPSIS
     build-namelist_test.pl [options]

     Test the the CLM build-namelist 
OPTIONS
     -help [or -h]                 Print usage to STDOUT.                               
     -compare <directory>          Compare namelists for this version to namelists
                                   created by another version.
     -generate                     Leave the namelists in place to do a later compare.
     -no-test                      Do NOT Use the -test option to make sure datasets exist.
     -csmdata "dir"                Root directory of CESM input data.

EOF
}

sub make_env_run {
#
# Create a env_run.xml file to read in
#
    my %settings = @_;

    # Set default settings
    my %env_vars = ( DIN_LOC_ROOT=>"MYDINLOCROOT", GLC_TWO_WAY_COUPLING=>"FALSE" );
    # Set any settings that came in from function call
    foreach my $item ( keys(%settings) ) {
       $env_vars{$item} = $settings{$item};
    }

    # Now write the file out
    my $envfile = "env_run.xml";
    my $fh = IO::File->new($envfile, '>') or die "can't open file: $envfile";
    print $fh <<EOF;
<?xml version="1.0"?>

<config_definition>

EOF
    foreach my $item ( keys(%env_vars) ) {
      print $fh <<EOF;
<entry id="$item"         value="$env_vars{$item}"  /> 
EOF
    }
    print $fh <<EOF;

</config_definition>
EOF
    $fh->close();
}

sub make_config_cache {
   # Write a config_cache.xml file to read in
   my ($phys) = @_;
   my $config_cachefile = "config_cache.xml";
   my $fh = IO::File->new($config_cachefile, '>') or die "can't open file: $config_cachefile";
   print $fh <<EOF;
<?xml version="1.0"?>
<config_definition>
<commandline></commandline>
<entry id="phys" value="$phys" list="" valid_values="clm4_5,clm5_0,clm5_1">Specifies clm physics</entry>
</config_definition>
EOF
   $fh->close();
}

sub cat_and_create_namelistinfile {
#
# Concatenate the user_nl_clm files together and turn it into a namelist input file
# that can be read in by build-namelist
#
   my ($file1, $file2, $outfile) = @_;

   my $fh    = IO::File->new($file1,   '<') or die "can't open file: $file1";
   my $outfh = IO::File->new($outfile, '>') or die "can't open file: $outfile";
   print $outfh "&clm_settings\n\n";
   while ( my $line = <$fh> ) {
     print $outfh " $line";
   }
   $fh->close();
   if ( defined($file2) ) {
      my $fh    = IO::File->new($file2,   '<') or die "can't open file: $file2";
      while ( my $line = <$fh> ) {
        print $outfh " $line";
      }
   }
   print $outfh "\n/\n";
   $fh->close();
   $outfh->close();
}

#
# Process command-line options.
#
my %opts = ( help     => 0,
             generate => 0,
             test     => 1,
             compare  => undef,
             csmdata  => undef,
            );

GetOptions(
    "h|help"     => \$opts{'help'},
    "compare=s"  => \$opts{'compare'},
    "generate"   => \$opts{'generate'},
    "test!"      => \$opts{'test'},
    "csmdata=s"  => \$opts{'csmdata'},
)  or usage();

# Give usage message.
usage() if $opts{'help'};

# Check that the CESM inputdata root directory has been specified.  This must be
# a local or nfs mounted directory.
my $inputdata_rootdir = undef;
if (defined($opts{'csmdata'})) {
    $inputdata_rootdir = $opts{'csmdata'};
} elsif (defined $ENV{'CSMDATA'} ) { 
    $inputdata_rootdir = $ENV{'CSMDATA'};
} else {
   # use yellowstone location as default
   $inputdata_rootdir="/glade/p/cesm/cseg/inputdata";
   print("WARNING:  -csmdata nor CSMDATA are set, using default yellowstone location: $inputdata_rootdir\n");
}

###################################
#_# read in expected fail test list
###################################
my $compGen;
if ( $opts{'generate'} eq 1 && !(defined($opts{'compare'}) )) {
   $compGen='generate';
} elsif ( defined($opts{'compare'}) ) {
   $compGen='compare';
} elsif ( defined($opts{'compare'} && ($opts{'generate'} eq 1 ))) {
   #_# if compare and generate are both given, use compare
   $compGen='compare'; 
}

my $ProgName;
($ProgName = $PROGRAM_NAME) =~ s!(.*)/!!;
my $testType="namelistTest";

#
# Figure out number of tests that will run
#
<<<<<<< HEAD
my $ntests = 1576;
if ( defined($opts{'compare'}) ) {
   $ntests += 1053;
=======
my $ntests = 1740;
if ( defined($opts{'compare'}) ) {
   $ntests += 1185;
>>>>>>> 448fa92d
}
plan( tests=>$ntests );

#_# ============================================================
#_# setup for xFail module
#_# ============================================================
my $xFail = xFail::expectedFail->new($ProgName,$compGen,$ntests);
my $captOut="";  #_# variable to capture Test::More output
Test::More->builder->output(\$captOut);
#_# ============================================================
#_# 
#_# ============================================================

# Check for unparsed arguments
if (@ARGV) {
    print "ERROR: unrecognized arguments: @ARGV\n";
    usage();
}
my $phys = "clm5_0";
my $mode = "-phys $phys";
&make_config_cache($phys);

my $DOMFILE = "$inputdata_rootdir/atm/datm7/domain.lnd.T31_gx3v7.090928.nc";
my $real_par_file = "user_nl_ctsm_real_parameters";
my $bldnml = "../build-namelist -verbose -csmdata $inputdata_rootdir -lnd_frac $DOMFILE -configuration clm -structure standard -glc_nec 10 -no-note -output_reals $real_par_file";
if ( $opts{'test'} ) {
   $bldnml .= " -test";
}

my $tempfile = "temp_file.txt";
if ( -f $tempfile ) {
  system( "/bin/rm $tempfile" );
}

my @files = ( "lnd_in", $tempfile, $real_par_file );
my $cwd = `pwd`;
chomp( $cwd );
my $cfiles = NMLTest::CompFiles->new( $cwd, @files );

print "\n==================================================\n";
print "Run simple tests \n";
print "==================================================\n";

# Simple test -- just run build-namelist with -help option
eval{ system( "$bldnml -help > $tempfile 2>&1 " ); };
   is( $@, '', "help" );
   &cleanup();
# Simple test -- just run build-namelist with -version option
eval{ system( "$bldnml -version > $tempfile 2>&1 " ); };
   is( $@, '', "version" );
   system( "/bin/cat $tempfile" );
   &cleanup();
# Simple test -- just run build-namelist
&make_env_run();
eval{ system( "$bldnml > $tempfile 2>&1 " ); };
   is( $@, '', "plain build-namelist" );
   $cfiles->checkfilesexist( "default", $mode ); 
   # Compare to baseline
   if ( defined($opts{'compare'}) ) {
      $cfiles->doNOTdodiffonfile( "$tempfile", "default", $mode );
      $cfiles->comparefiles( "default", $mode, $opts{'compare'} );
   }

print "\n==================================================\n";
print "Run simple tests with all list options \n";
print "==================================================\n";

$cfiles->copyfiles( "default", $mode );
&cleanup();
# Simple test -- run all the list options
foreach my $options ( "clm_demand", "ssp_rcp",      "res", 
                      "sim_year",   "use_case" ) {
   &make_env_run();
   eval{ system( "$bldnml -${options} list > $tempfile 2>&1 " ); };
   my $result = `cat $tempfile`;
   my $expect;
   if ( $options =~ /use_case/ ) {
      $expect = "use cases :";
   } else {
      $expect = "valid values for $options";
   }
   $expect    = "/CLM build-namelist : $expect/";
   like( $result, $expect, "$options list" );
   is( (-f "lnd_in"), undef, "Check that lnd_in file does NOT exist" );
   &cleanup();
}

print "\n==================================================\n";
print "Run simple tests with additional options \n";
print "==================================================\n";

# Exercise a bunch of options
my $options = "-co2_ppmv 250 ";
   $options .= " -res 0.9x1.25 -ssp_rcp SSP1-2.6 -envxml_dir .";

   &make_env_run();
   eval{ system( "$bldnml $options > $tempfile 2>&1 " ); };
   is( $@, '', "options: $options" );
      $cfiles->checkfilesexist( "default", $mode );
      $cfiles->copyfiles( "most_options", $mode );
   # Compare to default
      $cfiles->doNOTdodiffonfile( "lnd_in",    "default", $mode );
      $cfiles->doNOTdodiffonfile( "$real_par_file", "default", $mode );
      $cfiles->doNOTdodiffonfile( "$tempfile", "default", $mode );
      $cfiles->comparefiles( "default", $mode );
   # Compare to baseline
   if ( defined($opts{'compare'}) ) {
      $cfiles->dodiffonfile(      "lnd_in",    "most_options", $mode );
      $cfiles->dodiffonfile( "$real_par_file", "most_options", $mode );
      $cfiles->doNOTdodiffonfile( "$tempfile", "most_options", $mode );
      $cfiles->comparefiles( "most_options", $mode, $opts{'compare'} );
   }
   &cleanup();

print "\n==================================================\n";
print "Test drydep, fire_emis and megan namelists  \n";
print "==================================================\n";

# drydep and megan namelists
$phys = "clm5_0";
$mode = "-phys $phys";
&make_config_cache($phys);
my @mfiles = ( "lnd_in", "drv_flds_in", $tempfile );
my $mfiles = NMLTest::CompFiles->new( $cwd, @mfiles );
foreach my $options ( "-drydep", "-megan", "-drydep -megan", "-fire_emis", "-drydep -megan -fire_emis" ) {
   &make_env_run();
   eval{ system( "$bldnml -envxml_dir . $options > $tempfile 2>&1 " ); };
   is( $@, '', "options: $options" );
   $mfiles->checkfilesexist( "$options", $mode);
   if ( $options ne "-drydep" ) {
     $mfiles->shownmldiff( "-drydep", $mode );
   }
   if ( defined($opts{'compare'}) ) {
      $mfiles->doNOTdodiffonfile( "$tempfile", "$options", $mode );
      $mfiles->comparefiles( "$options", $mode, $opts{'compare'} );
   }
   if ( defined($opts{'generate'}) ) {
      $mfiles->copyfiles( "$options", $mode );
   }
   &cleanup();
}
$phys = "clm5_0";
$mode = "-phys $phys";
&make_config_cache($phys);

print "\n===============================================================================\n";
print "Test configuration, structure, irrigate, verbose, clm_demand, ssp_rcp, test, sim_year, use_case\n";
print "=================================================================================\n";

# configuration, structure, irrigate, verbose, clm_demand, ssp_rcp, test, sim_year, use_case
my $startfile = "clmrun.clm2.r.1964-05-27-00000.nc";
foreach my $options ( "-configuration nwp",
                      "-structure fast",
                      "-namelist '&a irrigate=.true./'", "-verbose", "-ssp_rcp SSP1-2.6", "-test", "-sim_year 1850",
                      "-use_case 1850_control",
                      "-clm_start_type startup", "-namelist '&a irrigate=.false./' -crop -bgc bgc",
                      "-namelist '&a use_matrixcn=F,use_soil_matrixcn=F,is_outmatrix=F,isspinup=F/' -bgc sp",
                      "-namelist '&a use_matrixcn=T,use_soil_matrixcn=T,is_outmatrix=T,isspinup=T/' -bgc bgc -crop -clm_accelerated_spinup on",
                      "-bgc bgc -crop -clm_accelerated_spinup sasu",
                      "-envxml_dir . -infile myuser_nl_clm", 
                      "-ignore_ic_date -clm_start_type branch -namelist '&a nrevsn=\"thing.nc\"/' -bgc bgc -crop",
                      "-clm_start_type branch -namelist '&a nrevsn=\"thing.nc\",use_init_interp=T/'",
                      "-ignore_ic_date -clm_start_type startup -namelist '&a finidat=\"thing.nc\"/' -bgc bgc -crop",
                     ) {
   my $file = $startfile;
   &make_env_run();
   eval{ system( "$bldnml -res 0.9x1.25 -envxml_dir . $options > $tempfile 2>&1 " ); };
   is( $@, '', "options: $options" );
   $cfiles->checkfilesexist( "$options", $mode );
   $cfiles->shownmldiff( "default", $mode );
   my $finidat = `grep finidat lnd_in`;
   if ( $options =~ /myuser_nl_clm/ ) {
      my $fsurdat =  `grep fsurdat lnd_in`;
      like( $fsurdat, "/MYDINLOCROOT/lnd/clm2/PTCLMmydatafiles/1x1pt_US-UMB/surfdata_1x1pt_US-UMB_simyr2000_clm4_5_c131122.nc/", "$options" );
   }
   if ( defined($opts{'compare'}) ) {
      $cfiles->doNOTdodiffonfile( "$tempfile", "$options", $mode );
      $cfiles->dodiffonfile( "$real_par_file", "$options", $mode );
      $cfiles->comparefiles( "$options", $mode, $opts{'compare'} );
   }
   if ( defined($opts{'generate'}) ) {
      $cfiles->copyfiles( "$options", $mode );
   }
   &cleanup();
}
print "\n===============================================================================\n";
print "Test the NEON sites\n";
print "=================================================================================\n";
my $phys = "clm5_1";
$mode = "-phys $phys";
&make_config_cache($phys);
my $neondir      = "../../cime_config/usermods_dirs/NEON";
foreach my $site ( "ABBY", "BLAN", "CPER", "DEJU", "GRSM", "HEAL", "KONA", "LENO", "NIWO", 
                   "ONAQ", "PUUM", "SERC", "SRER", "TALL", "TREE", "WOOD", "BARR", "BONA", 
                   "DCFS", "DELA", "GUAN", "JERC", "KONZ", "MLBS", "NOGP", "ORNL", "RMNP", 
                   "SJER", "STEI", "TEAK", "UKFS", "WREF", "BART", "CLBJ", "DSNY", "HARV", 
                   "JORN", "LAJA", "MOAB", "OAES", "OSBS", "SCBI", "SOAP", "STER", "TOOL", 
                   "UNDE", "YELL" 
 ) {
   &make_env_run();
   #
   # Concatonate  default usermods and specific sitetogether expanding env variables while doing that
   # 
   if ( ! -d "$neondir/$site" ) {
      print "NEON directory is not there: $neondir/$site\n";
      die "ERROR:: NEON site does not exist: $site\n";
   }
   my $neondefaultfile = "$neondir/defaults/user_nl_clm";
   my $neonsitefile = "$neondir/$site/user_nl_clm";
   if ( ! -f $neonsitefile )  {
      $neonsitefile = undef;
   }
   $ENV{'NEONSITE'} = $site;
   my $namelistfile = "temp.namelistinfile_$site";
   &cat_and_create_namelistinfile( $neondefaultfile, $neonsitefile, $namelistfile );
   #
   # Now run  the site
   # 
   my $options = "-res CLM_USRDAT -clm_usr_name NEON -no-megan -bgc bgc -sim_year 2000 -infile $namelistfile";
   eval{ system( "$bldnml -envxml_dir . $options > $tempfile 2>&1 " ); };
   is( $@, '', "options: $options" );
   $cfiles->checkfilesexist( "$options", $mode );
   $cfiles->shownmldiff( "default", $mode );
   if ( defined($opts{'compare'}) ) {
      $cfiles->doNOTdodiffonfile( "$tempfile", "$options", $mode );
      $cfiles->dodiffonfile(      "lnd_in",    "$options", $mode );
      $cfiles->dodiffonfile( "$real_par_file", "$options", $mode );
      $cfiles->comparefiles( "$options", $mode, $opts{'compare'} );
   }
   if ( defined($opts{'generate'}) ) {
      $cfiles->copyfiles( "$options", $mode );
   }
   system( "/bin/rm $namelistfile" );
   &cleanup();
}

print "\n===============================================================================\n";
print "Test some CAM specific setups for special grids \n";
print "=================================================================================\n";
foreach my $phys ( "clm4_5", "clm5_0" ) {
   $mode = "-phys $phys";
   &make_config_cache($phys);
   foreach my $options ( 
                      "-res ne0np4.ARCTIC.ne30x4 -bgc sp -use_case 20thC_transient -namelist '&a start_ymd=19790101/' -lnd_tuning_mode ${phys}_cam6.0",
                      "-res ne0np4.ARCTICGRIS.ne30x8 -bgc sp -use_case 20thC_transient -namelist '&a start_ymd=19790101/' -lnd_tuning_mode ${phys}_cam6.0",
                      "-res 1.9x2.5 -bgc sp -use_case 20thC_transient -namelist '&a start_ymd=19790101/' -lnd_tuning_mode ${phys}_cam6.0",
                      "-res 0.9x1.25 -bgc sp -use_case 20thC_transient -namelist '&a start_ymd=19790101/' -lnd_tuning_mode ${phys}_cam6.0",
                      "-res 0.9x1.25 -bgc bgc -crop -use_case 20thC_transient -namelist '&a start_ymd=19500101/' -lnd_tuning_mode ${phys}_cam6.0",
                      "-res ne0np4CONUS.ne30x8 -bgc sp -use_case 20thC_transient -namelist '&a start_ymd=20130101/' -lnd_tuning_mode ${phys}_cam6.0",
                      "-res 1.9x2.5 -bgc sp -use_case 20thC_transient -namelist '&a start_ymd=20030101/' -lnd_tuning_mode ${phys}_cam6.0",
                      "-res 1.9x2.5 -bgc sp -use_case 2010_control -namelist '&a start_ymd=20100101/' -lnd_tuning_mode ${phys}_cam6.0",
                      "-res 1x1_brazil -bgc fates -no-megan -use_case 2000_control -lnd_tuning_mode ${phys}_CRUv7",
                      "-res C192 -bgc sp -use_case 2010_control -namelist '&a start_ymd=20100101/' -lnd_tuning_mode ${phys}_cam6.0",
                      "-res ne0np4.ARCTIC.ne30x4 -bgc sp -use_case 20thC_transient -namelist '&a start_ymd=20130101/' -lnd_tuning_mode ${phys}_cam6.0",
                     ) {
      &make_env_run();
      eval{ system( "$bldnml -envxml_dir . $options > $tempfile 2>&1 " ); };
      is( $@, '', "options: $options" );
      $cfiles->checkfilesexist( "$options", $mode );
      $cfiles->shownmldiff( "default", $mode );
      if ( defined($opts{'compare'}) ) {
         $cfiles->doNOTdodiffonfile( "$tempfile", "$options", $mode );
         $cfiles->dodiffonfile(      "lnd_in",    "$options", $mode );
         $cfiles->dodiffonfile( "$real_par_file", "$options", $mode );
         $cfiles->comparefiles( "$options", $mode, $opts{'compare'} );
      }
      if ( defined($opts{'generate'}) ) {
         $cfiles->copyfiles( "$options", $mode );
      }
      &cleanup();
   }
}

print "\n==============================================================\n";
print "Test several use_cases and specific configurations for clm5_0\n";
print "==============================================================\n";
$phys = "clm5_0";
$mode = "-phys $phys";
&make_config_cache($phys);
foreach my $options ( 
                      "-bgc bgc -use_case 1850-2100_SSP1-2.6_transient -namelist '&a start_ymd=20100101/'",
                      "-bgc sp  -use_case 1850-2100_SSP2-4.5_transient -namelist '&a start_ymd=18501223/'",
                      "-bgc bgc -use_case 1850-2100_SSP3-7.0_transient -namelist '&a start_ymd=20701029/'",
                      "-bgc fates  -use_case 2000_control -no-megan",
                      "-bgc sp  -use_case 2000_control -res 0.9x1.25 -namelist '&a use_soil_moisture_streams = T/'",
                      "-bgc cn  -use_case 1850-2100_SSP5-8.5_transient -namelist '&a start_ymd=19101023/'",
                      "-bgc bgc -use_case 2000_control -namelist \"&a fire_method='nofire'/\" -crop",
                      "-res 0.9x1.25 -bgc bgc -use_case 1850_noanthro_control -drydep -fire_emis -light_res 360x720",
                     ) {
   my $file = $startfile;
   &make_env_run();
   eval{ system( "$bldnml -envxml_dir . $options > $tempfile 2>&1 " ); };
   is( $@, '', "options: $options" );
   $cfiles->checkfilesexist( "$options", $mode );
   $cfiles->shownmldiff( "default", $mode );
   if ( defined($opts{'compare'}) ) {
      $cfiles->doNOTdodiffonfile( "$tempfile", "$options", $mode );
      $cfiles->dodiffonfile(      "lnd_in",    "$options", $mode );
      $cfiles->dodiffonfile( "$real_par_file", "$options", $mode );
      $cfiles->comparefiles( "$options", $mode, $opts{'compare'} );
   }
   if ( defined($opts{'generate'}) ) {
      $cfiles->copyfiles( "$options", $mode );
   }
   &cleanup();
}



print "\n==================================================\n";
print "Start Failure testing.  These should fail \n";
print "==================================================\n";

# Failure testing, do things that SHOULD fail
my $finidat  = "thing.nc";
system( "touch $finidat" );

my %failtest = ( 
     "coldstart but with IC file"=>{ options=>"-clm_start_type cold -envxml_dir .",
                                     namelst=>"finidat='$finidat'",
                                     GLC_TWO_WAY_COUPLING=>"FALSE",
                                     phys=>"clm5_0",
                                   },
     "clm_demand on finidat"     =>{ options=>"-clm_demand finidat -envxml_dir .",
                                     namelst=>"",
                                     GLC_TWO_WAY_COUPLING=>"FALSE",
                                     phys=>"clm5_0",
                                   },
     "blank IC file, not cold"   =>{ options=>"-clm_start_type startup -envxml_dir .",
                                     namelst=>"finidat=' '",
                                     GLC_TWO_WAY_COUPLING=>"FALSE",
                                     phys=>"clm5_0",
                                   },
     "startup without interp"    =>{ options=>"-clm_start_type startup -envxml_dir . -bgc sp -sim_year 1850",
                                     namelst=>"use_init_interp=.false., start_ymd=19200901",
                                     GLC_TWO_WAY_COUPLING=>"FALSE",
                                     phys=>"clm5_0",
                                   },
     "use_crop without -crop"    =>{ options=>" -envxml_dir .",
                                     namelst=>"use_crop=.true.",
                                     GLC_TWO_WAY_COUPLING=>"FALSE",
                                     phys=>"clm4_5",
                                   },
     "soilm_stream wo use"       =>{ options=>"-res 0.9x1.25 -envxml_dir .",
                                     namelst=>"use_soil_moisture_streams = .false.,stream_fldfilename_soilm='missing_file'",
                                     GLC_TWO_WAY_COUPLING=>"FALSE",
                                     phys=>"clm5_0",
                                   },
     "clm50CNDVwtransient"       =>{ options=>" -envxml_dir . -use_case 20thC_transient -dynamic_vegetation -res 10x15 -ignore_warnings",
                                     namelst=>"",
                                     GLC_TWO_WAY_COUPLING=>"FALSE",
                                     phys=>"clm5_0",
                                   },
     "reseed without CN"         =>{ options=>" -envxml_dir . -bgc sp",
                                     namelst=>"reseed_dead_plants=.true.",
                                     GLC_TWO_WAY_COUPLING=>"FALSE",
                                     phys=>"clm5_0",
                                   },
     "onset_threh w SP"          =>{ options=>" -envxml_dir . -bgc sp",
                                     namelst=>"onset_thresh_depends_on_veg=.true.",
                                     GLC_TWO_WAY_COUPLING=>"FALSE",
                                     phys=>"clm5_1",
                                   },
     "dribble_crphrv w/o CN"     =>{ options=>" -envxml_dir . -bgc sp",
                                     namelst=>"dribble_crophrv_xsmrpool_2atm=.true.",
                                     GLC_TWO_WAY_COUPLING=>"FALSE",
                                     phys=>"clm5_0",
                                   },
     "dribble_crphrv w/o crop"   =>{ options=>" -envxml_dir . -bgc cn -no-crop",
                                     namelst=>"dribble_crophrv_xsmrpool_2atm=.true.",
                                     GLC_TWO_WAY_COUPLING=>"FALSE",
                                     phys=>"clm5_0",
                                   },
     "CNDV with flanduse_timeseries - clm4_5"=>{ options=>"-bgc bgc -dynamic_vegetation -envxml_dir . -ignore_warnings",
                                     namelst=>"flanduse_timeseries='my_flanduse_timeseries_file.nc'",
                                     GLC_TWO_WAY_COUPLING=>"FALSE",
                                     phys=>"clm4_5",
                                   },
     "use_cndv=T without bldnml op"=>{ options=>"-bgc cn -envxml_dir . -ignore_warnings",
                                     namelst=>"use_cndv=.true.",
                                     GLC_TWO_WAY_COUPLING=>"FALSE",
                                     phys=>"clm4_5",
                                   },
     "use_cndv=F with dyn_veg op"=>{ options=>"-bgc cn -dynamic_vegetation -envxml_dir . -ignore_warnings",
                                     namelst=>"use_cndv=.false.",
                                     GLC_TWO_WAY_COUPLING=>"FALSE",
                                     phys=>"clm4_5",
                                   },
     "crop with use_crop false"  =>{ options=>"-crop -bgc bgc -envxml_dir .",
                                     namelst=>"use_crop=.false.",
                                     GLC_TWO_WAY_COUPLING=>"FALSE",
                                     phys=>"clm4_5",
                                   },
     "crop without CN"           =>{ options=>"-crop -bgc sp -envxml_dir .",
                                     namelst=>"",
                                     GLC_TWO_WAY_COUPLING=>"FALSE",
                                     phys=>"clm4_5",
                                   },
     "toosmall soil w trans"     =>{ options=>"-envxml_dir .",
                                     namelst=>"toosmall_soil=10, dyn_transient_pfts=T",
                                     GLC_TWO_WAY_COUPLING=>"FALSE",
                                     phys=>"clm5_0",
                                   },
     "toosmall lake w trans"     =>{ options=>"-envxml_dir .",
                                     namelst=>"toosmall_lake=10, dyn_transient_pfts=T",
                                     GLC_TWO_WAY_COUPLING=>"FALSE",
                                     phys=>"clm5_0",
                                   },
     "toosmall crop w trans"     =>{ options=>"-bgc bgc -crop -envxml_dir .",
                                     namelst=>"toosmall_crop=10, dyn_transient_pfts=T",
                                     GLC_TWO_WAY_COUPLING=>"FALSE",
                                     phys=>"clm5_0",
                                   },
     "toosmall wetl w trans"     =>{ options=>"-bgc bgc -envxml_dir .",
                                     namelst=>"toosmall_wetland=10, dyn_transient_pfts=T",
                                     GLC_TWO_WAY_COUPLING=>"FALSE",
                                     phys=>"clm5_0",
                                   },
     "toosmall glc  w trans"     =>{ options=>"-bgc sp  -envxml_dir .",
                                     namelst=>"toosmall_glacier=10, dyn_transient_pfts=T", 
                                     GLC_TWO_WAY_COUPLING=>"FALSE",
                                     phys=>"clm5_0",
                                   },
     "toosmall urban w trans"    =>{ options=>"-bgc sp  -envxml_dir .",
                                     namelst=>"toosmall_urban=10, dyn_transient_pfts=T",
                                     GLC_TWO_WAY_COUPLING=>"FALSE",
                                     phys=>"clm5_0",
                                   },
     "collapse_urban w trans"    =>{ options=>"-bgc sp  -envxml_dir .",
                                     namelst=>"collapse_urban=T, dyn_transient_crops=T",
                                     GLC_TWO_WAY_COUPLING=>"FALSE",
                                     phys=>"clm5_0",
                                   },
     "n_dom_landunits w trans"    =>{ options=>"-bgc sp  -envxml_dir .",
                                     namelst=>"n_dom_landunits=2, dyn_transient_crops=T",
                                     GLC_TWO_WAY_COUPLING=>"FALSE",
                                     phys=>"clm5_0",
                                   },
     "n_dom_pfts w trans"         =>{ options=>"-bgc sp  -envxml_dir .",
                                     namelst=>"n_dom_pfts=2, dyn_transient_crops=T",
                                     GLC_TWO_WAY_COUPLING=>"FALSE",
                                     phys=>"clm5_0",
                                   },
     "baset_map without crop"    =>{ options=>"-bgc bgc -envxml_dir . -no-crop",
                                     namelst=>"baset_mapping='constant'",
                                     GLC_TWO_WAY_COUPLING=>"FALSE",
                                     phys=>"clm5_0",
                                   },
     "mapvary var w/o varymap"   =>{ options=>"-crop -bgc bgc -envxml_dir . -crop",
                                     namelst=>"baset_mapping='constant', baset_latvary_slope=1.0, baset_latvary_intercept=10.0",
                                     GLC_TWO_WAY_COUPLING=>"FALSE",
                                     phys=>"clm5_0",
                                   },
     # This one should fail now, because we don't have non irrigated non-crop datasets
     "-irrigate=F without -crop" =>{ options=>"-bgc cn -no-crop -envxml_dir .",
                                    namelst=>"irrigate=.false.",
                                    GLC_TWO_WAY_COUPLING=>"FALSE",
                                    phys=>"clm4_5",
                                   },
     "grainproductWOcrop"       =>{ options=>"-bgc cn -no-crop -envxml_dir .",
                                    namelst=>"use_grainproduct=.true.",
                                    GLC_TWO_WAY_COUPLING=>"FALSE",
                                    phys=>"clm4_5",
                                   },
     "interp without finidat"    =>{ options=>"-bgc sp -envxml_dir .",
                                     namelst=>"use_init_interp=.true. finidat=' '",
                                     GLC_TWO_WAY_COUPLING=>"FALSE",
                                     phys=>"clm5_0",
                                   },
     "sp and c13"                =>{ options=>"-bgc sp -envxml_dir .",
                                     namelst=>"use_c13=.true.",
                                     GLC_TWO_WAY_COUPLING=>"FALSE",
                                     phys=>"clm4_5",
                                   },
     "sp and c14"                =>{ options=>"-bgc sp -envxml_dir .",
                                     namelst=>"use_c14=.true.",
                                     GLC_TWO_WAY_COUPLING=>"FALSE",
                                     phys=>"clm4_5",
                                   },
     "bombspike no c14"          =>{ options=>"-bgc bgc -envxml_dir .",
                                     namelst=>"use_c14=.false. use_c14_bombspike=.true.",
                                     GLC_TWO_WAY_COUPLING=>"FALSE",
                                     phys=>"clm5_0",
                                   },
     "use c13 timeseries no cn"  =>{ options=>"-bgc sp -envxml_dir .",
                                     namelst=>"use_c13_timeseries=.true.",
                                     GLC_TWO_WAY_COUPLING=>"FALSE",
                                     phys=>"clm4_5",
                                   },
     "use c13 timeseries no c13"=>{ options=>"-bgc bgc -envxml_dir .",
                                     namelst=>"use_c13=.false. use_c13_timeseries=.true.",
                                     GLC_TWO_WAY_COUPLING=>"FALSE",
                                     phys=>"clm4_5",
                                   },
     "bombspike no cn"           =>{ options=>"-bgc sp -envxml_dir .",
                                     namelst=>"use_c14_bombspike=.true.",
                                     GLC_TWO_WAY_COUPLING=>"FALSE",
                                     phys=>"clm5_0",
                                   },
     "lightres no cn"            =>{ options=>"-bgc sp -envxml_dir . -light_res 360x720",
                                     namelst=>"",
                                     GLC_TWO_WAY_COUPLING=>"FALSE",
                                     phys=>"clm5_0",
                                   },
     "spno-fire"                 =>{ options=>"-bgc sp -envxml_dir . -use_case 2000_control",
                                     namelst=>"fire_method='nofire'",
                                     GLC_TWO_WAY_COUPLING=>"FALSE",
                                     phys=>"clm5_0",
                                   },
     "lightres no fire"          =>{ options=>"-bgc cn -envxml_dir . -light_res 360x720",
                                     namelst=>"fire_method='nofire'",
                                     GLC_TWO_WAY_COUPLING=>"FALSE",
                                     phys=>"clm5_0",
                                   },
     "lightres none bgc"         =>{ options=>"-bgc bgc -envxml_dir . -light_res none",
                                     namelst=>"",
                                     GLC_TWO_WAY_COUPLING=>"FALSE",
                                     phys=>"clm5_0",
                                   },
     "lightresnotnone-nofire"    =>{ options=>"-bgc bgc -envxml_dir . -light_res 94x192",
                                     namelst=>"fire_method='nofire'",
                                     GLC_TWO_WAY_COUPLING=>"FALSE",
                                     phys=>"clm5_0",
                                   },
     "lightresnonenofirelightfil"=>{ options=>"-bgc bgc -envxml_dir . -light_res none",
                                     namelst=>"fire_method='nofire',stream_fldfilename_lightng='build-namelist_test.pl'",
                                     GLC_TWO_WAY_COUPLING=>"FALSE",
                                     phys=>"clm5_0",
                                   },
     "lightrescontradictlightfil"=>{ options=>"-bgc bgc -envxml_dir . -light_res 360x720",
                                     namelst=>"stream_fldfilename_lightng='build-namelist_test.pl'",
                                     GLC_TWO_WAY_COUPLING=>"FALSE",
                                     phys=>"clm5_0",
                                   },
     "bgc=cn and bgc settings"   =>{ options=>"-bgc cn -envxml_dir .",
                                     namelst=>"use_lch4=.true.,use_nitrif_denitrif=.true.,use_vertsoilc=.true.,use_century_decomp=.true.",
                                     GLC_TWO_WAY_COUPLING=>"FALSE",
                                     phys=>"clm4_5",
                                   },
     "finundated and not methane"=>{ options=>"-bgc cn -envxml_dir .",
                                     namelst=>"use_lch4=.false.,finundation_method='h2osfc'",
                                     GLC_TWO_WAY_COUPLING=>"FALSE",
                                     phys=>"clm5_0",
                                   },
     "bgc=bgc and cn-only set"   =>{ options=>"-bgc bgc -envxml_dir .",
                                     namelst=>"use_lch4=.false.,use_nitrif_denitrif=.false.,use_vertsoilc=.false.,use_century_decomp=.false.",
                                     GLC_TWO_WAY_COUPLING=>"FALSE",
                                     phys=>"clm4_5",
                                   },
     "use_cn=true bgc=sp"        =>{ options=>"-bgc sp -envxml_dir .",
                                     namelst=>"use_cn=.true.",
                                     GLC_TWO_WAY_COUPLING=>"FALSE",
                                     phys=>"clm4_5",
                                   },
     "freeliv wo fun"            =>{ options=>"-bgc bgc -envxml_dir .",
                                     namelst=>"freelivfix_intercept=9.",
                                     GLC_TWO_WAY_COUPLING=>"FALSE",
                                     phys=>"clm4_5",
                                   },
     "use_cn=false bgc=cn"       =>{ options=>"-bgc cn -envxml_dir .",
                                     namelst=>"use_cn=.false.",
                                     GLC_TWO_WAY_COUPLING=>"FALSE",
                                     phys=>"clm4_5",
                                   },
     "lower=aqu-45 with/o Zeng"  =>{ options=>"-envxml_dir .",
                                     namelst=>"lower_boundary_condition=4,soilwater_movement_method=1,use_bedrock=.false.",
                                     GLC_TWO_WAY_COUPLING=>"FALSE",
                                     phys=>"clm5_0",
                                   },
     "Zeng w lower=flux"         =>{ options=>"-envxml_dir .",
                                     namelst=>"lower_boundary_condition=1,soilwater_movement_method=0,use_bedrock=.false.",
                                     GLC_TWO_WAY_COUPLING=>"FALSE",
                                     phys=>"clm4_5",
                                   },
     "Zeng w lower=zeroflux"     =>{ options=>"-envxml_dir .",
                                     namelst=>"lower_boundary_condition=2,soilwater_movement_method=0",
                                     GLC_TWO_WAY_COUPLING=>"FALSE",
                                     phys=>"clm4_5",
                                   },
     "Zeng w lower=table"        =>{ options=>"-envxml_dir .",
                                     namelst=>"lower_boundary_condition=3,soilwater_movement_method=0,use_bedrock=.false.",
                                     GLC_TWO_WAY_COUPLING=>"FALSE",
                                     phys=>"clm4_5",
                                   },
     "use_vic=F with -vic op"    =>{ options=>"-vichydro -envxml_dir .",
                                     namelst=>"use_vichydro=.false.",
                                     GLC_TWO_WAY_COUPLING=>"FALSE",
                                     phys=>"clm4_5",
                                   },
     "-vic with l_bnd=flux"      =>{ options=>"-vichydro -envxml_dir .",
                                     namelst=>"lower_boundary_condition=1",
                                     GLC_TWO_WAY_COUPLING=>"FALSE",
                                     phys=>"clm4_5",
                                   },
     "-vic with l_bnd=zeroflux"  =>{ options=>"-vichydro -envxml_dir .",
                                     namelst=>"lower_boundary_condition=2",
                                     GLC_TWO_WAY_COUPLING=>"FALSE",
                                     phys=>"clm4_5",
                                   },
     "-vic with origflag=1"      =>{ options=>"-vichydro -envxml_dir .",
                                     namelst=>"origflag=1",
                                     GLC_TWO_WAY_COUPLING=>"FALSE",
                                     phys=>"clm4_5",
                                   },
     "l_bnd=flux with origflag=0"=>{ options=>"-envxml_dir .",
                                     namelst=>"origflag=0, lower_boundary_condition=1",
                                     GLC_TWO_WAY_COUPLING=>"FALSE",
                                     phys=>"clm4_5",
                                   },
     "l_bnd=zflux with origflag=0"=>{ options=>"-envxml_dir .",
                                     namelst=>"origflag=0, lower_boundary_condition=2",
                                     GLC_TWO_WAY_COUPLING=>"FALSE",
                                     phys=>"clm4_5",
                                   },
     "bedrock with l_bnc=flux"   =>{ options=>"-envxml_dir .",
                                     namelst=>"use_bedrock=.true., lower_boundary_condition=1",
                                     GLC_TWO_WAY_COUPLING=>"FALSE",
                                     phys=>"clm5_0",
                                   },
     "bedrock with l_bnc=tabl"   =>{ options=>"-envxml_dir .",
                                     namelst=>"use_bedrock=.true., lower_boundary_condition=3",
                                     GLC_TWO_WAY_COUPLING=>"FALSE",
                                     phys=>"clm5_0",
                                   },
     "bedrock with l_bnc=aqui"   =>{ options=>"-envxml_dir .",
                                     namelst=>"use_bedrock=.true., lower_boundary_condition=4",
                                     GLC_TWO_WAY_COUPLING=>"FALSE",
                                     phys=>"clm5_0",
                                   },
     "zengdeck with l_bnc=flux"  =>{ options=>"-envxml_dir .",
                                     namelst=>"soilwater_movement_method=0, lower_boundary_condition=1",
                                     GLC_TWO_WAY_COUPLING=>"FALSE",
                                     phys=>"clm4_5",
                                   },
     "zengdeck with l_bnc=z-flux"=>{ options=>"-envxml_dir .",
                                     namelst=>"soilwater_movement_method=0, lower_boundary_condition=2",
                                     GLC_TWO_WAY_COUPLING=>"FALSE",
                                     phys=>"clm4_5",
                                   },
     "zengdeck with l_bnc=tabl"  =>{ options=>"-envxml_dir .",
                                     namelst=>"soilwater_movement_method=0, lower_boundary_condition=3",
                                     GLC_TWO_WAY_COUPLING=>"FALSE",
                                     phys=>"clm4_5",
                                   },
     "l_bnd=tabl with h2osfcfl=0"=>{ options=>"-envxml_dir .",
                                     namelst=>"h2osfcflag=0, lower_boundary_condition=3",
                                     GLC_TWO_WAY_COUPLING=>"FALSE",
                                     phys=>"clm4_5",
                                   },
     "l_bnd=flux with h2osfcfl=0"=>{ options=>"-envxml_dir .",
                                     namelst=>"h2osfcflag=0, lower_boundary_condition=1",
                                     GLC_TWO_WAY_COUPLING=>"FALSE",
                                     phys=>"clm4_5",
                                   },
     "l_bnd=zflux with h2osfcfl=0"=>{ options=>"-envxml_dir .",
                                     namelst=>"h2osfcflag=0, lower_boundary_condition=2",
                                     GLC_TWO_WAY_COUPLING=>"FALSE",
                                     phys=>"clm4_5",
                                   },
     "h2osfcfl=0 with clm5.0"    =>{ options=>"-envxml_dir .",
                                     namelst=>"h2osfcflag=0",
                                     GLC_TWO_WAY_COUPLING=>"FALSE",
                                     phys=>"clm5_0",
                                   },
     "45bad lnd_tuning_mode value" =>{ options=>"-lnd_tuning_mode clm5_0_GSWP3  -envxml_dir .",
                                     namelst=>"",
                                     GLC_TWO_WAY_COUPLING=>"FALSE",
                                     phys=>"clm4_5",
                                   },
     "50bad lnd_tuning_mode value" =>{ options=>"-lnd_tuning_mode clm4_5_CRUNCEP  -envxml_dir .",
                                     namelst=>"",
                                     GLC_TWO_WAY_COUPLING=>"FALSE",
                                     phys=>"clm5_0",
                                   },
     "bgc_spinup without cn"     =>{ options=>"-clm_accelerated_spinup on -bgc sp -envxml_dir .",
                                     namelst=>"spinup_state=1",
                                     GLC_TWO_WAY_COUPLING=>"FALSE",
                                     phys=>"clm4_5",
                                   },
     "spinup=1 without bldnml op"=>{ options=>"-clm_accelerated_spinup off -bgc bgc -envxml_dir .",
                                     namelst=>"spinup_state=1",,
                                     GLC_TWO_WAY_COUPLING=>"FALSE",
                                     phys=>"clm5_0",
                                   },
     "bgc_spinup without cn"     =>{ options=>"-clm_accelerated_spinup on -bgc sp -envxml_dir .",
                                     namelst=>"spinup_state=1",
                                     GLC_TWO_WAY_COUPLING=>"FALSE",
                                     phys=>"clm4_5",
                                   },
     "baseflow w aquifer"        =>{ options=>"-bgc sp -envxml_dir .",
                                     namelst=>"baseflow_scalar=1.0, lower_boundary_condition=4,use_bedrock=.false.",
                                     GLC_TWO_WAY_COUPLING=>"FALSE",
                                     phys=>"clm5_0",
                                   },
     "baseflow w table"          =>{ options=>"-bgc sp -envxml_dir .",
                                     namelst=>"baseflow_scalar=1.0, lower_boundary_condition=3,use_bedrock=.false.",
                                     GLC_TWO_WAY_COUPLING=>"FALSE",
                                     phys=>"clm5_0",
                                   },
     "br_root and bgc=sp"        =>{ options=>"-bgc sp -envxml_dir .",
                                     namelst=>"br_root=1.0",
                                     GLC_TWO_WAY_COUPLING=>"FALSE",
                                     phys=>"clm5_0",
                                   },
     "both co2_type and on nml"  =>{ options=>"-co2_type constant -envxml_dir .",
                                     namelst=>"co2_type='prognostic'",
                                     GLC_TWO_WAY_COUPLING=>"FALSE",
                                     phys=>"clm5_0",
                                   },
     "both lnd_frac and on nml"  =>{ options=>"-lnd_frac domain.nc -envxml_dir .",
                                     namelst=>"fatmlndfrc='frac.nc'",
                                     GLC_TWO_WAY_COUPLING=>"FALSE",
                                     phys=>"clm5_0",
                                   },
     "branch but NO nrevsn"      =>{ options=>"-clm_start_type branch -envxml_dir .",
                                     namelst=>"",
                                     GLC_TWO_WAY_COUPLING=>"FALSE",
                                     phys=>"clm5_0",
                                   },
     "glc_nec inconsistent"      =>{ options=>"-envxml_dir .",
                                     namelst=>"maxpatch_glc=5",
                                     GLC_TWO_WAY_COUPLING=>"FALSE",
                                     phys=>"clm5_0",
                                   },
     "NoGLCMec"                  =>{ options=>"-envxml_dir . -glc_nec 0",
                                     namelst=>"",
                                     GLC_TWO_WAY_COUPLING=>"FALSE",
                                     phys=>"clm4_5",
                                   },
     "UpdateGlcContradict"       =>{ options=>"-envxml_dir .",
                                     namelst=>"glc_do_dynglacier=.false.",
                                     GLC_TWO_WAY_COUPLING=>"TRUE",
                                     phys=>"clm4_5",
                                   },
     "matrixWOBGC"               =>{ options=>"-envxml_dir . -bgc sp",
                                     namelst=>"use_matrixcn=.true.",
                                     GLC_TWO_WAY_COUPLING=>"TRUE",
                                     phys=>"clm5_0",
                                   },
     "soilmatrixWOBGC"           =>{ options=>"-envxml_dir . -bgc sp",
                                     namelst=>"use_soil_matrixcn=T",
                                     GLC_TWO_WAY_COUPLING=>"TRUE",
                                     phys=>"clm5_0",
                                   },
     "outmatrixWOmatrix"         =>{ options=>"-envxml_dir . -bgc bgc",
                                     namelst=>"use_soil_matrixcn=.false.,use_matrixcn=F,is_outmatrix=T",
                                     GLC_TWO_WAY_COUPLING=>"TRUE",
                                     phys=>"clm5_0",
                                   },
     "spinupWOsoilmatrix"         =>{ options=>"-envxml_dir . -bgc bgc",
                                     namelst=>"use_soil_matrixcn=F,use_matrixcn=T,isspinup=T",
                                     GLC_TWO_WAY_COUPLING=>"TRUE",
                                     phys=>"clm5_0",
                                   },
     "sasuspinupWOsoilmatx"      =>{ options=>"-envxml_dir . -bgc bgc -clm_accelerated_spinup sasu",
                                     namelst=>"use_soil_matrixcn=.false.,use_matrixcn=.false.",
                                     GLC_TWO_WAY_COUPLING=>"TRUE",
                                     phys=>"clm5_1",
                                   },
     "sasuspinupWOCN"            =>{ options=>"-envxml_dir . -bgc sp  -clm_accelerated_spinup sasu",
                                     namelst=>"",
                                     GLC_TWO_WAY_COUPLING=>"TRUE",
                                     phys=>"clm5_1",
                                   },
     "nyrforceWOspinup"          =>{ options=>"-envxml_dir . -bgc bgc -clm_accelerated_spinup sasu",
                                     namelst=>"use_matrixcn=.false.,isspinup=F,nyr_forcing=20",
                                     GLC_TWO_WAY_COUPLING=>"TRUE",
                                     phys=>"clm5_0",
                                   },
     "nyrsasuGTnyrforce"         =>{ options=>"-envxml_dir . -bgc bgc -clm_accelerated_spinup sasu",
                                     namelst=>"use_matrixcn=.false.,isspinup=T,nyr_forcing=20,nyr_sasu=21",
                                     GLC_TWO_WAY_COUPLING=>"TRUE",
                                     phys=>"clm5_0",
                                   },
     "iloopZero"                 =>{ options=>"-envxml_dir . -bgc bgc -clm_accelerated_spinup sasu",
                                     namelst=>"use_matrixcn=.false.,isspinup=T,iloop_avg=0",
                                     GLC_TWO_WAY_COUPLING=>"TRUE",
                                     phys=>"clm5_0",
                                   },
     "matrixspinupWADmode"        =>{ options=>"-envxml_dir . -bgc bgc -clm_accelerated_spinup sasu",
                                     namelst=>"isspinup=T,spinup_state=2",
                                     GLC_TWO_WAY_COUPLING=>"TRUE",
                                     phys=>"clm5_0",
                                   },
     "matrixspinupWclmaccell"     =>{ options=>"-envxml_dir . -bgc bgc -clm_accelerated_spinup off",
                                     namelst=>"use_soil_matrixcn=T,isspinup=T",
                                     GLC_TWO_WAY_COUPLING=>"TRUE",
                                     phys=>"clm5_0",
                                   },
     "fatesWuse_cnmatrix"        =>{ options=>"-envxml_dir . -bgc fates",
                                     namelst=>"use_matrixcn=.true.",
                                     GLC_TWO_WAY_COUPLING=>"TRUE",
                                     phys=>"clm5_0",
                                   },
     "fatesWuse_soilcnmatrix"    =>{ options=>"-envxml_dir . -bgc fates",
                                     namelst=>"use_soil_matrixcn=.true.",
                                     GLC_TWO_WAY_COUPLING=>"TRUE",
                                     phys=>"clm5_0",
                                   },
     "useFATESContradict"        =>{ options=>"-bgc fates -envxml_dir . -no-megan",
                                     namelst=>"use_fates=.false.",
                                     GLC_TWO_WAY_COUPLING=>"FALSE",
                                     phys=>"clm4_5",
                                   },
     "useFATESContradict2"       =>{ options=>"-envxml_dir . -no-megan",
                                     namelst=>"use_fates=.true.",
                                     GLC_TWO_WAY_COUPLING=>"FALSE",
                                     phys=>"clm4_5",
                                   },
     "useFATESWCN"               =>{ options=>"-bgc fates -envxml_dir . -no-megan",
                                     namelst=>"use_cn=.true.",
                                     GLC_TWO_WAY_COUPLING=>"FALSE",
                                     phys=>"clm5_0",
                                   },
     "useFATESWcreatecrop"       =>{ options=>"-bgc fates -envxml_dir . -no-megan",
                                     namelst=>"create_crop_landunit=.true.",
                                     GLC_TWO_WAY_COUPLING=>"FALSE",
                                     phys=>"clm5_0",
                                   },
     "useFATESWbMH"              =>{ options=>"-bgc fates -envxml_dir . -no-megan",
                                     namelst=>"use_biomass_heat_storage=.true.",
                                     GLC_TWO_WAY_COUPLING=>"FALSE",
                                     phys=>"clm5_1",
                                   },
     "FireNoneButFATESfireon"    =>{ options=>"-bgc fates -envxml_dir . -no-megan -light_res none",
                                     namelst=>"fates_spitfire_mode=4",
                                     GLC_TWO_WAY_COUPLING=>"FALSE",
                                     phys=>"clm5_1",
                                   },
     "FireNoneButBGCfireon"    =>{ options=>"-bgc bgc -envxml_dir . -light_res none",
                                     namelst=>"fire_method='li2021gswpfrc'",
                                     GLC_TWO_WAY_COUPLING=>"FALSE",
                                     phys=>"clm5_1",
                                   },
     "createcropFalse"           =>{ options=>"-bgc bgc -envxml_dir . -no-megan",
                                     namelst=>"create_crop_landunit=.false.",
                                     GLC_TWO_WAY_COUPLING=>"FALSE",
                                     phys=>"clm5_0",
                                   },
     "usespitfireButNOTFATES"    =>{ options=>"-envxml_dir . -no-megan",
                                     namelst=>"fates_spitfire_mode>0",
                                     GLC_TWO_WAY_COUPLING=>"FALSE",
                                     phys=>"clm4_5",
                                   },
     "useloggingButNOTFATES"     =>{ options=>"-envxml_dir . -no-megan",
                                     namelst=>"use_fates_logging=.true.",
                                     GLC_TWO_WAY_COUPLING=>"FALSE",
                                     phys=>"clm4_5",
                                   },
     "useinventorybutnotfile"    =>{ options=>"-bgc fates -envxml_dir . -no-megan",
                                     namelst=>"use_fates_inventory_init=.true.",
                                     GLC_TWO_WAY_COUPLING=>"FALSE",
                                     phys=>"clm4_5",
                                   },
     "inventoryfileDNE"          =>{ options=>"-bgc fates -envxml_dir . -no-megan",
                                     namelst=>"use_fates_inventory_init=.true., fates_inventory_ctrl_filename='zztop'",
                                     GLC_TWO_WAY_COUPLING=>"FALSE",
                                     phys=>"clm4_5",
                                   },
     "useMEGANwithFATES"         =>{ options=>"-bgc fates -envxml_dir . -megan",
                                     namelst=>"",
                                     GLC_TWO_WAY_COUPLING=>"FALSE",
                                     phys=>"clm4_5",
                                   },
     "useHYDSTwithFATES"         =>{ options=>"-bgc fates -envxml_dir . -no-megan",
                                     namelst=>"use_hydrstress=.true.",
                                     GLC_TWO_WAY_COUPLING=>"FALSE",
                                     phys=>"clm5_0",
                                   },
     "useHYDSTwithdynroot"       =>{ options=>"-bgc bgc -envxml_dir . -megan",
                                     namelst=>"use_hydrstress=.true., use_dynroot=.true.",
                                     GLC_TWO_WAY_COUPLING=>"FALSE",
                                     phys=>"clm5_0",
                                   },
     "specWOfireemis"            =>{ options=>"-envxml_dir . -no-fire_emis",
                                     namelst=>"fire_emis_specifier='bc_a1 = BC'",
                                     GLC_TWO_WAY_COUPLING=>"FALSE",
                                     phys=>"clm5_0",
                                   },
     "elevWOfireemis"            =>{ options=>"-envxml_dir . -no-fire_emis",
                                     namelst=>"fire_emis_elevated=.false.",
                                     GLC_TWO_WAY_COUPLING=>"FALSE",
                                     phys=>"clm5_0",
                                   },
     "noanthro_w_crop"            =>{ options=>"-envxml_dir . -res 0.9x1.25 -bgc bgc -crop -use_case 1850_noanthro_control",
                                     namelst=>"",
                                     GLC_TWO_WAY_COUPLING=>"FALSE",
                                     phys=>"clm5_0",
                                   },
     "noanthro_w_irrig"           =>{ options=>"-envxml_dir . -res 0.9x1.25 -bgc bgc -use_case 1850_noanthro_control",
                                     namelst=>"irrigate=T",
                                     GLC_TWO_WAY_COUPLING=>"FALSE",
                                     phys=>"clm5_0",
                                   },
     "spdotransconflict"          =>{ options=>"-envxml_dir . -bgc sp -use_case 20thC_transient",
                                     namelst=>"do_transient_pfts=T,do_transient_crops=.false.",
                                     GLC_TWO_WAY_COUPLING=>"FALSE",
                                     phys=>"clm5_0",
                                   },
     "nocropwfert"                =>{ options=>"-envxml_dir . -bgc sp -no-crop",
                                     namelst=>"use_fertilizer=T",
                                     GLC_TWO_WAY_COUPLING=>"FALSE",
                                     phys=>"clm5_0",
                                   },
     "lmr1WOcn"                   =>{ options=>"-envxml_dir . -bgc sp",
                                     namelst=>"leafresp_method=1",
                                     GLC_TWO_WAY_COUPLING=>"FALSE",
                                     phys=>"clm5_0",
                                   },
     "lmr2WOcn"                   =>{ options=>"-envxml_dir . -bgc sp",
                                     namelst=>"leafresp_method=2",
                                     GLC_TWO_WAY_COUPLING=>"FALSE",
                                     phys=>"clm5_0",
                                   },
     "lmr0Wcn"                    =>{ options=>"-envxml_dir . -bgc bgc",
                                     namelst=>"leafresp_method=0",
                                     GLC_TWO_WAY_COUPLING=>"FALSE",
                                     phys=>"clm5_0",
                                   },
     "nofireButSetcli_scale"     =>{ options=>"-envxml_dir . -bgc bgc",
                                     namelst=>"fire_method='nofire', cli_scale=5.",
                                     GLC_TWO_WAY_COUPLING=>"FALSE",
                                     phys=>"clm5_0",
                                   },
     "nocnButSetrh_low"          =>{ options=>"-envxml_dir . -bgc sp",
                                     namelst=>"rh_low=5.",
                                     GLC_TWO_WAY_COUPLING=>"FALSE",
                                     phys=>"clm5_0",
                                   },
     "funWOcn"                   =>{ options=>"-envxml_dir . -bgc sp",
                                     namelst=>"use_fun=.true.",
                                     GLC_TWO_WAY_COUPLING=>"FALSE",
                                     phys=>"clm5_0",
                                   },
     "flexCNWOcn"                =>{ options=>"-envxml_dir . -bgc sp",
                                     namelst=>"use_flexibleCN=.true.",
                                     GLC_TWO_WAY_COUPLING=>"FALSE",
                                     phys=>"clm5_0",
                                   },
     "flexCNFUNwcarbonresp"      =>{ options=>"-envxml_dir . -bgc bgc",
                                     namelst=>"use_flexibleCN=.true.,use_FUN=.true.,carbon_resp_opt=1",
                                     GLC_TWO_WAY_COUPLING=>"FALSE",
                                     phys=>"clm5_0",
                                   },
     "funWOnitrif"               =>{ options=>"-envxml_dir .",
                                     namelst=>"use_fun=.true., use_nitrif_denitrif=.false.",
                                     GLC_TWO_WAY_COUPLING=>"FALSE",
                                     phys=>"clm5_0",
                                   },
     "knitrmaxWOnitrif"          =>{ options=>"-envxml_dir . -bgc bgc",
                                     namelst=>"use_nitrif_denitrif=.false., k_nitr_max=1.0",
                                     GLC_TWO_WAY_COUPLING=>"FALSE",
                                     phys=>"clm5_0",
                                   },
     "respcoefWOnitrif"          =>{ options=>"-envxml_dir . -bgc bgc",
                                     namelst=>"use_nitrif_denitrif=.false., denitrif_respiration_coefficient=1.0",
                                     GLC_TWO_WAY_COUPLING=>"FALSE",
                                     phys=>"clm5_0",
                                   },
     "respexpWOnitrif"           =>{ options=>"-envxml_dir . -bgc bgc",
                                     namelst=>"use_nitrif_denitrif=.false., denitrif_respiration_exponent=1.0",
                                     GLC_TWO_WAY_COUPLING=>"FALSE",
                                     phys=>"clm5_0",
                                   },
     "lunaWSPandlnctrue"         =>{ options=>"-envxml_dir . -bgc sp",
                                     namelst=>"use_luna=.true., lnc_opt=.true.",
                                     GLC_TWO_WAY_COUPLING=>"FALSE",
                                     phys=>"clm5_0",
                                   },
     "NOlunabutsetJmaxb1"        =>{ options=>"-envxml_dir . -bgc sp",
                                     namelst=>"use_luna=.false., jmaxb1=1.0",
                                     GLC_TWO_WAY_COUPLING=>"FALSE",
                                     phys=>"clm5_0",
                                   },
     "envxml_not_dir"            =>{ options=>"-envxml_dir myuser_nl_clm",
                                     namelst=>"",
                                     GLC_TWO_WAY_COUPLING=>"FALSE",
                                     phys=>"clm5_0",
                                   },
     "envxml_emptydir"           =>{ options=>"-envxml_dir xFail",
                                     namelst=>"",
                                     GLC_TWO_WAY_COUPLING=>"FALSE",
                                     phys=>"clm5_0",
                                   },
               );
foreach my $key ( keys(%failtest) ) {
   print( "$key\n" );
   &make_config_cache($failtest{$key}{"phys"});
   my $options  = $failtest{$key}{"options"};
   my $namelist = $failtest{$key}{"namelst"};
   &make_env_run( GLC_TWO_WAY_COUPLING=>$failtest{$key}{"GLC_TWO_WAY_COUPLING"} );
   eval{ system( "$bldnml $options -namelist \"&clmexp $namelist /\" > $tempfile 2>&1 " ); };
   isnt( $?, 0, $key );
   system( "cat $tempfile" );
}


print "\n===============================================================================\n";
print "Start Warning testing.  These should fail unless -ignore_warnings option is used \n";
print "=================================================================================\n";

# Warning testing, do things that give warnings, unless -ignore_warnings option is used

my %warntest = ( 
     # Warnings without the -ignore_warnings option given
     "coldwfinidat"              =>{ options=>"-envxml_dir . -clm_start_type cold",
                                     namelst=>"finidat = 'testfile.nc'",
                                     GLC_TWO_WAY_COUPLING=>"FALSE",
                                     phys=>"clm5_0",
                                   },
     "bgcspin_w_suplnitro"       =>{ options=>"-envxml_dir . -bgc bgc -clm_accelerated_spinup on",
                                     namelst=>"suplnitro='ALL'",
                                     GLC_TWO_WAY_COUPLING=>"FALSE",
                                     phys=>"clm5_0",
                                   },
     "use_c13_wo_bgc"            =>{ options=>"-envxml_dir . -bgc cn",
                                     namelst=>"use_c13=.true.",
                                     GLC_TWO_WAY_COUPLING=>"FALSE",
                                     phys=>"clm5_0",
                                   },
     "use_c14_wo_bgc"            =>{ options=>"-envxml_dir . -bgc cn",
                                     namelst=>"use_c14=.true.",
                                     GLC_TWO_WAY_COUPLING=>"FALSE",
                                     phys=>"clm5_0",
                                   },
     "soilm_stream w transient"  =>{ options=>"-res 0.9x1.25 -envxml_dir . -use_case 20thC_transient",
                                     namelst=>"use_soil_moisture_streams=T,soilm_tintalgo='linear'",
                                     GLC_TWO_WAY_COUPLING=>"FALSE",
                                     phys=>"clm5_0",
                                   },
     "missing_ndep_file"         =>{ options=>"-envxml_dir . -bgc bgc -ssp_rcp SSP5-3.4",
                                     namelst=>"",
                                     GLC_TWO_WAY_COUPLING=>"FALSE",
                                     phys=>"clm5_0",
                                   },
     "bad_megan_spec"            =>{ options=>"-envxml_dir . -bgc bgc -megan",
                                     namelst=>"megan_specifier='ZZTOP=zztop'",
                                     GLC_TWO_WAY_COUPLING=>"FALSE",
                                     phys=>"clm4_5",
                                   },
               );
foreach my $key ( keys(%warntest) ) {
   print( "$key\n" );
   &make_config_cache($warntest{$key}{"phys"});
   my $options  = $warntest{$key}{"options"};
   my $namelist = $warntest{$key}{"namelst"};
   &make_env_run( GLC_TWO_WAY_COUPLING=>$warntest{$key}{"GLC_TWO_WAY_COUPLING"} );
   eval{ system( "$bldnml $options -namelist \"&clmexp $namelist /\" > $tempfile 2>&1 " ); };
   isnt( $?, 0, $key );
   system( "cat $tempfile" );
   # Now run with -ignore_warnings and make sure it works
   $options .= " -ignore_warnings";
   eval{ system( "$bldnml $options -namelist \"&clmexp $namelist /\" > $tempfile 2>&1 " ); };
   is( $?, 0, $key );
   is( $@, '', "$options" );
   system( "cat $tempfile" );
}

#
# Loop over all physics versions
#
foreach my $phys ( "clm4_5", "clm5_0", "clm5_1" ) {
$mode = "-phys $phys";
&make_config_cache($phys);

print "\n==================================================\n";
print "Test ALL resolutions with SP\n";
print "==================================================\n";

# Check for ALL resolutions with CLM50SP
my $reslist = `../queryDefaultNamelist.pl -res list -s`;
my @resolutions = split( / /, $reslist );
my @regional;
foreach my $res ( @resolutions ) {
   chomp($res);
   print "=== Test $res === \n";
   my $options  = "-res $res -bgc sp -envxml_dir .";

   # Regional single point resolutions
   if ( $res =~ /^([0-9]+x[0-9]+_[a-zA-Z]+)$/ ) {
      push( @regional, $res );
      next;
   # Resolutions for mksurfdata mapping
   } elsif ( $res eq "0.5x0.5"     ||
             $res eq "0.25x0.25"   ||
             $res eq "0.1x0.1"     ||
             $res eq "3x3min"      ||
             $res eq "5x5min"      ||
             $res eq "10x10min"    ||
             $res eq "0.125x0.125" ||
             $res eq "0.33x0.33"   ||
             $res eq "1km-merge-10min" ) {
      next;
   # Resolutions that were supported in clm40 but NOT clm45/clm50
   } elsif ( $res eq "ne240np4"    ||
             $res eq "ne60np4"     ||
             $res eq "ne4np4"      ||
             $res eq "2.5x3.33"    ||
             $res eq "0.23x0.31"   ||
             $res eq "0.47x0.63"   ||
             $res eq "94x192"      ||
             $res eq "8x16"        ||
             $res eq "32x64"       ||
             $res eq "128x256"     ||
             $res eq "360x720cru"  ||
             $res eq "512x1024" ) {
      next;
   # Resolutions not supported on release branch
   } elsif ( $res eq "ne120np4"    ||
             $res eq "conus_30_x8" ) {
      next;
   }

   &make_env_run();
   eval{ system( "$bldnml $options > $tempfile 2>&1 " ); };
   is( $@, '', "$options" );

   $cfiles->checkfilesexist( "$options", $mode );

   $cfiles->shownmldiff( "default", "standard" );
   if ( defined($opts{'compare'}) ) {
      $cfiles->doNOTdodiffonfile( "$tempfile", "$options", $mode );
      $cfiles->dodiffonfile( "$real_par_file", "$options", $mode );
      $cfiles->comparefiles( "$options", $mode, $opts{'compare'} );
   }

   if ( defined($opts{'generate'}) ) {
      $cfiles->copyfiles( "$options", $mode );
   }
   &cleanup(); print "\n";
}

print "\n==================================================\n";
print " Test important resolutions for BGC\n";
print "==================================================\n";

my @resolutions = ( "4x5", "10x15", "ne30np4", "ne16np4", "1.9x2.5", "0.9x1.25" );
my @regional;
my $nlbgcmode = "bgc";
my $mode = "$phys-$nlbgcmode";
foreach my $res ( @resolutions ) {
   chomp($res);
   print "=== Test $res === \n";
   my $options  = "-res $res -envxml_dir . -bgc $nlbgcmode";

   &make_env_run();
   eval{ system( "$bldnml $options > $tempfile 2>&1 " ); };
   is( $@, '', "$options" );

   $cfiles->checkfilesexist( "$options", $mode );

   $cfiles->shownmldiff( "default", "standard" );
   if ( defined($opts{'compare'}) ) {
      $cfiles->doNOTdodiffonfile( "$tempfile", "$options", $mode );
      $cfiles->comparefiles( "$options", $mode, $opts{'compare'} );
   }

   if ( defined($opts{'generate'}) ) {
      $cfiles->copyfiles( "$options", $mode );
   }
   &cleanup(); print "\n";
}

print "\n==================================================\n";
print " Test all use-cases \n";
print "==================================================\n";

# Run over all use-cases...
my $list = `$bldnml -use_case list 2>&1 | grep "use case"`;
my @usecases;
if ( $list =~ /build-namelist : use cases : (.+)$/ ) {
  my @usecases  = split( / /, $list );
} else {
  die "ERROR:: Trouble getting list of use-cases\n";
}
foreach my $usecase ( @usecases ) {
   $options = "-use_case $usecase  -envxml_dir .";
   &make_env_run();
   eval{ system( "$bldnml $options  > $tempfile 2>&1 " ); };
   is( $@, '', "options: $options" );
   $cfiles->checkfilesexist( "$options", $mode );
   $cfiles->shownmldiff( "default", "standard" );
   if ( defined($opts{'compare'}) ) {
      $cfiles->doNOTdodiffonfile( "$tempfile", "$options", $mode );
      $cfiles->comparefiles( "$options", $mode, $opts{'compare'} );
   }
   if ( defined($opts{'generate'}) ) {
      $cfiles->copyfiles( "$options", $mode );
   }
   &cleanup();
}

print "\n==================================================\n";
print "Test crop resolutions \n";
print "==================================================\n";

# Check for crop resolutions
my @crop_res = ( "1x1_numaIA", "1x1_smallvilleIA", "4x5", "10x15", "0.9x1.25", "1.9x2.5", "ne30np4" );
foreach my $res ( @crop_res ) {
   $options = "-bgc bgc -crop -res $res -envxml_dir .";
   &make_env_run();
   eval{ system( "$bldnml $options  > $tempfile 2>&1 " ); };
   is( $@, '', "$options" );
   $cfiles->checkfilesexist( "$options", $mode );
   $cfiles->shownmldiff( "default", "standard" );
   if ( defined($opts{'compare'}) ) {
      $cfiles->doNOTdodiffonfile( "$tempfile", "$options", $mode );
      $cfiles->dodiffonfile( "$real_par_file", "$options", $mode );
      $cfiles->comparefiles( "$options", $mode, $opts{'compare'} );
   }
   if ( defined($opts{'generate'}) ) {
      $cfiles->copyfiles( "$options", $mode );
   }
   &cleanup();
}
print "\n==================================================\n";
print " Test glc_mec resolutions \n";
print "==================================================\n";

# Check for glc_mec resolutions
#
# NOTE(wjs, 2017-12-17) I'm not sure if these glc_mec-specific tests are
# still needed: are they covered with other tests now that we always run
# with glc_mec? Some historical notes: (1) The three resolutions listed
# here used to be the only three with which you could run glc_mec; now
# you can run glc_mec with all resolutions. (2) This used to point to
# all of the glacierMEC use cases; now we don't have glacierMEC-specific
# use cases, but I've kept these pointing to the equivalent normal use
# cases; I'm not sure if it's actually important to test this with all
# of the different use cases.
my @glc_res = ( "0.9x1.25", "1.9x2.5" );
my @use_cases = ( "1850-2100_SSP1-2.6_transient",
                  "1850-2100_SSP2-4.5_transient",
                  "1850-2100_SSP3-7.0_transient",
                  "1850-2100_SSP5-8.5_transient",
                  "1850_control",
                  "2000_control",
                  "2010_control",
                  "20thC_transient",
                 );
foreach my $res ( @glc_res ) {
   foreach my $usecase ( @usecases ) {
      my $startymd = undef;
      if ( ($usecase eq "1850_control") || ($usecase eq "20thC_transient") ) {
         $startymd = 18500101;
      } elsif ( $usecase eq "2000_control") {
         $startymd = 20000101;
      } elsif ( $usecase eq "2010_control") {
         $startymd = 20100101;
      } else {
         $startymd = 20150101;
      }
      $options = "-bgc bgc -res $res -use_case $usecase -envxml_dir . -namelist '&a start_ymd=$startymd/'";
      &make_env_run();
      eval{ system( "$bldnml $options > $tempfile 2>&1 " ); };
      is( $@, '', "$options" );
      $cfiles->checkfilesexist( "$options", $mode );
      $cfiles->shownmldiff( "default", "standard" );
      if ( defined($opts{'compare'}) ) {
         $cfiles->doNOTdodiffonfile( "$tempfile", "$options", $mode );
         $cfiles->comparefiles( "$options", $mode, $opts{'compare'} );
      }
      if ( defined($opts{'generate'}) ) {
         $cfiles->copyfiles( "$options", $mode );
      }
      &cleanup();
   }
}
# Transient 20th Century simulations
my @tran_res = ( "0.9x1.25", "1.9x2.5", "ne30np4", "10x15" );
my $usecase  = "20thC_transient";
my $GLC_NEC         = 10;
foreach my $res ( @tran_res ) {
   $options = "-res $res -use_case $usecase -envxml_dir . -namelist '&a start_ymd=18500101/'";
   &make_env_run();
   eval{ system( "$bldnml $options > $tempfile 2>&1 " ); };
   is( $@, '', "$options" );
   $cfiles->checkfilesexist( "$options", $mode );
   $cfiles->shownmldiff( "default", "standard" );
   if ( defined($opts{'compare'}) ) {
      $cfiles->doNOTdodiffonfile( "$tempfile", "$options", $mode );
      $cfiles->dodiffonfile( "$real_par_file", "$options", $mode );
      $cfiles->comparefiles( "$options", $mode, $opts{'compare'} );
   }
   if ( defined($opts{'generate'}) ) {
      $cfiles->copyfiles( "$options", $mode );
   }
   &cleanup();
}
# Transient ssp_rcp scenarios that work
my @tran_res = ( "0.9x1.25", "1.9x2.5", "10x15" );
foreach my $usecase ( "1850_control", "1850-2100_SSP5-8.5_transient", "1850-2100_SSP1-2.6_transient", "1850-2100_SSP3-7.0_transient",
                      "1850-2100_SSP2-4.5_transient" ) {
   my $startymd = undef;
   if ( $usecase eq "1850_control") {
      $startymd = 18500101;
   } else {
      $startymd = 20150101;
   }
   foreach my $res ( @tran_res ) {
      $options = "-res $res -bgc bgc -crop -use_case $usecase -envxml_dir . -namelist '&a start_ymd=$startymd/'";
      &make_env_run();
      eval{ system( "$bldnml $options > $tempfile 2>&1 " ); };
      is( $@, '', "$options" );
      $cfiles->checkfilesexist( "$options", $mode );
      $cfiles->shownmldiff( "default", "standard" );
      if ( defined($opts{'compare'}) ) {
         $cfiles->doNOTdodiffonfile( "$tempfile", "$options", $mode );
         $cfiles->dodiffonfile( "$real_par_file", "$options", $mode );
         $cfiles->comparefiles( "$options", $mode, $opts{'compare'} );
      }
      if ( defined($opts{'generate'}) ) {
         $cfiles->copyfiles( "$options", $mode );
      }
      &cleanup();
   }
}
}  # End loop over all physics versions
#
# End loop over versions
#

# The SSP's that fail...
$phys = "clm5_0";
$mode = "-phys $phys";
&make_config_cache($phys);
my $res = "0.9x1.25";
foreach my $usecase ( "1850-2100_SSP4-3.4_transient", "1850-2100_SSP5-3.4_transient", "1850-2100_SSP1-1.9_transient",
                      "1850-2100_SSP4-6.0_transient" ) {
      $options = "-res $res -bgc bgc -crop -use_case $usecase -envxml_dir . -namelist '&a start_ymd=20150101/'";
      &make_env_run();
      eval{ system( "$bldnml $options > $tempfile 2>&1 " ); };
      isnt( $?, 0, $usecase );
      system( "cat $tempfile" );
}

print "\n==================================================\n";
print "Test clm4.5/clm5.0/clm5_1 resolutions \n";
print "==================================================\n";

foreach my $phys ( "clm4_5", 'clm5_0', 'clm5_1' ) {
  my $mode = "-phys $phys";
  &make_config_cache($phys);
  my @clmoptions = ( "-bgc bgc -envxml_dir .", "-bgc bgc -envxml_dir . -clm_accelerated_spinup=on", "-bgc bgc -envxml_dir . -light_res 360x720",
                     "-bgc sp -envxml_dir . -vichydro", "-bgc bgc -dynamic_vegetation -ignore_warnings", 
                     "-bgc bgc -clm_demand flanduse_timeseries -sim_year 1850-2000 -namelist '&a start_ymd=18500101/'",
                     "-bgc bgc -envxml_dir . -namelist '&a use_c13=.true.,use_c14=.true.,use_c14_bombspike=.true./'" );
  foreach my $clmopts ( @clmoptions ) {
     my @clmres = ( "10x15", "0.9x1.25", "1.9x2.5" );
     foreach my $res ( @clmres ) {
        $options = "-res $res -envxml_dir . ";
        &make_env_run( );
        eval{ system( "$bldnml $options $clmopts > $tempfile 2>&1 " ); };
        is( $@, '', "$options $clmopts" );
        $cfiles->checkfilesexist( "$options $clmopts", $mode );
        $cfiles->shownmldiff( "default", "standard" );
        if ( defined($opts{'compare'}) ) {
           $cfiles->doNOTdodiffonfile( "$tempfile", "$options $clmopts", $mode );
           $cfiles->comparefiles( "$options $clmopts", $mode, $opts{'compare'} );
        }
        if ( defined($opts{'generate'}) ) {
           $cfiles->copyfiles( "$options $clmopts", $mode );
        }
        &cleanup();
     }
  }
  my @clmoptions = ( "-bgc bgc -envxml_dir .", 
                     "-bgc sp -envxml_dir .", );
  foreach my $clmopts ( @clmoptions ) {
     my @clmres = ( "ne16np4" );
     foreach my $res ( @clmres ) {
        $options = "-res $res -envxml_dir . ";
        &make_env_run( );
        eval{ system( "$bldnml $options $clmopts > $tempfile 2>&1 " ); };
        is( $@, '', "$options $clmopts" );
        $cfiles->checkfilesexist( "$options $clmopts", $mode );
        $cfiles->shownmldiff( "default", "standard" );
        if ( defined($opts{'compare'}) ) {
           $cfiles->doNOTdodiffonfile( "$tempfile", "$options $clmopts", $mode );
           $cfiles->comparefiles( "$options $clmopts", $mode, $opts{'compare'} );
        }
        if ( defined($opts{'generate'}) ) {
           $cfiles->copyfiles( "$options $clmopts", $mode );
        }
        &cleanup();
     }
  }
  my $clmopts = "-bgc cn -crop";
  my $res = "1.9x2.5";
  $options = "-res $res -namelist '&a irrigate=.true./' -crop -bgc cn  -envxml_dir .";
  &make_env_run();
  eval{ system( "$bldnml $options $clmopts  > $tempfile 2>&1 " ); };
  is( $@, '', "$options $clmopts" );
  $cfiles->checkfilesexist( "$options $clmopts", $mode );
  $cfiles->shownmldiff( "default", "standard" );
  if ( defined($opts{'compare'}) ) {
     $cfiles->doNOTdodiffonfile( "$tempfile", "$options $clmopts", $mode );
     $cfiles->comparefiles( "$options $clmopts", "$mode", $opts{'compare'} );
  }
  if ( defined($opts{'generate'}) ) {
     $cfiles->copyfiles( "$options $clmopts", $mode );
  }
  &cleanup();
  # Run FATES mode for several resolutions and configurations
  my $clmoptions = "-bgc fates -envxml_dir . -no-megan";
  my @clmres = ( "1x1_brazil", "5x5_amazon", "4x5", "1.9x2.5" );
  foreach my $res ( @clmres ) {
     $options = "-res $res -clm_start_type cold";
     my @edoptions = ( "-use_case 2000_control", 
                       "-use_case 1850_control", 
                       "", 
                       "-namelist \"&a use_lch4=.true.,use_nitrif_denitrif=.true./\"", 
                       "-clm_accelerated_spinup on" 
                     );
     foreach my $edop (@edoptions ) {
        if ( $res eq "5x5_amazon" && ($edop =~ /1850_control/) ) {
           next;
        }
        &make_env_run( );
        eval{ system( "$bldnml $options $clmoptions $edop  > $tempfile 2>&1 " ); };
        is( $@, '', "$options $edop" );
        $cfiles->checkfilesexist( "$options $clmoptions $edop", $mode );
        $cfiles->shownmldiff( "default", "standard" );
        if ( defined($opts{'compare'}) ) {
           $cfiles->doNOTdodiffonfile( "$tempfile", "$options $clmoptions $edop", $mode );
           $cfiles->comparefiles( "$options $clmoptions $edop", $mode, $opts{'compare'} );
        }
        if ( defined($opts{'generate'}) ) {
           $cfiles->copyfiles( "$options $clmoptions $edop", $mode );
        }
        &cleanup();
     }
  }
}
#
# Run over the differen lnd_tuning modes
#
my $res = "0.9x1.25";
my $mask = "gx1v6";
my $simyr = "1850";
foreach my $phys ( "clm4_5", 'clm5_0', 'clm5_1' ) {
  my $mode = "-phys $phys";
  &make_config_cache($phys);
  my @forclist = ();
  if ( $phys == "clm5_1" ) {
    @forclist = ( "GSWP3v1" );
  } else {
    @forclist = ( "CRUv7", "GSWP3v1", "cam6.0" );
  }
  foreach my $forc ( @forclist ) {
     foreach my $bgc ( "sp", "bgc" ) {
        my $lndtuningmode = "${phys}_${forc}";
        my $clmoptions = "-res $res -mask $mask -sim_year $simyr -envxml_dir . -lnd_tuning_mod $lndtuningmode -bgc $bgc";
        &make_env_run( );
        eval{ system( "$bldnml $clmoptions > $tempfile 2>&1 " ); };
        is( $@, '', "$clmoptions" );
        $cfiles->checkfilesexist( "$clmoptions", $mode );
        $cfiles->shownmldiff( "default", "standard" );
        if ( defined($opts{'compare'}) ) {
           $cfiles->doNOTdodiffonfile( "$tempfile", "$clmoptions", $mode );
           $cfiles->comparefiles( "$clmoptions", $mode, $opts{'compare'} );
        }
        if ( defined($opts{'generate'}) ) {
           $cfiles->copyfiles( "$clmoptions", $mode );
        }
        &cleanup();
     }
  }
}
&cleanup();

system( "/bin/rm $finidat" );

print "\n==================================================\n";
print " Dumping output  \n";
print "==================================================\n";

$xFail->parseOutput($captOut);

print "Successfully ran all testing for build-namelist\n\n";

&cleanup( "config" );
system( "/bin/rm $tempfile" );

sub cleanup {
#
# Cleanup files created
#
  my $type = shift;

  print "Cleanup files created\n";
  system( "/bin/rm env_run.xml $real_par_file" );
  if ( defined($type) ) {
     if ( $type eq "config" ) {
        system( "/bin/rm config_cache.xml" );
     }
  } else {
     system( "/bin/rm $tempfile *_in" );
  }
}
<|MERGE_RESOLUTION|>--- conflicted
+++ resolved
@@ -163,15 +163,9 @@
 #
 # Figure out number of tests that will run
 #
-<<<<<<< HEAD
-my $ntests = 1576;
+my $ntests = 1765;
 if ( defined($opts{'compare'}) ) {
-   $ntests += 1053;
-=======
-my $ntests = 1740;
-if ( defined($opts{'compare'}) ) {
-   $ntests += 1185;
->>>>>>> 448fa92d
+   $ntests += 1194;
 }
 plan( tests=>$ntests );
 
