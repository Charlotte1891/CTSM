#!/usr/bin/env perl

# Test command line options of the build-namelist script.
# Try to test that all the different options at least work.
# Test that inconsistentcies are appropriately caught.

#########################

use lib '.';
use Test::More;
use xFail::expectedFail;
use IO::File;

#########################

use strict;
use Getopt::Long;
use NMLTest::CompFiles;
use English;

sub usage {
    die <<EOF;
SYNOPSIS
     build-namelist_test.pl [options]

     Test the the CLM build-namelist 
OPTIONS
     -help [or -h]                 Print usage to STDOUT.                               
     -compare <directory>          Compare namelists for this version to namelists
                                   created by another version.
     -generate                     Leave the namelists in place to do a later compare.
     -test                         Use the -test option to make sure datasets exist.
     -csmdata "dir"                Root directory of CESM input data.

EOF
}

sub make_env_run {
#
# Create a env_run.xml file to read in
#
    my %settings = @_;

    # Set default settings
    my %env_vars = ( DIN_LOC_ROOT=>"MYDINLOCROOT", GLC_TWO_WAY_COUPLING=>"FALSE" );
    # Set any settings that came in from function call
    foreach my $item ( keys(%settings) ) {
       $env_vars{$item} = $settings{$item};
    }

    # Now write the file out
    my $envfile = "env_run.xml";
    my $fh = IO::File->new($envfile, '>') or die "can't open file: $envfile";
    print $fh <<EOF;
<?xml version="1.0"?>

<config_definition>

EOF
    foreach my $item ( keys(%env_vars) ) {
      print $fh <<EOF;
<entry id="$item"         value="$env_vars{$item}"  /> 
EOF
    }
    print $fh <<EOF;

</config_definition>
EOF
    $fh->close();
}

sub make_config_cache {
   # Write a config_cache.xml file to read in
   my ($phys) = @_;
   my $config_cachefile = "config_cache.xml";
   my $fh = IO::File->new($config_cachefile, '>') or die "can't open file: $config_cachefile";
   print $fh <<EOF;
<?xml version="1.0"?>
<config_definition>
<commandline></commandline>
<entry id="phys" value="$phys" list="" valid_values="clm4_5,clm5_0">Specifies clm physics</entry>
</config_definition>
EOF
   $fh->close();
}

#
# Process command-line options.
#
my %opts = ( help     => 0,
             generate => 0,
             test     => 0,
             compare  => undef,
             csmdata  => undef,
            );

GetOptions(
    "h|help"     => \$opts{'help'},
    "compare=s"  => \$opts{'compare'},
    "generate"   => \$opts{'generate'},
    "test"       => \$opts{'test'},
    "csmdata=s"  => \$opts{'csmdata'},
)  or usage();

# Give usage message.
usage() if $opts{'help'};

# Check that the CESM inputdata root directory has been specified.  This must be
# a local or nfs mounted directory.
my $inputdata_rootdir = undef;
if (defined($opts{'csmdata'})) {
    $inputdata_rootdir = $opts{'csmdata'};
} elsif (defined $ENV{'CSMDATA'} ) { 
    $inputdata_rootdir = $ENV{'CSMDATA'};
} else {
   # use yellowstone location as default
   $inputdata_rootdir="/glade/p/cesm/cseg/inputdata";
   print("WARNING:  -csmdata nor CSMDATA are set, using default yellowstone location: $inputdata_rootdir\n");
}

###################################
#_# read in expected fail test list
###################################
my $compGen;
if ( $opts{'generate'} eq 1 && !(defined($opts{'compare'}) )) {
   $compGen='generate';
} elsif ( defined($opts{'compare'}) ) {
   $compGen='compare';
} elsif ( defined($opts{'compare'} && ($opts{'generate'} eq 1 ))) {
   #_# if compare and generate are both given, use compare
   $compGen='compare'; 
}

my $ProgName;
($ProgName = $PROGRAM_NAME) =~ s!(.*)/!!;
my $testType="namelistTest";

#
# Figure out number of tests that will run
#
<<<<<<< HEAD
my $ntests = 804;
if ( defined($opts{'compare'}) ) {
   $ntests += 489;
=======
my $ntests = 932;
if ( defined($opts{'compare'}) ) {
   $ntests += 591;
>>>>>>> f0370ac8
}
plan( tests=>$ntests );

#_# ============================================================
#_# setup for xFail module
#_# ============================================================
my $xFail = xFail::expectedFail->new($ProgName,$compGen,$ntests);
my $captOut="";  #_# variable to capture Test::More output
Test::More->builder->output(\$captOut);
#_# ============================================================
#_# 
#_# ============================================================

# Check for unparsed arguments
if (@ARGV) {
    print "ERROR: unrecognized arguments: @ARGV\n";
    usage();
}
my $phys = "clm5_0";
my $mode = "-phys $phys";
&make_config_cache($phys);

my $DOMFILE = "$inputdata_rootdir/atm/datm7/domain.lnd.T31_gx3v7.090928.nc";
my $real_par_file = "user_nl_clm_real_parameters";
my $bldnml = "../build-namelist -verbose -csmdata $inputdata_rootdir -lnd_frac $DOMFILE -configuration clm -structure standard -glc_nec 10 -no-note -output_reals $real_par_file";
if ( $opts{'test'} ) {
   $bldnml .= " -test";
}

my $tempfile = "temp_file.txt";
if ( -f $tempfile ) {
  system( "/bin/rm $tempfile" );
}

my @files = ( "lnd_in", $tempfile, $real_par_file );
my $cwd = `pwd`;
chomp( $cwd );
my $cfiles = NMLTest::CompFiles->new( $cwd, @files );

print "\n==================================================\n";
print "Run simple tests \n";
print "==================================================\n";

# Simple test -- just run build-namelist with -help option
eval{ system( "$bldnml -help > $tempfile 2>&1 " ); };
   is( $@, '', "help" );
   &cleanup();
# Simple test -- just run build-namelist with -version option
eval{ system( "$bldnml -version > $tempfile 2>&1 " ); };
   is( $@, '', "version" );
   system( "/bin/cat $tempfile" );
   &cleanup();
# Simple test -- just run build-namelist
&make_env_run();
eval{ system( "$bldnml > $tempfile 2>&1 " ); };
   is( $@, '', "plain build-namelist" );
   $cfiles->checkfilesexist( "default", $mode ); 
   # Compare to baseline
   if ( defined($opts{'compare'}) ) {
      $cfiles->doNOTdodiffonfile( "$tempfile", "default", $mode );
      $cfiles->comparefiles( "default", $mode, $opts{'compare'} );
   }

print "\n==================================================\n";
print "Run simple tests with all list options \n";
print "==================================================\n";

$cfiles->copyfiles( "default", $mode );
&cleanup();
# Simple test -- run all the list options
foreach my $options ( "clm_demand", "ssp_rcp",      "res", 
                      "sim_year",   "use_case" ) {
   &make_env_run();
   eval{ system( "$bldnml -${options} list > $tempfile 2>&1 " ); };
   my $result = `cat $tempfile`;
   my $expect;
   if ( $options =~ /use_case/ ) {
      $expect = "use cases :";
   } else {
      $expect = "valid values for $options";
   }
   $expect    = "/CLM build-namelist : $expect/";
   like( $result, $expect, "$options list" );
   is( (-f "lnd_in"), undef, "Check that lnd_in file does NOT exist" );
   &cleanup();
}

print "\n==================================================\n";
print "Run simple tests with additional options \n";
print "==================================================\n";

# Exercise a bunch of options
my $options = "-co2_ppmv 250 ";
   $options .= " -res 0.9x1.25 -ssp_rcp SSP1-2.6 -envxml_dir .";

   &make_env_run();
   eval{ system( "$bldnml $options > $tempfile 2>&1 " ); };
   is( $@, '', "options: $options" );
      $cfiles->checkfilesexist( "default", $mode );
      $cfiles->copyfiles( "most_options", $mode );
   # Compare to default
      $cfiles->doNOTdodiffonfile( "lnd_in",    "default", $mode );
      $cfiles->doNOTdodiffonfile( "$real_par_file", "default", $mode );
      $cfiles->doNOTdodiffonfile( "$tempfile", "default", $mode );
      $cfiles->comparefiles( "default", $mode );
   # Compare to baseline
   if ( defined($opts{'compare'}) ) {
      $cfiles->dodiffonfile(      "lnd_in",    "most_options", $mode );
      $cfiles->dodiffonfile( "$real_par_file", "most_options", $mode );
      $cfiles->doNOTdodiffonfile( "$tempfile", "most_options", $mode );
      $cfiles->comparefiles( "most_options", $mode, $opts{'compare'} );
   }
   &cleanup();

print "\n==================================================\n";
print "Test drydep, fire_emis and megan namelists  \n";
print "==================================================\n";

# drydep and megan namelists
$phys = "clm5_0";
$mode = "-phys $phys";
&make_config_cache($phys);
my @mfiles = ( "lnd_in", "drv_flds_in", $tempfile );
my $mfiles = NMLTest::CompFiles->new( $cwd, @mfiles );
foreach my $options ( "-drydep", "-megan", "-drydep -megan", "-fire_emis", "-drydep -megan -fire_emis" ) {
   &make_env_run();
   eval{ system( "$bldnml -envxml_dir . $options > $tempfile 2>&1 " ); };
   is( $@, '', "options: $options" );
   $mfiles->checkfilesexist( "$options", $mode);
   if ( $options ne "-drydep" ) {
     $mfiles->shownmldiff( "-drydep", $mode );
   }
   if ( defined($opts{'compare'}) ) {
      $mfiles->doNOTdodiffonfile( "$tempfile", "$options", $mode );
      $mfiles->comparefiles( "$options", $mode, $opts{'compare'} );
   }
   if ( defined($opts{'generate'}) ) {
      $mfiles->copyfiles( "$options", $mode );
   }
   &cleanup();
}
$phys = "clm5_0";
$mode = "-phys $phys";
&make_config_cache($phys);

print "\n===============================================================================\n";
print "Test configuration, structure, irrigate, verbose, clm_demand, ssp_rcp, test, sim_year, use_case, l_ncpl\n";
print "=================================================================================\n";

# configuration, structure, irrigate, verbose, clm_demand, ssp_rcp, test, sim_year, use_case, l_ncpl
my $startfile = "clmrun.clm2.r.1964-05-27-00000.nc";
foreach my $options ( "-configuration nwp",
                      "-structure fast",
                      "-namelist '&a irrigate=.true./'", "-verbose", "-ssp_rcp SSP1-2.6", "-test", "-sim_year 1850",
                      "-use_case 1850_control", "-l_ncpl 1", 
                      "-clm_start_type startup", "-namelist '&a irrigate=.false./' -crop -bgc bgc",
                      "-envxml_dir . -infile myuser_nl_clm", 
                      "-ignore_ic_date -clm_start_type branch -namelist '&a nrevsn=\"thing.nc\"/' -bgc bgc -crop",
                      "-ignore_ic_date -clm_start_type startup -namelist '&a finidat=\"thing.nc\"/' -bgc bgc -crop",
                     ) {
   my $file = $startfile;
   &make_env_run();
   eval{ system( "$bldnml -envxml_dir . $options > $tempfile 2>&1 " ); };
   is( $@, '', "options: $options" );
   $cfiles->checkfilesexist( "$options", $mode );
   $cfiles->shownmldiff( "default", $mode );
   my $finidat = `grep finidat lnd_in`;
   if (      $options eq "-l_ncpl 1" ) {
      my $dtime = `grep dtime lnd_in`;
      like( $dtime, "/ 86400\$/", "$options" );
   } elsif ( $options =~ /myuser_nl_clm/ ) {
      my $fsurdat =  `grep fsurdat lnd_in`;
      like( $fsurdat, "/MYDINLOCROOT/lnd/clm2/PTCLMmydatafiles/1x1pt_US-UMB/surfdata_1x1pt_US-UMB_simyr2000_clm4_5_c131122.nc/", "$options" );
   }
   if ( defined($opts{'compare'}) ) {
      $cfiles->doNOTdodiffonfile( "$tempfile", "$options", $mode );
      $cfiles->dodiffonfile( "$real_par_file", "$options", $mode );
      $cfiles->comparefiles( "$options", $mode, $opts{'compare'} );
   }
   if ( defined($opts{'generate'}) ) {
      $cfiles->copyfiles( "$options", $mode );
   }
   &cleanup();
}
print "\n==============================================================\n";
print "Test several use_cases and specific configurations for clm5_0\n";
print "==============================================================\n";
$phys = "clm5_0";
$mode = "-phys $phys";
&make_config_cache($phys);
foreach my $options ( 
                      "-bgc bgc -use_case 1850-2100_SSP1-2.6_transient -namelist '&a start_ymd=20100101/'",
                      "-bgc sp  -use_case 1850-2100_SSP2-4.5_transient -namelist '&a start_ymd=18501223/'",
                      "-bgc bgc -use_case 1850-2100_SSP3-7.0_transient -namelist '&a start_ymd=20701029/'",
                      "-bgc fates  -use_case 2000_control -no-megan",
<<<<<<< HEAD
                      "-bgc cn  -use_case 1850-2100_SSP5-8.5_transient -namelist '&a start_ymd=19201023/'",
=======
                      "-bgc sp  -use_case 2000_control -res 0.9x1.25 -namelist '&a use_soil_moisture_streams = T/'",
                      "-bgc cn  -use_case 1850-2100_rcp8.5_transient -namelist '&a start_ymd=19201023/'",
>>>>>>> f0370ac8
                      "-bgc bgc -use_case 2000_control -namelist \"&a fire_method='nofire'/\" -crop",
                      "-res 0.9x1.25 -bgc bgc -use_case 1850_noanthro_control -drydep -fire_emis -light_res 360x720",
                     ) {
   my $file = $startfile;
   &make_env_run();
   eval{ system( "$bldnml -envxml_dir . $options > $tempfile 2>&1 " ); };
   is( $@, '', "options: $options" );
   $cfiles->checkfilesexist( "$options", $mode );
   $cfiles->shownmldiff( "default", $mode );
   if ( defined($opts{'compare'}) ) {
      $cfiles->doNOTdodiffonfile( "$tempfile", "$options", $mode );
      $cfiles->dodiffonfile(      "lnd_in",    "$options", $mode );
      $cfiles->dodiffonfile( "$real_par_file", "$options", $mode );
      $cfiles->comparefiles( "$options", $mode, $opts{'compare'} );
   }
   if ( defined($opts{'generate'}) ) {
      $cfiles->copyfiles( "$options", $mode );
   }
   &cleanup();
}



print "\n==================================================\n";
print "Start Failure testing.  These should fail \n";
print "==================================================\n";

# Failure testing, do things that SHOULD fail
my $finidat  = "thing.nc";
system( "touch $finidat" );

my %failtest = ( 
     "coldstart but with IC file"=>{ options=>"-clm_start_type cold -envxml_dir .",
                                     namelst=>"finidat='$finidat'",
                                     GLC_TWO_WAY_COUPLING=>"FALSE",
                                     phys=>"clm5_0",
                                   },
     "clm_demand on finidat"     =>{ options=>"-clm_demand finidat -envxml_dir .",
                                     namelst=>"",
                                     GLC_TWO_WAY_COUPLING=>"FALSE",
                                     phys=>"clm5_0",
                                   },
     "blank IC file, not cold"   =>{ options=>"-clm_start_type startup -envxml_dir .",
                                     namelst=>"finidat=' '",
                                     GLC_TWO_WAY_COUPLING=>"FALSE",
                                     phys=>"clm5_0",
                                   },
     "startup without interp"    =>{ options=>"-clm_start_type startup -envxml_dir . -bgc sp -sim_year 1850",
                                     namelst=>"use_init_interp=.false., start_ymd=19200901",
                                     GLC_TWO_WAY_COUPLING=>"FALSE",
                                     phys=>"clm5_0",
                                   },
     "l_ncpl is zero"            =>{ options=>"-l_ncpl 0 -envxml_dir .",
                                     namelst=>"",
                                     GLC_TWO_WAY_COUPLING=>"FALSE",
                                     phys=>"clm5_0",
                                   },
     "l_ncpl not integer"        =>{ options=>"-l_ncpl 1.0 -envxml_dir .",
                                     namelst=>"",
                                     GLC_TWO_WAY_COUPLING=>"FALSE",
                                     phys=>"clm5_0",
                                   },
     "both l_ncpl and dtime"     =>{ options=>"-l_ncpl 24 -envxml_dir .",
                                     namelst=>"dtime=1800",
                                     GLC_TWO_WAY_COUPLING=>"FALSE",
                                     phys=>"clm5_0",
                                   },
     "use_crop without -crop"    =>{ options=>" -envxml_dir .",
                                     namelst=>"use_crop=.true.",
                                     GLC_TWO_WAY_COUPLING=>"FALSE",
                                     phys=>"clm4_5",
                                   },
     "soilm_stream wo use"       =>{ options=>"-res 0.9x1.25 -envxml_dir .",
                                     namelst=>"use_soil_moisture_streams = .false.,stream_fldfilename_soilm='missing_file'",
                                     GLC_TWO_WAY_COUPLING=>"FALSE",
                                     phys=>"clm5_0",
                                   },
     "clm50CNDVwtransient"       =>{ options=>" -envxml_dir . -use_case 20thC_transient -dynamic_vegetation -res 10x15 -ignore_warnings",
                                     namelst=>"",
                                     GLC_TWO_WAY_COUPLING=>"FALSE",
                                     phys=>"clm5_0",
                                   },
     "reseed without CN"         =>{ options=>" -envxml_dir . -bgc sp",
                                     namelst=>"reseed_dead_plants=.true.",
                                     GLC_TWO_WAY_COUPLING=>"FALSE",
                                     phys=>"clm5_0",
                                   },
     "dribble_crphrv w/o CN"     =>{ options=>" -envxml_dir . -bgc sp",
                                     namelst=>"dribble_crophrv_xsmrpool_2atm=.true.",
                                     GLC_TWO_WAY_COUPLING=>"FALSE",
                                     phys=>"clm5_0",
                                   },
     "dribble_crphrv w/o crop"   =>{ options=>" -envxml_dir . -bgc cn -no-crop",
                                     namelst=>"dribble_crophrv_xsmrpool_2atm=.true.",
                                     GLC_TWO_WAY_COUPLING=>"FALSE",
                                     phys=>"clm5_0",
                                   },
     "CNDV with flanduse_timeseries - clm4_5"=>{ options=>"-bgc bgc -dynamic_vegetation -envxml_dir . -ignore_warnings",
                                     namelst=>"flanduse_timeseries='my_flanduse_timeseries_file.nc'",
                                     GLC_TWO_WAY_COUPLING=>"FALSE",
                                     phys=>"clm4_5",
                                   },
     "use_cndv=T without bldnml op"=>{ options=>"-bgc cn -envxml_dir . -ignore_warnings",
                                     namelst=>"use_cndv=.true.",
                                     GLC_TWO_WAY_COUPLING=>"FALSE",
                                     phys=>"clm4_5",
                                   },
     "use_cndv=F with dyn_veg op"=>{ options=>"-bgc cn -dynamic_vegetation -envxml_dir . -ignore_warnings",
                                     namelst=>"use_cndv=.false.",
                                     GLC_TWO_WAY_COUPLING=>"FALSE",
                                     phys=>"clm4_5",
                                   },
     "crop with use_crop false"  =>{ options=>"-crop -bgc bgc -envxml_dir .",
                                     namelst=>"use_crop=.false.",
                                     GLC_TWO_WAY_COUPLING=>"FALSE",
                                     phys=>"clm4_5",
                                   },
     "crop without CN"           =>{ options=>"-crop -bgc sp -envxml_dir .",
                                     namelst=>"",
                                     GLC_TWO_WAY_COUPLING=>"FALSE",
                                     phys=>"clm4_5",
                                   },
     "toosmall soil w trans"     =>{ options=>"-envxml_dir .",
                                     namelst=>"toosmall_soil=10, dyn_transient_pfts=T",
                                     GLC_TWO_WAY_COUPLING=>"FALSE",
                                     phys=>"clm5_0",
                                   },
     "toosmall lake w trans"     =>{ options=>"-envxml_dir .",
                                     namelst=>"toosmall_lake=10, dyn_transient_pfts=T",
                                     GLC_TWO_WAY_COUPLING=>"FALSE",
                                     phys=>"clm5_0",
                                   },
     "toosmall crop w trans"     =>{ options=>"-bgc bgc -crop -envxml_dir .",
                                     namelst=>"toosmall_crop=10, dyn_transient_pfts=T",
                                     GLC_TWO_WAY_COUPLING=>"FALSE",
                                     phys=>"clm5_0",
                                   },
     "toosmall wetl w trans"     =>{ options=>"-bgc bgc -envxml_dir .",
                                     namelst=>"toosmall_wetland=10, dyn_transient_pfts=T",
                                     GLC_TWO_WAY_COUPLING=>"FALSE",
                                     phys=>"clm5_0",
                                   },
     "toosmall glc  w trans"     =>{ options=>"-bgc sp  -envxml_dir .",
                                     namelst=>"toosmall_glacier=10, dyn_transient_pfts=T", 
                                     GLC_TWO_WAY_COUPLING=>"FALSE",
                                     phys=>"clm5_0",
                                   },
     "toosmall urban w trans"    =>{ options=>"-bgc sp  -envxml_dir .",
                                     namelst=>"toosmall_urban=10, dyn_transient_pfts=T",
                                     GLC_TWO_WAY_COUPLING=>"FALSE",
                                     phys=>"clm5_0",
                                   },
     "collapse_urban w trans"    =>{ options=>"-bgc sp  -envxml_dir .",
                                     namelst=>"collapse_urban=T, dyn_transient_crops=T",
                                     GLC_TWO_WAY_COUPLING=>"FALSE",
                                     phys=>"clm5_0",
                                   },
     "n_dom_landunits w trans"    =>{ options=>"-bgc sp  -envxml_dir .",
                                     namelst=>"n_dom_landunits=2, dyn_transient_crops=T",
                                     GLC_TWO_WAY_COUPLING=>"FALSE",
                                     phys=>"clm5_0",
                                   },
     "n_dom_pfts w trans"         =>{ options=>"-bgc sp  -envxml_dir .",
                                     namelst=>"n_dom_pfts=2, dyn_transient_crops=T",
                                     GLC_TWO_WAY_COUPLING=>"FALSE",
                                     phys=>"clm5_0",
                                   },
     "baset_map without crop"    =>{ options=>"-bgc bgc -envxml_dir . -no-crop",
                                     namelst=>"baset_mapping='constant'",
                                     GLC_TWO_WAY_COUPLING=>"FALSE",
                                     phys=>"clm5_0",
                                   },
     "mapvary var w/o varymap"   =>{ options=>"-crop -bgc bgc -envxml_dir . -crop",
                                     namelst=>"baset_mapping='constant', baset_latvary_slope=1.0, baset_latvary_intercept=10.0",
                                     GLC_TWO_WAY_COUPLING=>"FALSE",
                                     phys=>"clm5_0",
                                   },
     # This one should fail now, because we don't have non irrigated non-crop datasets
     "-irrigate=F without -crop" =>{ options=>"-bgc cn -no-crop -envxml_dir .",
                                    namelst=>"irrigate=.false.",
                                    GLC_TWO_WAY_COUPLING=>"FALSE",
                                    phys=>"clm4_5",
                                   },
     "grainproductWOcrop"       =>{ options=>"-bgc cn -no-crop -envxml_dir .",
                                    namelst=>"use_grainproduct=.true.",
                                    GLC_TWO_WAY_COUPLING=>"FALSE",
                                    phys=>"clm4_5",
                                   },
     "interp without finidat"    =>{ options=>"-bgc sp -envxml_dir .",
                                     namelst=>"use_init_interp=.true. finidat=' '",
                                     GLC_TWO_WAY_COUPLING=>"FALSE",
                                     phys=>"clm5_0",
                                   },
     "sp and c13"                =>{ options=>"-bgc sp -envxml_dir .",
                                     namelst=>"use_c13=.true.",
                                     GLC_TWO_WAY_COUPLING=>"FALSE",
                                     phys=>"clm4_5",
                                   },
     "sp and c14"                =>{ options=>"-bgc sp -envxml_dir .",
                                     namelst=>"use_c14=.true.",
                                     GLC_TWO_WAY_COUPLING=>"FALSE",
                                     phys=>"clm4_5",
                                   },
     "bombspike no c14"          =>{ options=>"-bgc bgc -envxml_dir .",
                                     namelst=>"use_c14=.false. use_c14_bombspike=.true.",
                                     GLC_TWO_WAY_COUPLING=>"FALSE",
                                     phys=>"clm5_0",
                                   },
     "use c13 timeseries no cn"  =>{ options=>"-bgc sp -envxml_dir .",
                                     namelst=>"use_c13_timeseries=.true.",
                                     GLC_TWO_WAY_COUPLING=>"FALSE",
                                     phys=>"clm4_5",
                                   },
     "use c13 timeseries no c13"=>{ options=>"-bgc bgc -envxml_dir .",
                                     namelst=>"use_c13=.false. use_c13_timeseries=.true.",
                                     GLC_TWO_WAY_COUPLING=>"FALSE",
                                     phys=>"clm4_5",
                                   },
     "bombspike no cn"           =>{ options=>"-bgc sp -envxml_dir .",
                                     namelst=>"use_c14_bombspike=.true.",
                                     GLC_TWO_WAY_COUPLING=>"FALSE",
                                     phys=>"clm5_0",
                                   },
     "lightres no cn"            =>{ options=>"-bgc sp -envxml_dir . -light_res 360x720",
                                     namelst=>"",
                                     GLC_TWO_WAY_COUPLING=>"FALSE",
                                     phys=>"clm5_0",
                                   },
     "spno-fire"                 =>{ options=>"-bgc sp -envxml_dir . -use_case 2000_control",
                                     namelst=>"fire_method='nofire'",
                                     GLC_TWO_WAY_COUPLING=>"FALSE",
                                     phys=>"clm5_0",
                                   },
     "lightres no fire"          =>{ options=>"-bgc cn -envxml_dir . -light_res 360x720",
                                     namelst=>"fire_method='nofire'",
                                     GLC_TWO_WAY_COUPLING=>"FALSE",
                                     phys=>"clm5_0",
                                   },
     "lightres none bgc"         =>{ options=>"-bgc bgc -envxml_dir . -light_res none",
                                     namelst=>"",
                                     GLC_TWO_WAY_COUPLING=>"FALSE",
                                     phys=>"clm5_0",
                                   },
     "lightresnotnone-nofire"    =>{ options=>"-bgc bgc -envxml_dir . -light_res 94x192",
                                     namelst=>"fire_method='nofire'",
                                     GLC_TWO_WAY_COUPLING=>"FALSE",
                                     phys=>"clm5_0",
                                   },
     "lightresnonenofirelightfil"=>{ options=>"-bgc bgc -envxml_dir . -light_res none",
                                     namelst=>"fire_method='nofire',stream_fldfilename_lightng='build-namelist_test.pl'",
                                     GLC_TWO_WAY_COUPLING=>"FALSE",
                                     phys=>"clm5_0",
                                   },
     "lightrescontradictlightfil"=>{ options=>"-bgc bgc -envxml_dir . -light_res 360x720",
                                     namelst=>"stream_fldfilename_lightng='build-namelist_test.pl'",
                                     GLC_TWO_WAY_COUPLING=>"FALSE",
                                     phys=>"clm5_0",
                                   },
     "bgc=cn and bgc settings"   =>{ options=>"-bgc cn -envxml_dir .",
                                     namelst=>"use_lch4=.true.,use_nitrif_denitrif=.true.,use_vertsoilc=.true.,use_century_decomp=.true.",
                                     GLC_TWO_WAY_COUPLING=>"FALSE",
                                     phys=>"clm4_5",
                                   },
     "finundated and not methane"=>{ options=>"-bgc cn -envxml_dir .",
                                     namelst=>"use_lch4=.false.,finundation_method='h2osfc'",
                                     GLC_TWO_WAY_COUPLING=>"FALSE",
                                     phys=>"clm5_0",
                                   },
     "bgc=bgc and cn-only set"   =>{ options=>"-bgc bgc -envxml_dir .",
                                     namelst=>"use_lch4=.false.,use_nitrif_denitrif=.false.,use_vertsoilc=.false.,use_century_decomp=.false.",
                                     GLC_TWO_WAY_COUPLING=>"FALSE",
                                     phys=>"clm4_5",
                                   },
     "use_cn=true bgc=sp"        =>{ options=>"-bgc sp -envxml_dir .",
                                     namelst=>"use_cn=.true.",
                                     GLC_TWO_WAY_COUPLING=>"FALSE",
                                     phys=>"clm4_5",
                                   },
     "use_cn=false bgc=cn"       =>{ options=>"-bgc cn -envxml_dir .",
                                     namelst=>"use_cn=.false.",
                                     GLC_TWO_WAY_COUPLING=>"FALSE",
                                     phys=>"clm4_5",
                                   },
     "lower=aqu-45 with/o Zeng"  =>{ options=>"-envxml_dir .",
                                     namelst=>"lower_boundary_condition=4,soilwater_movement_method=1,use_bedrock=.false.",
                                     GLC_TWO_WAY_COUPLING=>"FALSE",
                                     phys=>"clm5_0",
                                   },
     "Zeng w lower=flux"         =>{ options=>"-envxml_dir .",
                                     namelst=>"lower_boundary_condition=1,soilwater_movement_method=0,use_bedrock=.false.",
                                     GLC_TWO_WAY_COUPLING=>"FALSE",
                                     phys=>"clm4_5",
                                   },
     "Zeng w lower=zeroflux"     =>{ options=>"-envxml_dir .",
                                     namelst=>"lower_boundary_condition=2,soilwater_movement_method=0",
                                     GLC_TWO_WAY_COUPLING=>"FALSE",
                                     phys=>"clm4_5",
                                   },
     "Zeng w lower=table"        =>{ options=>"-envxml_dir .",
                                     namelst=>"lower_boundary_condition=3,soilwater_movement_method=0,use_bedrock=.false.",
                                     GLC_TWO_WAY_COUPLING=>"FALSE",
                                     phys=>"clm4_5",
                                   },
     "use_vic=F with -vic op"    =>{ options=>"-vichydro -envxml_dir .",
                                     namelst=>"use_vichydro=.false.",
                                     GLC_TWO_WAY_COUPLING=>"FALSE",
                                     phys=>"clm4_5",
                                   },
     "-vic with l_bnd=flux"      =>{ options=>"-vichydro -envxml_dir .",
                                     namelst=>"lower_boundary_condition=1",
                                     GLC_TWO_WAY_COUPLING=>"FALSE",
                                     phys=>"clm4_5",
                                   },
     "-vic with l_bnd=zeroflux"  =>{ options=>"-vichydro -envxml_dir .",
                                     namelst=>"lower_boundary_condition=2",
                                     GLC_TWO_WAY_COUPLING=>"FALSE",
                                     phys=>"clm4_5",
                                   },
     "-vic with origflag=1"      =>{ options=>"-vichydro -envxml_dir .",
                                     namelst=>"origflag=1",
                                     GLC_TWO_WAY_COUPLING=>"FALSE",
                                     phys=>"clm4_5",
                                   },
     "l_bnd=flux with origflag=0"=>{ options=>"-envxml_dir .",
                                     namelst=>"origflag=0, lower_boundary_condition=1",
                                     GLC_TWO_WAY_COUPLING=>"FALSE",
                                     phys=>"clm4_5",
                                   },
     "l_bnd=zflux with origflag=0"=>{ options=>"-envxml_dir .",
                                     namelst=>"origflag=0, lower_boundary_condition=2",
                                     GLC_TWO_WAY_COUPLING=>"FALSE",
                                     phys=>"clm4_5",
                                   },
     "bedrock with l_bnc=flux"   =>{ options=>"-envxml_dir .",
                                     namelst=>"use_bedrock=.true., lower_boundary_condition=1",
                                     GLC_TWO_WAY_COUPLING=>"FALSE",
                                     phys=>"clm5_0",
                                   },
     "bedrock with l_bnc=tabl"   =>{ options=>"-envxml_dir .",
                                     namelst=>"use_bedrock=.true., lower_boundary_condition=3",
                                     GLC_TWO_WAY_COUPLING=>"FALSE",
                                     phys=>"clm5_0",
                                   },
     "bedrock with l_bnc=aqui"   =>{ options=>"-envxml_dir .",
                                     namelst=>"use_bedrock=.true., lower_boundary_condition=4",
                                     GLC_TWO_WAY_COUPLING=>"FALSE",
                                     phys=>"clm5_0",
                                   },
     "zengdeck with l_bnc=flux"  =>{ options=>"-envxml_dir .",
                                     namelst=>"soilwater_movement_method=0, lower_boundary_condition=1",
                                     GLC_TWO_WAY_COUPLING=>"FALSE",
                                     phys=>"clm4_5",
                                   },
     "zengdeck with l_bnc=z-flux"=>{ options=>"-envxml_dir .",
                                     namelst=>"soilwater_movement_method=0, lower_boundary_condition=2",
                                     GLC_TWO_WAY_COUPLING=>"FALSE",
                                     phys=>"clm4_5",
                                   },
     "zengdeck with l_bnc=tabl"  =>{ options=>"-envxml_dir .",
                                     namelst=>"soilwater_movement_method=0, lower_boundary_condition=3",
                                     GLC_TWO_WAY_COUPLING=>"FALSE",
                                     phys=>"clm4_5",
                                   },
     "l_bnd=tabl with h2osfcfl=0"=>{ options=>"-envxml_dir .",
                                     namelst=>"h2osfcflag=0, lower_boundary_condition=3",
                                     GLC_TWO_WAY_COUPLING=>"FALSE",
                                     phys=>"clm4_5",
                                   },
     "l_bnd=flux with h2osfcfl=0"=>{ options=>"-envxml_dir .",
                                     namelst=>"h2osfcflag=0, lower_boundary_condition=1",
                                     GLC_TWO_WAY_COUPLING=>"FALSE",
                                     phys=>"clm4_5",
                                   },
     "l_bnd=zflux with h2osfcfl=0"=>{ options=>"-envxml_dir .",
                                     namelst=>"h2osfcflag=0, lower_boundary_condition=2",
                                     GLC_TWO_WAY_COUPLING=>"FALSE",
                                     phys=>"clm4_5",
                                   },
     "h2osfcfl=0 with clm5.0"    =>{ options=>"-envxml_dir .",
                                     namelst=>"h2osfcflag=0",
                                     GLC_TWO_WAY_COUPLING=>"FALSE",
                                     phys=>"clm5_0",
                                   },
     "45bad lnd_tuning_mode value" =>{ options=>"-lnd_tuning_mode clm5_0_GSWP3  -envxml_dir .",
                                     namelst=>"",
                                     GLC_TWO_WAY_COUPLING=>"FALSE",
                                     phys=>"clm4_5",
                                   },
     "50bad lnd_tuning_mode value" =>{ options=>"-lnd_tuning_mode clm4_5_CRUNCEP  -envxml_dir .",
                                     namelst=>"",
                                     GLC_TWO_WAY_COUPLING=>"FALSE",
                                     phys=>"clm5_0",
                                   },
     "bgc_spinup without cn"     =>{ options=>"-clm_accelerated_spinup on -bgc sp -envxml_dir .",
                                     namelst=>"spinup_state=1",
                                     GLC_TWO_WAY_COUPLING=>"FALSE",
                                     phys=>"clm4_5",
                                   },
     "spinup=1 without bldnml op"=>{ options=>"-clm_accelerated_spinup off -bgc bgc -envxml_dir .",
                                     namelst=>"spinup_state=1",,
                                     GLC_TWO_WAY_COUPLING=>"FALSE",
                                     phys=>"clm5_0",
                                   },
     "bgc_spinup without cn"     =>{ options=>"-clm_accelerated_spinup on -bgc sp -envxml_dir .",
                                     namelst=>"spinup_state=1",
                                     GLC_TWO_WAY_COUPLING=>"FALSE",
                                     phys=>"clm4_5",
                                   },
     "baseflow w aquifer"        =>{ options=>"-bgc sp -envxml_dir .",
                                     namelst=>"baseflow_scalar=1.0, lower_boundary_condition=4,use_bedrock=.false.",
                                     GLC_TWO_WAY_COUPLING=>"FALSE",
                                     phys=>"clm5_0",
                                   },
     "baseflow w table"          =>{ options=>"-bgc sp -envxml_dir .",
                                     namelst=>"baseflow_scalar=1.0, lower_boundary_condition=3,use_bedrock=.false.",
                                     GLC_TWO_WAY_COUPLING=>"FALSE",
                                     phys=>"clm5_0",
                                   },
     "br_root and bgc=sp"        =>{ options=>"-bgc sp -envxml_dir .",
                                     namelst=>"br_root=1.0",
                                     GLC_TWO_WAY_COUPLING=>"FALSE",
                                     phys=>"clm5_0",
                                   },
     "both co2_type and on nml"  =>{ options=>"-co2_type constant -envxml_dir .",
                                     namelst=>"co2_type='prognostic'",
                                     GLC_TWO_WAY_COUPLING=>"FALSE",
                                     phys=>"clm5_0",
                                   },
     "both lnd_frac and on nml"  =>{ options=>"-lnd_frac domain.nc -envxml_dir .",
                                     namelst=>"fatmlndfrc='frac.nc'",
                                     GLC_TWO_WAY_COUPLING=>"FALSE",
                                     phys=>"clm5_0",
                                   },
     "branch but NO nrevsn"      =>{ options=>"-clm_start_type branch -envxml_dir .",
                                     namelst=>"",
                                     GLC_TWO_WAY_COUPLING=>"FALSE",
                                     phys=>"clm5_0",
                                   },
     "glc_nec inconsistent"      =>{ options=>"-envxml_dir .",
                                     namelst=>"maxpatch_glcmec=5",
                                     GLC_TWO_WAY_COUPLING=>"FALSE",
                                     phys=>"clm5_0",
                                   },
     "NoGLCMec"                  =>{ options=>"-envxml_dir . -glc_nec 0",
                                     namelst=>"",
                                     GLC_TWO_WAY_COUPLING=>"FALSE",
                                     phys=>"clm4_5",
                                   },
     "UpdateGlcContradict"       =>{ options=>"-envxml_dir .",
                                     namelst=>"glc_do_dynglacier=.false.",
                                     GLC_TWO_WAY_COUPLING=>"TRUE",
                                     phys=>"clm4_5",
                                   },
     "useFATESContradict"        =>{ options=>"-bgc fates -envxml_dir . -no-megan",
                                     namelst=>"use_fates=.false.",
                                     GLC_TWO_WAY_COUPLING=>"FALSE",
                                     phys=>"clm4_5",
                                   },
     "useFATESContradict2"       =>{ options=>"-envxml_dir . -no-megan",
                                     namelst=>"use_fates=.true.",
                                     GLC_TWO_WAY_COUPLING=>"FALSE",
                                     phys=>"clm4_5",
                                   },
     "useFATESWCN"               =>{ options=>"-bgc fates -envxml_dir . -no-megan",
                                     namelst=>"use_cn=.true.",
                                     GLC_TWO_WAY_COUPLING=>"FALSE",
                                     phys=>"clm5_0",
                                   },
     "useFATESWcreatecrop"       =>{ options=>"-bgc fates -envxml_dir . -no-megan",
                                     namelst=>"create_crop_landunit=.true.",
                                     GLC_TWO_WAY_COUPLING=>"FALSE",
                                     phys=>"clm5_0",
                                   },
     "createcropFalse"           =>{ options=>"-bgc bgc -envxml_dir . -no-megan",
                                     namelst=>"create_crop_landunit=.false.",
                                     GLC_TWO_WAY_COUPLING=>"FALSE",
                                     phys=>"clm5_0",
                                   },
     "useFATESWTransient"        =>{ options=>"-bgc fates -use_case 20thC_transient -envxml_dir . -no-megan -res 10x15",
                                     namelst=>"",
                                     GLC_TWO_WAY_COUPLING=>"FALSE",
                                     phys=>"clm5_0",
                                   },
     "usespitfireButNOTFATES"    =>{ options=>"-envxml_dir . -no-megan",
                                     namelst=>"use_fates_spitfire=.true.",
                                     GLC_TWO_WAY_COUPLING=>"FALSE",
                                     phys=>"clm4_5",
                                   },
     "useloggingButNOTFATES"     =>{ options=>"-envxml_dir . -no-megan",
                                     namelst=>"use_fates_logging=.true.",
                                     GLC_TWO_WAY_COUPLING=>"FALSE",
                                     phys=>"clm4_5",
                                   },
     "useinventorybutnotfile"    =>{ options=>"-bgc fates -envxml_dir . -no-megan",
                                     namelst=>"use_fates_inventory_init=.true.",
                                     GLC_TWO_WAY_COUPLING=>"FALSE",
                                     phys=>"clm4_5",
                                   },
     "inventoryfileDNE"          =>{ options=>"-bgc fates -envxml_dir . -no-megan",
                                     namelst=>"use_fates_inventory_init=.true., fates_inventory_ctrl_filename='zztop'",
                                     GLC_TWO_WAY_COUPLING=>"FALSE",
                                     phys=>"clm4_5",
                                   },
     "useMEGANwithFATES"         =>{ options=>"-bgc fates -envxml_dir . -megan",
                                     namelst=>"",
                                     GLC_TWO_WAY_COUPLING=>"FALSE",
                                     phys=>"clm4_5",
                                   },
     "useHYDSTwithFATES"         =>{ options=>"-bgc fates -envxml_dir . -no-megan",
                                     namelst=>"use_hydrstress=.true.",
                                     GLC_TWO_WAY_COUPLING=>"FALSE",
                                     phys=>"clm5_0",
                                   },
     "useHYDSTwithdynroot"       =>{ options=>"-bgc bgc -envxml_dir . -megan",
                                     namelst=>"use_hydrstress=.true., use_dynroot=.true.",
                                     GLC_TWO_WAY_COUPLING=>"FALSE",
                                     phys=>"clm5_0",
                                   },
     "specWOfireemis"            =>{ options=>"-envxml_dir . -no-fire_emis",
                                     namelst=>"fire_emis_specifier='bc_a1 = BC'",
                                     GLC_TWO_WAY_COUPLING=>"FALSE",
                                     phys=>"clm5_0",
                                   },
     "elevWOfireemis"            =>{ options=>"-envxml_dir . -no-fire_emis",
                                     namelst=>"fire_emis_elevated=.false.",
                                     GLC_TWO_WAY_COUPLING=>"FALSE",
                                     phys=>"clm5_0",
                                   },
     "noanthro_w_crop"            =>{ options=>"-envxml_dir . -res 0.9x1.25 -bgc bgc -crop -use_case 1850_noanthro_control",
                                     namelst=>"",
                                     GLC_TWO_WAY_COUPLING=>"FALSE",
                                     phys=>"clm5_0",
                                   },
     "noanthro_w_irrig"           =>{ options=>"-envxml_dir . -res 0.9x1.25 -bgc bgc -use_case 1850_noanthro_control",
                                     namelst=>"irrigate=T",
                                     GLC_TWO_WAY_COUPLING=>"FALSE",
                                     phys=>"clm5_0",
                                   },
     "spdotransconflict"          =>{ options=>"-envxml_dir . -bgc sp -use_case 20thC_transient",
                                     namelst=>"do_transient_pfts=T,do_transient_crops=.false.",
                                     GLC_TWO_WAY_COUPLING=>"FALSE",
                                     phys=>"clm5_0",
                                   },
     "nocropwfert"                =>{ options=>"-envxml_dir . -bgc sp -no-crop",
                                     namelst=>"use_fertilizer=T",
                                     GLC_TWO_WAY_COUPLING=>"FALSE",
                                     phys=>"clm5_0",
                                   },
     "lmr1WOcn"                   =>{ options=>"-envxml_dir . -bgc sp",
                                     namelst=>"leafresp_method=1",
                                     GLC_TWO_WAY_COUPLING=>"FALSE",
                                     phys=>"clm5_0",
                                   },
     "lmr2WOcn"                   =>{ options=>"-envxml_dir . -bgc sp",
                                     namelst=>"leafresp_method=2",
                                     GLC_TWO_WAY_COUPLING=>"FALSE",
                                     phys=>"clm5_0",
                                   },
     "lmr0Wcn"                    =>{ options=>"-envxml_dir . -bgc bgc",
                                     namelst=>"leafresp_method=0",
                                     GLC_TWO_WAY_COUPLING=>"FALSE",
                                     phys=>"clm5_0",
                                   },
     "nofireButSetcli_scale"     =>{ options=>"-envxml_dir . -bgc bgc",
                                     namelst=>"fire_method='nofire', cli_scale=5.",
                                     GLC_TWO_WAY_COUPLING=>"FALSE",
                                     phys=>"clm5_0",
                                   },
     "nocnButSetrh_low"          =>{ options=>"-envxml_dir . -bgc sp",
                                     namelst=>"rh_low=5.",
                                     GLC_TWO_WAY_COUPLING=>"FALSE",
                                     phys=>"clm5_0",
                                   },
     "funWOcn"                   =>{ options=>"-envxml_dir . -bgc sp",
                                     namelst=>"use_fun=.true.",
                                     GLC_TWO_WAY_COUPLING=>"FALSE",
                                     phys=>"clm5_0",
                                   },
     "flexCNWOcn"                =>{ options=>"-envxml_dir . -bgc sp",
                                     namelst=>"use_flexibleCN=.true.",
                                     GLC_TWO_WAY_COUPLING=>"FALSE",
                                     phys=>"clm5_0",
                                   },
     "flexCNFUNwcarbonresp"      =>{ options=>"-envxml_dir . -bgc bgc",
                                     namelst=>"use_flexibleCN=.true.,use_FUN=.true.,carbon_resp_opt=1",
                                     GLC_TWO_WAY_COUPLING=>"FALSE",
                                     phys=>"clm5_0",
                                   },
     "funWOnitrif"               =>{ options=>"-envxml_dir .",
                                     namelst=>"use_fun=.true., use_nitrif_denitrif=.false.",
                                     GLC_TWO_WAY_COUPLING=>"FALSE",
                                     phys=>"clm5_0",
                                   },
     "knitrmaxWOnitrif"          =>{ options=>"-envxml_dir . -bgc bgc",
                                     namelst=>"use_nitrif_denitrif=.false., k_nitr_max=1.0",
                                     GLC_TWO_WAY_COUPLING=>"FALSE",
                                     phys=>"clm5_0",
                                   },
     "respcoefWOnitrif"          =>{ options=>"-envxml_dir . -bgc bgc",
                                     namelst=>"use_nitrif_denitrif=.false., denitrif_respiration_coefficient=1.0",
                                     GLC_TWO_WAY_COUPLING=>"FALSE",
                                     phys=>"clm5_0",
                                   },
     "respexpWOnitrif"           =>{ options=>"-envxml_dir . -bgc bgc",
                                     namelst=>"use_nitrif_denitrif=.false., denitrif_respiration_exponent=1.0",
                                     GLC_TWO_WAY_COUPLING=>"FALSE",
                                     phys=>"clm5_0",
                                   },
     "nitrcoefWOnitrif"          =>{ options=>"-envxml_dir . -bgc bgc",
                                     namelst=>"use_nitrif_denitrif=.false., denitrif_nitrateconc_coefficient=1.0",
                                     GLC_TWO_WAY_COUPLING=>"FALSE",
                                     phys=>"clm5_0",
                                   },
     "nitrexpWOnitrif"           =>{ options=>"-envxml_dir . -bgc bgc",
                                     namelst=>"use_nitrif_denitrif=.false., denitrif_nitrateconc_exponent=1.0",
                                     GLC_TWO_WAY_COUPLING=>"FALSE",
                                     phys=>"clm5_0",
                                   },
     "lunaWSPandlnctrue"         =>{ options=>"-envxml_dir . -bgc sp",
                                     namelst=>"use_luna=.true., lnc_opt=.true.",
                                     GLC_TWO_WAY_COUPLING=>"FALSE",
                                     phys=>"clm5_0",
                                   },
     "NOlunabutsetJmaxb1"        =>{ options=>"-envxml_dir . -bgc sp",
                                     namelst=>"use_luna=.false., jmaxb1=1.0",
                                     GLC_TWO_WAY_COUPLING=>"FALSE",
                                     phys=>"clm5_0",
                                   },
     "envxml_not_dir"            =>{ options=>"-envxml_dir myuser_nl_clm",
                                     namelst=>"",
                                     GLC_TWO_WAY_COUPLING=>"FALSE",
                                     phys=>"clm5_0",
                                   },
     "envxml_emptydir"           =>{ options=>"-envxml_dir xFail",
                                     namelst=>"",
                                     GLC_TWO_WAY_COUPLING=>"FALSE",
                                     phys=>"clm5_0",
                                   },
               );
foreach my $key ( keys(%failtest) ) {
   print( "$key\n" );
   &make_config_cache($failtest{$key}{"phys"});
   my $options  = $failtest{$key}{"options"};
   my $namelist = $failtest{$key}{"namelst"};
   &make_env_run( GLC_TWO_WAY_COUPLING=>$failtest{$key}{"GLC_TWO_WAY_COUPLING"} );
   eval{ system( "$bldnml $options -namelist \"&clmexp $namelist /\" > $tempfile 2>&1 " ); };
   isnt( $?, 0, $key );
   system( "cat $tempfile" );
}


print "\n===============================================================================\n";
print "Start Warning testing.  These should fail unless -ignore_warnings option is used \n";
print "=================================================================================\n";

# Warning testing, do things that give warnings, unless -ignore_warnings option is used

my %warntest = ( 
     # Warnings without the -ignore_warnings option given
     "coldwfinidat"              =>{ options=>"-envxml_dir . -clm_start_type cold",
                                     namelst=>"finidat = 'testfile.nc'",
                                     GLC_TWO_WAY_COUPLING=>"FALSE",
                                     phys=>"clm5_0",
                                   },
     "bgcspin_w_suplnitro"       =>{ options=>"-envxml_dir . -bgc bgc -clm_accelerated_spinup on",
                                     namelst=>"suplnitro='ALL'",
                                     GLC_TWO_WAY_COUPLING=>"FALSE",
                                     phys=>"clm5_0",
                                   },
     "use_c13_wo_bgc"            =>{ options=>"-envxml_dir . -bgc cn",
                                     namelst=>"use_c13=.true.",
                                     GLC_TWO_WAY_COUPLING=>"FALSE",
                                     phys=>"clm5_0",
                                   },
     "use_c14_wo_bgc"            =>{ options=>"-envxml_dir . -bgc cndv",
                                     namelst=>"use_c14=.true.",
                                     GLC_TWO_WAY_COUPLING=>"FALSE",
                                     phys=>"clm5_0",
                                   },
     "maxpft_wrong"              =>{ options=>"-envxml_dir . -bgc cndv",
                                     namelst=>"maxpatch_pft=19",
                                     GLC_TWO_WAY_COUPLING=>"FALSE",
                                     phys=>"clm5_0",
                                   },
     "bad_megan_spec"            =>{ options=>"-envxml_dir . -bgc bgc -megan",
                                     namelst=>"megan_specifier='ZZTOP=zztop'",
                                     GLC_TWO_WAY_COUPLING=>"FALSE",
                                     phys=>"clm4_5",
                                   },
               );
foreach my $key ( keys(%warntest) ) {
   print( "$key\n" );
   &make_config_cache($warntest{$key}{"phys"});
   my $options  = $warntest{$key}{"options"};
   my $namelist = $warntest{$key}{"namelst"};
   &make_env_run( GLC_TWO_WAY_COUPLING=>$warntest{$key}{"GLC_TWO_WAY_COUPLING"} );
   eval{ system( "$bldnml $options -namelist \"&clmexp $namelist /\" > $tempfile 2>&1 " ); };
   isnt( $?, 0, $key );
   system( "cat $tempfile" );
   # Now run with -ignore_warnings and make sure it works
   $options .= " -ignore_warnings";
   eval{ system( "$bldnml $options -namelist \"&clmexp $namelist /\" > $tempfile 2>&1 " ); };
   is( $@, '', "$options" );
   system( "cat $tempfile" );
}


print "\n==================================================\n";
print "Test ALL resolutions with CLM5.0 and SP \n";
print "==================================================\n";

# Check for ALL resolutions with CLM50SP
$phys = "clm5_0";
$mode = "-phys $phys";
&make_config_cache($phys);
my $reslist = `../queryDefaultNamelist.pl -res list -s`;
my @resolutions = split( / /, $reslist );
my @regional;
foreach my $res ( @resolutions ) {
   chomp($res);
   print "=== Test $res === \n";
   my $options  = "-res $res -bgc sp -envxml_dir .";

   # Regional single point resolutions
   if ( $res =~ /^([0-9]+x[0-9]+_[a-zA-Z]+)$/ ) {
      push( @regional, $res );
      next;
   # Resolutions for mksurfdata mapping
   } elsif ( $res eq "0.5x0.5"     ||
             $res eq "0.25x0.25"   ||
             $res eq "0.1x0.1"     ||
             $res eq "3x3min"      ||
             $res eq "5x5min"      ||
             $res eq "10x10min"    ||
             $res eq "0.125x0.125" ||
             $res eq "0.33x0.33"   ||
             $res eq "1km-merge-10min" ) {
      next;
   # Resolutions that were supported in clm40 but NOT clm45/clm50
   } elsif ( $res eq "ne240np4"    ||
             $res eq "ne60np4"     ||
             $res eq "ne4np4"      ||
             $res eq "2.5x3.33"    ||
             $res eq "0.23x0.31"   ||
             $res eq "0.47x0.63"   ||
             $res eq "94x192"      ||
             $res eq "8x16"        ||
             $res eq "32x64"       ||
             $res eq "128x256"     ||
             $res eq "360x720cru"  ||
             $res eq "512x1024" ) {
      next;
   # Resolutions not supported on release branch
   } elsif ( $res eq "ne120np4"    ||
             $res eq "conus_30_x8" ) {
      next;
   }

   &make_env_run();
   eval{ system( "$bldnml $options > $tempfile 2>&1 " ); };
   is( $@, '', "$options" );

   $cfiles->checkfilesexist( "$options", $mode );

   $cfiles->shownmldiff( "default", "standard" );
   if ( defined($opts{'compare'}) ) {
      $cfiles->doNOTdodiffonfile( "$tempfile", "$options", $mode );
      $cfiles->dodiffonfile( "$real_par_file", "$options", $mode );
      $cfiles->comparefiles( "$options", $mode, $opts{'compare'} );
   }

   if ( defined($opts{'generate'}) ) {
      $cfiles->copyfiles( "$options", $mode );
   }
   &cleanup(); print "\n";
}

print "\n==================================================\n";
print " Test important resolutions for CLM4.5 and BGC\n";
print "==================================================\n";

$phys = "clm4_5";
$mode = "-phys $phys";
&make_config_cache($phys);
my @resolutions = ( "4x5", "10x15", "ne30np4", "ne16np4", "1.9x2.5", "0.9x1.25" );
my @regional;
my $nlbgcmode = "bgc";
my $mode = "clm45-$nlbgcmode";
foreach my $res ( @resolutions ) {
   chomp($res);
   print "=== Test $res === \n";
   my $options  = "-res $res -envxml_dir . -bgc $nlbgcmode";

   &make_env_run();
   eval{ system( "$bldnml $options > $tempfile 2>&1 " ); };
   is( $@, '', "$options" );

   $cfiles->checkfilesexist( "$options", $mode );

   $cfiles->shownmldiff( "default", "standard" );
   if ( defined($opts{'compare'}) ) {
      $cfiles->doNOTdodiffonfile( "$tempfile", "$options", $mode );
      $cfiles->comparefiles( "$options", $mode, $opts{'compare'} );
   }

   if ( defined($opts{'generate'}) ) {
      $cfiles->copyfiles( "$options", $mode );
   }
   &cleanup(); print "\n";
}

print "\n==================================================\n";
print " Test all use-cases \n";
print "==================================================\n";

# Run over all use-cases...
my $list = `$bldnml -use_case list 2>&1 | grep "use case"`;
my @usecases;
if ( $list =~ /build-namelist : use cases : (.+)$/ ) {
  my @usecases  = split( / /, $list );
} else {
  die "ERROR:: Trouble getting list of use-cases\n";
}
foreach my $usecase ( @usecases ) {
   $options = "-use_case $usecase  -envxml_dir .";
   &make_env_run();
   eval{ system( "$bldnml $options  > $tempfile 2>&1 " ); };
   is( $@, '', "options: $options" );
   $cfiles->checkfilesexist( "$options", $mode );
   $cfiles->shownmldiff( "default", "standard" );
   if ( defined($opts{'compare'}) ) {
      $cfiles->doNOTdodiffonfile( "$tempfile", "$options", $mode );
      $cfiles->comparefiles( "$options", $mode, $opts{'compare'} );
   }
   if ( defined($opts{'generate'}) ) {
      $cfiles->copyfiles( "$options", $mode );
   }
   &cleanup();
}

print "\n==================================================\n";
print "Test crop resolutions \n";
print "==================================================\n";

# Check for crop resolutions
$phys = "clm5_0";
$mode = "-phys $phys";
&make_config_cache($phys);
my @crop_res = ( "1x1_numaIA", "1x1_smallvilleIA", "4x5", "10x15", "0.9x1.25", "1.9x2.5", "ne30np4" );
foreach my $res ( @crop_res ) {
   $options = "-bgc bgc -crop -res $res -envxml_dir .";
   &make_env_run();
   eval{ system( "$bldnml $options  > $tempfile 2>&1 " ); };
   is( $@, '', "$options" );
   $cfiles->checkfilesexist( "$options", $mode );
   $cfiles->shownmldiff( "default", "standard" );
   if ( defined($opts{'compare'}) ) {
      $cfiles->doNOTdodiffonfile( "$tempfile", "$options", $mode );
      $cfiles->dodiffonfile( "$real_par_file", "$options", $mode );
      $cfiles->comparefiles( "$options", $mode, $opts{'compare'} );
   }
   if ( defined($opts{'generate'}) ) {
      $cfiles->copyfiles( "$options", $mode );
   }
   &cleanup();
}
print "\n==================================================\n";
print " Test glc_mec resolutions \n";
print "==================================================\n";

# Check for glc_mec resolutions
#
# NOTE(wjs, 2017-12-17) I'm not sure if these glc_mec-specific tests are
# still needed: are they covered with other tests now that we always run
# with glc_mec? Some historical notes: (1) The three resolutions listed
# here used to be the only three with which you could run glc_mec; now
# you can run glc_mec with all resolutions. (2) This used to point to
# all of the glacierMEC use cases; now we don't have glacierMEC-specific
# use cases, but I've kept these pointing to the equivalent normal use
# cases; I'm not sure if it's actually important to test this with all
# of the different use cases.
$phys = "clm4_5";
$mode = "-phys $phys";
&make_config_cache($phys);
my @glc_res = ( "48x96", "0.9x1.25", "1.9x2.5" );
my @use_cases = ( "1850-2100_SSP1-2.6_transient",
                  "1850-2100_SSP2-4.5_transient",
                  "1850-2100_SSP3-7.0_transient",
                  "1850-2100_SSP5-8.5_transient",
                  "1850_control",
                  "2000_control",
                  "2010_control",
                  "20thC_transient",
                 );
foreach my $res ( @glc_res ) {
   foreach my $usecase ( @usecases ) {
      $options = "-bgc bgc -res $res -use_case $usecase -envxml_dir . ";
      &make_env_run();
      eval{ system( "$bldnml $options > $tempfile 2>&1 " ); };
      is( $@, '', "$options" );
      $cfiles->checkfilesexist( "$options", $mode );
      $cfiles->shownmldiff( "default", "standard" );
      if ( defined($opts{'compare'}) ) {
         $cfiles->doNOTdodiffonfile( "$tempfile", "$options", $mode );
         $cfiles->comparefiles( "$options", $mode, $opts{'compare'} );
      }
      if ( defined($opts{'generate'}) ) {
         $cfiles->copyfiles( "$options", $mode );
      }
      &cleanup();
   }
}
# Transient 20th Century simulations
$phys = "clm5_0";
$mode = "-phys $phys";
&make_config_cache($phys);
my @tran_res = ( "48x96", "0.9x1.25", "1.9x2.5", "ne30np4", "10x15" );
my $usecase  = "20thC_transient";
my $GLC_NEC         = 10;
foreach my $res ( @tran_res ) {
   $options = "-res $res -use_case $usecase -envxml_dir . ";
   &make_env_run();
   eval{ system( "$bldnml $options > $tempfile 2>&1 " ); };
   is( $@, '', "$options" );
   $cfiles->checkfilesexist( "$options", $mode );
   $cfiles->shownmldiff( "default", "standard" );
   if ( defined($opts{'compare'}) ) {
      $cfiles->doNOTdodiffonfile( "$tempfile", "$options", $mode );
      $cfiles->dodiffonfile( "$real_par_file", "$options", $mode );
      $cfiles->comparefiles( "$options", $mode, $opts{'compare'} );
   }
   if ( defined($opts{'generate'}) ) {
      $cfiles->copyfiles( "$options", $mode );
   }
   &cleanup();
}
# Transient ssp_rcp scenarios that work
$phys = "clm5_0";
$mode = "-phys $phys";
my @tran_res = ( "0.9x1.25", "1.9x2.5", "10x15" );
foreach my $usecase ( "1850_control", "1850-2100_SSP5-8.5_transient", "1850-2100_SSP1-2.6_transient", "1850-2100_SSP3-7.0_transient",
                      "1850-2100_SSP2-4.5_transient" ) {
   foreach my $res ( @tran_res ) {
      $options = "-res $res -bgc bgc -crop -use_case $usecase -envxml_dir . ";
      &make_env_run();
      eval{ system( "$bldnml $options > $tempfile 2>&1 " ); };
      is( $@, '', "$options" );
      $cfiles->checkfilesexist( "$options", $mode );
      $cfiles->shownmldiff( "default", "standard" );
      if ( defined($opts{'compare'}) ) {
         $cfiles->doNOTdodiffonfile( "$tempfile", "$options", $mode );
         $cfiles->dodiffonfile( "$real_par_file", "$options", $mode );
         $cfiles->comparefiles( "$options", $mode, $opts{'compare'} );
      }
      if ( defined($opts{'generate'}) ) {
         $cfiles->copyfiles( "$options", $mode );
      }
      &cleanup();
   }
}
# The SSP's that fail...
my $res = "0.9x1.25";
foreach my $usecase ( "1850-2100_SSP4-3.4_transient", "1850-2100_SSP5-3.4_transient", "1850-2100_SSP1-1.9_transient",
                      "1850-2100_SSP4-6.0_transient" ) {
      $options = "-res $res -bgc bgc -crop -use_case $usecase -envxml_dir . ";
      &make_env_run();
      eval{ system( "$bldnml $options > $tempfile 2>&1 " ); };
      isnt( $?, 0, $usecase );
      system( "cat $tempfile" );
}

print "\n==================================================\n";
print "Test clm4.5/clm5.0 resolutions \n";
print "==================================================\n";

foreach my $phys ( "clm4_5", 'clm5_0' ) {
  my $mode = "-phys $phys";
  &make_config_cache($phys);
  my @clmoptions = ( "-bgc bgc -envxml_dir .", "-bgc bgc -envxml_dir . -clm_accelerated_spinup=on", "-bgc bgc -envxml_dir . -light_res 360x720",
                     "-bgc sp -envxml_dir . -vichydro", "-bgc bgc -dynamic_vegetation -ignore_warnings", "-bgc bgc -clm_demand flanduse_timeseries -sim_year 1850-2000",
                     "-bgc bgc -envxml_dir . -namelist '&a use_c13=.true.,use_c14=.true.,use_c14_bombspike=.true./'" );
  foreach my $clmopts ( @clmoptions ) {
     my @clmres = ( "10x15", "0.9x1.25", "1.9x2.5" );
     foreach my $res ( @clmres ) {
        $options = "-res $res -envxml_dir . ";
        &make_env_run( );
        eval{ system( "$bldnml $options $clmopts > $tempfile 2>&1 " ); };
        is( $@, '', "$options $clmopts" );
        $cfiles->checkfilesexist( "$options $clmopts", $mode );
        $cfiles->shownmldiff( "default", "standard" );
        if ( defined($opts{'compare'}) ) {
           $cfiles->doNOTdodiffonfile( "$tempfile", "$options $clmopts", $mode );
           $cfiles->comparefiles( "$options $clmopts", $mode, $opts{'compare'} );
        }
        if ( defined($opts{'generate'}) ) {
           $cfiles->copyfiles( "$options $clmopts", $mode );
        }
        &cleanup();
     }
  }
  my @clmoptions = ( "-bgc bgc -envxml_dir .", 
                     "-bgc sp -envxml_dir .", );
  foreach my $clmopts ( @clmoptions ) {
     my @clmres = ( "ne16np4" );
     foreach my $res ( @clmres ) {
        $options = "-res $res -envxml_dir . ";
        &make_env_run( );
        eval{ system( "$bldnml $options $clmopts > $tempfile 2>&1 " ); };
        is( $@, '', "$options $clmopts" );
        $cfiles->checkfilesexist( "$options $clmopts", $mode );
        $cfiles->shownmldiff( "default", "standard" );
        if ( defined($opts{'compare'}) ) {
           $cfiles->doNOTdodiffonfile( "$tempfile", "$options $clmopts", $mode );
           $cfiles->comparefiles( "$options $clmopts", $mode, $opts{'compare'} );
        }
        if ( defined($opts{'generate'}) ) {
           $cfiles->copyfiles( "$options $clmopts", $mode );
        }
        &cleanup();
     }
  }
  my $clmopts = "-bgc cn -crop";
  my $res = "1.9x2.5";
  $options = "-res $res -namelist '&a irrigate=.true./' -crop -bgc cn  -envxml_dir .";
  &make_env_run();
  eval{ system( "$bldnml $options $clmopts  > $tempfile 2>&1 " ); };
  is( $@, '', "$options $clmopts" );
  $cfiles->checkfilesexist( "$options $clmopts", $mode );
  $cfiles->shownmldiff( "default", "standard" );
  if ( defined($opts{'compare'}) ) {
     $cfiles->doNOTdodiffonfile( "$tempfile", "$options $clmopts", $mode );
     $cfiles->comparefiles( "$options $clmopts", "$mode", $opts{'compare'} );
  }
  if ( defined($opts{'generate'}) ) {
     $cfiles->copyfiles( "$options $clmopts", $mode );
  }
  &cleanup();
  # Run FATES mode for several resolutions and configurations
  my $clmoptions = "-bgc fates -envxml_dir . -no-megan";
  my @clmres = ( "1x1_brazil", "5x5_amazon", "10x15", "1.9x2.5" );
  foreach my $res ( @clmres ) {
     $options = "-res $res";
     my @edoptions = ( "-use_case 2000_control", "", "-namelist \"&a use_lch4=.true.,use_nitrif_denitrif=.true./\"", "-clm_accelerated_spinup on" );
     foreach my $edop (@edoptions ) {
        &make_env_run( );
        eval{ system( "$bldnml $options $clmoptions $edop  > $tempfile 2>&1 " ); };
        is( $@, '', "$options $edop" );
        $cfiles->checkfilesexist( "$options $edop", $mode );
        $cfiles->shownmldiff( "default", "standard" );
        if ( defined($opts{'compare'}) ) {
           $cfiles->doNOTdodiffonfile( "$tempfile", "$options $edop", $mode );
           $cfiles->comparefiles( "$options $edop", $mode, $opts{'compare'} );
        }
        if ( defined($opts{'generate'}) ) {
           $cfiles->copyfiles( "$options $edop", $mode );
        }
        &cleanup();
     }
  }
}
#
# Run over the differen lnd_tuning modes
#
my $res = "0.9x1.25";
my $mask = "gx1v6";
my $simyr = "1850";
foreach my $phys ( "clm4_5", 'clm5_0' ) {
  my $mode = "-phys $phys";
  &make_config_cache($phys);
  foreach my $forc ( "CRUv7", "GSWP3v1", "cam6.0" ) {
     foreach my $bgc ( "sp", "bgc" ) {
        my $lndtuningmode = "${phys}_${forc}";
        my $clmoptions = "-res $res -mask $mask -sim_year $simyr -envxml_dir . -lnd_tuning_mod $lndtuningmode -bgc $bgc";
        &make_env_run( );
        eval{ system( "$bldnml $clmoptions > $tempfile 2>&1 " ); };
        is( $@, '', "$clmoptions" );
        $cfiles->checkfilesexist( "$clmoptions", $mode );
        $cfiles->shownmldiff( "default", "standard" );
        if ( defined($opts{'compare'}) ) {
           $cfiles->doNOTdodiffonfile( "$tempfile", "$clmoptions", $mode );
           $cfiles->comparefiles( "$clmoptions", $mode, $opts{'compare'} );
        }
        if ( defined($opts{'generate'}) ) {
           $cfiles->copyfiles( "$clmoptions", $mode );
        }
        &cleanup();
     }
  }
}
&cleanup();

system( "/bin/rm $finidat" );

print "\n==================================================\n";
print " Dumping output  \n";
print "==================================================\n";

$xFail->parseOutput($captOut);

print "Successfully ran all testing for build-namelist\n\n";

&cleanup( "config" );
system( "/bin/rm $tempfile" );

sub cleanup {
#
# Cleanup files created
#
  my $type = shift;

  print "Cleanup files created\n";
  system( "/bin/rm env_run.xml $real_par_file" );
  if ( defined($type) ) {
     if ( $type eq "config" ) {
        system( "/bin/rm config_cache.xml" );
     }
  } else {
     system( "/bin/rm $tempfile *_in" );
  }
}
<|MERGE_RESOLUTION|>--- conflicted
+++ resolved
@@ -138,15 +138,9 @@
 #
 # Figure out number of tests that will run
 #
-<<<<<<< HEAD
-my $ntests = 804;
+my $ntests = 809;
 if ( defined($opts{'compare'}) ) {
-   $ntests += 489;
-=======
-my $ntests = 932;
-if ( defined($opts{'compare'}) ) {
-   $ntests += 591;
->>>>>>> f0370ac8
+   $ntests += 492;
 }
 plan( tests=>$ntests );
 
@@ -342,12 +336,8 @@
                       "-bgc sp  -use_case 1850-2100_SSP2-4.5_transient -namelist '&a start_ymd=18501223/'",
                       "-bgc bgc -use_case 1850-2100_SSP3-7.0_transient -namelist '&a start_ymd=20701029/'",
                       "-bgc fates  -use_case 2000_control -no-megan",
-<<<<<<< HEAD
+                      "-bgc sp  -use_case 2000_control -res 0.9x1.25 -namelist '&a use_soil_moisture_streams = T/'",
                       "-bgc cn  -use_case 1850-2100_SSP5-8.5_transient -namelist '&a start_ymd=19201023/'",
-=======
-                      "-bgc sp  -use_case 2000_control -res 0.9x1.25 -namelist '&a use_soil_moisture_streams = T/'",
-                      "-bgc cn  -use_case 1850-2100_rcp8.5_transient -namelist '&a start_ymd=19201023/'",
->>>>>>> f0370ac8
                       "-bgc bgc -use_case 2000_control -namelist \"&a fire_method='nofire'/\" -crop",
                       "-res 0.9x1.25 -bgc bgc -use_case 1850_noanthro_control -drydep -fire_emis -light_res 360x720",
                      ) {
