--- conflicted
+++ resolved
@@ -163,17 +163,10 @@
 #
 # Figure out number of tests that will run
 #
-<<<<<<< HEAD
-my $ntests = 2454;
-
-if ( defined($opts{'compare'}) ) {
-   $ntests += 1486;
-=======
 my $ntests = 3313;
 
 if ( defined($opts{'compare'}) ) {
    $ntests += 2001;
->>>>>>> 75b34d2d
 }
 plan( tests=>$ntests );
 
