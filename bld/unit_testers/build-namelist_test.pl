--- conflicted
+++ resolved
@@ -163,17 +163,10 @@
 #
 # Figure out number of tests that will run
 #
-<<<<<<< HEAD
-my $ntests = 3313;
-
-if ( defined($opts{'compare'}) ) {
-   $ntests += 2001;
-=======
 my $ntests = 3314;
 
 if ( defined($opts{'compare'}) ) {
    $ntests += 2052;
->>>>>>> a5ef062a
 }
 plan( tests=>$ntests );
 
