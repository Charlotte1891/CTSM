#!/usr/bin/env perl

# Test command line options of the build-namelist script.
# Try to test that all the different options at least work.
# Test that inconsistentcies are appropriately caught.

#########################

use lib '.';
use Test::More;
use xFail::expectedFail;
use IO::File;

#########################

use strict;
use Getopt::Long;
use NMLTest::CompFiles;
use English;

sub usage {
    die <<EOF;
SYNOPSIS
     build-namelist_test.pl [options]

     Test the the CLM build-namelist 
OPTIONS
     -help [or -h]                 Print usage to STDOUT.                               
     -compare <directory>          Compare namelists for this version to namelists
                                   created by another version.
     -generate                     Leave the namelists in place to do a later compare.
     -no-test                      Do NOT Use the -test option to make sure datasets exist.
     -csmdata "dir"                Root directory of CESM input data.

EOF
}

sub make_env_run {
#
# Create a env_run.xml file to read in
#
    my %settings = @_;

    # Set default settings
    my %env_vars = ( DIN_LOC_ROOT=>"MYDINLOCROOT", GLC_TWO_WAY_COUPLING=>"FALSE" );
    # Set any settings that came in from function call
    foreach my $item ( keys(%settings) ) {
       $env_vars{$item} = $settings{$item};
    }

    # Now write the file out
    my $envfile = "env_run.xml";
    my $fh = IO::File->new($envfile, '>') or die "can't open file: $envfile";
    print $fh <<EOF;
<?xml version="1.0"?>

<config_definition>

EOF
    foreach my $item ( keys(%env_vars) ) {
      print $fh <<EOF;
<entry id="$item"         value="$env_vars{$item}"  /> 
EOF
    }
    print $fh <<EOF;

</config_definition>
EOF
    $fh->close();
}

sub make_config_cache {
   # Write a config_cache.xml file to read in
   my ($phys) = @_;
   my $config_cachefile = "config_cache.xml";
   my $fh = IO::File->new($config_cachefile, '>') or die "can't open file: $config_cachefile";
   print $fh <<EOF;
<?xml version="1.0"?>
<config_definition>
<commandline></commandline>
<entry id="phys" value="$phys" list="" valid_values="clm4_5,clm5_0,clm5_1">Specifies clm physics</entry>
</config_definition>
EOF
   $fh->close();
}

#
# Process command-line options.
#
my %opts = ( help     => 0,
             generate => 0,
             test     => 1,
             compare  => undef,
             csmdata  => undef,
            );

GetOptions(
    "h|help"     => \$opts{'help'},
    "compare=s"  => \$opts{'compare'},
    "generate"   => \$opts{'generate'},
    "test!"      => \$opts{'test'},
    "csmdata=s"  => \$opts{'csmdata'},
)  or usage();

# Give usage message.
usage() if $opts{'help'};

# Check that the CESM inputdata root directory has been specified.  This must be
# a local or nfs mounted directory.
my $inputdata_rootdir = undef;
if (defined($opts{'csmdata'})) {
    $inputdata_rootdir = $opts{'csmdata'};
} elsif (defined $ENV{'CSMDATA'} ) { 
    $inputdata_rootdir = $ENV{'CSMDATA'};
} else {
   # use yellowstone location as default
   $inputdata_rootdir="/glade/p/cesm/cseg/inputdata";
   print("WARNING:  -csmdata nor CSMDATA are set, using default yellowstone location: $inputdata_rootdir\n");
}

###################################
#_# read in expected fail test list
###################################
my $compGen;
if ( $opts{'generate'} eq 1 && !(defined($opts{'compare'}) )) {
   $compGen='generate';
} elsif ( defined($opts{'compare'}) ) {
   $compGen='compare';
} elsif ( defined($opts{'compare'} && ($opts{'generate'} eq 1 ))) {
   #_# if compare and generate are both given, use compare
   $compGen='compare'; 
}

my $ProgName;
($ProgName = $PROGRAM_NAME) =~ s!(.*)/!!;
my $testType="namelistTest";

#
# Figure out number of tests that will run
#
<<<<<<< HEAD
my $ntests = 1538;
if ( defined($opts{'compare'}) ) {
   $ntests += 1026;
=======
my $ntests = 1550;
if ( defined($opts{'compare'}) ) {
   $ntests += 1044;
>>>>>>> 10ea6eea
}
plan( tests=>$ntests );

#_# ============================================================
#_# setup for xFail module
#_# ============================================================
my $xFail = xFail::expectedFail->new($ProgName,$compGen,$ntests);
my $captOut="";  #_# variable to capture Test::More output
Test::More->builder->output(\$captOut);
#_# ============================================================
#_# 
#_# ============================================================

# Check for unparsed arguments
if (@ARGV) {
    print "ERROR: unrecognized arguments: @ARGV\n";
    usage();
}
my $phys = "clm5_0";
my $mode = "-phys $phys";
&make_config_cache($phys);

my $DOMFILE = "$inputdata_rootdir/atm/datm7/domain.lnd.T31_gx3v7.090928.nc";
my $real_par_file = "user_nl_ctsm_real_parameters";
my $bldnml = "../build-namelist -verbose -csmdata $inputdata_rootdir -lnd_frac $DOMFILE -configuration clm -structure standard -glc_nec 10 -no-note -output_reals $real_par_file";
if ( $opts{'test'} ) {
   $bldnml .= " -test";
}

my $tempfile = "temp_file.txt";
if ( -f $tempfile ) {
  system( "/bin/rm $tempfile" );
}

my @files = ( "lnd_in", $tempfile, $real_par_file );
my $cwd = `pwd`;
chomp( $cwd );
my $cfiles = NMLTest::CompFiles->new( $cwd, @files );

print "\n==================================================\n";
print "Run simple tests \n";
print "==================================================\n";

# Simple test -- just run build-namelist with -help option
eval{ system( "$bldnml -help > $tempfile 2>&1 " ); };
   is( $@, '', "help" );
   &cleanup();
# Simple test -- just run build-namelist with -version option
eval{ system( "$bldnml -version > $tempfile 2>&1 " ); };
   is( $@, '', "version" );
   system( "/bin/cat $tempfile" );
   &cleanup();
# Simple test -- just run build-namelist
&make_env_run();
eval{ system( "$bldnml > $tempfile 2>&1 " ); };
   is( $@, '', "plain build-namelist" );
   $cfiles->checkfilesexist( "default", $mode ); 
   # Compare to baseline
   if ( defined($opts{'compare'}) ) {
      $cfiles->doNOTdodiffonfile( "$tempfile", "default", $mode );
      $cfiles->comparefiles( "default", $mode, $opts{'compare'} );
   }

print "\n==================================================\n";
print "Run simple tests with all list options \n";
print "==================================================\n";

$cfiles->copyfiles( "default", $mode );
&cleanup();
# Simple test -- run all the list options
foreach my $options ( "clm_demand", "ssp_rcp",      "res", 
                      "sim_year",   "use_case" ) {
   &make_env_run();
   eval{ system( "$bldnml -${options} list > $tempfile 2>&1 " ); };
   my $result = `cat $tempfile`;
   my $expect;
   if ( $options =~ /use_case/ ) {
      $expect = "use cases :";
   } else {
      $expect = "valid values for $options";
   }
   $expect    = "/CLM build-namelist : $expect/";
   like( $result, $expect, "$options list" );
   is( (-f "lnd_in"), undef, "Check that lnd_in file does NOT exist" );
   &cleanup();
}

print "\n==================================================\n";
print "Run simple tests with additional options \n";
print "==================================================\n";

# Exercise a bunch of options
my $options = "-co2_ppmv 250 ";
   $options .= " -res 0.9x1.25 -ssp_rcp SSP1-2.6 -envxml_dir .";

   &make_env_run();
   eval{ system( "$bldnml $options > $tempfile 2>&1 " ); };
   is( $@, '', "options: $options" );
      $cfiles->checkfilesexist( "default", $mode );
      $cfiles->copyfiles( "most_options", $mode );
   # Compare to default
      $cfiles->doNOTdodiffonfile( "lnd_in",    "default", $mode );
      $cfiles->doNOTdodiffonfile( "$real_par_file", "default", $mode );
      $cfiles->doNOTdodiffonfile( "$tempfile", "default", $mode );
      $cfiles->comparefiles( "default", $mode );
   # Compare to baseline
   if ( defined($opts{'compare'}) ) {
      $cfiles->dodiffonfile(      "lnd_in",    "most_options", $mode );
      $cfiles->dodiffonfile( "$real_par_file", "most_options", $mode );
      $cfiles->doNOTdodiffonfile( "$tempfile", "most_options", $mode );
      $cfiles->comparefiles( "most_options", $mode, $opts{'compare'} );
   }
   &cleanup();

print "\n==================================================\n";
print "Test drydep, fire_emis and megan namelists  \n";
print "==================================================\n";

# drydep and megan namelists
$phys = "clm5_0";
$mode = "-phys $phys";
&make_config_cache($phys);
my @mfiles = ( "lnd_in", "drv_flds_in", $tempfile );
my $mfiles = NMLTest::CompFiles->new( $cwd, @mfiles );
foreach my $options ( "-drydep", "-megan", "-drydep -megan", "-fire_emis", "-drydep -megan -fire_emis" ) {
   &make_env_run();
   eval{ system( "$bldnml -envxml_dir . $options > $tempfile 2>&1 " ); };
   is( $@, '', "options: $options" );
   $mfiles->checkfilesexist( "$options", $mode);
   if ( $options ne "-drydep" ) {
     $mfiles->shownmldiff( "-drydep", $mode );
   }
   if ( defined($opts{'compare'}) ) {
      $mfiles->doNOTdodiffonfile( "$tempfile", "$options", $mode );
      $mfiles->comparefiles( "$options", $mode, $opts{'compare'} );
   }
   if ( defined($opts{'generate'}) ) {
      $mfiles->copyfiles( "$options", $mode );
   }
   &cleanup();
}
$phys = "clm5_0";
$mode = "-phys $phys";
&make_config_cache($phys);

print "\n===============================================================================\n";
print "Test configuration, structure, irrigate, verbose, clm_demand, ssp_rcp, test, sim_year, use_case\n";
print "=================================================================================\n";

# configuration, structure, irrigate, verbose, clm_demand, ssp_rcp, test, sim_year, use_case
my $startfile = "clmrun.clm2.r.1964-05-27-00000.nc";
foreach my $options ( "-configuration nwp",
                      "-structure fast",
                      "-namelist '&a irrigate=.true./'", "-verbose", "-ssp_rcp SSP1-2.6", "-test", "-sim_year 1850",
                      "-use_case 1850_control",
                      "-clm_start_type startup", "-namelist '&a irrigate=.false./' -crop -bgc bgc",
                      "-namelist '&a use_matrixcn=F,use_soil_matrixcn=F,is_outmatrix=F,isspinup=F/' -bgc sp",
                      "-namelist '&a use_matrixcn=T,use_soil_matrixcn=T,is_outmatrix=T,isspinup=T/' -bgc bgc -crop -clm_accelerated_spinup on",
                      "-bgc bgc -crop -clm_accelerated_spinup sasu",
                      "-envxml_dir . -infile myuser_nl_clm", 
                      "-ignore_ic_date -clm_start_type branch -namelist '&a nrevsn=\"thing.nc\"/' -bgc bgc -crop",
                      "-clm_start_type branch -namelist '&a nrevsn=\"thing.nc\",use_init_interp=T/'",
                      "-ignore_ic_date -clm_start_type startup -namelist '&a finidat=\"thing.nc\"/' -bgc bgc -crop",
                     ) {
   my $file = $startfile;
   &make_env_run();
   eval{ system( "$bldnml -res 0.9x1.25 -envxml_dir . $options > $tempfile 2>&1 " ); };
   is( $@, '', "options: $options" );
   $cfiles->checkfilesexist( "$options", $mode );
   $cfiles->shownmldiff( "default", $mode );
   my $finidat = `grep finidat lnd_in`;
   if ( $options =~ /myuser_nl_clm/ ) {
      my $fsurdat =  `grep fsurdat lnd_in`;
      like( $fsurdat, "/MYDINLOCROOT/lnd/clm2/PTCLMmydatafiles/1x1pt_US-UMB/surfdata_1x1pt_US-UMB_simyr2000_clm4_5_c131122.nc/", "$options" );
   }
   if ( defined($opts{'compare'}) ) {
      $cfiles->doNOTdodiffonfile( "$tempfile", "$options", $mode );
      $cfiles->dodiffonfile( "$real_par_file", "$options", $mode );
      $cfiles->comparefiles( "$options", $mode, $opts{'compare'} );
   }
   if ( defined($opts{'generate'}) ) {
      $cfiles->copyfiles( "$options", $mode );
   }
   &cleanup();
}

print "\n===============================================================================\n";
print "Test some CAM specific setups for special grids \n";
print "=================================================================================\n";
foreach my $phys ( "clm4_5", "clm5_0" ) {
   $mode = "-phys $phys";
   &make_config_cache($phys);
   foreach my $options ( 
                      "-res ne0np4.ARCTIC.ne30x4 -bgc sp -use_case 20thC_transient -namelist '&a start_ymd=19790101/' -lnd_tuning_mode ${phys}_cam6.0",
                      "-res ne0np4.ARCTICGRIS.ne30x8 -bgc sp -use_case 20thC_transient -namelist '&a start_ymd=19790101/' -lnd_tuning_mode ${phys}_cam6.0",
                      "-res 1.9x2.5 -bgc sp -use_case 20thC_transient -namelist '&a start_ymd=19790101/' -lnd_tuning_mode ${phys}_cam6.0",
                      "-res 0.9x1.25 -bgc sp -use_case 20thC_transient -namelist '&a start_ymd=19790101/' -lnd_tuning_mode ${phys}_cam6.0",
                      "-res 0.9x1.25 -bgc bgc -crop -use_case 20thC_transient -namelist '&a start_ymd=19500101/' -lnd_tuning_mode ${phys}_cam6.0",
                      "-res ne0np4CONUS.ne30x8 -bgc sp -use_case 20thC_transient -namelist '&a start_ymd=20130101/' -lnd_tuning_mode ${phys}_cam6.0",
                      "-res 1.9x2.5 -bgc sp -use_case 20thC_transient -namelist '&a start_ymd=20030101/' -lnd_tuning_mode ${phys}_cam6.0",
                      "-res 1.9x2.5 -bgc sp -use_case 2010_control -namelist '&a start_ymd=20100101/' -lnd_tuning_mode ${phys}_cam6.0",
                      "-res 1x1_brazil -bgc fates -no-megan -use_case 2000_control -lnd_tuning_mode ${phys}_CRUv7",
                      "-res C192 -bgc sp -use_case 2010_control -namelist '&a start_ymd=20100101/' -lnd_tuning_mode ${phys}_cam6.0",
                      "-res ne0np4.ARCTIC.ne30x4 -bgc sp -use_case 20thC_transient -namelist '&a start_ymd=20130101/' -lnd_tuning_mode ${phys}_cam6.0",
                     ) {
      &make_env_run();
      eval{ system( "$bldnml -envxml_dir . $options > $tempfile 2>&1 " ); };
      is( $@, '', "options: $options" );
      $cfiles->checkfilesexist( "$options", $mode );
      $cfiles->shownmldiff( "default", $mode );
      if ( defined($opts{'compare'}) ) {
         $cfiles->doNOTdodiffonfile( "$tempfile", "$options", $mode );
         $cfiles->dodiffonfile(      "lnd_in",    "$options", $mode );
         $cfiles->dodiffonfile( "$real_par_file", "$options", $mode );
         $cfiles->comparefiles( "$options", $mode, $opts{'compare'} );
      }
      if ( defined($opts{'generate'}) ) {
         $cfiles->copyfiles( "$options", $mode );
      }
      &cleanup();
   }
}

print "\n==============================================================\n";
print "Test several use_cases and specific configurations for clm5_0\n";
print "==============================================================\n";
$phys = "clm5_0";
$mode = "-phys $phys";
&make_config_cache($phys);
foreach my $options ( 
                      "-bgc bgc -use_case 1850-2100_SSP1-2.6_transient -namelist '&a start_ymd=20100101/'",
                      "-bgc sp  -use_case 1850-2100_SSP2-4.5_transient -namelist '&a start_ymd=18501223/'",
                      "-bgc bgc -use_case 1850-2100_SSP3-7.0_transient -namelist '&a start_ymd=20701029/'",
                      "-bgc fates  -use_case 2000_control -no-megan",
                      "-bgc sp  -use_case 2000_control -res 0.9x1.25 -namelist '&a use_soil_moisture_streams = T/'",
                      "-bgc cn  -use_case 1850-2100_SSP5-8.5_transient -namelist '&a start_ymd=19101023/'",
                      "-bgc bgc -use_case 2000_control -namelist \"&a fire_method='nofire'/\" -crop",
                      "-res 0.9x1.25 -bgc bgc -use_case 1850_noanthro_control -drydep -fire_emis -light_res 360x720",
                     ) {
   my $file = $startfile;
   &make_env_run();
   eval{ system( "$bldnml -envxml_dir . $options > $tempfile 2>&1 " ); };
   is( $@, '', "options: $options" );
   $cfiles->checkfilesexist( "$options", $mode );
   $cfiles->shownmldiff( "default", $mode );
   if ( defined($opts{'compare'}) ) {
      $cfiles->doNOTdodiffonfile( "$tempfile", "$options", $mode );
      $cfiles->dodiffonfile(      "lnd_in",    "$options", $mode );
      $cfiles->dodiffonfile( "$real_par_file", "$options", $mode );
      $cfiles->comparefiles( "$options", $mode, $opts{'compare'} );
   }
   if ( defined($opts{'generate'}) ) {
      $cfiles->copyfiles( "$options", $mode );
   }
   &cleanup();
}



print "\n==================================================\n";
print "Start Failure testing.  These should fail \n";
print "==================================================\n";

# Failure testing, do things that SHOULD fail
my $finidat  = "thing.nc";
system( "touch $finidat" );

my %failtest = ( 
     "coldstart but with IC file"=>{ options=>"-clm_start_type cold -envxml_dir .",
                                     namelst=>"finidat='$finidat'",
                                     GLC_TWO_WAY_COUPLING=>"FALSE",
                                     phys=>"clm5_0",
                                   },
     "clm_demand on finidat"     =>{ options=>"-clm_demand finidat -envxml_dir .",
                                     namelst=>"",
                                     GLC_TWO_WAY_COUPLING=>"FALSE",
                                     phys=>"clm5_0",
                                   },
     "blank IC file, not cold"   =>{ options=>"-clm_start_type startup -envxml_dir .",
                                     namelst=>"finidat=' '",
                                     GLC_TWO_WAY_COUPLING=>"FALSE",
                                     phys=>"clm5_0",
                                   },
     "startup without interp"    =>{ options=>"-clm_start_type startup -envxml_dir . -bgc sp -sim_year 1850",
                                     namelst=>"use_init_interp=.false., start_ymd=19200901",
                                     GLC_TWO_WAY_COUPLING=>"FALSE",
                                     phys=>"clm5_0",
                                   },
     "use_crop without -crop"    =>{ options=>" -envxml_dir .",
                                     namelst=>"use_crop=.true.",
                                     GLC_TWO_WAY_COUPLING=>"FALSE",
                                     phys=>"clm4_5",
                                   },
     "soilm_stream wo use"       =>{ options=>"-res 0.9x1.25 -envxml_dir .",
                                     namelst=>"use_soil_moisture_streams = .false.,stream_fldfilename_soilm='missing_file'",
                                     GLC_TWO_WAY_COUPLING=>"FALSE",
                                     phys=>"clm5_0",
                                   },
     "clm50CNDVwtransient"       =>{ options=>" -envxml_dir . -use_case 20thC_transient -dynamic_vegetation -res 10x15 -ignore_warnings",
                                     namelst=>"",
                                     GLC_TWO_WAY_COUPLING=>"FALSE",
                                     phys=>"clm5_0",
                                   },
     "reseed without CN"         =>{ options=>" -envxml_dir . -bgc sp",
                                     namelst=>"reseed_dead_plants=.true.",
                                     GLC_TWO_WAY_COUPLING=>"FALSE",
                                     phys=>"clm5_0",
                                   },
     "dribble_crphrv w/o CN"     =>{ options=>" -envxml_dir . -bgc sp",
                                     namelst=>"dribble_crophrv_xsmrpool_2atm=.true.",
                                     GLC_TWO_WAY_COUPLING=>"FALSE",
                                     phys=>"clm5_0",
                                   },
     "dribble_crphrv w/o crop"   =>{ options=>" -envxml_dir . -bgc cn -no-crop",
                                     namelst=>"dribble_crophrv_xsmrpool_2atm=.true.",
                                     GLC_TWO_WAY_COUPLING=>"FALSE",
                                     phys=>"clm5_0",
                                   },
     "CNDV with flanduse_timeseries - clm4_5"=>{ options=>"-bgc bgc -dynamic_vegetation -envxml_dir . -ignore_warnings",
                                     namelst=>"flanduse_timeseries='my_flanduse_timeseries_file.nc'",
                                     GLC_TWO_WAY_COUPLING=>"FALSE",
                                     phys=>"clm4_5",
                                   },
     "use_cndv=T without bldnml op"=>{ options=>"-bgc cn -envxml_dir . -ignore_warnings",
                                     namelst=>"use_cndv=.true.",
                                     GLC_TWO_WAY_COUPLING=>"FALSE",
                                     phys=>"clm4_5",
                                   },
     "use_cndv=F with dyn_veg op"=>{ options=>"-bgc cn -dynamic_vegetation -envxml_dir . -ignore_warnings",
                                     namelst=>"use_cndv=.false.",
                                     GLC_TWO_WAY_COUPLING=>"FALSE",
                                     phys=>"clm4_5",
                                   },
     "crop with use_crop false"  =>{ options=>"-crop -bgc bgc -envxml_dir .",
                                     namelst=>"use_crop=.false.",
                                     GLC_TWO_WAY_COUPLING=>"FALSE",
                                     phys=>"clm4_5",
                                   },
     "crop without CN"           =>{ options=>"-crop -bgc sp -envxml_dir .",
                                     namelst=>"",
                                     GLC_TWO_WAY_COUPLING=>"FALSE",
                                     phys=>"clm4_5",
                                   },
     "toosmall soil w trans"     =>{ options=>"-envxml_dir .",
                                     namelst=>"toosmall_soil=10, dyn_transient_pfts=T",
                                     GLC_TWO_WAY_COUPLING=>"FALSE",
                                     phys=>"clm5_0",
                                   },
     "toosmall lake w trans"     =>{ options=>"-envxml_dir .",
                                     namelst=>"toosmall_lake=10, dyn_transient_pfts=T",
                                     GLC_TWO_WAY_COUPLING=>"FALSE",
                                     phys=>"clm5_0",
                                   },
     "toosmall crop w trans"     =>{ options=>"-bgc bgc -crop -envxml_dir .",
                                     namelst=>"toosmall_crop=10, dyn_transient_pfts=T",
                                     GLC_TWO_WAY_COUPLING=>"FALSE",
                                     phys=>"clm5_0",
                                   },
     "toosmall wetl w trans"     =>{ options=>"-bgc bgc -envxml_dir .",
                                     namelst=>"toosmall_wetland=10, dyn_transient_pfts=T",
                                     GLC_TWO_WAY_COUPLING=>"FALSE",
                                     phys=>"clm5_0",
                                   },
     "toosmall glc  w trans"     =>{ options=>"-bgc sp  -envxml_dir .",
                                     namelst=>"toosmall_glacier=10, dyn_transient_pfts=T", 
                                     GLC_TWO_WAY_COUPLING=>"FALSE",
                                     phys=>"clm5_0",
                                   },
     "toosmall urban w trans"    =>{ options=>"-bgc sp  -envxml_dir .",
                                     namelst=>"toosmall_urban=10, dyn_transient_pfts=T",
                                     GLC_TWO_WAY_COUPLING=>"FALSE",
                                     phys=>"clm5_0",
                                   },
     "collapse_urban w trans"    =>{ options=>"-bgc sp  -envxml_dir .",
                                     namelst=>"collapse_urban=T, dyn_transient_crops=T",
                                     GLC_TWO_WAY_COUPLING=>"FALSE",
                                     phys=>"clm5_0",
                                   },
     "n_dom_landunits w trans"    =>{ options=>"-bgc sp  -envxml_dir .",
                                     namelst=>"n_dom_landunits=2, dyn_transient_crops=T",
                                     GLC_TWO_WAY_COUPLING=>"FALSE",
                                     phys=>"clm5_0",
                                   },
     "n_dom_pfts w trans"         =>{ options=>"-bgc sp  -envxml_dir .",
                                     namelst=>"n_dom_pfts=2, dyn_transient_crops=T",
                                     GLC_TWO_WAY_COUPLING=>"FALSE",
                                     phys=>"clm5_0",
                                   },
     "baset_map without crop"    =>{ options=>"-bgc bgc -envxml_dir . -no-crop",
                                     namelst=>"baset_mapping='constant'",
                                     GLC_TWO_WAY_COUPLING=>"FALSE",
                                     phys=>"clm5_0",
                                   },
     "mapvary var w/o varymap"   =>{ options=>"-crop -bgc bgc -envxml_dir . -crop",
                                     namelst=>"baset_mapping='constant', baset_latvary_slope=1.0, baset_latvary_intercept=10.0",
                                     GLC_TWO_WAY_COUPLING=>"FALSE",
                                     phys=>"clm5_0",
                                   },
     # This one should fail now, because we don't have non irrigated non-crop datasets
     "-irrigate=F without -crop" =>{ options=>"-bgc cn -no-crop -envxml_dir .",
                                    namelst=>"irrigate=.false.",
                                    GLC_TWO_WAY_COUPLING=>"FALSE",
                                    phys=>"clm4_5",
                                   },
     "grainproductWOcrop"       =>{ options=>"-bgc cn -no-crop -envxml_dir .",
                                    namelst=>"use_grainproduct=.true.",
                                    GLC_TWO_WAY_COUPLING=>"FALSE",
                                    phys=>"clm4_5",
                                   },
     "interp without finidat"    =>{ options=>"-bgc sp -envxml_dir .",
                                     namelst=>"use_init_interp=.true. finidat=' '",
                                     GLC_TWO_WAY_COUPLING=>"FALSE",
                                     phys=>"clm5_0",
                                   },
     "sp and c13"                =>{ options=>"-bgc sp -envxml_dir .",
                                     namelst=>"use_c13=.true.",
                                     GLC_TWO_WAY_COUPLING=>"FALSE",
                                     phys=>"clm4_5",
                                   },
     "sp and c14"                =>{ options=>"-bgc sp -envxml_dir .",
                                     namelst=>"use_c14=.true.",
                                     GLC_TWO_WAY_COUPLING=>"FALSE",
                                     phys=>"clm4_5",
                                   },
     "bombspike no c14"          =>{ options=>"-bgc bgc -envxml_dir .",
                                     namelst=>"use_c14=.false. use_c14_bombspike=.true.",
                                     GLC_TWO_WAY_COUPLING=>"FALSE",
                                     phys=>"clm5_0",
                                   },
     "use c13 timeseries no cn"  =>{ options=>"-bgc sp -envxml_dir .",
                                     namelst=>"use_c13_timeseries=.true.",
                                     GLC_TWO_WAY_COUPLING=>"FALSE",
                                     phys=>"clm4_5",
                                   },
     "use c13 timeseries no c13"=>{ options=>"-bgc bgc -envxml_dir .",
                                     namelst=>"use_c13=.false. use_c13_timeseries=.true.",
                                     GLC_TWO_WAY_COUPLING=>"FALSE",
                                     phys=>"clm4_5",
                                   },
     "bombspike no cn"           =>{ options=>"-bgc sp -envxml_dir .",
                                     namelst=>"use_c14_bombspike=.true.",
                                     GLC_TWO_WAY_COUPLING=>"FALSE",
                                     phys=>"clm5_0",
                                   },
     "lightres no cn"            =>{ options=>"-bgc sp -envxml_dir . -light_res 360x720",
                                     namelst=>"",
                                     GLC_TWO_WAY_COUPLING=>"FALSE",
                                     phys=>"clm5_0",
                                   },
     "spno-fire"                 =>{ options=>"-bgc sp -envxml_dir . -use_case 2000_control",
                                     namelst=>"fire_method='nofire'",
                                     GLC_TWO_WAY_COUPLING=>"FALSE",
                                     phys=>"clm5_0",
                                   },
     "lightres no fire"          =>{ options=>"-bgc cn -envxml_dir . -light_res 360x720",
                                     namelst=>"fire_method='nofire'",
                                     GLC_TWO_WAY_COUPLING=>"FALSE",
                                     phys=>"clm5_0",
                                   },
     "lightres none bgc"         =>{ options=>"-bgc bgc -envxml_dir . -light_res none",
                                     namelst=>"",
                                     GLC_TWO_WAY_COUPLING=>"FALSE",
                                     phys=>"clm5_0",
                                   },
     "lightresnotnone-nofire"    =>{ options=>"-bgc bgc -envxml_dir . -light_res 94x192",
                                     namelst=>"fire_method='nofire'",
                                     GLC_TWO_WAY_COUPLING=>"FALSE",
                                     phys=>"clm5_0",
                                   },
     "lightresnonenofirelightfil"=>{ options=>"-bgc bgc -envxml_dir . -light_res none",
                                     namelst=>"fire_method='nofire',stream_fldfilename_lightng='build-namelist_test.pl'",
                                     GLC_TWO_WAY_COUPLING=>"FALSE",
                                     phys=>"clm5_0",
                                   },
     "lightrescontradictlightfil"=>{ options=>"-bgc bgc -envxml_dir . -light_res 360x720",
                                     namelst=>"stream_fldfilename_lightng='build-namelist_test.pl'",
                                     GLC_TWO_WAY_COUPLING=>"FALSE",
                                     phys=>"clm5_0",
                                   },
     "bgc=cn and bgc settings"   =>{ options=>"-bgc cn -envxml_dir .",
                                     namelst=>"use_lch4=.true.,use_nitrif_denitrif=.true.,use_vertsoilc=.true.,use_century_decomp=.true.",
                                     GLC_TWO_WAY_COUPLING=>"FALSE",
                                     phys=>"clm4_5",
                                   },
     "finundated and not methane"=>{ options=>"-bgc cn -envxml_dir .",
                                     namelst=>"use_lch4=.false.,finundation_method='h2osfc'",
                                     GLC_TWO_WAY_COUPLING=>"FALSE",
                                     phys=>"clm5_0",
                                   },
     "bgc=bgc and cn-only set"   =>{ options=>"-bgc bgc -envxml_dir .",
                                     namelst=>"use_lch4=.false.,use_nitrif_denitrif=.false.,use_vertsoilc=.false.,use_century_decomp=.false.",
                                     GLC_TWO_WAY_COUPLING=>"FALSE",
                                     phys=>"clm4_5",
                                   },
     "use_cn=true bgc=sp"        =>{ options=>"-bgc sp -envxml_dir .",
                                     namelst=>"use_cn=.true.",
                                     GLC_TWO_WAY_COUPLING=>"FALSE",
                                     phys=>"clm4_5",
                                   },
     "freeliv wo fun"            =>{ options=>"-bgc bgc -envxml_dir .",
                                     namelst=>"freelivfix_intercept=9.",
                                     GLC_TWO_WAY_COUPLING=>"FALSE",
                                     phys=>"clm4_5",
                                   },
     "use_cn=false bgc=cn"       =>{ options=>"-bgc cn -envxml_dir .",
                                     namelst=>"use_cn=.false.",
                                     GLC_TWO_WAY_COUPLING=>"FALSE",
                                     phys=>"clm4_5",
                                   },
     "lower=aqu-45 with/o Zeng"  =>{ options=>"-envxml_dir .",
                                     namelst=>"lower_boundary_condition=4,soilwater_movement_method=1,use_bedrock=.false.",
                                     GLC_TWO_WAY_COUPLING=>"FALSE",
                                     phys=>"clm5_0",
                                   },
     "Zeng w lower=flux"         =>{ options=>"-envxml_dir .",
                                     namelst=>"lower_boundary_condition=1,soilwater_movement_method=0,use_bedrock=.false.",
                                     GLC_TWO_WAY_COUPLING=>"FALSE",
                                     phys=>"clm4_5",
                                   },
     "Zeng w lower=zeroflux"     =>{ options=>"-envxml_dir .",
                                     namelst=>"lower_boundary_condition=2,soilwater_movement_method=0",
                                     GLC_TWO_WAY_COUPLING=>"FALSE",
                                     phys=>"clm4_5",
                                   },
     "Zeng w lower=table"        =>{ options=>"-envxml_dir .",
                                     namelst=>"lower_boundary_condition=3,soilwater_movement_method=0,use_bedrock=.false.",
                                     GLC_TWO_WAY_COUPLING=>"FALSE",
                                     phys=>"clm4_5",
                                   },
     "use_vic=F with -vic op"    =>{ options=>"-vichydro -envxml_dir .",
                                     namelst=>"use_vichydro=.false.",
                                     GLC_TWO_WAY_COUPLING=>"FALSE",
                                     phys=>"clm4_5",
                                   },
     "-vic with l_bnd=flux"      =>{ options=>"-vichydro -envxml_dir .",
                                     namelst=>"lower_boundary_condition=1",
                                     GLC_TWO_WAY_COUPLING=>"FALSE",
                                     phys=>"clm4_5",
                                   },
     "-vic with l_bnd=zeroflux"  =>{ options=>"-vichydro -envxml_dir .",
                                     namelst=>"lower_boundary_condition=2",
                                     GLC_TWO_WAY_COUPLING=>"FALSE",
                                     phys=>"clm4_5",
                                   },
     "-vic with origflag=1"      =>{ options=>"-vichydro -envxml_dir .",
                                     namelst=>"origflag=1",
                                     GLC_TWO_WAY_COUPLING=>"FALSE",
                                     phys=>"clm4_5",
                                   },
     "l_bnd=flux with origflag=0"=>{ options=>"-envxml_dir .",
                                     namelst=>"origflag=0, lower_boundary_condition=1",
                                     GLC_TWO_WAY_COUPLING=>"FALSE",
                                     phys=>"clm4_5",
                                   },
     "l_bnd=zflux with origflag=0"=>{ options=>"-envxml_dir .",
                                     namelst=>"origflag=0, lower_boundary_condition=2",
                                     GLC_TWO_WAY_COUPLING=>"FALSE",
                                     phys=>"clm4_5",
                                   },
     "bedrock with l_bnc=flux"   =>{ options=>"-envxml_dir .",
                                     namelst=>"use_bedrock=.true., lower_boundary_condition=1",
                                     GLC_TWO_WAY_COUPLING=>"FALSE",
                                     phys=>"clm5_0",
                                   },
     "bedrock with l_bnc=tabl"   =>{ options=>"-envxml_dir .",
                                     namelst=>"use_bedrock=.true., lower_boundary_condition=3",
                                     GLC_TWO_WAY_COUPLING=>"FALSE",
                                     phys=>"clm5_0",
                                   },
     "bedrock with l_bnc=aqui"   =>{ options=>"-envxml_dir .",
                                     namelst=>"use_bedrock=.true., lower_boundary_condition=4",
                                     GLC_TWO_WAY_COUPLING=>"FALSE",
                                     phys=>"clm5_0",
                                   },
     "zengdeck with l_bnc=flux"  =>{ options=>"-envxml_dir .",
                                     namelst=>"soilwater_movement_method=0, lower_boundary_condition=1",
                                     GLC_TWO_WAY_COUPLING=>"FALSE",
                                     phys=>"clm4_5",
                                   },
     "zengdeck with l_bnc=z-flux"=>{ options=>"-envxml_dir .",
                                     namelst=>"soilwater_movement_method=0, lower_boundary_condition=2",
                                     GLC_TWO_WAY_COUPLING=>"FALSE",
                                     phys=>"clm4_5",
                                   },
     "zengdeck with l_bnc=tabl"  =>{ options=>"-envxml_dir .",
                                     namelst=>"soilwater_movement_method=0, lower_boundary_condition=3",
                                     GLC_TWO_WAY_COUPLING=>"FALSE",
                                     phys=>"clm4_5",
                                   },
     "l_bnd=tabl with h2osfcfl=0"=>{ options=>"-envxml_dir .",
                                     namelst=>"h2osfcflag=0, lower_boundary_condition=3",
                                     GLC_TWO_WAY_COUPLING=>"FALSE",
                                     phys=>"clm4_5",
                                   },
     "l_bnd=flux with h2osfcfl=0"=>{ options=>"-envxml_dir .",
                                     namelst=>"h2osfcflag=0, lower_boundary_condition=1",
                                     GLC_TWO_WAY_COUPLING=>"FALSE",
                                     phys=>"clm4_5",
                                   },
     "l_bnd=zflux with h2osfcfl=0"=>{ options=>"-envxml_dir .",
                                     namelst=>"h2osfcflag=0, lower_boundary_condition=2",
                                     GLC_TWO_WAY_COUPLING=>"FALSE",
                                     phys=>"clm4_5",
                                   },
     "h2osfcfl=0 with clm5.0"    =>{ options=>"-envxml_dir .",
                                     namelst=>"h2osfcflag=0",
                                     GLC_TWO_WAY_COUPLING=>"FALSE",
                                     phys=>"clm5_0",
                                   },
     "45bad lnd_tuning_mode value" =>{ options=>"-lnd_tuning_mode clm5_0_GSWP3  -envxml_dir .",
                                     namelst=>"",
                                     GLC_TWO_WAY_COUPLING=>"FALSE",
                                     phys=>"clm4_5",
                                   },
     "50bad lnd_tuning_mode value" =>{ options=>"-lnd_tuning_mode clm4_5_CRUNCEP  -envxml_dir .",
                                     namelst=>"",
                                     GLC_TWO_WAY_COUPLING=>"FALSE",
                                     phys=>"clm5_0",
                                   },
     "bgc_spinup without cn"     =>{ options=>"-clm_accelerated_spinup on -bgc sp -envxml_dir .",
                                     namelst=>"spinup_state=1",
                                     GLC_TWO_WAY_COUPLING=>"FALSE",
                                     phys=>"clm4_5",
                                   },
     "spinup=1 without bldnml op"=>{ options=>"-clm_accelerated_spinup off -bgc bgc -envxml_dir .",
                                     namelst=>"spinup_state=1",,
                                     GLC_TWO_WAY_COUPLING=>"FALSE",
                                     phys=>"clm5_0",
                                   },
     "bgc_spinup without cn"     =>{ options=>"-clm_accelerated_spinup on -bgc sp -envxml_dir .",
                                     namelst=>"spinup_state=1",
                                     GLC_TWO_WAY_COUPLING=>"FALSE",
                                     phys=>"clm4_5",
                                   },
     "baseflow w aquifer"        =>{ options=>"-bgc sp -envxml_dir .",
                                     namelst=>"baseflow_scalar=1.0, lower_boundary_condition=4,use_bedrock=.false.",
                                     GLC_TWO_WAY_COUPLING=>"FALSE",
                                     phys=>"clm5_0",
                                   },
     "baseflow w table"          =>{ options=>"-bgc sp -envxml_dir .",
                                     namelst=>"baseflow_scalar=1.0, lower_boundary_condition=3,use_bedrock=.false.",
                                     GLC_TWO_WAY_COUPLING=>"FALSE",
                                     phys=>"clm5_0",
                                   },
     "br_root and bgc=sp"        =>{ options=>"-bgc sp -envxml_dir .",
                                     namelst=>"br_root=1.0",
                                     GLC_TWO_WAY_COUPLING=>"FALSE",
                                     phys=>"clm5_0",
                                   },
     "both co2_type and on nml"  =>{ options=>"-co2_type constant -envxml_dir .",
                                     namelst=>"co2_type='prognostic'",
                                     GLC_TWO_WAY_COUPLING=>"FALSE",
                                     phys=>"clm5_0",
                                   },
     "both lnd_frac and on nml"  =>{ options=>"-lnd_frac domain.nc -envxml_dir .",
                                     namelst=>"fatmlndfrc='frac.nc'",
                                     GLC_TWO_WAY_COUPLING=>"FALSE",
                                     phys=>"clm5_0",
                                   },
     "branch but NO nrevsn"      =>{ options=>"-clm_start_type branch -envxml_dir .",
                                     namelst=>"",
                                     GLC_TWO_WAY_COUPLING=>"FALSE",
                                     phys=>"clm5_0",
                                   },
     "glc_nec inconsistent"      =>{ options=>"-envxml_dir .",
                                     namelst=>"maxpatch_glcmec=5",
                                     GLC_TWO_WAY_COUPLING=>"FALSE",
                                     phys=>"clm5_0",
                                   },
     "NoGLCMec"                  =>{ options=>"-envxml_dir . -glc_nec 0",
                                     namelst=>"",
                                     GLC_TWO_WAY_COUPLING=>"FALSE",
                                     phys=>"clm4_5",
                                   },
     "UpdateGlcContradict"       =>{ options=>"-envxml_dir .",
                                     namelst=>"glc_do_dynglacier=.false.",
                                     GLC_TWO_WAY_COUPLING=>"TRUE",
                                     phys=>"clm4_5",
                                   },
     "matrixWOBGC"               =>{ options=>"-envxml_dir . -bgc sp",
                                     namelst=>"use_matrixcn=.true.",
                                     GLC_TWO_WAY_COUPLING=>"TRUE",
                                     phys=>"clm5_0",
                                   },
     "soilmatrixWOBGC"           =>{ options=>"-envxml_dir . -bgc sp",
                                     namelst=>"use_soil_matrixcn=T",
                                     GLC_TWO_WAY_COUPLING=>"TRUE",
                                     phys=>"clm5_0",
                                   },
     "outmatrixWOmatrix"         =>{ options=>"-envxml_dir . -bgc bgc",
                                     namelst=>"use_soil_matrixcn=.false.,use_matrixcn=F,is_outmatrix=T",
                                     GLC_TWO_WAY_COUPLING=>"TRUE",
                                     phys=>"clm5_0",
                                   },
     "spinupWOsoilmatrix"         =>{ options=>"-envxml_dir . -bgc bgc",
                                     namelst=>"use_soil_matrixcn=F,use_matrixcn=T,isspinup=T",
                                     GLC_TWO_WAY_COUPLING=>"TRUE",
                                     phys=>"clm5_0",
                                   },
     "sasuspinupWOsoilmatx"      =>{ options=>"-envxml_dir . -bgc bgc -clm_accelerated_spinup sasu",
                                     namelst=>"use_soil_matrixcn=.false.,use_matrixcn=.false.",
                                     GLC_TWO_WAY_COUPLING=>"TRUE",
                                     phys=>"clm5_1",
                                   },
     "sasuspinupWOCN"            =>{ options=>"-envxml_dir . -bgc sp  -clm_accelerated_spinup sasu",
                                     namelst=>"",
                                     GLC_TWO_WAY_COUPLING=>"TRUE",
                                     phys=>"clm5_1",
                                   },
     "nyrforceWOspinup"          =>{ options=>"-envxml_dir . -bgc bgc -clm_accelerated_spinup sasu",
                                     namelst=>"use_matrixcn=.false.,isspinup=F,nyr_forcing=20",
                                     GLC_TWO_WAY_COUPLING=>"TRUE",
                                     phys=>"clm5_0",
                                   },
     "nyrsasuGTnyrforce"         =>{ options=>"-envxml_dir . -bgc bgc -clm_accelerated_spinup sasu",
                                     namelst=>"use_matrixcn=.false.,isspinup=T,nyr_forcing=20,nyr_sasu=21",
                                     GLC_TWO_WAY_COUPLING=>"TRUE",
                                     phys=>"clm5_0",
                                   },
     "iloopZero"                 =>{ options=>"-envxml_dir . -bgc bgc -clm_accelerated_spinup sasu",
                                     namelst=>"use_matrixcn=.false.,isspinup=T,iloop_avg=0",
                                     GLC_TWO_WAY_COUPLING=>"TRUE",
                                     phys=>"clm5_0",
                                   },
     "matrixspinupWADmode"        =>{ options=>"-envxml_dir . -bgc bgc -clm_accelerated_spinup sasu",
                                     namelst=>"isspinup=T,spinup_state=2",
                                     GLC_TWO_WAY_COUPLING=>"TRUE",
                                     phys=>"clm5_0",
                                   },
     "matrixspinupWclmaccell"     =>{ options=>"-envxml_dir . -bgc bgc -clm_accelerated_spinup off",
                                     namelst=>"use_soil_matrixcn=T,isspinup=T",
                                     GLC_TWO_WAY_COUPLING=>"TRUE",
                                     phys=>"clm5_0",
                                   },
     "fatesWuse_cnmatrix"        =>{ options=>"-envxml_dir . -bgc fates",
                                     namelst=>"use_matrixcn=.true.",
                                     GLC_TWO_WAY_COUPLING=>"TRUE",
                                     phys=>"clm5_0",
                                   },
     "fatesWuse_soilcnmatrix"    =>{ options=>"-envxml_dir . -bgc fates",
                                     namelst=>"use_soil_matrixcn=.true.",
                                     GLC_TWO_WAY_COUPLING=>"TRUE",
                                     phys=>"clm5_0",
                                   },
     "useFATESContradict"        =>{ options=>"-bgc fates -envxml_dir . -no-megan",
                                     namelst=>"use_fates=.false.",
                                     GLC_TWO_WAY_COUPLING=>"FALSE",
                                     phys=>"clm4_5",
                                   },
     "useFATESContradict2"       =>{ options=>"-envxml_dir . -no-megan",
                                     namelst=>"use_fates=.true.",
                                     GLC_TWO_WAY_COUPLING=>"FALSE",
                                     phys=>"clm4_5",
                                   },
     "useFATESWCN"               =>{ options=>"-bgc fates -envxml_dir . -no-megan",
                                     namelst=>"use_cn=.true.",
                                     GLC_TWO_WAY_COUPLING=>"FALSE",
                                     phys=>"clm5_0",
                                   },
     "useFATESWcreatecrop"       =>{ options=>"-bgc fates -envxml_dir . -no-megan",
                                     namelst=>"create_crop_landunit=.true.",
                                     GLC_TWO_WAY_COUPLING=>"FALSE",
                                     phys=>"clm5_0",
                                   },
     "useFATESWbMH"              =>{ options=>"-bgc fates -envxml_dir . -no-megan",
                                     namelst=>"use_biomass_heat_storage=.true.",
                                     GLC_TWO_WAY_COUPLING=>"FALSE",
                                     phys=>"clm5_1",
                                   },
     "createcropFalse"           =>{ options=>"-bgc bgc -envxml_dir . -no-megan",
                                     namelst=>"create_crop_landunit=.false.",
                                     GLC_TWO_WAY_COUPLING=>"FALSE",
                                     phys=>"clm5_0",
                                   },
     "useFATESWTransient"        =>{ options=>"-bgc fates -use_case 20thC_transient -envxml_dir . -no-megan -res 10x15",
                                     namelst=>"",
                                     GLC_TWO_WAY_COUPLING=>"FALSE",
                                     phys=>"clm5_0",
                                   },
     "usespitfireButNOTFATES"    =>{ options=>"-envxml_dir . -no-megan",
                                     namelst=>"use_fates_spitfire=.true.",
                                     GLC_TWO_WAY_COUPLING=>"FALSE",
                                     phys=>"clm4_5",
                                   },
     "useloggingButNOTFATES"     =>{ options=>"-envxml_dir . -no-megan",
                                     namelst=>"use_fates_logging=.true.",
                                     GLC_TWO_WAY_COUPLING=>"FALSE",
                                     phys=>"clm4_5",
                                   },
     "useinventorybutnotfile"    =>{ options=>"-bgc fates -envxml_dir . -no-megan",
                                     namelst=>"use_fates_inventory_init=.true.",
                                     GLC_TWO_WAY_COUPLING=>"FALSE",
                                     phys=>"clm4_5",
                                   },
     "inventoryfileDNE"          =>{ options=>"-bgc fates -envxml_dir . -no-megan",
                                     namelst=>"use_fates_inventory_init=.true., fates_inventory_ctrl_filename='zztop'",
                                     GLC_TWO_WAY_COUPLING=>"FALSE",
                                     phys=>"clm4_5",
                                   },
     "useMEGANwithFATES"         =>{ options=>"-bgc fates -envxml_dir . -megan",
                                     namelst=>"",
                                     GLC_TWO_WAY_COUPLING=>"FALSE",
                                     phys=>"clm4_5",
                                   },
     "useHYDSTwithFATES"         =>{ options=>"-bgc fates -envxml_dir . -no-megan",
                                     namelst=>"use_hydrstress=.true.",
                                     GLC_TWO_WAY_COUPLING=>"FALSE",
                                     phys=>"clm5_0",
                                   },
     "useHYDSTwithdynroot"       =>{ options=>"-bgc bgc -envxml_dir . -megan",
                                     namelst=>"use_hydrstress=.true., use_dynroot=.true.",
                                     GLC_TWO_WAY_COUPLING=>"FALSE",
                                     phys=>"clm5_0",
                                   },
     "specWOfireemis"            =>{ options=>"-envxml_dir . -no-fire_emis",
                                     namelst=>"fire_emis_specifier='bc_a1 = BC'",
                                     GLC_TWO_WAY_COUPLING=>"FALSE",
                                     phys=>"clm5_0",
                                   },
     "elevWOfireemis"            =>{ options=>"-envxml_dir . -no-fire_emis",
                                     namelst=>"fire_emis_elevated=.false.",
                                     GLC_TWO_WAY_COUPLING=>"FALSE",
                                     phys=>"clm5_0",
                                   },
     "noanthro_w_crop"            =>{ options=>"-envxml_dir . -res 0.9x1.25 -bgc bgc -crop -use_case 1850_noanthro_control",
                                     namelst=>"",
                                     GLC_TWO_WAY_COUPLING=>"FALSE",
                                     phys=>"clm5_0",
                                   },
     "noanthro_w_irrig"           =>{ options=>"-envxml_dir . -res 0.9x1.25 -bgc bgc -use_case 1850_noanthro_control",
                                     namelst=>"irrigate=T",
                                     GLC_TWO_WAY_COUPLING=>"FALSE",
                                     phys=>"clm5_0",
                                   },
     "spdotransconflict"          =>{ options=>"-envxml_dir . -bgc sp -use_case 20thC_transient",
                                     namelst=>"do_transient_pfts=T,do_transient_crops=.false.",
                                     GLC_TWO_WAY_COUPLING=>"FALSE",
                                     phys=>"clm5_0",
                                   },
     "nocropwfert"                =>{ options=>"-envxml_dir . -bgc sp -no-crop",
                                     namelst=>"use_fertilizer=T",
                                     GLC_TWO_WAY_COUPLING=>"FALSE",
                                     phys=>"clm5_0",
                                   },
     "lmr1WOcn"                   =>{ options=>"-envxml_dir . -bgc sp",
                                     namelst=>"leafresp_method=1",
                                     GLC_TWO_WAY_COUPLING=>"FALSE",
                                     phys=>"clm5_0",
                                   },
     "lmr2WOcn"                   =>{ options=>"-envxml_dir . -bgc sp",
                                     namelst=>"leafresp_method=2",
                                     GLC_TWO_WAY_COUPLING=>"FALSE",
                                     phys=>"clm5_0",
                                   },
     "lmr0Wcn"                    =>{ options=>"-envxml_dir . -bgc bgc",
                                     namelst=>"leafresp_method=0",
                                     GLC_TWO_WAY_COUPLING=>"FALSE",
                                     phys=>"clm5_0",
                                   },
     "nofireButSetcli_scale"     =>{ options=>"-envxml_dir . -bgc bgc",
                                     namelst=>"fire_method='nofire', cli_scale=5.",
                                     GLC_TWO_WAY_COUPLING=>"FALSE",
                                     phys=>"clm5_0",
                                   },
     "nocnButSetrh_low"          =>{ options=>"-envxml_dir . -bgc sp",
                                     namelst=>"rh_low=5.",
                                     GLC_TWO_WAY_COUPLING=>"FALSE",
                                     phys=>"clm5_0",
                                   },
     "funWOcn"                   =>{ options=>"-envxml_dir . -bgc sp",
                                     namelst=>"use_fun=.true.",
                                     GLC_TWO_WAY_COUPLING=>"FALSE",
                                     phys=>"clm5_0",
                                   },
     "flexCNWOcn"                =>{ options=>"-envxml_dir . -bgc sp",
                                     namelst=>"use_flexibleCN=.true.",
                                     GLC_TWO_WAY_COUPLING=>"FALSE",
                                     phys=>"clm5_0",
                                   },
     "flexCNFUNwcarbonresp"      =>{ options=>"-envxml_dir . -bgc bgc",
                                     namelst=>"use_flexibleCN=.true.,use_FUN=.true.,carbon_resp_opt=1",
                                     GLC_TWO_WAY_COUPLING=>"FALSE",
                                     phys=>"clm5_0",
                                   },
     "funWOnitrif"               =>{ options=>"-envxml_dir .",
                                     namelst=>"use_fun=.true., use_nitrif_denitrif=.false.",
                                     GLC_TWO_WAY_COUPLING=>"FALSE",
                                     phys=>"clm5_0",
                                   },
     "knitrmaxWOnitrif"          =>{ options=>"-envxml_dir . -bgc bgc",
                                     namelst=>"use_nitrif_denitrif=.false., k_nitr_max=1.0",
                                     GLC_TWO_WAY_COUPLING=>"FALSE",
                                     phys=>"clm5_0",
                                   },
     "respcoefWOnitrif"          =>{ options=>"-envxml_dir . -bgc bgc",
                                     namelst=>"use_nitrif_denitrif=.false., denitrif_respiration_coefficient=1.0",
                                     GLC_TWO_WAY_COUPLING=>"FALSE",
                                     phys=>"clm5_0",
                                   },
     "respexpWOnitrif"           =>{ options=>"-envxml_dir . -bgc bgc",
                                     namelst=>"use_nitrif_denitrif=.false., denitrif_respiration_exponent=1.0",
                                     GLC_TWO_WAY_COUPLING=>"FALSE",
                                     phys=>"clm5_0",
                                   },
     "lunaWSPandlnctrue"         =>{ options=>"-envxml_dir . -bgc sp",
                                     namelst=>"use_luna=.true., lnc_opt=.true.",
                                     GLC_TWO_WAY_COUPLING=>"FALSE",
                                     phys=>"clm5_0",
                                   },
     "NOlunabutsetJmaxb1"        =>{ options=>"-envxml_dir . -bgc sp",
                                     namelst=>"use_luna=.false., jmaxb1=1.0",
                                     GLC_TWO_WAY_COUPLING=>"FALSE",
                                     phys=>"clm5_0",
                                   },
     "envxml_not_dir"            =>{ options=>"-envxml_dir myuser_nl_clm",
                                     namelst=>"",
                                     GLC_TWO_WAY_COUPLING=>"FALSE",
                                     phys=>"clm5_0",
                                   },
     "envxml_emptydir"           =>{ options=>"-envxml_dir xFail",
                                     namelst=>"",
                                     GLC_TWO_WAY_COUPLING=>"FALSE",
                                     phys=>"clm5_0",
                                   },
               );
foreach my $key ( keys(%failtest) ) {
   print( "$key\n" );
   &make_config_cache($failtest{$key}{"phys"});
   my $options  = $failtest{$key}{"options"};
   my $namelist = $failtest{$key}{"namelst"};
   &make_env_run( GLC_TWO_WAY_COUPLING=>$failtest{$key}{"GLC_TWO_WAY_COUPLING"} );
   eval{ system( "$bldnml $options -namelist \"&clmexp $namelist /\" > $tempfile 2>&1 " ); };
   isnt( $?, 0, $key );
   system( "cat $tempfile" );
}


print "\n===============================================================================\n";
print "Start Warning testing.  These should fail unless -ignore_warnings option is used \n";
print "=================================================================================\n";

# Warning testing, do things that give warnings, unless -ignore_warnings option is used

my %warntest = ( 
     # Warnings without the -ignore_warnings option given
     "coldwfinidat"              =>{ options=>"-envxml_dir . -clm_start_type cold",
                                     namelst=>"finidat = 'testfile.nc'",
                                     GLC_TWO_WAY_COUPLING=>"FALSE",
                                     phys=>"clm5_0",
                                   },
     "bgcspin_w_suplnitro"       =>{ options=>"-envxml_dir . -bgc bgc -clm_accelerated_spinup on",
                                     namelst=>"suplnitro='ALL'",
                                     GLC_TWO_WAY_COUPLING=>"FALSE",
                                     phys=>"clm5_0",
                                   },
     "use_c13_wo_bgc"            =>{ options=>"-envxml_dir . -bgc cn",
                                     namelst=>"use_c13=.true.",
                                     GLC_TWO_WAY_COUPLING=>"FALSE",
                                     phys=>"clm5_0",
                                   },
     "use_c14_wo_bgc"            =>{ options=>"-envxml_dir . -bgc cn",
                                     namelst=>"use_c14=.true.",
                                     GLC_TWO_WAY_COUPLING=>"FALSE",
                                     phys=>"clm5_0",
                                   },
     "soilm_stream w transient"  =>{ options=>"-res 0.9x1.25 -envxml_dir . -use_case 20thC_transient",
                                     namelst=>"use_soil_moisture_streams=T,soilm_tintalgo='linear'",
                                     GLC_TWO_WAY_COUPLING=>"FALSE",
                                     phys=>"clm5_0",
                                   },
     "missing_ndep_file"         =>{ options=>"-envxml_dir . -bgc bgc -ssp_rcp SSP5-3.4",
                                     namelst=>"",
                                     GLC_TWO_WAY_COUPLING=>"FALSE",
                                     phys=>"clm5_0",
                                   },
     "bad_megan_spec"            =>{ options=>"-envxml_dir . -bgc bgc -megan",
                                     namelst=>"megan_specifier='ZZTOP=zztop'",
                                     GLC_TWO_WAY_COUPLING=>"FALSE",
                                     phys=>"clm4_5",
                                   },
               );
foreach my $key ( keys(%warntest) ) {
   print( "$key\n" );
   &make_config_cache($warntest{$key}{"phys"});
   my $options  = $warntest{$key}{"options"};
   my $namelist = $warntest{$key}{"namelst"};
   &make_env_run( GLC_TWO_WAY_COUPLING=>$warntest{$key}{"GLC_TWO_WAY_COUPLING"} );
   eval{ system( "$bldnml $options -namelist \"&clmexp $namelist /\" > $tempfile 2>&1 " ); };
   isnt( $?, 0, $key );
   system( "cat $tempfile" );
   # Now run with -ignore_warnings and make sure it works
   $options .= " -ignore_warnings";
   eval{ system( "$bldnml $options -namelist \"&clmexp $namelist /\" > $tempfile 2>&1 " ); };
   is( $?, 0, $key );
   is( $@, '', "$options" );
   system( "cat $tempfile" );
}

#
# Loop over all physics versions
#
foreach my $phys ( "clm4_5", "clm5_0", "clm5_1" ) {
$mode = "-phys $phys";
&make_config_cache($phys);

print "\n==================================================\n";
print "Test ALL resolutions with SP\n";
print "==================================================\n";

# Check for ALL resolutions with CLM50SP
my $reslist = `../queryDefaultNamelist.pl -res list -s`;
my @resolutions = split( / /, $reslist );
my @regional;
foreach my $res ( @resolutions ) {
   chomp($res);
   print "=== Test $res === \n";
   my $options  = "-res $res -bgc sp -envxml_dir .";

   # Regional single point resolutions
   if ( $res =~ /^([0-9]+x[0-9]+_[a-zA-Z]+)$/ ) {
      push( @regional, $res );
      next;
   # Resolutions for mksurfdata mapping
   } elsif ( $res eq "0.5x0.5"     ||
             $res eq "0.25x0.25"   ||
             $res eq "0.1x0.1"     ||
             $res eq "3x3min"      ||
             $res eq "5x5min"      ||
             $res eq "10x10min"    ||
             $res eq "0.125x0.125" ||
             $res eq "0.33x0.33"   ||
             $res eq "1km-merge-10min" ) {
      next;
   # Resolutions that were supported in clm40 but NOT clm45/clm50
   } elsif ( $res eq "ne240np4"    ||
             $res eq "ne60np4"     ||
             $res eq "ne4np4"      ||
             $res eq "2.5x3.33"    ||
             $res eq "0.23x0.31"   ||
             $res eq "0.47x0.63"   ||
             $res eq "94x192"      ||
             $res eq "8x16"        ||
             $res eq "32x64"       ||
             $res eq "128x256"     ||
             $res eq "360x720cru"  ||
             $res eq "512x1024" ) {
      next;
   # Resolutions not supported on release branch
   } elsif ( $res eq "ne120np4"    ||
             $res eq "conus_30_x8" ) {
      next;
   }

   &make_env_run();
   eval{ system( "$bldnml $options > $tempfile 2>&1 " ); };
   is( $@, '', "$options" );

   $cfiles->checkfilesexist( "$options", $mode );

   $cfiles->shownmldiff( "default", "standard" );
   if ( defined($opts{'compare'}) ) {
      $cfiles->doNOTdodiffonfile( "$tempfile", "$options", $mode );
      $cfiles->dodiffonfile( "$real_par_file", "$options", $mode );
      $cfiles->comparefiles( "$options", $mode, $opts{'compare'} );
   }

   if ( defined($opts{'generate'}) ) {
      $cfiles->copyfiles( "$options", $mode );
   }
   &cleanup(); print "\n";
}

print "\n==================================================\n";
print " Test important resolutions for BGC\n";
print "==================================================\n";

my @resolutions = ( "4x5", "10x15", "ne30np4", "ne16np4", "1.9x2.5", "0.9x1.25" );
my @regional;
my $nlbgcmode = "bgc";
my $mode = "$phys-$nlbgcmode";
foreach my $res ( @resolutions ) {
   chomp($res);
   print "=== Test $res === \n";
   my $options  = "-res $res -envxml_dir . -bgc $nlbgcmode";

   &make_env_run();
   eval{ system( "$bldnml $options > $tempfile 2>&1 " ); };
   is( $@, '', "$options" );

   $cfiles->checkfilesexist( "$options", $mode );

   $cfiles->shownmldiff( "default", "standard" );
   if ( defined($opts{'compare'}) ) {
      $cfiles->doNOTdodiffonfile( "$tempfile", "$options", $mode );
      $cfiles->comparefiles( "$options", $mode, $opts{'compare'} );
   }

   if ( defined($opts{'generate'}) ) {
      $cfiles->copyfiles( "$options", $mode );
   }
   &cleanup(); print "\n";
}

print "\n==================================================\n";
print " Test all use-cases \n";
print "==================================================\n";

# Run over all use-cases...
my $list = `$bldnml -use_case list 2>&1 | grep "use case"`;
my @usecases;
if ( $list =~ /build-namelist : use cases : (.+)$/ ) {
  my @usecases  = split( / /, $list );
} else {
  die "ERROR:: Trouble getting list of use-cases\n";
}
foreach my $usecase ( @usecases ) {
   $options = "-use_case $usecase  -envxml_dir .";
   &make_env_run();
   eval{ system( "$bldnml $options  > $tempfile 2>&1 " ); };
   is( $@, '', "options: $options" );
   $cfiles->checkfilesexist( "$options", $mode );
   $cfiles->shownmldiff( "default", "standard" );
   if ( defined($opts{'compare'}) ) {
      $cfiles->doNOTdodiffonfile( "$tempfile", "$options", $mode );
      $cfiles->comparefiles( "$options", $mode, $opts{'compare'} );
   }
   if ( defined($opts{'generate'}) ) {
      $cfiles->copyfiles( "$options", $mode );
   }
   &cleanup();
}

print "\n==================================================\n";
print "Test crop resolutions \n";
print "==================================================\n";

# Check for crop resolutions
my @crop_res = ( "1x1_numaIA", "1x1_smallvilleIA", "4x5", "10x15", "0.9x1.25", "1.9x2.5", "ne30np4" );
foreach my $res ( @crop_res ) {
   $options = "-bgc bgc -crop -res $res -envxml_dir .";
   &make_env_run();
   eval{ system( "$bldnml $options  > $tempfile 2>&1 " ); };
   is( $@, '', "$options" );
   $cfiles->checkfilesexist( "$options", $mode );
   $cfiles->shownmldiff( "default", "standard" );
   if ( defined($opts{'compare'}) ) {
      $cfiles->doNOTdodiffonfile( "$tempfile", "$options", $mode );
      $cfiles->dodiffonfile( "$real_par_file", "$options", $mode );
      $cfiles->comparefiles( "$options", $mode, $opts{'compare'} );
   }
   if ( defined($opts{'generate'}) ) {
      $cfiles->copyfiles( "$options", $mode );
   }
   &cleanup();
}
print "\n==================================================\n";
print " Test glc_mec resolutions \n";
print "==================================================\n";

# Check for glc_mec resolutions
#
# NOTE(wjs, 2017-12-17) I'm not sure if these glc_mec-specific tests are
# still needed: are they covered with other tests now that we always run
# with glc_mec? Some historical notes: (1) The three resolutions listed
# here used to be the only three with which you could run glc_mec; now
# you can run glc_mec with all resolutions. (2) This used to point to
# all of the glacierMEC use cases; now we don't have glacierMEC-specific
# use cases, but I've kept these pointing to the equivalent normal use
# cases; I'm not sure if it's actually important to test this with all
# of the different use cases.
my @glc_res = ( "0.9x1.25", "1.9x2.5" );
my @use_cases = ( "1850-2100_SSP1-2.6_transient",
                  "1850-2100_SSP2-4.5_transient",
                  "1850-2100_SSP3-7.0_transient",
                  "1850-2100_SSP5-8.5_transient",
                  "1850_control",
                  "2000_control",
                  "2010_control",
                  "20thC_transient",
                 );
foreach my $res ( @glc_res ) {
   foreach my $usecase ( @usecases ) {
      my $startymd = undef;
      if ( ($usecase eq "1850_control") || ($usecase eq "20thC_transient") ) {
         $startymd = 18500101;
      } elsif ( $usecase eq "2000_control") {
         $startymd = 20000101;
      } elsif ( $usecase eq "2010_control") {
         $startymd = 20100101;
      } else {
         $startymd = 20150101;
      }
      $options = "-bgc bgc -res $res -use_case $usecase -envxml_dir . -namelist '&a start_ymd=$startymd/'";
      &make_env_run();
      eval{ system( "$bldnml $options > $tempfile 2>&1 " ); };
      is( $@, '', "$options" );
      $cfiles->checkfilesexist( "$options", $mode );
      $cfiles->shownmldiff( "default", "standard" );
      if ( defined($opts{'compare'}) ) {
         $cfiles->doNOTdodiffonfile( "$tempfile", "$options", $mode );
         $cfiles->comparefiles( "$options", $mode, $opts{'compare'} );
      }
      if ( defined($opts{'generate'}) ) {
         $cfiles->copyfiles( "$options", $mode );
      }
      &cleanup();
   }
}
# Transient 20th Century simulations
my @tran_res = ( "0.9x1.25", "1.9x2.5", "ne30np4", "10x15" );
my $usecase  = "20thC_transient";
my $GLC_NEC         = 10;
foreach my $res ( @tran_res ) {
   $options = "-res $res -use_case $usecase -envxml_dir . -namelist '&a start_ymd=18500101/'";
   &make_env_run();
   eval{ system( "$bldnml $options > $tempfile 2>&1 " ); };
   is( $@, '', "$options" );
   $cfiles->checkfilesexist( "$options", $mode );
   $cfiles->shownmldiff( "default", "standard" );
   if ( defined($opts{'compare'}) ) {
      $cfiles->doNOTdodiffonfile( "$tempfile", "$options", $mode );
      $cfiles->dodiffonfile( "$real_par_file", "$options", $mode );
      $cfiles->comparefiles( "$options", $mode, $opts{'compare'} );
   }
   if ( defined($opts{'generate'}) ) {
      $cfiles->copyfiles( "$options", $mode );
   }
   &cleanup();
}
# Transient ssp_rcp scenarios that work
my @tran_res = ( "0.9x1.25", "1.9x2.5", "10x15" );
foreach my $usecase ( "1850_control", "1850-2100_SSP5-8.5_transient", "1850-2100_SSP1-2.6_transient", "1850-2100_SSP3-7.0_transient",
                      "1850-2100_SSP2-4.5_transient" ) {
   my $startymd = undef;
   if ( $usecase eq "1850_control") {
      $startymd = 18500101;
   } else {
      $startymd = 20150101;
   }
   foreach my $res ( @tran_res ) {
      $options = "-res $res -bgc bgc -crop -use_case $usecase -envxml_dir . -namelist '&a start_ymd=$startymd/'";
      &make_env_run();
      eval{ system( "$bldnml $options > $tempfile 2>&1 " ); };
      is( $@, '', "$options" );
      $cfiles->checkfilesexist( "$options", $mode );
      $cfiles->shownmldiff( "default", "standard" );
      if ( defined($opts{'compare'}) ) {
         $cfiles->doNOTdodiffonfile( "$tempfile", "$options", $mode );
         $cfiles->dodiffonfile( "$real_par_file", "$options", $mode );
         $cfiles->comparefiles( "$options", $mode, $opts{'compare'} );
      }
      if ( defined($opts{'generate'}) ) {
         $cfiles->copyfiles( "$options", $mode );
      }
      &cleanup();
   }
}
}  # End loop over all physics versions
#
# End loop over versions
#

# The SSP's that fail...
$phys = "clm5_0";
$mode = "-phys $phys";
&make_config_cache($phys);
my $res = "0.9x1.25";
foreach my $usecase ( "1850-2100_SSP4-3.4_transient", "1850-2100_SSP5-3.4_transient", "1850-2100_SSP1-1.9_transient",
                      "1850-2100_SSP4-6.0_transient" ) {
      $options = "-res $res -bgc bgc -crop -use_case $usecase -envxml_dir . -namelist '&a start_ymd=20150101/'";
      &make_env_run();
      eval{ system( "$bldnml $options > $tempfile 2>&1 " ); };
      isnt( $?, 0, $usecase );
      system( "cat $tempfile" );
}

print "\n==================================================\n";
print "Test clm4.5/clm5.0/clm5_1 resolutions \n";
print "==================================================\n";

foreach my $phys ( "clm4_5", 'clm5_0', 'clm5_1' ) {
  my $mode = "-phys $phys";
  &make_config_cache($phys);
  my @clmoptions = ( "-bgc bgc -envxml_dir .", "-bgc bgc -envxml_dir . -clm_accelerated_spinup=on", "-bgc bgc -envxml_dir . -light_res 360x720",
                     "-bgc sp -envxml_dir . -vichydro", "-bgc bgc -dynamic_vegetation -ignore_warnings", 
                     "-bgc bgc -clm_demand flanduse_timeseries -sim_year 1850-2000 -namelist '&a start_ymd=18500101/'",
                     "-bgc bgc -envxml_dir . -namelist '&a use_c13=.true.,use_c14=.true.,use_c14_bombspike=.true./'" );
  foreach my $clmopts ( @clmoptions ) {
     my @clmres = ( "10x15", "0.9x1.25", "1.9x2.5" );
     foreach my $res ( @clmres ) {
        $options = "-res $res -envxml_dir . ";
        &make_env_run( );
        eval{ system( "$bldnml $options $clmopts > $tempfile 2>&1 " ); };
        is( $@, '', "$options $clmopts" );
        $cfiles->checkfilesexist( "$options $clmopts", $mode );
        $cfiles->shownmldiff( "default", "standard" );
        if ( defined($opts{'compare'}) ) {
           $cfiles->doNOTdodiffonfile( "$tempfile", "$options $clmopts", $mode );
           $cfiles->comparefiles( "$options $clmopts", $mode, $opts{'compare'} );
        }
        if ( defined($opts{'generate'}) ) {
           $cfiles->copyfiles( "$options $clmopts", $mode );
        }
        &cleanup();
     }
  }
  my @clmoptions = ( "-bgc bgc -envxml_dir .", 
                     "-bgc sp -envxml_dir .", );
  foreach my $clmopts ( @clmoptions ) {
     my @clmres = ( "ne16np4" );
     foreach my $res ( @clmres ) {
        $options = "-res $res -envxml_dir . ";
        &make_env_run( );
        eval{ system( "$bldnml $options $clmopts > $tempfile 2>&1 " ); };
        is( $@, '', "$options $clmopts" );
        $cfiles->checkfilesexist( "$options $clmopts", $mode );
        $cfiles->shownmldiff( "default", "standard" );
        if ( defined($opts{'compare'}) ) {
           $cfiles->doNOTdodiffonfile( "$tempfile", "$options $clmopts", $mode );
           $cfiles->comparefiles( "$options $clmopts", $mode, $opts{'compare'} );
        }
        if ( defined($opts{'generate'}) ) {
           $cfiles->copyfiles( "$options $clmopts", $mode );
        }
        &cleanup();
     }
  }
  my $clmopts = "-bgc cn -crop";
  my $res = "1.9x2.5";
  $options = "-res $res -namelist '&a irrigate=.true./' -crop -bgc cn  -envxml_dir .";
  &make_env_run();
  eval{ system( "$bldnml $options $clmopts  > $tempfile 2>&1 " ); };
  is( $@, '', "$options $clmopts" );
  $cfiles->checkfilesexist( "$options $clmopts", $mode );
  $cfiles->shownmldiff( "default", "standard" );
  if ( defined($opts{'compare'}) ) {
     $cfiles->doNOTdodiffonfile( "$tempfile", "$options $clmopts", $mode );
     $cfiles->comparefiles( "$options $clmopts", "$mode", $opts{'compare'} );
  }
  if ( defined($opts{'generate'}) ) {
     $cfiles->copyfiles( "$options $clmopts", $mode );
  }
  &cleanup();
  # Run FATES mode for several resolutions and configurations
  my $clmoptions = "-bgc fates -envxml_dir . -no-megan";
  my @clmres = ( "1x1_brazil", "5x5_amazon", "4x5", "1.9x2.5" );
  foreach my $res ( @clmres ) {
     $options = "-res $res -clm_start_type cold";
     my @edoptions = ( "-use_case 2000_control", 
                       "-use_case 1850_control", 
                       "", 
                       "-namelist \"&a use_lch4=.true.,use_nitrif_denitrif=.true./\"", 
                       "-clm_accelerated_spinup on" 
                     );
     foreach my $edop (@edoptions ) {
        if ( $res eq "5x5_amazon" && ($edop =~ /1850_control/) ) {
           next;
        }
        &make_env_run( );
        eval{ system( "$bldnml $options $clmoptions $edop  > $tempfile 2>&1 " ); };
        is( $@, '', "$options $edop" );
        $cfiles->checkfilesexist( "$options $clmoptions $edop", $mode );
        $cfiles->shownmldiff( "default", "standard" );
        if ( defined($opts{'compare'}) ) {
           $cfiles->doNOTdodiffonfile( "$tempfile", "$options $clmoptions $edop", $mode );
           $cfiles->comparefiles( "$options $clmoptions $edop", $mode, $opts{'compare'} );
        }
        if ( defined($opts{'generate'}) ) {
           $cfiles->copyfiles( "$options $clmoptions $edop", $mode );
        }
        &cleanup();
     }
  }
}
#
# Run over the differen lnd_tuning modes
#
my $res = "0.9x1.25";
my $mask = "gx1v6";
my $simyr = "1850";
foreach my $phys ( "clm4_5", 'clm5_0', 'clm5_1' ) {
  my $mode = "-phys $phys";
  &make_config_cache($phys);
  my @forclist = ();
  if ( $phys == "clm5_1" ) {
    @forclist = ( "GSWP3v1" );
  } else {
    @forclist = ( "CRUv7", "GSWP3v1", "cam6.0" );
  }
  foreach my $forc ( @forclist ) {
     foreach my $bgc ( "sp", "bgc" ) {
        my $lndtuningmode = "${phys}_${forc}";
        my $clmoptions = "-res $res -mask $mask -sim_year $simyr -envxml_dir . -lnd_tuning_mod $lndtuningmode -bgc $bgc";
        &make_env_run( );
        eval{ system( "$bldnml $clmoptions > $tempfile 2>&1 " ); };
        is( $@, '', "$clmoptions" );
        $cfiles->checkfilesexist( "$clmoptions", $mode );
        $cfiles->shownmldiff( "default", "standard" );
        if ( defined($opts{'compare'}) ) {
           $cfiles->doNOTdodiffonfile( "$tempfile", "$clmoptions", $mode );
           $cfiles->comparefiles( "$clmoptions", $mode, $opts{'compare'} );
        }
        if ( defined($opts{'generate'}) ) {
           $cfiles->copyfiles( "$clmoptions", $mode );
        }
        &cleanup();
     }
  }
}
&cleanup();

system( "/bin/rm $finidat" );

print "\n==================================================\n";
print " Dumping output  \n";
print "==================================================\n";

$xFail->parseOutput($captOut);

print "Successfully ran all testing for build-namelist\n\n";

&cleanup( "config" );
system( "/bin/rm $tempfile" );

sub cleanup {
#
# Cleanup files created
#
  my $type = shift;

  print "Cleanup files created\n";
  system( "/bin/rm env_run.xml $real_par_file" );
  if ( defined($type) ) {
     if ( $type eq "config" ) {
        system( "/bin/rm config_cache.xml" );
     }
  } else {
     system( "/bin/rm $tempfile *_in" );
  }
}
<|MERGE_RESOLUTION|>--- conflicted
+++ resolved
@@ -138,15 +138,9 @@
 #
 # Figure out number of tests that will run
 #
-<<<<<<< HEAD
-my $ntests = 1538;
+my $ntests = 1575;
 if ( defined($opts{'compare'}) ) {
-   $ntests += 1026;
-=======
-my $ntests = 1550;
-if ( defined($opts{'compare'}) ) {
-   $ntests += 1044;
->>>>>>> 10ea6eea
+   $ntests += 1053;
 }
 plan( tests=>$ntests );
 
