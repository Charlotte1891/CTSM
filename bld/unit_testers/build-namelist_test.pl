#!/usr/bin/env perl

# Test command line options of the build-namelist script.
# Try to test that all the different options at least work.
# Test that inconsistentcies are appropriately caught.

#########################

use lib '.';
use Test::More;
use xFail::expectedFail;
use IO::File;

#########################

use strict;
use Getopt::Long;
use NMLTest::CompFiles;
use English;

sub usage {
    die <<EOF;
SYNOPSIS
     build-namelist_test.pl [options]

     Test the the CLM build-namelist
OPTIONS
     -help [or -h]                 Print usage to STDOUT.
     -compare <directory>          Compare namelists for this version to namelists
                                   created by another version.
     -generate                     Leave the namelists in place to do a later compare.
     -no-test                      Do NOT Use the -test option to make sure datasets exist.
     -csmdata "dir"                Root directory of CESM input data.

EOF
}

sub make_env_run {
#
# Create a env_run.xml file to read in
#
    my %settings = @_;

    # Set default settings
    my %env_vars = ( DIN_LOC_ROOT=>"MYDINLOCROOT", GLC_TWO_WAY_COUPLING=>"FALSE", NEONSITE=>"" );
    # Set any settings that came in from function call
    foreach my $item ( keys(%settings) ) {
       $env_vars{$item} = $settings{$item};
    }

    # Now write the file out
    my $envfile = "env_run.xml";
    my $fh = IO::File->new($envfile, '>') or die "can't open file: $envfile";
    print $fh <<EOF;
<?xml version="1.0"?>

<config_definition>

EOF
    foreach my $item ( keys(%env_vars) ) {
      print $fh <<EOF;
<entry id="$item"         value="$env_vars{$item}"  />
EOF
    }
    print $fh <<EOF;

</config_definition>
EOF
    $fh->close();
}

sub make_config_cache {
   # Write a config_cache.xml file to read in
   my ($phys) = @_;
   my $config_cachefile = "config_cache.xml";
   my $fh = IO::File->new($config_cachefile, '>') or die "can't open file: $config_cachefile";
   print $fh <<EOF;
<?xml version="1.0"?>
<config_definition>
<commandline></commandline>
<entry id="phys" value="$phys" list="" valid_values="clm4_5,clm5_0,clm5_1">Specifies clm physics</entry>
</config_definition>
EOF
   $fh->close();
}

sub cat_and_create_namelistinfile {
#
# Concatenate the user_nl_clm files together and turn it into a namelist input file
# that can be read in by build-namelist
#
   my ($file1, $file2, $outfile) = @_;

   my $fh    = IO::File->new($file1,   '<') or die "can't open file: $file1";
   my $outfh = IO::File->new($outfile, '>') or die "can't open file: $outfile";
   print $outfh "&clm_settings\n\n";
   while ( my $line = <$fh> ) {
     print $outfh " $line";
   }
   $fh->close();
   if ( defined($file2) ) {
      my $fh    = IO::File->new($file2,   '<') or die "can't open file: $file2";
      while ( my $line = <$fh> ) {
        print $outfh " $line";
      }
   }
   print $outfh "\n/\n";
   $fh->close();
   $outfh->close();
}

#
# Process command-line options.
#
my %opts = ( help     => 0,
             generate => 0,
             test     => 1,
             compare  => undef,
             csmdata  => undef,
            );

GetOptions(
    "h|help"     => \$opts{'help'},
    "compare=s"  => \$opts{'compare'},
    "generate"   => \$opts{'generate'},
    "test!"      => \$opts{'test'},
    "csmdata=s"  => \$opts{'csmdata'},
)  or usage();

# Give usage message.
usage() if $opts{'help'};

# Check that the CESM inputdata root directory has been specified.  This must be
# a local or nfs mounted directory.
my $inputdata_rootdir = undef;
if (defined($opts{'csmdata'})) {
    $inputdata_rootdir = $opts{'csmdata'};
} elsif (defined $ENV{'CSMDATA'} ) {
    $inputdata_rootdir = $ENV{'CSMDATA'};
} else {
   # use yellowstone location as default
   $inputdata_rootdir="/glade/campaign/cesm/cesmdata/cseg/inputdata";
   print("WARNING:  -csmdata nor CSMDATA are set, using default yellowstone location: $inputdata_rootdir\n");
}

###################################
#_# read in expected fail test list
###################################
my $compGen;
if ( $opts{'generate'} eq 1 && !(defined($opts{'compare'}) )) {
   $compGen='generate';
} elsif ( defined($opts{'compare'}) ) {
   $compGen='compare';
} elsif ( defined($opts{'compare'} && ($opts{'generate'} eq 1 ))) {
   #_# if compare and generate are both given, use compare
   $compGen='compare';
}

my $ProgName;
($ProgName = $PROGRAM_NAME) =~ s!(.*)/!!;
my $testType="namelistTest";

#
# Figure out number of tests that will run
#
<<<<<<< HEAD
my $ntests = 2046;
=======
my $ntests = 1999;
>>>>>>> 03246f8c

if ( defined($opts{'compare'}) ) {
   $ntests += 1383;
}
plan( tests=>$ntests );

#_# ============================================================
#_# setup for xFail module
#_# ============================================================
my $xFail = xFail::expectedFail->new($ProgName,$compGen,$ntests);
my $captOut="";  #_# variable to capture Test::More output
Test::More->builder->output(\$captOut);
#_# ============================================================
#_#
#_# ============================================================

# Check for unparsed arguments
if (@ARGV) {
    print "ERROR: unrecognized arguments: @ARGV\n";
    usage();
}
my $phys = "clm5_0";
my $mode = "-phys $phys";
&make_config_cache($phys);

my $DOMFILE = "$inputdata_rootdir/atm/datm7/domain.lnd.T31_gx3v7.090928.nc";
my $real_par_file = "user_nl_ctsm_real_parameters";
my $bldnml = "../build-namelist -verbose -csmdata $inputdata_rootdir -configuration clm -structure standard -glc_nec 10 -no-note -output_reals $real_par_file";
if ( $opts{'test'} ) {
   $bldnml .= " -test";
}

my $tempfile = "temp_file.txt";
if ( -f $tempfile ) {
  system( "/bin/rm $tempfile" );
}

my @files = ( "lnd_in", $tempfile, $real_par_file );
my $cwd = `pwd`;
chomp( $cwd );
my $cfiles = NMLTest::CompFiles->new( $cwd, @files );

print "\n==================================================\n";
print "Run simple tests \n";
print "==================================================\n";

# Simple test -- just run build-namelist with -help option
eval{ system( "$bldnml -help > $tempfile 2>&1 " ); };
   is( $@, '', "help" );
   &cleanup();
# Simple test -- just run build-namelist with -version option
eval{ system( "$bldnml -version > $tempfile 2>&1 " ); };
   is( $@, '', "version" );
   system( "/bin/cat $tempfile" );
   &cleanup();
# Simple test -- just run build-namelist
&make_env_run();
eval{ system( "$bldnml > $tempfile 2>&1 " ); };
   is( $@, '', "plain build-namelist" );
   $cfiles->checkfilesexist( "default", $mode );
   # Compare to baseline
   if ( defined($opts{'compare'}) ) {
      $cfiles->doNOTdodiffonfile( "$tempfile", "default", $mode );
      $cfiles->comparefiles( "default", $mode, $opts{'compare'} );
   }

print "\n==================================================\n";
print "Run simple tests with all list options \n";
print "==================================================\n";

$cfiles->copyfiles( "default", $mode );
&cleanup();
# Simple test -- run all the list options
foreach my $options ( "clm_demand", "ssp_rcp",      "res",
                      "sim_year",   "use_case" ) {
   &make_env_run();
   eval{ system( "$bldnml -${options} list > $tempfile 2>&1 " ); };
   my $result = `cat $tempfile`;
   my $expect;
   if ( $options =~ /use_case/ ) {
      $expect = "use cases :";
   } else {
      $expect = "valid values for $options";
   }
   $expect    = "/CLM build-namelist : $expect/";
   like( $result, $expect, "$options list" );
   is( (-f "lnd_in"), undef, "Check that lnd_in file does NOT exist" );
   &cleanup();
}

print "\n==================================================\n";
print "Run simple tests with additional options \n";
print "==================================================\n";

# Exercise a bunch of options
my $options = "-co2_ppmv 250 ";
   $options .= " -res 0.9x1.25 -ssp_rcp SSP1-2.6 -envxml_dir .";

   &make_env_run();
   eval{ system( "$bldnml $options > $tempfile 2>&1 " ); };
   is( $@, '', "options: $options" );
      $cfiles->checkfilesexist( "default", $mode );
      $cfiles->copyfiles( "most_options", $mode );
   # Compare to default
      $cfiles->doNOTdodiffonfile( "lnd_in",    "default", $mode );
      $cfiles->doNOTdodiffonfile( "$real_par_file", "default", $mode );
      $cfiles->doNOTdodiffonfile( "$tempfile", "default", $mode );
      $cfiles->comparefiles( "default", $mode );
   # Compare to baseline
   if ( defined($opts{'compare'}) ) {
      $cfiles->dodiffonfile(      "lnd_in",    "most_options", $mode );
      $cfiles->dodiffonfile( "$real_par_file", "most_options", $mode );
      $cfiles->doNOTdodiffonfile( "$tempfile", "most_options", $mode );
      $cfiles->comparefiles( "most_options", $mode, $opts{'compare'} );
   }
   &cleanup();

print "\n==================================================\n";
print "Test drydep, fire_emis and megan namelists  \n";
print "==================================================\n";

# drydep and megan namelists
$phys = "clm5_0";
$mode = "-phys $phys";
&make_config_cache($phys);
my @mfiles = ( "lnd_in", "drv_flds_in", $tempfile );
my $mfiles = NMLTest::CompFiles->new( $cwd, @mfiles );
foreach my $options ( "-drydep", "-megan", "-drydep -megan", "-fire_emis", "-drydep -megan -fire_emis" ) {
   &make_env_run();
   eval{ system( "$bldnml -envxml_dir . $options > $tempfile 2>&1 " ); };
   is( $@, '', "options: $options" );
   $mfiles->checkfilesexist( "$options", $mode);
   if ( $options ne "-drydep" ) {
     $mfiles->shownmldiff( "-drydep", $mode );
   }
   if ( defined($opts{'compare'}) ) {
      $mfiles->doNOTdodiffonfile( "$tempfile", "$options", $mode );
      $mfiles->comparefiles( "$options", $mode, $opts{'compare'} );
   }
   if ( defined($opts{'generate'}) ) {
      $mfiles->copyfiles( "$options", $mode );
   }
   &cleanup();
}
$phys = "clm5_0";
$mode = "-phys $phys";
&make_config_cache($phys);

print "\n===============================================================================\n";
print "Test configuration, structure, irrigate, verbose, clm_demand, ssp_rcp, test, sim_year, use_case\n";
print "=================================================================================\n";

my $startfile = "clmrun.clm2.r.1964-05-27-00000.nc";
foreach my $driver ( "mct", "nuopc" ) {
   print "   For $driver driver\n\n";
   # configuration, structure, irrigate, verbose, clm_demand, ssp_rcp, test, sim_year, use_case
   foreach my $options ( "-res 0.9x1.25 -configuration nwp",
                         "-res 0.9x1.25 -structure fast",
                         "-res 0.9x1.25 -namelist '&a irrigate=.true./'", "-res 0.9x1.25 -verbose", "-res 0.9x1.25 -ssp_rcp SSP1-2.6", "-res 0.9x1.25 -test", "-res 0.9x1.25 -sim_year 1850",
                         "-res 0.9x1.25 -namelist '&a use_lai_streams=.true.,use_soil_moisture_streams=.true./'",
                         "-res 0.9x1.25 -namelist '&a use_excess_ice=.true. use_excess_ice_streams=.true./'",
                         "-res 0.9x1.25 -namelist '&a use_excess_ice=.true. use_excess_ice_streams=.false./'",
                         "-res 0.9x1.25 -use_case 1850_control",
                         "-res 1x1pt_US-UMB -clm_usr_name 1x1pt_US-UMB -namelist '&a fsurdat=\"/dev/null\"/'",
                         "-res 1x1_brazil",
                         "-namelist '&a use_matrixcn=F,use_soil_matrixcn=F,is_outmatrix=F,isspinup=F/' -bgc sp",
                         "-namelist '&a use_matrixcn=T,use_soil_matrixcn=T,is_outmatrix=T,isspinup=T/' -bgc bgc -crop -clm_accelerated_spinup on",
                         "-namelist \"&a soil_decomp_method='MIMICSWieder2015',use_matrixcn=F/\" -bgc bgc -crop",
                         "-namelist \"&a soil_decomp_method='MIMICSWieder2015',use_matrixcn=T/\" -bgc bgc -crop",
                         "-bgc bgc -crop -clm_accelerated_spinup sasu",
                         "-res 0.9x1.25 -clm_start_type startup", "-namelist '&a irrigate=.false./' -crop -bgc bgc",
                         "-res 0.9x1.25 -infile myuser_nl_clm",
                         "-res 0.9x1.25 -ignore_ic_date -clm_start_type branch -namelist '&a nrevsn=\"thing.nc\"/' -bgc bgc -crop",
                         "-res 0.9x1.25 -clm_start_type branch -namelist '&a nrevsn=\"thing.nc\",use_init_interp=T/'",
                         "-res 0.9x1.25 -ignore_ic_date -clm_start_type startup -namelist '&a finidat=\"thing.nc\"/' -bgc bgc -crop",
                        ) {
      my $file = $startfile;
      &make_env_run();
      my $base_options = "-envxml_dir . -driver $driver";
      if ( $driver eq "mct" ) {
         $base_options = "$base_options -lnd_frac $DOMFILE";
         # Skip the MCT test for excess ice streams
         if ( $options =~ /use_excess_ice_streams=.true./ ) {
           next;
         }
      } else {
         $base_options = "$base_options -namelist '&a force_send_to_atm = .false./'";
      }
      eval{ system( "$bldnml $base_options $options > $tempfile 2>&1 " ); };
      is( $@, '', "options: $base_options $options" );
      $cfiles->checkfilesexist( "$base_options $options", $mode );
      $cfiles->shownmldiff( "default", $mode );
      my $finidat = `grep finidat lnd_in`;
      if ( $options =~ /myuser_nl_clm/ ) {
         my $fsurdat =  `grep fsurdat lnd_in`;
         like( $fsurdat, "/MYDINLOCROOT/lnd/clm2/PTCLMmydatafiles/1x1pt_US-UMB/surfdata_1x1pt_US-UMB_simyr2000_clm4_5_c131122.nc/", "$options" );
      }
      if ( defined($opts{'compare'}) ) {
         $cfiles->doNOTdodiffonfile( "$tempfile", "$base_options $options", $mode );
         $cfiles->dodiffonfile( "$real_par_file", "$base_options $options", $mode );
         $cfiles->comparefiles( "$base_options $options", $mode, $opts{'compare'} );
      }
      if ( defined($opts{'generate'}) ) {
         $cfiles->copyfiles( "$base_options $options", $mode );
      }
      &cleanup();
   }
}
print "\n===============================================================================\n";
print "Test the NEON sites\n";
print "=================================================================================\n";
my $phys = "clm5_1";
$mode = "-phys $phys";
&make_config_cache($phys);
my $neondir      = "../../cime_config/usermods_dirs/NEON";
foreach my $site ( "ABBY", "BLAN", "CPER", "DEJU", "GRSM", "HEAL", "KONA", "LENO", "NIWO",
                   "ONAQ", "PUUM", "SERC", "SRER", "TALL", "TREE", "WOOD", "BARR", "BONA",
                   "DCFS", "DELA", "GUAN", "JERC", "KONZ", "MLBS", "NOGP", "ORNL", "RMNP",
                   "SJER", "STEI", "TEAK", "UKFS", "WREF", "BART", "CLBJ", "DSNY", "HARV",
                   "JORN", "LAJA", "MOAB", "OAES", "OSBS", "SCBI", "SOAP", "STER", "TOOL",
                   "UNDE", "YELL"
 ) {
   &make_env_run( NEONSITE=>"$site" );
   #
   # Concatonate  default usermods and specific sitetogether expanding env variables while doing that
   #
   if ( ! -d "$neondir/$site" ) {
      print "NEON directory is not there: $neondir/$site\n";
      die "ERROR:: NEON site does not exist: $site\n";
   }
   my $neondefaultfile = "$neondir/defaults/user_nl_clm";
   my $neonsitefile = "$neondir/$site/user_nl_clm";
   if ( ! -f $neonsitefile )  {
      $neonsitefile = undef;
   }
   $ENV{'NEONSITE'} = $site;
   my $namelistfile = "temp.namelistinfile_$site";
   &cat_and_create_namelistinfile( $neondefaultfile, $neonsitefile, $namelistfile );
   #
   # Now run  the site
   #
   my $options = "--res CLM_USRDAT --clm_usr_name NEON --no-megan --bgc bgc --use_case 2018_control --infile $namelistfile";
   eval{ system( "$bldnml -envxml_dir . $options > $tempfile 2>&1 " ); };
   is( $@, '', "options: $options" );
   $cfiles->checkfilesexist( "$options", $mode );
   $cfiles->shownmldiff( "default", $mode );
   if ( defined($opts{'compare'}) ) {
      $cfiles->doNOTdodiffonfile( "$tempfile", "$options", $mode );
      $cfiles->dodiffonfile(      "lnd_in",    "$options", $mode );
      $cfiles->dodiffonfile( "$real_par_file", "$options", $mode );
      $cfiles->comparefiles( "$options", $mode, $opts{'compare'} );
   }
   if ( defined($opts{'generate'}) ) {
      $cfiles->copyfiles( "$options", $mode );
   }
   system( "/bin/rm $namelistfile" );
   &cleanup();
}

print "\n===============================================================================\n";
print "Test some CAM specific setups for special grids \n";
print "=================================================================================\n";
foreach my $phys ( "clm4_5", "clm5_0" ) {
   $mode = "-phys $phys";
   &make_config_cache($phys);
   foreach my $options (
                      "-res ne0np4.ARCTIC.ne30x4 -bgc sp -use_case 20thC_transient -namelist '&a start_ymd=19790101/' -lnd_tuning_mode ${phys}_cam6.0",
                      "-res ne0np4.ARCTICGRIS.ne30x8 -bgc sp -use_case 20thC_transient -namelist '&a start_ymd=19790101/' -lnd_tuning_mode ${phys}_cam6.0",
                      "-res 1.9x2.5 -bgc sp -use_case 20thC_transient -namelist '&a start_ymd=19790101/' -lnd_tuning_mode ${phys}_cam6.0",
                      "-res 0.9x1.25 -bgc sp -use_case 20thC_transient -namelist '&a start_ymd=19790101/' -lnd_tuning_mode ${phys}_cam6.0",
                      "-res 0.9x1.25 -bgc bgc -crop -use_case 20thC_transient -namelist '&a start_ymd=19500101/' -lnd_tuning_mode ${phys}_cam6.0",
                      "-res ne0np4CONUS.ne30x8 -bgc sp -use_case 20thC_transient -namelist '&a start_ymd=20130101/' -lnd_tuning_mode ${phys}_cam6.0",
                      "-res 1.9x2.5 -bgc sp -use_case 20thC_transient -namelist '&a start_ymd=20030101/' -lnd_tuning_mode ${phys}_cam6.0",
                      "-res 1.9x2.5 -bgc sp -use_case 2010_control -namelist '&a start_ymd=20100101/' -lnd_tuning_mode ${phys}_cam6.0",
                      "-res 1x1_brazil -bgc fates -no-megan -use_case 2000_control -lnd_tuning_mode ${phys}_CRUv7",
                      "-res C192 -bgc sp -use_case 2010_control -namelist '&a start_ymd=20100101/' -lnd_tuning_mode ${phys}_cam6.0",
                      "-res ne0np4.ARCTIC.ne30x4 -bgc sp -use_case 20thC_transient -namelist '&a start_ymd=20130101/' -lnd_tuning_mode ${phys}_cam6.0",
                     ) {
      &make_env_run();
      eval{ system( "$bldnml -envxml_dir . $options > $tempfile 2>&1 " ); };
      is( $@, '', "options: $options" );
      $cfiles->checkfilesexist( "$options", $mode );
      $cfiles->shownmldiff( "default", $mode );
      if ( defined($opts{'compare'}) ) {
         $cfiles->doNOTdodiffonfile( "$tempfile", "$options", $mode );
         $cfiles->dodiffonfile(      "lnd_in",    "$options", $mode );
         $cfiles->dodiffonfile( "$real_par_file", "$options", $mode );
         $cfiles->comparefiles( "$options", $mode, $opts{'compare'} );
      }
      if ( defined($opts{'generate'}) ) {
         $cfiles->copyfiles( "$options", $mode );
      }
      &cleanup();
   }
}

print "\n==============================================================\n";
print "Test several use_cases and specific configurations for clm5_0\n";
print "==============================================================\n";
$phys = "clm5_0";
$mode = "-phys $phys";
&make_config_cache($phys);
foreach my $options (
                      "-bgc bgc -use_case 1850-2100_SSP1-2.6_transient -namelist '&a start_ymd=20100101/'",
                      "-bgc sp  -use_case 1850-2100_SSP2-4.5_transient -namelist '&a start_ymd=18501223/'",
                      "-bgc bgc -use_case 1850-2100_SSP3-7.0_transient -namelist '&a start_ymd=20701029/'",
                      "-bgc fates  -use_case 2000_control -no-megan",
                      "-bgc fates  -use_case 20thC_transient -no-megan",
                      "-bgc fates  -use_case 1850_control -no-megan -namelist \"&a use_fates_sp=T, soil_decomp_method='None'/\"",
                      "-bgc sp  -use_case 2000_control -res 0.9x1.25 -namelist '&a use_soil_moisture_streams = T/'",
                      "-bgc bgc -use_case 1850-2100_SSP5-8.5_transient -namelist '&a start_ymd=19101023/'",
                      "-bgc bgc -use_case 2000_control -namelist \"&a fire_method='nofire'/\" -crop",
                      "-res 0.9x1.25 -bgc sp -use_case 1850_noanthro_control -drydep -fire_emis",
                      "-res 0.9x1.25 -bgc bgc -use_case 1850_noanthro_control -drydep -fire_emis -light_res 360x720",
                      "--bgc bgc --light_res none --namelist \"&a fire_method='nofire'/\"",
                      "--bgc fates --light_res 360x720 --no-megan --namelist \"&a fates_spitfire_mode=2/\"",
                      "--bgc fates --light_res none --no-megan --namelist \"&a fates_spitfire_mode=1/\"",
                     ) {
   my $file = $startfile;
   &make_env_run();
   eval{ system( "$bldnml -envxml_dir . $options > $tempfile 2>&1 " ); };
   is( $@, '', "options: $options" );
   $cfiles->checkfilesexist( "$options", $mode );
   $cfiles->shownmldiff( "default", $mode );
   if ( defined($opts{'compare'}) ) {
      $cfiles->doNOTdodiffonfile( "$tempfile", "$options", $mode );
      $cfiles->dodiffonfile(      "lnd_in",    "$options", $mode );
      $cfiles->dodiffonfile( "$real_par_file", "$options", $mode );
      $cfiles->comparefiles( "$options", $mode, $opts{'compare'} );
   }
   if ( defined($opts{'generate'}) ) {
      $cfiles->copyfiles( "$options", $mode );
   }
   &cleanup();
}



print "\n==================================================\n";
print "Start Failure testing.  These should fail \n";
print "==================================================\n";

# Failure testing, do things that SHOULD fail
my $finidat  = "thing.nc";
system( "touch $finidat" );

my %failtest = (
     "coldstart but with IC file"=>{ options=>"-clm_start_type cold -envxml_dir .",
                                     namelst=>"finidat='$finidat'",
                                     GLC_TWO_WAY_COUPLING=>"FALSE",
                                     phys=>"clm5_0",
                                   },
     "clm_demand on finidat"     =>{ options=>"-clm_demand finidat -envxml_dir .",
                                     namelst=>"",
                                     GLC_TWO_WAY_COUPLING=>"FALSE",
                                     phys=>"clm5_0",
                                   },
     "blank IC file, not cold"   =>{ options=>"-clm_start_type startup -envxml_dir .",
                                     namelst=>"finidat=' '",
                                     GLC_TWO_WAY_COUPLING=>"FALSE",
                                     phys=>"clm5_0",
                                   },
     "startup without interp"    =>{ options=>"-clm_start_type startup -envxml_dir . -bgc sp -sim_year 1850",
                                     namelst=>"use_init_interp=.false., start_ymd=19200901",
                                     GLC_TWO_WAY_COUPLING=>"FALSE",
                                     phys=>"clm5_0",
                                   },
     "use_crop without -crop"    =>{ options=>" -envxml_dir .",
                                     namelst=>"use_crop=.true.",
                                     GLC_TWO_WAY_COUPLING=>"FALSE",
                                     phys=>"clm4_5",
                                   },
     "soilm_stream off w file"      =>{ options=>"-res 0.9x1.25 -envxml_dir .",
                                     namelst=>"use_soil_moisture_streams = .false.,stream_fldfilename_soilm='file_provided_when_off'",
                                     GLC_TWO_WAY_COUPLING=>"FALSE",
                                     phys=>"clm5_0",
                                   },
     "exice_stream off w file"  =>{ options=>"-res 0.9x1.25 -envxml_dir .",
                                     namelst=>"use_excess_ice=.true., use_excess_ice_streams = .false.,stream_fldfilename_exice='file_provided_when_off'",
                                     GLC_TWO_WAY_COUPLING=>"FALSE",
                                     phys=>"clm5_0",
                                   },
     "exice_stream off w mesh"  =>{ options=>"-res 0.9x1.25 -envxml_dir .",
                                     namelst=>"use_excess_ice=.true., use_excess_ice_streams = .false.,stream_meshfile_exice='file_provided_when_off'",
                                     GLC_TWO_WAY_COUPLING=>"FALSE",
                                     phys=>"clm5_0",
                                   },
     "exice off, but stream on"  =>{ options=>"-res 0.9x1.25 -envxml_dir .",
                                     namelst=>"use_excess_ice=.false., use_excess_ice_streams = .true.,stream_fldfilename_exice='file_provided', stream_meshfile_exice='file_provided'",
                                     GLC_TWO_WAY_COUPLING=>"FALSE",
                                     phys=>"clm5_0",
                                   },
     "exice stream off, but setmap"=>{ options=>"-res 0.9x1.25 -envxml_dir .",
                                     namelst=>"use_excess_ice=.true., use_excess_ice_streams = .false.,stream_mapalgo_exice='bilinear'",
                                     GLC_TWO_WAY_COUPLING=>"FALSE",
                                     phys=>"clm5_0",
                                   },
     "exice stream on, but mct"    =>{ options=>"--res 0.9x1.25 --envxml_dir . --driver mct --lnd_frac $DOMFILE ",
                                     namelst=>"use_excess_ice=.true., use_excess_ice_streams=.true.",
                                     GLC_TWO_WAY_COUPLING=>"FALSE",
                                     phys=>"clm5_0",
                                   },
     "clm50CNDVwtransient"       =>{ options=>" -envxml_dir . -use_case 20thC_transient -dynamic_vegetation -res 10x15 -ignore_warnings",
                                     namelst=>"",
                                     GLC_TWO_WAY_COUPLING=>"FALSE",
                                     phys=>"clm5_0",
                                   },
     "decomp_without_cn"         =>{ options=>" -envxml_dir . -bgc sp",
                                     namelst=>"soil_decomp_method='CENTURYKoven2013'",
                                     GLC_TWO_WAY_COUPLING=>"FALSE",
                                     phys=>"clm5_0",
                                   },
     "bgc_with_no_decomp"        =>{ options=>" -envxml_dir . -bgc bgc",
                                     namelst=>"soil_decomp_method='None'",
                                     GLC_TWO_WAY_COUPLING=>"FALSE",
                                     phys=>"clm5_0",
                                   },
     "reseed without CN"         =>{ options=>" -envxml_dir . -bgc sp",
                                     namelst=>"reseed_dead_plants=.true.",
                                     GLC_TWO_WAY_COUPLING=>"FALSE",
                                     phys=>"clm5_0",
                                   },
     "onset_threh w SP"          =>{ options=>" -envxml_dir . -bgc sp",
                                     namelst=>"onset_thresh_depends_on_veg=.true.",
                                     GLC_TWO_WAY_COUPLING=>"FALSE",
                                     phys=>"clm5_1",
                                   },
     "dribble_crphrv w/o CN"     =>{ options=>" -envxml_dir . -bgc sp",
                                     namelst=>"dribble_crophrv_xsmrpool_2atm=.true.",
                                     GLC_TWO_WAY_COUPLING=>"FALSE",
                                     phys=>"clm5_0",
                                   },
     "dribble_crphrv w/o crop"   =>{ options=>" -envxml_dir . -bgc bgc -no-crop",
                                     namelst=>"dribble_crophrv_xsmrpool_2atm=.true.",
                                     GLC_TWO_WAY_COUPLING=>"FALSE",
                                     phys=>"clm5_0",
                                   },
     "CNDV with flanduse_timeseries - clm4_5"=>{ options=>"-bgc bgc -dynamic_vegetation -envxml_dir . -ignore_warnings",
                                     namelst=>"flanduse_timeseries='my_flanduse_timeseries_file.nc'",
                                     GLC_TWO_WAY_COUPLING=>"FALSE",
                                     phys=>"clm4_5",
                                   },
     "use_cndv=T without bldnml op"=>{ options=>"-bgc bgc -envxml_dir . -ignore_warnings",
                                     namelst=>"use_cndv=.true.",
                                     GLC_TWO_WAY_COUPLING=>"FALSE",
                                     phys=>"clm4_5",
                                   },
     "use_cndv=F with dyn_veg op"=>{ options=>"-bgc bgc -dynamic_vegetation -envxml_dir . -ignore_warnings",
                                     namelst=>"use_cndv=.false.",
                                     GLC_TWO_WAY_COUPLING=>"FALSE",
                                     phys=>"clm4_5",
                                   },
     "crop with use_crop false"  =>{ options=>"-crop -bgc bgc -envxml_dir .",
                                     namelst=>"use_crop=.false.",
                                     GLC_TWO_WAY_COUPLING=>"FALSE",
                                     phys=>"clm4_5",
                                   },
     "crop without CN"           =>{ options=>"-crop -bgc sp -envxml_dir .",
                                     namelst=>"",
                                     GLC_TWO_WAY_COUPLING=>"FALSE",
                                     phys=>"clm4_5",
                                   },
     "toosmall soil w trans"     =>{ options=>"-envxml_dir .",
                                     namelst=>"toosmall_soil=10, dyn_transient_pfts=T",
                                     GLC_TWO_WAY_COUPLING=>"FALSE",
                                     phys=>"clm5_0",
                                   },
     "toosmall lake w trans"     =>{ options=>"-envxml_dir .",
                                     namelst=>"toosmall_lake=10, dyn_transient_pfts=T",
                                     GLC_TWO_WAY_COUPLING=>"FALSE",
                                     phys=>"clm5_0",
                                   },
     "toosmall crop w trans"     =>{ options=>"-bgc bgc -crop -envxml_dir .",
                                     namelst=>"toosmall_crop=10, dyn_transient_pfts=T",
                                     GLC_TWO_WAY_COUPLING=>"FALSE",
                                     phys=>"clm5_0",
                                   },
     "toosmall wetl w trans"     =>{ options=>"-bgc bgc -envxml_dir .",
                                     namelst=>"toosmall_wetland=10, dyn_transient_pfts=T",
                                     GLC_TWO_WAY_COUPLING=>"FALSE",
                                     phys=>"clm5_0",
                                   },
     "toosmall glc  w trans"     =>{ options=>"-bgc sp  -envxml_dir .",
                                     namelst=>"toosmall_glacier=10, dyn_transient_pfts=T",
                                     GLC_TWO_WAY_COUPLING=>"FALSE",
                                     phys=>"clm5_0",
                                   },
     "toosmall urban w trans"    =>{ options=>"-bgc sp  -envxml_dir .",
                                     namelst=>"toosmall_urban=10, dyn_transient_pfts=T",
                                     GLC_TWO_WAY_COUPLING=>"FALSE",
                                     phys=>"clm5_0",
                                   },
     "collapse_urban w trans"    =>{ options=>"-bgc sp  -envxml_dir .",
                                     namelst=>"collapse_urban=T, dyn_transient_crops=T",
                                     GLC_TWO_WAY_COUPLING=>"FALSE",
                                     phys=>"clm5_0",
                                   },
     "n_dom_landunits w trans"    =>{ options=>"-bgc sp  -envxml_dir .",
                                     namelst=>"n_dom_landunits=2, dyn_transient_crops=T",
                                     GLC_TWO_WAY_COUPLING=>"FALSE",
                                     phys=>"clm5_0",
                                   },
     "n_dom_pfts w trans"         =>{ options=>"-bgc sp  -envxml_dir .",
                                     namelst=>"n_dom_pfts=2, dyn_transient_crops=T",
                                     GLC_TWO_WAY_COUPLING=>"FALSE",
                                     phys=>"clm5_0",
                                   },
     "baset_map without crop"    =>{ options=>"-bgc bgc -envxml_dir . -no-crop",
                                     namelst=>"baset_mapping='constant'",
                                     GLC_TWO_WAY_COUPLING=>"FALSE",
                                     phys=>"clm5_0",
                                   },
     "mapvary var w/o varymap"   =>{ options=>"-crop -bgc bgc -envxml_dir . -crop",
                                     namelst=>"baset_mapping='constant', baset_latvary_slope=1.0, baset_latvary_intercept=10.0",
                                     GLC_TWO_WAY_COUPLING=>"FALSE",
                                     phys=>"clm5_0",
                                   },
     "grainproductWOcrop"       =>{ options=>"-bgc bgc -no-crop -envxml_dir .",
                                    namelst=>"use_grainproduct=.true.",
                                    GLC_TWO_WAY_COUPLING=>"FALSE",
                                    phys=>"clm4_5",
                                   },
     "interp without finidat"    =>{ options=>"-bgc sp -envxml_dir .",
                                     namelst=>"use_init_interp=.true. finidat=' '",
                                     GLC_TWO_WAY_COUPLING=>"FALSE",
                                     phys=>"clm5_0",
                                   },
     "sp and c13"                =>{ options=>"-bgc sp -envxml_dir .",
                                     namelst=>"use_c13=.true.",
                                     GLC_TWO_WAY_COUPLING=>"FALSE",
                                     phys=>"clm4_5",
                                   },
     "sp and c14"                =>{ options=>"-bgc sp -envxml_dir .",
                                     namelst=>"use_c14=.true.",
                                     GLC_TWO_WAY_COUPLING=>"FALSE",
                                     phys=>"clm4_5",
                                   },
     "bombspike no c14"          =>{ options=>"-bgc bgc -envxml_dir .",
                                     namelst=>"use_c14=.false. use_c14_bombspike=.true.",
                                     GLC_TWO_WAY_COUPLING=>"FALSE",
                                     phys=>"clm5_0",
                                   },
     "use c13 timeseries no cn"  =>{ options=>"-bgc sp -envxml_dir .",
                                     namelst=>"use_c13_timeseries=.true.",
                                     GLC_TWO_WAY_COUPLING=>"FALSE",
                                     phys=>"clm4_5",
                                   },
     "use c13 timeseries no c13"=>{ options=>"-bgc bgc -envxml_dir .",
                                     namelst=>"use_c13=.false. use_c13_timeseries=.true.",
                                     GLC_TWO_WAY_COUPLING=>"FALSE",
                                     phys=>"clm4_5",
                                   },
     "bombspike no cn"           =>{ options=>"-bgc sp -envxml_dir .",
                                     namelst=>"use_c14_bombspike=.true.",
                                     GLC_TWO_WAY_COUPLING=>"FALSE",
                                     phys=>"clm5_0",
                                   },
     "lightres no cn"            =>{ options=>"-bgc sp -envxml_dir . -light_res 360x720",
                                     namelst=>"",
                                     GLC_TWO_WAY_COUPLING=>"FALSE",
                                     phys=>"clm5_0",
                                   },
     "NEONlightresButGlobal"     =>{ options=>"--res 4x5 --bgc bgc --envxml_dir . --light_res 106x740",
                                     namelst=>"",
                                     GLC_TWO_WAY_COUPLING=>"FALSE",
                                     phys=>"clm5_1",
                                   },
     "spno-fire"                 =>{ options=>"-bgc sp -envxml_dir . -use_case 2000_control",
                                     namelst=>"fire_method='nofire'",
                                     GLC_TWO_WAY_COUPLING=>"FALSE",
                                     phys=>"clm5_0",
                                   },
     "lightres no fire"          =>{ options=>"-bgc bgc -envxml_dir . -light_res 360x720",
                                     namelst=>"fire_method='nofire'",
                                     GLC_TWO_WAY_COUPLING=>"FALSE",
                                     phys=>"clm5_0",
                                   },
     "lightres none bgc"         =>{ options=>"-bgc bgc -envxml_dir . -light_res none",
                                     namelst=>"",
                                     GLC_TWO_WAY_COUPLING=>"FALSE",
                                     phys=>"clm5_0",
                                   },
     "lightresnotnone-nofire"    =>{ options=>"-bgc bgc -envxml_dir . -light_res 94x192",
                                     namelst=>"fire_method='nofire'",
                                     GLC_TWO_WAY_COUPLING=>"FALSE",
                                     phys=>"clm5_0",
                                   },
     "lightresnonenofirelightfil"=>{ options=>"-bgc bgc -envxml_dir . -light_res none",
                                     namelst=>"fire_method='nofire',stream_fldfilename_lightng='build-namelist_test.pl'",
                                     GLC_TWO_WAY_COUPLING=>"FALSE",
                                     phys=>"clm5_0",
                                   },
     "lightrescontradictlightfil"=>{ options=>"-bgc bgc -envxml_dir . -light_res 360x720",
                                     namelst=>"stream_fldfilename_lightng='build-namelist_test.pl'",
                                     GLC_TWO_WAY_COUPLING=>"FALSE",
                                     phys=>"clm5_0",
                                   },
     "finundated and not methane"=>{ options=>"-bgc bgc -envxml_dir .",
                                     namelst=>"use_lch4=.false.,finundation_method='h2osfc'",
                                     GLC_TWO_WAY_COUPLING=>"FALSE",
                                     phys=>"clm5_0",
                                   },
     "use_cn=true bgc=sp"        =>{ options=>"-bgc sp -envxml_dir .",
                                     namelst=>"use_cn=.true.",
                                     GLC_TWO_WAY_COUPLING=>"FALSE",
                                     phys=>"clm4_5",
                                   },
     "freeliv wo fun"            =>{ options=>"-bgc bgc -envxml_dir .",
                                     namelst=>"freelivfix_intercept=9.",
                                     GLC_TWO_WAY_COUPLING=>"FALSE",
                                     phys=>"clm4_5",
                                   },
     "use_cn=false bgc=bgc"      =>{ options=>"-bgc bgc -envxml_dir .",
                                     namelst=>"use_cn=.false.",
                                     GLC_TWO_WAY_COUPLING=>"FALSE",
                                     phys=>"clm4_5",
                                   },
     "lower=aqu-45 with/o Zeng"  =>{ options=>"-envxml_dir .",
                                     namelst=>"lower_boundary_condition=4,soilwater_movement_method=1,use_bedrock=.false.",
                                     GLC_TWO_WAY_COUPLING=>"FALSE",
                                     phys=>"clm5_0",
                                   },
     "Zeng w lower=flux"         =>{ options=>"-envxml_dir .",
                                     namelst=>"lower_boundary_condition=1,soilwater_movement_method=0,use_bedrock=.false.",
                                     GLC_TWO_WAY_COUPLING=>"FALSE",
                                     phys=>"clm4_5",
                                   },
     "Zeng w lower=zeroflux"     =>{ options=>"-envxml_dir .",
                                     namelst=>"lower_boundary_condition=2,soilwater_movement_method=0",
                                     GLC_TWO_WAY_COUPLING=>"FALSE",
                                     phys=>"clm4_5",
                                   },
     "Zeng w lower=table"        =>{ options=>"-envxml_dir .",
                                     namelst=>"lower_boundary_condition=3,soilwater_movement_method=0,use_bedrock=.false.",
                                     GLC_TWO_WAY_COUPLING=>"FALSE",
                                     phys=>"clm4_5",
                                   },
     "use_vic=F with -vic op"    =>{ options=>"-vichydro -envxml_dir .",
                                     namelst=>"use_vichydro=.false.",
                                     GLC_TWO_WAY_COUPLING=>"FALSE",
                                     phys=>"clm4_5",
                                   },
     "-vic with l_bnd=flux"      =>{ options=>"-vichydro -envxml_dir .",
                                     namelst=>"lower_boundary_condition=1",
                                     GLC_TWO_WAY_COUPLING=>"FALSE",
                                     phys=>"clm4_5",
                                   },
     "-vic with l_bnd=zeroflux"  =>{ options=>"-vichydro -envxml_dir .",
                                     namelst=>"lower_boundary_condition=2",
                                     GLC_TWO_WAY_COUPLING=>"FALSE",
                                     phys=>"clm4_5",
                                   },
     "-vic with origflag=1"      =>{ options=>"-vichydro -envxml_dir .",
                                     namelst=>"origflag=1",
                                     GLC_TWO_WAY_COUPLING=>"FALSE",
                                     phys=>"clm4_5",
                                   },
     "l_bnd=flux with origflag=0"=>{ options=>"-envxml_dir .",
                                     namelst=>"origflag=0, lower_boundary_condition=1",
                                     GLC_TWO_WAY_COUPLING=>"FALSE",
                                     phys=>"clm4_5",
                                   },
     "l_bnd=zflux with origflag=0"=>{ options=>"-envxml_dir .",
                                     namelst=>"origflag=0, lower_boundary_condition=2",
                                     GLC_TWO_WAY_COUPLING=>"FALSE",
                                     phys=>"clm4_5",
                                   },
     "bedrock with l_bnc=flux"   =>{ options=>"-envxml_dir .",
                                     namelst=>"use_bedrock=.true., lower_boundary_condition=1",
                                     GLC_TWO_WAY_COUPLING=>"FALSE",
                                     phys=>"clm5_0",
                                   },
     "bedrock with l_bnc=tabl"   =>{ options=>"-envxml_dir .",
                                     namelst=>"use_bedrock=.true., lower_boundary_condition=3",
                                     GLC_TWO_WAY_COUPLING=>"FALSE",
                                     phys=>"clm5_0",
                                   },
     "bedrock with l_bnc=aqui"   =>{ options=>"-envxml_dir .",
                                     namelst=>"use_bedrock=.true., lower_boundary_condition=4",
                                     GLC_TWO_WAY_COUPLING=>"FALSE",
                                     phys=>"clm5_0",
                                   },
     "zengdeck with l_bnc=flux"  =>{ options=>"-envxml_dir .",
                                     namelst=>"soilwater_movement_method=0, lower_boundary_condition=1",
                                     GLC_TWO_WAY_COUPLING=>"FALSE",
                                     phys=>"clm4_5",
                                   },
     "zengdeck with l_bnc=z-flux"=>{ options=>"-envxml_dir .",
                                     namelst=>"soilwater_movement_method=0, lower_boundary_condition=2",
                                     GLC_TWO_WAY_COUPLING=>"FALSE",
                                     phys=>"clm4_5",
                                   },
     "zengdeck with l_bnc=tabl"  =>{ options=>"-envxml_dir .",
                                     namelst=>"soilwater_movement_method=0, lower_boundary_condition=3",
                                     GLC_TWO_WAY_COUPLING=>"FALSE",
                                     phys=>"clm4_5",
                                   },
     "l_bnd=tabl with h2osfcfl=0"=>{ options=>"-envxml_dir .",
                                     namelst=>"h2osfcflag=0, lower_boundary_condition=3",
                                     GLC_TWO_WAY_COUPLING=>"FALSE",
                                     phys=>"clm4_5",
                                   },
     "l_bnd=flux with h2osfcfl=0"=>{ options=>"-envxml_dir .",
                                     namelst=>"h2osfcflag=0, lower_boundary_condition=1",
                                     GLC_TWO_WAY_COUPLING=>"FALSE",
                                     phys=>"clm4_5",
                                   },
     "l_bnd=zflux with h2osfcfl=0"=>{ options=>"-envxml_dir .",
                                     namelst=>"h2osfcflag=0, lower_boundary_condition=2",
                                     GLC_TWO_WAY_COUPLING=>"FALSE",
                                     phys=>"clm4_5",
                                   },
     "h2osfcfl=0 with clm5.0"    =>{ options=>"-envxml_dir .",
                                     namelst=>"h2osfcflag=0",
                                     GLC_TWO_WAY_COUPLING=>"FALSE",
                                     phys=>"clm5_0",
                                   },
     "45bad lnd_tuning_mode value" =>{ options=>"-lnd_tuning_mode clm5_0_GSWP3  -envxml_dir .",
                                     namelst=>"",
                                     GLC_TWO_WAY_COUPLING=>"FALSE",
                                     phys=>"clm4_5",
                                   },
     "50bad lnd_tuning_mode value" =>{ options=>"-lnd_tuning_mode clm4_5_CRUNCEP  -envxml_dir .",
                                     namelst=>"",
                                     GLC_TWO_WAY_COUPLING=>"FALSE",
                                     phys=>"clm5_0",
                                   },
     "bgc_spinup without cn"     =>{ options=>"-clm_accelerated_spinup on -bgc sp -envxml_dir .",
                                     namelst=>"spinup_state=1",
                                     GLC_TWO_WAY_COUPLING=>"FALSE",
                                     phys=>"clm4_5",
                                   },
     "spinup=1 without bldnml op"=>{ options=>"-clm_accelerated_spinup off -bgc bgc -envxml_dir .",
                                     namelst=>"spinup_state=1",,
                                     GLC_TWO_WAY_COUPLING=>"FALSE",
                                     phys=>"clm5_0",
                                   },
     "bgc_spinup without cn"     =>{ options=>"-clm_accelerated_spinup on -bgc sp -envxml_dir .",
                                     namelst=>"spinup_state=1",
                                     GLC_TWO_WAY_COUPLING=>"FALSE",
                                     phys=>"clm4_5",
                                   },
     "baseflow w aquifer"        =>{ options=>"-bgc sp -envxml_dir .",
                                     namelst=>"baseflow_scalar=1.0, lower_boundary_condition=4,use_bedrock=.false.",
                                     GLC_TWO_WAY_COUPLING=>"FALSE",
                                     phys=>"clm5_0",
                                   },
     "baseflow w table"          =>{ options=>"-bgc sp -envxml_dir .",
                                     namelst=>"baseflow_scalar=1.0, lower_boundary_condition=3,use_bedrock=.false.",
                                     GLC_TWO_WAY_COUPLING=>"FALSE",
                                     phys=>"clm5_0",
                                   },
     "br_root and bgc=sp"        =>{ options=>"-bgc sp -envxml_dir .",
                                     namelst=>"br_root=1.0",
                                     GLC_TWO_WAY_COUPLING=>"FALSE",
                                     phys=>"clm5_0",
                                   },
     "both co2_type and on nml"  =>{ options=>"-co2_type constant -envxml_dir .",
                                     namelst=>"co2_type='prognostic'",
                                     GLC_TWO_WAY_COUPLING=>"FALSE",
                                     phys=>"clm5_0",
                                   },
     "both lnd_frac and on nml"  =>{ options=>"-driver mct -lnd_frac $DOMFILE -envxml_dir .",
                                     namelst=>"fatmlndfrc='frac.nc'",
                                     GLC_TWO_WAY_COUPLING=>"FALSE",
                                     phys=>"clm5_0",
                                   },
     "lnd_frac set to UNSET"     =>{ options=>"-driver mct -lnd_frac UNSET -envxml_dir .",
                                     namelst=>"",
                                     GLC_TWO_WAY_COUPLING=>"FALSE",
                                     phys=>"clm5_1",
                                   },
     "lnd_frac set but nuopc"    =>{ options=>"-driver nuopc -lnd_frac $DOMFILE -envxml_dir .",
                                     namelst=>"",
                                     GLC_TWO_WAY_COUPLING=>"FALSE",
                                     phys=>"clm5_1",
                                   },
     "lnd_frac not set but lilac"=>{ options=>"-driver nuopc -lilac -envxml_dir . -lnd_frac UNSET",
                                     namelst=>"fsurdat='surfdata.nc'",
                                     GLC_TWO_WAY_COUPLING=>"FALSE",
                                     phys=>"clm5_1",
                                   },
     "fatmlndfrc set but nuopc"  =>{ options=>"-driver nuopc -envxml_dir .",
                                     namelst=>"fatmlndfrc='frac.nc'",
                                     GLC_TWO_WAY_COUPLING=>"FALSE",
                                     phys=>"clm5_1",
                                   },
     "force_send but not nuopc"  =>{ options=>"-driver mct -lnd_frac $DOMFILE -envxml_dir .",
                                     namelst=>"force_send_to_atm = .false.",
                                     GLC_TWO_WAY_COUPLING=>"FALSE",
                                     phys=>"clm5_1",
                                   },
     "branch but NO nrevsn"      =>{ options=>"-clm_start_type branch -envxml_dir .",
                                     namelst=>"",
                                     GLC_TWO_WAY_COUPLING=>"FALSE",
                                     phys=>"clm5_0",
                                   },
     "glc_nec inconsistent"      =>{ options=>"-envxml_dir .",
                                     namelst=>"maxpatch_glc=5",
                                     GLC_TWO_WAY_COUPLING=>"FALSE",
                                     phys=>"clm5_0",
                                   },
     "NoGLCMec"                  =>{ options=>"-envxml_dir . -glc_nec 0",
                                     namelst=>"",
                                     GLC_TWO_WAY_COUPLING=>"FALSE",
                                     phys=>"clm4_5",
                                   },
     "UpdateGlcContradict"       =>{ options=>"-envxml_dir .",
                                     namelst=>"glc_do_dynglacier=.false.",
                                     GLC_TWO_WAY_COUPLING=>"TRUE",
                                     phys=>"clm4_5",
                                   },
     "matrixWOBGC"               =>{ options=>"-envxml_dir . -bgc sp",
                                     namelst=>"use_matrixcn=.true.",
                                     GLC_TWO_WAY_COUPLING=>"TRUE",
                                     phys=>"clm5_0",
                                   },
     "soilmatrixWOBGC"           =>{ options=>"-envxml_dir . -bgc sp",
                                     namelst=>"use_soil_matrixcn=T",
                                     GLC_TWO_WAY_COUPLING=>"TRUE",
                                     phys=>"clm5_0",
                                   },
     "soilmatrixWmimics"         =>{ options=>"-envxml_dir . -bgc bgc",
                                     namelst=>"use_soil_matrixcn=T,soil_decomp_method='MIMICSWieder2015'",
                                     GLC_TWO_WAY_COUPLING=>"TRUE",
                                     phys=>"clm5_0",
                                   },
     "outmatrixWOmatrix"         =>{ options=>"-envxml_dir . -bgc bgc",
                                     namelst=>"use_soil_matrixcn=.false.,use_matrixcn=F,is_outmatrix=T",
                                     GLC_TWO_WAY_COUPLING=>"TRUE",
                                     phys=>"clm5_0",
                                   },
     "spinupWOsoilmatrix"         =>{ options=>"-envxml_dir . -bgc bgc",
                                     namelst=>"use_soil_matrixcn=F,use_matrixcn=T,isspinup=T",
                                     GLC_TWO_WAY_COUPLING=>"TRUE",
                                     phys=>"clm5_0",
                                   },
     "sasuspinupWOsoilmatx"      =>{ options=>"-envxml_dir . -bgc bgc -clm_accelerated_spinup sasu",
                                     namelst=>"use_soil_matrixcn=.false.,use_matrixcn=.false.",
                                     GLC_TWO_WAY_COUPLING=>"TRUE",
                                     phys=>"clm5_1",
                                   },
     "sasuspinupWOCN"            =>{ options=>"-envxml_dir . -bgc sp  -clm_accelerated_spinup sasu",
                                     namelst=>"",
                                     GLC_TWO_WAY_COUPLING=>"TRUE",
                                     phys=>"clm5_1",
                                   },
     "nyrforceWOspinup"          =>{ options=>"-envxml_dir . -bgc bgc -clm_accelerated_spinup sasu",
                                     namelst=>"use_matrixcn=.false.,isspinup=F,nyr_forcing=20",
                                     GLC_TWO_WAY_COUPLING=>"TRUE",
                                     phys=>"clm5_0",
                                   },
     "nyrsasuGTnyrforce"         =>{ options=>"-envxml_dir . -bgc bgc -clm_accelerated_spinup sasu",
                                     namelst=>"use_matrixcn=.false.,isspinup=T,nyr_forcing=20,nyr_sasu=21",
                                     GLC_TWO_WAY_COUPLING=>"TRUE",
                                     phys=>"clm5_0",
                                   },
     "iloopZero"                 =>{ options=>"-envxml_dir . -bgc bgc -clm_accelerated_spinup sasu",
                                     namelst=>"use_matrixcn=.false.,isspinup=T,iloop_avg=0",
                                     GLC_TWO_WAY_COUPLING=>"TRUE",
                                     phys=>"clm5_0",
                                   },
     "matrixspinupWADmode"        =>{ options=>"-envxml_dir . -bgc bgc -clm_accelerated_spinup sasu",
                                     namelst=>"isspinup=T,spinup_state=2",
                                     GLC_TWO_WAY_COUPLING=>"TRUE",
                                     phys=>"clm5_0",
                                   },
     "matrixspinupWclmaccell"     =>{ options=>"-envxml_dir . -bgc bgc -clm_accelerated_spinup off",
                                     namelst=>"use_soil_matrixcn=T,isspinup=T",
                                     GLC_TWO_WAY_COUPLING=>"TRUE",
                                     phys=>"clm5_0",
                                   },
     "fatesWuse_cnmatrix"        =>{ options=>"-envxml_dir . -bgc fates",
                                     namelst=>"use_matrixcn=.true.",
                                     GLC_TWO_WAY_COUPLING=>"TRUE",
                                     phys=>"clm5_0",
                                   },
     "fatesWuse_soilcnmatrix"    =>{ options=>"-envxml_dir . -bgc fates",
                                     namelst=>"use_soil_matrixcn=.true.",
                                     GLC_TWO_WAY_COUPLING=>"TRUE",
                                     phys=>"clm5_0",
                                   },
     "useFATESContradict"        =>{ options=>"-bgc fates -envxml_dir . -no-megan",
                                     namelst=>"use_fates=.false.",
                                     GLC_TWO_WAY_COUPLING=>"FALSE",
                                     phys=>"clm4_5",
                                   },
     "useFATESContradict2"       =>{ options=>"-envxml_dir . -no-megan",
                                     namelst=>"use_fates=.true.",
                                     GLC_TWO_WAY_COUPLING=>"FALSE",
                                     phys=>"clm4_5",
                                   },
     "useFATESWCN"               =>{ options=>"-bgc fates -envxml_dir . -no-megan",
                                     namelst=>"use_cn=.true.",
                                     GLC_TWO_WAY_COUPLING=>"FALSE",
                                     phys=>"clm5_0",
                                   },
     "useFATESWcrop"             =>{ options=>"-bgc fates -envxml_dir . -no-megan -crop",
                                     namelst=>"",
                                     GLC_TWO_WAY_COUPLING=>"FALSE",
                                     phys=>"clm5_1",
                                   },
     "useFATESWcreatecrop"       =>{ options=>"-bgc fates -envxml_dir . -no-megan",
                                     namelst=>"create_crop_landunit=.true.",
                                     GLC_TWO_WAY_COUPLING=>"FALSE",
                                     phys=>"clm5_0",
                                   },
     "useFATESWn_dom_pft"        =>{ options=>"-bgc fates -envxml_dir . -no-megan",
                                     namelst=>"n_dom_pfts = 1",
                                     GLC_TWO_WAY_COUPLING=>"FALSE",
                                     phys=>"clm5_0",
                                   },
     "useFATESWbMH"              =>{ options=>"-bgc fates -envxml_dir . -no-megan",
                                     namelst=>"use_biomass_heat_storage=.true.",
                                     GLC_TWO_WAY_COUPLING=>"FALSE",
                                     phys=>"clm5_1",
                                   },
     "FireNoneButFATESfireon"    =>{ options=>"-bgc fates -envxml_dir . -no-megan -light_res none",
                                     namelst=>"fates_spitfire_mode=4",
                                     GLC_TWO_WAY_COUPLING=>"FALSE",
                                     phys=>"clm5_1",
                                   },
     "FATESwspitfireOffLigtOn"    =>{ options=>"-bgc fates -envxml_dir . -no-megan -light_res 360x720",
                                     namelst=>"fates_spitfire_mode=0",
                                     GLC_TWO_WAY_COUPLING=>"FALSE",
                                     phys=>"clm5_1",
                                   },
     "useFATESWluna"             =>{ options=>"--bgc fates --envxml_dir . --no-megan",
                                     namelst=>"use_luna=TRUE",
                                     GLC_TWO_WAY_COUPLING=>"FALSE",
                                     phys=>"clm5_1",
                                   },
     "useFATESWfun"              =>{ options=>"--bgc fates --envxml_dir . --no-megan",
                                     namelst=>"use_fun=TRUE",
                                     GLC_TWO_WAY_COUPLING=>"FALSE",
                                     phys=>"clm5_1",
                                   },
     "useFATESWOsuplnitro"       =>{ options=>"--bgc fates --envxml_dir . --no-megan",
                                     namelst=>"suplnitro='NONE'",
                                     GLC_TWO_WAY_COUPLING=>"FALSE",
                                     phys=>"clm5_1",
                                   },
     "FireNoneButBGCfireon"    =>{ options=>"-bgc bgc -envxml_dir . -light_res none",
                                     namelst=>"fire_method='li2021gswpfrc'",
                                     GLC_TWO_WAY_COUPLING=>"FALSE",
                                     phys=>"clm5_1",
                                   },
     "createcropFalse"           =>{ options=>"-bgc bgc -envxml_dir . -no-megan",
                                     namelst=>"create_crop_landunit=.false.",
                                     GLC_TWO_WAY_COUPLING=>"FALSE",
                                     phys=>"clm5_0",
                                   },
     "usespitfireButNOTFATES"    =>{ options=>"-envxml_dir . -no-megan",
                                     namelst=>"fates_spitfire_mode=1",
                                     GLC_TWO_WAY_COUPLING=>"FALSE",
                                     phys=>"clm4_5",
                                   },
     "useloggingButNOTFATES"     =>{ options=>"-envxml_dir . -no-megan",
                                     namelst=>"use_fates_logging=.true.",
                                     GLC_TWO_WAY_COUPLING=>"FALSE",
                                     phys=>"clm4_5",
                                   },
     "useinventorybutnotfile"    =>{ options=>"-bgc fates -envxml_dir . -no-megan",
                                     namelst=>"use_fates_inventory_init=.true.",
                                     GLC_TWO_WAY_COUPLING=>"FALSE",
                                     phys=>"clm4_5",
                                   },
     "inventoryfileDNE"          =>{ options=>"-bgc fates -envxml_dir . -no-megan",
                                     namelst=>"use_fates_inventory_init=.true., fates_inventory_ctrl_filename='zztop'",
                                     GLC_TWO_WAY_COUPLING=>"FALSE",
                                     phys=>"clm4_5",
                                   },
     "useMEGANwithFATES"         =>{ options=>"-bgc fates -envxml_dir . -megan",
                                     namelst=>"",
                                     GLC_TWO_WAY_COUPLING=>"FALSE",
                                     phys=>"clm4_5",
                                   },
     "useFIREEMISwithFATES"      =>{ options=>"-bgc fates -envxml_dir . -fire_emis --no-megan",
                                    namelst=>"",
                                    GLC_TWO_WAY_COUPLING=>"FALSE",
                                    phys=>"clm4_5",
                                 },
     "useDRYDEPwithFATES"        =>{ options=>"--bgc fates --envxml_dir . --no-megan --drydep",
                                     namelst=>"",
                                     GLC_TWO_WAY_COUPLING=>"FALSE",
                                     phys=>"clm4_5",
                                   },
     "useFATESSPWONOCOMP"        =>{ options=>"-bgc fates -envxml_dir . -no-megan",
                                     namelst=>"use_fates_sp=T,use_fates_nocomp=F",
                                     GLC_TWO_WAY_COUPLING=>"FALSE",
                                     phys=>"clm5_0",
                                   },
     "useFATESTRANSWdynPFT"      =>{ options=>"-bgc fates -envxml_dir . -use_case 20thC_transient -no-megan",
                                     namelst=>"do_transient_pfts=T",
                                     GLC_TWO_WAY_COUPLING=>"FALSE",
                                     phys=>"clm5_0",
                                   },
     "useHYDSTwithFATES"         =>{ options=>"-bgc fates -envxml_dir . -no-megan",
                                     namelst=>"use_hydrstress=.true.",
                                     GLC_TWO_WAY_COUPLING=>"FALSE",
                                     phys=>"clm5_0",
                                   },
     "useHYDSTwithdynroot"       =>{ options=>"-bgc bgc -envxml_dir . -megan",
                                     namelst=>"use_hydrstress=.true., use_dynroot=.true.",
                                     GLC_TWO_WAY_COUPLING=>"FALSE",
                                     phys=>"clm5_0",
                                   },
     "specWOfireemis"            =>{ options=>"-envxml_dir . -no-fire_emis",
                                     namelst=>"fire_emis_specifier='bc_a1 = BC'",
                                     GLC_TWO_WAY_COUPLING=>"FALSE",
                                     phys=>"clm5_0",
                                   },
     "elevWOfireemis"            =>{ options=>"-envxml_dir . -no-fire_emis",
                                     namelst=>"fire_emis_elevated=.false.",
                                     GLC_TWO_WAY_COUPLING=>"FALSE",
                                     phys=>"clm5_0",
                                   },
     "noanthro_w_crop"            =>{ options=>"-envxml_dir . -res 0.9x1.25 -bgc bgc -crop -use_case 1850_noanthro_control",
                                     namelst=>"",
                                     GLC_TWO_WAY_COUPLING=>"FALSE",
                                     phys=>"clm5_0",
                                   },
     "noanthro_w_irrig"           =>{ options=>"-envxml_dir . -res 0.9x1.25 -bgc bgc -use_case 1850_noanthro_control",
                                     namelst=>"irrigate=T",
                                     GLC_TWO_WAY_COUPLING=>"FALSE",
                                     phys=>"clm5_0",
                                   },
     "spdotransconflict"          =>{ options=>"-envxml_dir . -bgc sp -use_case 20thC_transient",
                                     namelst=>"do_transient_pfts=T,do_transient_crops=.false.",
                                     GLC_TWO_WAY_COUPLING=>"FALSE",
                                     phys=>"clm5_0",
                                   },
     "dogrossandsp"               =>{ options=>"--envxml_dir . --bgc sp --use_case 20thC_transient",
                                     namelst=>"do_grossunrep=.true.",
                                     GLC_TWO_WAY_COUPLING=>"FALSE",
                                     phys=>"clm5_0",
                                   },
     "dogrossandfates"            =>{ options=>"--envxml_dir . --bgc fates --use_case 20thC_transient --no-megan",
                                     namelst=>"do_grossunrep=.true.",
                                     GLC_TWO_WAY_COUPLING=>"FALSE",
                                     phys=>"clm5_0",
                                   },
     "dogrossandnottrans"         =>{ options=>"--envxml_dir . --bgc bgc --use_case 2000_control",
                                     namelst=>"do_grossunrep=.true.",
                                     GLC_TWO_WAY_COUPLING=>"FALSE",
                                     phys=>"clm5_0",
                                   },
     "nocropwfert"                =>{ options=>"-envxml_dir . -bgc sp -no-crop",
                                     namelst=>"use_fertilizer=T",
                                     GLC_TWO_WAY_COUPLING=>"FALSE",
                                     phys=>"clm5_0",
                                   },
     "lmr1WOcn"                   =>{ options=>"-envxml_dir . -bgc sp",
                                     namelst=>"leafresp_method=1",
                                     GLC_TWO_WAY_COUPLING=>"FALSE",
                                     phys=>"clm5_0",
                                   },
     "lmr2WOcn"                   =>{ options=>"-envxml_dir . -bgc sp",
                                     namelst=>"leafresp_method=2",
                                     GLC_TWO_WAY_COUPLING=>"FALSE",
                                     phys=>"clm5_0",
                                   },
     "lmr0Wcn"                    =>{ options=>"-envxml_dir . -bgc bgc",
                                     namelst=>"leafresp_method=0",
                                     GLC_TWO_WAY_COUPLING=>"FALSE",
                                     phys=>"clm5_0",
                                   },
     "nofireButSetcli_scale"     =>{ options=>"-envxml_dir . -bgc bgc",
                                     namelst=>"fire_method='nofire', cli_scale=5.",
                                     GLC_TWO_WAY_COUPLING=>"FALSE",
                                     phys=>"clm5_0",
                                   },
     "nocnButSetrh_low"          =>{ options=>"-envxml_dir . -bgc sp",
                                     namelst=>"rh_low=5.",
                                     GLC_TWO_WAY_COUPLING=>"FALSE",
                                     phys=>"clm5_0",
                                   },
     "funWOcn"                   =>{ options=>"-envxml_dir . -bgc sp",
                                     namelst=>"use_fun=.true.",
                                     GLC_TWO_WAY_COUPLING=>"FALSE",
                                     phys=>"clm5_0",
                                   },
     "flexCNWOcn"                =>{ options=>"-envxml_dir . -bgc sp",
                                     namelst=>"use_flexibleCN=.true.",
                                     GLC_TWO_WAY_COUPLING=>"FALSE",
                                     phys=>"clm5_0",
                                   },
     "flexCNFUNwcarbonresp"      =>{ options=>"-envxml_dir . -bgc bgc",
                                     namelst=>"use_flexibleCN=.true.,use_FUN=.true.,carbon_resp_opt=1",
                                     GLC_TWO_WAY_COUPLING=>"FALSE",
                                     phys=>"clm5_0",
                                   },
     "funWOnitrif"               =>{ options=>"-envxml_dir .",
                                     namelst=>"use_fun=.true., use_nitrif_denitrif=.false.",
                                     GLC_TWO_WAY_COUPLING=>"FALSE",
                                     phys=>"clm5_0",
                                   },
     "SPModeWNitrifNMethane"     =>{ options=>"-envxml_dir . -bgc sp",
                                     namelst=>"use_lch4=.true., use_nitrif_denitrif=.true.",
                                     GLC_TWO_WAY_COUPLING=>"FALSE",
                                     phys=>"clm5_0",
                                   },
     "knitrmaxWOnitrif"          =>{ options=>"-envxml_dir . -bgc bgc",
                                     namelst=>"use_nitrif_denitrif=.false., k_nitr_max=1.0",
                                     GLC_TWO_WAY_COUPLING=>"FALSE",
                                     phys=>"clm5_0",
                                   },
     "respcoefWOnitrif"          =>{ options=>"-envxml_dir . -bgc bgc",
                                     namelst=>"use_nitrif_denitrif=.false., denitrif_respiration_coefficient=1.0",
                                     GLC_TWO_WAY_COUPLING=>"FALSE",
                                     phys=>"clm5_0",
                                   },
     "respexpWOnitrif"           =>{ options=>"-envxml_dir . -bgc bgc",
                                     namelst=>"use_nitrif_denitrif=.false., denitrif_respiration_exponent=1.0",
                                     GLC_TWO_WAY_COUPLING=>"FALSE",
                                     phys=>"clm5_0",
                                   },
     "lunaWSPandlnctrue"         =>{ options=>"-envxml_dir . -bgc sp",
                                     namelst=>"use_luna=.true., lnc_opt=.true.",
                                     GLC_TWO_WAY_COUPLING=>"FALSE",
                                     phys=>"clm5_0",
                                   },
     "NOlunabutsetJmaxb1"        =>{ options=>"-envxml_dir . -bgc sp",
                                     namelst=>"use_luna=.false., jmaxb1=1.0",
                                     GLC_TWO_WAY_COUPLING=>"FALSE",
                                     phys=>"clm5_0",
                                   },
     "envxml_not_dir"            =>{ options=>"-envxml_dir myuser_nl_clm",
                                     namelst=>"",
                                     GLC_TWO_WAY_COUPLING=>"FALSE",
                                     phys=>"clm5_0",
                                   },
     "envxml_emptydir"           =>{ options=>"-envxml_dir xFail",
                                     namelst=>"",
                                     GLC_TWO_WAY_COUPLING=>"FALSE",
                                     phys=>"clm5_0",
                                   },
     "fates_non_sp_laistreams"   =>{ options=>"--envxml_dir . --bgc fates",
                                     namelst=>"use_lai_streams=.true., use_fates_sp=.false.",
                                     GLC_TWO_WAY_COUPLING=>"FALSE",
                                     phys=>"clm5_0",
                                     },
     "bgc_non_sp_laistreams"     =>{ options=>"--envxml_dir . -bgc bgc",
                                     namelst=>"use_lai_streams=.true.",
                                     GLC_TWO_WAY_COUPLING=>"FALSE",
                                     phys=>"clm5_0",
                                     },
     "bgc_laistreams_input"     =>{ options=>"--envxml_dir . --bgc bgc",
                                     namelst=>"stream_year_first_lai=1999",
                                     GLC_TWO_WAY_COUPLING=>"FALSE",
                                     phys=>"clm5_0",
                                     },
     "crop_laistreams_input"     =>{ options=>"--envxml_dir . --bgc sp --crop",
                                     namelst=>"use_lai_streams=.true.",
                                     GLC_TWO_WAY_COUPLING=>"FALSE",
                                     phys=>"clm5_0",
                                     },
               );
foreach my $key ( keys(%failtest) ) {
   print( "$key\n" );
   &make_config_cache($failtest{$key}{"phys"});
   my $options  = $failtest{$key}{"options"};
   my $namelist = $failtest{$key}{"namelst"};
   &make_env_run( GLC_TWO_WAY_COUPLING=>$failtest{$key}{"GLC_TWO_WAY_COUPLING"} );
   eval{ system( "$bldnml $options -namelist \"&clmexp $namelist /\" > $tempfile 2>&1 " ); };
   isnt( $?, 0, $key );
   system( "cat $tempfile" );
}


print "\n===============================================================================\n";
print "Start Warning testing.  These should fail unless -ignore_warnings option is used \n";
print "=================================================================================\n";

# Warning testing, do things that give warnings, unless -ignore_warnings option is used

my %warntest = (
     # Warnings without the -ignore_warnings option given
     "coldwfinidat"              =>{ options=>"-envxml_dir . -clm_start_type cold",
                                     namelst=>"finidat = 'testfile.nc'",
                                     GLC_TWO_WAY_COUPLING=>"FALSE",
                                     phys=>"clm5_0",
                                   },
     "bgcspin_w_suplnitro"       =>{ options=>"-envxml_dir . -bgc bgc -clm_accelerated_spinup on",
                                     namelst=>"suplnitro='ALL'",
                                     GLC_TWO_WAY_COUPLING=>"FALSE",
                                     phys=>"clm5_0",
                                   },
     "bgc=bgc WO nitrif_denit"   =>{ options=>"-bgc bgc -envxml_dir .",
                                     namelst=>"use_nitrif_denitrif=.false.",
                                     GLC_TWO_WAY_COUPLING=>"FALSE",
                                     phys=>"clm4_5",
                                   },
     "methane off W nitrif_denit"=>{ options=>"-bgc bgc -envxml_dir .",
                                     namelst=>"use_nitrif_denitrif=.true.,use_lch4=.false.",
                                     GLC_TWO_WAY_COUPLING=>"FALSE",
                                     phys=>"clm5_1",
                                   },
     "soilm_stream w transient"  =>{ options=>"-res 0.9x1.25 -envxml_dir . -use_case 20thC_transient",
                                     namelst=>"use_soil_moisture_streams=T,soilm_tintalgo='linear'",
                                     GLC_TWO_WAY_COUPLING=>"FALSE",
                                     phys=>"clm5_0",
                                   },
     "missing_ndep_file"         =>{ options=>"-envxml_dir . -bgc bgc -ssp_rcp SSP5-3.4",
                                     namelst=>"",
                                     GLC_TWO_WAY_COUPLING=>"FALSE",
                                     phys=>"clm5_0",
                                   },
     "bad_megan_spec"            =>{ options=>"-envxml_dir . -bgc bgc -megan",
                                     namelst=>"megan_specifier='ZZTOP=zztop'",
                                     GLC_TWO_WAY_COUPLING=>"FALSE",
                                     phys=>"clm4_5",
                                   },
     "FUN_wo_flexCN"             =>{ options=>"-envxml_dir . -bgc bgc",
                                     namelst=>"use_fun=.true.,use_flexiblecn=.false.",
                                     GLC_TWO_WAY_COUPLING=>"FALSE",
                                     phys=>"clm5_1",
                                   },
     "NotNEONbutNEONlightres"    =>{ options=>"--res CLM_USRDAT --clm_usr_name regional --envxml_dir . --bgc bgc --light_res 106x174",
                                     namelst=>"fsurdat='build-namelist_test.pl'",
                                     GLC_TWO_WAY_COUPLING=>"FALSE",
                                     phys=>"clm5_1",
                                   },
               );
foreach my $key ( keys(%warntest) ) {
   print( "$key\n" );
   &make_config_cache($warntest{$key}{"phys"});
   my $options  = $warntest{$key}{"options"};
   my $namelist = $warntest{$key}{"namelst"};
   &make_env_run( GLC_TWO_WAY_COUPLING=>$warntest{$key}{"GLC_TWO_WAY_COUPLING"} );
   eval{ system( "$bldnml $options -namelist \"&clmexp $namelist /\" > $tempfile 2>&1 " ); };
   isnt( $?, 0, $key );
   system( "cat $tempfile" );
   # Now run with -ignore_warnings and make sure it works
   $options .= " -ignore_warnings";
   eval{ system( "$bldnml $options -namelist \"&clmexp $namelist /\" > $tempfile 2>&1 " ); };
   is( $?, 0, $key );
   is( $@, '', "$options" );
   system( "cat $tempfile" );
}

#
# Loop over all physics versions
#
foreach my $phys ( "clm4_5", "clm5_0", "clm5_1" ) {
$mode = "-phys $phys";
&make_config_cache($phys);

print "\n==================================================\n";
print "Test ALL resolutions with SP\n";
print "==================================================\n";

# Check for ALL resolutions with CLM50SP
my $reslist = `../queryDefaultNamelist.pl -res list -s`;
my @resolutions = split( / /, $reslist );
my @regional;
foreach my $res ( @resolutions ) {
   chomp($res);
   print "=== Test $res === \n";
   my $options  = "-res $res -bgc sp -envxml_dir .";

   # Regional single point resolutions
   if ( $res =~ /^([0-9]+x[0-9]+_[a-zA-Z]+)$/ ) {
      push( @regional, $res );
      next;
   # Resolutions for mksurfdata mapping
   } elsif ( $res eq "0.5x0.5"     ||
             $res eq "0.25x0.25"   ||
             $res eq "3x3min"      ||
             $res eq "5x5min"      ||
             $res eq "10x10min"    ||
             $res eq "0.125x0.125" ||
             $res eq "0.33x0.33"   ||
             $res eq "1km-merge-10min" ) {
      next;
   # Resolutions that were supported in clm40 but NOT clm45/clm50
   } elsif ( $res eq "ne240np4"    ||
             $res eq "ne60np4"     ||
             $res eq "ne4np4"      ||
             $res eq "2.5x3.33"    ||
             $res eq "0.23x0.31"   ||
             $res eq "0.47x0.63"   ||
             $res eq "94x192"      ||
             $res eq "8x16"        ||
             $res eq "32x64"       ||
             $res eq "128x256"     ||
             $res eq "360x720cru"  ||
             $res eq "512x1024" ) {
      next;
   # Resolutions not supported on release branch
   } elsif ( $res eq "ne120np4"    ||
             $res eq "conus_30_x8" ) {
      next;
   }

   &make_env_run();
   eval{ system( "$bldnml $options > $tempfile 2>&1 " ); };
   is( $@, '', "$options" );

   $cfiles->checkfilesexist( "$options", $mode );

   $cfiles->shownmldiff( "default", "standard" );
   if ( defined($opts{'compare'}) ) {
      $cfiles->doNOTdodiffonfile( "$tempfile", "$options", $mode );
      $cfiles->dodiffonfile( "$real_par_file", "$options", $mode );
      $cfiles->comparefiles( "$options", $mode, $opts{'compare'} );
   }

   if ( defined($opts{'generate'}) ) {
      $cfiles->copyfiles( "$options", $mode );
   }
   &cleanup(); print "\n";
}

print "\n==================================================\n";
print " Test important resolutions for BGC\n";
print "==================================================\n";

my @resolutions = ( "4x5", "10x15", "ne30np4", "ne16np4", "1.9x2.5", "0.9x1.25" );
my @regional;
my $nlbgcmode = "bgc";
my $mode = "$phys-$nlbgcmode";
foreach my $res ( @resolutions ) {
   chomp($res);
   print "=== Test $res === \n";
   my $options  = "-res $res -envxml_dir . -bgc $nlbgcmode";

   &make_env_run();
   eval{ system( "$bldnml $options > $tempfile 2>&1 " ); };
   is( $@, '', "$options" );

   $cfiles->checkfilesexist( "$options", $mode );

   $cfiles->shownmldiff( "default", "standard" );
   if ( defined($opts{'compare'}) ) {
      $cfiles->doNOTdodiffonfile( "$tempfile", "$options", $mode );
      $cfiles->comparefiles( "$options", $mode, $opts{'compare'} );
   }

   if ( defined($opts{'generate'}) ) {
      $cfiles->copyfiles( "$options", $mode );
   }
   &cleanup(); print "\n";
}

print "\n==================================================\n";
print " Test all use-cases \n";
print "==================================================\n";

# Run over all use-cases...
my $list = `$bldnml -use_case list 2>&1 | grep "use case"`;
my @usecases;
if ( $list =~ /build-namelist : use cases : (.+)$/ ) {
  my @usecases  = split( / /, $list );
} else {
  die "ERROR:: Trouble getting list of use-cases\n";
}
foreach my $usecase ( @usecases ) {
   $options = "-use_case $usecase  -envxml_dir .";
   &make_env_run();
   eval{ system( "$bldnml $options  > $tempfile 2>&1 " ); };
   is( $@, '', "options: $options" );
   $cfiles->checkfilesexist( "$options", $mode );
   $cfiles->shownmldiff( "default", "standard" );
   if ( defined($opts{'compare'}) ) {
      $cfiles->doNOTdodiffonfile( "$tempfile", "$options", $mode );
      $cfiles->comparefiles( "$options", $mode, $opts{'compare'} );
   }
   if ( defined($opts{'generate'}) ) {
      $cfiles->copyfiles( "$options", $mode );
   }
   &cleanup();
}

print "\n==================================================\n";
print "Test crop resolutions \n";
print "==================================================\n";

# Check for crop resolutions
my @crop_res = ( "1x1_numaIA", "1x1_smallvilleIA", "4x5", "10x15", "0.9x1.25", "1.9x2.5", "ne30np4" );
foreach my $res ( @crop_res ) {
   $options = "-bgc bgc -crop -res $res -envxml_dir .";
   &make_env_run();
   eval{ system( "$bldnml $options  > $tempfile 2>&1 " ); };
   is( $@, '', "$options" );
   $cfiles->checkfilesexist( "$options", $mode );
   $cfiles->shownmldiff( "default", "standard" );
   if ( defined($opts{'compare'}) ) {
      $cfiles->doNOTdodiffonfile( "$tempfile", "$options", $mode );
      $cfiles->dodiffonfile( "$real_par_file", "$options", $mode );
      $cfiles->comparefiles( "$options", $mode, $opts{'compare'} );
   }
   if ( defined($opts{'generate'}) ) {
      $cfiles->copyfiles( "$options", $mode );
   }
   &cleanup();
}
print "\n==================================================\n";
print " Test glc_mec resolutions \n";
print "==================================================\n";

# Check for glc_mec resolutions
#
# NOTE(wjs, 2017-12-17) I'm not sure if these glc_mec-specific tests are
# still needed: are they covered with other tests now that we always run
# with glc_mec? Some historical notes: (1) The three resolutions listed
# here used to be the only three with which you could run glc_mec; now
# you can run glc_mec with all resolutions. (2) This used to point to
# all of the glacierMEC use cases; now we don't have glacierMEC-specific
# use cases, but I've kept these pointing to the equivalent normal use
# cases; I'm not sure if it's actually important to test this with all
# of the different use cases.
my @glc_res = ( "0.9x1.25", "1.9x2.5" );
my @use_cases = ( "1850-2100_SSP1-2.6_transient",
                  "1850-2100_SSP2-4.5_transient",
                  "1850-2100_SSP3-7.0_transient",
                  "1850-2100_SSP5-8.5_transient",
                  "1850_control",
                  "2000_control",
                  "2010_control",
                  "20thC_transient",
                 );
foreach my $res ( @glc_res ) {
   foreach my $usecase ( @usecases ) {
      my $startymd = undef;
      if ( ($usecase eq "1850_control") || ($usecase eq "20thC_transient") ) {
         $startymd = 18500101;
      } elsif ( $usecase eq "2000_control") {
         $startymd = 20000101;
      } elsif ( $usecase eq "2010_control") {
         $startymd = 20100101;
      } else {
         $startymd = 20150101;
      }
      $options = "-bgc bgc -res $res -use_case $usecase -envxml_dir . -namelist '&a start_ymd=$startymd/'";
      &make_env_run();
      eval{ system( "$bldnml $options > $tempfile 2>&1 " ); };
      is( $@, '', "$options" );
      $cfiles->checkfilesexist( "$options", $mode );
      $cfiles->shownmldiff( "default", "standard" );
      if ( defined($opts{'compare'}) ) {
         $cfiles->doNOTdodiffonfile( "$tempfile", "$options", $mode );
         $cfiles->comparefiles( "$options", $mode, $opts{'compare'} );
      }
      if ( defined($opts{'generate'}) ) {
         $cfiles->copyfiles( "$options", $mode );
      }
      &cleanup();
   }
}
# Transient 20th Century simulations
my @tran_res = ( "0.9x1.25", "1.9x2.5", "ne30np4", "10x15" );
my $usecase  = "20thC_transient";
my $GLC_NEC         = 10;
foreach my $res ( @tran_res ) {
   $options = "-res $res -use_case $usecase -envxml_dir . -namelist '&a start_ymd=18500101/' -bgc bgc -crop -namelist '&a do_grossunrep=T/'";
   &make_env_run();
   eval{ system( "$bldnml $options > $tempfile 2>&1 " ); };
   is( $@, '', "$options" );
   $cfiles->checkfilesexist( "$options", $mode );
   $cfiles->shownmldiff( "default", "standard" );
   if ( defined($opts{'compare'}) ) {
      $cfiles->doNOTdodiffonfile( "$tempfile", "$options", $mode );
      $cfiles->dodiffonfile( "$real_par_file", "$options", $mode );
      $cfiles->comparefiles( "$options", $mode, $opts{'compare'} );
   }
   if ( defined($opts{'generate'}) ) {
      $cfiles->copyfiles( "$options", $mode );
   }
   &cleanup();
}
# Transient ssp_rcp scenarios that work
my @tran_res = ( "0.9x1.25", "1.9x2.5", "10x15" );
foreach my $usecase ( "1850_control", "1850-2100_SSP5-8.5_transient", "1850-2100_SSP1-2.6_transient", "1850-2100_SSP3-7.0_transient",
                      "1850-2100_SSP2-4.5_transient" ) {
   my $startymd = undef;
   if ( $usecase eq "1850_control") {
      $startymd = 18500101;
   } else {
      $startymd = 20150101;
   }
   foreach my $res ( @tran_res ) {
      $options = "-res $res -bgc bgc -crop -use_case $usecase -envxml_dir . -namelist '&a start_ymd=$startymd/'";
      &make_env_run();
      eval{ system( "$bldnml $options > $tempfile 2>&1 " ); };
      is( $@, '', "$options" );
      $cfiles->checkfilesexist( "$options", $mode );
      $cfiles->shownmldiff( "default", "standard" );
      if ( defined($opts{'compare'}) ) {
         $cfiles->doNOTdodiffonfile( "$tempfile", "$options", $mode );
         $cfiles->dodiffonfile( "$real_par_file", "$options", $mode );
         $cfiles->comparefiles( "$options", $mode, $opts{'compare'} );
      }
      if ( defined($opts{'generate'}) ) {
         $cfiles->copyfiles( "$options", $mode );
      }
      &cleanup();
   }
}
}  # End loop over all physics versions
#
# End loop over versions
#

# The SSP's that fail...
$phys = "clm5_0";
$mode = "-phys $phys";
&make_config_cache($phys);
my $res = "0.9x1.25";
foreach my $usecase ( "1850-2100_SSP4-3.4_transient", "1850-2100_SSP5-3.4_transient", "1850-2100_SSP1-1.9_transient",
                      "1850-2100_SSP4-6.0_transient" ) {
      $options = "-res $res -bgc bgc -crop -use_case $usecase -envxml_dir . -namelist '&a start_ymd=20150101/'";
      &make_env_run();
      eval{ system( "$bldnml $options > $tempfile 2>&1 " ); };
      isnt( $?, 0, $usecase );
      system( "cat $tempfile" );
}

print "\n==================================================\n";
print "Test clm4.5/clm5.0/clm5_1 resolutions \n";
print "==================================================\n";

foreach my $phys ( "clm4_5", 'clm5_0', 'clm5_1' ) {
  my $mode = "-phys $phys";
  &make_config_cache($phys);
  my @clmoptions = ( "-bgc bgc -envxml_dir .", "-bgc bgc -envxml_dir . -clm_accelerated_spinup=on", "-bgc bgc -envxml_dir . -light_res 360x720",
                     "-bgc sp -envxml_dir . -vichydro", "-bgc bgc -dynamic_vegetation -ignore_warnings",
                     "-bgc bgc -clm_demand flanduse_timeseries -sim_year 1850-2000 -namelist '&a start_ymd=18500101/'",
                     "-bgc bgc -envxml_dir . -namelist '&a use_c13=.true.,use_c14=.true.,use_c14_bombspike=.true./'" );
  foreach my $clmopts ( @clmoptions ) {
     my @clmres = ( "10x15", "0.9x1.25", "1.9x2.5" );
     foreach my $res ( @clmres ) {
        $options = "-res $res -envxml_dir . ";
        &make_env_run( );
        eval{ system( "$bldnml $options $clmopts > $tempfile 2>&1 " ); };
        is( $@, '', "$options $clmopts" );
        $cfiles->checkfilesexist( "$options $clmopts", $mode );
        $cfiles->shownmldiff( "default", "standard" );
        if ( defined($opts{'compare'}) ) {
           $cfiles->doNOTdodiffonfile( "$tempfile", "$options $clmopts", $mode );
           $cfiles->comparefiles( "$options $clmopts", $mode, $opts{'compare'} );
        }
        if ( defined($opts{'generate'}) ) {
           $cfiles->copyfiles( "$options $clmopts", $mode );
        }
        &cleanup();
     }
  }
  my @clmoptions = ( "-bgc bgc -envxml_dir .",
                     "-bgc sp -envxml_dir .", );
  foreach my $clmopts ( @clmoptions ) {
     my @clmres = ( "ne16np4" );
     foreach my $res ( @clmres ) {
        $options = "-res $res -envxml_dir . ";
        &make_env_run( );
        eval{ system( "$bldnml $options $clmopts > $tempfile 2>&1 " ); };
        is( $@, '', "$options $clmopts" );
        $cfiles->checkfilesexist( "$options $clmopts", $mode );
        $cfiles->shownmldiff( "default", "standard" );
        if ( defined($opts{'compare'}) ) {
           $cfiles->doNOTdodiffonfile( "$tempfile", "$options $clmopts", $mode );
           $cfiles->comparefiles( "$options $clmopts", $mode, $opts{'compare'} );
        }
        if ( defined($opts{'generate'}) ) {
           $cfiles->copyfiles( "$options $clmopts", $mode );
        }
        &cleanup();
     }
  }
  my $clmopts = "-bgc bgc -crop";
  my $res = "1.9x2.5";
  $options = "-res $res -namelist '&a irrigate=.true./' -crop -envxml_dir .";
  &make_env_run();
  eval{ system( "$bldnml $options $clmopts  > $tempfile 2>&1 " ); };
  is( $@, '', "$options $clmopts" );
  $cfiles->checkfilesexist( "$options $clmopts", $mode );
  $cfiles->shownmldiff( "default", "standard" );
  if ( defined($opts{'compare'}) ) {
     $cfiles->doNOTdodiffonfile( "$tempfile", "$options $clmopts", $mode );
     $cfiles->comparefiles( "$options $clmopts", "$mode", $opts{'compare'} );
  }
  if ( defined($opts{'generate'}) ) {
     $cfiles->copyfiles( "$options $clmopts", $mode );
  }
  &cleanup();
  # Run FATES mode for several resolutions and configurations
  my $clmoptions = "-bgc fates -envxml_dir . -no-megan";
  my @clmres = ( "1x1_brazil", "5x5_amazon", "4x5", "1.9x2.5" );
  foreach my $res ( @clmres ) {
     $options = "-res $res -clm_start_type cold";
     my @edoptions = ( "-use_case 2000_control",
                       "-use_case 1850_control",
                       "",
                       "-namelist \"&a use_lch4=.true.,use_nitrif_denitrif=.true./\"",
                       "-clm_accelerated_spinup on"
                     );
     foreach my $edop (@edoptions ) {
        if ( $res eq "5x5_amazon" && ($edop =~ /1850_control/) ) {
           next;
        }
        &make_env_run( );
        eval{ system( "$bldnml $options $clmoptions $edop  > $tempfile 2>&1 " ); };
        is( $@, '', "$options $edop" );
        $cfiles->checkfilesexist( "$options $clmoptions $edop", $mode );
        $cfiles->shownmldiff( "default", "standard" );
        if ( defined($opts{'compare'}) ) {
           $cfiles->doNOTdodiffonfile( "$tempfile", "$options $clmoptions $edop", $mode );
           $cfiles->comparefiles( "$options $clmoptions $edop", $mode, $opts{'compare'} );
        }
        if ( defined($opts{'generate'}) ) {
           $cfiles->copyfiles( "$options $clmoptions $edop", $mode );
        }
        &cleanup();
     }
  }
}
#
# Run over the differen lnd_tuning modes
#
my $res = "0.9x1.25";
my $mask = "gx1v6";
my $simyr = "1850";
foreach my $phys ( "clm4_5", 'clm5_0', 'clm5_1' ) {
  my $mode = "-phys $phys";
  &make_config_cache($phys);
  my @forclist = ();
  if ( $phys == "clm5_1" ) {
    @forclist = ( "GSWP3v1" );
  } else {
    @forclist = ( "CRUv7", "GSWP3v1", "cam6.0" );
  }
  foreach my $forc ( @forclist ) {
     foreach my $bgc ( "sp", "bgc" ) {
        my $lndtuningmode = "${phys}_${forc}";
        my $clmoptions = "-res $res -mask $mask -sim_year $simyr -envxml_dir . -lnd_tuning_mod $lndtuningmode -bgc $bgc";
        &make_env_run( );
        eval{ system( "$bldnml $clmoptions > $tempfile 2>&1 " ); };
        is( $@, '', "$clmoptions" );
        $cfiles->checkfilesexist( "$clmoptions", $mode );
        $cfiles->shownmldiff( "default", "standard" );
        if ( defined($opts{'compare'}) ) {
           $cfiles->doNOTdodiffonfile( "$tempfile", "$clmoptions", $mode );
           $cfiles->comparefiles( "$clmoptions", $mode, $opts{'compare'} );
        }
        if ( defined($opts{'generate'}) ) {
           $cfiles->copyfiles( "$clmoptions", $mode );
        }
        &cleanup();
     }
  }
}
&cleanup();

system( "/bin/rm $finidat" );

print "\n==================================================\n";
print " Dumping output  \n";
print "==================================================\n";

$xFail->parseOutput($captOut);

print "Successfully ran all testing for build-namelist\n\n";

&cleanup( "config" );
system( "/bin/rm $tempfile" );

sub cleanup {
#
# Cleanup files created
#
  my $type = shift;

  print "Cleanup files created\n";
  system( "/bin/rm env_run.xml $real_par_file" );
  if ( defined($type) ) {
     if ( $type eq "config" ) {
        system( "/bin/rm config_cache.xml" );
     }
  } else {
     system( "/bin/rm $tempfile *_in" );
  }
}
<|MERGE_RESOLUTION|>--- conflicted
+++ resolved
@@ -163,11 +163,7 @@
 #
 # Figure out number of tests that will run
 #
-<<<<<<< HEAD
-my $ntests = 2046;
-=======
-my $ntests = 1999;
->>>>>>> 03246f8c
+my $ntests = 2053;
 
 if ( defined($opts{'compare'}) ) {
    $ntests += 1383;
