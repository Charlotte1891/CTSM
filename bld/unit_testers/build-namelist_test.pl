--- conflicted
+++ resolved
@@ -163,17 +163,10 @@
 #
 # Figure out number of tests that will run
 #
-<<<<<<< HEAD
 my $ntests = 2455;
 
 if ( defined($opts{'compare'}) ) {
-   $ntests += 1511;
-=======
-my $ntests = 1990;
-
-if ( defined($opts{'compare'}) ) {
-   $ntests += 1201;
->>>>>>> 6622b68e
+   $ntests += 1341;
 }
 plan( tests=>$ntests );
 
