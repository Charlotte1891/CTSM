#!/usr/bin/env perl

# Test command line options of the build-namelist script.
# Try to test that all the different options at least work.
# Test that inconsistentcies are appropriately caught.

#########################

use lib '.';
use Test::More;
use xFail::expectedFail;
use IO::File;

#########################

use strict;
use Getopt::Long;
use NMLTest::CompFiles;
use English;

sub usage {
    die <<EOF;
SYNOPSIS
     build-namelist_test.pl [options]

     Test the the CLM build-namelist 
OPTIONS
     -help [or -h]                 Print usage to STDOUT.                               
     -compare <directory>          Compare namelists for this version to namelists
                                   created by another version.
     -generate                     Leave the namelists in place to do a later compare.
     -no-test                      Do NOT Use the -test option to make sure datasets exist.
     -csmdata "dir"                Root directory of CESM input data.

EOF
}

sub make_env_run {
#
# Create a env_run.xml file to read in
#
    my %settings = @_;

    # Set default settings
    my %env_vars = ( DIN_LOC_ROOT=>"MYDINLOCROOT", GLC_TWO_WAY_COUPLING=>"FALSE" );
    # Set any settings that came in from function call
    foreach my $item ( keys(%settings) ) {
       $env_vars{$item} = $settings{$item};
    }

    # Now write the file out
    my $envfile = "env_run.xml";
    my $fh = IO::File->new($envfile, '>') or die "can't open file: $envfile";
    print $fh <<EOF;
<?xml version="1.0"?>

<config_definition>

EOF
    foreach my $item ( keys(%env_vars) ) {
      print $fh <<EOF;
<entry id="$item"         value="$env_vars{$item}"  /> 
EOF
    }
    print $fh <<EOF;

</config_definition>
EOF
    $fh->close();
}

sub make_config_cache {
   # Write a config_cache.xml file to read in
   my ($phys) = @_;
   my $config_cachefile = "config_cache.xml";
   my $fh = IO::File->new($config_cachefile, '>') or die "can't open file: $config_cachefile";
   print $fh <<EOF;
<?xml version="1.0"?>
<config_definition>
<commandline></commandline>
<entry id="phys" value="$phys" list="" valid_values="clm4_5,clm5_0">Specifies clm physics</entry>
</config_definition>
EOF
   $fh->close();
}

#
# Process command-line options.
#
my %opts = ( help     => 0,
             generate => 0,
             test     => 1,
             compare  => undef,
             csmdata  => undef,
            );

GetOptions(
    "h|help"     => \$opts{'help'},
    "compare=s"  => \$opts{'compare'},
    "generate"   => \$opts{'generate'},
    "test!"      => \$opts{'test'},
    "csmdata=s"  => \$opts{'csmdata'},
)  or usage();

# Give usage message.
usage() if $opts{'help'};

# Check that the CESM inputdata root directory has been specified.  This must be
# a local or nfs mounted directory.
my $inputdata_rootdir = undef;
if (defined($opts{'csmdata'})) {
    $inputdata_rootdir = $opts{'csmdata'};
} elsif (defined $ENV{'CSMDATA'} ) { 
    $inputdata_rootdir = $ENV{'CSMDATA'};
} else {
   # use yellowstone location as default
   $inputdata_rootdir="/glade/p/cesm/cseg/inputdata";
   print("WARNING:  -csmdata nor CSMDATA are set, using default yellowstone location: $inputdata_rootdir\n");
}

###################################
#_# read in expected fail test list
###################################
my $compGen;
if ( $opts{'generate'} eq 1 && !(defined($opts{'compare'}) )) {
   $compGen='generate';
} elsif ( defined($opts{'compare'}) ) {
   $compGen='compare';
} elsif ( defined($opts{'compare'} && ($opts{'generate'} eq 1 ))) {
   #_# if compare and generate are both given, use compare
   $compGen='compare'; 
}

my $ProgName;
($ProgName = $PROGRAM_NAME) =~ s!(.*)/!!;
my $testType="namelistTest";

#
# Figure out number of tests that will run
#
<<<<<<< HEAD
my $ntests = 902;
=======
my $ntests = 949;
>>>>>>> 9c9ce12f
if ( defined($opts{'compare'}) ) {
   $ntests += 591;
}
plan( tests=>$ntests );

#_# ============================================================
#_# setup for xFail module
#_# ============================================================
my $xFail = xFail::expectedFail->new($ProgName,$compGen,$ntests);
my $captOut="";  #_# variable to capture Test::More output
Test::More->builder->output(\$captOut);
#_# ============================================================
#_# 
#_# ============================================================

# Check for unparsed arguments
if (@ARGV) {
    print "ERROR: unrecognized arguments: @ARGV\n";
    usage();
}
my $phys = "clm5_0";
my $mode = "-phys $phys";
&make_config_cache($phys);

my $DOMFILE = "$inputdata_rootdir/atm/datm7/domain.lnd.T31_gx3v7.090928.nc";
my $real_par_file = "user_nl_clm_real_parameters";
my $bldnml = "../build-namelist -verbose -csmdata $inputdata_rootdir -lnd_frac $DOMFILE -configuration clm -structure standard -glc_nec 10 -no-note -output_reals $real_par_file";
if ( $opts{'test'} ) {
   $bldnml .= " -test";
}

my $tempfile = "temp_file.txt";
if ( -f $tempfile ) {
  system( "/bin/rm $tempfile" );
}

my @files = ( "lnd_in", $tempfile, $real_par_file );
my $cwd = `pwd`;
chomp( $cwd );
my $cfiles = NMLTest::CompFiles->new( $cwd, @files );

print "\n==================================================\n";
print "Run simple tests \n";
print "==================================================\n";

# Simple test -- just run build-namelist with -help option
eval{ system( "$bldnml -help > $tempfile 2>&1 " ); };
   is( $@, '', "help" );
   &cleanup();
# Simple test -- just run build-namelist with -version option
eval{ system( "$bldnml -version > $tempfile 2>&1 " ); };
   is( $@, '', "version" );
   system( "/bin/cat $tempfile" );
   &cleanup();
# Simple test -- just run build-namelist
&make_env_run();
eval{ system( "$bldnml > $tempfile 2>&1 " ); };
   is( $@, '', "plain build-namelist" );
   $cfiles->checkfilesexist( "default", $mode ); 
   # Compare to baseline
   if ( defined($opts{'compare'}) ) {
      $cfiles->doNOTdodiffonfile( "$tempfile", "default", $mode );
      $cfiles->comparefiles( "default", $mode, $opts{'compare'} );
   }

print "\n==================================================\n";
print "Run simple tests with all list options \n";
print "==================================================\n";

$cfiles->copyfiles( "default", $mode );
&cleanup();
# Simple test -- run all the list options
foreach my $options ( "clm_demand", "ssp_rcp",      "res", 
                      "sim_year",   "use_case" ) {
   &make_env_run();
   eval{ system( "$bldnml -${options} list > $tempfile 2>&1 " ); };
   my $result = `cat $tempfile`;
   my $expect;
   if ( $options =~ /use_case/ ) {
      $expect = "use cases :";
   } else {
      $expect = "valid values for $options";
   }
   $expect    = "/CLM build-namelist : $expect/";
   like( $result, $expect, "$options list" );
   is( (-f "lnd_in"), undef, "Check that lnd_in file does NOT exist" );
   &cleanup();
}

print "\n==================================================\n";
print "Run simple tests with additional options \n";
print "==================================================\n";

# Exercise a bunch of options
my $options = "-co2_ppmv 250 ";
   $options .= " -res 0.9x1.25 -ssp_rcp SSP1-2.6 -envxml_dir .";

   &make_env_run();
   eval{ system( "$bldnml $options > $tempfile 2>&1 " ); };
   is( $@, '', "options: $options" );
      $cfiles->checkfilesexist( "default", $mode );
      $cfiles->copyfiles( "most_options", $mode );
   # Compare to default
      $cfiles->doNOTdodiffonfile( "lnd_in",    "default", $mode );
      $cfiles->doNOTdodiffonfile( "$real_par_file", "default", $mode );
      $cfiles->doNOTdodiffonfile( "$tempfile", "default", $mode );
      $cfiles->comparefiles( "default", $mode );
   # Compare to baseline
   if ( defined($opts{'compare'}) ) {
      $cfiles->dodiffonfile(      "lnd_in",    "most_options", $mode );
      $cfiles->dodiffonfile( "$real_par_file", "most_options", $mode );
      $cfiles->doNOTdodiffonfile( "$tempfile", "most_options", $mode );
      $cfiles->comparefiles( "most_options", $mode, $opts{'compare'} );
   }
   &cleanup();

print "\n==================================================\n";
print "Test drydep, fire_emis and megan namelists  \n";
print "==================================================\n";

# drydep and megan namelists
$phys = "clm5_0";
$mode = "-phys $phys";
&make_config_cache($phys);
my @mfiles = ( "lnd_in", "drv_flds_in", $tempfile );
my $mfiles = NMLTest::CompFiles->new( $cwd, @mfiles );
foreach my $options ( "-drydep", "-megan", "-drydep -megan", "-fire_emis", "-drydep -megan -fire_emis" ) {
   &make_env_run();
   eval{ system( "$bldnml -envxml_dir . $options > $tempfile 2>&1 " ); };
   is( $@, '', "options: $options" );
   $mfiles->checkfilesexist( "$options", $mode);
   if ( $options ne "-drydep" ) {
     $mfiles->shownmldiff( "-drydep", $mode );
   }
   if ( defined($opts{'compare'}) ) {
      $mfiles->doNOTdodiffonfile( "$tempfile", "$options", $mode );
      $mfiles->comparefiles( "$options", $mode, $opts{'compare'} );
   }
   if ( defined($opts{'generate'}) ) {
      $mfiles->copyfiles( "$options", $mode );
   }
   &cleanup();
}
$phys = "clm5_0";
$mode = "-phys $phys";
&make_config_cache($phys);

print "\n===============================================================================\n";
print "Test configuration, structure, irrigate, verbose, clm_demand, ssp_rcp, test, sim_year, use_case\n";
print "=================================================================================\n";

# configuration, structure, irrigate, verbose, clm_demand, ssp_rcp, test, sim_year, use_case
my $startfile = "clmrun.clm2.r.1964-05-27-00000.nc";
foreach my $options ( "-configuration nwp",
                      "-structure fast",
                      "-namelist '&a irrigate=.true./'", "-verbose", "-ssp_rcp SSP1-2.6", "-test", "-sim_year 1850",
                      "-use_case 1850_control",
                      "-clm_start_type startup", "-namelist '&a irrigate=.false./' -crop -bgc bgc",
                      "-envxml_dir . -infile myuser_nl_clm", 
                      "-ignore_ic_date -clm_start_type branch -namelist '&a nrevsn=\"thing.nc\"/' -bgc bgc -crop",
                      "-clm_start_type branch -namelist '&a nrevsn=\"thing.nc\",use_init_interp=T/'",
                      "-ignore_ic_date -clm_start_type startup -namelist '&a finidat=\"thing.nc\"/' -bgc bgc -crop",
                     ) {
   my $file = $startfile;
   &make_env_run();
   eval{ system( "$bldnml -res 0.9x1.25 -envxml_dir . $options > $tempfile 2>&1 " ); };
   is( $@, '', "options: $options" );
   $cfiles->checkfilesexist( "$options", $mode );
   $cfiles->shownmldiff( "default", $mode );
   my $finidat = `grep finidat lnd_in`;
   if ( $options =~ /myuser_nl_clm/ ) {
      my $fsurdat =  `grep fsurdat lnd_in`;
      like( $fsurdat, "/MYDINLOCROOT/lnd/clm2/PTCLMmydatafiles/1x1pt_US-UMB/surfdata_1x1pt_US-UMB_simyr2000_clm4_5_c131122.nc/", "$options" );
   }
   if ( defined($opts{'compare'}) ) {
      $cfiles->doNOTdodiffonfile( "$tempfile", "$options", $mode );
      $cfiles->dodiffonfile( "$real_par_file", "$options", $mode );
      $cfiles->comparefiles( "$options", $mode, $opts{'compare'} );
   }
   if ( defined($opts{'generate'}) ) {
      $cfiles->copyfiles( "$options", $mode );
   }
   &cleanup();
}

print "\n===============================================================================\n";
print "Test some CAM specific setups for special grids \n";
print "=================================================================================\n";
foreach my $phys ( "clm4_5", "clm5_0" ) {
   $mode = "-phys $phys";
   &make_config_cache($phys);
   foreach my $options ( 
                      "-res ne0np4.ARCTIC.ne30x4 -bgc sp -use_case 20thC_transient -namelist '&a start_ymd=19790101/' -lnd_tuning_mode ${phys}_cam6.0",
                      "-res ne0np4.ARCTICGRIS.ne30x8 -bgc sp -use_case 20thC_transient -namelist '&a start_ymd=19790101/' -lnd_tuning_mode ${phys}_cam6.0",
                      "-res 1.9x2.5 -bgc sp -use_case 20thC_transient -namelist '&a start_ymd=19790101/' -lnd_tuning_mode ${phys}_cam6.0",
                      "-res 0.9x1.25 -bgc sp -use_case 20thC_transient -namelist '&a start_ymd=19790101/' -lnd_tuning_mode ${phys}_cam6.0",
                      "-res 0.9x1.25 -bgc bgc -crop -use_case 20thC_transient -namelist '&a start_ymd=19500101/' -lnd_tuning_mode ${phys}_cam6.0",
                      "-res ne0np4CONUS.ne30x8 -bgc sp -use_case 20thC_transient -namelist '&a start_ymd=20130101/' -lnd_tuning_mode ${phys}_cam6.0",
                      "-res 1.9x2.5 -bgc sp -use_case 20thC_transient -namelist '&a start_ymd=20030101/' -lnd_tuning_mode ${phys}_cam6.0",
                      "-res 1.9x2.5 -bgc sp -use_case 2010_control -namelist '&a start_ymd=20100101/' -lnd_tuning_mode ${phys}_cam6.0",
                      "-res 1x1_brazil -bgc fates -no-megan -use_case 2000_control -lnd_tuning_mode ${phys}_CRUv7",
                      "-res C192 -bgc sp -use_case 2010_control -namelist '&a start_ymd=20100101/' -lnd_tuning_mode ${phys}_cam6.0",
                      "-res ne0np4.ARCTIC.ne30x4 -bgc sp -use_case 20thC_transient -namelist '&a start_ymd=20130101/' -lnd_tuning_mode ${phys}_cam6.0",
                     ) {
      &make_env_run();
      eval{ system( "$bldnml -envxml_dir . $options > $tempfile 2>&1 " ); };
      is( $@, '', "options: $options" );
      $cfiles->checkfilesexist( "$options", $mode );
      $cfiles->shownmldiff( "default", $mode );
      if ( defined($opts{'compare'}) ) {
         $cfiles->doNOTdodiffonfile( "$tempfile", "$options", $mode );
         $cfiles->dodiffonfile(      "lnd_in",    "$options", $mode );
         $cfiles->dodiffonfile( "$real_par_file", "$options", $mode );
         $cfiles->comparefiles( "$options", $mode, $opts{'compare'} );
      }
      if ( defined($opts{'generate'}) ) {
         $cfiles->copyfiles( "$options", $mode );
      }
      &cleanup();
   }
}

print "\n==============================================================\n";
print "Test several use_cases and specific configurations for clm5_0\n";
print "==============================================================\n";
$phys = "clm5_0";
$mode = "-phys $phys";
&make_config_cache($phys);
foreach my $options ( 
                      "-bgc bgc -use_case 1850-2100_SSP1-2.6_transient -namelist '&a start_ymd=20100101/'",
                      "-bgc sp  -use_case 1850-2100_SSP2-4.5_transient -namelist '&a start_ymd=18501223/'",
                      "-bgc bgc -use_case 1850-2100_SSP3-7.0_transient -namelist '&a start_ymd=20701029/'",
                      "-bgc fates  -use_case 2000_control -no-megan",
                      "-bgc sp  -use_case 2000_control -res 0.9x1.25 -namelist '&a use_soil_moisture_streams = T/'",
                      "-bgc cn  -use_case 1850-2100_SSP5-8.5_transient -namelist '&a start_ymd=19101023/'",
                      "-bgc bgc -use_case 2000_control -namelist \"&a fire_method='nofire'/\" -crop",
                      "-res 0.9x1.25 -bgc bgc -use_case 1850_noanthro_control -drydep -fire_emis -light_res 360x720",
                     ) {
   my $file = $startfile;
   &make_env_run();
   eval{ system( "$bldnml -envxml_dir . $options > $tempfile 2>&1 " ); };
   is( $@, '', "options: $options" );
   $cfiles->checkfilesexist( "$options", $mode );
   $cfiles->shownmldiff( "default", $mode );
   if ( defined($opts{'compare'}) ) {
      $cfiles->doNOTdodiffonfile( "$tempfile", "$options", $mode );
      $cfiles->dodiffonfile(      "lnd_in",    "$options", $mode );
      $cfiles->dodiffonfile( "$real_par_file", "$options", $mode );
      $cfiles->comparefiles( "$options", $mode, $opts{'compare'} );
   }
   if ( defined($opts{'generate'}) ) {
      $cfiles->copyfiles( "$options", $mode );
   }
   &cleanup();
}



print "\n==================================================\n";
print "Start Failure testing.  These should fail \n";
print "==================================================\n";

# Failure testing, do things that SHOULD fail
my $finidat  = "thing.nc";
system( "touch $finidat" );

my %failtest = ( 
     "coldstart but with IC file"=>{ options=>"-clm_start_type cold -envxml_dir .",
                                     namelst=>"finidat='$finidat'",
                                     GLC_TWO_WAY_COUPLING=>"FALSE",
                                     phys=>"clm5_0",
                                   },
     "clm_demand on finidat"     =>{ options=>"-clm_demand finidat -envxml_dir .",
                                     namelst=>"",
                                     GLC_TWO_WAY_COUPLING=>"FALSE",
                                     phys=>"clm5_0",
                                   },
     "blank IC file, not cold"   =>{ options=>"-clm_start_type startup -envxml_dir .",
                                     namelst=>"finidat=' '",
                                     GLC_TWO_WAY_COUPLING=>"FALSE",
                                     phys=>"clm5_0",
                                   },
     "startup without interp"    =>{ options=>"-clm_start_type startup -envxml_dir . -bgc sp -sim_year 1850",
                                     namelst=>"use_init_interp=.false., start_ymd=19200901",
                                     GLC_TWO_WAY_COUPLING=>"FALSE",
                                     phys=>"clm5_0",
                                   },
     "use_crop without -crop"    =>{ options=>" -envxml_dir .",
                                     namelst=>"use_crop=.true.",
                                     GLC_TWO_WAY_COUPLING=>"FALSE",
                                     phys=>"clm4_5",
                                   },
     "soilm_stream wo use"       =>{ options=>"-res 0.9x1.25 -envxml_dir .",
                                     namelst=>"use_soil_moisture_streams = .false.,stream_fldfilename_soilm='missing_file'",
                                     GLC_TWO_WAY_COUPLING=>"FALSE",
                                     phys=>"clm5_0",
                                   },
     "clm50CNDVwtransient"       =>{ options=>" -envxml_dir . -use_case 20thC_transient -dynamic_vegetation -res 10x15 -ignore_warnings",
                                     namelst=>"",
                                     GLC_TWO_WAY_COUPLING=>"FALSE",
                                     phys=>"clm5_0",
                                   },
     "reseed without CN"         =>{ options=>" -envxml_dir . -bgc sp",
                                     namelst=>"reseed_dead_plants=.true.",
                                     GLC_TWO_WAY_COUPLING=>"FALSE",
                                     phys=>"clm5_0",
                                   },
     "dribble_crphrv w/o CN"     =>{ options=>" -envxml_dir . -bgc sp",
                                     namelst=>"dribble_crophrv_xsmrpool_2atm=.true.",
                                     GLC_TWO_WAY_COUPLING=>"FALSE",
                                     phys=>"clm5_0",
                                   },
     "dribble_crphrv w/o crop"   =>{ options=>" -envxml_dir . -bgc cn -no-crop",
                                     namelst=>"dribble_crophrv_xsmrpool_2atm=.true.",
                                     GLC_TWO_WAY_COUPLING=>"FALSE",
                                     phys=>"clm5_0",
                                   },
     "CNDV with flanduse_timeseries - clm4_5"=>{ options=>"-bgc bgc -dynamic_vegetation -envxml_dir . -ignore_warnings",
                                     namelst=>"flanduse_timeseries='my_flanduse_timeseries_file.nc'",
                                     GLC_TWO_WAY_COUPLING=>"FALSE",
                                     phys=>"clm4_5",
                                   },
     "use_cndv=T without bldnml op"=>{ options=>"-bgc cn -envxml_dir . -ignore_warnings",
                                     namelst=>"use_cndv=.true.",
                                     GLC_TWO_WAY_COUPLING=>"FALSE",
                                     phys=>"clm4_5",
                                   },
     "use_cndv=F with dyn_veg op"=>{ options=>"-bgc cn -dynamic_vegetation -envxml_dir . -ignore_warnings",
                                     namelst=>"use_cndv=.false.",
                                     GLC_TWO_WAY_COUPLING=>"FALSE",
                                     phys=>"clm4_5",
                                   },
     "crop with use_crop false"  =>{ options=>"-crop -bgc bgc -envxml_dir .",
                                     namelst=>"use_crop=.false.",
                                     GLC_TWO_WAY_COUPLING=>"FALSE",
                                     phys=>"clm4_5",
                                   },
     "crop without CN"           =>{ options=>"-crop -bgc sp -envxml_dir .",
                                     namelst=>"",
                                     GLC_TWO_WAY_COUPLING=>"FALSE",
                                     phys=>"clm4_5",
                                   },
     "toosmall soil w trans"     =>{ options=>"-envxml_dir .",
                                     namelst=>"toosmall_soil=10, dyn_transient_pfts=T",
                                     GLC_TWO_WAY_COUPLING=>"FALSE",
                                     phys=>"clm5_0",
                                   },
     "toosmall lake w trans"     =>{ options=>"-envxml_dir .",
                                     namelst=>"toosmall_lake=10, dyn_transient_pfts=T",
                                     GLC_TWO_WAY_COUPLING=>"FALSE",
                                     phys=>"clm5_0",
                                   },
     "toosmall crop w trans"     =>{ options=>"-bgc bgc -crop -envxml_dir .",
                                     namelst=>"toosmall_crop=10, dyn_transient_pfts=T",
                                     GLC_TWO_WAY_COUPLING=>"FALSE",
                                     phys=>"clm5_0",
                                   },
     "toosmall wetl w trans"     =>{ options=>"-bgc bgc -envxml_dir .",
                                     namelst=>"toosmall_wetland=10, dyn_transient_pfts=T",
                                     GLC_TWO_WAY_COUPLING=>"FALSE",
                                     phys=>"clm5_0",
                                   },
     "toosmall glc  w trans"     =>{ options=>"-bgc sp  -envxml_dir .",
                                     namelst=>"toosmall_glacier=10, dyn_transient_pfts=T", 
                                     GLC_TWO_WAY_COUPLING=>"FALSE",
                                     phys=>"clm5_0",
                                   },
     "toosmall urban w trans"    =>{ options=>"-bgc sp  -envxml_dir .",
                                     namelst=>"toosmall_urban=10, dyn_transient_pfts=T",
                                     GLC_TWO_WAY_COUPLING=>"FALSE",
                                     phys=>"clm5_0",
                                   },
     "collapse_urban w trans"    =>{ options=>"-bgc sp  -envxml_dir .",
                                     namelst=>"collapse_urban=T, dyn_transient_crops=T",
                                     GLC_TWO_WAY_COUPLING=>"FALSE",
                                     phys=>"clm5_0",
                                   },
     "n_dom_landunits w trans"    =>{ options=>"-bgc sp  -envxml_dir .",
                                     namelst=>"n_dom_landunits=2, dyn_transient_crops=T",
                                     GLC_TWO_WAY_COUPLING=>"FALSE",
                                     phys=>"clm5_0",
                                   },
     "n_dom_pfts w trans"         =>{ options=>"-bgc sp  -envxml_dir .",
                                     namelst=>"n_dom_pfts=2, dyn_transient_crops=T",
                                     GLC_TWO_WAY_COUPLING=>"FALSE",
                                     phys=>"clm5_0",
                                   },
     "baset_map without crop"    =>{ options=>"-bgc bgc -envxml_dir . -no-crop",
                                     namelst=>"baset_mapping='constant'",
                                     GLC_TWO_WAY_COUPLING=>"FALSE",
                                     phys=>"clm5_0",
                                   },
     "mapvary var w/o varymap"   =>{ options=>"-crop -bgc bgc -envxml_dir . -crop",
                                     namelst=>"baset_mapping='constant', baset_latvary_slope=1.0, baset_latvary_intercept=10.0",
                                     GLC_TWO_WAY_COUPLING=>"FALSE",
                                     phys=>"clm5_0",
                                   },
     # This one should fail now, because we don't have non irrigated non-crop datasets
     "-irrigate=F without -crop" =>{ options=>"-bgc cn -no-crop -envxml_dir .",
                                    namelst=>"irrigate=.false.",
                                    GLC_TWO_WAY_COUPLING=>"FALSE",
                                    phys=>"clm4_5",
                                   },
     "grainproductWOcrop"       =>{ options=>"-bgc cn -no-crop -envxml_dir .",
                                    namelst=>"use_grainproduct=.true.",
                                    GLC_TWO_WAY_COUPLING=>"FALSE",
                                    phys=>"clm4_5",
                                   },
     "interp without finidat"    =>{ options=>"-bgc sp -envxml_dir .",
                                     namelst=>"use_init_interp=.true. finidat=' '",
                                     GLC_TWO_WAY_COUPLING=>"FALSE",
                                     phys=>"clm5_0",
                                   },
     "sp and c13"                =>{ options=>"-bgc sp -envxml_dir .",
                                     namelst=>"use_c13=.true.",
                                     GLC_TWO_WAY_COUPLING=>"FALSE",
                                     phys=>"clm4_5",
                                   },
     "sp and c14"                =>{ options=>"-bgc sp -envxml_dir .",
                                     namelst=>"use_c14=.true.",
                                     GLC_TWO_WAY_COUPLING=>"FALSE",
                                     phys=>"clm4_5",
                                   },
     "bombspike no c14"          =>{ options=>"-bgc bgc -envxml_dir .",
                                     namelst=>"use_c14=.false. use_c14_bombspike=.true.",
                                     GLC_TWO_WAY_COUPLING=>"FALSE",
                                     phys=>"clm5_0",
                                   },
     "use c13 timeseries no cn"  =>{ options=>"-bgc sp -envxml_dir .",
                                     namelst=>"use_c13_timeseries=.true.",
                                     GLC_TWO_WAY_COUPLING=>"FALSE",
                                     phys=>"clm4_5",
                                   },
     "use c13 timeseries no c13"=>{ options=>"-bgc bgc -envxml_dir .",
                                     namelst=>"use_c13=.false. use_c13_timeseries=.true.",
                                     GLC_TWO_WAY_COUPLING=>"FALSE",
                                     phys=>"clm4_5",
                                   },
     "bombspike no cn"           =>{ options=>"-bgc sp -envxml_dir .",
                                     namelst=>"use_c14_bombspike=.true.",
                                     GLC_TWO_WAY_COUPLING=>"FALSE",
                                     phys=>"clm5_0",
                                   },
     "lightres no cn"            =>{ options=>"-bgc sp -envxml_dir . -light_res 360x720",
                                     namelst=>"",
                                     GLC_TWO_WAY_COUPLING=>"FALSE",
                                     phys=>"clm5_0",
                                   },
     "spno-fire"                 =>{ options=>"-bgc sp -envxml_dir . -use_case 2000_control",
                                     namelst=>"fire_method='nofire'",
                                     GLC_TWO_WAY_COUPLING=>"FALSE",
                                     phys=>"clm5_0",
                                   },
     "lightres no fire"          =>{ options=>"-bgc cn -envxml_dir . -light_res 360x720",
                                     namelst=>"fire_method='nofire'",
                                     GLC_TWO_WAY_COUPLING=>"FALSE",
                                     phys=>"clm5_0",
                                   },
     "lightres none bgc"         =>{ options=>"-bgc bgc -envxml_dir . -light_res none",
                                     namelst=>"",
                                     GLC_TWO_WAY_COUPLING=>"FALSE",
                                     phys=>"clm5_0",
                                   },
     "lightresnotnone-nofire"    =>{ options=>"-bgc bgc -envxml_dir . -light_res 94x192",
                                     namelst=>"fire_method='nofire'",
                                     GLC_TWO_WAY_COUPLING=>"FALSE",
                                     phys=>"clm5_0",
                                   },
     "lightresnonenofirelightfil"=>{ options=>"-bgc bgc -envxml_dir . -light_res none",
                                     namelst=>"fire_method='nofire',stream_fldfilename_lightng='build-namelist_test.pl'",
                                     GLC_TWO_WAY_COUPLING=>"FALSE",
                                     phys=>"clm5_0",
                                   },
     "lightrescontradictlightfil"=>{ options=>"-bgc bgc -envxml_dir . -light_res 360x720",
                                     namelst=>"stream_fldfilename_lightng='build-namelist_test.pl'",
                                     GLC_TWO_WAY_COUPLING=>"FALSE",
                                     phys=>"clm5_0",
                                   },
     "bgc=cn and bgc settings"   =>{ options=>"-bgc cn -envxml_dir .",
                                     namelst=>"use_lch4=.true.,use_nitrif_denitrif=.true.,use_vertsoilc=.true.,use_century_decomp=.true.",
                                     GLC_TWO_WAY_COUPLING=>"FALSE",
                                     phys=>"clm4_5",
                                   },
     "finundated and not methane"=>{ options=>"-bgc cn -envxml_dir .",
                                     namelst=>"use_lch4=.false.,finundation_method='h2osfc'",
                                     GLC_TWO_WAY_COUPLING=>"FALSE",
                                     phys=>"clm5_0",
                                   },
     "bgc=bgc and cn-only set"   =>{ options=>"-bgc bgc -envxml_dir .",
                                     namelst=>"use_lch4=.false.,use_nitrif_denitrif=.false.,use_vertsoilc=.false.,use_century_decomp=.false.",
                                     GLC_TWO_WAY_COUPLING=>"FALSE",
                                     phys=>"clm4_5",
                                   },
     "use_cn=true bgc=sp"        =>{ options=>"-bgc sp -envxml_dir .",
                                     namelst=>"use_cn=.true.",
                                     GLC_TWO_WAY_COUPLING=>"FALSE",
                                     phys=>"clm4_5",
                                   },
     "freeliv wo fun"            =>{ options=>"-bgc bgc -envxml_dir .",
                                     namelst=>"freelivfix_intercept=9.",
                                     GLC_TWO_WAY_COUPLING=>"FALSE",
                                     phys=>"clm4_5",
                                   },
     "use_cn=false bgc=cn"       =>{ options=>"-bgc cn -envxml_dir .",
                                     namelst=>"use_cn=.false.",
                                     GLC_TWO_WAY_COUPLING=>"FALSE",
                                     phys=>"clm4_5",
                                   },
     "lower=aqu-45 with/o Zeng"  =>{ options=>"-envxml_dir .",
                                     namelst=>"lower_boundary_condition=4,soilwater_movement_method=1,use_bedrock=.false.",
                                     GLC_TWO_WAY_COUPLING=>"FALSE",
                                     phys=>"clm5_0",
                                   },
     "Zeng w lower=flux"         =>{ options=>"-envxml_dir .",
                                     namelst=>"lower_boundary_condition=1,soilwater_movement_method=0,use_bedrock=.false.",
                                     GLC_TWO_WAY_COUPLING=>"FALSE",
                                     phys=>"clm4_5",
                                   },
     "Zeng w lower=zeroflux"     =>{ options=>"-envxml_dir .",
                                     namelst=>"lower_boundary_condition=2,soilwater_movement_method=0",
                                     GLC_TWO_WAY_COUPLING=>"FALSE",
                                     phys=>"clm4_5",
                                   },
     "Zeng w lower=table"        =>{ options=>"-envxml_dir .",
                                     namelst=>"lower_boundary_condition=3,soilwater_movement_method=0,use_bedrock=.false.",
                                     GLC_TWO_WAY_COUPLING=>"FALSE",
                                     phys=>"clm4_5",
                                   },
     "use_vic=F with -vic op"    =>{ options=>"-vichydro -envxml_dir .",
                                     namelst=>"use_vichydro=.false.",
                                     GLC_TWO_WAY_COUPLING=>"FALSE",
                                     phys=>"clm4_5",
                                   },
     "-vic with l_bnd=flux"      =>{ options=>"-vichydro -envxml_dir .",
                                     namelst=>"lower_boundary_condition=1",
                                     GLC_TWO_WAY_COUPLING=>"FALSE",
                                     phys=>"clm4_5",
                                   },
     "-vic with l_bnd=zeroflux"  =>{ options=>"-vichydro -envxml_dir .",
                                     namelst=>"lower_boundary_condition=2",
                                     GLC_TWO_WAY_COUPLING=>"FALSE",
                                     phys=>"clm4_5",
                                   },
     "-vic with origflag=1"      =>{ options=>"-vichydro -envxml_dir .",
                                     namelst=>"origflag=1",
                                     GLC_TWO_WAY_COUPLING=>"FALSE",
                                     phys=>"clm4_5",
                                   },
     "l_bnd=flux with origflag=0"=>{ options=>"-envxml_dir .",
                                     namelst=>"origflag=0, lower_boundary_condition=1",
                                     GLC_TWO_WAY_COUPLING=>"FALSE",
                                     phys=>"clm4_5",
                                   },
     "l_bnd=zflux with origflag=0"=>{ options=>"-envxml_dir .",
                                     namelst=>"origflag=0, lower_boundary_condition=2",
                                     GLC_TWO_WAY_COUPLING=>"FALSE",
                                     phys=>"clm4_5",
                                   },
     "bedrock with l_bnc=flux"   =>{ options=>"-envxml_dir .",
                                     namelst=>"use_bedrock=.true., lower_boundary_condition=1",
                                     GLC_TWO_WAY_COUPLING=>"FALSE",
                                     phys=>"clm5_0",
                                   },
     "bedrock with l_bnc=tabl"   =>{ options=>"-envxml_dir .",
                                     namelst=>"use_bedrock=.true., lower_boundary_condition=3",
                                     GLC_TWO_WAY_COUPLING=>"FALSE",
                                     phys=>"clm5_0",
                                   },
     "bedrock with l_bnc=aqui"   =>{ options=>"-envxml_dir .",
                                     namelst=>"use_bedrock=.true., lower_boundary_condition=4",
                                     GLC_TWO_WAY_COUPLING=>"FALSE",
                                     phys=>"clm5_0",
                                   },
     "zengdeck with l_bnc=flux"  =>{ options=>"-envxml_dir .",
                                     namelst=>"soilwater_movement_method=0, lower_boundary_condition=1",
                                     GLC_TWO_WAY_COUPLING=>"FALSE",
                                     phys=>"clm4_5",
                                   },
     "zengdeck with l_bnc=z-flux"=>{ options=>"-envxml_dir .",
                                     namelst=>"soilwater_movement_method=0, lower_boundary_condition=2",
                                     GLC_TWO_WAY_COUPLING=>"FALSE",
                                     phys=>"clm4_5",
                                   },
     "zengdeck with l_bnc=tabl"  =>{ options=>"-envxml_dir .",
                                     namelst=>"soilwater_movement_method=0, lower_boundary_condition=3",
                                     GLC_TWO_WAY_COUPLING=>"FALSE",
                                     phys=>"clm4_5",
                                   },
     "l_bnd=tabl with h2osfcfl=0"=>{ options=>"-envxml_dir .",
                                     namelst=>"h2osfcflag=0, lower_boundary_condition=3",
                                     GLC_TWO_WAY_COUPLING=>"FALSE",
                                     phys=>"clm4_5",
                                   },
     "l_bnd=flux with h2osfcfl=0"=>{ options=>"-envxml_dir .",
                                     namelst=>"h2osfcflag=0, lower_boundary_condition=1",
                                     GLC_TWO_WAY_COUPLING=>"FALSE",
                                     phys=>"clm4_5",
                                   },
     "l_bnd=zflux with h2osfcfl=0"=>{ options=>"-envxml_dir .",
                                     namelst=>"h2osfcflag=0, lower_boundary_condition=2",
                                     GLC_TWO_WAY_COUPLING=>"FALSE",
                                     phys=>"clm4_5",
                                   },
     "h2osfcfl=0 with clm5.0"    =>{ options=>"-envxml_dir .",
                                     namelst=>"h2osfcflag=0",
                                     GLC_TWO_WAY_COUPLING=>"FALSE",
                                     phys=>"clm5_0",
                                   },
     "45bad lnd_tuning_mode value" =>{ options=>"-lnd_tuning_mode clm5_0_GSWP3  -envxml_dir .",
                                     namelst=>"",
                                     GLC_TWO_WAY_COUPLING=>"FALSE",
                                     phys=>"clm4_5",
                                   },
     "50bad lnd_tuning_mode value" =>{ options=>"-lnd_tuning_mode clm4_5_CRUNCEP  -envxml_dir .",
                                     namelst=>"",
                                     GLC_TWO_WAY_COUPLING=>"FALSE",
                                     phys=>"clm5_0",
                                   },
     "bgc_spinup without cn"     =>{ options=>"-clm_accelerated_spinup on -bgc sp -envxml_dir .",
                                     namelst=>"spinup_state=1",
                                     GLC_TWO_WAY_COUPLING=>"FALSE",
                                     phys=>"clm4_5",
                                   },
     "spinup=1 without bldnml op"=>{ options=>"-clm_accelerated_spinup off -bgc bgc -envxml_dir .",
                                     namelst=>"spinup_state=1",,
                                     GLC_TWO_WAY_COUPLING=>"FALSE",
                                     phys=>"clm5_0",
                                   },
     "bgc_spinup without cn"     =>{ options=>"-clm_accelerated_spinup on -bgc sp -envxml_dir .",
                                     namelst=>"spinup_state=1",
                                     GLC_TWO_WAY_COUPLING=>"FALSE",
                                     phys=>"clm4_5",
                                   },
     "baseflow w aquifer"        =>{ options=>"-bgc sp -envxml_dir .",
                                     namelst=>"baseflow_scalar=1.0, lower_boundary_condition=4,use_bedrock=.false.",
                                     GLC_TWO_WAY_COUPLING=>"FALSE",
                                     phys=>"clm5_0",
                                   },
     "baseflow w table"          =>{ options=>"-bgc sp -envxml_dir .",
                                     namelst=>"baseflow_scalar=1.0, lower_boundary_condition=3,use_bedrock=.false.",
                                     GLC_TWO_WAY_COUPLING=>"FALSE",
                                     phys=>"clm5_0",
                                   },
     "br_root and bgc=sp"        =>{ options=>"-bgc sp -envxml_dir .",
                                     namelst=>"br_root=1.0",
                                     GLC_TWO_WAY_COUPLING=>"FALSE",
                                     phys=>"clm5_0",
                                   },
     "both co2_type and on nml"  =>{ options=>"-co2_type constant -envxml_dir .",
                                     namelst=>"co2_type='prognostic'",
                                     GLC_TWO_WAY_COUPLING=>"FALSE",
                                     phys=>"clm5_0",
                                   },
     "both lnd_frac and on nml"  =>{ options=>"-lnd_frac domain.nc -envxml_dir .",
                                     namelst=>"fatmlndfrc='frac.nc'",
                                     GLC_TWO_WAY_COUPLING=>"FALSE",
                                     phys=>"clm5_0",
                                   },
     "branch but NO nrevsn"      =>{ options=>"-clm_start_type branch -envxml_dir .",
                                     namelst=>"",
                                     GLC_TWO_WAY_COUPLING=>"FALSE",
                                     phys=>"clm5_0",
                                   },
     "glc_nec inconsistent"      =>{ options=>"-envxml_dir .",
                                     namelst=>"maxpatch_glcmec=5",
                                     GLC_TWO_WAY_COUPLING=>"FALSE",
                                     phys=>"clm5_0",
                                   },
     "NoGLCMec"                  =>{ options=>"-envxml_dir . -glc_nec 0",
                                     namelst=>"",
                                     GLC_TWO_WAY_COUPLING=>"FALSE",
                                     phys=>"clm4_5",
                                   },
     "UpdateGlcContradict"       =>{ options=>"-envxml_dir .",
                                     namelst=>"glc_do_dynglacier=.false.",
                                     GLC_TWO_WAY_COUPLING=>"TRUE",
                                     phys=>"clm4_5",
                                   },
     "useFATESContradict"        =>{ options=>"-bgc fates -envxml_dir . -no-megan",
                                     namelst=>"use_fates=.false.",
                                     GLC_TWO_WAY_COUPLING=>"FALSE",
                                     phys=>"clm4_5",
                                   },
     "useFATESContradict2"       =>{ options=>"-envxml_dir . -no-megan",
                                     namelst=>"use_fates=.true.",
                                     GLC_TWO_WAY_COUPLING=>"FALSE",
                                     phys=>"clm4_5",
                                   },
     "useFATESWCN"               =>{ options=>"-bgc fates -envxml_dir . -no-megan",
                                     namelst=>"use_cn=.true.",
                                     GLC_TWO_WAY_COUPLING=>"FALSE",
                                     phys=>"clm5_0",
                                   },
     "useFATESWcreatecrop"       =>{ options=>"-bgc fates -envxml_dir . -no-megan",
                                     namelst=>"create_crop_landunit=.true.",
                                     GLC_TWO_WAY_COUPLING=>"FALSE",
                                     phys=>"clm5_0",
                                   },
     "createcropFalse"           =>{ options=>"-bgc bgc -envxml_dir . -no-megan",
                                     namelst=>"create_crop_landunit=.false.",
                                     GLC_TWO_WAY_COUPLING=>"FALSE",
                                     phys=>"clm5_0",
                                   },
     "useFATESWTransient"        =>{ options=>"-bgc fates -use_case 20thC_transient -envxml_dir . -no-megan -res 10x15",
                                     namelst=>"",
                                     GLC_TWO_WAY_COUPLING=>"FALSE",
                                     phys=>"clm5_0",
                                   },
     "usespitfireButNOTFATES"    =>{ options=>"-envxml_dir . -no-megan",
                                     namelst=>"use_fates_spitfire=.true.",
                                     GLC_TWO_WAY_COUPLING=>"FALSE",
                                     phys=>"clm4_5",
                                   },
     "useloggingButNOTFATES"     =>{ options=>"-envxml_dir . -no-megan",
                                     namelst=>"use_fates_logging=.true.",
                                     GLC_TWO_WAY_COUPLING=>"FALSE",
                                     phys=>"clm4_5",
                                   },
     "useinventorybutnotfile"    =>{ options=>"-bgc fates -envxml_dir . -no-megan",
                                     namelst=>"use_fates_inventory_init=.true.",
                                     GLC_TWO_WAY_COUPLING=>"FALSE",
                                     phys=>"clm4_5",
                                   },
     "inventoryfileDNE"          =>{ options=>"-bgc fates -envxml_dir . -no-megan",
                                     namelst=>"use_fates_inventory_init=.true., fates_inventory_ctrl_filename='zztop'",
                                     GLC_TWO_WAY_COUPLING=>"FALSE",
                                     phys=>"clm4_5",
                                   },
     "useMEGANwithFATES"         =>{ options=>"-bgc fates -envxml_dir . -megan",
                                     namelst=>"",
                                     GLC_TWO_WAY_COUPLING=>"FALSE",
                                     phys=>"clm4_5",
                                   },
     "useHYDSTwithFATES"         =>{ options=>"-bgc fates -envxml_dir . -no-megan",
                                     namelst=>"use_hydrstress=.true.",
                                     GLC_TWO_WAY_COUPLING=>"FALSE",
                                     phys=>"clm5_0",
                                   },
     "useHYDSTwithdynroot"       =>{ options=>"-bgc bgc -envxml_dir . -megan",
                                     namelst=>"use_hydrstress=.true., use_dynroot=.true.",
                                     GLC_TWO_WAY_COUPLING=>"FALSE",
                                     phys=>"clm5_0",
                                   },
     "specWOfireemis"            =>{ options=>"-envxml_dir . -no-fire_emis",
                                     namelst=>"fire_emis_specifier='bc_a1 = BC'",
                                     GLC_TWO_WAY_COUPLING=>"FALSE",
                                     phys=>"clm5_0",
                                   },
     "elevWOfireemis"            =>{ options=>"-envxml_dir . -no-fire_emis",
                                     namelst=>"fire_emis_elevated=.false.",
                                     GLC_TWO_WAY_COUPLING=>"FALSE",
                                     phys=>"clm5_0",
                                   },
     "noanthro_w_crop"            =>{ options=>"-envxml_dir . -res 0.9x1.25 -bgc bgc -crop -use_case 1850_noanthro_control",
                                     namelst=>"",
                                     GLC_TWO_WAY_COUPLING=>"FALSE",
                                     phys=>"clm5_0",
                                   },
     "noanthro_w_irrig"           =>{ options=>"-envxml_dir . -res 0.9x1.25 -bgc bgc -use_case 1850_noanthro_control",
                                     namelst=>"irrigate=T",
                                     GLC_TWO_WAY_COUPLING=>"FALSE",
                                     phys=>"clm5_0",
                                   },
     "spdotransconflict"          =>{ options=>"-envxml_dir . -bgc sp -use_case 20thC_transient",
                                     namelst=>"do_transient_pfts=T,do_transient_crops=.false.",
                                     GLC_TWO_WAY_COUPLING=>"FALSE",
                                     phys=>"clm5_0",
                                   },
     "nocropwfert"                =>{ options=>"-envxml_dir . -bgc sp -no-crop",
                                     namelst=>"use_fertilizer=T",
                                     GLC_TWO_WAY_COUPLING=>"FALSE",
                                     phys=>"clm5_0",
                                   },
     "lmr1WOcn"                   =>{ options=>"-envxml_dir . -bgc sp",
                                     namelst=>"leafresp_method=1",
                                     GLC_TWO_WAY_COUPLING=>"FALSE",
                                     phys=>"clm5_0",
                                   },
     "lmr2WOcn"                   =>{ options=>"-envxml_dir . -bgc sp",
                                     namelst=>"leafresp_method=2",
                                     GLC_TWO_WAY_COUPLING=>"FALSE",
                                     phys=>"clm5_0",
                                   },
     "lmr0Wcn"                    =>{ options=>"-envxml_dir . -bgc bgc",
                                     namelst=>"leafresp_method=0",
                                     GLC_TWO_WAY_COUPLING=>"FALSE",
                                     phys=>"clm5_0",
                                   },
     "nofireButSetcli_scale"     =>{ options=>"-envxml_dir . -bgc bgc",
                                     namelst=>"fire_method='nofire', cli_scale=5.",
                                     GLC_TWO_WAY_COUPLING=>"FALSE",
                                     phys=>"clm5_0",
                                   },
     "nocnButSetrh_low"          =>{ options=>"-envxml_dir . -bgc sp",
                                     namelst=>"rh_low=5.",
                                     GLC_TWO_WAY_COUPLING=>"FALSE",
                                     phys=>"clm5_0",
                                   },
     "funWOcn"                   =>{ options=>"-envxml_dir . -bgc sp",
                                     namelst=>"use_fun=.true.",
                                     GLC_TWO_WAY_COUPLING=>"FALSE",
                                     phys=>"clm5_0",
                                   },
     "flexCNWOcn"                =>{ options=>"-envxml_dir . -bgc sp",
                                     namelst=>"use_flexibleCN=.true.",
                                     GLC_TWO_WAY_COUPLING=>"FALSE",
                                     phys=>"clm5_0",
                                   },
     "flexCNFUNwcarbonresp"      =>{ options=>"-envxml_dir . -bgc bgc",
                                     namelst=>"use_flexibleCN=.true.,use_FUN=.true.,carbon_resp_opt=1",
                                     GLC_TWO_WAY_COUPLING=>"FALSE",
                                     phys=>"clm5_0",
                                   },
     "funWOnitrif"               =>{ options=>"-envxml_dir .",
                                     namelst=>"use_fun=.true., use_nitrif_denitrif=.false.",
                                     GLC_TWO_WAY_COUPLING=>"FALSE",
                                     phys=>"clm5_0",
                                   },
     "knitrmaxWOnitrif"          =>{ options=>"-envxml_dir . -bgc bgc",
                                     namelst=>"use_nitrif_denitrif=.false., k_nitr_max=1.0",
                                     GLC_TWO_WAY_COUPLING=>"FALSE",
                                     phys=>"clm5_0",
                                   },
     "respcoefWOnitrif"          =>{ options=>"-envxml_dir . -bgc bgc",
                                     namelst=>"use_nitrif_denitrif=.false., denitrif_respiration_coefficient=1.0",
                                     GLC_TWO_WAY_COUPLING=>"FALSE",
                                     phys=>"clm5_0",
                                   },
     "respexpWOnitrif"           =>{ options=>"-envxml_dir . -bgc bgc",
                                     namelst=>"use_nitrif_denitrif=.false., denitrif_respiration_exponent=1.0",
                                     GLC_TWO_WAY_COUPLING=>"FALSE",
                                     phys=>"clm5_0",
                                   },
     "nitrcoefWOnitrif"          =>{ options=>"-envxml_dir . -bgc bgc",
                                     namelst=>"use_nitrif_denitrif=.false., denitrif_nitrateconc_coefficient=1.0",
                                     GLC_TWO_WAY_COUPLING=>"FALSE",
                                     phys=>"clm5_0",
                                   },
     "nitrexpWOnitrif"           =>{ options=>"-envxml_dir . -bgc bgc",
                                     namelst=>"use_nitrif_denitrif=.false., denitrif_nitrateconc_exponent=1.0",
                                     GLC_TWO_WAY_COUPLING=>"FALSE",
                                     phys=>"clm5_0",
                                   },
     "lunaWSPandlnctrue"         =>{ options=>"-envxml_dir . -bgc sp",
                                     namelst=>"use_luna=.true., lnc_opt=.true.",
                                     GLC_TWO_WAY_COUPLING=>"FALSE",
                                     phys=>"clm5_0",
                                   },
     "NOlunabutsetJmaxb1"        =>{ options=>"-envxml_dir . -bgc sp",
                                     namelst=>"use_luna=.false., jmaxb1=1.0",
                                     GLC_TWO_WAY_COUPLING=>"FALSE",
                                     phys=>"clm5_0",
                                   },
     "envxml_not_dir"            =>{ options=>"-envxml_dir myuser_nl_clm",
                                     namelst=>"",
                                     GLC_TWO_WAY_COUPLING=>"FALSE",
                                     phys=>"clm5_0",
                                   },
     "envxml_emptydir"           =>{ options=>"-envxml_dir xFail",
                                     namelst=>"",
                                     GLC_TWO_WAY_COUPLING=>"FALSE",
                                     phys=>"clm5_0",
                                   },
               );
foreach my $key ( keys(%failtest) ) {
   print( "$key\n" );
   &make_config_cache($failtest{$key}{"phys"});
   my $options  = $failtest{$key}{"options"};
   my $namelist = $failtest{$key}{"namelst"};
   &make_env_run( GLC_TWO_WAY_COUPLING=>$failtest{$key}{"GLC_TWO_WAY_COUPLING"} );
   eval{ system( "$bldnml $options -namelist \"&clmexp $namelist /\" > $tempfile 2>&1 " ); };
   isnt( $?, 0, $key );
   system( "cat $tempfile" );
}


print "\n===============================================================================\n";
print "Start Warning testing.  These should fail unless -ignore_warnings option is used \n";
print "=================================================================================\n";

# Warning testing, do things that give warnings, unless -ignore_warnings option is used

my %warntest = ( 
     # Warnings without the -ignore_warnings option given
     "coldwfinidat"              =>{ options=>"-envxml_dir . -clm_start_type cold",
                                     namelst=>"finidat = 'testfile.nc'",
                                     GLC_TWO_WAY_COUPLING=>"FALSE",
                                     phys=>"clm5_0",
                                   },
     "bgcspin_w_suplnitro"       =>{ options=>"-envxml_dir . -bgc bgc -clm_accelerated_spinup on",
                                     namelst=>"suplnitro='ALL'",
                                     GLC_TWO_WAY_COUPLING=>"FALSE",
                                     phys=>"clm5_0",
                                   },
     "use_c13_wo_bgc"            =>{ options=>"-envxml_dir . -bgc cn",
                                     namelst=>"use_c13=.true.",
                                     GLC_TWO_WAY_COUPLING=>"FALSE",
                                     phys=>"clm5_0",
                                   },
     "use_c14_wo_bgc"            =>{ options=>"-envxml_dir . -bgc cn",
                                     namelst=>"use_c14=.true.",
                                     GLC_TWO_WAY_COUPLING=>"FALSE",
                                     phys=>"clm5_0",
                                   },
     "maxpft_wrong"              =>{ options=>"-envxml_dir . -bgc cn",
                                     namelst=>"maxpatch_pft=19",
                                     GLC_TWO_WAY_COUPLING=>"FALSE",
                                     phys=>"clm5_0",
                                   },
     "soilm_stream w transient"  =>{ options=>"-res 0.9x1.25 -envxml_dir . -use_case 20thC_transient",
                                     namelst=>"use_soil_moisture_streams=T,soilm_tintalgo='linear'",
                                     GLC_TWO_WAY_COUPLING=>"FALSE",
                                     phys=>"clm5_0",
                                   },
     "missing_ndep_file"         =>{ options=>"-envxml_dir . -bgc bgc -ssp_rcp SSP5-3.4",
                                     namelst=>"",
                                     GLC_TWO_WAY_COUPLING=>"FALSE",
                                     phys=>"clm5_0",
                                   },
     "bad_megan_spec"            =>{ options=>"-envxml_dir . -bgc bgc -megan",
                                     namelst=>"megan_specifier='ZZTOP=zztop'",
                                     GLC_TWO_WAY_COUPLING=>"FALSE",
                                     phys=>"clm4_5",
                                   },
               );
foreach my $key ( keys(%warntest) ) {
   print( "$key\n" );
   &make_config_cache($warntest{$key}{"phys"});
   my $options  = $warntest{$key}{"options"};
   my $namelist = $warntest{$key}{"namelst"};
   &make_env_run( GLC_TWO_WAY_COUPLING=>$warntest{$key}{"GLC_TWO_WAY_COUPLING"} );
   eval{ system( "$bldnml $options -namelist \"&clmexp $namelist /\" > $tempfile 2>&1 " ); };
   isnt( $?, 0, $key );
   system( "cat $tempfile" );
   # Now run with -ignore_warnings and make sure it works
   $options .= " -ignore_warnings";
   eval{ system( "$bldnml $options -namelist \"&clmexp $namelist /\" > $tempfile 2>&1 " ); };
   is( $?, 0, $key );
   is( $@, '', "$options" );
   system( "cat $tempfile" );
}


print "\n==================================================\n";
print "Test ALL resolutions with CLM5.0 and SP \n";
print "==================================================\n";

# Check for ALL resolutions with CLM50SP
$phys = "clm5_0";
$mode = "-phys $phys";
&make_config_cache($phys);
my $reslist = `../queryDefaultNamelist.pl -res list -s`;
my @resolutions = split( / /, $reslist );
my @regional;
foreach my $res ( @resolutions ) {
   chomp($res);
   print "=== Test $res === \n";
   my $options  = "-res $res -bgc sp -envxml_dir .";

   # Regional single point resolutions
   if ( $res =~ /^([0-9]+x[0-9]+_[a-zA-Z]+)$/ ) {
      push( @regional, $res );
      next;
   # Resolutions for mksurfdata mapping
   } elsif ( $res eq "0.5x0.5"     ||
             $res eq "0.25x0.25"   ||
             $res eq "0.1x0.1"     ||
             $res eq "3x3min"      ||
             $res eq "5x5min"      ||
             $res eq "10x10min"    ||
             $res eq "0.125x0.125" ||
             $res eq "0.33x0.33"   ||
             $res eq "1km-merge-10min" ) {
      next;
   # Resolutions that were supported in clm40 but NOT clm45/clm50
   } elsif ( $res eq "ne240np4"    ||
             $res eq "ne60np4"     ||
             $res eq "ne4np4"      ||
             $res eq "2.5x3.33"    ||
             $res eq "0.23x0.31"   ||
             $res eq "0.47x0.63"   ||
             $res eq "94x192"      ||
             $res eq "8x16"        ||
             $res eq "32x64"       ||
             $res eq "128x256"     ||
             $res eq "360x720cru"  ||
             $res eq "512x1024" ) {
      next;
   # Resolutions not supported on release branch
   } elsif ( $res eq "ne120np4"    ||
             $res eq "conus_30_x8" ) {
      next;
   }

   &make_env_run();
   eval{ system( "$bldnml $options > $tempfile 2>&1 " ); };
   is( $@, '', "$options" );

   $cfiles->checkfilesexist( "$options", $mode );

   $cfiles->shownmldiff( "default", "standard" );
   if ( defined($opts{'compare'}) ) {
      $cfiles->doNOTdodiffonfile( "$tempfile", "$options", $mode );
      $cfiles->dodiffonfile( "$real_par_file", "$options", $mode );
      $cfiles->comparefiles( "$options", $mode, $opts{'compare'} );
   }

   if ( defined($opts{'generate'}) ) {
      $cfiles->copyfiles( "$options", $mode );
   }
   &cleanup(); print "\n";
}

print "\n==================================================\n";
print " Test important resolutions for CLM4.5 and BGC\n";
print "==================================================\n";

$phys = "clm4_5";
$mode = "-phys $phys";
&make_config_cache($phys);
my @resolutions = ( "4x5", "10x15", "ne30np4", "ne16np4", "1.9x2.5", "0.9x1.25" );
my @regional;
my $nlbgcmode = "bgc";
my $mode = "clm45-$nlbgcmode";
foreach my $res ( @resolutions ) {
   chomp($res);
   print "=== Test $res === \n";
   my $options  = "-res $res -envxml_dir . -bgc $nlbgcmode";

   &make_env_run();
   eval{ system( "$bldnml $options > $tempfile 2>&1 " ); };
   is( $@, '', "$options" );

   $cfiles->checkfilesexist( "$options", $mode );

   $cfiles->shownmldiff( "default", "standard" );
   if ( defined($opts{'compare'}) ) {
      $cfiles->doNOTdodiffonfile( "$tempfile", "$options", $mode );
      $cfiles->comparefiles( "$options", $mode, $opts{'compare'} );
   }

   if ( defined($opts{'generate'}) ) {
      $cfiles->copyfiles( "$options", $mode );
   }
   &cleanup(); print "\n";
}

print "\n==================================================\n";
print " Test all use-cases \n";
print "==================================================\n";

# Run over all use-cases...
my $list = `$bldnml -use_case list 2>&1 | grep "use case"`;
my @usecases;
if ( $list =~ /build-namelist : use cases : (.+)$/ ) {
  my @usecases  = split( / /, $list );
} else {
  die "ERROR:: Trouble getting list of use-cases\n";
}
foreach my $usecase ( @usecases ) {
   $options = "-use_case $usecase  -envxml_dir .";
   &make_env_run();
   eval{ system( "$bldnml $options  > $tempfile 2>&1 " ); };
   is( $@, '', "options: $options" );
   $cfiles->checkfilesexist( "$options", $mode );
   $cfiles->shownmldiff( "default", "standard" );
   if ( defined($opts{'compare'}) ) {
      $cfiles->doNOTdodiffonfile( "$tempfile", "$options", $mode );
      $cfiles->comparefiles( "$options", $mode, $opts{'compare'} );
   }
   if ( defined($opts{'generate'}) ) {
      $cfiles->copyfiles( "$options", $mode );
   }
   &cleanup();
}

print "\n==================================================\n";
print "Test crop resolutions \n";
print "==================================================\n";

# Check for crop resolutions
$phys = "clm5_0";
$mode = "-phys $phys";
&make_config_cache($phys);
my @crop_res = ( "1x1_numaIA", "1x1_smallvilleIA", "4x5", "10x15", "0.9x1.25", "1.9x2.5", "ne30np4" );
foreach my $res ( @crop_res ) {
   $options = "-bgc bgc -crop -res $res -envxml_dir .";
   &make_env_run();
   eval{ system( "$bldnml $options  > $tempfile 2>&1 " ); };
   is( $@, '', "$options" );
   $cfiles->checkfilesexist( "$options", $mode );
   $cfiles->shownmldiff( "default", "standard" );
   if ( defined($opts{'compare'}) ) {
      $cfiles->doNOTdodiffonfile( "$tempfile", "$options", $mode );
      $cfiles->dodiffonfile( "$real_par_file", "$options", $mode );
      $cfiles->comparefiles( "$options", $mode, $opts{'compare'} );
   }
   if ( defined($opts{'generate'}) ) {
      $cfiles->copyfiles( "$options", $mode );
   }
   &cleanup();
}
print "\n==================================================\n";
print " Test glc_mec resolutions \n";
print "==================================================\n";

# Check for glc_mec resolutions
#
# NOTE(wjs, 2017-12-17) I'm not sure if these glc_mec-specific tests are
# still needed: are they covered with other tests now that we always run
# with glc_mec? Some historical notes: (1) The three resolutions listed
# here used to be the only three with which you could run glc_mec; now
# you can run glc_mec with all resolutions. (2) This used to point to
# all of the glacierMEC use cases; now we don't have glacierMEC-specific
# use cases, but I've kept these pointing to the equivalent normal use
# cases; I'm not sure if it's actually important to test this with all
# of the different use cases.
$phys = "clm4_5";
$mode = "-phys $phys";
&make_config_cache($phys);
my @glc_res = ( "0.9x1.25", "1.9x2.5" );
my @use_cases = ( "1850-2100_SSP1-2.6_transient",
                  "1850-2100_SSP2-4.5_transient",
                  "1850-2100_SSP3-7.0_transient",
                  "1850-2100_SSP5-8.5_transient",
                  "1850_control",
                  "2000_control",
                  "2010_control",
                  "20thC_transient",
                 );
foreach my $res ( @glc_res ) {
   foreach my $usecase ( @usecases ) {
      my $startymd = undef;
      if ( ($usecase eq "1850_control") || ($usecase eq "20thC_transient") ) {
         $startymd = 18500101;
      } elsif ( $usecase eq "2000_control") {
         $startymd = 20000101;
      } elsif ( $usecase eq "2010_control") {
         $startymd = 20100101;
      } else {
         $startymd = 20150101;
      }
      $options = "-bgc bgc -res $res -use_case $usecase -envxml_dir . -namelist '&a start_ymd=$startymd/'";
      &make_env_run();
      eval{ system( "$bldnml $options > $tempfile 2>&1 " ); };
      is( $@, '', "$options" );
      $cfiles->checkfilesexist( "$options", $mode );
      $cfiles->shownmldiff( "default", "standard" );
      if ( defined($opts{'compare'}) ) {
         $cfiles->doNOTdodiffonfile( "$tempfile", "$options", $mode );
         $cfiles->comparefiles( "$options", $mode, $opts{'compare'} );
      }
      if ( defined($opts{'generate'}) ) {
         $cfiles->copyfiles( "$options", $mode );
      }
      &cleanup();
   }
}
# Transient 20th Century simulations
$phys = "clm5_0";
$mode = "-phys $phys";
&make_config_cache($phys);
my @tran_res = ( "0.9x1.25", "1.9x2.5", "ne30np4", "10x15" );
my $usecase  = "20thC_transient";
my $GLC_NEC         = 10;
foreach my $res ( @tran_res ) {
   $options = "-res $res -use_case $usecase -envxml_dir . -namelist '&a start_ymd=18500101/'";
   &make_env_run();
   eval{ system( "$bldnml $options > $tempfile 2>&1 " ); };
   is( $@, '', "$options" );
   $cfiles->checkfilesexist( "$options", $mode );
   $cfiles->shownmldiff( "default", "standard" );
   if ( defined($opts{'compare'}) ) {
      $cfiles->doNOTdodiffonfile( "$tempfile", "$options", $mode );
      $cfiles->dodiffonfile( "$real_par_file", "$options", $mode );
      $cfiles->comparefiles( "$options", $mode, $opts{'compare'} );
   }
   if ( defined($opts{'generate'}) ) {
      $cfiles->copyfiles( "$options", $mode );
   }
   &cleanup();
}
# Transient ssp_rcp scenarios that work
$phys = "clm5_0";
$mode = "-phys $phys";
&make_config_cache($phys);
my @tran_res = ( "0.9x1.25", "1.9x2.5", "10x15" );
foreach my $usecase ( "1850_control", "1850-2100_SSP5-8.5_transient", "1850-2100_SSP1-2.6_transient", "1850-2100_SSP3-7.0_transient",
                      "1850-2100_SSP2-4.5_transient" ) {
   my $startymd = undef;
   if ( $usecase eq "1850_control") {
      $startymd = 18500101;
   } else {
      $startymd = 20150101;
   }
   foreach my $res ( @tran_res ) {
      $options = "-res $res -bgc bgc -crop -use_case $usecase -envxml_dir . -namelist '&a start_ymd=$startymd/'";
      &make_env_run();
      eval{ system( "$bldnml $options > $tempfile 2>&1 " ); };
      is( $@, '', "$options" );
      $cfiles->checkfilesexist( "$options", $mode );
      $cfiles->shownmldiff( "default", "standard" );
      if ( defined($opts{'compare'}) ) {
         $cfiles->doNOTdodiffonfile( "$tempfile", "$options", $mode );
         $cfiles->dodiffonfile( "$real_par_file", "$options", $mode );
         $cfiles->comparefiles( "$options", $mode, $opts{'compare'} );
      }
      if ( defined($opts{'generate'}) ) {
         $cfiles->copyfiles( "$options", $mode );
      }
      &cleanup();
   }
}
# The SSP's that fail...
my $res = "0.9x1.25";
foreach my $usecase ( "1850-2100_SSP4-3.4_transient", "1850-2100_SSP5-3.4_transient", "1850-2100_SSP1-1.9_transient",
                      "1850-2100_SSP4-6.0_transient" ) {
      $options = "-res $res -bgc bgc -crop -use_case $usecase -envxml_dir . -namelist '&a start_ymd=20150101/'";
      &make_env_run();
      eval{ system( "$bldnml $options > $tempfile 2>&1 " ); };
      isnt( $?, 0, $usecase );
      system( "cat $tempfile" );
}

print "\n==================================================\n";
print "Test clm4.5/clm5.0 resolutions \n";
print "==================================================\n";

foreach my $phys ( "clm4_5", 'clm5_0' ) {
  my $mode = "-phys $phys";
  &make_config_cache($phys);
  my @clmoptions = ( "-bgc bgc -envxml_dir .", "-bgc bgc -envxml_dir . -clm_accelerated_spinup=on", "-bgc bgc -envxml_dir . -light_res 360x720",
                     "-bgc sp -envxml_dir . -vichydro", "-bgc bgc -dynamic_vegetation -ignore_warnings", 
                     "-bgc bgc -clm_demand flanduse_timeseries -sim_year 1850-2000 -namelist '&a start_ymd=18500101/'",
                     "-bgc bgc -envxml_dir . -namelist '&a use_c13=.true.,use_c14=.true.,use_c14_bombspike=.true./'" );
  foreach my $clmopts ( @clmoptions ) {
     my @clmres = ( "10x15", "0.9x1.25", "1.9x2.5" );
     foreach my $res ( @clmres ) {
        $options = "-res $res -envxml_dir . ";
        &make_env_run( );
        eval{ system( "$bldnml $options $clmopts > $tempfile 2>&1 " ); };
        is( $@, '', "$options $clmopts" );
        $cfiles->checkfilesexist( "$options $clmopts", $mode );
        $cfiles->shownmldiff( "default", "standard" );
        if ( defined($opts{'compare'}) ) {
           $cfiles->doNOTdodiffonfile( "$tempfile", "$options $clmopts", $mode );
           $cfiles->comparefiles( "$options $clmopts", $mode, $opts{'compare'} );
        }
        if ( defined($opts{'generate'}) ) {
           $cfiles->copyfiles( "$options $clmopts", $mode );
        }
        &cleanup();
     }
  }
  my @clmoptions = ( "-bgc bgc -envxml_dir .", 
                     "-bgc sp -envxml_dir .", );
  foreach my $clmopts ( @clmoptions ) {
     my @clmres = ( "ne16np4" );
     foreach my $res ( @clmres ) {
        $options = "-res $res -envxml_dir . ";
        &make_env_run( );
        eval{ system( "$bldnml $options $clmopts > $tempfile 2>&1 " ); };
        is( $@, '', "$options $clmopts" );
        $cfiles->checkfilesexist( "$options $clmopts", $mode );
        $cfiles->shownmldiff( "default", "standard" );
        if ( defined($opts{'compare'}) ) {
           $cfiles->doNOTdodiffonfile( "$tempfile", "$options $clmopts", $mode );
           $cfiles->comparefiles( "$options $clmopts", $mode, $opts{'compare'} );
        }
        if ( defined($opts{'generate'}) ) {
           $cfiles->copyfiles( "$options $clmopts", $mode );
        }
        &cleanup();
     }
  }
  my $clmopts = "-bgc cn -crop";
  my $res = "1.9x2.5";
  $options = "-res $res -namelist '&a irrigate=.true./' -crop -bgc cn  -envxml_dir .";
  &make_env_run();
  eval{ system( "$bldnml $options $clmopts  > $tempfile 2>&1 " ); };
  is( $@, '', "$options $clmopts" );
  $cfiles->checkfilesexist( "$options $clmopts", $mode );
  $cfiles->shownmldiff( "default", "standard" );
  if ( defined($opts{'compare'}) ) {
     $cfiles->doNOTdodiffonfile( "$tempfile", "$options $clmopts", $mode );
     $cfiles->comparefiles( "$options $clmopts", "$mode", $opts{'compare'} );
  }
  if ( defined($opts{'generate'}) ) {
     $cfiles->copyfiles( "$options $clmopts", $mode );
  }
  &cleanup();
  # Run FATES mode for several resolutions and configurations
  my $clmoptions = "-bgc fates -envxml_dir . -no-megan";
  my @clmres = ( "1x1_brazil", "5x5_amazon", "10x15", "1.9x2.5" );
  foreach my $res ( @clmres ) {
     $options = "-res $res";
     my @edoptions = ( "-use_case 2000_control", "", "-namelist \"&a use_lch4=.true.,use_nitrif_denitrif=.true./\"", "-clm_accelerated_spinup on" );
     foreach my $edop (@edoptions ) {
        &make_env_run( );
        eval{ system( "$bldnml $options $clmoptions $edop  > $tempfile 2>&1 " ); };
        is( $@, '', "$options $edop" );
        $cfiles->checkfilesexist( "$options $edop", $mode );
        $cfiles->shownmldiff( "default", "standard" );
        if ( defined($opts{'compare'}) ) {
           $cfiles->doNOTdodiffonfile( "$tempfile", "$options $edop", $mode );
           $cfiles->comparefiles( "$options $edop", $mode, $opts{'compare'} );
        }
        if ( defined($opts{'generate'}) ) {
           $cfiles->copyfiles( "$options $edop", $mode );
        }
        &cleanup();
     }
  }
}
#
# Run over the differen lnd_tuning modes
#
my $res = "0.9x1.25";
my $mask = "gx1v6";
my $simyr = "1850";
foreach my $phys ( "clm4_5", 'clm5_0' ) {
  my $mode = "-phys $phys";
  &make_config_cache($phys);
  foreach my $forc ( "CRUv7", "GSWP3v1", "cam6.0" ) {
     foreach my $bgc ( "sp", "bgc" ) {
        my $lndtuningmode = "${phys}_${forc}";
        my $clmoptions = "-res $res -mask $mask -sim_year $simyr -envxml_dir . -lnd_tuning_mod $lndtuningmode -bgc $bgc";
        &make_env_run( );
        eval{ system( "$bldnml $clmoptions > $tempfile 2>&1 " ); };
        is( $@, '', "$clmoptions" );
        $cfiles->checkfilesexist( "$clmoptions", $mode );
        $cfiles->shownmldiff( "default", "standard" );
        if ( defined($opts{'compare'}) ) {
           $cfiles->doNOTdodiffonfile( "$tempfile", "$clmoptions", $mode );
           $cfiles->comparefiles( "$clmoptions", $mode, $opts{'compare'} );
        }
        if ( defined($opts{'generate'}) ) {
           $cfiles->copyfiles( "$clmoptions", $mode );
        }
        &cleanup();
     }
  }
}
&cleanup();

system( "/bin/rm $finidat" );

print "\n==================================================\n";
print " Dumping output  \n";
print "==================================================\n";

$xFail->parseOutput($captOut);

print "Successfully ran all testing for build-namelist\n\n";

&cleanup( "config" );
system( "/bin/rm $tempfile" );

sub cleanup {
#
# Cleanup files created
#
  my $type = shift;

  print "Cleanup files created\n";
  system( "/bin/rm env_run.xml $real_par_file" );
  if ( defined($type) ) {
     if ( $type eq "config" ) {
        system( "/bin/rm config_cache.xml" );
     }
  } else {
     system( "/bin/rm $tempfile *_in" );
  }
}
<|MERGE_RESOLUTION|>--- conflicted
+++ resolved
@@ -138,11 +138,7 @@
 #
 # Figure out number of tests that will run
 #
-<<<<<<< HEAD
-my $ntests = 902;
-=======
 my $ntests = 949;
->>>>>>> 9c9ce12f
 if ( defined($opts{'compare'}) ) {
    $ntests += 591;
 }
