#!/usr/bin/env perl

# Test command line options of the build-namelist script.
# Try to test that all the different options at least work.
# Test that inconsistentcies are appropriately caught.

#########################

use lib '.';
use Test::More;
use xFail::expectedFail;
use IO::File;

#########################

use strict;
use Getopt::Long;
use NMLTest::CompFiles;
use English;

sub usage {
    die <<EOF;
SYNOPSIS
     build-namelist_test.pl [options]

     Test the the CLM build-namelist
OPTIONS
     -help [or -h]                 Print usage to STDOUT.
     -compare <directory>          Compare namelists for this version to namelists
                                   created by another version.
     -generate                     Leave the namelists in place to do a later compare.
     -no-test                      Do NOT Use the -test option to make sure datasets exist.
     -csmdata "dir"                Root directory of CESM input data.

EOF
}

sub make_env_run {
#
# Create a env_run.xml file to read in
#
    my %settings = @_;

    # Set default settings
    my %env_vars = ( DIN_LOC_ROOT=>"MYDINLOCROOT", GLC_TWO_WAY_COUPLING=>"FALSE", NEONSITE=>"" );
    # Set any settings that came in from function call
    foreach my $item ( keys(%settings) ) {
       $env_vars{$item} = $settings{$item};
    }

    # Now write the file out
    my $envfile = "env_run.xml";
    my $fh = IO::File->new($envfile, '>') or die "can't open file: $envfile";
    print $fh <<EOF;
<?xml version="1.0"?>

<config_definition>

EOF
    foreach my $item ( keys(%env_vars) ) {
      print $fh <<EOF;
<entry id="$item"         value="$env_vars{$item}"  />
EOF
    }
    print $fh <<EOF;

</config_definition>
EOF
    $fh->close();
}

sub make_config_cache {
   # Write a config_cache.xml file to read in
   my ($phys) = @_;
   my $config_cachefile = "config_cache.xml";
   my $fh = IO::File->new($config_cachefile, '>') or die "can't open file: $config_cachefile";
   print $fh <<EOF;
<?xml version="1.0"?>
<config_definition>
<commandline></commandline>
<entry id="phys" value="$phys" list="" valid_values="clm4_5,clm5_0,clm5_1">Specifies clm physics</entry>
</config_definition>
EOF
   $fh->close();
}

sub cat_and_create_namelistinfile {
#
# Concatenate the user_nl_clm files together and turn it into a namelist input file
# that can be read in by build-namelist
#
   my ($file1, $file2, $outfile) = @_;

   my $fh    = IO::File->new($file1,   '<') or die "can't open file: $file1";
   my $outfh = IO::File->new($outfile, '>') or die "can't open file: $outfile";
   print $outfh "&clm_settings\n\n";
   while ( my $line = <$fh> ) {
     print $outfh " $line";
   }
   $fh->close();
   if ( defined($file2) ) {
      my $fh    = IO::File->new($file2,   '<') or die "can't open file: $file2";
      while ( my $line = <$fh> ) {
        print $outfh " $line";
      }
   }
   print $outfh "\n/\n";
   $fh->close();
   $outfh->close();
}

#
# Process command-line options.
#
my %opts = ( help     => 0,
             generate => 0,
             test     => 1,
             compare  => undef,
             csmdata  => undef,
            );

GetOptions(
    "h|help"     => \$opts{'help'},
    "compare=s"  => \$opts{'compare'},
    "generate"   => \$opts{'generate'},
    "test!"      => \$opts{'test'},
    "csmdata=s"  => \$opts{'csmdata'},
)  or usage();

# Give usage message.
usage() if $opts{'help'};

# Check that the CESM inputdata root directory has been specified.  This must be
# a local or nfs mounted directory.
my $inputdata_rootdir = undef;
if (defined($opts{'csmdata'})) {
    $inputdata_rootdir = $opts{'csmdata'};
} elsif (defined $ENV{'CSMDATA'} ) {
    $inputdata_rootdir = $ENV{'CSMDATA'};
} else {
   # use yellowstone location as default
   $inputdata_rootdir="/glade/campaign/cesm/cesmdata/cseg/inputdata";
   print("WARNING:  -csmdata nor CSMDATA are set, using default yellowstone location: $inputdata_rootdir\n");
}

###################################
#_# read in expected fail test list
###################################
my $compGen;
if ( $opts{'generate'} eq 1 && !(defined($opts{'compare'}) )) {
   $compGen='generate';
} elsif ( defined($opts{'compare'}) ) {
   $compGen='compare';
} elsif ( defined($opts{'compare'} && ($opts{'generate'} eq 1 ))) {
   #_# if compare and generate are both given, use compare
   $compGen='compare';
}

my $ProgName;
($ProgName = $PROGRAM_NAME) =~ s!(.*)/!!;
my $testType="namelistTest";

#
# Figure out number of tests that will run
#
<<<<<<< HEAD
my $ntests = 2425;
if ( defined($opts{'compare'}) ) {
   $ntests += 1683;
=======
my $ntests = 1999;

if ( defined($opts{'compare'}) ) {
   $ntests += 1353;
>>>>>>> 438bcc68
}
plan( tests=>$ntests );

#_# ============================================================
#_# setup for xFail module
#_# ============================================================
my $xFail = xFail::expectedFail->new($ProgName,$compGen,$ntests);
my $captOut="";  #_# variable to capture Test::More output
Test::More->builder->output(\$captOut);
#_# ============================================================
#_#
#_# ============================================================

# Check for unparsed arguments
if (@ARGV) {
    print "ERROR: unrecognized arguments: @ARGV\n";
    usage();
}
my $phys = "clm5_0";
my $mode = "-phys $phys";
&make_config_cache($phys);

my $DOMFILE = "$inputdata_rootdir/atm/datm7/domain.lnd.fv0.9x1.25_gx1v6.090309.nc";
my $real_par_file = "user_nl_ctsm_real_parameters";
my $bldnml = "../build-namelist -verbose -csmdata $inputdata_rootdir -configuration clm -structure standard -glc_nec 10 -no-note -output_reals $real_par_file";
if ( $opts{'test'} ) {
   $bldnml .= " -test";
}

my $tempfile = "temp_file.txt";
if ( -f $tempfile ) {
  system( "/bin/rm $tempfile" );
}

my @files = ( "lnd_in", $tempfile, $real_par_file );
my $cwd = `pwd`;
chomp( $cwd );
my $cfiles = NMLTest::CompFiles->new( $cwd, @files );

print "\n==================================================\n";
print "Run simple tests \n";
print "==================================================\n";

# Simple test -- just run build-namelist with -help option
eval{ system( "$bldnml -help > $tempfile 2>&1 " ); };
   is( $@, '', "help" );
   &cleanup();
# Simple test -- just run build-namelist with -version option
eval{ system( "$bldnml -version > $tempfile 2>&1 " ); };
   is( $@, '', "version" );
   system( "/bin/cat $tempfile" );
   &cleanup();
# Simple test -- just run build-namelist
&make_env_run();
eval{ system( "$bldnml > $tempfile 2>&1 " ); };
   is( $@, '', "plain build-namelist" );
   $cfiles->checkfilesexist( "default", $mode );
   # Compare to baseline
   if ( defined($opts{'compare'}) ) {
      $cfiles->doNOTdodiffonfile( "$tempfile", "default", $mode );
      $cfiles->comparefiles( "default", $mode, $opts{'compare'} );
   }

print "\n==================================================\n";
print "Run simple tests with all list options \n";
print "==================================================\n";

$cfiles->copyfiles( "default", $mode );
&cleanup();
# Simple test -- run all the list options
foreach my $options ( "clm_demand", "ssp_rcp",      "res",
                      "sim_year",   "use_case" ) {
   &make_env_run();
   eval{ system( "$bldnml -${options} list > $tempfile 2>&1 " ); };
   my $result = `cat $tempfile`;
   my $expect;
   if ( $options =~ /use_case/ ) {
      $expect = "use cases :";
   } else {
      $expect = "valid values for $options";
   }
   $expect    = "/CLM build-namelist : $expect/";
   like( $result, $expect, "$options list" );
   is( (-f "lnd_in"), undef, "Check that lnd_in file does NOT exist" );
   &cleanup();
}

print "\n==================================================\n";
print "Run simple tests with additional options \n";
print "==================================================\n";

# Exercise a bunch of options
my $options = "-co2_ppmv 250 ";
   $options .= " -res 10x15 -ssp_rcp SSP2-4.5 -envxml_dir .";

   &make_env_run();
   eval{ system( "$bldnml $options > $tempfile 2>&1 " ); };
   is( $@, '', "options: $options" );
      $cfiles->checkfilesexist( "default", $mode );
      $cfiles->copyfiles( "most_options", $mode );
   # Compare to default
      $cfiles->doNOTdodiffonfile( "lnd_in",    "default", $mode );
      $cfiles->doNOTdodiffonfile( "$real_par_file", "default", $mode );
      $cfiles->doNOTdodiffonfile( "$tempfile", "default", $mode );
      $cfiles->comparefiles( "default", $mode );
   # Compare to baseline
   if ( defined($opts{'compare'}) ) {
      $cfiles->dodiffonfile(      "lnd_in",    "most_options", $mode );
      $cfiles->dodiffonfile( "$real_par_file", "most_options", $mode );
      $cfiles->doNOTdodiffonfile( "$tempfile", "most_options", $mode );
      $cfiles->comparefiles( "most_options", $mode, $opts{'compare'} );
   }
   &cleanup();

print "\n==================================================\n";
print "Test drydep, fire_emis and megan namelists  \n";
print "==================================================\n";

# drydep and megan namelists
$phys = "clm5_0";
$mode = "-phys $phys";
&make_config_cache($phys);
my @mfiles = ( "lnd_in", "drv_flds_in", $tempfile );
my $mfiles = NMLTest::CompFiles->new( $cwd, @mfiles );
foreach my $options ( "-drydep", "-megan", "-drydep -megan", "-fire_emis", "-drydep -megan -fire_emis" ) {
   &make_env_run();
   eval{ system( "$bldnml -envxml_dir . $options > $tempfile 2>&1 " ); };
   is( $@, '', "options: $options" );
   $mfiles->checkfilesexist( "$options", $mode);
   if ( $options ne "-drydep" ) {
     $mfiles->shownmldiff( "-drydep", $mode );
   }
   if ( defined($opts{'compare'}) ) {
      $mfiles->doNOTdodiffonfile( "$tempfile", "$options", $mode );
      $mfiles->comparefiles( "$options", $mode, $opts{'compare'} );
   }
   if ( defined($opts{'generate'}) ) {
      $mfiles->copyfiles( "$options", $mode );
   }
   &cleanup();
}
$phys = "clm5_0";
$mode = "-phys $phys";
&make_config_cache($phys);

print "\n===============================================================================\n";
print "Test configuration, structure, irrigate, verbose, clm_demand, ssp_rcp, test, sim_year, use_case\n";
print "=================================================================================\n";

my $startfile = "clmrun.clm2.r.1964-05-27-00000.nc";
foreach my $driver ( "mct", "nuopc" ) {
   print "   For $driver driver\n\n";
   # configuration, structure, irrigate, verbose, clm_demand, ssp_rcp, test, sim_year, use_case
   foreach my $options ( "-res 0.9x1.25 -configuration nwp",
                         "-res 0.9x1.25 -structure fast",
                         "-res 0.9x1.25 -namelist '&a irrigate=.true./'", "-res 0.9x1.25 -verbose", "-res 0.9x1.25 -ssp_rcp SSP4-2.5", "-res 0.9x1.25 -test", "-res 0.9x1.25 -sim_year 1850",
                         "-res 0.9x1.25 -namelist '&a use_lai_streams=.true.,use_soil_moisture_streams=.true./'",
                         "-res 0.9x1.25 -namelist '&a use_excess_ice=.true. use_excess_ice_streams=.true./'",
                         "-res 0.9x1.25 -namelist '&a use_excess_ice=.true. use_excess_ice_streams=.false./'",
                         "-res 0.9x1.25 -use_case 1850_control",
                         "-res 1x1pt_US-UMB -clm_usr_name 1x1pt_US-UMB -namelist '&a fsurdat=\"/dev/null\"/'",
                         "-res 1x1_brazil",
                         "-res 0.9x1.25 -clm_start_type startup", "-namelist '&a irrigate=.false./' -crop -bgc bgc",
                         "-res 0.9x1.25 -infile myuser_nl_clm",
                         "-res 0.9x1.25 -ignore_ic_date -clm_start_type branch -namelist '&a nrevsn=\"thing.nc\"/' -bgc bgc -crop",
                         "-res 0.9x1.25 -clm_start_type branch -namelist '&a nrevsn=\"thing.nc\",use_init_interp=T/'",
                         "-res 0.9x1.25 -ignore_ic_date -clm_start_type startup -namelist '&a finidat=\"thing.nc\"/' -bgc bgc -crop",
                        ) {
      my $file = $startfile;
      &make_env_run();
      my $base_options = "-envxml_dir . -driver $driver";
      if ( $driver eq "mct" ) {
         $base_options = "$base_options -lnd_frac $DOMFILE";
         # Skip the MCT test for excess ice streams
         if ( $options =~ /use_excess_ice_streams=.true./ ) {
           next;
         }
      } else {
         $base_options = "$base_options -namelist '&a force_send_to_atm = .false./'";
      }
      eval{ system( "$bldnml $base_options $options > $tempfile 2>&1 " ); };
      is( $@, '', "options: $base_options $options" );
      $cfiles->checkfilesexist( "$base_options $options", $mode );
      $cfiles->shownmldiff( "default", $mode );
      my $finidat = `grep finidat lnd_in`;
      if ( $options =~ /myuser_nl_clm/ ) {
         my $fsurdat =  `grep fsurdat lnd_in`;
         like( $fsurdat, "/MYDINLOCROOT/lnd/clm2/PTCLMmydatafiles/1x1pt_US-UMB/surfdata_1x1pt_US-UMB_simyr2000_clm4_5_c131122.nc/", "$options" );
      }
      if ( defined($opts{'compare'}) ) {
         $cfiles->doNOTdodiffonfile( "$tempfile", "$base_options $options", $mode );
         $cfiles->dodiffonfile( "$real_par_file", "$base_options $options", $mode );
         $cfiles->comparefiles( "$base_options $options", $mode, $opts{'compare'} );
      }
      if ( defined($opts{'generate'}) ) {
         $cfiles->copyfiles( "$base_options $options", $mode );
      }
      &cleanup();
   }
}
print "\n===============================================================================\n";
print "Test the NEON sites\n";
print "=================================================================================\n";
my $phys = "clm5_1";
$mode = "-phys $phys";
&make_config_cache($phys);
my $neondir      = "../../cime_config/usermods_dirs/NEON";
foreach my $site ( "ABBY", "BLAN", "CPER", "DEJU", "GRSM", "HEAL", "KONA", "LENO", "NIWO",
                   "ONAQ", "PUUM", "SERC", "SRER", "TALL", "TREE", "WOOD", "BARR", "BONA",
                   "DCFS", "DELA", "GUAN", "JERC", "KONZ", "MLBS", "NOGP", "ORNL", "RMNP",
                   "SJER", "STEI", "TEAK", "UKFS", "WREF", "BART", "CLBJ", "DSNY", "HARV",
                   "JORN", "LAJA", "MOAB", "OAES", "OSBS", "SCBI", "SOAP", "STER", "TOOL",
                   "UNDE", "YELL"
 ) {
   &make_env_run( NEONSITE=>"$site" );
   #
   # Concatonate  default usermods and specific sitetogether expanding env variables while doing that
   #
   if ( ! -d "$neondir/$site" ) {
      print "NEON directory is not there: $neondir/$site\n";
      die "ERROR:: NEON site does not exist: $site\n";
   }
   my $neondefaultfile = "$neondir/defaults/user_nl_clm";
   my $neonsitefile = "$neondir/$site/user_nl_clm";
   if ( ! -f $neonsitefile )  {
      $neonsitefile = undef;
   }
   $ENV{'NEONSITE'} = $site;
   my $namelistfile = "temp.namelistinfile_$site";
   &cat_and_create_namelistinfile( $neondefaultfile, $neonsitefile, $namelistfile );
   #
   # Now run  the site
   #
   my $options = "--res CLM_USRDAT --clm_usr_name NEON --no-megan --bgc bgc --use_case 2018_control --infile $namelistfile";
   eval{ system( "$bldnml -envxml_dir . $options > $tempfile 2>&1 " ); };
   is( $@, '', "options: $options" );
   $cfiles->checkfilesexist( "$options", $mode );
   $cfiles->shownmldiff( "default", $mode );
   if ( defined($opts{'compare'}) ) {
      $cfiles->doNOTdodiffonfile( "$tempfile", "$options", $mode );
      $cfiles->dodiffonfile(      "lnd_in",    "$options", $mode );
      $cfiles->dodiffonfile( "$real_par_file", "$options", $mode );
      $cfiles->comparefiles( "$options", $mode, $opts{'compare'} );
   }
   if ( defined($opts{'generate'}) ) {
      $cfiles->copyfiles( "$options", $mode );
   }
   system( "/bin/rm $namelistfile" );
   &cleanup();
}

print "\n===============================================================================\n";
print "Test some CAM specific setups for special grids \n";
print "=================================================================================\n";
foreach my $phys ( "clm4_5", "clm5_0" ) {
   $mode = "-phys $phys";
   &make_config_cache($phys);
   foreach my $options (
                      "-res ne0np4.ARCTIC.ne30x4 -bgc sp -use_case 20thC_transient -namelist '&a start_ymd=19790101/' -lnd_tuning_mode ${phys}_cam6.0",
                      "-res ne0np4.ARCTICGRIS.ne30x8 -bgc sp -use_case 20thC_transient -namelist '&a start_ymd=19790101/' -lnd_tuning_mode ${phys}_cam6.0",
                      "-res 1.9x2.5 -bgc sp -use_case 20thC_transient -namelist '&a start_ymd=19790101/' -lnd_tuning_mode ${phys}_cam6.0",
                      "-res 0.9x1.25 -bgc sp -use_case 20thC_transient -namelist '&a start_ymd=19790101/' -lnd_tuning_mode ${phys}_cam6.0",
                      "-res 0.9x1.25 -bgc bgc -crop -use_case 20thC_transient -namelist '&a start_ymd=19500101/' -lnd_tuning_mode ${phys}_cam6.0",
                      "-res ne0np4CONUS.ne30x8 -bgc sp -use_case 20thC_transient -namelist '&a start_ymd=20130101/' -lnd_tuning_mode ${phys}_cam6.0",
                      "-res 1.9x2.5 -bgc sp -use_case 20thC_transient -namelist '&a start_ymd=20030101/' -lnd_tuning_mode ${phys}_cam6.0",
                      "-res 1.9x2.5 -bgc sp -use_case 2010_control -namelist '&a start_ymd=20100101/' -lnd_tuning_mode ${phys}_cam6.0",
                      "-res 1x1_brazil -bgc fates -no-megan -use_case 2000_control -lnd_tuning_mode ${phys}_CRUv7",
                      "-res C192 -bgc sp -use_case 2010_control -namelist '&a start_ymd=20100101/' -lnd_tuning_mode ${phys}_cam6.0",
                      "-res ne0np4.ARCTIC.ne30x4 -bgc sp -use_case 20thC_transient -namelist '&a start_ymd=20130101/' -lnd_tuning_mode ${phys}_cam6.0",
                     ) {
      &make_env_run();
      eval{ system( "$bldnml -envxml_dir . $options > $tempfile 2>&1 " ); };
      is( $@, '', "options: $options" );
      $cfiles->checkfilesexist( "$options", $mode );
      $cfiles->shownmldiff( "default", $mode );
      if ( defined($opts{'compare'}) ) {
         $cfiles->doNOTdodiffonfile( "$tempfile", "$options", $mode );
         $cfiles->dodiffonfile(      "lnd_in",    "$options", $mode );
         $cfiles->dodiffonfile( "$real_par_file", "$options", $mode );
         $cfiles->comparefiles( "$options", $mode, $opts{'compare'} );
      }
      if ( defined($opts{'generate'}) ) {
         $cfiles->copyfiles( "$options", $mode );
      }
      &cleanup();
   }
}

print "\n==============================================================\n";
print "Test several use_cases and specific configurations for clm5_0\n";
print "==============================================================\n";
$phys = "clm5_0";
$mode = "-phys $phys";
&make_config_cache($phys);
foreach my $options (
                      "--res 0.9x1.25 --bgc sp  --use_case 1850-2100_SSP2-4.5_transient --namelist '&a start_ymd=18501223/'",
                      "-bgc fates  -use_case 2000_control -no-megan",
                      "-bgc fates  -use_case 20thC_transient -no-megan",
                      "-bgc fates  -use_case 1850_control -no-megan -namelist \"&a use_fates_sp=T, soil_decomp_method='None'/\"",
                      "-bgc sp  -use_case 2000_control -res 0.9x1.25 -namelist '&a use_soil_moisture_streams = T/'",
                      "--res 1.9x2.5 --bgc bgc --use_case 1850-2100_SSP2-4.5_transient --namelist '&a start_ymd=19101023/'",
                      "-bgc bgc -use_case 2000_control -namelist \"&a fire_method='nofire'/\" -crop",
                      "-res 0.9x1.25 -bgc sp -use_case 1850_noanthro_control -drydep -fire_emis",
                      "-res 0.9x1.25 -bgc bgc -use_case 1850_noanthro_control -drydep -fire_emis -light_res 360x720",
                      "--bgc bgc --light_res none --namelist \"&a fire_method='nofire'/\"",
                      "--bgc fates --light_res 360x720 --no-megan --namelist \"&a fates_spitfire_mode=2/\"",
                      "--bgc fates --light_res none --no-megan --namelist \"&a fates_spitfire_mode=1/\"",
                     ) {
   my $file = $startfile;
   &make_env_run();
   eval{ system( "$bldnml -envxml_dir . $options > $tempfile 2>&1 " ); };
   is( $@, '', "options: $options" );
   $cfiles->checkfilesexist( "$options", $mode );
   $cfiles->shownmldiff( "default", $mode );
   if ( defined($opts{'compare'}) ) {
      $cfiles->doNOTdodiffonfile( "$tempfile", "$options", $mode );
      $cfiles->dodiffonfile(      "lnd_in",    "$options", $mode );
      $cfiles->dodiffonfile( "$real_par_file", "$options", $mode );
      $cfiles->comparefiles( "$options", $mode, $opts{'compare'} );
   }
   if ( defined($opts{'generate'}) ) {
      $cfiles->copyfiles( "$options", $mode );
   }
   &cleanup();
}



print "\n==================================================\n";
print "Start Failure testing.  These should fail \n";
print "==================================================\n";

# Failure testing, do things that SHOULD fail
my $finidat  = "thing.nc";
system( "touch $finidat" );

my %failtest = (
     "coldstart but with IC file"=>{ options=>"-clm_start_type cold -envxml_dir .",
                                     namelst=>"finidat='$finidat'",
                                     GLC_TWO_WAY_COUPLING=>"FALSE",
                                     phys=>"clm5_0",
                                   },
     "clm_demand on finidat"     =>{ options=>"-clm_demand finidat -envxml_dir .",
                                     namelst=>"",
                                     GLC_TWO_WAY_COUPLING=>"FALSE",
                                     phys=>"clm5_0",
                                   },
     "blank IC file, not cold"   =>{ options=>"-clm_start_type startup -envxml_dir .",
                                     namelst=>"finidat=' '",
                                     GLC_TWO_WAY_COUPLING=>"FALSE",
                                     phys=>"clm5_0",
                                   },
     "startup without interp"    =>{ options=>"-clm_start_type startup -envxml_dir . -bgc sp -sim_year 1850",
                                     namelst=>"use_init_interp=.false., start_ymd=19200901",
                                     GLC_TWO_WAY_COUPLING=>"FALSE",
                                     phys=>"clm5_0",
                                   },
     "use_crop without -crop"    =>{ options=>" -envxml_dir .",
                                     namelst=>"use_crop=.true.",
                                     GLC_TWO_WAY_COUPLING=>"FALSE",
                                     phys=>"clm4_5",
                                   },
     "soilm_stream off w file"      =>{ options=>"-res 0.9x1.25 -envxml_dir .",
                                     namelst=>"use_soil_moisture_streams = .false.,stream_fldfilename_soilm='file_provided_when_off'",
                                     GLC_TWO_WAY_COUPLING=>"FALSE",
                                     phys=>"clm5_0",
                                   },
     "exice_stream off w file"  =>{ options=>"-res 0.9x1.25 -envxml_dir .",
                                     namelst=>"use_excess_ice=.true., use_excess_ice_streams = .false.,stream_fldfilename_exice='file_provided_when_off'",
                                     GLC_TWO_WAY_COUPLING=>"FALSE",
                                     phys=>"clm5_0",
                                   },
     "exice_stream off w mesh"  =>{ options=>"-res 0.9x1.25 -envxml_dir .",
                                     namelst=>"use_excess_ice=.true., use_excess_ice_streams = .false.,stream_meshfile_exice='file_provided_when_off'",
                                     GLC_TWO_WAY_COUPLING=>"FALSE",
                                     phys=>"clm5_0",
                                   },
     "exice off, but stream on"  =>{ options=>"-res 0.9x1.25 -envxml_dir .",
                                     namelst=>"use_excess_ice=.false., use_excess_ice_streams = .true.,stream_fldfilename_exice='file_provided', stream_meshfile_exice='file_provided'",
                                     GLC_TWO_WAY_COUPLING=>"FALSE",
                                     phys=>"clm5_0",
                                   },
     "exice stream off, but setmap"=>{ options=>"-res 0.9x1.25 -envxml_dir .",
                                     namelst=>"use_excess_ice=.true., use_excess_ice_streams = .false.,stream_mapalgo_exice='bilinear'",
                                     GLC_TWO_WAY_COUPLING=>"FALSE",
                                     phys=>"clm5_0",
                                   },
     "exice stream on, but mct"    =>{ options=>"--res 0.9x1.25 --envxml_dir . --driver mct --lnd_frac $DOMFILE ",
                                     namelst=>"use_excess_ice=.true., use_excess_ice_streams=.true.",
                                     GLC_TWO_WAY_COUPLING=>"FALSE",
                                     phys=>"clm5_0",
                                   },
     "clm50CNDVwtransient"       =>{ options=>" -envxml_dir . -use_case 20thC_transient -dynamic_vegetation -res 10x15 -ignore_warnings",
                                     namelst=>"",
                                     GLC_TWO_WAY_COUPLING=>"FALSE",
                                     phys=>"clm5_0",
                                   },
     "decomp_without_cn"         =>{ options=>" -envxml_dir . -bgc sp",
                                     namelst=>"soil_decomp_method='CENTURYKoven2013'",
                                     GLC_TWO_WAY_COUPLING=>"FALSE",
                                     phys=>"clm5_0",
                                   },
     "bgc_with_no_decomp"        =>{ options=>" -envxml_dir . -bgc bgc",
                                     namelst=>"soil_decomp_method='None'",
                                     GLC_TWO_WAY_COUPLING=>"FALSE",
                                     phys=>"clm5_0",
                                   },
     "reseed without CN"         =>{ options=>" -envxml_dir . -bgc sp",
                                     namelst=>"reseed_dead_plants=.true.",
                                     GLC_TWO_WAY_COUPLING=>"FALSE",
                                     phys=>"clm5_0",
                                   },
     "onset_threh w SP"          =>{ options=>" -envxml_dir . -bgc sp",
                                     namelst=>"onset_thresh_depends_on_veg=.true.",
                                     GLC_TWO_WAY_COUPLING=>"FALSE",
                                     phys=>"clm5_1",
                                   },
     "dribble_crphrv w/o CN"     =>{ options=>" -envxml_dir . -bgc sp",
                                     namelst=>"dribble_crophrv_xsmrpool_2atm=.true.",
                                     GLC_TWO_WAY_COUPLING=>"FALSE",
                                     phys=>"clm5_0",
                                   },
     "dribble_crphrv w/o crop"   =>{ options=>" -envxml_dir . -bgc bgc -no-crop",
                                     namelst=>"dribble_crophrv_xsmrpool_2atm=.true.",
                                     GLC_TWO_WAY_COUPLING=>"FALSE",
                                     phys=>"clm5_0",
                                   },
     "CNDV with flanduse_timeseries - clm4_5"=>{ options=>"-bgc bgc -dynamic_vegetation -envxml_dir . -ignore_warnings",
                                     namelst=>"flanduse_timeseries='my_flanduse_timeseries_file.nc'",
                                     GLC_TWO_WAY_COUPLING=>"FALSE",
                                     phys=>"clm4_5",
                                   },
     "use_cndv=T without bldnml op"=>{ options=>"-bgc bgc -envxml_dir . -ignore_warnings",
                                     namelst=>"use_cndv=.true.",
                                     GLC_TWO_WAY_COUPLING=>"FALSE",
                                     phys=>"clm4_5",
                                   },
     "use_cndv=F with dyn_veg op"=>{ options=>"-bgc bgc -dynamic_vegetation -envxml_dir . -ignore_warnings",
                                     namelst=>"use_cndv=.false.",
                                     GLC_TWO_WAY_COUPLING=>"FALSE",
                                     phys=>"clm4_5",
                                   },
     "crop with use_crop false"  =>{ options=>"-crop -bgc bgc -envxml_dir .",
                                     namelst=>"use_crop=.false.",
                                     GLC_TWO_WAY_COUPLING=>"FALSE",
                                     phys=>"clm4_5",
                                   },
     "crop without CN"           =>{ options=>"-crop -bgc sp -envxml_dir .",
                                     namelst=>"",
                                     GLC_TWO_WAY_COUPLING=>"FALSE",
                                     phys=>"clm4_5",
                                   },
     "toosmall soil w trans"     =>{ options=>"-envxml_dir .",
                                     namelst=>"toosmall_soil=10, dyn_transient_pfts=T",
                                     GLC_TWO_WAY_COUPLING=>"FALSE",
                                     phys=>"clm5_0",
                                   },
     "toosmall lake w trans"     =>{ options=>"-envxml_dir .",
                                     namelst=>"toosmall_lake=10, dyn_transient_pfts=T",
                                     GLC_TWO_WAY_COUPLING=>"FALSE",
                                     phys=>"clm5_0",
                                   },
     "toosmall crop w trans"     =>{ options=>"-bgc bgc -crop -envxml_dir .",
                                     namelst=>"toosmall_crop=10, dyn_transient_pfts=T",
                                     GLC_TWO_WAY_COUPLING=>"FALSE",
                                     phys=>"clm5_0",
                                   },
     "toosmall wetl w trans"     =>{ options=>"-bgc bgc -envxml_dir .",
                                     namelst=>"toosmall_wetland=10, dyn_transient_pfts=T",
                                     GLC_TWO_WAY_COUPLING=>"FALSE",
                                     phys=>"clm5_0",
                                   },
     "toosmall glc  w trans"     =>{ options=>"-bgc sp  -envxml_dir .",
                                     namelst=>"toosmall_glacier=10, dyn_transient_pfts=T",
                                     GLC_TWO_WAY_COUPLING=>"FALSE",
                                     phys=>"clm5_0",
                                   },
     "toosmall urban w trans"    =>{ options=>"-bgc sp  -envxml_dir .",
                                     namelst=>"toosmall_urban=10, dyn_transient_pfts=T",
                                     GLC_TWO_WAY_COUPLING=>"FALSE",
                                     phys=>"clm5_0",
                                   },
     "collapse_urban w trans"    =>{ options=>"-bgc sp  -envxml_dir .",
                                     namelst=>"collapse_urban=T, dyn_transient_crops=T",
                                     GLC_TWO_WAY_COUPLING=>"FALSE",
                                     phys=>"clm5_0",
                                   },
     "n_dom_landunits w trans"    =>{ options=>"-bgc sp  -envxml_dir .",
                                     namelst=>"n_dom_landunits=2, dyn_transient_crops=T",
                                     GLC_TWO_WAY_COUPLING=>"FALSE",
                                     phys=>"clm5_0",
                                   },
     "n_dom_pfts w trans"         =>{ options=>"-bgc sp  -envxml_dir .",
                                     namelst=>"n_dom_pfts=2, dyn_transient_crops=T",
                                     GLC_TWO_WAY_COUPLING=>"FALSE",
                                     phys=>"clm5_0",
                                   },
     "baset_map without crop"    =>{ options=>"-bgc bgc -envxml_dir . -no-crop",
                                     namelst=>"baset_mapping='constant'",
                                     GLC_TWO_WAY_COUPLING=>"FALSE",
                                     phys=>"clm5_0",
                                   },
     "mapvary var w/o varymap"   =>{ options=>"-crop -bgc bgc -envxml_dir . -crop",
                                     namelst=>"baset_mapping='constant', baset_latvary_slope=1.0, baset_latvary_intercept=10.0",
                                     GLC_TWO_WAY_COUPLING=>"FALSE",
                                     phys=>"clm5_0",
                                   },
     "grainproductWOcrop"       =>{ options=>"-bgc bgc -no-crop -envxml_dir .",
                                    namelst=>"use_grainproduct=.true.",
                                    GLC_TWO_WAY_COUPLING=>"FALSE",
                                    phys=>"clm4_5",
                                   },
     "interp without finidat"    =>{ options=>"-bgc sp -envxml_dir .",
                                     namelst=>"use_init_interp=.true. finidat=' '",
                                     GLC_TWO_WAY_COUPLING=>"FALSE",
                                     phys=>"clm5_0",
                                   },
     "sp and c13"                =>{ options=>"-bgc sp -envxml_dir .",
                                     namelst=>"use_c13=.true.",
                                     GLC_TWO_WAY_COUPLING=>"FALSE",
                                     phys=>"clm4_5",
                                   },
     "sp and c14"                =>{ options=>"-bgc sp -envxml_dir .",
                                     namelst=>"use_c14=.true.",
                                     GLC_TWO_WAY_COUPLING=>"FALSE",
                                     phys=>"clm4_5",
                                   },
     "bombspike no c14"          =>{ options=>"-bgc bgc -envxml_dir .",
                                     namelst=>"use_c14=.false. use_c14_bombspike=.true.",
                                     GLC_TWO_WAY_COUPLING=>"FALSE",
                                     phys=>"clm5_0",
                                   },
     "use c13 timeseries no cn"  =>{ options=>"-bgc sp -envxml_dir .",
                                     namelst=>"use_c13_timeseries=.true.",
                                     GLC_TWO_WAY_COUPLING=>"FALSE",
                                     phys=>"clm4_5",
                                   },
     "use c13 timeseries no c13"=>{ options=>"-bgc bgc -envxml_dir .",
                                     namelst=>"use_c13=.false. use_c13_timeseries=.true.",
                                     GLC_TWO_WAY_COUPLING=>"FALSE",
                                     phys=>"clm4_5",
                                   },
     "bombspike no cn"           =>{ options=>"-bgc sp -envxml_dir .",
                                     namelst=>"use_c14_bombspike=.true.",
                                     GLC_TWO_WAY_COUPLING=>"FALSE",
                                     phys=>"clm5_0",
                                   },
     "lightres no cn"            =>{ options=>"-bgc sp -envxml_dir . -light_res 360x720",
                                     namelst=>"",
                                     GLC_TWO_WAY_COUPLING=>"FALSE",
                                     phys=>"clm5_0",
                                   },
     "NEONlightresButGlobal"     =>{ options=>"--res 4x5 --bgc bgc --envxml_dir . --light_res 106x740",
                                     namelst=>"",
                                     GLC_TWO_WAY_COUPLING=>"FALSE",
                                     phys=>"clm5_1",
                                   },
     "spno-fire"                 =>{ options=>"-bgc sp -envxml_dir . -use_case 2000_control",
                                     namelst=>"fire_method='nofire'",
                                     GLC_TWO_WAY_COUPLING=>"FALSE",
                                     phys=>"clm5_0",
                                   },
     "lightres no fire"          =>{ options=>"-bgc bgc -envxml_dir . -light_res 360x720",
                                     namelst=>"fire_method='nofire'",
                                     GLC_TWO_WAY_COUPLING=>"FALSE",
                                     phys=>"clm5_0",
                                   },
     "lightres none bgc"         =>{ options=>"-bgc bgc -envxml_dir . -light_res none",
                                     namelst=>"",
                                     GLC_TWO_WAY_COUPLING=>"FALSE",
                                     phys=>"clm5_0",
                                   },
     "lightresnotnone-nofire"    =>{ options=>"-bgc bgc -envxml_dir . -light_res 94x192",
                                     namelst=>"fire_method='nofire'",
                                     GLC_TWO_WAY_COUPLING=>"FALSE",
                                     phys=>"clm5_0",
                                   },
     "lightresnonenofirelightfil"=>{ options=>"-bgc bgc -envxml_dir . -light_res none",
                                     namelst=>"fire_method='nofire',stream_fldfilename_lightng='build-namelist_test.pl'",
                                     GLC_TWO_WAY_COUPLING=>"FALSE",
                                     phys=>"clm5_0",
                                   },
     "lightrescontradictlightfil"=>{ options=>"-bgc bgc -envxml_dir . -light_res 360x720",
                                     namelst=>"stream_fldfilename_lightng='build-namelist_test.pl'",
                                     GLC_TWO_WAY_COUPLING=>"FALSE",
                                     phys=>"clm5_0",
                                   },
     "finundated and not methane"=>{ options=>"-bgc bgc -envxml_dir .",
                                     namelst=>"use_lch4=.false.,finundation_method='h2osfc'",
                                     GLC_TWO_WAY_COUPLING=>"FALSE",
                                     phys=>"clm5_0",
                                   },
     "use_cn=true bgc=sp"        =>{ options=>"-bgc sp -envxml_dir .",
                                     namelst=>"use_cn=.true.",
                                     GLC_TWO_WAY_COUPLING=>"FALSE",
                                     phys=>"clm4_5",
                                   },
     "freeliv wo fun"            =>{ options=>"-bgc bgc -envxml_dir .",
                                     namelst=>"freelivfix_intercept=9.",
                                     GLC_TWO_WAY_COUPLING=>"FALSE",
                                     phys=>"clm4_5",
                                   },
     "use_cn=false bgc=bgc"      =>{ options=>"-bgc bgc -envxml_dir .",
                                     namelst=>"use_cn=.false.",
                                     GLC_TWO_WAY_COUPLING=>"FALSE",
                                     phys=>"clm4_5",
                                   },
     "lower=aqu-45 with/o Zeng"  =>{ options=>"-envxml_dir .",
                                     namelst=>"lower_boundary_condition=4,soilwater_movement_method=1,use_bedrock=.false.",
                                     GLC_TWO_WAY_COUPLING=>"FALSE",
                                     phys=>"clm5_0",
                                   },
     "Zeng w lower=flux"         =>{ options=>"-envxml_dir .",
                                     namelst=>"lower_boundary_condition=1,soilwater_movement_method=0,use_bedrock=.false.",
                                     GLC_TWO_WAY_COUPLING=>"FALSE",
                                     phys=>"clm4_5",
                                   },
     "Zeng w lower=zeroflux"     =>{ options=>"-envxml_dir .",
                                     namelst=>"lower_boundary_condition=2,soilwater_movement_method=0",
                                     GLC_TWO_WAY_COUPLING=>"FALSE",
                                     phys=>"clm4_5",
                                   },
     "Zeng w lower=table"        =>{ options=>"-envxml_dir .",
                                     namelst=>"lower_boundary_condition=3,soilwater_movement_method=0,use_bedrock=.false.",
                                     GLC_TWO_WAY_COUPLING=>"FALSE",
                                     phys=>"clm4_5",
                                   },
     "use_vic=F with -vic op"    =>{ options=>"-vichydro -envxml_dir .",
                                     namelst=>"use_vichydro=.false.",
                                     GLC_TWO_WAY_COUPLING=>"FALSE",
                                     phys=>"clm4_5",
                                   },
     "-vic with l_bnd=flux"      =>{ options=>"-vichydro -envxml_dir .",
                                     namelst=>"lower_boundary_condition=1",
                                     GLC_TWO_WAY_COUPLING=>"FALSE",
                                     phys=>"clm4_5",
                                   },
     "-vic with l_bnd=zeroflux"  =>{ options=>"-vichydro -envxml_dir .",
                                     namelst=>"lower_boundary_condition=2",
                                     GLC_TWO_WAY_COUPLING=>"FALSE",
                                     phys=>"clm4_5",
                                   },
     "-vic with origflag=1"      =>{ options=>"-vichydro -envxml_dir .",
                                     namelst=>"origflag=1",
                                     GLC_TWO_WAY_COUPLING=>"FALSE",
                                     phys=>"clm4_5",
                                   },
     "l_bnd=flux with origflag=0"=>{ options=>"-envxml_dir .",
                                     namelst=>"origflag=0, lower_boundary_condition=1",
                                     GLC_TWO_WAY_COUPLING=>"FALSE",
                                     phys=>"clm4_5",
                                   },
     "l_bnd=zflux with origflag=0"=>{ options=>"-envxml_dir .",
                                     namelst=>"origflag=0, lower_boundary_condition=2",
                                     GLC_TWO_WAY_COUPLING=>"FALSE",
                                     phys=>"clm4_5",
                                   },
     "bedrock with l_bnc=flux"   =>{ options=>"-envxml_dir .",
                                     namelst=>"use_bedrock=.true., lower_boundary_condition=1",
                                     GLC_TWO_WAY_COUPLING=>"FALSE",
                                     phys=>"clm5_0",
                                   },
     "bedrock with l_bnc=tabl"   =>{ options=>"-envxml_dir .",
                                     namelst=>"use_bedrock=.true., lower_boundary_condition=3",
                                     GLC_TWO_WAY_COUPLING=>"FALSE",
                                     phys=>"clm5_0",
                                   },
     "bedrock with l_bnc=aqui"   =>{ options=>"-envxml_dir .",
                                     namelst=>"use_bedrock=.true., lower_boundary_condition=4",
                                     GLC_TWO_WAY_COUPLING=>"FALSE",
                                     phys=>"clm5_0",
                                   },
     "zengdeck with l_bnc=flux"  =>{ options=>"-envxml_dir .",
                                     namelst=>"soilwater_movement_method=0, lower_boundary_condition=1",
                                     GLC_TWO_WAY_COUPLING=>"FALSE",
                                     phys=>"clm4_5",
                                   },
     "zengdeck with l_bnc=z-flux"=>{ options=>"-envxml_dir .",
                                     namelst=>"soilwater_movement_method=0, lower_boundary_condition=2",
                                     GLC_TWO_WAY_COUPLING=>"FALSE",
                                     phys=>"clm4_5",
                                   },
     "zengdeck with l_bnc=tabl"  =>{ options=>"-envxml_dir .",
                                     namelst=>"soilwater_movement_method=0, lower_boundary_condition=3",
                                     GLC_TWO_WAY_COUPLING=>"FALSE",
                                     phys=>"clm4_5",
                                   },
     "l_bnd=tabl with h2osfcfl=0"=>{ options=>"-envxml_dir .",
                                     namelst=>"h2osfcflag=0, lower_boundary_condition=3",
                                     GLC_TWO_WAY_COUPLING=>"FALSE",
                                     phys=>"clm4_5",
                                   },
     "l_bnd=flux with h2osfcfl=0"=>{ options=>"-envxml_dir .",
                                     namelst=>"h2osfcflag=0, lower_boundary_condition=1",
                                     GLC_TWO_WAY_COUPLING=>"FALSE",
                                     phys=>"clm4_5",
                                   },
     "l_bnd=zflux with h2osfcfl=0"=>{ options=>"-envxml_dir .",
                                     namelst=>"h2osfcflag=0, lower_boundary_condition=2",
                                     GLC_TWO_WAY_COUPLING=>"FALSE",
                                     phys=>"clm4_5",
                                   },
     "h2osfcfl=0 with clm5.0"    =>{ options=>"-envxml_dir .",
                                     namelst=>"h2osfcflag=0",
                                     GLC_TWO_WAY_COUPLING=>"FALSE",
                                     phys=>"clm5_0",
                                   },
     "45bad lnd_tuning_mode value" =>{ options=>"-lnd_tuning_mode clm5_0_GSWP3  -envxml_dir .",
                                     namelst=>"",
                                     GLC_TWO_WAY_COUPLING=>"FALSE",
                                     phys=>"clm4_5",
                                   },
     "50bad lnd_tuning_mode value" =>{ options=>"-lnd_tuning_mode clm4_5_CRUNCEP  -envxml_dir .",
                                     namelst=>"",
                                     GLC_TWO_WAY_COUPLING=>"FALSE",
                                     phys=>"clm5_0",
                                   },
     "bgc_spinup without cn"     =>{ options=>"-clm_accelerated_spinup on -bgc sp -envxml_dir .",
                                     namelst=>"spinup_state=1",
                                     GLC_TWO_WAY_COUPLING=>"FALSE",
                                     phys=>"clm4_5",
                                   },
     "spinup=1 without bldnml op"=>{ options=>"-clm_accelerated_spinup off -bgc bgc -envxml_dir .",
                                     namelst=>"spinup_state=1",,
                                     GLC_TWO_WAY_COUPLING=>"FALSE",
                                     phys=>"clm5_0",
                                   },
     "bgc_spinup without cn"     =>{ options=>"-clm_accelerated_spinup on -bgc sp -envxml_dir .",
                                     namelst=>"spinup_state=1",
                                     GLC_TWO_WAY_COUPLING=>"FALSE",
                                     phys=>"clm4_5",
                                   },
     "baseflow w aquifer"        =>{ options=>"-bgc sp -envxml_dir .",
                                     namelst=>"baseflow_scalar=1.0, lower_boundary_condition=4,use_bedrock=.false.",
                                     GLC_TWO_WAY_COUPLING=>"FALSE",
                                     phys=>"clm5_0",
                                   },
     "baseflow w table"          =>{ options=>"-bgc sp -envxml_dir .",
                                     namelst=>"baseflow_scalar=1.0, lower_boundary_condition=3,use_bedrock=.false.",
                                     GLC_TWO_WAY_COUPLING=>"FALSE",
                                     phys=>"clm5_0",
                                   },
     "br_root and bgc=sp"        =>{ options=>"-bgc sp -envxml_dir .",
                                     namelst=>"br_root=1.0",
                                     GLC_TWO_WAY_COUPLING=>"FALSE",
                                     phys=>"clm5_0",
                                   },
     "both co2_type and on nml"  =>{ options=>"-co2_type constant -envxml_dir .",
                                     namelst=>"co2_type='prognostic'",
                                     GLC_TWO_WAY_COUPLING=>"FALSE",
                                     phys=>"clm5_0",
                                   },
     "both lnd_frac and on nml"  =>{ options=>"-driver mct -lnd_frac $DOMFILE -envxml_dir .",
                                     namelst=>"fatmlndfrc='frac.nc'",
                                     GLC_TWO_WAY_COUPLING=>"FALSE",
                                     phys=>"clm5_0",
                                   },
     "lnd_frac set to UNSET"     =>{ options=>"-driver mct -lnd_frac UNSET -envxml_dir .",
                                     namelst=>"",
                                     GLC_TWO_WAY_COUPLING=>"FALSE",
                                     phys=>"clm5_1",
                                   },
     "lnd_frac set but nuopc"    =>{ options=>"-driver nuopc -lnd_frac $DOMFILE -envxml_dir .",
                                     namelst=>"",
                                     GLC_TWO_WAY_COUPLING=>"FALSE",
                                     phys=>"clm5_1",
                                   },
     "lnd_frac not set but lilac"=>{ options=>"-driver nuopc -lilac -envxml_dir . -lnd_frac UNSET",
                                     namelst=>"fsurdat='surfdata.nc'",
                                     GLC_TWO_WAY_COUPLING=>"FALSE",
                                     phys=>"clm5_1",
                                   },
     "fatmlndfrc set but nuopc"  =>{ options=>"-driver nuopc -envxml_dir .",
                                     namelst=>"fatmlndfrc='frac.nc'",
                                     GLC_TWO_WAY_COUPLING=>"FALSE",
                                     phys=>"clm5_1",
                                   },
     "force_send but not nuopc"  =>{ options=>"-driver mct -lnd_frac $DOMFILE -envxml_dir .",
                                     namelst=>"force_send_to_atm = .false.",
                                     GLC_TWO_WAY_COUPLING=>"FALSE",
                                     phys=>"clm5_1",
                                   },
     "branch but NO nrevsn"      =>{ options=>"-clm_start_type branch -envxml_dir .",
                                     namelst=>"",
                                     GLC_TWO_WAY_COUPLING=>"FALSE",
                                     phys=>"clm5_0",
                                   },
     "glc_nec inconsistent"      =>{ options=>"-envxml_dir .",
                                     namelst=>"maxpatch_glc=5",
                                     GLC_TWO_WAY_COUPLING=>"FALSE",
                                     phys=>"clm5_0",
                                   },
     "NoGLCMec"                  =>{ options=>"-envxml_dir . -glc_nec 0",
                                     namelst=>"",
                                     GLC_TWO_WAY_COUPLING=>"FALSE",
                                     phys=>"clm4_5",
                                   },
     "UpdateGlcContradict"       =>{ options=>"-envxml_dir .",
                                     namelst=>"glc_do_dynglacier=.false.",
                                     GLC_TWO_WAY_COUPLING=>"TRUE",
                                     phys=>"clm4_5",
                                   },
     "useFATESContradict"        =>{ options=>"-bgc fates -envxml_dir . -no-megan",
                                     namelst=>"use_fates=.false.",
                                     GLC_TWO_WAY_COUPLING=>"FALSE",
                                     phys=>"clm4_5",
                                   },
     "useFATESContradict2"       =>{ options=>"-envxml_dir . -no-megan",
                                     namelst=>"use_fates=.true.",
                                     GLC_TWO_WAY_COUPLING=>"FALSE",
                                     phys=>"clm4_5",
                                   },
     "useFATESWCN"               =>{ options=>"-bgc fates -envxml_dir . -no-megan",
                                     namelst=>"use_cn=.true.",
                                     GLC_TWO_WAY_COUPLING=>"FALSE",
                                     phys=>"clm5_0",
                                   },
     "useFATESWcrop"             =>{ options=>"-bgc fates -envxml_dir . -no-megan -crop",
                                     namelst=>"",
                                     GLC_TWO_WAY_COUPLING=>"FALSE",
                                     phys=>"clm5_1",
                                   },
     "useFATESWcreatecrop"       =>{ options=>"-bgc fates -envxml_dir . -no-megan",
                                     namelst=>"create_crop_landunit=.true.",
                                     GLC_TWO_WAY_COUPLING=>"FALSE",
                                     phys=>"clm5_0",
                                   },
     "useFATESWn_dom_pft"        =>{ options=>"-bgc fates -envxml_dir . -no-megan",
                                     namelst=>"n_dom_pfts = 1",
                                     GLC_TWO_WAY_COUPLING=>"FALSE",
                                     phys=>"clm5_0",
                                   },
     "useFATESWbMH"              =>{ options=>"-bgc fates -envxml_dir . -no-megan",
                                     namelst=>"use_biomass_heat_storage=.true.",
                                     GLC_TWO_WAY_COUPLING=>"FALSE",
                                     phys=>"clm5_1",
                                   },
     "FireNoneButFATESfireon"    =>{ options=>"-bgc fates -envxml_dir . -no-megan -light_res none",
                                     namelst=>"fates_spitfire_mode=4",
                                     GLC_TWO_WAY_COUPLING=>"FALSE",
                                     phys=>"clm5_1",
                                   },
     "FATESwspitfireOffLigtOn"    =>{ options=>"-bgc fates -envxml_dir . -no-megan -light_res 360x720",
                                     namelst=>"fates_spitfire_mode=0",
                                     GLC_TWO_WAY_COUPLING=>"FALSE",
                                     phys=>"clm5_1",
                                   },
     "useFATESWluna"             =>{ options=>"--bgc fates --envxml_dir . --no-megan",
                                     namelst=>"use_luna=TRUE",
                                     GLC_TWO_WAY_COUPLING=>"FALSE",
                                     phys=>"clm5_1",
                                   },
     "useFATESWfun"              =>{ options=>"--bgc fates --envxml_dir . --no-megan",
                                     namelst=>"use_fun=TRUE",
                                     GLC_TWO_WAY_COUPLING=>"FALSE",
                                     phys=>"clm5_1",
                                   },
     "useFATESWOsuplnitro"       =>{ options=>"--bgc fates --envxml_dir . --no-megan",
                                     namelst=>"suplnitro='NONE'",
                                     GLC_TWO_WAY_COUPLING=>"FALSE",
                                     phys=>"clm5_1",
                                   },
     "FireNoneButBGCfireon"    =>{ options=>"-bgc bgc -envxml_dir . -light_res none",
                                     namelst=>"fire_method='li2021gswpfrc'",
                                     GLC_TWO_WAY_COUPLING=>"FALSE",
                                     phys=>"clm5_1",
                                   },
     "createcropFalse"           =>{ options=>"-bgc bgc -envxml_dir . -no-megan",
                                     namelst=>"create_crop_landunit=.false.",
                                     GLC_TWO_WAY_COUPLING=>"FALSE",
                                     phys=>"clm5_0",
                                   },
     "usespitfireButNOTFATES"    =>{ options=>"-envxml_dir . -no-megan",
                                     namelst=>"fates_spitfire_mode=1",
                                     GLC_TWO_WAY_COUPLING=>"FALSE",
                                     phys=>"clm4_5",
                                   },
     "useloggingButNOTFATES"     =>{ options=>"-envxml_dir . -no-megan",
                                     namelst=>"use_fates_logging=.true.",
                                     GLC_TWO_WAY_COUPLING=>"FALSE",
                                     phys=>"clm4_5",
                                   },
     "useinventorybutnotfile"    =>{ options=>"-bgc fates -envxml_dir . -no-megan",
                                     namelst=>"use_fates_inventory_init=.true.",
                                     GLC_TWO_WAY_COUPLING=>"FALSE",
                                     phys=>"clm4_5",
                                   },
     "inventoryfileDNE"          =>{ options=>"-bgc fates -envxml_dir . -no-megan",
                                     namelst=>"use_fates_inventory_init=.true., fates_inventory_ctrl_filename='zztop'",
                                     GLC_TWO_WAY_COUPLING=>"FALSE",
                                     phys=>"clm4_5",
                                   },
     "useinventorybutnotfile"    =>{ options=>"--res 0.9x1.25 --bgc fates --envxml_dir . --no-megan",
                                     namelst=>"use_fates_luh=.true.",
                                     GLC_TWO_WAY_COUPLING=>"FALSE",
                                     phys=>"clm4_5",
                                   },
     "inventoryfileDNE"          =>{ options=>"-bgc fates -envxml_dir . -no-megan",
                                     namelst=>"use_fates_luh=.true., fluh_timeseries='zztop'",
                                     GLC_TWO_WAY_COUPLING=>"FALSE",
                                     phys=>"clm4_5",
                                   },
     "useMEGANwithFATES"         =>{ options=>"-bgc fates -envxml_dir . -megan",
                                     namelst=>"",
                                     GLC_TWO_WAY_COUPLING=>"FALSE",
                                     phys=>"clm4_5",
                                   },
     "useFIREEMISwithFATES"      =>{ options=>"-bgc fates -envxml_dir . -fire_emis --no-megan",
                                    namelst=>"",
                                    GLC_TWO_WAY_COUPLING=>"FALSE",
                                    phys=>"clm4_5",
                                 },
     "useDRYDEPwithFATES"        =>{ options=>"--bgc fates --envxml_dir . --no-megan --drydep",
                                     namelst=>"",
                                     GLC_TWO_WAY_COUPLING=>"FALSE",
                                     phys=>"clm4_5",
                                   },
     "useFATESSPWONOCOMP"        =>{ options=>"-bgc fates -envxml_dir . -no-megan",
                                     namelst=>"use_fates_sp=T,use_fates_nocomp=F",
                                     GLC_TWO_WAY_COUPLING=>"FALSE",
                                     phys=>"clm5_0",
                                   },
     "useFATESTRANSWdynPFT"      =>{ options=>"-bgc fates -envxml_dir . -use_case 20thC_transient -no-megan",
                                     namelst=>"do_transient_pfts=T",
                                     GLC_TWO_WAY_COUPLING=>"FALSE",
                                     phys=>"clm5_0",
                                   },
     "useHYDSTwithFATES"         =>{ options=>"-bgc fates -envxml_dir . -no-megan",
                                     namelst=>"use_hydrstress=.true.",
                                     GLC_TWO_WAY_COUPLING=>"FALSE",
                                     phys=>"clm5_0",
                                   },
     "useHYDSTwithdynroot"       =>{ options=>"-bgc bgc -envxml_dir . -megan",
                                     namelst=>"use_hydrstress=.true., use_dynroot=.true.",
                                     GLC_TWO_WAY_COUPLING=>"FALSE",
                                     phys=>"clm5_0",
                                   },
     "specWOfireemis"            =>{ options=>"-envxml_dir . -no-fire_emis",
                                     namelst=>"fire_emis_specifier='bc_a1 = BC'",
                                     GLC_TWO_WAY_COUPLING=>"FALSE",
                                     phys=>"clm5_0",
                                   },
     "elevWOfireemis"            =>{ options=>"-envxml_dir . -no-fire_emis",
                                     namelst=>"fire_emis_elevated=.false.",
                                     GLC_TWO_WAY_COUPLING=>"FALSE",
                                     phys=>"clm5_0",
                                   },
     "noanthro_w_crop"            =>{ options=>"-envxml_dir . -res 0.9x1.25 -bgc bgc -crop -use_case 1850_noanthro_control",
                                     namelst=>"",
                                     GLC_TWO_WAY_COUPLING=>"FALSE",
                                     phys=>"clm5_0",
                                   },
     "noanthro_w_irrig"           =>{ options=>"-envxml_dir . -res 0.9x1.25 -bgc bgc -use_case 1850_noanthro_control",
                                     namelst=>"irrigate=T",
                                     GLC_TWO_WAY_COUPLING=>"FALSE",
                                     phys=>"clm5_0",
                                   },
     "spdotransconflict"          =>{ options=>"-envxml_dir . -bgc sp -use_case 20thC_transient",
                                     namelst=>"do_transient_pfts=T,do_transient_crops=.false.",
                                     GLC_TWO_WAY_COUPLING=>"FALSE",
                                     phys=>"clm5_0",
                                   },
     "dogrossandsp"               =>{ options=>"--envxml_dir . --bgc sp --use_case 20thC_transient",
                                     namelst=>"do_grossunrep=.true.",
                                     GLC_TWO_WAY_COUPLING=>"FALSE",
                                     phys=>"clm5_0",
                                   },
     "dogrossandfates"            =>{ options=>"--envxml_dir . --bgc fates --use_case 20thC_transient --no-megan",
                                     namelst=>"do_grossunrep=.true.",
                                     GLC_TWO_WAY_COUPLING=>"FALSE",
                                     phys=>"clm5_0",
                                   },
     "dogrossandnottrans"         =>{ options=>"--envxml_dir . --bgc bgc --use_case 2000_control",
                                     namelst=>"do_grossunrep=.true.",
                                     GLC_TWO_WAY_COUPLING=>"FALSE",
                                     phys=>"clm5_0",
                                   },
     "nocropwfert"                =>{ options=>"-envxml_dir . -bgc sp -no-crop",
                                     namelst=>"use_fertilizer=T",
                                     GLC_TWO_WAY_COUPLING=>"FALSE",
                                     phys=>"clm5_0",
                                   },
     "lmr1WOcn"                   =>{ options=>"-envxml_dir . -bgc sp",
                                     namelst=>"leafresp_method=1",
                                     GLC_TWO_WAY_COUPLING=>"FALSE",
                                     phys=>"clm5_0",
                                   },
     "lmr2WOcn"                   =>{ options=>"-envxml_dir . -bgc sp",
                                     namelst=>"leafresp_method=2",
                                     GLC_TWO_WAY_COUPLING=>"FALSE",
                                     phys=>"clm5_0",
                                   },
     "lmr0Wcn"                    =>{ options=>"-envxml_dir . -bgc bgc",
                                     namelst=>"leafresp_method=0",
                                     GLC_TWO_WAY_COUPLING=>"FALSE",
                                     phys=>"clm5_0",
                                   },
     "nofireButSetcli_scale"     =>{ options=>"-envxml_dir . -bgc bgc",
                                     namelst=>"fire_method='nofire', cli_scale=5.",
                                     GLC_TWO_WAY_COUPLING=>"FALSE",
                                     phys=>"clm5_0",
                                   },
     "nocnButSetrh_low"          =>{ options=>"-envxml_dir . -bgc sp",
                                     namelst=>"rh_low=5.",
                                     GLC_TWO_WAY_COUPLING=>"FALSE",
                                     phys=>"clm5_0",
                                   },
     "funWOcn"                   =>{ options=>"-envxml_dir . -bgc sp",
                                     namelst=>"use_fun=.true.",
                                     GLC_TWO_WAY_COUPLING=>"FALSE",
                                     phys=>"clm5_0",
                                   },
     "flexCNWOcn"                =>{ options=>"-envxml_dir . -bgc sp",
                                     namelst=>"use_flexibleCN=.true.",
                                     GLC_TWO_WAY_COUPLING=>"FALSE",
                                     phys=>"clm5_0",
                                   },
     "flexCNFUNwcarbonresp"      =>{ options=>"-envxml_dir . -bgc bgc",
                                     namelst=>"use_flexibleCN=.true.,use_FUN=.true.,carbon_resp_opt=1",
                                     GLC_TWO_WAY_COUPLING=>"FALSE",
                                     phys=>"clm5_0",
                                   },
     "funWOnitrif"               =>{ options=>"-envxml_dir .",
                                     namelst=>"use_fun=.true., use_nitrif_denitrif=.false.",
                                     GLC_TWO_WAY_COUPLING=>"FALSE",
                                     phys=>"clm5_0",
                                   },
     "SPModeWNitrifNMethane"     =>{ options=>"-envxml_dir . -bgc sp",
                                     namelst=>"use_lch4=.true., use_nitrif_denitrif=.true.",
                                     GLC_TWO_WAY_COUPLING=>"FALSE",
                                     phys=>"clm5_0",
                                   },
     "knitrmaxWOnitrif"          =>{ options=>"-envxml_dir . -bgc bgc",
                                     namelst=>"use_nitrif_denitrif=.false., k_nitr_max=1.0",
                                     GLC_TWO_WAY_COUPLING=>"FALSE",
                                     phys=>"clm5_0",
                                   },
     "respcoefWOnitrif"          =>{ options=>"-envxml_dir . -bgc bgc",
                                     namelst=>"use_nitrif_denitrif=.false., denitrif_respiration_coefficient=1.0",
                                     GLC_TWO_WAY_COUPLING=>"FALSE",
                                     phys=>"clm5_0",
                                   },
     "respexpWOnitrif"           =>{ options=>"-envxml_dir . -bgc bgc",
                                     namelst=>"use_nitrif_denitrif=.false., denitrif_respiration_exponent=1.0",
                                     GLC_TWO_WAY_COUPLING=>"FALSE",
                                     phys=>"clm5_0",
                                   },
     "lunaWSPandlnctrue"         =>{ options=>"-envxml_dir . -bgc sp",
                                     namelst=>"use_luna=.true., lnc_opt=.true.",
                                     GLC_TWO_WAY_COUPLING=>"FALSE",
                                     phys=>"clm5_0",
                                   },
     "NOlunabutsetJmaxb1"        =>{ options=>"-envxml_dir . -bgc sp",
                                     namelst=>"use_luna=.false., jmaxb1=1.0",
                                     GLC_TWO_WAY_COUPLING=>"FALSE",
                                     phys=>"clm5_0",
                                   },
     "envxml_not_dir"            =>{ options=>"-envxml_dir myuser_nl_clm",
                                     namelst=>"",
                                     GLC_TWO_WAY_COUPLING=>"FALSE",
                                     phys=>"clm5_0",
                                   },
     "envxml_emptydir"           =>{ options=>"-envxml_dir xFail",
                                     namelst=>"",
                                     GLC_TWO_WAY_COUPLING=>"FALSE",
                                     phys=>"clm5_0",
                                   },
     "fates_non_sp_laistreams"   =>{ options=>"--envxml_dir . --bgc fates",
                                     namelst=>"use_lai_streams=.true., use_fates_sp=.false.",
                                     GLC_TWO_WAY_COUPLING=>"FALSE",
                                     phys=>"clm5_0",
                                     },
     "bgc_non_sp_laistreams"     =>{ options=>"--envxml_dir . -bgc bgc",
                                     namelst=>"use_lai_streams=.true.",
                                     GLC_TWO_WAY_COUPLING=>"FALSE",
                                     phys=>"clm5_0",
                                     },
     "bgc_laistreams_input"     =>{ options=>"--envxml_dir . --bgc bgc",
                                     namelst=>"stream_year_first_lai=1999",
                                     GLC_TWO_WAY_COUPLING=>"FALSE",
                                     phys=>"clm5_0",
                                     },
     "crop_laistreams_input"     =>{ options=>"--envxml_dir . --bgc sp --crop",
                                     namelst=>"use_lai_streams=.true.",
                                     GLC_TWO_WAY_COUPLING=>"FALSE",
                                     phys=>"clm5_0",
                                     },
               );
foreach my $key ( keys(%failtest) ) {
   print( "$key\n" );
   &make_config_cache($failtest{$key}{"phys"});
   my $options  = $failtest{$key}{"options"};
   my $namelist = $failtest{$key}{"namelst"};
   &make_env_run( GLC_TWO_WAY_COUPLING=>$failtest{$key}{"GLC_TWO_WAY_COUPLING"} );
   eval{ system( "$bldnml $options -namelist \"&clmexp $namelist /\" > $tempfile 2>&1 " ); };
   isnt( $?, 0, $key );
   system( "cat $tempfile" );
}


print "\n===============================================================================\n";
print "Start Warning testing.  These should fail unless -ignore_warnings option is used \n";
print "=================================================================================\n";

# Warning testing, do things that give warnings, unless -ignore_warnings option is used

my %warntest = (
     # Warnings without the -ignore_warnings option given
     "coldwfinidat"              =>{ options=>"-envxml_dir . -clm_start_type cold",
                                     namelst=>"finidat = 'testfile.nc'",
                                     GLC_TWO_WAY_COUPLING=>"FALSE",
                                     phys=>"clm5_0",
                                   },
     "bgcspin_w_suplnitro"       =>{ options=>"-envxml_dir . -bgc bgc -clm_accelerated_spinup on",
                                     namelst=>"suplnitro='ALL'",
                                     GLC_TWO_WAY_COUPLING=>"FALSE",
                                     phys=>"clm5_0",
                                   },
     "bgc=bgc WO nitrif_denit"   =>{ options=>"-bgc bgc -envxml_dir .",
                                     namelst=>"use_nitrif_denitrif=.false.",
                                     GLC_TWO_WAY_COUPLING=>"FALSE",
                                     phys=>"clm4_5",
                                   },
     "methane off W nitrif_denit"=>{ options=>"-bgc bgc -envxml_dir .",
                                     namelst=>"use_nitrif_denitrif=.true.,use_lch4=.false.",
                                     GLC_TWO_WAY_COUPLING=>"FALSE",
                                     phys=>"clm5_1",
                                   },
     "soilm_stream w transient"  =>{ options=>"-res 0.9x1.25 -envxml_dir . -use_case 20thC_transient",
                                     namelst=>"use_soil_moisture_streams=T,soilm_tintalgo='linear'",
                                     GLC_TWO_WAY_COUPLING=>"FALSE",
                                     phys=>"clm5_0",
                                   },
     "missing_ndep_file"         =>{ options=>"-envxml_dir . -bgc bgc -ssp_rcp SSP5-3.4",
                                     namelst=>"",
                                     GLC_TWO_WAY_COUPLING=>"FALSE",
                                     phys=>"clm5_0",
                                   },
     "bad_megan_spec"            =>{ options=>"-envxml_dir . -bgc bgc -megan",
                                     namelst=>"megan_specifier='ZZTOP=zztop'",
                                     GLC_TWO_WAY_COUPLING=>"FALSE",
                                     phys=>"clm4_5",
                                   },
     "FUN_wo_flexCN"             =>{ options=>"-envxml_dir . -bgc bgc",
                                     namelst=>"use_fun=.true.,use_flexiblecn=.false.",
                                     GLC_TWO_WAY_COUPLING=>"FALSE",
                                     phys=>"clm5_1",
                                   },
     "NotNEONbutNEONlightres"    =>{ options=>"--res CLM_USRDAT --clm_usr_name regional --envxml_dir . --bgc bgc --light_res 106x174",
                                     namelst=>"fsurdat='build-namelist_test.pl'",
                                     GLC_TWO_WAY_COUPLING=>"FALSE",
                                     phys=>"clm5_1",
                                   },
               );
foreach my $key ( keys(%warntest) ) {
   print( "$key\n" );
   &make_config_cache($warntest{$key}{"phys"});
   my $options  = $warntest{$key}{"options"};
   my $namelist = $warntest{$key}{"namelst"};
   &make_env_run( GLC_TWO_WAY_COUPLING=>$warntest{$key}{"GLC_TWO_WAY_COUPLING"} );
   eval{ system( "$bldnml $options -namelist \"&clmexp $namelist /\" > $tempfile 2>&1 " ); };
   isnt( $?, 0, $key );
   system( "cat $tempfile" );
   # Now run with -ignore_warnings and make sure it works
   $options .= " -ignore_warnings";
   eval{ system( "$bldnml $options -namelist \"&clmexp $namelist /\" > $tempfile 2>&1 " ); };
   is( $?, 0, $key );
   is( $@, '', "$options" );
   system( "cat $tempfile" );
}

#
# Loop over all physics versions
#
foreach my $phys ( "clm4_5", "clm5_0", "clm5_1" ) {
$mode = "-phys $phys";
&make_config_cache($phys);

print "\n==================================================\n";
print "Test ALL resolutions that have surface datasets with SP\n";
print "==================================================\n";

# Check for ALL resolutions with CLM50SP
my @resolutions = ( "1x1_brazil", "1x1_mexicocityMEX", "1x1_vancouverCAN", "1x1_urbanc_alpha", "5x5_amazon", "360x720cru", "0.125x0.125", "0.125nldas2", "10x15", "4x5", "0.9x1.25", "1.9x2.5", "ne3np4.pg3", "ne5np4.pg2", "ne16np4", "ne30np4", "ne30np4.pg3", "ne120np4.pg3", "ne0np4CONUS.ne30x8", "ne0np4.ARCTIC.ne30x4", "ne0np4.ARCTICGRIS.ne30x8", "C24", "C48", "C96", "mpasa480", "mpasa120" );
my @regional;
foreach my $res ( @resolutions ) {
   chomp($res);
   print "=== Test $res === \n";
   my $options  = "-res $res -bgc sp -envxml_dir .";

   &make_env_run();
   eval{ system( "$bldnml $options > $tempfile 2>&1 " ); };
   is( $@, '', "$options" );

   $cfiles->checkfilesexist( "$options", $mode );

   $cfiles->shownmldiff( "default", "standard" );
   if ( defined($opts{'compare'}) ) {
      $cfiles->doNOTdodiffonfile( "$tempfile", "$options", $mode );
      $cfiles->dodiffonfile( "$real_par_file", "$options", $mode );
      $cfiles->comparefiles( "$options", $mode, $opts{'compare'} );
   }

   if ( defined($opts{'generate'}) ) {
      $cfiles->copyfiles( "$options", $mode );
   }
   &cleanup(); print "\n";
}

print "\n==================================================\n";
print " Test important resolutions for BGC\n";
print "==================================================\n";

my @resolutions = ( "4x5", "10x15", "ne120np4.pg3", "ne30np4", "ne30np4.pg3", "ne16np4", "ne3np4.pg3", "1.9x2.5", "0.9x1.25", "C96", "mpasa120", "mpasa480" );
my @regional;
my $nlbgcmode = "bgc";
my $mode = "$phys-$nlbgcmode";
foreach my $res ( @resolutions ) {
   chomp($res);
   print "=== Test $res === \n";
   my $options  = "-res $res -envxml_dir . -bgc $nlbgcmode";

   &make_env_run();
   eval{ system( "$bldnml $options > $tempfile 2>&1 " ); };
   is( $@, '', "$options" );

   $cfiles->checkfilesexist( "$options", $mode );

   $cfiles->shownmldiff( "default", "standard" );
   if ( defined($opts{'compare'}) ) {
      $cfiles->doNOTdodiffonfile( "$tempfile", "$options", $mode );
      $cfiles->comparefiles( "$options", $mode, $opts{'compare'} );
   }

   if ( defined($opts{'generate'}) ) {
      $cfiles->copyfiles( "$options", $mode );
   }
   &cleanup(); print "\n";
}

print "\n==================================================\n";
print " Test all use-cases \n";
print "==================================================\n";

# Run over all use-cases...
my $list = `$bldnml -use_case list 2>&1 | grep "use case"`;
my @usecases;
if ( $list =~ /build-namelist : use cases : (.+)$/ ) {
  my @usecases  = split( / /, $list );
} else {
  die "ERROR:: Trouble getting list of use-cases\n";
}
foreach my $usecase ( @usecases ) {
   $options = "-use_case $usecase  -envxml_dir .";
   &make_env_run();
   eval{ system( "$bldnml $options  > $tempfile 2>&1 " ); };
   is( $@, '', "options: $options" );
   $cfiles->checkfilesexist( "$options", $mode );
   $cfiles->shownmldiff( "default", "standard" );
   if ( defined($opts{'compare'}) ) {
      $cfiles->doNOTdodiffonfile( "$tempfile", "$options", $mode );
      $cfiles->comparefiles( "$options", $mode, $opts{'compare'} );
   }
   if ( defined($opts{'generate'}) ) {
      $cfiles->copyfiles( "$options", $mode );
   }
   &cleanup();
}

print "\n==================================================\n";
print "Test crop resolutions \n";
print "==================================================\n";

# Check for crop resolutions
my @crop_res = ( "1x1_numaIA", "1x1_smallvilleIA", "4x5", "10x15", "0.9x1.25", "1.9x2.5", "ne3np4.pg3", "ne30np4", "ne30np4.pg3", "C96", "mpasa120" );
foreach my $res ( @crop_res ) {
   $options = "-bgc bgc -crop -res $res -envxml_dir .";
   &make_env_run();
   eval{ system( "$bldnml $options  > $tempfile 2>&1 " ); };
   is( $@, '', "$options" );
   $cfiles->checkfilesexist( "$options", $mode );
   $cfiles->shownmldiff( "default", "standard" );
   if ( defined($opts{'compare'}) ) {
      $cfiles->doNOTdodiffonfile( "$tempfile", "$options", $mode );
      $cfiles->dodiffonfile( "$real_par_file", "$options", $mode );
      $cfiles->comparefiles( "$options", $mode, $opts{'compare'} );
   }
   if ( defined($opts{'generate'}) ) {
      $cfiles->copyfiles( "$options", $mode );
   }
   &cleanup();
}
print "\n==================================================\n";
print " Test glc_mec resolutions \n";
print "==================================================\n";

# Check for glc_mec resolutions
#
# NOTE(wjs, 2017-12-17) I'm not sure if these glc_mec-specific tests are
# still needed: are they covered with other tests now that we always run
# with glc_mec? Some historical notes: (1) The three resolutions listed
# here used to be the only three with which you could run glc_mec; now
# you can run glc_mec with all resolutions. (2) This used to point to
# all of the glacierMEC use cases; now we don't have glacierMEC-specific
# use cases, but I've kept these pointing to the equivalent normal use
# cases; I'm not sure if it's actually important to test this with all
# of the different use cases.
my @glc_res = ( "0.9x1.25", "1.9x2.5" );
my @use_cases = ( 
                  "1850-2100_SSP2-4.5_transient",
                  "1850_control",
                  "2000_control",
                  "2010_control",
                  "20thC_transient",
                 );
foreach my $res ( @glc_res ) {
   foreach my $usecase ( @usecases ) {
      my $startymd = undef;
      if ( ($usecase eq "1850_control") || ($usecase eq "20thC_transient") ) {
         $startymd = 18500101;
      } elsif ( $usecase eq "2000_control") {
         $startymd = 20000101;
      } elsif ( $usecase eq "2010_control") {
         $startymd = 20100101;
      } else {
         $startymd = 20150101;
      }
      $options = "-bgc bgc -res $res -use_case $usecase -envxml_dir . -namelist '&a start_ymd=$startymd/'";
      &make_env_run();
      eval{ system( "$bldnml $options > $tempfile 2>&1 " ); };
      is( $@, '', "$options" );
      $cfiles->checkfilesexist( "$options", $mode );
      $cfiles->shownmldiff( "default", "standard" );
      if ( defined($opts{'compare'}) ) {
         $cfiles->doNOTdodiffonfile( "$tempfile", "$options", $mode );
         $cfiles->comparefiles( "$options", $mode, $opts{'compare'} );
      }
      if ( defined($opts{'generate'}) ) {
         $cfiles->copyfiles( "$options", $mode );
      }
      &cleanup();
   }
}
# Transient 20th Century simulations
my @tran_res = ( "0.9x1.25", "1.9x2.5", "ne30np4", "10x15" );
my $usecase  = "20thC_transient";
my $GLC_NEC         = 10;
foreach my $res ( @tran_res ) {
   $options = "-res $res -use_case $usecase -envxml_dir . -namelist '&a start_ymd=18500101/' -bgc bgc -crop -namelist '&a do_grossunrep=T/'";
   &make_env_run();
   eval{ system( "$bldnml $options > $tempfile 2>&1 " ); };
   is( $@, '', "$options" );
   $cfiles->checkfilesexist( "$options", $mode );
   $cfiles->shownmldiff( "default", "standard" );
   if ( defined($opts{'compare'}) ) {
      $cfiles->doNOTdodiffonfile( "$tempfile", "$options", $mode );
      $cfiles->dodiffonfile( "$real_par_file", "$options", $mode );
      $cfiles->comparefiles( "$options", $mode, $opts{'compare'} );
   }
   if ( defined($opts{'generate'}) ) {
      $cfiles->copyfiles( "$options", $mode );
   }
   &cleanup();
}
# Transient ssp_rcp scenarios that work
my @tran_res = ( "4x5", "0.9x1.25", "1.9x2.5", "10x15", "ne3np4.pg3", "ne30np4", "ne30np4.pg2", "C96", "mpasa120" );
foreach my $usecase ( "1850_control", "1850-2100_SSP2-4.5_transient" ) {
   my $startymd = undef;
   if ( $usecase eq "1850_control") {
      $startymd = 18500101;
   } else {
      $startymd = 20150101;
   }
   foreach my $res ( @tran_res ) {
      $options = "-res $res -bgc bgc -crop -use_case $usecase -envxml_dir . -namelist '&a start_ymd=$startymd/'";
      &make_env_run();
      eval{ system( "$bldnml $options > $tempfile 2>&1 " ); };
      is( $@, '', "$options" );
      $cfiles->checkfilesexist( "$options", $mode );
      $cfiles->shownmldiff( "default", "standard" );
      if ( defined($opts{'compare'}) ) {
         $cfiles->doNOTdodiffonfile( "$tempfile", "$options", $mode );
         $cfiles->dodiffonfile( "$real_par_file", "$options", $mode );
         $cfiles->comparefiles( "$options", $mode, $opts{'compare'} );
      }
      if ( defined($opts{'generate'}) ) {
         $cfiles->copyfiles( "$options", $mode );
      }
      &cleanup();
   }
}
}  # End loop over all physics versions
#
# End loop over versions
#

# The SSP's that fail...
$phys = "clm5_0";
$mode = "-phys $phys";
&make_config_cache($phys);
my $res = "0.9x1.25";
foreach my $usecase ( "1850-2100_SSP4-3.4_transient", "1850-2100_SSP5-3.4_transient", "1850-2100_SSP1-1.9_transient",
                      "1850-2100_SSP4-6.0_transient", "1850-2100_SSP5-8.5_transient", "1850-2100_SSP1-2.6_transient", "1850-2100_SSP3-7.0_transient" ) {
      $options = "-res $res -bgc bgc -crop -use_case $usecase -envxml_dir . -namelist '&a start_ymd=20150101/'";
      &make_env_run();
      eval{ system( "$bldnml $options > $tempfile 2>&1 " ); };
      isnt( $?, 0, $usecase );
      system( "cat $tempfile" );
}

print "\n==================================================\n";
print "Test clm4.5/clm5.0/clm5_1 resolutions \n";
print "==================================================\n";

foreach my $phys ( "clm4_5", 'clm5_0', 'clm5_1' ) {
  my $mode = "-phys $phys";
  &make_config_cache($phys);
  my @clmoptions = ( "-bgc bgc -envxml_dir .", "-bgc bgc -envxml_dir . -clm_accelerated_spinup=on", "-bgc bgc -envxml_dir . -light_res 360x720",
                     "-bgc sp -envxml_dir . -vichydro", "-bgc bgc -dynamic_vegetation -ignore_warnings",
                     "-bgc bgc -clm_demand flanduse_timeseries -sim_year 1850-2000 -namelist '&a start_ymd=18500101/'",
                     "-bgc bgc -envxml_dir . -namelist '&a use_c13=.true.,use_c14=.true.,use_c14_bombspike=.true./'" );
  foreach my $clmopts ( @clmoptions ) {
     my @clmres = ( "10x15", "0.9x1.25", "1.9x2.5", "ne3np4.pg3", "ne30np4", "C96", "mpasa120" );
     foreach my $res ( @clmres ) {
        $options = "-res $res -envxml_dir . ";
        &make_env_run( );
        eval{ system( "$bldnml $options $clmopts > $tempfile 2>&1 " ); };
        is( $@, '', "$options $clmopts" );
        $cfiles->checkfilesexist( "$options $clmopts", $mode );
        $cfiles->shownmldiff( "default", "standard" );
        if ( defined($opts{'compare'}) ) {
           $cfiles->doNOTdodiffonfile( "$tempfile", "$options $clmopts", $mode );
           $cfiles->comparefiles( "$options $clmopts", $mode, $opts{'compare'} );
        }
        if ( defined($opts{'generate'}) ) {
           $cfiles->copyfiles( "$options $clmopts", $mode );
        }
        &cleanup();
     }
  }
  my @clmoptions = ( "-bgc bgc -envxml_dir .",
                     "-bgc sp -envxml_dir .", );
  foreach my $clmopts ( @clmoptions ) {
     my @clmres = ( "ne16np4" );
     foreach my $res ( @clmres ) {
        $options = "-res $res -envxml_dir . ";
        &make_env_run( );
        eval{ system( "$bldnml $options $clmopts > $tempfile 2>&1 " ); };
        is( $@, '', "$options $clmopts" );
        $cfiles->checkfilesexist( "$options $clmopts", $mode );
        $cfiles->shownmldiff( "default", "standard" );
        if ( defined($opts{'compare'}) ) {
           $cfiles->doNOTdodiffonfile( "$tempfile", "$options $clmopts", $mode );
           $cfiles->comparefiles( "$options $clmopts", $mode, $opts{'compare'} );
        }
        if ( defined($opts{'generate'}) ) {
           $cfiles->copyfiles( "$options $clmopts", $mode );
        }
        &cleanup();
     }
  }
  my $clmopts = "-bgc bgc -crop";
  my $res = "1.9x2.5";
  $options = "-res $res -namelist '&a irrigate=.true./' -crop -envxml_dir .";
  &make_env_run();
  eval{ system( "$bldnml $options $clmopts  > $tempfile 2>&1 " ); };
  is( $@, '', "$options $clmopts" );
  $cfiles->checkfilesexist( "$options $clmopts", $mode );
  $cfiles->shownmldiff( "default", "standard" );
  if ( defined($opts{'compare'}) ) {
     $cfiles->doNOTdodiffonfile( "$tempfile", "$options $clmopts", $mode );
     $cfiles->comparefiles( "$options $clmopts", "$mode", $opts{'compare'} );
  }
  if ( defined($opts{'generate'}) ) {
     $cfiles->copyfiles( "$options $clmopts", $mode );
  }
  &cleanup();
  # Run FATES mode for several resolutions and configurations
  my $clmoptions = "-bgc fates -envxml_dir . -no-megan";
  my @clmres = ( "1x1_brazil", "5x5_amazon", "4x5", "1.9x2.5" );
  foreach my $res ( @clmres ) {
     $options = "-res $res -clm_start_type cold";
     my @edoptions = ( "-use_case 2000_control",
                       "-use_case 1850_control",
                       "",
                       "-namelist \"&a use_lch4=.true.,use_nitrif_denitrif=.true./\"",
                       "-clm_accelerated_spinup on"
                     );
     foreach my $edop (@edoptions ) {
        if ( $res eq "5x5_amazon" && ($edop =~ /1850_control/) ) {
           next;
        }
        &make_env_run( );
        eval{ system( "$bldnml $options $clmoptions $edop  > $tempfile 2>&1 " ); };
        is( $@, '', "$options $edop" );
        $cfiles->checkfilesexist( "$options $clmoptions $edop", $mode );
        $cfiles->shownmldiff( "default", "standard" );
        if ( defined($opts{'compare'}) ) {
           $cfiles->doNOTdodiffonfile( "$tempfile", "$options $clmoptions $edop", $mode );
           $cfiles->comparefiles( "$options $clmoptions $edop", $mode, $opts{'compare'} );
        }
        if ( defined($opts{'generate'}) ) {
           $cfiles->copyfiles( "$options $clmoptions $edop", $mode );
        }
        &cleanup();
     }
  }
}
#
# Run over the different lnd_tuning modes
#
my $res = "0.9x1.25";
my $mask = "gx1v7";
my $simyr = "1850";
foreach my $phys ( "clm4_5", 'clm5_0', 'clm5_1' ) {
  my $mode = "-phys $phys";
  &make_config_cache($phys);
  my @forclist = ();
  @forclist = ( "CRUv7", "GSWP3v1", "cam6.0" );
  foreach my $forc ( @forclist ) {
     foreach my $bgc ( "sp", "bgc" ) {
        my $lndtuningmode = "${phys}_${forc}";
        if ( $lndtuningmode eq "clm5_1_CRUv7" ) {
           next;
        }
        my $clmoptions = "-res $res -mask $mask -sim_year $simyr -envxml_dir . -lnd_tuning_mod $lndtuningmode -bgc $bgc";
        &make_env_run( );
        eval{ system( "$bldnml $clmoptions > $tempfile 2>&1 " ); };
        is( $@, '', "$clmoptions" );
        $cfiles->checkfilesexist( "$clmoptions", $mode );
        $cfiles->shownmldiff( "default", "standard" );
        if ( defined($opts{'compare'}) ) {
           $cfiles->doNOTdodiffonfile( "$tempfile", "$clmoptions", $mode );
           $cfiles->comparefiles( "$clmoptions", $mode, $opts{'compare'} );
        }
        if ( defined($opts{'generate'}) ) {
           $cfiles->copyfiles( "$clmoptions", $mode );
        }
        &cleanup();
     }
  }
}
&cleanup();

system( "/bin/rm $finidat" );

print "\n==================================================\n";
print " Dumping output  \n";
print "==================================================\n";

$xFail->parseOutput($captOut);

print "Successfully ran all testing for build-namelist\n\n";

&cleanup( "config" );
system( "/bin/rm $tempfile" );

sub cleanup {
#
# Cleanup files created
#
  my $type = shift;

  print "Cleanup files created\n";
  system( "/bin/rm env_run.xml $real_par_file" );
  if ( defined($type) ) {
     if ( $type eq "config" ) {
        system( "/bin/rm config_cache.xml" );
     }
  } else {
     system( "/bin/rm $tempfile *_in" );
  }
}
<|MERGE_RESOLUTION|>--- conflicted
+++ resolved
@@ -163,16 +163,10 @@
 #
 # Figure out number of tests that will run
 #
-<<<<<<< HEAD
-my $ntests = 2425;
+my $ntests = 2466;
+
 if ( defined($opts{'compare'}) ) {
-   $ntests += 1683;
-=======
-my $ntests = 1999;
-
-if ( defined($opts{'compare'}) ) {
-   $ntests += 1353;
->>>>>>> 438bcc68
+   $ntests += 1701;
 }
 plan( tests=>$ntests );
 
