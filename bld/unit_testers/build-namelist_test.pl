--- conflicted
+++ resolved
@@ -414,7 +414,6 @@
                                      GLC_TWO_WAY_COUPLING=>"FALSE",
                                      phys=>"clm5_0",
                                    },
-<<<<<<< HEAD
      "reseed without CN"         =>{ options=>" -envxml_dir . -bgc sp",
                                      namelst=>"reseed_dead_plants=.true.",
                                      GLC_TWO_WAY_COUPLING=>"FALSE",
@@ -430,10 +429,7 @@
                                      GLC_TWO_WAY_COUPLING=>"FALSE",
                                      phys=>"clm5_0",
                                    },
-     "CNDV with flanduse_timeseries - clm4_5"=>{ options=>"-bgc bgc -dynamic_vegetation -envxml_dir .",
-=======
      "CNDV with flanduse_timeseries - clm4_5"=>{ options=>"-bgc bgc -dynamic_vegetation -envxml_dir . -ignore_warnings",
->>>>>>> 14cb3dde
                                      namelst=>"flanduse_timeseries='my_flanduse_timeseries_file.nc'",
                                      GLC_TWO_WAY_COUPLING=>"FALSE",
                                      phys=>"clm4_5",
