--- conflicted
+++ resolved
@@ -163,18 +163,10 @@
 #
 # Figure out number of tests that will run
 #
-<<<<<<< HEAD
-# CHANGELOG: SRABIN ADDED 8 NTESTS 1999->2007, CTSM5.2.006 WAS AT 3254
-my $ntests = 3262;
+my $ntests = 3285;
 
 if ( defined($opts{'compare'}) ) {
-   $ntests += 2008;
-=======
-my $ntests = 3277;
-
-if ( defined($opts{'compare'}) ) {
-   $ntests += 1981;
->>>>>>> c6fba225
+   $ntests += 1988;
 }
 plan( tests=>$ntests );
 
