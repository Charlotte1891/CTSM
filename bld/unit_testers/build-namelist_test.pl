--- conflicted
+++ resolved
@@ -163,15 +163,9 @@
 #
 # Figure out number of tests that will run
 #
-<<<<<<< HEAD
-my $ntests = 1765;
+my $ntests = 1866;
 if ( defined($opts{'compare'}) ) {
-   $ntests += 1194;
-=======
-my $ntests = 1829;
-if ( defined($opts{'compare'}) ) {
-   $ntests += 1245;
->>>>>>> dd9e6d71
+   $ntests += 1263;
 }
 plan( tests=>$ntests );
 
@@ -322,39 +316,6 @@
 print "=================================================================================\n";
 
 my $startfile = "clmrun.clm2.r.1964-05-27-00000.nc";
-<<<<<<< HEAD
-foreach my $options ( "-configuration nwp",
-                      "-structure fast",
-                      "-namelist '&a irrigate=.true./'", "-verbose", "-ssp_rcp SSP1-2.6", "-test", "-sim_year 1850",
-                      "-use_case 1850_control",
-                      "-clm_start_type startup", "-namelist '&a irrigate=.false./' -crop -bgc bgc",
-                      "-namelist '&a use_matrixcn=F,use_soil_matrixcn=F,is_outmatrix=F,isspinup=F/' -bgc sp",
-                      "-namelist '&a use_matrixcn=T,use_soil_matrixcn=T,is_outmatrix=T,isspinup=T/' -bgc bgc -crop -clm_accelerated_spinup on",
-                      "-bgc bgc -crop -clm_accelerated_spinup sasu",
-                      "-envxml_dir . -infile myuser_nl_clm", 
-                      "-ignore_ic_date -clm_start_type branch -namelist '&a nrevsn=\"thing.nc\"/' -bgc bgc -crop",
-                      "-clm_start_type branch -namelist '&a nrevsn=\"thing.nc\",use_init_interp=T/'",
-                      "-ignore_ic_date -clm_start_type startup -namelist '&a finidat=\"thing.nc\"/' -bgc bgc -crop",
-                     ) {
-   my $file = $startfile;
-   &make_env_run();
-   eval{ system( "$bldnml -res 0.9x1.25 -envxml_dir . $options > $tempfile 2>&1 " ); };
-   is( $@, '', "options: $options" );
-   $cfiles->checkfilesexist( "$options", $mode );
-   $cfiles->shownmldiff( "default", $mode );
-   my $finidat = `grep finidat lnd_in`;
-   if ( $options =~ /myuser_nl_clm/ ) {
-      my $fsurdat =  `grep fsurdat lnd_in`;
-      like( $fsurdat, "/MYDINLOCROOT/lnd/clm2/PTCLMmydatafiles/1x1pt_US-UMB/surfdata_1x1pt_US-UMB_simyr2000_clm4_5_c131122.nc/", "$options" );
-   }
-   if ( defined($opts{'compare'}) ) {
-      $cfiles->doNOTdodiffonfile( "$tempfile", "$options", $mode );
-      $cfiles->dodiffonfile( "$real_par_file", "$options", $mode );
-      $cfiles->comparefiles( "$options", $mode, $opts{'compare'} );
-   }
-   if ( defined($opts{'generate'}) ) {
-      $cfiles->copyfiles( "$options", $mode );
-=======
 foreach my $driver ( "mct", "nuopc" ) {
    print "   For $driver driver\n\n";
    # configuration, structure, irrigate, verbose, clm_demand, ssp_rcp, test, sim_year, use_case
@@ -365,6 +326,9 @@
                          "-use_case 1850_control",
                          "-res 1x1pt_US-UMB -clm_usr_name 1x1pt_US-UMB -namelist '&a fsurdat=\"/dev/null\"/'",
                          "-res 1x1_brazil",
+                         "-namelist '&a use_matrixcn=F,use_soil_matrixcn=F,is_outmatrix=F,isspinup=F/' -bgc sp",
+                         "-namelist '&a use_matrixcn=T,use_soil_matrixcn=T,is_outmatrix=T,isspinup=T/' -bgc bgc -crop -clm_accelerated_spinup on",
+                         "-bgc bgc -crop -clm_accelerated_spinup sasu",
                          "-clm_start_type startup", "-namelist '&a irrigate=.false./' -crop -bgc bgc",
                          "-envxml_dir . -infile myuser_nl_clm", 
                          "-ignore_ic_date -clm_start_type branch -namelist '&a nrevsn=\"thing.nc\"/' -bgc bgc -crop",
@@ -395,7 +359,6 @@
          $cfiles->copyfiles( "$base_options $options", $mode );
       }
       &cleanup();
->>>>>>> dd9e6d71
    }
 }
 print "\n===============================================================================\n";
