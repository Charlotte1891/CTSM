--- conflicted
+++ resolved
@@ -4,22 +4,6 @@
 
 from collections import namedtuple
 import os
-<<<<<<< HEAD
-from ctsm.joblauncher.job_launcher_factory import JOB_LAUNCHER_QSUB
-from ctsm.machine_utils import get_user
-
-MachineDefaults = namedtuple(
-    "MachineDefaults",
-    [
-        "job_launcher_type",
-        "scratch_dir",
-        "baseline_dir",
-        "account_required",
-        "create_test_retry",
-        "job_launcher_defaults",
-    ],
-)
-=======
 from ctsm.joblauncher.job_launcher_factory import \
     JOB_LAUNCHER_QSUB
 from ctsm.machine import CREATE_TEST_QUEUE_UNSPECIFIED
@@ -32,7 +16,6 @@
                                                  'create_test_retry',
                                                  'create_test_queue',
                                                  'job_launcher_defaults'])
->>>>>>> bf958ac2
 # job_launcher_type: one of the JOB_LAUNCHERs defined in job_launcher_factory
 # scratch_dir: str
 # baseline_dir: str: The standard location for CTSM baselines on this machine
@@ -54,17 +37,16 @@
 # have defaults for qsub, because other launchers (like no_batch) don't need any
 # arguments.
 
-QsubDefaults = namedtuple(
-    "QsubDefaults", ["queue", "walltime", "extra_args", "required_args"]
-)
+QsubDefaults = namedtuple('QsubDefaults', ['queue',
+                                           'walltime',
+                                           'extra_args',
+                                           'required_args'])
 
 MACHINE_DEFAULTS = {
-    "cheyenne": MachineDefaults(
+    'cheyenne': MachineDefaults(
         job_launcher_type=JOB_LAUNCHER_QSUB,
-        scratch_dir=os.path.join(os.path.sep, "glade", "scratch", get_user()),
-        baseline_dir=os.path.join(
-            os.path.sep, "glade", "p", "cgd", "tss", "ctsm_baselines"
-        ),
+        scratch_dir=os.path.join(os.path.sep, 'glade', 'scratch', get_user()),
+        baseline_dir=os.path.join(os.path.sep, 'glade', 'p', 'cgd', 'tss', 'ctsm_baselines'),
         account_required=True,
         create_test_retry=0,
         # NOTE(wjs, 2022-02-23) By default, use the regular queue, even for
@@ -73,36 +55,33 @@
         create_test_queue='regular',
         job_launcher_defaults={
             JOB_LAUNCHER_QSUB: QsubDefaults(
-                queue="regular",
-                walltime="11:50:00",
-                extra_args="",
+                queue='regular',
+                walltime='11:50:00',
+                extra_args='',
                 # The following assumes a single node, with a single mpi proc; we may want
                 # to add more flexibility in the future, making the node / proc counts
                 # individually selectable
-                required_args="-l select=1:ncpus=36:mpiprocs=1 -V -r n -l inception=login -k oed",
-            )
-        },
-    ),
-    "hobart": MachineDefaults(
+                required_args=
+                '-l select=1:ncpus=36:mpiprocs=1 -V -r n -l inception=login -k oed')
+            }),
+    'hobart': MachineDefaults(
         job_launcher_type=JOB_LAUNCHER_QSUB,
-        scratch_dir=os.path.join(os.path.sep, "scratch", "cluster", get_user()),
-        baseline_dir=os.path.join(os.path.sep, "fs", "cgd", "csm", "ccsm_baselines"),
+        scratch_dir=os.path.join(os.path.sep, 'scratch', 'cluster', get_user()),
+        baseline_dir=os.path.join(os.path.sep, 'fs', 'cgd', 'csm', 'ccsm_baselines'),
         account_required=False,
         create_test_retry=0,
         create_test_queue=CREATE_TEST_QUEUE_UNSPECIFIED,
         job_launcher_defaults={
             JOB_LAUNCHER_QSUB: QsubDefaults(
-                queue="medium",
-                walltime="04:00:00",
-                extra_args="",
-                required_args="-l nodes=1:ppn=48 -r n",
-            )
-        },
-    ),
-    "izumi": MachineDefaults(
+                queue='medium',
+                walltime='04:00:00',
+                extra_args='',
+                required_args='-l nodes=1:ppn=48 -r n')
+        }),
+    'izumi': MachineDefaults(
         job_launcher_type=JOB_LAUNCHER_QSUB,
-        scratch_dir=os.path.join(os.path.sep, "scratch", "cluster", get_user()),
-        baseline_dir=os.path.join(os.path.sep, "fs", "cgd", "csm", "ccsm_baselines"),
+        scratch_dir=os.path.join(os.path.sep, 'scratch', 'cluster', get_user()),
+        baseline_dir=os.path.join(os.path.sep, 'fs', 'cgd', 'csm', 'ccsm_baselines'),
         account_required=False,
         # jobs on izumi experience a high frequency of failures, often at the very end of
         # the job; so we'll automatically retry a failed job twice before giving up on it
@@ -110,11 +89,9 @@
         create_test_queue=CREATE_TEST_QUEUE_UNSPECIFIED,
         job_launcher_defaults={
             JOB_LAUNCHER_QSUB: QsubDefaults(
-                queue="medium",
-                walltime="04:00:00",
-                extra_args="",
-                required_args="-l nodes=1:ppn=48 -r n",
-            )
-        },
-    ),
+                queue='medium',
+                walltime='04:00:00',
+                extra_args='',
+                required_args='-l nodes=1:ppn=48 -r n')
+        })
 }