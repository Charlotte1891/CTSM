--- conflicted
+++ resolved
@@ -38,9 +38,6 @@
     template = string.Template(template_file_contents)
     final_file_contents = template.substitute(substitutions)
     with open(path_to_final, "w") as final_file:
-<<<<<<< HEAD
-        final_file.write(final_file_contents)
-=======
         final_file.write(final_file_contents)
 
 def add_tag_to_filename(filename, tag):
@@ -126,5 +123,4 @@
 
     for attr in del_attrs:
         if attr in attr_list:
-            del file.attrs[attr]
->>>>>>> bf958ac2
+            del file.attrs[attr]