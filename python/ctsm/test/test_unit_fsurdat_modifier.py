--- conflicted
+++ resolved
@@ -44,19 +44,9 @@
         self._testinputs_path = testinputs_path
         self._fsurdat_in = os.path.join(
             testinputs_path,
-<<<<<<< HEAD
-            "surfdata_5x5_amazon_hist_78pfts_CMIP6_2000_c230517.nc",
-        )
-        self._tempdir = tempfile.mkdtemp()
-        self._fsurdat_in = os.path.join(
-            testinputs_path,
-            "surfdata_5x5_amazon_hist_78pfts_CMIP6_2000_c230517.nc",
-        )
-=======
             "surfdata_5x5_amazon_hist_16pfts_CMIP6_2000_c231031.nc",
         )
         self._tempdir = tempfile.mkdtemp()
->>>>>>> 9583b221
         self._fsurdat_out = os.path.join(self._tempdir, "fsurdat_out.nc")
         sys.argv = [
             "fsurdat_modifier",
