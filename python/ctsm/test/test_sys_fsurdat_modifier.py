#!/usr/bin/env python3

"""System tests for fsurdat_modifier

"""

import os
import re

import unittest
import tempfile
import shutil
import sys

import xarray as xr
import numpy as np

from ctsm.path_utils import path_to_ctsm_root
from ctsm import unit_testing
from ctsm.modify_input_files.fsurdat_modifier import fsurdat_modifier
from ctsm.modify_input_files.fsurdat_modifier import fsurdat_modifier_arg_process

# Allow test names that pylint doesn't like; otherwise hard to make them
# readable
# pylint: disable=invalid-name


class TestSysFsurdatModifier(unittest.TestCase):
    """System tests for fsurdat_modifier"""

    def setUp(self):
        """
        Obtain path to the existing:
        - modify_fsurdat_template.cfg file
        - /testinputs directory and fsurdat_in, located in /testinputs
        Make /_tempdir for use by these tests.
        Obtain path and names for the files being created in /_tempdir:
        - modify_fsurdat.cfg
        - fsurdat_out.nc
        """
        self._cfg_template_path = os.path.join(
            path_to_ctsm_root(), "tools/modify_input_files/modify_fsurdat_template.cfg"
        )
        testinputs_path = os.path.join(path_to_ctsm_root(), "python/ctsm/test/testinputs")
        self._testinputs_path = testinputs_path
        self._fsurdat_in = os.path.join(
            testinputs_path,
            "surfdata_5x5_amazon_hist_16pfts_CMIP6_2000_c231031.nc",
        )
        self._tempdir = tempfile.mkdtemp()
        self._cfg_file_path = os.path.join(self._tempdir, "modify_fsurdat.cfg")
        self._fsurdat_out = os.path.join(self._tempdir, "fsurdat_out.nc")

    def tearDown(self):
        """
        Remove temporary directory
        """
        shutil.rmtree(self._tempdir, ignore_errors=True)

    def test_no_files_given_fail(self):
        """
        Test that if no input or output files are given that it will gracefully fail
        """
        self._cfg_file_path = os.path.join(
            self._testinputs_path, "modify_fsurdat_short_nofiles.cfg"
        )
        sys.argv = ["fsurdat_modifier", self._cfg_file_path]
        parser = fsurdat_modifier_arg_process()
        with self.assertRaisesRegex(SystemExit, "must contain item 'fsurdat_in'"):
            fsurdat_modifier(parser)

    def test_short_config(self):
        """
        Test that a short config file works
        """
        self._cfg_file_path = os.path.join(self._testinputs_path, "modify_fsurdat_short.cfg")
        sys.argv = ["fsurdat_modifier", self._cfg_file_path]
        parser = fsurdat_modifier_arg_process()
        fsurdat_out = os.path.join(
            self._testinputs_path, "surfdata_5x5_amazon_hist_16pfts_CMIP6_2000_c231031.out.nc"
        )
        if os.path.exists(fsurdat_out):
            os.remove(fsurdat_out)
        fsurdat_modifier(parser)
        # Run it again with the overwrite option so that it will overwrite the file just created
        sys.argv = ["fsurdat_modifier", self._cfg_file_path, "--overwrite"]
        parser = fsurdat_modifier_arg_process()
        fsurdat_modifier(parser)
        # Cleanup
        os.remove(fsurdat_out)

    def test_short_infile_both_cmdline_and_cfg(self):
        """
        Test that a graceful fail happens when the infile
        is given both in the command line and the config file
        """
        self._cfg_file_path = os.path.join(self._testinputs_path, "modify_fsurdat_short.cfg")
        sys.argv = [
            "fsurdat_modifier",
            self._cfg_file_path,
            "-i",
            "specify_fsurdat_in_on_cmd_line.nc",
        ]
        parser = fsurdat_modifier_arg_process()
        with self.assertRaisesRegex(
            SystemExit,
            "fsurdat_in is specified in both the command line and the config file, pick one",
        ):
            fsurdat_modifier(parser)

    def test_short_outfile_both_cmdline_and_cfg(self):
        """
        Test that a graceful fail happens when the outfile is given
        both in the command line and the config file
        """
        self._cfg_file_path = os.path.join(self._testinputs_path, "modify_fsurdat_short.cfg")
        sys.argv = [
            "fsurdat_modifier",
            self._cfg_file_path,
            "-o",
            "specify_fsurdat_out_on_cmd_line.nc",
        ]
        parser = fsurdat_modifier_arg_process()
        with self.assertRaisesRegex(
            SystemExit,
            "fsurdat_out is specified in both the command line and the config file, pick one",
        ):
            fsurdat_modifier(parser)

    def test_opt_sections(self):
        """
        Test that a simple file with the optional sections works
        """
        self._cfg_file_path = os.path.join(self._testinputs_path, "modify_fsurdat_opt_sections.cfg")
        outfile = os.path.join(
            self._tempdir,
            "surfdata_5x5_amazon_hist_16pfts_CMIP6_2000_c231031_output_urban.nc",
        )
        sys.argv = [
            "fsurdat_modifier",
            self._cfg_file_path,
            "-i",
            os.path.join(
                self._testinputs_path, "surfdata_5x5_amazon_hist_16pfts_CMIP6_2000_c231031.nc"
            ),
            "-o",
            outfile,
        ]
        parser = fsurdat_modifier_arg_process()
        fsurdat_modifier(parser)
        # Read the resultant output file and make sure the fields are changed as expected
        fsurdat_out_data = xr.open_dataset(outfile)
        zero0d = np.zeros((5, 5))
        one0d = np.ones((5, 5))
        pct_urban = np.array(
            [
                [
                    [100.0, 100.0, 100.0, 100.0, 100.0],
                    [100.0, 100.0, 100.0, 100.0, 100.0],
                    [100.0, 100.0, 100.0, 100.0, 100.0],
                    [100.0, 100.0, 100.0, 100.0, 100.0],
                    [100.0, 100.0, 100.0, 100.0, 100.0],
                ],
                [
                    [0.0, 0.0, 0.0, 0.0, 0.0],
                    [0.0, 0.0, 0.0, 0.0, 0.0],
                    [0.0, 0.0, 0.0, 0.0, 0.0],
                    [0.0, 0.0, 0.0, 0.0, 0.0],
                    [0.0, 0.0, 0.0, 0.0, 0.0],
                ],
                [
                    [0.0, 0.0, 0.0, 0.0, 0.0],
                    [0.0, 0.0, 0.0, 0.0, 0.0],
                    [0.0, 0.0, 0.0, 0.0, 0.0],
                    [0.0, 0.0, 0.0, 0.0, 0.0],
                    [0.0, 0.0, 0.0, 0.0, 0.0],
                ],
            ]
        )
        lev2_two = np.empty((2, 3, 5, 5))
        lev2_two[0, :, :, :] = 200.0
        lev2_two[1, :, :, :] = 100.0
<<<<<<< HEAD
        lev2_five = np.empty((5, 3, 5, 5))
        lev2_five[0, :, :, :] = 1.0
        lev2_five[1, :, :, :] = 2.0
        lev2_five[2, :, :, :] = 3.0
        lev2_five[3, :, :, :] = 4.0
        lev2_five[4, :, :, :] = 5.0
        lev2_ten = np.empty((10, 3, 5, 5))
        for l in range(10):
            lev2_ten[l, :, :, :] = float(l + 1)

=======
        lev2_ten = np.empty((10, 3, 5, 5))
        for x in range(10):
            lev2_ten[x, :, :, :] = x + 1
>>>>>>> 9583b221
        lev1 = np.array(
            [
                [
                    [200.0, 200.0, 200.0, 200.0, 200.0],
                    [200.0, 200.0, 200.0, 200.0, 200.0],
                    [200.0, 200.0, 200.0, 200.0, 200.0],
                    [200.0, 200.0, 200.0, 200.0, 200.0],
                    [200.0, 200.0, 200.0, 200.0, 200.0],
                ],
                [
                    [150.0, 150.0, 150.0, 150.0, 150.0],
                    [150.0, 150.0, 150.0, 150.0, 150.0],
                    [150.0, 150.0, 150.0, 150.0, 150.0],
                    [150.0, 150.0, 150.0, 150.0, 150.0],
                    [150.0, 150.0, 150.0, 150.0, 150.0],
                ],
                [
                    [100.0, 100.0, 100.0, 100.0, 100.0],
                    [100.0, 100.0, 100.0, 100.0, 100.0],
                    [100.0, 100.0, 100.0, 100.0, 100.0],
                    [100.0, 100.0, 100.0, 100.0, 100.0],
                    [100.0, 100.0, 100.0, 100.0, 100.0],
                ],
            ]
        )
        np.testing.assert_array_equal(fsurdat_out_data.PCT_NATVEG, zero0d)
        np.testing.assert_array_equal(fsurdat_out_data.PCT_CROP, zero0d)
        np.testing.assert_array_equal(fsurdat_out_data.PCT_LAKE, zero0d)
        np.testing.assert_array_equal(fsurdat_out_data.PCT_WETLAND, zero0d)
        np.testing.assert_array_equal(fsurdat_out_data.PCT_OCEAN, zero0d)
        np.testing.assert_array_equal(fsurdat_out_data.PCT_GLACIER, zero0d)
        np.testing.assert_array_equal(fsurdat_out_data.PCT_URBAN, pct_urban)
        np.testing.assert_array_equal(fsurdat_out_data.LAKEDEPTH, one0d * 200.0)
        np.testing.assert_array_equal(fsurdat_out_data.T_BUILDING_MIN, lev1)
        np.testing.assert_array_equal(fsurdat_out_data.ALB_ROOF_DIR, lev2_two)
        np.testing.assert_array_equal(fsurdat_out_data.TK_ROOF, lev2_ten)

    def test_1x1_mexicocity(self):
        """
        Test that the mexicocity file is handled correctly
        """
        self._cfg_file_path = os.path.join(
            self._testinputs_path, "modify_fsurdat_1x1mexicocity.cfg"
        )
        expectfile = os.path.join(
            self._testinputs_path,
            "surfdata_1x1_mexicocityMEX_hist_16pfts_CMIP6_2000_c231103_modified.nc",
        )
        outfile = os.path.join(
            self._tempdir,
            "surfdata_1x1_mexicocityMEX_hist_16pfts_CMIP6_2000_c231103_modified.nc",
        )
        infile = os.path.join(
            self._testinputs_path,
            "surfdata_1x1_mexicocityMEX_hist_16pfts_CMIP6_2000_c231103.nc",
        )
        sys.argv = [
            "fsurdat_modifier",
            self._cfg_file_path,
            "-i",
            infile,
            "-o",
            outfile,
        ]
        parser = fsurdat_modifier_arg_process()
        fsurdat_modifier(parser)

        # Read the resultant output file and make sure the fields are changed as expected
        fsurdat_out_data = xr.open_dataset(outfile)
        fsurdat_inp_data = xr.open_dataset(infile)
        fsurdat_exp_data = xr.open_dataset(expectfile)

        self.assertFalse(fsurdat_out_data.equals(fsurdat_inp_data))
        # assert that fsurdat_out equals fsurdat_out_baseline
        self.assertTrue(fsurdat_out_data.equals(fsurdat_exp_data))

    def test_cfg_file_DNE_fail(self):
        """
        Test that if the config file does not exist that it gracefully fails
        """
        self._cfg_file_path = os.path.join(self._tempdir, "FILE_DOES_NOT_EXIST.cfg")
        sys.argv = ["fsurdat_modifier", self._cfg_file_path]
        with self.assertRaisesRegex(SystemExit, "Config file does NOT exist"):
            fsurdat_modifier_arg_process()

    def test_input_fsurdat_DNE_fail(self):
        """
        Test that if the input fsurdat  file does not exist that it gracefully fails
        """
        self._cfg_file_path = os.path.join(
            self._testinputs_path, "modify_fsurdat_short_nofiles.cfg"
        )
        sys.argv = ["fsurdat_modifier", self._cfg_file_path, "-i", "FILE_DOES_NOT_EXIST.nc"]
        parser = fsurdat_modifier_arg_process()
        with self.assertRaisesRegex(SystemExit, "Input fsurdat_in file does NOT exist"):
            fsurdat_modifier(parser)

    def test_output_fsurdat_EXISTS_fail(self):
        """
        Test that if the output fsurdat file does exist that it gracefully fails
        without --overwrite option
        """
        self._cfg_file_path = os.path.join(
            self._testinputs_path, "modify_fsurdat_short_nofiles.cfg"
        )
        sys.argv = [
            "fsurdat_modifier",
            self._cfg_file_path,
            "-i",
            self._cfg_file_path,
            "-o",
            self._cfg_file_path,
        ]
        parser = fsurdat_modifier_arg_process()
        with self.assertRaisesRegex(SystemExit, "Output file already exists"):
            fsurdat_modifier(parser)

    def test_cfg_file_empty_fail(self):
        """
        Test that if the config file is empty it gracefully fails
        """
        self._cfg_file_path = os.path.join(self._tempdir, "EMPTY_FILE.cfg")
        fil = open(self._cfg_file_path, "w")
        fil.close()
        sys.argv = ["fsurdat_modifier", self._cfg_file_path]
        parser = fsurdat_modifier_arg_process()
        with self.assertRaisesRegex(SystemExit, "Config file does not have the expected section"):
            fsurdat_modifier(parser)

    def test_minimalInfo(self):
        """
        This test specifies a minimal amount of information
        Create .cfg file, run the tool, compare fsurdat_in to fsurdat_out
        """

        self._create_config_file_minimal()

        # run the fsurdat_modifier tool
        sys.argv = ["fsurdat_modifier", self._cfg_file_path]
        parser = fsurdat_modifier_arg_process()
        fsurdat_modifier(parser)
        # the critical piece of this test is that the above command
        # doesn't generate errors; however, we also do some assertions below

        fsurdat_in_data = xr.open_dataset(self._fsurdat_in)
        fsurdat_out_data = xr.open_dataset(self._fsurdat_out)
        # assert that fsurdat_out equals fsurdat_in
        self.assertTrue(fsurdat_out_data.equals(fsurdat_in_data))

    def test_crop(self):
        """
        This version replaces the vegetation with a crop
        Create .cfg file, run the tool, compare fsurdat_in to fsurdat_out
        """

        self._create_config_file_crop()

        # run the fsurdat_modifier tool
        sys.argv = ["fsurdat_modifier", self._cfg_file_path]
        parser = fsurdat_modifier_arg_process()
        fsurdat_modifier(parser)
        # the critical piece of this test is that the above command
        # doesn't generate errors; however, we also do some assertions below

        # compare fsurdat_out to fsurdat_in
        fsurdat_in_data = xr.open_dataset(self._fsurdat_in)
        fsurdat_out_data = xr.open_dataset(self._fsurdat_out)
        # assert that fsurdat_out does not equal fsurdat_in
        self.assertFalse(fsurdat_out_data.equals(fsurdat_in_data))

        # compare fsurdat_out to fsurdat_out_baseline located in /testinputs
        fsurdat_out_baseline = self._fsurdat_in[:-3] + "_modified_with_crop" + self._fsurdat_in[-3:]
        fsurdat_out_base_data = xr.open_dataset(fsurdat_out_baseline)
        # assert that fsurdat_out equals fsurdat_out_baseline
        self.assertTrue(fsurdat_out_data.equals(fsurdat_out_base_data))

    def test_allInfo(self):
        """
        This version specifies all possible information
        Create .cfg file, run the tool, compare fsurdat_in to fsurdat_out
        """

        self._create_config_file_complete()

        # run the fsurdat_modifier tool
        sys.argv = [
            "fsurdat_modifier",
            self._cfg_file_path,
        ]
        parser = fsurdat_modifier_arg_process()
        fsurdat_modifier(parser)
        # the critical piece of this test is that the above command
        # doesn't generate errors; however, we also do some assertions below

        # compare fsurdat_out to fsurdat_in
        fsurdat_in_data = xr.open_dataset(self._fsurdat_in)
        fsurdat_out_data = xr.open_dataset(self._fsurdat_out)
        # assert that fsurdat_out does not equal fsurdat_in
        self.assertFalse(fsurdat_out_data.equals(fsurdat_in_data))

        # compare fsurdat_out to fsurdat_out_baseline located in /testinputs
        fsurdat_out_baseline = self._fsurdat_in[:-3] + "_modified" + self._fsurdat_in[-3:]
        fsurdat_out_base_data = xr.open_dataset(fsurdat_out_baseline)
        # assert that fsurdat_out equals fsurdat_out_baseline
        self.assertTrue(fsurdat_out_data.equals(fsurdat_out_base_data))

    def _create_config_file_minimal(self):
        """
        Open the new and the template .cfg files
        Loop line by line through the template .cfg file
        When string matches, replace that line's content
        """
        with open(self._cfg_file_path, "w", encoding="utf-8") as cfg_out:
            with open(self._cfg_template_path, "r", encoding="utf-8") as cfg_in:
                for line in cfg_in:
                    if re.match(r" *fsurdat_in *=", line):
                        line = f"fsurdat_in = {self._fsurdat_in}"
                    elif re.match(r" *fsurdat_out *=", line):
                        line = f"fsurdat_out = {self._fsurdat_out}"
                    cfg_out.write(line)

    def _create_config_file_crop(self):
        """
        Open the new and the template .cfg files
        Loop line by line through the template .cfg file
        When string matches, replace that line's content
        """
        with open(self._cfg_file_path, "w", encoding="utf-8") as cfg_out:
            with open(self._cfg_template_path, "r", encoding="utf-8") as cfg_in:
                for line in cfg_in:
                    if re.match(r" *fsurdat_in *=", line):
                        line = f"fsurdat_in = {self._fsurdat_in}"
                    elif re.match(r" *fsurdat_out *=", line):
                        line = f"fsurdat_out = {self._fsurdat_out}"
                    elif re.match(r" *lnd_lat_1 *=", line):
                        line = "lnd_lat_1 = -10\n"
                    elif re.match(r" *lnd_lat_2 *=", line):
                        line = "lnd_lat_2 = -7\n"
                    elif re.match(r" *lnd_lon_1 *=", line):
                        line = "lnd_lon_1 = 295\n"
                    elif re.match(r" *lnd_lon_2 *=", line):
                        line = "lnd_lon_2 = 300\n"
                    elif re.match(r" *dom_pft *=", line):
                        line = "dom_pft = 15"
                    elif re.match(r" *lai *=", line):
                        line = "lai = 0 1 2 3 4 5 5 4 3 2 1 0\n"
                    elif re.match(r" *sai *=", line):
                        line = "sai = 1 1 1 1 1 1 1 1 1 1 1 1\n"
                    elif re.match(r" *hgt_top *=", line):
                        line = "hgt_top = 0.5 0.5 0.5 0.5 0.5 0.5 0.5 0.5 0.5 0.5 0.5 0.5\n"
                    elif re.match(r" *hgt_bot *=", line):
                        line = "hgt_bot = 0.1 0.1 0.1 0.1 0.1 0.1 0.1 0.1 0.1 0.1 0.1 0.1\n"
                    cfg_out.write(line)

    def _create_config_file_complete(self):
        """
        Open the new and the template .cfg files
        Loop line by line through the template .cfg file
        When string matches, replace that line's content
        """
        with open(self._cfg_file_path, "w", encoding="utf-8") as cfg_out:
            with open(self._cfg_template_path, "r", encoding="utf-8") as cfg_in:
                for line in cfg_in:
                    if re.match(r" *fsurdat_in *=", line):
                        line = f"fsurdat_in = {self._fsurdat_in}"
                    elif re.match(r" *fsurdat_out *=", line):
                        line = f"fsurdat_out = {self._fsurdat_out}"
                    elif re.match(r" *idealized *=", line):
                        line = "idealized = True"
                    elif re.match(r" *lnd_lat_1 *=", line):
                        line = "lnd_lat_1 = -10\n"
                    elif re.match(r" *lnd_lat_2 *=", line):
                        line = "lnd_lat_2 = -7\n"
                    elif re.match(r" *lnd_lon_1 *=", line):
                        line = "lnd_lon_1 = 295\n"
                    elif re.match(r" *lnd_lon_2 *=", line):
                        line = "lnd_lon_2 = 300\n"
                    elif re.match(r" *dom_pft *=", line):
                        line = "dom_pft = 1"
                    elif re.match(r" *lai *=", line):
                        line = "lai = 0 1 2 3 4 5 5 4 3 2 1 0\n"
                    elif re.match(r" *sai *=", line):
                        line = "sai = 1 1 1 1 1 1 1 1 1 1 1 1\n"
                    elif re.match(r" *hgt_top *=", line):
                        line = "hgt_top = 5 5 5 5 5 5 5 5 5 5 5 5\n"
                    elif re.match(r" *hgt_bot *=", line):
                        line = "hgt_bot = 0.5 0.5 0.5 0.5 0.5 0.5 0.5 0.5 0.5 0.5 0.5 0.5\n"
                    elif re.match(r" *soil_color *=", line):
                        line = "soil_color = 5"
                    elif re.match(r" *std_elev *=", line):
                        line = "std_elev = 0.1"
                    elif re.match(r" *max_sat_area *=", line):
                        line = "max_sat_area = 0.2"
                    cfg_out.write(line)


if __name__ == "__main__":
    unit_testing.setup_for_tests()
    unittest.main()<|MERGE_RESOLUTION|>--- conflicted
+++ resolved
@@ -180,22 +180,9 @@
         lev2_two = np.empty((2, 3, 5, 5))
         lev2_two[0, :, :, :] = 200.0
         lev2_two[1, :, :, :] = 100.0
-<<<<<<< HEAD
-        lev2_five = np.empty((5, 3, 5, 5))
-        lev2_five[0, :, :, :] = 1.0
-        lev2_five[1, :, :, :] = 2.0
-        lev2_five[2, :, :, :] = 3.0
-        lev2_five[3, :, :, :] = 4.0
-        lev2_five[4, :, :, :] = 5.0
-        lev2_ten = np.empty((10, 3, 5, 5))
-        for l in range(10):
-            lev2_ten[l, :, :, :] = float(l + 1)
-
-=======
         lev2_ten = np.empty((10, 3, 5, 5))
         for x in range(10):
-            lev2_ten[x, :, :, :] = x + 1
->>>>>>> 9583b221
+            lev2_ten[x, :, :, :] = float(x + 1)
         lev1 = np.array(
             [
                 [
