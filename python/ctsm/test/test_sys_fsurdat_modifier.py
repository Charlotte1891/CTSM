--- conflicted
+++ resolved
@@ -45,11 +45,6 @@
         self._testinputs_path = testinputs_path
         self._fsurdat_in = os.path.join(
             testinputs_path,
-<<<<<<< HEAD
-            "surfdata_5x5_amazon_hist_16pfts_CMIP6_2000_c231031.nc",
-=======
-            "surfdata_5x5_amazon_hist_78pfts_CMIP6_2000_c230517.nc",
->>>>>>> e8dd1ebd
         )
         self._tempdir = tempfile.mkdtemp()
         self._cfg_file_path = os.path.join(self._tempdir, "modify_fsurdat.cfg")
@@ -80,13 +75,8 @@
         self._cfg_file_path = os.path.join(self._testinputs_path, "modify_fsurdat_short.cfg")
         sys.argv = ["fsurdat_modifier", self._cfg_file_path]
         parser = fsurdat_modifier_arg_process()
-<<<<<<< HEAD
         fsurdat_out = os.path.join(
             self._testinputs_path, "surfdata_5x5_amazon_hist_16pfts_CMIP6_2000_c231031.out.nc"
-=======
-        fsurdat_out = (
-            "ctsm/test/testinputs/surfdata_5x5_amazon_hist_78pfts_CMIP6_2000_c230517_out.nc"
->>>>>>> e8dd1ebd
         )
         if os.path.exists(fsurdat_out):
             os.remove(fsurdat_out)
@@ -143,22 +133,14 @@
         self._cfg_file_path = os.path.join(self._testinputs_path, "modify_fsurdat_opt_sections.cfg")
         outfile = os.path.join(
             self._tempdir,
-<<<<<<< HEAD
             "surfdata_5x5_amazon_hist_16pfts_CMIP6_2000_c231031_output_urban.nc",
-=======
-            "surfdata_5x5_amazon_hist_78pfts_CMIP6_2000_c230517_output_urban.nc",
->>>>>>> e8dd1ebd
         )
         sys.argv = [
             "fsurdat_modifier",
             self._cfg_file_path,
             "-i",
             os.path.join(
-<<<<<<< HEAD
                 self._testinputs_path, "surfdata_5x5_amazon_hist_16pfts_CMIP6_2000_c231031.nc"
-=======
-                self._testinputs_path, "surfdata_5x5_amazon_hist_78pfts_CMIP6_2000_c230517.nc"
->>>>>>> e8dd1ebd
             ),
             "-o",
             outfile,
