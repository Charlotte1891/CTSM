"""
<<<<<<< HEAD
Holds the class BaseCase, parent class to Regional and Single-Point cases
"""
import os
import logging

import subprocess
=======
This module includes the definition for a parent class for SinglePointCase
and RegionalCase. The common functionalities of SinglePointCase and
RegionalCase are defined in this Class.
"""
# -- Import libraries

# -- standard libraries
import os
import logging
>>>>>>> f4fdf054

from datetime import date
from getpass import getuser

<<<<<<< HEAD
import numpy as np
import xarray as xr

from ctsm.get_utils import get_get_short_hash

USRDAT_DIR = "CLM_USRDAT_DIR"
=======
# -- 3rd party libraries
import numpy as np
import xarray as xr

# -- import local classes for this script
from ctsm.git_utils import get_git_short_hash
>>>>>>> f4fdf054

logger = logging.getLogger(__name__)


class BaseCase:
    """
    Parent class to SinglePointCase and RegionalCase
    ...
    Attributes
    ----------
    create_domain : bool
        flag for creating domain file
    create_surfdata : bool
        flag for creating surface dataset
    create_landuse : bool
        flag for creating landuse file
    create_datm : bool
        flag for creating DATM files
    create_user_mods
        flag for creating a user_mods directory
    Methods
    -------
    create_1d_coord(filename, lon_varname , lat_varname,x_dim , y_dim )
        create 1d coordinate variables to enable sel() method
    add_tag_to_filename(filename, tag)
       add a tag and timetag to a filename ending with
       [._]cYYMMDD.nc or [._]YYMMDD.nc
<<<<<<< HEAD
    update_metadata(self, nc)
       Class method for adding some new attributes (such as date, username) and
        remove the old attributes from the netcdf file.
    """

    def __init__(self, create_domain, create_surfdata, create_landuse, create_datm,
                 create_user_mods):
        """
        Initializes BaseCase with the given arguments.
=======

    update_metadata(nc)
        Class method for adding some new attributes (such as date, username) and
        remove the old attributes from the netcdf file.
    """

    def __init__(self, create_domain, create_surfdata, create_landuse, create_datm):
        """
        Initializes BaseCase with the given arguments.

        Parameters
        ----------
        create_domain : bool
            Flag for creating domain file a region/single point
        create_surfdata : bool
            Flag for creating domain file a region/single point
        create_landuse : bool
            Flag for creating landuse file a region/single point
        create_datmdata : bool
            Flag for creating datm files a region/single point
>>>>>>> f4fdf054
        """
        self.create_domain = create_domain
        self.create_surfdata = create_surfdata
        self.create_landuse = create_landuse
        self.create_datm = create_datm
        self.create_user_mods = create_user_mods

    def __str__(self):
        """
        Converts ingredients of the BaseCase to string for printing.
        """
<<<<<<< HEAD
        return "{}\n{}".format(str(self.__class__), "\n".join(
            ("{} = {}".format(str(key), str(self.__dict__[key])) for key in sorted(self.__dict__))))
=======
        return (
            str(self.__class__)
            + "\n"
            + "\n".join(
                (
                    str(item) + " = " + str(self.__dict__[item])
                    for item in sorted(self.__dict__)
                )
            )
        )
>>>>>>> f4fdf054

    @staticmethod
    def create_1d_coord(filename, lon_varname, lat_varname, x_dim, y_dim):
        """
<<<<<<< HEAD
        Creates 1d coordinate variables for a netcdf file to enable sel() method
        Args
=======
        Create 1d coordinate variables for a netcdf file to enable sel() method

        Parameters
        ----------
>>>>>>> f4fdf054
            filename (str) : name of the netcdf file
            lon_varname (str) : variable name that has 2d lon
            lat_varname (str) : variable name that has 2d lat
            x_dim (str) : dimension name in X -- lon
            y_dim (str): dimension name in Y -- lat
<<<<<<< HEAD
        Returns:
            f_out (xarray Dataset): Xarray Dataset with 1-d coords
        """
        logging.debug("Open file: %s", filename)
=======

        Raises
        ------
            None

        Returns
        -------
            f_out (xarray Dataset): Xarray Dataset with 1-d coords

        """
        logging.debug("Open file: " + filename)
>>>>>>> f4fdf054
        f_in = xr.open_dataset(filename)

        # create 1d coordinate variables to enable sel() method
        lon0 = np.asarray(f_in[lon_varname][0, :])
        lat0 = np.asarray(f_in[lat_varname][:, 0])
        lon = xr.DataArray(lon0, name="lon", dims=x_dim, coords={x_dim: lon0})
        lat = xr.DataArray(lat0, name="lat", dims=y_dim, coords={y_dim: lat0})

        f_out = f_in.assign({"lon": lon, "lat": lat})

        f_out.reset_coords([lon_varname, lat_varname])
        f_in.close()
        return f_out

    @staticmethod
    def add_tag_to_filename(filename, tag):
        """
        Add a tag and replace timetag of a filename
        Expects file to end with [._]cYYMMDD.nc or [._]YYMMDD.nc
        Add the tag to just before that ending part
        and change the ending part to the current time tag.
<<<<<<< HEAD
        Args
            filename (str) : file name
            tag (str) : string of a tag to be added to the end of filename
        Raises:
            Error: When it cannot find . and _ in the filename.
        Returns:
            fname_out (str): filename with the tag and date string added
=======

        Parameters
        ----------
            filename (str) : file name
            tag (str) : string of a tag to be added to the end of filename

        Raises
        ------
            Error: When it cannot find . and _ in the filename.

        Returns
        ------
            fname_out (str): filename with the tag and date string added

>>>>>>> f4fdf054
        """
        basename = os.path.basename(filename)
        cend = -10
        if basename[cend] == "c":
            cend = cend - 1
        if (basename[cend] != ".") and (basename[cend] != "_"):
<<<<<<< HEAD
            logging.error("Trouble figuring out where to add tag to filename: %s", filename)
            os.abort()
        today = date.today()
        today_string = today.strftime("%y%m%d")
        fname_out = "{}_{}_c{}.nc".format(basename[:cend], tag, today_string)
=======
            logging.error(
                "Trouble figuring out where to add tag to filename:" + filename
            )
            os.abort()
        today = date.today()
        today_string = today.strftime("%y%m%d")
        fname_out = basename[:cend] + "_" + tag + "_c" + today_string + ".nc"
>>>>>>> f4fdf054
        return fname_out

    def update_metadata(self, nc):
        """
        Class method for adding some new attributes (such as date, username) and
        remove the old attributes from the netcdf file.
<<<<<<< HEAD
=======

        Parameters
        ----------
            nc (xarray dataset) :
                Xarray dataset of netcdf file that we'd want to update it's metadata.

        Raises
        ------
            None

        Returns
        ------
            None

>>>>>>> f4fdf054
        """
        # update attributes
        today = date.today()
        today_string = today.strftime("%Y-%m-%d")

        # get git hash
<<<<<<< HEAD
        sha = get_get_short_hash()
=======
        sha = get_git_short_hash()
>>>>>>> f4fdf054

        nc.attrs["Created_on"] = today_string
        nc.attrs["Created_by"] = getuser()
        nc.attrs["Created_with"] = os.path.abspath(__file__) + " -- " + sha

        # delete unrelated attributes if they exist
        del_attrs = [
            "source_code",
            "SVN_url",
            "hostname",
            "history" "History_Log",
            "Logname",
            "Host",
            "Version",
            "Compiler_Optimized",
        ]
        attr_list = nc.attrs

        for attr in del_attrs:
            if attr in attr_list:
<<<<<<< HEAD
                logging.debug("This attr should be deleted : %s", attr)
                del nc.attrs[attr]

    @staticmethod
    def write_to_file(text, file):
        """
        Writes text to a file, surrounding text with \n characters
        """
        file.write("\n{}\n".format(text))
=======
                logging.debug("This attr should be deleted : " + attr)
                del nc.attrs[attr]

        # for attr, value in attr_list.items():
        #    print (attr + " = "+str(value))
>>>>>>> f4fdf054
<|MERGE_RESOLUTION|>--- conflicted
+++ resolved
@@ -1,12 +1,4 @@
 """
-<<<<<<< HEAD
-Holds the class BaseCase, parent class to Regional and Single-Point cases
-"""
-import os
-import logging
-
-import subprocess
-=======
 This module includes the definition for a parent class for SinglePointCase
 and RegionalCase. The common functionalities of SinglePointCase and
 RegionalCase are defined in this Class.
@@ -16,27 +8,18 @@
 # -- standard libraries
 import os
 import logging
->>>>>>> f4fdf054
 
 from datetime import date
 from getpass import getuser
 
-<<<<<<< HEAD
-import numpy as np
-import xarray as xr
-
-from ctsm.get_utils import get_get_short_hash
-
-USRDAT_DIR = "CLM_USRDAT_DIR"
-=======
 # -- 3rd party libraries
 import numpy as np
 import xarray as xr
 
 # -- import local classes for this script
 from ctsm.git_utils import get_git_short_hash
->>>>>>> f4fdf054
-
+
+USRDAT_DIR = "CLM_USRDAT_DIR"
 logger = logging.getLogger(__name__)
 
 
@@ -63,24 +46,13 @@
     add_tag_to_filename(filename, tag)
        add a tag and timetag to a filename ending with
        [._]cYYMMDD.nc or [._]YYMMDD.nc
-<<<<<<< HEAD
-    update_metadata(self, nc)
-       Class method for adding some new attributes (such as date, username) and
-        remove the old attributes from the netcdf file.
-    """
-
-    def __init__(self, create_domain, create_surfdata, create_landuse, create_datm,
-                 create_user_mods):
-        """
-        Initializes BaseCase with the given arguments.
-=======
-
     update_metadata(nc)
         Class method for adding some new attributes (such as date, username) and
         remove the old attributes from the netcdf file.
     """
 
-    def __init__(self, create_domain, create_surfdata, create_landuse, create_datm):
+    def __init__(self, create_domain, create_surfdata, create_landuse, create_datm,
+                 create_user_mods):
         """
         Initializes BaseCase with the given arguments.
 
@@ -94,7 +66,8 @@
             Flag for creating landuse file a region/single point
         create_datmdata : bool
             Flag for creating datm files a region/single point
->>>>>>> f4fdf054
+        create_user_mods : bool
+            Flag for creating user mods directories and files for running CTSM
         """
         self.create_domain = create_domain
         self.create_surfdata = create_surfdata
@@ -106,45 +79,21 @@
         """
         Converts ingredients of the BaseCase to string for printing.
         """
-<<<<<<< HEAD
         return "{}\n{}".format(str(self.__class__), "\n".join(
             ("{} = {}".format(str(key), str(self.__dict__[key])) for key in sorted(self.__dict__))))
-=======
-        return (
-            str(self.__class__)
-            + "\n"
-            + "\n".join(
-                (
-                    str(item) + " = " + str(self.__dict__[item])
-                    for item in sorted(self.__dict__)
-                )
-            )
-        )
->>>>>>> f4fdf054
 
     @staticmethod
     def create_1d_coord(filename, lon_varname, lat_varname, x_dim, y_dim):
         """
-<<<<<<< HEAD
-        Creates 1d coordinate variables for a netcdf file to enable sel() method
-        Args
-=======
         Create 1d coordinate variables for a netcdf file to enable sel() method
 
         Parameters
         ----------
->>>>>>> f4fdf054
             filename (str) : name of the netcdf file
             lon_varname (str) : variable name that has 2d lon
             lat_varname (str) : variable name that has 2d lat
             x_dim (str) : dimension name in X -- lon
             y_dim (str): dimension name in Y -- lat
-<<<<<<< HEAD
-        Returns:
-            f_out (xarray Dataset): Xarray Dataset with 1-d coords
-        """
-        logging.debug("Open file: %s", filename)
-=======
 
         Raises
         ------
@@ -155,8 +104,7 @@
             f_out (xarray Dataset): Xarray Dataset with 1-d coords
 
         """
-        logging.debug("Open file: " + filename)
->>>>>>> f4fdf054
+        logging.debug("Open file: %s", filename)
         f_in = xr.open_dataset(filename)
 
         # create 1d coordinate variables to enable sel() method
@@ -178,59 +126,38 @@
         Expects file to end with [._]cYYMMDD.nc or [._]YYMMDD.nc
         Add the tag to just before that ending part
         and change the ending part to the current time tag.
-<<<<<<< HEAD
-        Args
+
+        Parameters
+        ----------
             filename (str) : file name
             tag (str) : string of a tag to be added to the end of filename
-        Raises:
+
+        Raises
+        ------
             Error: When it cannot find . and _ in the filename.
-        Returns:
+
+        Returns
+        ------
             fname_out (str): filename with the tag and date string added
-=======
-
-        Parameters
-        ----------
-            filename (str) : file name
-            tag (str) : string of a tag to be added to the end of filename
-
-        Raises
-        ------
-            Error: When it cannot find . and _ in the filename.
-
-        Returns
-        ------
-            fname_out (str): filename with the tag and date string added
-
->>>>>>> f4fdf054
+
         """
         basename = os.path.basename(filename)
         cend = -10
         if basename[cend] == "c":
             cend = cend - 1
         if (basename[cend] != ".") and (basename[cend] != "_"):
-<<<<<<< HEAD
             logging.error("Trouble figuring out where to add tag to filename: %s", filename)
             os.abort()
         today = date.today()
         today_string = today.strftime("%y%m%d")
         fname_out = "{}_{}_c{}.nc".format(basename[:cend], tag, today_string)
-=======
-            logging.error(
-                "Trouble figuring out where to add tag to filename:" + filename
-            )
-            os.abort()
-        today = date.today()
-        today_string = today.strftime("%y%m%d")
-        fname_out = basename[:cend] + "_" + tag + "_c" + today_string + ".nc"
->>>>>>> f4fdf054
         return fname_out
 
-    def update_metadata(self, nc):
+    @staticmethod
+    def update_metadata(nc):
         """
         Class method for adding some new attributes (such as date, username) and
         remove the old attributes from the netcdf file.
-<<<<<<< HEAD
-=======
 
         Parameters
         ----------
@@ -245,18 +172,13 @@
         ------
             None
 
->>>>>>> f4fdf054
         """
         # update attributes
         today = date.today()
         today_string = today.strftime("%Y-%m-%d")
 
         # get git hash
-<<<<<<< HEAD
-        sha = get_get_short_hash()
-=======
         sha = get_git_short_hash()
->>>>>>> f4fdf054
 
         nc.attrs["Created_on"] = today_string
         nc.attrs["Created_by"] = getuser()
@@ -277,7 +199,6 @@
 
         for attr in del_attrs:
             if attr in attr_list:
-<<<<<<< HEAD
                 logging.debug("This attr should be deleted : %s", attr)
                 del nc.attrs[attr]
 
@@ -286,11 +207,4 @@
         """
         Writes text to a file, surrounding text with \n characters
         """
-        file.write("\n{}\n".format(text))
-=======
-                logging.debug("This attr should be deleted : " + attr)
-                del nc.attrs[attr]
-
-        # for attr, value in attr_list.items():
-        #    print (attr + " = "+str(value))
->>>>>>> f4fdf054
+        file.write("\n{}\n".format(text))