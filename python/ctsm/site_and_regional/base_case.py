"""
This module includes the definition for a parent class for SinglePointCase
and RegionalCase. The common functionalities of SinglePointCase and
RegionalCase are defined in this Class.
"""
# -- Import libraries

# -- standard libraries
import os
import logging
from collections import namedtuple

from datetime import date
from getpass import getuser

# -- 3rd party libraries
import numpy as np
import xarray as xr

# -- import local classes for this script
from ctsm.git_utils import get_git_short_hash

USRDAT_DIR = "CLM_USRDAT_DIR"
logger = logging.getLogger(__name__)

# named tuple for datm input/output files and folder names
DatmFiles = namedtuple(
    "DatmFiles",
    "indir outdir fdomain_in dir_solar dir_prec dir_tpqw tag_solar tag_prec tag_tpqw name_solar "
    "name_prec name_tpqw "
)

class BaseCase:
    """
    Parent class to SinglePointCase and RegionalCase
    ...
    Attributes
    ----------
    create_domain : bool
        flag for creating domain file
    create_surfdata : bool
        flag for creating surface dataset
    create_landuse : bool
        flag for creating landuse file
    create_datm : bool
        flag for creating DATM files
    create_user_mods
        flag for creating a user_mods directory
    Methods
    -------
    create_1d_coord(filename, lon_varname , lat_varname,x_dim , y_dim )
        create 1d coordinate variables to enable sel() method
    add_tag_to_filename(filename, tag)
       add a tag and timetag to a filename ending with
       [._]cYYMMDD.nc or [._]YYMMDD.nc
    update_metadata(nc)
        Class method for adding some new attributes (such as date, username) and
        remove the old attributes from the netcdf file.
    """

    def __init__(self, create_domain, create_surfdata, create_landuse, create_datm,
                 create_user_mods):
        """
        Initializes BaseCase with the given arguments.

        Parameters
        ----------
        create_domain : bool
            Flag for creating domain file a region/single point
        create_surfdata : bool
            Flag for creating domain file a region/single point
        create_landuse : bool
            Flag for creating landuse file a region/single point
        create_datmdata : bool
            Flag for creating datm files a region/single point
        create_user_mods : bool
            Flag for creating user mods directories and files for running CTSM
        """
        self.create_domain = create_domain
        self.create_surfdata = create_surfdata
        self.create_landuse = create_landuse
        self.create_datm = create_datm
        self.create_user_mods = create_user_mods

    def __str__(self):
        """
        Converts ingredients of the BaseCase to string for printing.
        """
        return "{}\n{}".format(str(self.__class__), "\n".join(
            ("{} = {}".format(str(key), str(self.__dict__[key])) for key in sorted(self.__dict__))))

    @staticmethod
    def create_1d_coord(filename, lon_varname, lat_varname, x_dim, y_dim):
        """
        Create 1d coordinate variables for a netcdf file to enable sel() method

        Parameters
        ----------
            filename (str) : name of the netcdf file
            lon_varname (str) : variable name that has 2d lon
            lat_varname (str) : variable name that has 2d lat
            x_dim (str) : dimension name in X -- lon
            y_dim (str): dimension name in Y -- lat

        Raises
        ------
            None

        Returns
        -------
            f_out (xarray Dataset): Xarray Dataset with 1-d coords

        """
<<<<<<< HEAD
        logging.debug("Open file: %s", filename)
=======
        logger.debug("Open file: " + filename)
>>>>>>> 00dd1c95
        f_in = xr.open_dataset(filename)

        # create 1d coordinate variables to enable sel() method
        lon0 = np.asarray(f_in[lon_varname][0, :])
        lat0 = np.asarray(f_in[lat_varname][:, 0])
        lon = xr.DataArray(lon0, name="lon", dims=x_dim, coords={x_dim: lon0})
        lat = xr.DataArray(lat0, name="lat", dims=y_dim, coords={y_dim: lat0})

        f_out = f_in.assign({"lon": lon, "lat": lat})

        f_out.reset_coords([lon_varname, lat_varname])
        f_in.close()
        return f_out

<<<<<<< HEAD
    @staticmethod
    def add_tag_to_filename(filename, tag):
        """
        Add a tag and replace timetag of a filename
        Expects file to end with [._]cYYMMDD.nc or [._]YYMMDD.nc
        Add the tag to just before that ending part
        and change the ending part to the current time tag.

        Parameters
        ----------
            filename (str) : file name
            tag (str) : string of a tag to be added to the end of filename

        Raises
        ------
            Error: When it cannot find . and _ in the filename.

        Returns
        ------
            fname_out (str): filename with the tag and date string added

        """
        basename = os.path.basename(filename)
        cend = -10
        if basename[cend] == "c":
            cend = cend - 1
        if (basename[cend] != ".") and (basename[cend] != "_"):
            logging.error("Trouble figuring out where to add tag to filename: %s", filename)
            os.abort()
        today = date.today()
        today_string = today.strftime("%y%m%d")
        fname_out = "{}_{}_c{}.nc".format(basename[:cend], tag, today_string)
        return fname_out

    @staticmethod
    def update_metadata(nc_file):
=======
    def update_metadata(self, nc):
>>>>>>> 00dd1c95
        """
        Class method for adding some new attributes (such as date, username) and
        remove the old attributes from the netcdf file.

        Parameters
        ----------
            nc (xarray dataset) :
                Xarray dataset of netcdf file that we'd want to update it's metadata.

        Raises
        ------
            None

        Returns
        ------
            None

        """
        # update attributes
        today = date.today()
        today_string = today.strftime("%Y-%m-%d")

        # get git hash
        sha = get_git_short_hash()

        nc_file.attrs["Created_on"] = today_string
        nc_file.attrs["Created_by"] = getuser()
        nc_file.attrs["Created_with"] = os.path.abspath(__file__) + " -- " + sha

        # delete unrelated attributes if they exist
        del_attrs = [
            "source_code",
            "SVN_url",
            "hostname",
            "history",
            "History_Log",
            "Logname",
            "Host",
            "Version",
            "Compiler_Optimized",
        ]
        attr_list = nc_file.attrs

        for attr in del_attrs:
            if attr in attr_list:
<<<<<<< HEAD
                logging.debug("This attr should be deleted : %s", attr)
                del nc_file.attrs[attr]
=======
                logger.debug("This attr should be deleted : " + attr)
                del nc.attrs[attr]
>>>>>>> 00dd1c95

    @staticmethod
    def write_to_file(text, file):
        """
        Writes text to a file, surrounding text with \n characters
        """
        file.write("\n{}\n".format(text))<|MERGE_RESOLUTION|>--- conflicted
+++ resolved
@@ -111,11 +111,7 @@
             f_out (xarray Dataset): Xarray Dataset with 1-d coords
 
         """
-<<<<<<< HEAD
-        logging.debug("Open file: %s", filename)
-=======
-        logger.debug("Open file: " + filename)
->>>>>>> 00dd1c95
+        logger.debug("Open file: %s", filename)
         f_in = xr.open_dataset(filename)
 
         # create 1d coordinate variables to enable sel() method
@@ -130,46 +126,8 @@
         f_in.close()
         return f_out
 
-<<<<<<< HEAD
-    @staticmethod
-    def add_tag_to_filename(filename, tag):
-        """
-        Add a tag and replace timetag of a filename
-        Expects file to end with [._]cYYMMDD.nc or [._]YYMMDD.nc
-        Add the tag to just before that ending part
-        and change the ending part to the current time tag.
-
-        Parameters
-        ----------
-            filename (str) : file name
-            tag (str) : string of a tag to be added to the end of filename
-
-        Raises
-        ------
-            Error: When it cannot find . and _ in the filename.
-
-        Returns
-        ------
-            fname_out (str): filename with the tag and date string added
-
-        """
-        basename = os.path.basename(filename)
-        cend = -10
-        if basename[cend] == "c":
-            cend = cend - 1
-        if (basename[cend] != ".") and (basename[cend] != "_"):
-            logging.error("Trouble figuring out where to add tag to filename: %s", filename)
-            os.abort()
-        today = date.today()
-        today_string = today.strftime("%y%m%d")
-        fname_out = "{}_{}_c{}.nc".format(basename[:cend], tag, today_string)
-        return fname_out
-
     @staticmethod
     def update_metadata(nc_file):
-=======
-    def update_metadata(self, nc):
->>>>>>> 00dd1c95
         """
         Class method for adding some new attributes (such as date, username) and
         remove the old attributes from the netcdf file.
@@ -215,13 +173,8 @@
 
         for attr in del_attrs:
             if attr in attr_list:
-<<<<<<< HEAD
-                logging.debug("This attr should be deleted : %s", attr)
+                logger.debug("This attr should be deleted : %s", attr)
                 del nc_file.attrs[attr]
-=======
-                logger.debug("This attr should be deleted : " + attr)
-                del nc.attrs[attr]
->>>>>>> 00dd1c95
 
     @staticmethod
     def write_to_file(text, file):
