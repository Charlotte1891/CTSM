--- conflicted
+++ resolved
@@ -1,20 +1,13 @@
 import os
-<<<<<<< HEAD
-
-=======
 import logging
->>>>>>> db56dc53
+from datetime import date
+
 import numpy as np
 import xarray as xr
 
-from datetime import date
-
-<<<<<<< HEAD
 from ctsm.site_and_regional.base_case import BaseCase, USRDAT_DIR
 
-=======
 logger = logging.getLogger(__name__)
->>>>>>> db56dc53
 
 class SinglePointCase(BaseCase):
     """
@@ -36,7 +29,7 @@
         flag to set surface data to all natural vegetation (100% NATVEG, 0% other)
     uniform_snowpack
         flag to set the the surface data STD_ELEV to 0.0
-    no_saturation_excess : bool
+    saturation_excess : bool
         flag to set the surface data FMAX to 0.0
     output_dir : str
         main output directory to write subset files to
@@ -103,7 +96,6 @@
     """
 
     def __init__(
-<<<<<<< HEAD
             self,
             plat,
             plon,
@@ -117,23 +109,8 @@
             dominant_pft,
             zero_nonveg_landunits,
             uniform_snowpack,
-            no_saturation_excess,
+            saturation_excess,
             output_dir,
-=======
-        self,
-        plat,
-        plon,
-        site_name,
-        create_domain,
-        create_surfdata,
-        create_landuse,
-        create_datm,
-        overwrite_single_pft,
-        dominant_pft,
-        zero_nonveg_landunits,
-        uniform_snowpack,
-        saturation_excess,
->>>>>>> db56dc53
     ):
         super().__init__(create_domain, create_surfdata, create_landuse, create_datm, create_user_mods)
         self.plat = plat
@@ -143,8 +120,7 @@
         self.dominant_pft = dominant_pft
         self.zero_nonveg_landunits = zero_nonveg_landunits
         self.uniform_snowpack = uniform_snowpack
-<<<<<<< HEAD
-        self.no_saturation_excess = no_saturation_excess
+        self.saturation_excess = saturation_excess
         self.output_dir = output_dir
         self.tag = None
         self.fdomain_in = None
@@ -169,9 +145,6 @@
         self.tag_solar = None
         self.dir_solar = None
         self.datm_streams_file = None
-=======
-        self.saturation_excess = saturation_excess
->>>>>>> db56dc53
 
     def create_tag(self):
         if self.site_name:
@@ -206,22 +179,13 @@
 
         wfile = os.path.join(self.output_dir, self.fdomain_out)
         f3.to_netcdf(path=wfile, mode="w")
-<<<<<<< HEAD
-        print("Successfully created file (fdomain_out) " + self.fdomain_out)
-=======
-        logging.info("Successfully created file (fdomain_out)" + self.fdomain_out)
->>>>>>> db56dc53
+        logging.info("Successfully created file (fdomain_out) at" + wfile)
         f2.close()
         f3.close()
 
     def create_landuse_at_point(self):
-<<<<<<< HEAD
-        print("----------------------------------------------------------------------")
-        print("Creating landuse file at ", self.plon, self.plat)
-=======
         logging.info("----------------------------------------------------------------------")
         logging.info("Creating landuse file at "+ self.plon.__str__()+" "+ self.plat.__str__()+".")
->>>>>>> db56dc53
         # create 1d coordinate variables to enable sel() method
         f2 = self.create_1d_coord(self.fluse_in, "LONGXY", "LATIXY", "lsmlon", "lsmlat")
         # extract gridcell closest to plon/plat
@@ -248,22 +212,13 @@
         wfile = os.path.join(self.output_dir, self.fluse_out)
         # mode 'w' overwrites file
         f3.to_netcdf(path=wfile, mode="w")
-<<<<<<< HEAD
-        print("Successfully created file (fluse_out) " + self.fluse_out)
-=======
-        logging.info("Successfully created file (luse_out)" + self.fluse_out+ ".")
->>>>>>> db56dc53
+        logging.info("Successfully created file (fluse_out) at " + wfile)
         f2.close()
         f3.close()
 
     def create_surfdata_at_point(self):
-<<<<<<< HEAD
-        print("----------------------------------------------------------------------")
-        print("Creating surface dataset file at ", self.plon, self.plat)
-=======
         logging.info("----------------------------------------------------------------------")
         logging.info("Creating surface dataset file at "+ self.plon.__str__()+" "+ self.plat.__str__()+".")
->>>>>>> db56dc53
         # create 1d coordinate variables to enable sel() method
         filename = os.path.join(self.output_dir, self.fsurf_in)
         f2 = self.create_1d_coord(filename, "LONGXY", "LATIXY", "lsmlon", "lsmlat")
@@ -316,40 +271,27 @@
         f3.attrs["Created_from"] = self.fsurf_in
         del f3.attrs["History_Log"]
         # mode 'w' overwrites file
-        f3.to_netcdf(path=self.fsurf_out, mode="w")
-<<<<<<< HEAD
-        print("Successfully created file (fsurf_out): " + self.fsurf_out)
-=======
-        logging.info("Successfully created file (fsurf_out) :" + self.fsurf_out)
->>>>>>> db56dc53
+        f3.to_netcdf(path=os.path.join(self.output_dir, self.fsurf_out), mode="w")
+        logging.info("Successfully created file (fsurf_out) at " + os.path.join(self.output_dir, self.fsurf_out))
         f2.close()
         f3.close()
 
     def create_datmdomain_at_point(self):
-<<<<<<< HEAD
-        print("----------------------------------------------------------------------")
-        print("Creating DATM domain file at ", self.plon, self.plat)
-=======
         logging.info("----------------------------------------------------------------------")
         logging.info("Creating DATM domain file at "+ self.plon.__str__()+" "+ self.plat.__str__()+".")
->>>>>>> db56dc53
         # create 1d coordinate variables to enable sel() method
         f2 = self.create_1d_coord(self.fdatmdomain_in, "xc", "yc", "ni", "nj")
         # extract gridcell closest to plon/plat
         f3 = f2.sel(ni=self.plon, nj=self.plat, method="nearest")
         # expand dimensions
         f3 = f3.expand_dims(["nj", "ni"])
-        wfile = self.fdatmdomain_out
+        wfile = os.path.join(self.output_dir, self.fdatmdomain_out)
         # update attributes
         self.update_metadata(f3)
         f3.attrs["Created_from"] = self.fdatmdomain_in
         # mode 'w' overwrites file
         f3.to_netcdf(path=wfile, mode="w")
-<<<<<<< HEAD
-        print("Successfully created file (fdatmdomain_out): " + self.fdatmdomain_out)
-=======
-        logging.info("Successfully created file (fdatmdomain_out) :" + self.fdatmdomain_out)
->>>>>>> db56dc53
+        logging.info("Successfully created file (fdatmdomain_out) at " + wfile)
         f2.close()
         f3.close()
 
@@ -368,11 +310,7 @@
         f3.attrs["Created_from"] = file_in
         # mode 'w' overwrites file
         f3.to_netcdf(path=file_out, mode="w")
-<<<<<<< HEAD
-        print("Successfully created file: " + file_out)
-=======
-        logging.info("Successfully created file :" + file_out)
->>>>>>> db56dc53
+        logging.info("Successfully created file at " + file_out)
         f2.close()
         f3.close()
 
@@ -386,8 +324,8 @@
         # write_to_file surrounds text with newlines
         self.write_to_file("! Change below line if you move the subset data directory", file)
         self.write_to_file("./xmlchange {}={}".format(USRDAT_DIR, self.output_dir), file)
-        self.write_to_file("./xmlchange PTS_LON=".format(str(self.plon)), file)
-        self.write_to_file("./xmlchange PTS_LAT=".format(str(self.plat)), file)
+        self.write_to_file("./xmlchange PTS_LON={}".format(str(self.plon)), file)
+        self.write_to_file("./xmlchange PTS_LAT={}".format(str(self.plat)), file)
         self.write_to_file("./xmlchange MPILIB=mpi-serial", file)
         file.close()
 
@@ -405,20 +343,8 @@
         self.write_to_file("{}:meshfile=none".format(streamname), file)
 
     def create_datm_at_point(self):
-<<<<<<< HEAD
-        print("----------------------------------------------------------------------")
-        print("Creating DATM files at ", self.plon, self.plat, ".")
-=======
         logging.info("----------------------------------------------------------------------")
         logging.info("Creating DATM files at "+ self.plon.__str__()+" "+ self.plat.__str__()+".")
-        # --  specify subdirectory names and filename prefixes
-        solrdir = "Solar/"
-        precdir = "Precip/"
-        tpqwldir = "TPHWL/"
-        prectag = "clmforc.GSWP3.c2011.0.5x0.5.Prec."
-        solrtag = "clmforc.GSWP3.c2011.0.5x0.5.Solr."
-        tpqwtag = "clmforc.GSWP3.c2011.0.5x0.5.TPQWL."
->>>>>>> db56dc53
 
         # --  create data files
         infile = []
@@ -458,15 +384,11 @@
             file_out = outfile[n]
             self.extract_datm_at(file_in, file_out)
 
-<<<<<<< HEAD
-        print("All DATM files are created in: " + self.output_dir)
+        logging.info("All DATM files are created in: "+ self.dir_output_datm+".")
 
         # write to user_nl_datm_streams if specified
         if self.create_user_mods:
             with open(self.datm_streams_file, "a") as file:
                 self.write_datm_streams_lines(self.name_solar, solarfiles, file)
                 self.write_datm_streams_lines(self.name_prec, precfiles, file)
-                self.write_datm_streams_lines(self.name_tpqw, tpqwfiles, file)
-=======
-        logging.info("All DATM files are created in: "+ self.dir_output_datm+".")
->>>>>>> db56dc53
+                self.write_datm_streams_lines(self.name_tpqw, tpqwfiles, file)