"""
This module includes the definition for SinglePointCase class.
"""

# -- Import libraries
# -- Import Python Standard Libraries
import logging
import os

# -- 3rd party libraries
import numpy as np
import xarray as xr

# -- import local classes for this script
from ctsm.site_and_regional.base_case import BaseCase, USRDAT_DIR, DatmFiles
from ctsm.utils import add_tag_to_filename

logger = logging.getLogger(__name__)


class SinglePointCase(BaseCase):
    """
    A class to encapsulate everything for single point cases.

    ...

    Attributes
    ----------
    plat : float
        latitude of the single point
    plon : float
        longitude of the single point
    site_name: str -- default = None
        Site name
    create_domain : bool
        flag for creating domain file
    create_surfdata : bool
        flag for creating surface dataset
    create_landuse : bool
        flag for creating landuse file
    create_datm : bool
        flag for creating DATM files
    create_user_mods : bool
        flag for creating user mods directories and files
    overwrite_single_pft : bool
        flag to overwrite the whole grid 100% single PFT.
    dominant_pft : int
        dominant pft type for this single point
    zero_nonveg_landunits : bool
        flag for setting all non-vegetation landunits to zero
    overwrite_single_pft : bool
        flag for creating datasets using uniform snowpack
    saturation_excess : bool
        flag for making dataset using saturation excess

    Methods
    -------
    create_tag
        create a tag for single point which is the site name
        or the "lon-lat" format if the site name does not exist.

    create_domain_at_point
        Create domain file at a single point.

    create_landuse_at_point:
        Create landuse file at a single point.

    create_surfdata_at_point:
        Create surface dataset at a single point.

    create_datmdomain_at_point:
        Create DATM domain file at a single point.

    extract_datm_at:
        Extract DATM for one file at a single point.

    create_datm_at_point:
        Extract all DATM data at a single point.
    """

    # pylint: disable=too-many-instance-attributes
    # the ones we have are useful

    def __init__(
            self,
            plat,
            plon,
            site_name,
            create_domain,
            create_surfdata,
            create_landuse,
            create_datm,
            create_user_mods,
            overwrite_single_pft,
            dominant_pft,
            zero_nonveg_landunits,
            uniform_snowpack,
            saturation_excess,
            output_dir,
    ):
        super().__init__(create_domain, create_surfdata, create_landuse, create_datm,
                         create_user_mods)
        self.plat = plat
        self.plon = plon
        self.site_name = site_name
        self.overwrite_single_pft = overwrite_single_pft
        self.dominant_pft = dominant_pft
        self.zero_nonveg_landunits = zero_nonveg_landunits
        self.uniform_snowpack = uniform_snowpack
        self.saturation_excess = saturation_excess
        self.output_dir = output_dir
        self.tag = None

    def create_tag(self):
        """
        Create a tag for single point which is the site name
        or the "lon-lat" format if the site name does not exist.
        """
        if self.site_name:
            self.tag = self.site_name
        else:
            self.tag = "{}_{}".format(str(self.plon), str(self.plat))

    def create_domain_at_point(self, indir, file):
        """
        Create domain file for this SinglePointCase class.
        """
        logger.info("----------------------------------------------------------------------")
        logger.info("Creating domain file at %s, %s.", self.plon.__str__(), self.plat.__str__())

        # specify files
        fdomain_in = os.path.join(indir, file)
        fdomain_out = add_tag_to_filename(fdomain_in, self.tag)
        logger.info("fdomain_in:  %s", fdomain_in)
        logger.info("fdomain_out: %s", os.path.join(self.output_dir, fdomain_out))

        # create 1d coordinate variables to enable sel() method
        f_in = self.create_1d_coord(fdomain_in, "xc", "yc", "ni", "nj")

        # extract gridcell closest to plon/plat
        f_out = f_in.sel(ni=self.plon, nj=self.plat, method="nearest")

        # expand dimensions
        f_out = f_out.expand_dims(["nj", "ni"])

        # update attributes
        self.update_metadata(f_out)
        f_out.attrs["Created_from"] = fdomain_in

        wfile = os.path.join(self.output_dir, fdomain_out)
        f_out.to_netcdf(path=wfile, mode="w", format="NETCDF3_64BIT")
        logger.info("Successfully created file (fdomain_out) %s", wfile)
        f_in.close()
        f_out.close()

    def create_landuse_at_point(self, indir, file, user_mods_dir):
        """
        Create landuse file at a single point.
        """
        logger.info("----------------------------------------------------------------------")
        logger.info("Creating land use file at %s, %s.", self.plon.__str__(), self.plat.__str__())

        # specify files
        fluse_in = os.path.join(indir, file)
        fluse_out = add_tag_to_filename(fluse_in, self.tag)
        logger.info("fluse_in:  %s", fluse_in)
        logger.info("fluse_out: %s", os.path.join(self.output_dir, fluse_out))

        # create 1d coordinate variables to enable sel() method
        f_in = self.create_1d_coord(
            fluse_in, "LONGXY", "LATIXY", "lsmlon", "lsmlat"
        )

        # extract gridcell closest to plon/plat
        f_out = f_in.sel(lsmlon=self.plon, lsmlat=self.plat, method="nearest")

        # expand dimensions
        f_out = f_out.expand_dims(["lsmlat", "lsmlon"])

        # specify dimension order
        f_out = f_out.transpose(u"time", u"cft", u"natpft", u"lsmlat", u"lsmlon")

        # revert expand dimensions of YEAR
        year = np.squeeze(np.asarray(f_out["YEAR"]))
        temp_xr = xr.DataArray(year, coords={"time": f_out["time"]}, dims="time", name="YEAR")
        temp_xr.attrs["units"] = "unitless"
        temp_xr.attrs["long_name"] = "Year of PFT data"
        f_out["YEAR"] = temp_xr

        # update attributes
        self.update_metadata(f_out)
        f_out.attrs["Created_from"] = fluse_in

        wfile = os.path.join(self.output_dir, fluse_out)
        # mode 'w' overwrites file
        f_out.to_netcdf(path=wfile, mode="w", format="NETCDF3_64BIT")
        logger.info("Successfully created file (fluse_out), %s", wfile)
        f_in.close()
        f_out.close()

        # write to user_nl_clm data if specified
        if self.create_user_mods:
            with open(os.path.join(user_mods_dir, "user_nl_clm"), "a") as nl_clm:
                line = "landuse = '${}'".format(os.path.join(USRDAT_DIR, fluse_out))
                self.write_to_file(line, nl_clm)

    def create_surfdata_at_point(self, indir, file, user_mods_dir):
        """
        Create surface data file at a single point.
        """
        logger.info("----------------------------------------------------------------------")
        logger.info(
            "Creating surface dataset file at %s, %s", self.plon.__str__(), self.plat.__str__())

        # specify file
        fsurf_in = os.path.join(indir, file)
        fsurf_out = add_tag_to_filename(fsurf_in, self.tag)
        logger.info("fsurf_in:  %s", fsurf_in)
        logger.info("fsurf_out: %s", os.path.join(self.output_dir, fsurf_out))

        # create 1d coordinate variables to enable sel() method
        f_in = self.create_1d_coord(fsurf_in, "LONGXY", "LATIXY", "lsmlon", "lsmlat")

        # extract gridcell closest to plon/plat
        f_out = f_in.sel(lsmlon=self.plon, lsmlat=self.plat, method="nearest")

        # expand dimensions
        f_out = f_out.expand_dims(["lsmlat", "lsmlon"]).copy(deep=True)

        # update the plon and plat to match the surface data
        # we do this so that if we create user_mods the PTS_LON and PTS_LAT in CIME match
        # the surface data coordinates - which is required
        self.plat = f_out.coords["lsmlat"].values[0]
        self.plon = f_out.coords["lsmlon"].values[0]

        # modify surface data properties
        if self.overwrite_single_pft:
            f_out["PCT_NAT_PFT"][:, :, :] = 0
            if self.dominant_pft < 16:
                f_out['PCT_NAT_PFT'][:, :, self.dominant_pft] = 100
        if self.zero_nonveg_landunits:
            f_out["PCT_NATVEG"][:, :] = 100
            f_out["PCT_CROP"][:, :] = 0
            f_out["PCT_LAKE"][:, :] = 0.0
            f_out["PCT_WETLAND"][:, :] = 0.0
            f_out["PCT_URBAN"][:, :, ] = 0.0
            f_out["PCT_GLACIER"][:, :] = 0.0
        if self.uniform_snowpack:
            f_out["STD_ELEV"][:, :] = 20.0
        if not self.saturation_excess:
            f_out["FMAX"][:, :] = 0.0

        # specify dimension order
        f_out = f_out.transpose(
            u"time",
            u"cft",
            u"lsmpft",
            u"natpft",
            u"nglcec",
            u"nglcecp1",
            u"nlevsoi",
            u"nlevurb",
            u"numrad",
            u"numurbl",
            "lsmlat",
            "lsmlon",
        )

        # update lsmlat and lsmlon to match site specific instead of the nearest point
        f_out['lsmlon'] = np.atleast_1d(self.plon)
        f_out['lsmlat'] = np.atleast_1d(self.plat)
        f_out['LATIXY'][:, :] = self.plat
        f_out['LONGXY'][:, :] = self.plon

        # update attributes
        self.update_metadata(f_out)
        f_out.attrs["Created_from"] = fsurf_in
<<<<<<< HEAD
        if ( hasattr(f_out.attrs, "History_Log" ) ):
            del f_out.attrs["History_Log"]

=======
>>>>>>> 416f45f1
        # mode 'w' overwrites file
        wfile = os.path.join(self.output_dir, fsurf_out)
        f_out.to_netcdf(path=wfile, mode="w", format="NETCDF3_64BIT")
        logger.info("Successfully created file (fsurf_out) %s", wfile)
        f_in.close()
        f_out.close()

        # write to user_nl_clm if specified
        if self.create_user_mods:
            with open(os.path.join(user_mods_dir, "user_nl_clm"), "a") as nl_clm:
                line = "fsurdat = '${}'".format(os.path.join(USRDAT_DIR, fsurf_out))
                self.write_to_file(line, nl_clm)

    def create_datmdomain_at_point(self, datm_tuple: DatmFiles):
        """
        Create DATM domain file at a single point
        """
        logger.info("----------------------------------------------------------------------")
        logger.info(
            "Creating DATM domain file at %s, %s", self.plon.__str__(), self.plat.__str__())

        # specify files
        fdatmdomain_in = os.path.join(datm_tuple.indir, datm_tuple.fdomain_in)
        datm_file = add_tag_to_filename(fdatmdomain_in, self.tag)
        fdatmdomain_out = os.path.join(datm_tuple.outdir, datm_file)
        logger.info("fdatmdomain_in:  %s", fdatmdomain_in)
        logger.info("fdatmdomain out: %s", os.path.join(self.output_dir, fdatmdomain_out))

        # create 1d coordinate variables to enable sel() method
        f_in = self.create_1d_coord(fdatmdomain_in, "xc", "yc", "ni", "nj")

        # extract gridcell closest to plon/plat
        f_out = f_in.sel(ni=self.plon, nj=self.plat, method="nearest")

        # expand dimensions
        f_out = f_out.expand_dims(["nj", "ni"])

        # update attributes
        self.update_metadata(f_out)
        f_out.attrs["Created_from"] = fdatmdomain_in

        # mode 'w' overwrites file
        wfile = os.path.join(self.output_dir, fdatmdomain_out)
        f_out.to_netcdf(path=wfile, mode="w", format = 'NETCDF3_64BIT')
        logger.info("Successfully created file (fdatmdomain_out) : %s", wfile)
        f_in.close()
        f_out.close()

    def extract_datm_at(self, file_in, file_out):
        """
        Create a DATM dataset at a point.
        """
        # create 1d coordinate variables to enable sel() method
        f_in = self.create_1d_coord(file_in, "LONGXY", "LATIXY", "lon", "lat")

        # extract gridcell closest to plon/plat
        f_out = f_in.sel(lon=self.plon, lat=self.plat, method="nearest")

        # expand dimensions
        f_out = f_out.expand_dims(["lat", "lon"])

        # specify dimension order
        f_out = f_out.transpose(u"scalar", "time", "lat", "lon")

        # update attributes
        self.update_metadata(f_out)
        f_out.attrs["Created_from"] = file_in

        # mode 'w' overwrites file
        f_out.to_netcdf(path=file_out, mode="w")
        logger.info("Successfully created file : %s", file_out)
        f_in.close()
        f_out.close()

    def write_shell_commands(self, file):
        """
        writes out xml commands commands to a file (i.e. shell_commands) for single-point runs
        """
        # write_to_file surrounds text with newlines
        with open(file, 'w') as nl_file:
            self.write_to_file("# Change below line if you move the subset data directory", nl_file)
            self.write_to_file("./xmlchange {}={}".format(USRDAT_DIR, self.output_dir), nl_file)
            self.write_to_file("./xmlchange PTS_LON={}".format(str(self.plon)), nl_file)
            self.write_to_file("./xmlchange PTS_LAT={}".format(str(self.plat)), nl_file)
            self.write_to_file("./xmlchange MPILIB=mpi-serial", nl_file)

    def write_datm_streams_lines(self, streamname, datmfiles, file):
        """
        writes out lines for the user_nl_datm_streams file for a specific DATM stream
        for using subset DATM data at a single point

        streamname - stream name (e.g. TPQW)
        datmfiles - comma-separated list (str) of DATM file names
        file - file connection to user_nl_datm_streams file
        """
        self.write_to_file("{}:datafiles={}".format(streamname, ','.join(datmfiles)), file)
        self.write_to_file("{}:mapalgo=none".format(streamname), file)
        self.write_to_file("{}:meshfile=none".format(streamname), file)

    def create_datm_at_point(self, datm_tuple: DatmFiles, datm_syr, datm_eyr, datm_streams_file):
        """
        Create all of a DATM dataset at a point.
        """
        logger.info("----------------------------------------------------------------------")
        logger.info("Creating DATM files at %s, %s", self.plon.__str__(), self.plat.__str__())

        # --  create data files
        infile = []
        outfile = []
        solarfiles = []
        precfiles = []
        tpqwfiles = []
        for year in range(datm_syr, datm_eyr + 1):
            ystr = str(year)
            for month in range(1, 13):
                mstr = str(month)
                if month < 10:
                    mstr = "0" + mstr

                dtag = ystr + "-" + mstr

                fsolar = os.path.join(datm_tuple.indir, datm_tuple.dir_solar,
                                      "{}{}.nc".format(datm_tuple.tag_solar, dtag))
                fsolar2 = "{}{}.{}.nc".format(datm_tuple.tag_solar, self.tag, dtag)
                fprecip = os.path.join(datm_tuple.indir, datm_tuple.dir_prec,
                                       "{}{}.nc".format(datm_tuple.tag_prec, dtag))
                fprecip2 = "{}{}.{}.nc".format(datm_tuple.tag_prec, self.tag, dtag)
                ftpqw = os.path.join(datm_tuple.indir, datm_tuple.dir_tpqw,
                                     "{}{}.nc".format(datm_tuple.tag_tpqw, dtag))
                ftpqw2 = "{}{}.{}.nc".format(datm_tuple.tag_tpqw, self.tag, dtag)

                outdir = os.path.join(self.output_dir, datm_tuple.outdir)
                infile += [fsolar, fprecip, ftpqw]
                outfile += [os.path.join(outdir, fsolar2),
                            os.path.join(outdir, fprecip2),
                            os.path.join(outdir, ftpqw2)]
                solarfiles.append(
                    os.path.join("${}".format(USRDAT_DIR), datm_tuple.outdir, fsolar2))
                precfiles.append(
                    os.path.join("${}".format(USRDAT_DIR), datm_tuple.outdir, fprecip2))
                tpqwfiles.append(
                    os.path.join("${}".format(USRDAT_DIR), datm_tuple.outdir, ftpqw2))

        for idx, out_f in enumerate(outfile):
            logger.debug(out_f)
            self.extract_datm_at(infile[idx], out_f)

        logger.info("All DATM files are created in: %s", datm_tuple.outdir)

        # write to user_nl_datm_streams if specified
        if self.create_user_mods:
            with open(datm_streams_file, "a") as file:
                self.write_datm_streams_lines(datm_tuple.name_solar, solarfiles, file)
                self.write_datm_streams_lines(datm_tuple.name_prec, precfiles, file)
                self.write_datm_streams_lines(datm_tuple.name_tpqw, tpqwfiles, file)<|MERGE_RESOLUTION|>--- conflicted
+++ resolved
@@ -275,12 +275,6 @@
         # update attributes
         self.update_metadata(f_out)
         f_out.attrs["Created_from"] = fsurf_in
-<<<<<<< HEAD
-        if ( hasattr(f_out.attrs, "History_Log" ) ):
-            del f_out.attrs["History_Log"]
-
-=======
->>>>>>> 416f45f1
         # mode 'w' overwrites file
         wfile = os.path.join(self.output_dir, fsurf_out)
         f_out.to_netcdf(path=wfile, mode="w", format="NETCDF3_64BIT")
