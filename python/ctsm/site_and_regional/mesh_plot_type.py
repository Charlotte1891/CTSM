"""
This module extends the mesh type for advanced plotting
"""
import logging

import numpy as np

# -- libraries for plotting mesh (make_mesh_plot)
# Turn import error off in case you are using a
# conda environment that doesn't include these.
# pylint: disable=import-error
import cartopy.crs as ccrs
import cartopy.feature as cfeature
import matplotlib.pyplot as plt
import matplotlib.patches as mpatches

from ctsm.site_and_regional.mesh_type import MeshType

logger = logging.getLogger(__name__)


class MeshPlotType(MeshType):
    """
    Extend mesh type with some advanced plotting capability
    """

    def make_mesh_plot(self, plot_regional, plot_global, args):
        """
        Create plots for the ESMF mesh file

        Parameters
        ----------
        plot_regional : str
            The path to write the ESMF meshfile regional plot
        plot_global : str
            The path to write the ESMF meshfile global plot
        """

        self.mesh_plot(plot_regional, args, regional=True)
        self.mesh_plot(plot_global, args, regional=False)

    def mesh_plot(self, plot_file, args, regional):
        """Make a plot of a mesh file in either a regional or global grid"""
        # -- regional settings
        if regional:
            plt.figure(num=None, figsize=(15, 13), facecolor="w", edgecolor="k")
            # pylint: disable=abstract-class-instantiated
            ax = plt.axes(projection=ccrs.PlateCarree())
            plot_type = "regional"
            line_width = 1
            marker = "x"
<<<<<<< HEAD
            marker_size = None
=======
            marker_size = 50
>>>>>>> 00b9f3a2
        # global settings
        else:
            fig = plt.figure(num=None, figsize=(15, 10), facecolor="w", edgecolor="k")
            # pylint: disable=abstract-class-instantiated
            ax = fig.add_subplot(1, 1, 1, projection=ccrs.Robinson())
            plot_type = "global"
            line_width = 0.5
            marker = "o"
<<<<<<< HEAD
            marker_size = 0.01
=======
            marker_size = 0.1
        if args.no_center_coords:
            marker_size = 0
>>>>>>> 00b9f3a2

        ax.add_feature(cfeature.COASTLINE, edgecolor="black")
        ax.add_feature(cfeature.BORDERS, edgecolor="black")
        ax.add_feature(cfeature.OCEAN)
        ax.add_feature(cfeature.BORDERS)
        ax.add_feature(cfeature.LAND, edgecolor="black")
        ax.add_feature(cfeature.LAKES, edgecolor="black")
        ax.add_feature(cfeature.RIVERS)
        ax.gridlines(
            color="black",
            linestyle="dotted",
            draw_labels=True,
        )
        if not regional:
            ax.set_global()

        # -- plot corner coordinates
        # clats, clons = self.node_coords.T.compute()
        # elem_conn_vals = self.elem_conn.compute()
        clats, clons = self.node_coords.T
        elem_conn_vals = self.elem_conn
        element_counts = elem_conn_vals.shape[0]
        # Scale marker and line size for a large number of points
        if element_counts > 60000:
            marker_size = 0.01
            line_width = line_width * 0.05

        for index in range(element_counts):
            conns = [int(x) - 1 for x in elem_conn_vals[index]]

            lat_corners = clats[conns]
            lon_corners = clons[conns]
            poly_corners = np.zeros((len(lat_corners), 2))
            poly_corners[:, 1] = lon_corners
            poly_corners[:, 0] = lat_corners
            # pylint: disable=abstract-class-instantiated
            poly = mpatches.Polygon(
                poly_corners,
                closed=True,
                ec="black",
                transform=ccrs.PlateCarree(),
                zorder=10,
                facecolor="none",
                linewidth=line_width,
            )
            ax.add_patch(poly)

        # -- plot center coordinates
        # clon, clat = self.center_coords.T.compute()
        clon, clat = self.center_coords.T

        # pylint: disable=abstract-class-instantiated
        ax.scatter(
            clon,
            clat,
            color="tomato",
            marker=marker,
            s=marker_size,
            transform=ccrs.PlateCarree(),
            zorder=11,
        )
        if regional:
            lc_colors = {
                "Corner Coordinates": "black",  # value=0
                "Center Coordinates": "tomato",  # value=1
            }
            labels, handles = zip(
                *[(k, mpatches.Rectangle((0, 0), 1, 1, facecolor=v)) for k, v in lc_colors.items()]
            )

            if not args.no_center_coords:
                ax.legend(handles, labels)

        plt.savefig(plot_file, bbox_inches="tight", dpi=args.dpi)

        logger.info("Successfully created %s plots for ESMF Mesh file : %s", plot_type, plot_file)<|MERGE_RESOLUTION|>--- conflicted
+++ resolved
@@ -49,11 +49,7 @@
             plot_type = "regional"
             line_width = 1
             marker = "x"
-<<<<<<< HEAD
-            marker_size = None
-=======
             marker_size = 50
->>>>>>> 00b9f3a2
         # global settings
         else:
             fig = plt.figure(num=None, figsize=(15, 10), facecolor="w", edgecolor="k")
@@ -62,13 +58,9 @@
             plot_type = "global"
             line_width = 0.5
             marker = "o"
-<<<<<<< HEAD
-            marker_size = 0.01
-=======
             marker_size = 0.1
         if args.no_center_coords:
             marker_size = 0
->>>>>>> 00b9f3a2
 
         ax.add_feature(cfeature.COASTLINE, edgecolor="black")
         ax.add_feature(cfeature.BORDERS, edgecolor="black")
