--- conflicted
+++ resolved
@@ -67,13 +67,7 @@
 from ctsm.site_and_regional.base_case import DatmFiles
 from ctsm.site_and_regional.single_point_case import SinglePointCase
 from ctsm.site_and_regional.regional_case import RegionalCase
-<<<<<<< HEAD
 from ctsm.path_utils import path_to_ctsm_root
-from ctsm.utils import str2bool
-=======
-
-from ctsm.utils import str2bool, add_tag_to_filename
->>>>>>> 00dd1c95
 
 # -- import ctsm logging flags
 from ctsm.ctsm_logging import (
@@ -139,7 +133,8 @@
     )
     pt_parser.add_argument(
         "--variable-snow-fraction",
-        help="Creating datasets using variable snow fraction.If unset, snow is set to  uniform fraction.",
+        help="Creating datasets using variable snow fraction. If unset, snow is set to  uniform "
+             "fraction.",
         action="store_false",
         dest="uni_snow",
         required=False,
@@ -147,7 +142,8 @@
     )
     pt_parser.add_argument(
         "--allow-multiple-pft",
-        help="Creating dataset using multiple pft. If unset, it assumes the whole grid is 100% single PFT set by --dom-pft.",
+        help="Creating dataset using multiple pft. If unset, it assumes the whole grid is 100% "
+             "single PFT set by --dom-pft.",
         action="store_false",
         dest="overwrite_single_pft",
         required=False,
@@ -163,7 +159,8 @@
     )
     pt_parser.add_argument(
         "--allow-saturation-excess",
-        help="Creating dataset allowing saturatated conditions. If unset saturation_excess is set to zero.",
+        help="Creating dataset allowing saturatated conditions. If unset saturation_excess is set "
+             "to zero.",
         action="store_true",
         dest="saturation_excess",
         required=False,
@@ -176,6 +173,14 @@
         dest="dom_pft",
         type=int,
         default=7,
+    )
+    pt_parser.add_argument(
+        "--datm-from-tower",
+        help="Create DATM forcing data at single point for a tower data.",
+        action="store_true",
+        dest="datm_tower",
+        required=False,
+        default=False,
     )
     # -- region-specific parser options
     rg_parser.add_argument(
@@ -236,39 +241,13 @@
     for subparser in [pt_parser, rg_parser]:
         subparser.add_argument(
             "--create-domain",
-<<<<<<< HEAD
-            help="Flag for creating CLM domain file at single point/region. [default: %(default)s]",
-            action="store_true",
-            dest="create_domain",
-            nargs="?",
-            const=True,
-=======
             help="Create CLM domain file at single point/region.",
             action="store_true",
             dest="create_domain",
->>>>>>> 00dd1c95
-            required=False,
-        )
-        subparser.add_argument(
-<<<<<<< HEAD
-            "--create-landuse",
-            help="Flag for creating landuse data file at single point/region. [default: %("
-                 "default)s]",
-            action="store_true",
-            dest="create_landuse",
-            nargs="?",
-            const=True,
-            required=False,
-        )
-        subparser.add_argument(
-            "--create-datm",
-            help="Flag for creating DATM forcing data at single point/region. [default: %("
-                 "default)s]",
-            action="store_true",
-            dest="create_datm",
-            nargs="?",
-            const=True,
-=======
+            required=False,
+            default=False,
+        )
+        subparser.add_argument(
             "--create-surface",
             help="Create surface data file at single point/region.",
             action="store_true",
@@ -281,24 +260,24 @@
             help="Create landuse data file at single point/region.",
             action="store_true",
             dest="create_landuse",
->>>>>>> 00dd1c95
-            required=False,
-        )
-        subparser.add_argument(
-<<<<<<< HEAD
-            "--create-user-mods",
-            help="Flag for creating a user mods directory for running CTSM. [default: %(default)s]",
-            action="store_true",
-            dest="create_user_mods",
-            nargs="?",
-            const=True,
-=======
+            required=False,
+            default=False,
+        )
+        subparser.add_argument(
             "--create-datm",
             help="Create DATM forcing data at single point/region.",
             action="store_true",
             dest="create_datm",
->>>>>>> 00dd1c95
-            required=False,
+            required=False,
+            default=False,
+        )
+        subparser.add_argument(
+            "--create-user-mods",
+            help="Create user mods directories and files for running CTSM with the subset data.",
+            action="store_true",
+            dest="create_user_mods",
+            required=False,
+            default=True,
         )
         subparser.add_argument(
             "--datm-syr",
@@ -322,14 +301,8 @@
         )
         subparser.add_argument(
             "--crop",
-<<<<<<< HEAD
-            help="Flag for creating datasets using the extensive list of prognostic crop types. ["
-                 "default: %(default)s]",
-            action="store",
-=======
             help="Create datasets using the extensive list of prognostic crop types.",
             action="store_true",
->>>>>>> 00dd1c95
             dest="crop_flag",
             required=False,
             default=False,
@@ -348,49 +321,7 @@
             type=str,
             default=os.path.join(os.getcwd(), "subset_data_" + parser_name),
         )
-<<<<<<< HEAD
-        subparser.add_argument(
-            "--user-mods-dir",
-            help="User mods directory. \n [default: %(default)s]",
-            action="store",
-            dest="user_mods_dir",
-            type=str,
-            default="",
-        )
-=======
-
-    pt_parser.add_argument(
-        "--datm-from-tower",
-        help="Create DATM forcing data at single point for a tower data.",
-        action="store_true",
-        dest="datm_tower",
-        required=False,
-        default=False,
-    )
-    pt_parser.add_argument(
-        "--create_user_mods",
-        help="Flag for creating user mods directory . [default: %(default)s]",
-        action="store",
-        dest="datm_tower",
-        type=str2bool,
-        nargs="?",
-        const=True,
-        required=False,
-        default=False,
-    )
-    pt_parser.add_argument(
-        "--user_mods_dir",
-        help="Flag for creating user mods directory . [default: %(default)s]",
-        action="store",
-        dest="user_mod_dir",
-        type=str,
-        nargs="?",
-        const=True,
-        required=False,
-        default=False,
-    )
-
->>>>>>> 00dd1c95
+
     # -- print help for both subparsers
     parser.epilog = textwrap.dedent(
         f"""\
@@ -409,12 +340,7 @@
     Args:
         plat(str): latitude
     Raises:
-<<<<<<< HEAD
-        Error when plat (latitude) is not between -90 and 90.
-=======
-        Error: ArgumentTypeError  when x (latitude) is not between -90 and 90.
-
->>>>>>> 00dd1c95
+        Error (ArgumentTypeError): when plat (latitude) is not between -90 and 90.
     Returns:
         plat (float): latitude in float
     """
@@ -432,21 +358,15 @@
     Args:
         plon (str): longitude
     Raises:
-<<<<<<< HEAD
-        Error: when longitude is <-180 and >360.
-=======
-        Error: ArgumentTypeError when longitude is <-180 and >360.
-
->>>>>>> 00dd1c95
+        Error (ArgumentTypeError): when longitude is <-180 and >360.
     Returns:
         plon(float): converted longitude between 0 and 360
     """
-<<<<<<< HEAD
     plon = float(plon)
     if -180 <= plon < 0:
-        logging.info("lon is: %f", plon)
+        logger.info("lon is: %f", plon)
         plon = plon % 360
-        logging.info("after modulo lon is: %f", plon)
+        logger.info("after modulo lon is: %f", plon)
     if plon < 0 or plon > 360:
         raise argparse.ArgumentTypeError("ERROR: Longitude of single point should be between 0 and "
                                          "360 or -180 and 180.")
@@ -473,229 +393,10 @@
         for line in base_file:
             user_file.write(line)
 
-
 def setup_files(args, defaults, cesmroot):
     """
     Sets up the files and folders needed for this program
     """
-=======
-    x = float(x)
-    if (-180 < x) and (x < 0):
-        x = x % 360
-    if (x < 0) or (x > 360):
-        raise argparse.ArgumentTypeError(
-            "ERROR: Longitude of single point should be between 0 and 360 or -180 and 180."
-        )
-    return x
-
-
-def main():
-    # -- add logging flags from ctsm_logging
-    setup_logging_pre_config()
-    parser = get_parser()
-    add_logging_args(parser)
-
-    args = parser.parse_args()
-
-    process_logging_args(args)
-
-    myname = getuser()
-    pwd = os.getcwd()
-
-    logger.info("User = " + myname)
-    logger.info("Current directory = " + pwd)
-
-    if args.run_type == "point":
-        logger.info(
-            "----------------------------------------------------------------------------"
-        )
-        logger.info(
-            "This script extracts a single point from the global CTSM inputdata datasets."
-        )
-
-        # --  Specify point to extract
-        plon = args.plon
-        plat = args.plat
-
-        # --  Create single point  CLM domain file
-        create_domain = args.create_domain
-
-        # --  Create CLM surface data file
-        create_surfdata = args.create_surfdata
-
-        # --  Create CLM surface data file
-        create_landuse = args.create_landuse
-
-        # --  Create single point DATM atmospheric forcing data
-        create_datm = args.create_datm
-        datm_syr = args.datm_syr
-        datm_eyr = args.datm_eyr
-
-        crop_flag = args.crop_flag
-
-        site_name = args.site_name
-
-        # --  Modify landunit structure
-        overwrite_single_pft = args.overwrite_single_pft
-        dominant_pft = args.dom_pft
-        zero_nonveg_landunits = args.zero_nonveg
-        uniform_snowpack = args.uni_snow
-        saturation_excess = args.saturation_excess
-
-        # --  Create SinglePoint Object
-        single_point = SinglePointCase(
-            plat,
-            plon,
-            site_name,
-            create_domain,
-            create_surfdata,
-            create_landuse,
-            create_datm,
-            overwrite_single_pft,
-            dominant_pft,
-            zero_nonveg_landunits,
-            uniform_snowpack,
-            saturation_excess,
-        )
-
-        single_point.create_tag()
-
-        logger.debug(single_point)
-
-        if crop_flag:
-            num_pft = "78"
-        else:
-            num_pft = "16"
-
-        logger.debug("crop_flag = " + crop_flag.__str__() + " => num_pft =" + num_pft)
-
-        # --  Set input and output filenames
-        # --  Specify input and output directories
-        dir_output = args.out_dir
-        # -- create output dir if it does not exist
-        if not os.path.isdir(dir_output):
-            os.mkdir(dir_output)
-
-        dir_inputdata = "/glade/p/cesmdata/cseg/inputdata/"
-        dir_clm_forcedata = "/glade/p/cgd/tss/CTSM_datm_forcing_data/"
-        dir_input_datm = os.path.join(
-            dir_clm_forcedata, "atm_forcing.datm7.GSWP3.0.5d.v1.c170516/"
-        )
-
-        dir_output_datm = os.path.join(dir_output, "datmdata/")
-        if not os.path.isdir(dir_output_datm):
-            os.mkdir(dir_output_datm)
-
-        logger.info("dir_input_datm  : " + dir_input_datm)
-        logger.info("dir_output_datm : " + dir_output_datm)
-
-        # --  Specify land domain file  ---------------------------------
-        fdomain_in = os.path.join(
-            dir_inputdata, "share/domains/domain.lnd.fv0.9x1.25_gx1v7.151020.nc"
-        )
-        fdomain_out = os.path.join(
-            dir_output, add_tag_to_filename(fdomain_in, single_point.tag)
-        )
-
-        single_point.fdomain_in = fdomain_in
-        single_point.fdomain_out = fdomain_out
-
-        logger.info("fdomain_in  : " + fdomain_in)
-        logger.info("fdomain_out : " + fdomain_out)
-
-        # --  Specify surface data file  --------------------------------
-        if crop_flag:
-            fsurf_in = os.path.join(
-                dir_inputdata,
-                "lnd/clm2/surfdata_map/release-clm5.0.18/surfdata_0.9x1.25_hist_78pfts_CMIP6_simyr2000_c190214.nc",
-            )
-        else:
-            fsurf_in = os.path.join(
-                dir_inputdata,
-                "lnd/clm2/surfdata_map/release-clm5.0.18/surfdata_0.9x1.25_hist_16pfts_Irrig_CMIP6_simyr2000_c190214.nc",
-            )
-
-        fsurf_out = os.path.join(
-            dir_output, add_tag_to_filename(fsurf_in, single_point.tag)
-        )
-
-        single_point.fsurf_in = fsurf_in
-        single_point.fsurf_out = fsurf_out
-
-        logger.info("fsurf_in   : " + fsurf_in)
-        logger.info("fsurf_out  : " + fsurf_out)
-
-        # --  Specify landuse file  -------------------------------------
-        if crop_flag:
-            fluse_in = os.path.join(
-                dir_inputdata,
-                "lnd/clm2/surfdata_map/release-clm5.0.18/landuse.timeseries_0.9x1.25_hist_16pfts_Irrig_CMIP6_simyr1850-2015_c190214.nc",
-            )
-        else:
-            fluse_in = os.path.join(
-                dir_inputdata,
-                "lnd/clm2/surfdata_map/release-clm5.0.18/landuse.timeseries_0.9x1.25_hist_78pfts_CMIP6_simyr1850-2015_c190214.nc",
-            )
-        fluse_out = os.path.join(
-            dir_output, add_tag_to_filename(fluse_in, single_point.tag)
-        )
-        single_point.fluse_in = fluse_in
-        single_point.fluse_out = fluse_out
-
-        logger.info("fluse_in   : " + fluse_in)
-        logger.info("fluse_out  : " + fluse_out)
-
-        # --  Specify datm domain file  ---------------------------------
-        fdatmdomain_in = os.path.join(
-            dir_clm_forcedata,
-            "atm_forcing.datm7.GSWP3.0.5d.v1.c170516/domain.lnd.360x720_gswp3.0v1.c170606.nc",
-        )
-        fdatmdomain_out = os.path.join(
-            dir_output_datm,
-            add_tag_to_filename(fdatmdomain_in, single_point.tag),
-        )
-        single_point.fdatmdomain_in = fdatmdomain_in
-        single_point.fdatmdomain_out = fdatmdomain_out
-
-        logger.info("fdatmdomain_in   : " + fdatmdomain_in)
-        logger.info("fdatmdomain out  : " + fdatmdomain_out)
-
-        # --  Create CTSM domain file
-        if create_domain:
-            single_point.create_domain_at_point()
-
-        # --  Create CTSM surface data file
-        if create_surfdata:
-            single_point.create_surfdata_at_point()
-
-        # --  Create CTSM transient landuse data file
-        if create_landuse:
-            single_point.create_landuse_at_point()
-
-        # --  Create single point atmospheric forcing data
-        if create_datm:
-            single_point.create_datmdomain_at_point()
-            single_point.datm_syr = datm_syr
-            single_point.datm_eyr = datm_eyr
-            single_point.dir_input_datm = dir_input_datm
-            single_point.dir_output_datm = dir_output_datm
-            single_point.create_datm_at_point()
-
-        if create_domain or create_surfdata or create_landuse or create_datm:
-            logger.info("Successfully ran script for single point.")
-        else:
-            logger.warning(
-                "Please choose at least one of the following flags to create the files: \n --create-domain \n --create-surface \n --create-landuse \n --create-datm"
-            )
-
-    elif args.run_type == "region":
-        logger.info(
-            "----------------------------------------------------------------------------"
-        )
-        logger.info(
-            "This script extracts a single point from the global CTSM inputdata datasets."
-        )
->>>>>>> 00dd1c95
 
     if args.user_mods_dir == "":
         args.user_mods_dir = os.path.join(args.out_dir, "user_mods")
@@ -712,8 +413,8 @@
     if args.create_datm:
         if not os.path.isdir(os.path.join(args.out_dir, dir_output_datm)):
             os.mkdir(os.path.join(args.out_dir, dir_output_datm))
-        logging.info("dir_input_datm : %s", dir_input_datm)
-        logging.info("dir_output_datm: %s", os.path.join(args.out_dir, dir_output_datm))
+        logger.info("dir_input_datm : %s", dir_input_datm)
+        logger.info("dir_output_datm: %s", os.path.join(args.out_dir, dir_output_datm))
 
     # if the crop flag is on - we need to use a different land use and surface data file
     if args.crop_flag:
@@ -724,7 +425,7 @@
         num_pft = "16"
         fsurf_in = defaults.get("surfdat", "surfdat_16pft")
         fluse_in = defaults.get("landuse", "landuse_16pft")
-    logging.debug("crop_flag = %s => num_pft = %s", args.crop_flag.__str__(), num_pft)
+    logger.debug("crop_flag = %s => num_pft = %s", args.crop_flag.__str__(), num_pft)
 
     file_dict = {'main_dir': defaults.get("main", "clmforcingindir"),
                  'fdomain_in': defaults.get("domain", "file"),
@@ -756,8 +457,8 @@
     Subsets surface, domain, land use, and/or DATM files at a single point
     """
 
-    logging.info("----------------------------------------------------------------------------")
-    logging.info("This script extracts a single point from the global CTSM datasets.")
+    logger.info("----------------------------------------------------------------------------")
+    logger.info("This script extracts a single point from the global CTSM datasets.")
 
     # --  Create SinglePoint Object
     single_point = SinglePointCase(
@@ -778,7 +479,7 @@
     )
 
     single_point.create_tag()
-    logging.debug(single_point)
+    logger.debug(single_point)
 
     # --  Create CTSM domain file
     if single_point.create_domain:
@@ -808,20 +509,16 @@
     if single_point.create_user_mods:
         single_point.write_shell_commands(os.path.join(args.user_mods_dir, "shell_commands"))
 
-    logging.info("Successfully ran script for single point.")
-
-
-<<<<<<< HEAD
+    logger.info("Successfully ran script for single point.")
+
+
 def subset_region(args, file_dict: dict):
     """
     Subsets surface, domain, land use, and/or DATM files for a region
     """
-=======
-        logger.debug(region)
->>>>>>> 00dd1c95
-
-    logging.info("----------------------------------------------------------------------------")
-    logging.info("This script extracts a region from the global CTSM datasets.")
+
+    logger.info("----------------------------------------------------------------------------")
+    logger.info("This script extracts a region from the global CTSM datasets.")
 
     # --  Create Region Object
     region = RegionalCase(
@@ -838,12 +535,8 @@
         args.out_dir,
     )
 
-<<<<<<< HEAD
     region.create_tag()
-    logging.debug(region)
-=======
-        logger.debug("crop_flag = " + crop_flag.__str__() + " => num_pft =" + num_pft)
->>>>>>> 00dd1c95
+    logger.debug(region)
 
     # --  Create CTSM domain file
     if region.create_domain:
@@ -854,42 +547,20 @@
         region.create_surfdata_at_reg(file_dict["fsurf_dir"], file_dict["fsurf_in"],
                                       args.user_mods_dir)
 
-<<<<<<< HEAD
     # --  Create CTSM transient landuse data file
     if region.create_landuse:
         region.create_landuse_at_reg(file_dict["fluse_dir"], file_dict["fluse_in"],
                                      args.user_mods_dir)
-=======
-        # --  Specify land domain file  ---------------------------------
-        fdomain_in = os.path.join(
-            dir_inputdata, "share/domains/domain.lnd.fv1.9x2.5_gx1v7.170518.nc"
-        )
-        fdomain_out = os.path.join(
-            dir_output, add_tag_to_filename(fdomain_in, region.tag)
-        )
->>>>>>> 00dd1c95
-
-    logging.info("Successfully ran script for a regional case.")
+
+    logger.info("Successfully ran script for a regional case.")
     sys.exit()
 
-<<<<<<< HEAD
 
 def main():
     """
     Calls functions that subset surface, landuse, domain, and/or DATM files for a region or a
     single point.
     """
-=======
-        logger.info("fdomain_in  : " + fdomain_in)
-        logger.info("fdomain_out : " + fdomain_out)
-
-        # --  Specify surface data file  --------------------------------
-        fsurf_in = os.path.join(
-            dir_inputdata,
-            "lnd/clm2/surfdata_map/surfdata_1.9x2.5_78pfts_CMIP6_simyr1850_c170824.nc",
-        )
-        fsurf_out = os.path.join(dir_output, add_tag_to_filename(fsurf_in, region.tag))
->>>>>>> 00dd1c95
 
     # add logging flags from ctsm_logging
     setup_logging_pre_config()
@@ -898,7 +569,6 @@
     args = parser.parse_args()
     process_logging_args(args)
 
-<<<<<<< HEAD
     # parse defaults file
     cesmroot = path_to_ctsm_root()
     defaults = configparser.ConfigParser()
@@ -908,24 +578,8 @@
 
     myname = getuser()
     pwd = os.getcwd()
-    logging.info("User = %s", myname)
-    logging.info("Current directory = %s", pwd)
-=======
-        logger.info("fsurf_in  : " + fdomain_in)
-        logger.info("fsurf_out : " + fdomain_out)
-
-        # --  Specify landuse file  -------------------------------------
-        fluse_in = os.path.join(
-            dir_inputdata,
-            "lnd/clm2/surfdata_map/landuse.timeseries_1.9x2.5_hist_78pfts_CMIP6_simyr1850-2015_c170824.nc",
-        )
-        fluse_out = os.path.join(dir_output, add_tag_to_filename(fluse_in, region.tag))
-        region.fluse_in = fluse_in
-        region.fluse_out = fluse_out
-
-        logger.info("fluse_in  : " + fdomain_in)
-        logger.info("fluse_out : " + fdomain_out)
->>>>>>> 00dd1c95
+    logger.info("User = %s", myname)
+    logger.info("Current directory = %s", pwd)
 
     # --------------------------------- #
 
@@ -934,20 +588,8 @@
         get_parser().print_help()
         sys.exit()
 
-<<<<<<< HEAD
     # create files and folders necessary and return dictionary of file/folder locations
     file_dict = setup_files(args, defaults, cesmroot)
-=======
-        # --  Create CTSM transient landuse data file
-        if create_landuse:
-            region.create_landuse_at_reg()
-        if create_domain or create_surfdata or create_landuse or create_datm:
-            logger.info("Successfully ran script for a regional case.")
-        else:
-            logger.warning(
-                "Please choose at least one of the following flags to create the files: \n --create-domain \n --create-surface \n --create-landuse \n --create-mesh"
-            )
->>>>>>> 00dd1c95
 
     if args.run_type == "point":
         subset_point(args, file_dict)
