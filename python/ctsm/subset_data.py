--- conflicted
+++ resolved
@@ -419,22 +419,16 @@
         "main_dir": clmforcingindir,
         "fdomain_in": defaults.get("domain", "file"),
         "fsurf_dir": os.path.join(
-<<<<<<< HEAD
-            defaults.get("main", "clmforcingindir"), os.path.join(defaults.get("surfdat", "dir"))
+            clmforcingindir,
+            os.path.join(defaults.get("surfdat", "dir")),
         ),
         "mesh_dir": os.path.join(
-            defaults.get("main", "clmforcingindir"), defaults.get("surfdat", "mesh_dir")
-        ),
-        "fluse_dir": os.path.join(
-            defaults.get("main", "clmforcingindir"), os.path.join(defaults.get("landuse", "dir"))
-=======
             clmforcingindir,
-            os.path.join(defaults.get("surfdat", "dir")),
+            os.path.join(defaults.get("surfdat", "mesh_dir")),
         ),
         "fluse_dir": os.path.join(
             clmforcingindir,
             os.path.join(defaults.get("landuse", "dir")),
->>>>>>> 17e2acb6
         ),
         "fsurf_in": fsurf_in,
         "fluse_in": fluse_in,
