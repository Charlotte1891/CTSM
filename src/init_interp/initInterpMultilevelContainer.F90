module initInterpMultilevelContainer

  ! ------------------------------------------------------------------------
  ! !DESCRIPTION:
  ! This module defines a class that contains one instance of each interp_multilevel
  ! type. This class is responsible for:
  !
  ! (1) Constructing each interp_multilevel object
  !
  ! (2) Determining which interp_multilevel object should be used for each multi-level
  !     field (based on the field's level dimension)
  !
  ! !USES:
#include "shr_assert.h" 
  use shr_kind_mod               , only : r8 => shr_kind_r8
  use initInterpBounds           , only : interp_bounds_type
  use initInterpMultilevelBase   , only : interp_multilevel_type
  use initInterpMultilevelCopy   , only : interp_multilevel_copy_type
  use initInterpMultilevelInterp , only : interp_multilevel_interp_type
  use initInterpMultilevelSnow   , only : interp_multilevel_snow_type
  use initInterpMultilevelSplit  , only : interp_multilevel_split_type, create_interp_multilevel_split_type
  use initInterp2dvar            , only : interp_2dvar_type
  use initInterp1dData           , only : interp_1d_data
  use ncdio_pio                  , only : file_desc_t, var_desc_t, check_var, ncd_io, ncd_inqdlen, ncd_inqdid
  use clm_varctl                 , only : iulog
  use abortutils                 , only : endrun
  use shr_log_mod                , only : errMsg => shr_log_errMsg
  use spmdMod                    , only : masterproc
  use array_utils                , only : transpose_wrapper

  implicit none
  private
  save

  ! Public types

  public :: interp_multilevel_container_type

  type :: interp_multilevel_container_type
     private
     ! Components need to be pointers so that we can return pointers to them.
     !
     ! (Components of a derived type cannot have the target attribute, but rather take on
     ! the target attribute from their parent object. So the alternative to making these
     ! pointers would be to require all instances of this derived type to have the target
     ! attribute.)
     type(interp_multilevel_copy_type), pointer   :: interp_multilevel_copy
     type(interp_multilevel_interp_type), pointer :: interp_multilevel_levgrnd_col
     type(interp_multilevel_interp_type), pointer :: interp_multilevel_levmaxurbgrnd_col
     type(interp_multilevel_interp_type), pointer :: interp_multilevel_levgrnd_pft
     type(interp_multilevel_snow_type), pointer   :: interp_multilevel_levsno
     type(interp_multilevel_snow_type), pointer   :: interp_multilevel_levsno1
     type(interp_multilevel_split_type), pointer  :: interp_multilevel_levtot_col
   contains
     procedure :: init
     procedure :: find_interpolator
     final :: destroy_interp_multilevel_container_type
  end type interp_multilevel_container_type

  ! Private routines

  private :: create_levgrnd_col_interpolators
  private :: create_levgrnd_pft_interpolator
  private :: get_levmaxurbgrnd_metadata
  private :: interp_levgrnd_check_source_file
  private :: create_snow_interpolators

  character(len=*), parameter, private :: sourcefile = &
       __FILE__

contains

  ! ========================================================================
  ! Public methods
  ! ========================================================================

  !-----------------------------------------------------------------------
  subroutine init(this, ncid_source, ncid_dest, bounds_source, bounds_dest, &
       pftindex, colindex)
    !
    ! !DESCRIPTION:
    ! Initialize this interp_multilevel_container_type instance
    !
    ! !ARGUMENTS:
    class(interp_multilevel_container_type), intent(inout) :: this
    type(file_desc_t), target, intent(inout) :: ncid_source ! netcdf ID for source file
    type(file_desc_t), target, intent(inout) :: ncid_dest   ! netcdf ID for dest file
    type(interp_bounds_type), intent(in) :: bounds_source
    type(interp_bounds_type), intent(in) :: bounds_dest

    ! The following give mappings from source to dest for pft and col-level variables.
    ! e.g., colindex(i) gives source col corresponding to dest col i.
    integer, intent(in) :: pftindex(:)
    integer, intent(in) :: colindex(:)
    !
    ! !LOCAL VARIABLES:
    integer :: levgrnd_source ! size of the levgrnd dimension in source
    integer :: levgrnd_dest   ! size of the levgrnd dimension in dest
    integer :: dimid          ! dimension id

    character(len=*), parameter :: subname = 'init'
    !-----------------------------------------------------------------------

    allocate(this%interp_multilevel_copy)
    this%interp_multilevel_copy = interp_multilevel_copy_type()

    call ncd_inqdlen(ncid_source, dimid, levgrnd_source, name='levgrnd')
    call ncd_inqdlen(ncid_dest  , dimid, levgrnd_dest  , name='levgrnd')

    ! Note that there are two (often identical) interpolators for column-level levgrnd:
    ! interp_multilevel_levgrnd_col is used for interpolating variables that are
    ! dimensioned by levgrnd; interp_multilevel_levmaxurbgrnd_col is used as part of the
    ! levtot interpolator for interpolating variables that are dimensioned by levtot,
    ! because levtot is snow plus levmaxurbgrnd. If nlevgrnd >= nlevurb (which is often
    ! the case), then these two are identical; however, if nlevgrnd < nlevurb for source
    ! and/or destination, then interp_multilevel_levmaxurbgrnd_col will have additional
    ! levels beyond those in interp_multilevel_levgrnd_col.
    allocate(this%interp_multilevel_levgrnd_col)
    allocate(this%interp_multilevel_levmaxurbgrnd_col)
    call create_levgrnd_col_interpolators( &
         ncid_source = ncid_source, &
         ncid_dest = ncid_dest, &
         bounds_source = bounds_source, &
         bounds_dest = bounds_dest, &
         levgrnd_source = levgrnd_source, &
         levgrnd_dest = levgrnd_dest, &
         colindex = colindex, &
         interp_multilevel_levgrnd_col = this%interp_multilevel_levgrnd_col, &
         interp_multilevel_levmaxurbgrnd_col = this%interp_multilevel_levmaxurbgrnd_col)

    allocate(this%interp_multilevel_levgrnd_pft)
    call create_levgrnd_pft_interpolator( &
         ncid_source = ncid_source, &
         ncid_dest = ncid_dest, &
         bounds_source = bounds_source, &
         bounds_dest = bounds_dest, &
         levgrnd_source = levgrnd_source, &
         levgrnd_dest = levgrnd_dest, &
         pftindex = pftindex, &
         interp_multilevel_levgrnd_pft = this%interp_multilevel_levgrnd_pft)

    allocate(this%interp_multilevel_levsno)
    allocate(this%interp_multilevel_levsno1)
    call create_snow_interpolators( &
         interp_multilevel_levsno = this%interp_multilevel_levsno, &
         interp_multilevel_levsno1 = this%interp_multilevel_levsno1, &
         ncid_source = ncid_source, &
         bounds_source = bounds_source, &
         bounds_dest = bounds_dest, &
         colindex = colindex)

    ! levtot is two sets of levels: first snow, then levmaxurbgrnd (where levmaxurbgrnd =
    ! max(levgrnd, levurb))
    allocate(this%interp_multilevel_levtot_col)
    this%interp_multilevel_levtot_col = create_interp_multilevel_split_type( &
         interpolator_first_levels = this%find_interpolator('levsno', 'column'), &
         interpolator_second_levels = this%interp_multilevel_levmaxurbgrnd_col, &
         num_second_levels_source = this%interp_multilevel_levmaxurbgrnd_col%get_nlev_source(), &
         num_second_levels_dest = this%interp_multilevel_levmaxurbgrnd_col%get_nlev_dest())

  end subroutine init

  !-----------------------------------------------------------------------
  function find_interpolator(this, lev_dimname, vec_dimname) result(interpolator)
    !
    ! !DESCRIPTION:
    ! Given the name of the level dimension and the vector dimension, return a pointer to
    ! an interpolator that is appropriate for this multi-level variable.
    !
    ! !USES:
    !
    ! !ARGUMENTS:
    class(interp_multilevel_type), pointer :: interpolator  ! function result

    class(interp_multilevel_container_type), intent(in) :: this
    character(len=*), intent(in) :: lev_dimname  ! name of level dimension
    character(len=*), intent(in) :: vec_dimname  ! name of vector dimension
    !
    ! !LOCAL VARIABLES:

    character(len=*), parameter :: subname = 'find_interpolator'
    !-----------------------------------------------------------------------

    select case (lev_dimname)
    case ('levgrnd')
       select case (vec_dimname)
       case ('column')
          interpolator => this%interp_multilevel_levgrnd_col
       case ('pft')
          interpolator => this%interp_multilevel_levgrnd_pft
       case default
          call error_not_found(subname, lev_dimname, vec_dimname)
       end select
    case ('levmaxurbgrnd')
       select case (vec_dimname)
       case ('column')
          ! NOTE(wjs, 2020-10-23) Currently, no variables use this interpolator, but we
          ! need it as part of the levtot interpolator, so we might as well support it as
          ! a standalone interpolator in case it's needed in the future.
          interpolator => this%interp_multilevel_levmaxurbgrnd_col
       case default
          call error_not_found(subname, lev_dimname, vec_dimname)
       end select
    case ('levtot')
       select case (vec_dimname)
       case ('column')
          interpolator => this%interp_multilevel_levtot_col
       case default
          call error_not_found(subname, lev_dimname, vec_dimname)
       end select
    case ('levsno')
       interpolator => this%interp_multilevel_levsno
    case ('levsno1')
       interpolator => this%interp_multilevel_levsno1
    case default
       interpolator => this%interp_multilevel_copy
    end select

  contains
    subroutine error_not_found(subname, lev_dimname, vec_dimname)
      ! Write an error message and abort
      character(len=*), intent(in) :: subname
      character(len=*), intent(in) :: lev_dimname
      character(len=*), intent(in) :: vec_dimname

      write(iulog,*) subname//' ERROR: no multi-level interpolator found for:'
      write(iulog,*) 'lev_dimname = ', trim(lev_dimname)
      write(iulog,*) 'vec_dimname = ', trim(vec_dimname)
      call endrun(msg='ERROR: no multi-level interpolator found '//errMsg(sourcefile, __LINE__))
    end subroutine error_not_found

  end function find_interpolator

  ! ========================================================================
  ! Private methods and routines
  ! ========================================================================

  !-----------------------------------------------------------------------
  subroutine create_levgrnd_col_interpolators(ncid_source, ncid_dest, &
       bounds_source, bounds_dest, colindex, levgrnd_source, levgrnd_dest, &
       interp_multilevel_levgrnd_col, interp_multilevel_levmaxurbgrnd_col)
    !
    ! !DESCRIPTION:
    ! Create the interp_multilevel_levgrnd_col and interp_multilevel_levmaxurbgrnd_col interpolators
    !
    ! !ARGUMENTS:
    type(file_desc_t), target, intent(inout) :: ncid_source
    type(file_desc_t), target, intent(inout) :: ncid_dest
    type(interp_bounds_type), intent(in) :: bounds_source
    type(interp_bounds_type), intent(in) :: bounds_dest
    integer, intent(in) :: colindex(:)  ! mappings from column-level source to dest points
    integer, intent(in) :: levgrnd_source ! size of the levgrnd dimension in source
    integer, intent(in) :: levgrnd_dest   ! size of the levgrnd dimension in dest
    type(interp_multilevel_interp_type), intent(out) :: interp_multilevel_levgrnd_col
    type(interp_multilevel_interp_type), intent(out) :: interp_multilevel_levmaxurbgrnd_col
    !
    ! !LOCAL VARIABLES:
    real(r8), allocatable :: coordinates_source(:,:)   ! [lev, vec]
    real(r8), allocatable :: coordinates_dest(:,:)     ! [lev, vec]
    integer , allocatable :: level_classes_source(:,:) ! [lev, vec]
    integer , allocatable :: level_classes_dest(:,:)   ! [lev, vec]

    character(len=*), parameter :: subname = 'create_levgrnd_col_interpolators'
    !-----------------------------------------------------------------------

    call get_levmaxurbgrnd_metadata( &
         ncid_source = ncid_source, &
         ncid_dest = ncid_dest, &
         bounds_source = bounds_source, &
         bounds_dest = bounds_dest, &
         coord_varname = 'COL_Z', &
         level_class_varname = 'LEVGRND_CLASS', &
         sgridindex = colindex, &
         coordinates_source = coordinates_source, &
         coordinates_dest = coordinates_dest, &
         level_classes_source = level_classes_source, &
         level_classes_dest = level_classes_dest)

    interp_multilevel_levmaxurbgrnd_col = interp_multilevel_interp_type( &
         coordinates_source = coordinates_source, &
         coordinates_dest = coordinates_dest, &
         level_classes_source = level_classes_source, &
         level_classes_dest = level_classes_dest, &
         coord_varname = 'COL_Z')

    interp_multilevel_levgrnd_col = interp_multilevel_interp_type( &
         coordinates_source = coordinates_source(1:levgrnd_source, :), &
         coordinates_dest = coordinates_dest(1:levgrnd_dest, :), &
         level_classes_source = level_classes_source(1:levgrnd_source, :), &
         level_classes_dest = level_classes_dest(1:levgrnd_dest, :), &
         coord_varname = 'COL_Z down to levgrnd')

  end subroutine create_levgrnd_col_interpolators

  !-----------------------------------------------------------------------
  subroutine create_levgrnd_pft_interpolator(ncid_source, ncid_dest, &
       bounds_source, bounds_dest, pftindex, levgrnd_source, levgrnd_dest, &
       interp_multilevel_levgrnd_pft)
    !
    ! !DESCRIPTION:
    ! Create the interp_multilevel_levgrnd_pft interpolator
    !
    ! !ARGUMENTS:
    type(file_desc_t), target, intent(inout) :: ncid_source
    type(file_desc_t), target, intent(inout) :: ncid_dest
    type(interp_bounds_type), intent(in) :: bounds_source
    type(interp_bounds_type), intent(in) :: bounds_dest
    integer, intent(in) :: pftindex(:)  ! mappings from patch-level source to dest points
    integer, intent(in) :: levgrnd_source ! size of the levgrnd dimension in source
    integer, intent(in) :: levgrnd_dest   ! size of the levgrnd dimension in dest
    type(interp_multilevel_interp_type), intent(out) :: interp_multilevel_levgrnd_pft
    !
    ! !LOCAL VARIABLES:
    real(r8), allocatable :: coordinates_source(:,:)   ! [lev, vec]
    real(r8), allocatable :: coordinates_dest(:,:)     ! [lev, vec]
    integer , allocatable :: level_classes_source(:,:) ! [lev, vec]
    integer , allocatable :: level_classes_dest(:,:)   ! [lev, vec]

    character(len=*), parameter :: subname = 'create_levgrnd_pft_interpolator'
    !-----------------------------------------------------------------------

    call get_levmaxurbgrnd_metadata( &
         ncid_source = ncid_source, &
         ncid_dest = ncid_dest, &
         bounds_source = bounds_source, &
         bounds_dest = bounds_dest, &
         coord_varname = 'COL_Z_p', &
         level_class_varname = 'LEVGRND_CLASS_p', &
         sgridindex = pftindex, &
         coordinates_source = coordinates_source, &
         coordinates_dest = coordinates_dest, &
         level_classes_source = level_classes_source, &
         level_classes_dest = level_classes_dest)

    interp_multilevel_levgrnd_pft = interp_multilevel_interp_type( &
         coordinates_source = coordinates_source(1:levgrnd_source, :), &
         coordinates_dest = coordinates_dest(1:levgrnd_dest, :), &
         level_classes_source = level_classes_source(1:levgrnd_source, :), &
         level_classes_dest = level_classes_dest(1:levgrnd_dest, :), &
         coord_varname = 'COL_Z_p down to levgrnd')

  end subroutine create_levgrnd_pft_interpolator

  !-----------------------------------------------------------------------
  subroutine get_levmaxurbgrnd_metadata(ncid_source, ncid_dest, &
       bounds_source, bounds_dest, &
       coord_varname, level_class_varname, sgridindex, &
       coordinates_source, coordinates_dest, level_classes_source, level_classes_dest)
    !
    ! !DESCRIPTION:
    ! Get coordinate and level class metadata for the levmaxurbgrnd dimension
    !
    ! !ARGUMENTS:
    type(file_desc_t), target, intent(inout) :: ncid_source
    type(file_desc_t), target, intent(inout) :: ncid_dest
    type(interp_bounds_type), intent(in) :: bounds_source
    type(interp_bounds_type), intent(in) :: bounds_dest
    character(len=*), intent(in) :: coord_varname
    character(len=*), intent(in) :: level_class_varname
    integer, intent(in) :: sgridindex(:)  ! mappings from source to dest points for the appropriate subgrid level (e.g., column-level mappings if this interpolator is for column-level data)

    ! The following output arrays are all allocated in this subroutine:
    real(r8), allocatable, intent(out) :: coordinates_source(:,:)   ! [lev, vec]
    real(r8), allocatable, intent(out) :: coordinates_dest(:,:)     ! [lev, vec]
    integer , allocatable, intent(out) :: level_classes_source(:,:) ! [lev, vec]
    integer , allocatable, intent(out) :: level_classes_dest(:,:)   ! [lev, vec]
    !
    ! !LOCAL VARIABLES:
    type(interp_2dvar_type) :: coord_source
    type(interp_2dvar_type) :: coord_dest
    type(interp_2dvar_type) :: level_class_source
    type(interp_2dvar_type) :: level_class_dest
    real(r8), pointer     :: coord_data_source_sgrid_1d(:)          ! [vec] On the source grid
    real(r8), allocatable :: coord_data_source(:,:)                 ! [vec, lev] Interpolated to the dest grid, but source vertical grid
    real(r8), pointer     :: coord_data_dest(:,:)                   ! [vec, lev] Dest horiz & vertical grid
    integer , pointer     :: level_class_data_source_sgrid_1d(:)    ! [vec] On the source grid
    integer , allocatable :: level_class_data_source(:,:)           ! [vec, lev] Interpolated to the dest grid, but source vertical grid
    integer , pointer     :: level_class_data_dest(:,:)             ! [vec, lev] Dest horiz & vertical grid

    integer :: dimid ! netcdf dimension id
    logical :: dimexist ! whether the given dimension exists on file

    integer :: levmaxurbgrnd_source ! length of levmaxurbgrnd dimension on source file
    integer :: levmaxurbgrnd_dest   ! length of levmaxurbgrnd dimension on dest file

    integer :: beg_dest
    integer :: end_dest
    integer :: beg_source
    integer :: end_source

    integer :: level
    integer :: nlev_source

    character(len=*), parameter :: levmaxurbgrnd_name = 'levmaxurbgrnd'

    character(len=*), parameter :: subname = 'get_levmaxurbgrnd_metadata'
    !-----------------------------------------------------------------------

    ! Get levmaxurbgrnd dimension size on source and dest
    ! BACKWARDS_COMPATIBILITY(wjs, 2020-10-22) On older initial conditions files,
    ! levmaxurbgrnd doesn't exist, but we can use levgrnd for the same purpose because
    ! prior to the existence of levmaxurbgrnd, it was always the case that levgrnd >=
    ! levurb.
    call ncd_inqdid(ncid_source, levmaxurbgrnd_name, dimid, dimexist)
    if (dimexist) then
       call ncd_inqdlen(ncid_source, dimid, levmaxurbgrnd_source)
    else
       call ncd_inqdlen(ncid_source, dimid, levmaxurbgrnd_source, name='levgrnd')
    end if
    ! For dest, we can assume this dimension exists
    call ncd_inqdlen(ncid_dest, dimid, levmaxurbgrnd_dest, name=levmaxurbgrnd_name)

    ! Set coord_data_dest
    coord_dest = interp_2dvar_type( &
         varname = coord_varname, &
         ncid = ncid_dest, &
         file_is_dest = .true., &
         bounds = bounds_dest)
    ! COMPILER_BUG(wjs, 2015-11-25, cray8.4.0) The cray compiler has trouble
    ! resolving the generic reference here, giving the message: 'No specific
    ! match can be found for the generic subprogram call "READVAR"'. So we
    ! explicitly call the specific routine, rather than calling readvar.
    call coord_dest%readvar_double(coord_data_dest)
    call shr_assert(coord_dest%get_nlev() == levmaxurbgrnd_dest, &
         msg = 'dest '//coord_varname//' dimension length does not match expected levmaxurbgrnd size', &
         file = sourcefile, &
         line = __LINE__)
    beg_dest = coord_dest%get_vec_beg()
    end_dest = coord_dest%get_vec_end()

    ! Set level_class_data_dest
    level_class_dest = interp_2dvar_type( &
         varname = level_class_varname, &
         ncid = ncid_dest, &
         file_is_dest = .true., &
         bounds = bounds_dest)
    ! COMPILER_BUG(wjs, 2015-11-25, cray8.4.0) The cray compiler has trouble
    ! resolving the generic reference here, giving the message: 'No specific
    ! match can be found for the generic subprogram call "READVAR"'. So we
    ! explicitly call the specific routine, rather than calling readvar.
    call level_class_dest%readvar_int(level_class_data_dest)
<<<<<<< HEAD
    call shr_assert(level_class_dest%get_nlev() == levmaxurbgrnd_dest, &
         msg = 'dest '//level_class_varname//' dimension length does not match expected levmaxurbgrnd size', &
         file = sourcefile, &
         line = __LINE__)
    SHR_ASSERT(level_class_dest%get_vec_beg() == beg_dest, errMsg(sourcefile, __LINE__))
    SHR_ASSERT(level_class_dest%get_vec_end() == end_dest, errMsg(sourcefile, __LINE__))
=======
    SHR_ASSERT_FL(level_class_dest%get_vec_beg() == beg_dest, sourcefile, __LINE__)
    SHR_ASSERT_FL(level_class_dest%get_vec_end() == end_dest, sourcefile, __LINE__)
>>>>>>> 437e9507

    ! NOTE(wjs, 2015-10-18) The following check is helpful while we still have old initial
    ! conditions files that do not have the necessary metadata. Once these old initial
    ! conditions files have been phased out, we can remove this check. (Without this
    ! check, the run will still abort if it can't find the necessary variables - it just
    ! won't have a very helpful error message.)
    call interp_levgrnd_check_source_file(ncid_source, coord_varname, level_class_varname)

    ! Set coord_data_source
    coord_source = interp_2dvar_type( &
         varname = coord_varname, &
         ncid = ncid_source, &
         file_is_dest = .false., &
         bounds = bounds_source)
    call shr_assert(coord_source%get_nlev() == levmaxurbgrnd_source, &
         msg = 'source '//coord_varname//' dimension length does not match expected levmaxurbgrnd size', &
         file = sourcefile, &
         line = __LINE__)
    nlev_source = coord_source%get_nlev()
    beg_source = coord_source%get_vec_beg()
    end_source = coord_source%get_vec_end()
    allocate(coord_data_source(beg_dest:end_dest, nlev_source))
    allocate(coord_data_source_sgrid_1d(beg_source:end_source))
    do level = 1, nlev_source
       ! COMPILER_BUG(wjs, 2015-11-25, cray8.4.0) The cray compiler has trouble
       ! resolving the generic reference here, giving the message: 'No specific
       ! match can be found for the generic subprogram call "READLEVEL"'. So we
       ! explicitly call the specific routine, rather than calling readlevel.
       call coord_source%readlevel_double(coord_data_source_sgrid_1d, level)
       call interp_1d_data( &
            begi = beg_source, endi = end_source, &
            bego = beg_dest,   endo = end_dest, &
            sgridindex = sgridindex, &
            keep_existing = .false., &
            data_in = coord_data_source_sgrid_1d, &
            data_out = coord_data_source(:,level))
    end do
    deallocate(coord_data_source_sgrid_1d)

    ! Set level_class_data_source
    level_class_source = interp_2dvar_type( &
         varname = level_class_varname, &
         ncid = ncid_source, &
         file_is_dest = .false., &
         bounds = bounds_source)
<<<<<<< HEAD
    call shr_assert(level_class_source%get_nlev() == levmaxurbgrnd_source, &
         msg = 'source '//level_class_varname//' dimension length does not match expected levmaxurbgrnd size', &
         file = sourcefile, &
         line = __LINE__)
    SHR_ASSERT(level_class_source%get_vec_beg() == beg_source, errMsg(sourcefile, __LINE__))
    SHR_ASSERT(level_class_source%get_vec_end() == end_source, errMsg(sourcefile, __LINE__))
=======
    SHR_ASSERT_FL(level_class_source%get_nlev() == nlev_source, sourcefile, __LINE__)
    SHR_ASSERT_FL(level_class_source%get_vec_beg() == beg_source, sourcefile, __LINE__)
    SHR_ASSERT_FL(level_class_source%get_vec_end() == end_source, sourcefile, __LINE__)
>>>>>>> 437e9507
    allocate(level_class_data_source(beg_dest:end_dest, nlev_source))
    allocate(level_class_data_source_sgrid_1d(beg_source:end_source))
    do level = 1, nlev_source
       ! COMPILER_BUG(wjs, 2015-11-25, cray8.4.0) The cray compiler has trouble
       ! resolving the generic reference here, giving the message: 'No specific
       ! match can be found for the generic subprogram call "READLEVEL"'. So we
       ! explicitly call the specific routine, rather than calling readlevel.
       call level_class_source%readlevel_int(level_class_data_source_sgrid_1d, level)
       call interp_1d_data( &
            begi = beg_source, endi = end_source, &
            bego = beg_dest, endo = end_dest, &
            sgridindex = sgridindex, &
            keep_existing = .false., &
            data_in = level_class_data_source_sgrid_1d, &
            data_out = level_class_data_source(:,level))
    end do
    deallocate(level_class_data_source_sgrid_1d)

    ! Set output arrays
    call transpose_wrapper(coordinates_source, coord_data_source)
    call transpose_wrapper(coordinates_dest, coord_data_dest)
    call transpose_wrapper(level_classes_source, level_class_data_source)
    call transpose_wrapper(level_classes_dest, level_class_data_dest)

    ! Deallocate pointers (allocatables are automatically deallocated)
    deallocate(coord_data_dest)
    deallocate(level_class_data_dest)

  end subroutine get_levmaxurbgrnd_metadata

  !-----------------------------------------------------------------------
  subroutine interp_levgrnd_check_source_file(ncid_source, coord_varname, level_class_varname)
    !
    ! !DESCRIPTION:
    ! Ensure that the necessary variables are present on the source file for the levgrnd
    ! interpolator.
    !
    ! Aborts the run with a useful error message if either variable is missing
    !
    ! !USES:
    !
    ! !ARGUMENTS:
    type(file_desc_t), intent(inout) :: ncid_source
    character(len=*) , intent(in) :: coord_varname
    character(len=*) , intent(in) :: level_class_varname
    !
    ! !LOCAL VARIABLES:
    logical :: coord_on_source
    logical :: level_class_on_source
    type(var_desc_t) :: coord_source_vardesc  ! unused, but needed for check_var interface
    type(var_desc_t) :: level_class_source_vardesc  ! unused, but needed for check_var interface
    character(len=:), allocatable :: variables_missing

    character(len=*), parameter :: subname = 'interp_levgrnd_check_source_file'
    !-----------------------------------------------------------------------

    variables_missing = ' '
    call check_var(ncid_source, coord_varname, coord_source_vardesc, coord_on_source)
    if (.not. coord_on_source) then
       variables_missing = variables_missing // coord_varname // ' '
    end if
    call check_var(ncid_source, level_class_varname, level_class_source_vardesc, level_class_on_source)
    if (.not. level_class_on_source) then
       variables_missing = variables_missing // level_class_varname // ' '
    end if
    if (variables_missing /= ' ') then
       if (masterproc) then
          write(iulog,*) subname//&
               ' ERROR: source file for init_interp is missing the necessary variable(s):'
          write(iulog,*) variables_missing
          write(iulog,*) 'To solve this problem, run the model for a short time using this tag,'
          write(iulog,*) 'with a configuration that matches the source file, using the source'
          write(iulog,*) 'file as finidat (with use_init_interp = .false.), in order to'
          write(iulog,*) 'produce a new restart file with the necessary metadata.'
          write(iulog,*) 'Then use that new file as the finidat file for init_interp.'
          write(iulog,*) ' '
          write(iulog,*) 'If that is not possible, then an alternative is to run the model for'
          write(iulog,*) 'a short time using this tag, with cold start initial conditions'
          write(iulog,*) '(finidat = " "). Then use a tool like ncks to copy the misssing fields'
          write(iulog,*) 'onto the original source finidat file. Then use that patched file'
          write(iulog,*) 'as the finidat file for init_interp.'
       end if

       call endrun(subname//' ERROR: source file for init_interp is missing '// &
            variables_missing)
    end if

  end subroutine interp_levgrnd_check_source_file

  !-----------------------------------------------------------------------
  subroutine create_snow_interpolators(interp_multilevel_levsno, interp_multilevel_levsno1, &
       ncid_source, bounds_source, bounds_dest, colindex)
    !
    ! !DESCRIPTION:
    ! Create multi-level interpolators for snow variables
    !
    ! !USES:
    !
    ! !ARGUMENTS:
    type(interp_multilevel_snow_type), intent(out) :: interp_multilevel_levsno
    type(interp_multilevel_snow_type), intent(out) :: interp_multilevel_levsno1
    type(file_desc_t), intent(inout) :: ncid_source ! netcdf ID for source file
    type(interp_bounds_type), intent(in) :: bounds_source
    type(interp_bounds_type), intent(in) :: bounds_dest
    integer, intent(in) :: colindex(:)  ! mappings from source to dest for column-level arrays
    !
    ! !LOCAL VARIABLES:
    ! snlsno_source needs to be a pointer to satisfy the interface of ncd_io
    integer, pointer     :: snlsno_source_sgrid(:)  ! snlsno in source, on source grid
    integer, allocatable :: snlsno_source(:)        ! snlsno_source interpolated to dest
    integer, allocatable :: snlsno_source_plus_1(:) ! snlsno_source+1 interpolated to dest

    character(len=*), parameter :: subname = 'create_snow_interpolators'
    !-----------------------------------------------------------------------

    ! Read snlsno_source_sgrid
    allocate(snlsno_source_sgrid(bounds_source%get_begc() : bounds_source%get_endc()))
    call ncd_io(ncid=ncid_source, varname='SNLSNO', flag='read', &
         data=snlsno_source_sgrid)
    snlsno_source_sgrid(:) = abs(snlsno_source_sgrid(:))

    ! Interpolate to dest
    allocate(snlsno_source(bounds_dest%get_begc() : bounds_dest%get_endc()))
    call interp_1d_data( &
         begi = bounds_source%get_begc(), endi = bounds_source%get_endc(), &
         bego = bounds_dest%get_begc(), endo = bounds_dest%get_endc(), &
         sgridindex = colindex, &
         keep_existing = .false., &
         data_in = snlsno_source_sgrid, data_out = snlsno_source)
    deallocate(snlsno_source_sgrid)

    ! Set up interp_multilevel_levsno
    interp_multilevel_levsno = interp_multilevel_snow_type( &
         num_snow_layers_source = snlsno_source, &
         num_layers_name = 'SNLSNO')

    ! Set up interp_multilevel_levsno1
    !
    ! For variables dimensioned (levsno+1), we assume they have (snlsno+1) active layers.
    ! Thus, if there are 0 active layers in the source, the bottom layer's value will
    ! still get copied for these (levsno+1) variables.
    allocate(snlsno_source_plus_1(bounds_dest%get_begc() : bounds_dest%get_endc()))
    snlsno_source_plus_1(:) = snlsno_source(:) + 1
    interp_multilevel_levsno1 = interp_multilevel_snow_type( &
         num_snow_layers_source = snlsno_source_plus_1, &
         num_layers_name = 'SNLSNO+1')

    deallocate(snlsno_source)
    deallocate(snlsno_source_plus_1)

  end subroutine create_snow_interpolators

  ! ========================================================================
  ! Finalizers
  ! ========================================================================

  !-----------------------------------------------------------------------
  subroutine destroy_interp_multilevel_container_type(this)
    !
    ! !DESCRIPTION:
    ! Finalize routine for interp_multilevel_container_type
    !
    ! !ARGUMENTS:
    type(interp_multilevel_container_type) :: this
    !
    ! !LOCAL VARIABLES:

    character(len=*), parameter :: subname = 'destroy_interp_multilevel_container_type'
    !-----------------------------------------------------------------------

    deallocate(this%interp_multilevel_copy)
    deallocate(this%interp_multilevel_levgrnd_col)
    deallocate(this%interp_multilevel_levgrnd_pft)
    deallocate(this%interp_multilevel_levsno)
    deallocate(this%interp_multilevel_levsno1)
    deallocate(this%interp_multilevel_levtot_col)

  end subroutine destroy_interp_multilevel_container_type


end module initInterpMultilevelContainer<|MERGE_RESOLUTION|>--- conflicted
+++ resolved
@@ -439,17 +439,12 @@
     ! match can be found for the generic subprogram call "READVAR"'. So we
     ! explicitly call the specific routine, rather than calling readvar.
     call level_class_dest%readvar_int(level_class_data_dest)
-<<<<<<< HEAD
     call shr_assert(level_class_dest%get_nlev() == levmaxurbgrnd_dest, &
          msg = 'dest '//level_class_varname//' dimension length does not match expected levmaxurbgrnd size', &
          file = sourcefile, &
          line = __LINE__)
-    SHR_ASSERT(level_class_dest%get_vec_beg() == beg_dest, errMsg(sourcefile, __LINE__))
-    SHR_ASSERT(level_class_dest%get_vec_end() == end_dest, errMsg(sourcefile, __LINE__))
-=======
     SHR_ASSERT_FL(level_class_dest%get_vec_beg() == beg_dest, sourcefile, __LINE__)
     SHR_ASSERT_FL(level_class_dest%get_vec_end() == end_dest, sourcefile, __LINE__)
->>>>>>> 437e9507
 
     ! NOTE(wjs, 2015-10-18) The following check is helpful while we still have old initial
     ! conditions files that do not have the necessary metadata. Once these old initial
@@ -495,18 +490,12 @@
          ncid = ncid_source, &
          file_is_dest = .false., &
          bounds = bounds_source)
-<<<<<<< HEAD
     call shr_assert(level_class_source%get_nlev() == levmaxurbgrnd_source, &
          msg = 'source '//level_class_varname//' dimension length does not match expected levmaxurbgrnd size', &
-         file = sourcefile, &
+         file = sourcefile, &    
          line = __LINE__)
-    SHR_ASSERT(level_class_source%get_vec_beg() == beg_source, errMsg(sourcefile, __LINE__))
-    SHR_ASSERT(level_class_source%get_vec_end() == end_source, errMsg(sourcefile, __LINE__))
-=======
-    SHR_ASSERT_FL(level_class_source%get_nlev() == nlev_source, sourcefile, __LINE__)
     SHR_ASSERT_FL(level_class_source%get_vec_beg() == beg_source, sourcefile, __LINE__)
     SHR_ASSERT_FL(level_class_source%get_vec_end() == end_source, sourcefile, __LINE__)
->>>>>>> 437e9507
     allocate(level_class_data_source(beg_dest:end_dest, nlev_source))
     allocate(level_class_data_source_sgrid_1d(beg_source:end_source))
     do level = 1, nlev_source
@@ -679,6 +668,7 @@
 
     deallocate(this%interp_multilevel_copy)
     deallocate(this%interp_multilevel_levgrnd_col)
+    deallocate(this%interp_multilevel_levmaxurbgrnd_col)
     deallocate(this%interp_multilevel_levgrnd_pft)
     deallocate(this%interp_multilevel_levsno)
     deallocate(this%interp_multilevel_levsno1)
