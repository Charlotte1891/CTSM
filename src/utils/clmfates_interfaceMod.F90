module CLMFatesInterfaceMod

   ! -------------------------------------------------------------------------------------
   ! This module contains various functions and definitions to aid in the
   ! coupling of the FATES library/API with the CLM/ALM/ATS/etc model driver.
   ! All connections between the two models should occur in this file alone.
   !
   ! This is also the only location where CLM code is allowed to see FATES memory
   ! structures.
   ! The routines here, that call FATES library routines, cannot pass most types defined
   ! by the driving land model (HLM), only native type arrays (int,real,log, etc), implementations
   ! of fates abstract classes, and references into fates boundary condition structures.
   !
   ! Note that CLM/ALM does use Shared Memory Parallelism (SMP), where processes such as
   ! the update of state variables are forked.  However, IO is not assumed to be
   ! threadsafe and therefore memory spaces reserved for IO must be continuous vectors,
   ! and moreover they must be pushed/pulled from history IO for each individual
   ! bounds_proc memory space as a unit.
   !
   ! Therefore, the state variables in the clm_fates communicator is vectorized by
   ! threadcount, and the IO communication arrays are not.
   !
   !
   ! Conventions:
   ! keep line widths within 90 spaces
   ! HLM acronym = Host Land Model
   !
   ! -------------------------------------------------------------------------------------

   !  use ed_driver_interface, only:

   ! Used CLM Modules
#include "shr_assert.h"
   use PatchType         , only : patch
   use shr_kind_mod      , only : r8 => shr_kind_r8
   use decompMod         , only : bounds_type, subgrid_level_column
   use WaterStateBulkType    , only : waterstatebulk_type
   use WaterDiagnosticBulkType    , only : waterdiagnosticbulk_type
   use WaterFluxBulkType     , only : waterfluxbulk_type
   use Wateratm2lndBulkType     , only : wateratm2lndbulk_type
   use ActiveLayerMod    , only : active_layer_type
   use CanopyStateType   , only : canopystate_type
   use TemperatureType   , only : temperature_type
   use EnergyFluxType    , only : energyflux_type
   use SoilStateType     , only : soilstate_type
   use CNProductsMod     , only : cn_products_type
   use clm_varctl        , only : iulog
   use clm_varctl        , only : fates_parteh_mode
   use PRTGenericMod     , only : prt_cnp_flex_allom_hyp
   use clm_varctl        , only : use_fates
   use clm_varctl        , only : fates_spitfire_mode
   use clm_varctl        , only : use_fates_tree_damage
   use clm_varctl        , only : use_fates_planthydro
   use clm_varctl        , only : use_fates_cohort_age_tracking
   use clm_varctl        , only : use_fates_ed_st3
   use clm_varctl        , only : use_fates_ed_prescribed_phys
   use clm_varctl        , only : use_fates_logging
   use clm_varctl        , only : use_fates_inventory_init
   use clm_varctl        , only : use_fates_fixed_biogeog
   use clm_varctl        , only : use_fates_nocomp
   use clm_varctl        , only : use_fates_sp
   use clm_varctl        , only : use_fates_luh
   use clm_varctl        , only : fates_seeddisp_cadence
   use clm_varctl        , only : fates_inventory_ctrl_filename
   use clm_varctl        , only : use_nitrif_denitrif
   use clm_varctl        , only : use_lch4
   use clm_varctl        , only : fates_hist_dense_level
   use clm_varcon        , only : tfrz
   use clm_varcon        , only : spval
   use clm_varcon        , only : denice
   use clm_varcon        , only : ispval
   use clm_varcon        , only : sum_to_1_tol
   use clm_varpar        , only : surfpft_lb,surfpft_ub
   use clm_varpar        , only : numrad
   use clm_varpar        , only : ivis
   use clm_varpar        , only : inir
   use clm_varpar        , only : nlevdecomp
   use clm_varpar        , only : nlevdecomp_full
   use clm_varpar        , only : nlevsoi
   use PhotosynthesisMod , only : photosyns_type
   use atm2lndType       , only : atm2lnd_type
   use SurfaceAlbedoType , only : surfalb_type
   use SolarAbsorbedType , only : solarabs_type
   use SoilBiogeochemCarbonFluxType, only :  soilbiogeochem_carbonflux_type
   use SoilBiogeochemCarbonStateType, only : soilbiogeochem_carbonstate_type
   use SoilBiogeochemNitrogenFluxType, only :  soilbiogeochem_nitrogenflux_type
   use SoilBiogeochemNitrogenStateType, only : soilbiogeochem_nitrogenstate_type
   use FrictionVelocityMod  , only : frictionvel_type
   use clm_time_manager  , only : is_restart, is_first_restart_step
   use ncdio_pio         , only : file_desc_t, ncd_int, ncd_double
   use restUtilMod,        only : restartvar
   use clm_time_manager  , only : get_curr_days_per_year, &
                                  get_curr_date,     &
                                  get_ref_date,      &
                                  timemgr_datediff,  &
                                  is_beg_curr_day,   &
                                  get_step_size_real,&
                                  get_nstep
   use spmdMod           , only : masterproc
   use decompMod         , only : get_proc_bounds,   &
                                  get_proc_clumps,   &
                                  get_proc_global,   &
                                  get_clump_bounds
   use SoilBiogeochemDecompCascadeConType , only : mimics_decomp, decomp_method
   use SoilBiogeochemDecompCascadeConType , only : no_soil_decomp, century_decomp
   use SoilWaterRetentionCurveMod, only : soil_water_retention_curve_type
   use GridCellType      , only : grc
   use ColumnType        , only : col
   use LandunitType      , only : lun
   use landunit_varcon   , only : istsoil
   use abortutils        , only : endrun
   use shr_log_mod       , only : errMsg => shr_log_errMsg
   use clm_varcon        , only : dzsoi_decomp
   use FuncPedotransferMod, only: get_ipedof
   use CLMFatesParamInterfaceMod, only: fates_param_reader_ctsm_impl
!   use SoilWaterPlantSinkMod, only : Compute_EffecRootFrac_And_VertTranSink_Default

   ! Used FATES Modules
   use FatesInterfaceMod , only : fates_interface_type
   use FatesInterfaceMod, only : FatesInterfaceInit, FatesReportParameters
   use FatesInterfaceMod, only : SetFatesGlobalElements1
   use FatesInterfaceMod, only : SetFatesGlobalElements2
   use FatesInterfaceMod     , only : allocate_bcin
   use FatesInterfaceMod     , only : allocate_bcout
   use FatesInterfaceMod     , only : allocate_bcpconst
   use FatesInterfaceMod     , only : set_bcpconst
   use FatesInterfaceMod     , only : zero_bcs
   use FatesInterfaceMod     , only : SetFatesTime
   use FatesInterfaceMod     , only : set_fates_ctrlparms
   use FatesInterfaceMod     , only : UpdateFatesRMeansTStep
   use FatesInterfaceMod     , only : InitTimeAveragingGlobals
   
   use FatesParametersInterface, only : fates_param_reader_type
   use FatesParametersInterface, only : fates_parameters_type

   use FatesInterfaceMod     , only : DetermineGridCellNeighbors

   use FatesHistoryInterfaceMod, only : fates_hist
   use FatesRestartInterfaceMod, only : fates_restart_interface_type

   use FatesPatchMod         , only : fates_patch_type
   use PRTGenericMod         , only : num_elements
   use FatesInterfaceTypesMod, only : hlm_stepsize
   use FatesInterfaceTypesMod, only : fates_maxPatchesPerSite
   use FatesInterfaceTypesMod, only : hlm_num_luh2_states
   use FatesInterfaceTypesMod, only : fates_dispersal_cadence_none
   use EDMainMod             , only : ed_ecosystem_dynamics
   use EDMainMod             , only : ed_update_site
   use EDInitMod             , only : zero_site
   use EDInitMod             , only : init_site_vars
   use EDInitMod             , only : init_patches
   use EDInitMod             , only : set_site_properties
   use EDPftVarcon           , only : EDpftvarcon_inst
   use FatesRadiationDriveMod, only : FatesSunShadeFracs, FatesNormalizedCanopyRadiation
   use EDBtranMod            , only : btran_ed, &
                                      get_active_suction_layers
   use EDCanopyStructureMod  , only : canopy_summarization, update_hlm_dynamics
   use EDCanopyStructureMod  , only : UpdateFatesAvgSnowDepth
   use FatesPlantRespPhotosynthMod, only : FatesPlantRespPhotosynthDrive
   use EDAccumulateFluxesMod , only : AccumulateFluxes_ED
   use FatesSoilBGCFluxMod    , only : FluxIntoLitterPools
   use FatesSoilBGCFluxMod    , only : UnPackNutrientAquisitionBCs
   use FatesPlantHydraulicsMod, only : hydraulics_drive
   use FatesPlantHydraulicsMod, only : HydrSiteColdStart
   use FatesPlantHydraulicsMod, only : InitHydrSites
   use FatesPlantHydraulicsMod, only : RestartHydrStates
   use FATESFireBase          , only : fates_fire_base_type
   use FATESFireFactoryMod    , only : no_fire, scalar_lightning, successful_ignitions,&
                                       anthro_ignitions, anthro_suppression
   use dynSubgridControlMod   , only : get_do_harvest
   use dynHarvestMod          , only : num_harvest_inst, harvest_varnames
   use dynHarvestMod          , only : harvest_units, mass_units, unitless_units
   use dynHarvestMod          , only : dynHarvest_interp_resolve_harvesttypes
   use FatesConstantsMod      , only : hlm_harvest_area_fraction
   use FatesConstantsMod      , only : hlm_harvest_carbon
   use FatesDispersalMod      , only : lneighbors, dispersal_type, IsItDispersalTime

   use perf_mod               , only : t_startf, t_stopf

   use dynFATESLandUseChangeMod, only : num_landuse_transition_vars, num_landuse_state_vars
   use dynFATESLandUseChangeMod, only : landuse_transitions, landuse_states
   use dynFATESLandUseChangeMod, only : landuse_transition_varnames, landuse_state_varnames
   use dynFATESLandUseChangeMod, only : dynFatesLandUseInterp

   implicit none

   type, public :: f2hmap_type

      ! This is the associated column index of each FATES site
      integer, allocatable :: fcolumn (:)

      ! This is the associated site index of any HLM columns
      ! This vector may be sparse, and non-sites have index 0
      integer, allocatable :: hsites  (:)

   end type f2hmap_type


   type, public :: hlm_fates_interface_type

      !      private


      ! See above for descriptions of the sub-types populated
      ! by thread.  This type is somewhat self-explanatory, in that it simply
      ! breaks up memory and process by thread.  Each thread will have its
      ! own list of sites, and boundary conditions for those sites

      type(fates_interface_type), allocatable :: fates (:)

      ! This memory structure is used to map fates sites
      ! into the host model.  Currently, the FATES site
      ! and its column number matching are its only members

      type(f2hmap_type), allocatable  :: f2hmap(:)

      ! fates_restart is the inteface calss for restarting the model
      type(fates_restart_interface_type) :: fates_restart

      ! fates_fire_data_method determines the fire data passed from HLM to FATES
      class(fates_fire_base_type), allocatable :: fates_fire_data_method

      ! Type structure that holds allocatable arrays for mpi-based seed dispersal
      type(dispersal_type) :: fates_seed

   contains

      procedure, public :: init
      procedure, public :: check_hlm_active
      procedure, public :: restart
      procedure, public :: init_coldstart
      procedure, public :: dynamics_driv
      procedure, public :: wrap_sunfrac
      procedure, public :: wrap_btran
      procedure, public :: wrap_photosynthesis
      procedure, public :: wrap_accumulatefluxes
      procedure, public :: prep_canopyfluxes
      procedure, public :: wrap_canopy_radiation
      procedure, public :: wrap_update_hifrq_hist
      procedure, public :: TransferZ0mDisp
      procedure, public :: InterpFileInputs  ! Interpolate inputs from files
      procedure, public :: Init2  ! Initialization after determining subgrid weights
      procedure, public :: InitAccBuffer ! Initialize any accumulation buffers
      procedure, public :: InitAccVars   ! Initialize any accumulation variables
      procedure, public :: UpdateAccVars ! Update any accumulation variables
      procedure, private :: init_history_io
      procedure, private :: wrap_update_hlmfates_dyn
      procedure, private :: init_soil_depths
      procedure, public  :: ComputeRootSoilFlux
      procedure, public  :: wrap_hydraulics_drive
      procedure, public  :: WrapUpdateFatesRmean
      procedure, public  :: wrap_WoodProducts
      procedure, public  :: WrapGlobalSeedDispersal
      procedure, public  :: WrapUpdateFatesSeedInOut
      procedure, public  :: UpdateCLitterFluxes
      procedure, public  :: UpdateNLitterFluxes
   end type hlm_fates_interface_type

   ! hlm_bounds_to_fates_bounds is not currently called outside the interface.
   ! Although there may be good reasons to, I privatized it so that the next
   ! developer will at least question its usage (RGK)
   private :: hlm_bounds_to_fates_bounds

   ! The GetAndSetTime function is used to get the current time from the CLM
   ! time procedures and then set to the fates global time variables during restart,
   ! init_coldstart, and dynamics_driv function calls
   private :: GetAndSetTime

   logical :: debug  = .false.
   logical, private, allocatable :: copy_fates_var(:)  ! .true. -> copy variable from FATES to CTSM in clmfates_interface
                                                       ! .false. -> do not copy in clmfates_interface and use value already in memory

   character(len=*), parameter, private :: sourcefile = &
        __FILE__

   public  :: CLMFatesGlobals1
   public  :: CLMFatesGlobals2
   public  :: CrossRefHistoryFields

 contains

   subroutine CLMFatesGlobals1(surf_numpft,surf_numcft,maxsoil_patches)

     ! --------------------------------------------------------------------------------
     ! This is the first call to fates
     ! We open the fates parameter file. And use that and some info on
     ! namelist variables to determine how many patches need to be allocated
     ! in CTSM
     ! --------------------------------------------------------------------------------

     integer,intent(in)                             :: surf_numpft
     integer,intent(in)                             :: surf_numcft
     integer,intent(out)                            :: maxsoil_patches
     integer                                        :: pass_biogeog
     integer                                        :: pass_nocomp
     integer                                        :: pass_sp
     integer                                        :: pass_masterproc
     logical                                        :: verbose_output
     type(fates_param_reader_ctsm_impl)             :: var_reader
     
     call t_startf('fates_globals1')

     if (use_fates) then

        verbose_output = .false.
        call FatesInterfaceInit(iulog, verbose_output)

        ! Force FATES parameters that are recieve type, to the unset value
        call set_fates_ctrlparms('flush_to_unset')

        ! Send parameters individually
        
        if(use_fates_fixed_biogeog)then
           pass_biogeog = 1
        else
           pass_biogeog = 0
        end if
        call set_fates_ctrlparms('use_fixed_biogeog',ival=pass_biogeog)
        
        if(use_fates_nocomp)then
           pass_nocomp = 1
        else
           pass_nocomp = 0
        end if
        call set_fates_ctrlparms('use_nocomp',ival=pass_nocomp)
        
        if(use_fates_sp)then
           pass_sp = 1
        else
           pass_sp = 0
        end if
        call set_fates_ctrlparms('use_sp',ival=pass_sp)
        
        if(masterproc)then
           pass_masterproc = 1
        else
           pass_masterproc = 0
        end if
        call set_fates_ctrlparms('masterproc',ival=pass_masterproc)

     end if


     ! The following call reads in the parameter file
     ! and then uses that to determine the number of patches
     ! FATES requires. We pass that to CLM here
     ! so that it can perform some of its allocations.
     ! During init 2, we will perform more size checks
     ! and allocations on the FATES side, which require
     ! some allocations from CLM (like soil layering)

     call SetFatesGlobalElements1(use_fates,surf_numpft,surf_numcft,var_reader)

     maxsoil_patches = fates_maxPatchesPerSite
     
     call t_stopf('fates_globals1')

     return
   end subroutine CLMFatesGlobals1

   ! ===================================================================================

   subroutine CLMFatesGlobals2()

     ! --------------------------------------------------------------------------------
     ! This is one of the first calls to fates
     ! Used for setting dimensions.  This MUST
     ! be called after NL variables are specified and
     ! after the FATES parameter file has been read in
     ! Aside from setting global dimension info, which
     ! is used in the history file, we also transfer
     ! over the NL variables to FATES global settings.
     ! --------------------------------------------------------------------------------
       
     integer                                        :: pass_vertsoilc
     integer                                        :: pass_ch4
     integer                                        :: pass_spitfire
     integer                                        :: pass_ed_st3
     integer                                        :: pass_num_lu_harvest_cats
     integer                                        :: pass_lu_harvest
     integer                                        :: pass_logging
     integer                                        :: pass_ed_prescribed_phys
     integer                                        :: pass_planthydro
     integer                                        :: pass_inventory_init
     integer                                        :: pass_is_restart
     integer                                        :: pass_cohort_age_tracking
     integer                                        :: pass_tree_damage
     integer                                        :: pass_use_luh
     integer                                        :: pass_num_luh_states
     integer                                        :: pass_num_luh_transitions

     call t_startf('fates_globals2')

     if (use_fates) then

        

        ! Send parameters individually
        call set_fates_ctrlparms('num_sw_bbands',ival=numrad)
        call set_fates_ctrlparms('vis_sw_index',ival=ivis)
        call set_fates_ctrlparms('nir_sw_index',ival=inir)

        call set_fates_ctrlparms('num_lev_soil',ival=nlevsoi)
        call set_fates_ctrlparms('hlm_name',cval='CLM')
        call set_fates_ctrlparms('hio_ignore_val',rval=spval)
        call set_fates_ctrlparms('soilwater_ipedof',ival=get_ipedof(0))
        
        call set_fates_ctrlparms('parteh_mode',ival=fates_parteh_mode)
        call set_fates_ctrlparms('seeddisp_cadence',ival=fates_seeddisp_cadence)

        call set_fates_ctrlparms('hist_hifrq_dense_level',ival=fates_hist_dense_level(1))
        call set_fates_ctrlparms('hist_dynam_dense_level',ival=fates_hist_dense_level(2))
        
        ! CTSM-FATES is not fully coupled (yet)
        ! So lets tell fates to use the RD competition mechanism
        ! which has fewer boundary conditions (simpler)
        call set_fates_ctrlparms('nu_com',cval='RD')

        if (decomp_method == mimics_decomp) then
           call set_fates_ctrlparms('decomp_method',cval='MIMICS')
        elseif(decomp_method == century_decomp ) then
           call set_fates_ctrlparms('decomp_method',cval='CENTURY')
        elseif(decomp_method == no_soil_decomp ) then
           call set_fates_ctrlparms('decomp_method',cval='NONE')
        end if

        if(use_fates_tree_damage)then
           pass_tree_damage = 1
        else
           pass_tree_damage = 0
        end if
        call set_fates_ctrlparms('use_tree_damage',ival=pass_tree_damage)
        
        ! These may be in a non-limiting status (ie when supplements)
        ! are added, but they are always allocated and cycled non-the less
        ! FATES may want to interact differently with other models
        ! that don't even have these arrays allocated.
        ! FATES also checks that if NO3 is cycled in ELM, then
        ! any plant affinity parameters are checked.

        if(use_nitrif_denitrif) then
           call set_fates_ctrlparms('nitrogen_spec',ival=1)
        else
           call set_fates_ctrlparms('nitrogen_spec',ival=2)
        end if

        ! Phosphorus is not tracked in CLM
        call set_fates_ctrlparms('phosphorus_spec',ival=0)


        call set_fates_ctrlparms('spitfire_mode',ival=fates_spitfire_mode)
        call set_fates_ctrlparms('sf_nofire_def',ival=no_fire)
        call set_fates_ctrlparms('sf_scalar_lightning_def',ival=scalar_lightning)
        call set_fates_ctrlparms('sf_successful_ignitions_def',ival=successful_ignitions)
        call set_fates_ctrlparms('sf_anthro_ignitions_def',ival=anthro_ignitions)

        ! This has no variable on the FATES side yet (RGK)
        !call set_fates_ctrlparms('sf_anthro_suppression_def',ival=anthro_suppression)

        if(is_restart()) then
           pass_is_restart = 1
        else
           pass_is_restart = 0
        end if
        call set_fates_ctrlparms('is_restart',ival=pass_is_restart)

        if(use_lch4) then
           pass_ch4 = 1
        else
           pass_ch4 = 0
        end if
        call set_fates_ctrlparms('use_ch4',ival=pass_ch4)

        ! use_vertsoilc: Carbon soil layer profile is assumed to be on all the time now
        pass_vertsoilc = 1
        call set_fates_ctrlparms('use_vertsoilc',ival=pass_vertsoilc)

        if(use_fates_ed_st3) then
           pass_ed_st3 = 1
        else
           pass_ed_st3 = 0
        end if
        call set_fates_ctrlparms('use_ed_st3',ival=pass_ed_st3)

        if(use_fates_logging) then
           pass_logging = 1
        else
           pass_logging = 0
        end if
        call set_fates_ctrlparms('use_logging',ival=pass_logging)

        if(use_fates_ed_prescribed_phys) then
           pass_ed_prescribed_phys = 1
        else
           pass_ed_prescribed_phys = 0
        end if
        call set_fates_ctrlparms('use_ed_prescribed_phys',ival=pass_ed_prescribed_phys)

        if(use_fates_planthydro) then
           pass_planthydro = 1
        else
           pass_planthydro = 0
        end if
        call set_fates_ctrlparms('use_planthydro',ival=pass_planthydro)

        if(use_fates_cohort_age_tracking) then
           pass_cohort_age_tracking = 1
        else
           pass_cohort_age_tracking = 0
        end if
        call set_fates_ctrlparms('use_cohort_age_tracking',ival=pass_cohort_age_tracking)

        ! check fates logging namelist value first because hlm harvest overrides it
        if(use_fates_logging) then
           pass_logging = 1
        else
           pass_logging = 0
        end if

        if(get_do_harvest()) then
           pass_logging = 1
           pass_num_lu_harvest_cats = num_harvest_inst
           pass_lu_harvest = 1
        else
           pass_lu_harvest = 0
           pass_num_lu_harvest_cats = 0
        end if

        call set_fates_ctrlparms('use_lu_harvest',ival=pass_lu_harvest)
        call set_fates_ctrlparms('num_lu_harvest_cats',ival=pass_num_lu_harvest_cats)
        call set_fates_ctrlparms('use_logging',ival=pass_logging)

        if(use_fates_luh) then
           pass_use_luh = 1
           pass_num_luh_states = num_landuse_state_vars
           pass_num_luh_transitions = num_landuse_transition_vars
        else
           pass_use_luh = 0
           pass_num_luh_states = 0
           pass_num_luh_transitions = 0
        end if
        call set_fates_ctrlparms('use_luh2',ival=pass_use_luh)
        call set_fates_ctrlparms('num_luh2_states',ival=pass_num_luh_states)
        call set_fates_ctrlparms('num_luh2_transitions',ival=pass_num_luh_transitions)

        if(use_fates_inventory_init) then
           pass_inventory_init = 1
        else
           pass_inventory_init = 0
        end if
        call set_fates_ctrlparms('use_inventory_init',ival=pass_inventory_init)

        call set_fates_ctrlparms('inventory_ctrl_file',cval=fates_inventory_ctrl_filename)


        ! Check through FATES parameters to see if all have been set
        call set_fates_ctrlparms('check_allset')

     end if

     ! This determines the total amount of space it requires in its largest
     ! dimension.  We are currently calling that the "cohort" dimension, but
     ! it is really a utility dimension that captures the models largest
     ! size need.
     ! Sets:
     ! fates_maxElementsPerPatch
     ! num_elements
     ! fates_maxElementsPerSite (where a site is roughly equivalent to a column)
     ! (Note: this needs to be called when use_fates=.false. as well, becuase
     ! it will return some nominal dimension sizes of 1

     call SetFatesGlobalElements2(use_fates)

     call t_stopf('fates_globals2')

     return
   end subroutine CLMFatesGlobals2

   ! ===================================================================================

   subroutine CrossRefHistoryFields

     ! This routine only needs to be called on the masterproc.
     ! Here we cross reference the CLM history master
     ! list and make sure that all fields that start
     ! with fates have been allocated. If it has
     ! not, then we give a more constructive error
     ! message than what is possible in PIO. The user
     ! most likely needs to increase the history density
     ! level

     use histFileMod, only: getname
     use histFileMod, only: hist_fincl1,hist_fincl2,hist_fincl3,hist_fincl4
     use histFileMod, only: hist_fincl5,hist_fincl6,hist_fincl7,hist_fincl8
     use histFileMod, only: hist_fincl9,hist_fincl10
     use histFileMod, only: max_tapes, max_flds, max_namlen

     integer :: t     ! iterator index for history tapes
     integer :: f     ! iterator index for registered history field names
     integer :: nh    ! iterator index for fates registered history
     logical :: is_fates_field ! Does this start with FATES_ ?
     logical :: found ! if true, than the history field is either
                      ! not part of the fates set, or was found in
                      ! the fates set
     character(len=64) :: fincl_name
     ! This is a copy of the public in histFileMod, copied
     ! here because it isn't filled at the time of this call
     character(len=max_namlen+2) :: fincl(max_flds,max_tapes)
     
     fincl(:,1)  = hist_fincl1(:)
     fincl(:,2)  = hist_fincl2(:)
     fincl(:,3)  = hist_fincl3(:)
     fincl(:,4)  = hist_fincl4(:)
     fincl(:,5)  = hist_fincl5(:)
     fincl(:,6)  = hist_fincl6(:)
     fincl(:,7)  = hist_fincl7(:)
     fincl(:,8)  = hist_fincl8(:)
     fincl(:,9)  = hist_fincl9(:)
     fincl(:,10) = hist_fincl10(:)
     
     do t = 1,max_tapes

        f = 1
        search_fields: do while (f < max_flds .and. fincl(f,t) /= ' ')
           
           fincl_name = getname(fincl(f,t))
           is_fates_field = fincl_name(1:6)=='FATES_'
           
           if(is_fates_field) then
              found = .false.
              do_fates_hist: do nh = 1,fates_hist%num_history_vars()
                 if(trim(fates_hist%hvars(nh)%vname) == &
                      trim(fincl_name)) then
                    found=.true.
                    exit do_fates_hist
                 end if
              end do do_fates_hist
              
              if(.not.found)then
                 write(iulog,*) 'the history field: ',trim(fincl_name)
                 write(iulog,*) 'was requested in the namelist, but was'
                 write(iulog,*) 'not found in the list of fates_hist%hvars.'
                 write(iulog,*) 'Most likely, this is because this history variable'
                 write(iulog,*) 'was specified in the user namelist, but the user'
                 write(iulog,*) 'specified a FATES history output density level'
                 write(iulog,*) 'that does not contain that variable in its valid set.'
                 write(iulog,*) 'You may have to increase the namelist setting: fates_hist_dense_level'
                 write(iulog,*) 'current fates_hist_dens_level: ',fates_hist_dense_level
                 call endrun(msg=errMsg(sourcefile, __LINE__))
              end if
           end if
           f = f + 1
        end do search_fields
        
     end do
   end subroutine CrossRefHistoryFields

   
   ! ===================================================================================
  
   subroutine CLMFatesTimesteps()
     
     hlm_stepsize = get_step_size_real()

     call InitTimeAveragingGlobals()

     return
   end subroutine CLMFatesTimesteps
   
   
   ! ====================================================================================

   subroutine init(this, bounds_proc )

      ! ---------------------------------------------------------------------------------
      ! This initializes the hlm_fates_interface_type
      !
      ! sites is the root of the fates state hierarchy (instantaneous info on
      ! the state of the ecosystem).  As such, it governs the connection points between
      ! the host (which also dictates its allocation) and its patch structures.
      !
      ! sites may associate with different scales in different models. In
      ! CLM, it is being designed to relate to column scale.
      !
      ! This global may become relegated to this module.
      !
      ! Note: CLM/ALM currently wants sites to be allocated even if ed
      ! is not turned on
      ! ---------------------------------------------------------------------------------

      use spmdMod,                only : npes
      use decompMod,              only : procinfo
      use FatesInterfaceTypesMod, only : numpft_fates => numpft
      use FatesParameterDerivedMod, only : param_derived
      use subgridMod, only :  natveg_patch_exists
      use clm_instur       , only : wt_nat_patch
      use FATESFireFactoryMod , only: create_fates_fire_data_method

      ! Input Arguments
      class(hlm_fates_interface_type), intent(inout) :: this
      type(bounds_type),intent(in)                   :: bounds_proc

      ! local variables
      integer                                        :: nclumps   ! Number of threads
      integer                                        :: nc        ! thread index
      integer                                        :: s         ! FATES site index
      integer                                        :: c         ! HLM column index
      integer                                        :: l         ! HLM LU index
      integer                                        :: g         ! HLM grid index
      integer                                        :: m         ! HLM PFT index
      integer                                        :: ft       ! FATES PFT index
      integer                                        :: pi,pf
      integer, allocatable                           :: collist (:)
      type(bounds_type)                              :: bounds_clump
      integer                                        :: nmaxcol
      integer                                        :: ndecomp
      integer                                        :: numg

      ! Initialize the FATES communicators with the HLM
      ! This involves to stages
      ! 1) allocate the vectors
      ! 2) add the history variables defined in clm_inst to the history machinery


      call t_startf('fates_init')

      ! Parameter Routines
      call param_derived%Init( numpft_fates )


      ! Initialize dispersal
      if (fates_seeddisp_cadence /= fates_dispersal_cadence_none) then

         ! Initialize fates global seed dispersal array for all nodes
         call get_proc_global(ng=numg)
         call this%fates_seed%init(npes,numg,procinfo%ncells,numpft_fates)

         ! Initialize the array of nearest neighbors for fates-driven grid cell communications
         ! This must be called after surfrd_get_data and decompInit_lnd
         call DetermineGridCellNeighbors(lneighbors,this%fates_seed,numg)
      end if

      nclumps = get_proc_clumps()
      allocate(this%fates(nclumps))
      allocate(this%f2hmap(nclumps))

      if(debug)then
         write(iulog,*) 'clm_fates%init():  allocating for ',nclumps,' threads'
      end if

      allocate(copy_fates_var(bounds_proc%begc:bounds_proc%endc))
      copy_fates_var(:) = .false.

      !$OMP PARALLEL DO PRIVATE (nc,bounds_clump,nmaxcol,s,c,l,g,collist,pi,pf,ft)
      do nc = 1,nclumps
         call get_clump_bounds(nc, bounds_clump)

         nmaxcol = bounds_clump%endc - bounds_clump%begc + 1

         allocate(collist(1:nmaxcol))

         ! Allocate the mapping that points columns to FATES sites, 0 is NA
         allocate(this%f2hmap(nc)%hsites(bounds_clump%begc:bounds_clump%endc))

         ! Initialize all columns with a zero index, which indicates no FATES site
         this%f2hmap(nc)%hsites(:) = 0

         s = 0
         do c = bounds_clump%begc,bounds_clump%endc
            l = col%landunit(c)

            ! These are the key constraints that determine if this column
            ! will have a FATES site associated with it

            ! INTERF-TODO: WE HAVE NOT FILTERED OUT FATES SITES ON INACTIVE COLUMNS.. YET
            ! NEED A RUN-TIME ROUTINE THAT CLEARS AND REWRITES THE SITE LIST

            if (lun%itype(l) == istsoil ) then
               s = s + 1
               collist(s) = c
               this%f2hmap(nc)%hsites(c) = s
               col%is_fates(c) = .true.
               if(debug)then
                  write(iulog,*) 'clm_fates%init(): thread',nc,': found column',c,'with lu',l
                  write(iulog,*) 'LU type:', lun%itype(l)
               end if
            endif

         enddo

         if(debug)then
            write(iulog,*) 'clm_fates%init(): thread',nc,': allocated ',s,' sites'
         end if

         ! Allocate vectors that match FATES sites with HLM columns
         ! RGK: Sites and fcolumns are forced as args during clm_driv() as of 6/4/2016
         ! We may have to give these a dummy allocation of 1, which should
         ! not be a problem since we always iterate on nsites.

         allocate(this%f2hmap(nc)%fcolumn(s))

         ! Assign the h2hmap indexing
         this%f2hmap(nc)%fcolumn(1:s)         =  collist(1:s)

         ! Deallocate the temporary arrays
         deallocate(collist)

         ! Set the number of FATES sites
         this%fates(nc)%nsites = s

         ! Allocate the FATES sites
         allocate (this%fates(nc)%sites(this%fates(nc)%nsites))

         ! Allocate the FATES boundary arrays (in)
         allocate(this%fates(nc)%bc_in(this%fates(nc)%nsites))

         ! Allocate the FATES boundary arrays (out)
         allocate(this%fates(nc)%bc_out(this%fates(nc)%nsites))


         ! Parameter Constants defined by FATES, but used in ELM
         ! Note that FATES has its parameters defined, so we can also set the values
         call allocate_bcpconst(this%fates(nc)%bc_pconst,nlevdecomp)

         ! This also needs
         call set_bcpconst(this%fates(nc)%bc_pconst,nlevdecomp)


         ! Allocate and Initialize the Boundary Condition Arrays
         ! These are staticaly allocated at maximums, so
         ! No information about the patch or cohort structure is needed at this step


         do s = 1, this%fates(nc)%nsites

            c = this%f2hmap(nc)%fcolumn(s)

            this%fates(nc)%sites(s)%h_gid = c

            ndecomp = col%nbedrock(c)

            call allocate_bcin(this%fates(nc)%bc_in(s),col%nbedrock(c),ndecomp, &
                               num_harvest_inst, num_landuse_state_vars, num_landuse_transition_vars, &
                               surfpft_lb,surfpft_ub)
            call allocate_bcout(this%fates(nc)%bc_out(s),col%nbedrock(c),ndecomp)
            call zero_bcs(this%fates(nc),s)

            ! Pass any grid-cell derived attributes to the site
            ! ---------------------------------------------------------------------------
            c = this%f2hmap(nc)%fcolumn(s)
            g = col%gridcell(c)
            this%fates(nc)%sites(s)%lat = grc%latdeg(g)
            this%fates(nc)%sites(s)%lon = grc%londeg(g)

            this%fates(nc)%bc_in(s)%pft_areafrac(:)=0._r8
            ! initialize static layers for reduced complexity FATES versions from HLM
            ! maybe make this into a subroutine of it's own later.
            do m = surfpft_lb,surfpft_ub
               ft = m - surfpft_lb
               this%fates(nc)%bc_in(s)%pft_areafrac(ft)=wt_nat_patch(g,m)
            end do

            if (abs(sum(this%fates(nc)%bc_in(s)%pft_areafrac(surfpft_lb:surfpft_ub)) - 1.0_r8) > sum_to_1_tol) then
               write(iulog,*) 'pft_area error in interfc ', s, sum(this%fates(nc)%bc_in(s)%pft_areafrac(:)) - 1.0_r8
               call endrun(msg=errMsg(sourcefile, __LINE__))
              end if
          end do !site

        ! Initialize site-level static quantities dictated by the HLM
        ! currently ground layering depth
         call this%init_soil_depths(nc)

         if (use_fates_planthydro) then
            call InitHydrSites(this%fates(nc)%sites,this%fates(nc)%bc_in)
         end if


         if( this%fates(nc)%nsites == 0 ) then
            write(iulog,*) 'Clump ',nc,' had no valid FATES sites'
            write(iulog,*) 'This will likely cause problems until code is improved'
            call endrun(msg=errMsg(sourcefile, __LINE__))
         end if


         ! Set patch itypes on natural veg columns to nonsense
         ! This will force a crash if the model outside of FATES tries to think
         ! of the patch as a PFT.

         do s = 1, this%fates(nc)%nsites
            c = this%f2hmap(nc)%fcolumn(s)
            pi = col%patchi(c)+1
            pf = col%patchf(c)
!            patch%itype(pi:pf) = ispval
            patch%is_fates(pi:pf) = .true.
         end do

      end do
      !$OMP END PARALLEL DO

      call this%init_history_io(bounds_proc)

      ! Report Fates Parameters (debug flag in lower level routines)
      call FatesReportParameters(masterproc)

      ! Fire data to send to FATES
      call create_fates_fire_data_method( this%fates_fire_data_method )

      call t_stopf('fates_init')

    end subroutine init

    ! ===================================================================================

    subroutine check_hlm_active(this, nc, bounds_clump)

      ! ---------------------------------------------------------------------------------
      ! This subroutine is not currently used.  It is just a utility that may come
      ! in handy when we have dynamic sites in FATES
      ! ---------------------------------------------------------------------------------

      class(hlm_fates_interface_type), intent(inout) :: this
      integer                                        :: nc
      type(bounds_type),intent(in)                   :: bounds_clump

      ! local variables
      integer :: c

      call t_startf('fates_check_hlm_active')

      do c = bounds_clump%begc,bounds_clump%endc

         ! FATES ACTIVE BUT HLM IS NOT
         if(this%f2hmap(nc)%hsites(c)>0 .and. .not.col%active(c)) then

            write(iulog,*) 'INACTIVE COLUMN WITH ACTIVE FATES SITE'
            write(iulog,*) 'c = ',c
            call endrun(subgrid_index=c, subgrid_level=subgrid_level_column, &
                 msg=errMsg(sourcefile, __LINE__))

         elseif (this%f2hmap(nc)%hsites(c)==0 .and. col%active(c)) then

            write(iulog,*) 'ACTIVE COLUMN WITH INACTIVE FATES SITE'
            write(iulog,*) 'c = ',c
            call endrun(subgrid_index=c, subgrid_level=subgrid_level_column, &
                 msg=errMsg(sourcefile, __LINE__))
         end if
      end do

      call t_stopf('fates_check_hlm_active')

   end subroutine check_hlm_active

   ! ------------------------------------------------------------------------------------

   subroutine dynamics_driv(this, nc, bounds_clump,      &
         atm2lnd_inst, soilstate_inst, temperature_inst, active_layer_inst, &
         waterstatebulk_inst, waterdiagnosticbulk_inst, wateratm2lndbulk_inst, &
         canopystate_inst, soilbiogeochem_carbonflux_inst, frictionvel_inst, &
         soil_water_retention_curve)

      ! This wrapper is called daily from clm_driver
      ! This wrapper calls ed_driver, which is the daily dynamics component of FATES
      ! ed_driver is not a hlm_fates_inst_type procedure because we need an extra step
      ! to process array bounding information

      ! !USES
      use FATESFireFactoryMod, only: scalar_lightning, anthro_ignitions, anthro_suppression
      use subgridMod, only :  natveg_patch_exists

      ! !ARGUMENTS:

      class(hlm_fates_interface_type), intent(inout) :: this
      type(bounds_type),intent(in)                   :: bounds_clump
      type(atm2lnd_type)      , intent(in)           :: atm2lnd_inst
      type(soilstate_type)    , intent(in)           :: soilstate_inst
      type(temperature_type)  , intent(in)           :: temperature_inst
      type(active_layer_type) , intent(in)           :: active_layer_inst
      integer                 , intent(in)           :: nc
      type(waterstatebulk_type)   , intent(inout)        :: waterstatebulk_inst
      type(waterdiagnosticbulk_type)   , intent(inout)        :: waterdiagnosticbulk_inst
      type(wateratm2lndbulk_type)   , intent(inout)        :: wateratm2lndbulk_inst
      type(canopystate_type)  , intent(inout)        :: canopystate_inst
      type(soilbiogeochem_carbonflux_type), intent(inout) :: soilbiogeochem_carbonflux_inst
      type(frictionvel_type)  , intent(inout)        :: frictionvel_inst
      class(soil_water_retention_curve_type), intent(in) :: soil_water_retention_curve

      ! !LOCAL VARIABLES:
      integer  :: s                        ! site index
      integer  :: g                        ! grid-cell index (HLM)
      integer  :: c                        ! column index (HLM)
      integer  :: j                        ! Soil layer index
      integer  :: ifp                      ! patch index ft
      integer  :: p                        ! HLM patch index
      integer  :: nlevsoil                 ! number of soil layers at the site
      integer  :: nld_si                   ! site specific number of decomposition layers
      integer  :: ft                       ! plant functional type
      real(r8), pointer :: lnfm24(:)       ! 24-hour averaged lightning data
      real(r8), pointer :: gdp_lf_col(:)          ! gdp data
      integer  :: ier
      integer  :: begg,endg
      real(r8) :: harvest_rates(bounds_clump%begg:bounds_clump%endg,num_harvest_inst)
      real(r8) :: s_node, smp_node         ! local for relative water content and potential
      logical  :: after_start_of_harvest_ts
      integer  :: iharv
      !-----------------------------------------------------------------------

      ! ---------------------------------------------------------------------------------
      ! Part I.
      ! Prepare input boundary conditions for FATES dynamics
      ! Note that timing information is the same across all sites, this may
      ! seem redundant, but it is possible that we may have asynchronous site simulations
      ! one day.  The cost of holding site level boundary conditions is minimal
      ! and it keeps all the boundaries in one location
      ! ---------------------------------------------------------------------------------


      call t_startf('fates_dynamics_daily_driver')

      begg = bounds_clump%begg; endg = bounds_clump%endg

      ! Set the FATES global time and date variables
      call GetAndSetTime

      if (get_do_harvest()) then
         call dynHarvest_interp_resolve_harvesttypes(bounds_clump, &
              harvest_rates=harvest_rates(begg:endg,1:num_harvest_inst), &
              after_start_of_harvest_ts=after_start_of_harvest_ts)
      endif

      if (fates_spitfire_mode > scalar_lightning) then
         allocate(lnfm24(bounds_clump%begg:bounds_clump%endg), stat=ier)
         if (ier /= 0) then
            call endrun(msg="allocation error for lnfm24"//&
                 errmsg(sourcefile, __LINE__))
         endif
         lnfm24 = this%fates_fire_data_method%GetLight24()
      end if
      
      if (fates_spitfire_mode == anthro_suppression) then
         allocate(gdp_lf_col(bounds_clump%begc:bounds_clump%endc), stat=ier)
         if (ier /= 0) then
            call endrun(msg="allocation error for gdp"//&
                 errmsg(sourcefile, __LINE__))
         endif
         gdp_lf_col = this%fates_fire_data_method%GetGDP()
      end if

      do s=1,this%fates(nc)%nsites
         c = this%f2hmap(nc)%fcolumn(s)
         g = col%gridcell(c)

         if (fates_spitfire_mode > scalar_lightning) then
            do ifp = 1, this%fates(nc)%sites(s)%youngest_patch%patchno
               
               this%fates(nc)%bc_in(s)%lightning24(ifp) = lnfm24(g) * 24._r8  ! #/km2/hr to #/km2/day
               
               if (fates_spitfire_mode .ge. anthro_ignitions) then
                  this%fates(nc)%bc_in(s)%pop_density(ifp) = this%fates_fire_data_method%forc_hdm(g)
               end if

            end do ! ifp

            if (fates_spitfire_mode == anthro_suppression) then
               ! Placeholder for future fates use of gdp - comment out before integration
               !this%fates(nc)%bc_in(s)%gdp = gdp_lf_col(c) ! k US$/capita(g)
            end if
         end if

         nlevsoil = this%fates(nc)%bc_in(s)%nlevsoil

         ! Decomposition fluxes
         if ( decomp_method /= no_soil_decomp )then
            this%fates(nc)%bc_in(s)%w_scalar_sisl(1:nlevsoil) = soilbiogeochem_carbonflux_inst%w_scalar_col(c,1:nlevsoil)
            this%fates(nc)%bc_in(s)%t_scalar_sisl(1:nlevsoil) = soilbiogeochem_carbonflux_inst%t_scalar_col(c,1:nlevsoil)
         else
            this%fates(nc)%bc_in(s)%w_scalar_sisl(1:nlevsoil) = 0.0_r8
            this%fates(nc)%bc_in(s)%t_scalar_sisl(1:nlevsoil) = 0.0_r8
         end if

         ! Soil water
         this%fates(nc)%bc_in(s)%h2o_liqvol_sl(1:nlevsoil)  = &
               waterstatebulk_inst%h2osoi_vol_col(c,1:nlevsoil)

         this%fates(nc)%bc_in(s)%max_rooting_depth_index_col = &
              min(nlevsoil, active_layer_inst%altmax_lastyear_indx_col(c))

         nlevsoil = this%fates(nc)%bc_in(s)%nlevsoil
         do j = 1,nlevsoil
            this%fates(nc)%bc_in(s)%tempk_sl(j) = temperature_inst%t_soisno_col(c,j)
         end do

         call get_active_suction_layers(this%fates(nc)%nsites, &
             this%fates(nc)%sites,  &
             this%fates(nc)%bc_in,  &
             this%fates(nc)%bc_out)

         do j = 1,nlevsoil
            if(this%fates(nc)%bc_out(s)%active_suction_sl(j)) then
               s_node = max(waterstatebulk_inst%h2osoi_vol_col(c,j)/soilstate_inst%eff_porosity_col(c,j) ,0.01_r8)
               call soil_water_retention_curve%soil_suction(c,j,s_node, soilstate_inst, smp_node)
               this%fates(nc)%bc_in(s)%smp_sl(j)           = smp_node
            end if
         end do


         do ifp = 1, this%fates(nc)%sites(s)%youngest_patch%patchno !for vegetated patches
            ! Mapping between  IFP space (1,2,3) and HLM P space (looping by IFP)
            p = ifp+col%patchi(c)

            this%fates(nc)%bc_in(s)%precip24_pa(ifp) = &
                  wateratm2lndbulk_inst%prec24_patch(p)

            this%fates(nc)%bc_in(s)%relhumid24_pa(ifp) = &
                  wateratm2lndbulk_inst%rh24_patch(p)

            this%fates(nc)%bc_in(s)%wind24_pa(ifp) = &
                  atm2lnd_inst%wind24_patch(p)

         end do

         ! Here we use the same logic as the pft_areafrac initialization to get an array with values for each pft
         ! in FATES.
         ! N.B. Fow now these are fixed values pending HLM updates.
         if(use_fates_sp)then
           do ft = surfpft_lb,surfpft_ub
               ! here we are mapping from P space in the HLM to FT space in the sp_input arrays.
               p = ft + col%patchi(c) ! for an FT of 1 we want to use
               this%fates(nc)%bc_in(s)%hlm_sp_tlai(ft) = canopystate_inst%tlai_patch(p)
               this%fates(nc)%bc_in(s)%hlm_sp_tsai(ft) = canopystate_inst%tsai_patch(p)
               this%fates(nc)%bc_in(s)%hlm_sp_htop(ft) = canopystate_inst%htop_patch(p)
               if(canopystate_inst%htop_patch(p).lt.1.0e-20)then ! zero htop causes inifinite/nans. This is
                 this%fates(nc)%bc_in(s)%hlm_sp_htop(ft) = 0.01_r8
               endif
           end do ! p
         end if ! SP

         if(use_fates_planthydro)then
            this%fates(nc)%bc_in(s)%hksat_sisl(1:nlevsoil)  = soilstate_inst%hksat_col(c,1:nlevsoil)
            this%fates(nc)%bc_in(s)%watsat_sisl(1:nlevsoil) = soilstate_inst%watsat_col(c,1:nlevsoil)
            this%fates(nc)%bc_in(s)%watres_sisl(1:nlevsoil) = soilstate_inst%watres_col(c,1:nlevsoil)
            this%fates(nc)%bc_in(s)%sucsat_sisl(1:nlevsoil) = soilstate_inst%sucsat_col(c,1:nlevsoil)
            this%fates(nc)%bc_in(s)%bsw_sisl(1:nlevsoil)    = soilstate_inst%bsw_col(c,1:nlevsoil)
            this%fates(nc)%bc_in(s)%h2o_liq_sisl(1:nlevsoil) =  waterstatebulk_inst%h2osoi_liq_col(c,1:nlevsoil)
         end if

         ! get the harvest data, which is by gridcell
         ! for now there is one veg column per gridcell, so store all harvest data in each site
         ! this will eventually change
         ! today's hlm harvest flag needs to be set no matter what
         if (get_do_harvest()) then
            if (after_start_of_harvest_ts) then
               this%fates(nc)%bc_in(s)%hlm_harvest_rates(1:num_harvest_inst) = harvest_rates(g,1:num_harvest_inst)
            else
               this%fates(nc)%bc_in(s)%hlm_harvest_rates(1:num_harvest_inst) = 0._r8
            end if
            this%fates(nc)%bc_in(s)%hlm_harvest_catnames(1:num_harvest_inst) = harvest_varnames(1:num_harvest_inst)

            ! also pass the units that the harvest rates are specified in
            if (trim(harvest_units) == trim(unitless_units)) then
               this%fates(nc)%bc_in(s)%hlm_harvest_units = hlm_harvest_area_fraction
            else if (trim(harvest_units) == trim(mass_units)) then
               this%fates(nc)%bc_in(s)%hlm_harvest_units = hlm_harvest_carbon
            else
               write(iulog,*) 'units field not one of the specified options.'
               write(iulog,*) harvest_units
               call endrun(msg=errMsg(sourcefile, __LINE__))
           end if
         endif

         if (use_fates_luh) then
               this%fates(nc)%bc_in(s)%hlm_luh_states = landuse_states(:,g)
               this%fates(nc)%bc_in(s)%hlm_luh_state_names = landuse_state_varnames
               this%fates(nc)%bc_in(s)%hlm_luh_transitions = landuse_transitions(:,g)
               this%fates(nc)%bc_in(s)%hlm_luh_transition_names = landuse_transition_varnames
         end if

      end do

      ! Nutrient uptake fluxes have been accumulating with each short
      ! timestep, here, we unload them from the boundary condition
      ! structures into the cohort structures.
      call UnPackNutrientAquisitionBCs(this%fates(nc)%sites, this%fates(nc)%bc_in)

      ! Distribute any seeds from neighboring gridcells into the current gridcell
      ! Global seed availability array populated by WrapGlobalSeedDispersal call
      if (fates_seeddisp_cadence /= fates_dispersal_cadence_none) then
         call this%WrapUpdateFatesSeedInOut(bounds_clump)
      end if

      ! ---------------------------------------------------------------------------------
      ! Flush arrays to values defined by %flushval (see registry entry in
      ! subroutine define_history_vars()
      ! ---------------------------------------------------------------------------------
      call fates_hist%flush_hvars(nc,upfreq_in=1)

      call fates_hist%flush_hvars(nc,upfreq_in=5)

      ! ---------------------------------------------------------------------------------
      ! Part II: Call the FATES model now that input boundary conditions have been
      ! provided.
      ! ---------------------------------------------------------------------------------

      do s = 1,this%fates(nc)%nsites

            call ed_ecosystem_dynamics(this%fates(nc)%sites(s),    &
                  this%fates(nc)%bc_in(s), &
                  this%fates(nc)%bc_out(s))

            call ed_update_site(this%fates(nc)%sites(s), &
                  this%fates(nc)%bc_in(s), &
                  this%fates(nc)%bc_out(s), &
                  is_restarting = .false.)
      enddo



      ! ---------------------------------------------------------------------------------
      ! Part III.2 (continued).
      ! Update diagnostics of the FATES ecosystem structure that are used in the HLM.
      ! ---------------------------------------------------------------------------------
      call this%wrap_update_hlmfates_dyn(nc,               &
                                         bounds_clump,     &
                                         waterdiagnosticbulk_inst,  &
                                         canopystate_inst, &
                                         soilbiogeochem_carbonflux_inst, &
                                         .false.)

      ! ---------------------------------------------------------------------------------
      ! Part IV:
      ! Update history IO fields that depend on ecosystem dynamics
      ! ---------------------------------------------------------------------------------
      call fates_hist%update_history_dyn( nc,                    &
                                          this%fates(nc)%nsites, &
                                          this%fates(nc)%sites,  &
                                          this%fates(nc)%bc_in )

      if (masterproc) then
         write(iulog, *) 'clm: leaving fates model', bounds_clump%begg, &
                                                  bounds_clump%endg
      end if

      call t_stopf('fates_dynamics_daily_driver')

      return
   end subroutine dynamics_driv

   ! ===============================================================================

   subroutine UpdateNLitterFluxes(this,soilbiogeochem_nitrogenflux_inst,ci,c)

     use clm_varpar, only : i_met_lit

     class(hlm_fates_interface_type), intent(inout)       :: this
     type(soilbiogeochem_nitrogenflux_type) , intent(inout) :: soilbiogeochem_nitrogenflux_inst
     integer                        , intent(in)          :: ci         ! clump index
     integer                        , intent(in)          :: c          ! column index

     integer  :: s                        ! site index
     real(r8) :: dtime
     integer  :: i_lig_lit, i_cel_lit     ! indices for lignan and cellulose

     dtime = get_step_size_real()
     s = this%f2hmap(ci)%hsites(c)
     
     associate(nf_soil => soilbiogeochem_nitrogenflux_inst)

       nf_soil%decomp_npools_sourcesink_col(c,:,:) = 0._r8
       
       if ( .not. use_fates_sp ) then

          ! (gC/m3/timestep)
          !nf_soil%decomp_npools_sourcesink_col(c,1:nlevdecomp,i_met_lit) = &
          !     nf_soil%decomp_npools_sourcesink_col(c,1:nlevdecomp,i_met_lit) + &
          !     this%fates(ci)%bc_out(s)%litt_flux_lab_n_si(1:nlevdecomp)*dtime

          ! Used for mass balance checking (gC/m2/s)
          !nf_soil%fates_litter_flux(c) = sum(this%fates(ci)%bc_out(s)%litt_flux_lab_n_si(1:nlevdecomp) * &
          !                                   this%fates(ci)%bc_in(s)%dz_decomp_sisl(1:nlevdecomp))
          
          i_cel_lit = i_met_lit + 1
          
          !nf_soil%decomp_npools_sourcesink_col(c,1:nlevdecomp,i_cel_lit) = &
          !     nf_soil%decomp_npools_sourcesink_col(c,1:nlevdecomp,i_cel_lit) + &
          !     this%fates(ci)%bc_out(s)%litt_flux_cel_n_si(1:nlevdecomp)*dtime

          !nf_soil%fates_litter_flux(c) = nf_soil%fates_litter_flux(c) + &
          !     sum(this%fates(ci)%bc_out(s)%litt_flux_cel_n_si(1:nlevdecomp) * &
          !         this%fates(ci)%bc_in(s)%dz_decomp_sisl(1:nlevdecomp))

          if (decomp_method == mimics_decomp) then
             ! Mimics has a structural pool, which is cellulose and lignan
             i_lig_lit = i_cel_lit
          elseif(decomp_method == century_decomp ) then
             ! CENTURY has a separate lignan pool from cellulose
             i_lig_lit = i_cel_lit + 1
          end if
        
          !nf_soil%decomp_npools_sourcesink_col(c,1:nlevdecomp,i_lig_lit) = &
          !     nf_soil%decomp_npools_sourcesink_col(c,1:nlevdecomp,i_lig_lit) + &
          !     this%fates(ci)%bc_out(s)%litt_flux_lig_n_si(1:nlevdecomp)*dtime
          
          !nf_soil%fates_litter_flux(c) = nf_soil%fates_litter_flux(c) + &
          !     sum(this%fates(ci)%bc_out(s)%litt_flux_lig_n_si(1:nlevdecomp) * &
          !         this%fates(ci)%bc_in(s)%dz_decomp_sisl(1:nlevdecomp))

          nf_soil%fates_litter_flux = 0._r8
          
       else

          ! In SP mode their is no mass flux between the two 
          nf_soil%fates_litter_flux = 0._r8
          
       end if

     end associate
     
     return
   end subroutine UpdateNLitterFluxes

   ! ===========================================================
   
   subroutine UpdateCLitterFluxes(this,soilbiogeochem_carbonflux_inst,ci,c)

     use clm_varpar, only : i_met_lit

     class(hlm_fates_interface_type), intent(inout)       :: this
     type(soilbiogeochem_carbonflux_type) , intent(inout) :: soilbiogeochem_carbonflux_inst
     integer                        , intent(in)          :: ci         ! clump index
     integer                        , intent(in)          :: c          ! column index
     
     integer  :: s                        ! site index
     real(r8) :: dtime
     integer  :: i_lig_lit, i_cel_lit     ! indices for lignan and cellulose
     
     dtime = get_step_size_real()
     s = this%f2hmap(ci)%hsites(c)

     associate(cf_soil => soilbiogeochem_carbonflux_inst)

       ! This is zeroed in CNDriverNoLeaching -> soilbiogeochem_carbonflux_inst%SetValues()
       ! Which is called prior to this call, which is later in the CNDriverNoLeaching()
       ! routine.
       ! cf_soil%decomp_cpools_sourcesink_col(c,:,:) = 0._r8
       
       if ( .not. use_fates_sp ) then


          call FluxIntoLitterPools(this%fates(ci)%sites(s), &
                                   this%fates(ci)%bc_in(s), &
                                   this%fates(ci)%bc_out(s))

          ! (gC/m3/timestep)
          cf_soil%decomp_cpools_sourcesink_col(c,1:nlevdecomp,i_met_lit) = &
               cf_soil%decomp_cpools_sourcesink_col(c,1:nlevdecomp,i_met_lit) + &
               this%fates(ci)%bc_out(s)%litt_flux_lab_c_si(1:nlevdecomp)*dtime

          ! Used for mass balance checking (gC/m2/s)
          cf_soil%fates_litter_flux(c) = sum(this%fates(ci)%bc_out(s)%litt_flux_lab_c_si(1:nlevdecomp) * &
                                             this%fates(ci)%bc_in(s)%dz_decomp_sisl(1:nlevdecomp))
          
          i_cel_lit = i_met_lit + 1
          
          cf_soil%decomp_cpools_sourcesink_col(c,1:nlevdecomp,i_cel_lit) = &
               cf_soil%decomp_cpools_sourcesink_col(c,1:nlevdecomp,i_cel_lit) + &
               this%fates(ci)%bc_out(s)%litt_flux_cel_c_si(1:nlevdecomp)*dtime

          cf_soil%fates_litter_flux(c) = cf_soil%fates_litter_flux(c) + &
               sum(this%fates(ci)%bc_out(s)%litt_flux_cel_c_si(1:nlevdecomp) * &
                   this%fates(ci)%bc_in(s)%dz_decomp_sisl(1:nlevdecomp))

          if (decomp_method == mimics_decomp) then
             ! Mimics has a structural pool, which is cellulose and lignan
             i_lig_lit = i_cel_lit
          elseif(decomp_method == century_decomp ) then
             ! CENTURY has a separate lignan pool from cellulose
             i_lig_lit = i_cel_lit + 1
          end if
        
          cf_soil%decomp_cpools_sourcesink_col(c,1:nlevdecomp,i_lig_lit) = &
               cf_soil%decomp_cpools_sourcesink_col(c,1:nlevdecomp,i_lig_lit) + &
               this%fates(ci)%bc_out(s)%litt_flux_lig_c_si(1:nlevdecomp)*dtime
          
          cf_soil%fates_litter_flux(c) = cf_soil%fates_litter_flux(c) + &
               sum(this%fates(ci)%bc_out(s)%litt_flux_lig_c_si(1:nlevdecomp) * &
                   this%fates(ci)%bc_in(s)%dz_decomp_sisl(1:nlevdecomp))
          
       else
          ! In SP mode their is no mass flux between the two 
          
          cf_soil%fates_litter_flux = 0._r8
       end if
          
     end associate

     return
   end subroutine UpdateCLitterFluxes

   ! ===================================================================================
   
   subroutine wrap_update_hlmfates_dyn(this, nc, bounds_clump,      &
        waterdiagnosticbulk_inst, canopystate_inst, &
        soilbiogeochem_carbonflux_inst, is_initing_from_restart)

      ! ---------------------------------------------------------------------------------
      ! This routine handles the updating of vegetation canopy diagnostics, (such as lai)
      ! that either requires HLM boundary conditions (like snow accumulation) or
      ! provides boundary conditions (such as vegetation fractional coverage)
      ! ---------------------------------------------------------------------------------

     class(hlm_fates_interface_type), intent(inout) :: this
     type(bounds_type),intent(in)                   :: bounds_clump
     integer                 , intent(in)           :: nc
     type(waterdiagnosticbulk_type)   , intent(inout)        :: waterdiagnosticbulk_inst
     type(canopystate_type)  , intent(inout)        :: canopystate_inst
     type(soilbiogeochem_carbonflux_type), intent(inout) :: soilbiogeochem_carbonflux_inst
                   

     ! is this being called during a read from restart sequence (if so then use the restarted fates
     ! snow depth variable rather than the CLM variable).
     logical                 , intent(in)           :: is_initing_from_restart

     integer :: npatch  ! number of patches in each site
     integer :: ifp     ! index FATES patch
     integer :: p       ! HLM patch index
     integer :: s       ! site index
     integer :: c       ! column index
     integer :: g       ! grid cell

     logical :: dispersal_flag ! local flag to pass to the inside of the site loop
     real(r8) :: areacheck
     call t_startf('fates_wrap_update_hlmfates_dyn')

     associate(                                &
         tlai => canopystate_inst%tlai_patch , &
         elai => canopystate_inst%elai_patch , &
         tsai => canopystate_inst%tsai_patch , &
         esai => canopystate_inst%esai_patch , &
         htop => canopystate_inst%htop_patch , &
         hbot => canopystate_inst%hbot_patch , &
         z0m  => canopystate_inst%z0m_patch  , & ! Output: [real(r8) (:)   ] momentum roughness length (m)
         displa => canopystate_inst%displa_patch, &
         dleaf_patch => canopystate_inst%dleaf_patch, &
         snow_depth => waterdiagnosticbulk_inst%snow_depth_col, &
         frac_sno_eff => waterdiagnosticbulk_inst%frac_sno_eff_col, &
         frac_veg_nosno_alb => canopystate_inst%frac_veg_nosno_alb_patch)


       ! Process input boundary conditions to FATES
       ! --------------------------------------------------------------------------------
       do s=1,this%fates(nc)%nsites
          c = this%f2hmap(nc)%fcolumn(s)
          this%fates(nc)%bc_in(s)%snow_depth_si   = snow_depth(c)
          this%fates(nc)%bc_in(s)%frac_sno_eff_si = frac_sno_eff(c)
       end do

       ! Only update the fates internal snow burial if this is not a restart
       if (.not. is_initing_from_restart) then
          call UpdateFatesAvgSnowDepth(this%fates(nc)%sites,this%fates(nc)%bc_in)
       end if

       ! Canopy diagnostics for FATES
       call canopy_summarization(this%fates(nc)%nsites, &
            this%fates(nc)%sites,  &
            this%fates(nc)%bc_in)            

       ! Canopy diagnostic outputs for HLM
       call update_hlm_dynamics(this%fates(nc)%nsites, &
            this%fates(nc)%sites,  &
            this%f2hmap(nc)%fcolumn, &
            this%fates(nc)%bc_out )

       !------------------------------------------------------------------------
       ! FATES calculation of ligninNratio
       !------------------------------------------------------------------------
       ! If it's the first timestep of a restart & copy_fates_var(c) = .false.
       ! (this will happen in the first timestep of any restart)
       ! then skip this variable because a more accurate value was obtained
       ! from the restart file.
       ! Note 1. I had hoped is_first_restart_step() alone would suffice, but
       ! is_first_restart_step() remained true for the whole first day in my
       ! test. Hence I added the check for copy_fates_var(c) which changes to
       ! .true. the first time that we come through this code in a restart.
       ! Note 2. copy_fates_var is a column-level array to make thread-safe.
       ! Note 3. This if statement is a workaround for restart tests to pass.
       ! Ideally, the fates variable would have the correct value at restart,
       ! but rgknox explains that accomplishing this is more complex given the
       ! current FATES treatment of other litter fluxes passed to the CTSM.
       !------------------------------------------------------------------------
       if ( decomp_method /= no_soil_decomp )then
          do s = 1, this%fates(nc)%nsites
             c = this%f2hmap(nc)%fcolumn(s)
             if (is_first_restart_step() .and. .not. copy_fates_var(c)) then
                copy_fates_var(c) = .true.
             else
                soilbiogeochem_carbonflux_inst%litr_lig_c_to_n_col(c) = &
                  this%fates(nc)%bc_out(s)%litt_flux_ligc_per_n
             end if
          end do
       end if

       !---------------------------------------------------------------------------------
       ! CHANGING STORED WATER DURING PLANT DYNAMICS IS NOT FULLY IMPLEMENTED
       ! LEAVING AS A PLACE-HOLDER FOR NOW.
       !       ! Diagnose water storage in canopy if hydraulics is on
       !       ! This updates the internal value and the bc_out value.
       !       ! If hydraulics is off, it returns 0 storage
       if ( use_fates_planthydro ) then
          do s = 1, this%fates(nc)%nsites
             c = this%f2hmap(nc)%fcolumn(s)
             waterdiagnosticbulk_inst%total_plant_stored_h2o_col(c) = &
                  this%fates(nc)%bc_out(s)%plant_stored_h2o_si
          end do
       end if
       !---------------------------------------------------------------------------------

       ! Convert FATES dynamics into HLM usable information
       ! Initialize weighting variables (note FATES is the only HLM module
       ! that uses "is_veg" and "is_bareground".  The entire purpose of these
       ! variables is to inform patch%wtcol(p).  wt_ed is imposed on wtcol,
       ! but only for FATES columns.

       patch%is_veg(bounds_clump%begp:bounds_clump%endp)        = .false.
       patch%is_bareground(bounds_clump%begp:bounds_clump%endp) = .false.
       patch%wt_ed(bounds_clump%begp:bounds_clump%endp)         = 0.0_r8

       if (fates_seeddisp_cadence /= fates_dispersal_cadence_none) then
          ! Zero the outgoing_local seed values prior to populating with the most recent seed update
          this%fates_seed%outgoing_local(:,:) = 0._r8

          ! check the dispersal time once outside of the loop and set a flag to pass in
          dispersal_flag = .false.
          if (IsItDispersalTime()) dispersal_flag = .true.
       end if

      do s = 1,this%fates(nc)%nsites

          c = this%f2hmap(nc)%fcolumn(s)
          g = col%gridcell(c)

          ! Accumulate seeds from sites to the gridcell local outgoing buffer
          if (fates_seeddisp_cadence /= fates_dispersal_cadence_none) then
             if (dispersal_flag) this%fates_seed%outgoing_local(:,g) = this%fates(nc)%sites(s)%seed_out(:)
          end if

          ! Other modules may have AI's we only flush values
          ! that are on the naturally vegetated columns
          elai(col%patchi(c):col%patchf(c)) = 0.0_r8
          esai(col%patchi(c):col%patchf(c)) = 0.0_r8
          hbot(col%patchi(c):col%patchf(c)) = 0.0_r8

          if(use_fates_sp)then
            canopystate_inst%tlai_hist_patch(col%patchi(c):col%patchf(c)) = 0.0_r8
            canopystate_inst%tsai_hist_patch(col%patchi(c):col%patchf(c)) = 0.0_r8
            canopystate_inst%htop_hist_patch(col%patchi(c):col%patchf(c)) = 0.0_r8
          else
            tlai(col%patchi(c):col%patchf(c)) = 0.0_r8
            tsai(col%patchi(c):col%patchf(c)) = 0.0_r8
            htop(col%patchi(c):col%patchf(c)) = 0.0_r8
          endif

          ! FATES does not dictate bare-ground so turbulent
          ! variables are not over-written.
          z0m(col%patchi(c)+1:col%patchf(c)) = 0.0_r8
          displa(col%patchi(c)+1:col%patchf(c)) = 0.0_r8
          dleaf_patch(col%patchi(c)+1:col%patchf(c)) = 0.0_r8

          frac_veg_nosno_alb(col%patchi(c):col%patchf(c)) = 0.0_r8

          ! Set the bareground patch indicator
          patch%is_bareground(col%patchi(c)) = .true.
          npatch = this%fates(nc)%sites(s)%youngest_patch%patchno

          ! Precision errors on the canopy_fraction_pa sum, even small (e-12)
          ! do exist, and can create potentially negetive bare-soil fractions
          ! (ie -1e-12 or smaller). Even though this is effectively zero,
          ! it can generate weird logic scenarios in the ctsm/elm code, so we
          ! protext it here with a lower bound of 0.0_r8.

          patch%wt_ed(col%patchi(c)) = max(0.0_r8, &

               1.0_r8-sum(this%fates(nc)%bc_out(s)%canopy_fraction_pa(1:npatch)))

          patch%sp_pftorder_index(col%patchi(c)) = 0 !bg is the 0th patch in the SP FATES structure

          areacheck = patch%wt_ed(col%patchi(c)) ! this is where we start the areachecking

          do ifp = 1, this%fates(nc)%sites(s)%youngest_patch%patchno
             ! for the vegetated patches

             p = ifp+col%patchi(c)

             ! bc_out(s)%canopy_fraction_pa(ifp) is the area fraction
             ! the site's total ground area that is occupied by the
             ! area footprint of the current patch's vegetation canopy

             patch%is_veg(p) = .true.
             patch%wt_ed(p)  = this%fates(nc)%bc_out(s)%canopy_fraction_pa(ifp)
             areacheck = areacheck + patch%wt_ed(p)

             elai(p) = this%fates(nc)%bc_out(s)%elai_pa(ifp)
             esai(p) = this%fates(nc)%bc_out(s)%esai_pa(ifp)
             hbot(p) = this%fates(nc)%bc_out(s)%hbot_pa(ifp)

             if(use_fates_sp)then
               canopystate_inst%tlai_hist_patch(p) = this%fates(nc)%bc_out(s)%tlai_pa(ifp)
               canopystate_inst%tsai_hist_patch(p) = this%fates(nc)%bc_out(s)%tsai_pa(ifp)
               canopystate_inst%htop_hist_patch(p) = this%fates(nc)%bc_out(s)%htop_pa(ifp)
             else
               tlai(p) = this%fates(nc)%bc_out(s)%tlai_pa(ifp)
               tsai(p) = this%fates(nc)%bc_out(s)%tsai_pa(ifp)
               htop(p) = this%fates(nc)%bc_out(s)%htop_pa(ifp)
             endif

             if(use_fates_sp.and.abs(canopystate_inst%tlai_hist_patch(p) - &
                                 this%fates(nc)%bc_out(s)%tlai_pa(ifp)).gt.1e-09)then
               write(iulog,*) 'fates lai not like hlm lai',tlai(p),this%fates(nc)%bc_out(s)%tlai_pa(ifp),ifp
             endif

             frac_veg_nosno_alb(p) = this%fates(nc)%bc_out(s)%frac_veg_nosno_alb_pa(ifp)

             ! Note that while we pass the following values at this point
             ! we have to send the same values after each time-step because
             ! the HLM keeps changing the value and re-setting, so we
             ! re-send instead of re-set. See clm_fates%TransferZ0mDisp()
             z0m(p)    = this%fates(nc)%bc_out(s)%z0m_pa(ifp)
             displa(p) = this%fates(nc)%bc_out(s)%displa_pa(ifp)
             dleaf_patch(p) = this%fates(nc)%bc_out(s)%dleaf_pa(ifp)
          end do ! veg pach

          if(abs(areacheck - 1.0_r8).gt.1.e-9_r8)then
            write(iulog,*) 'area wrong in interface',areacheck - 1.0_r8
            call endrun(msg=errMsg(sourcefile, __LINE__))
          endif

       end do
     end associate

     call t_stopf('fates_wrap_update_hlmfates_dyn')

   end subroutine wrap_update_hlmfates_dyn

   ! ====================================================================================

   subroutine restart( this, bounds_proc, ncid, flag, waterdiagnosticbulk_inst, &
        waterstatebulk_inst, canopystate_inst, soilstate_inst, &
        active_layer_inst, soilbiogeochem_carbonflux_inst, &
        soilbiogeochem_nitrogenflux_inst)

      ! ---------------------------------------------------------------------------------
      ! The ability to restart the model is handled through three different types of calls
      ! "Define" the variables in the restart file, we "read" those variables into memory
      ! or "write" data into the file from memory.  This subroutine accomodates all three
      ! of those modes through the "flag" argument.  FATES as an external model also
      ! requires an initialization step, where we set-up the dimensions, allocate and
      ! flush the memory space that is used to transfer data in and out of the file.  This
      ! Only occurs once, where as the define step occurs every time a file is opened.
      !
      ! Note: waterstate_inst and canopystate_inst are arguments only because following
      ! the reading of variables, it is necessary to update diagnostics of the canopy
      ! throug the interface call clm_fates%wrap_update_hlmfates_dyn() which requires
      ! this information from the HLM.
      ! ---------------------------------------------------------------------------------


     use FatesConstantsMod, only : fates_long_string_length
     use FatesIODimensionsMod, only: fates_bounds_type
     use FatesIOVariableKindMod, only : site_r8, site_int, cohort_r8, cohort_int
     use EDMainMod, only :        ed_update_site
     use FatesInterfaceTypesMod, only:  fates_maxElementsPerSite

      ! Arguments

      class(hlm_fates_interface_type), intent(inout) :: this
      type(bounds_type)              , intent(in)    :: bounds_proc
      type(file_desc_t)              , intent(inout) :: ncid    ! netcdf id
      character(len=*)               , intent(in)    :: flag
      type(waterdiagnosticbulk_type) , intent(inout) :: waterdiagnosticbulk_inst
      type(waterstatebulk_type)      , intent(inout) :: waterstatebulk_inst
      type(canopystate_type)         , intent(inout) :: canopystate_inst
      type(soilstate_type)           , intent(inout) :: soilstate_inst
      type(active_layer_type)        , intent(in)    :: active_layer_inst
      type(soilbiogeochem_carbonflux_type), intent(inout) :: soilbiogeochem_carbonflux_inst
      type(soilbiogeochem_nitrogenflux_type), intent(inout) :: soilbiogeochem_nitrogenflux_inst
      
      ! Locals
      type(bounds_type) :: bounds_clump
      integer           :: nc
      integer           :: nclumps
      type(fates_bounds_type) :: fates_bounds
      type(fates_bounds_type) :: fates_clump
      integer                 :: c   ! HLM column index
      integer                 :: s   ! Fates site index
      integer                 :: g   ! grid-cell index
      integer                 :: p   ! HLM patch index
      integer                 :: ft  ! plant functional type
      integer                 :: dk_index
      integer                 :: nlevsoil
      character(len=fates_long_string_length) :: ioname
      integer                 :: nvar
      integer                 :: ivar
      logical                 :: readvar
      logical, save           :: initialized = .false.

     call t_startf('fates_restart')

      nclumps = get_proc_clumps()

      ! ---------------------------------------------------------------------------------
      ! note (rgk: 11-2016) The history and restart intialization process assumes
      ! that the number of site/columns active is a static entity.  Thus
      ! we only allocate the mapping tables for the column/sites we start with.
      ! If/when we start having dynamic column/sites (for reasons uknown as of yet)
      ! we will need to re-evaluate the allocation of the mapping tables so they
      ! can be unallocated,reallocated and set every time a new column/site is spawned
      ! ---------------------------------------------------------------------------------

      ! ---------------------------------------------------------------------------------
      ! Only initialize the FATES restart structures the first time it is called
      ! Note that the allocations involved with initialization are static.
      ! This is because the array spaces for IO span the entire column, patch and cohort
      ! range on the proc.
      ! With DYNAMIC LANDUNITS or SPAWNING NEW OR CULLING OLD SITES:
      ! we will in that case have to de-allocate, reallocate and then re-set the mapping
      ! tables:  this%fates_restart%restart_map(nc)
      ! I think that is it...
      ! ---------------------------------------------------------------------------------

      ! Set the FATES global time and date variables
      call GetAndSetTime

      if(.not.initialized) then

         initialized=.true.

         ! ------------------------------------------------------------------------------
         ! PART I: Set FATES DIMENSIONING INFORMATION
         ! ------------------------------------------------------------------------------

         call hlm_bounds_to_fates_bounds(bounds_proc, fates_bounds)

         call this%fates_restart%Init(nclumps, fates_bounds)

         ! Define the bounds on the first dimension for each thread
         !$OMP PARALLEL DO PRIVATE (nc,bounds_clump,fates_clump)
         do nc = 1,nclumps
            call get_clump_bounds(nc, bounds_clump)

            ! thread bounds for patch
            call hlm_bounds_to_fates_bounds(bounds_clump, fates_clump)
            call this%fates_restart%SetThreadBoundsEach(nc, fates_clump)
         end do
         !$OMP END PARALLEL DO

         !$OMP PARALLEL DO PRIVATE (nc,s,c,g,bounds_clump)
         do nc = 1,nclumps

            call get_clump_bounds(nc, bounds_clump)
            allocate(this%fates_restart%restart_map(nc)%site_index(this%fates(nc)%nsites))
            allocate(this%fates_restart%restart_map(nc)%cohort1_index(this%fates(nc)%nsites))
            do s=1,this%fates(nc)%nsites
               c = this%f2hmap(nc)%fcolumn(s)
               this%fates_restart%restart_map(nc)%site_index(s)   = c
               g = col%gridcell(c)
               this%fates_restart%restart_map(nc)%cohort1_index(s) = (g-1)*fates_maxElementsPerSite + 1
            end do

         end do
         !$OMP END PARALLEL DO

         ! ------------------------------------------------------------------------------------
         ! PART II: USE THE JUST DEFINED DIMENSIONS TO ASSEMBLE THE VALID IO TYPES
         ! INTERF-TODO: THESE CAN ALL BE EMBEDDED INTO A SUBROUTINE IN HISTORYIOMOD
         ! ------------------------------------------------------------------------------------
         call this%fates_restart%assemble_restart_output_types()


         ! ------------------------------------------------------------------------------------
         ! PART III: DEFINE THE LIST OF OUTPUT VARIABLE OBJECTS, AND REGISTER THEM WITH THE
         ! HLM ACCORDING TO THEIR TYPES
         ! ------------------------------------------------------------------------------------
         call this%fates_restart%initialize_restart_vars()

      end if

      ! ---------------------------------------------------------------------------------
      ! If we are writing, we must loop through our linked list structures and transfer the
      ! information in the linked lists (FATES state memory) to the output vectors.
      ! ---------------------------------------------------------------------------------

      if(flag=='write')then
         !$OMP PARALLEL DO PRIVATE (nc)
         do nc = 1, nclumps
            if (this%fates(nc)%nsites>0) then
               call this%fates_restart%set_restart_vectors(nc,this%fates(nc)%nsites, &
                                                           this%fates(nc)%sites)
            end if
         end do
         !$OMP END PARALLEL DO
      end if

      ! ---------------------------------------------------------------------------------
      ! In all cases, iterate through the list of variable objects
      ! and either define, write or read to the NC buffer
      ! This seems strange, but keep in mind that the call to restartvar()
      ! has a different function in all three cases.
      ! ---------------------------------------------------------------------------------

      nvar = this%fates_restart%num_restart_vars()
      do ivar = 1, nvar

         associate( vname => this%fates_restart%rvars(ivar)%vname, &
              vunits      => this%fates_restart%rvars(ivar)%units,   &
              vlong       => this%fates_restart%rvars(ivar)%long )

           dk_index = this%fates_restart%rvars(ivar)%dim_kinds_index
           ioname = trim(this%fates_restart%dim_kinds(dk_index)%name)

           select case(trim(ioname))
           case(cohort_r8)

              call restartvar(ncid=ncid, flag=flag, varname=trim(vname), &
                    xtype=ncd_double,dim1name=trim('cohort'),long_name=trim(vlong), &
                    units=trim(vunits),interpinic_flag='interp', &
                    data=this%fates_restart%rvars(ivar)%r81d,readvar=readvar)

           case(site_r8)

              call restartvar(ncid=ncid, flag=flag, varname=trim(vname), &
                    xtype=ncd_double,dim1name=trim('column'),long_name=trim(vlong), &
                    units=trim(vunits),interpinic_flag='interp', &
                    data=this%fates_restart%rvars(ivar)%r81d,readvar=readvar)

           case(cohort_int)

              call restartvar(ncid=ncid, flag=flag, varname=trim(vname), &
                    xtype=ncd_int,dim1name=trim('cohort'),long_name=trim(vlong), &
                    units=trim(vunits),interpinic_flag='interp', &
                    data=this%fates_restart%rvars(ivar)%int1d,readvar=readvar)

           case(site_int)

              call restartvar(ncid=ncid, flag=flag, varname=trim(vname), &
                    xtype=ncd_int,dim1name=trim('column'),long_name=trim(vlong), &
                    units=trim(vunits),interpinic_flag='interp', &
                    data=this%fates_restart%rvars(ivar)%int1d,readvar=readvar)

           case default
              write(iulog,*) 'A FATES iotype was created that was not registerred'
              write(iulog,*) 'in CLM.:',trim(ioname)
              call endrun(msg=errMsg(sourcefile, __LINE__))
           end select

         end associate
      end do

      ! ---------------------------------------------------------------------------------
      ! If we are in a read mode, then we have just populated the sparse vectors
      ! in the IO object list. The data in these vectors needs to be transferred
      ! to the linked lists to populate the state memory.
      ! ---------------------------------------------------------------------------------

      if(flag=='read')then

         !$OMP PARALLEL DO PRIVATE (nc,bounds_clump,s)
         do nc = 1, nclumps
            if (this%fates(nc)%nsites>0) then

               call get_clump_bounds(nc, bounds_clump)

               ! ------------------------------------------------------------------------
               ! Convert newly read-in vectors into the FATES namelist state variables
               ! ------------------------------------------------------------------------
               call this%fates_restart%create_patchcohort_structure(nc, &
                    this%fates(nc)%nsites, this%fates(nc)%sites, this%fates(nc)%bc_in, &
                    this%fates(nc)%bc_out)

               call this%fates_restart%get_restart_vectors(nc, this%fates(nc)%nsites, &
                    this%fates(nc)%sites )

               ! I think ed_update_site and update_hlmfates_dyn are doing some similar
               ! update type stuff, should consolidate (rgk 11-2016)
               do s = 1,this%fates(nc)%nsites

                  c = this%f2hmap(nc)%fcolumn(s)

                  this%fates(nc)%bc_in(s)%max_rooting_depth_index_col = &
                       min(this%fates(nc)%bc_in(s)%nlevsoil, active_layer_inst%altmax_lastyear_indx_col(c))

                  ! When restarting the model, this subroutine has several
                  ! procedures that are incremental or don't need to be performed for 
                  ! during the restart sequence. For the prior, we don't want the restarted
                  ! run to call these routines more than would had been called during
                  ! a continuous simulation period, as it would change results. So 
                  ! we pass in the "is_restarting=.true." flag so we can bypass those procedures

                  call ed_update_site( this%fates(nc)%sites(s), &
                        this%fates(nc)%bc_in(s), &
                        this%fates(nc)%bc_out(s), &
                        is_restarting = .true. )

               end do

               if(use_fates_sp)then
                  do s = 1,this%fates(nc)%nsites
                     c = this%f2hmap(nc)%fcolumn(s)
                     do ft = surfpft_lb,surfpft_ub  !set of pfts in HLM
                        ! here we are mapping from P space in the HLM to FT space in the sp_input arrays.
                        p = ft + col%patchi(c) ! for an FT of 1 we want to use
                        this%fates(nc)%bc_in(s)%hlm_sp_tlai(ft) = canopystate_inst%tlai_patch(p)
                        this%fates(nc)%bc_in(s)%hlm_sp_tsai(ft) = canopystate_inst%tsai_patch(p)
                        this%fates(nc)%bc_in(s)%hlm_sp_htop(ft) = canopystate_inst%htop_patch(p)
                        if(canopystate_inst%htop_patch(p).lt.1.0e-20)then ! zero htop causes inifinite/nans. This is
                           this%fates(nc)%bc_in(s)%hlm_sp_htop(ft) = 0.01_r8
                        endif
                     end do ! p
                  end do ! c
                end if ! SP

               ! ------------------------------------------------------------------------
               ! Re-populate all the hydraulics variables that are dependent
               ! on the key hydro state variables and plant carbon/geometry
               ! ------------------------------------------------------------------------
               if (use_fates_planthydro) then

                  do s = 1,this%fates(nc)%nsites
                     c = this%f2hmap(nc)%fcolumn(s)
                     nlevsoil = this%fates(nc)%bc_in(s)%nlevsoil
                     this%fates(nc)%bc_in(s)%hksat_sisl(1:nlevsoil) = &
                          soilstate_inst%hksat_col(c,1:nlevsoil)

                     this%fates(nc)%bc_in(s)%watsat_sisl(1:nlevsoil) = &
                          soilstate_inst%watsat_col(c,1:nlevsoil)

                     this%fates(nc)%bc_in(s)%watres_sisl(1:nlevsoil) = &
                          soilstate_inst%watres_col(c,1:nlevsoil)

                     this%fates(nc)%bc_in(s)%sucsat_sisl(1:nlevsoil) = &
                          soilstate_inst%sucsat_col(c,1:nlevsoil)

                     this%fates(nc)%bc_in(s)%bsw_sisl(1:nlevsoil) = &
                          soilstate_inst%bsw_col(c,1:nlevsoil)

                     this%fates(nc)%bc_in(s)%h2o_liq_sisl(1:nlevsoil) = &
                          waterstatebulk_inst%h2osoi_liq_col(c,1:nlevsoil)
                  end do


                  call RestartHydrStates(this%fates(nc)%sites,  &
                                         this%fates(nc)%nsites, &
                                         this%fates(nc)%bc_in,  &
                                         this%fates(nc)%bc_out)
               end if

               ! ------------------------------------------------------------------------
               ! Update diagnostics of FATES ecosystem structure used in HLM.
               ! ------------------------------------------------------------------------
               call this%wrap_update_hlmfates_dyn(nc,bounds_clump, &
                     waterdiagnosticbulk_inst,canopystate_inst, &
                     soilbiogeochem_carbonflux_inst, .true.)

               ! ------------------------------------------------------------------------
               ! Update the 3D patch level radiation absorption fractions
               ! ------------------------------------------------------------------------
               call this%fates_restart%update_3dpatch_radiation(this%fates(nc)%nsites, &
                                                                this%fates(nc)%sites, &
                                                                this%fates(nc)%bc_out)

               ! ------------------------------------------------------------------------
               ! Update history IO fields that depend on ecosystem dynamics
               ! ------------------------------------------------------------------------
               call fates_hist%flush_hvars(nc,upfreq_in=1)
               do s = 1,this%fates(nc)%nsites
                  call fates_hist%zero_site_hvars(this%fates(nc)%sites(s), &
                     upfreq_in=1)
               end do
               call fates_hist%update_history_dyn( nc,                     &
                                                   this%fates(nc)%nsites,  &
                                                   this%fates(nc)%sites,   &
                                                   this%fates(nc)%bc_in)


            end if
         end do
         !$OMP END PARALLEL DO

         ! Disperse seeds
         if (fates_seeddisp_cadence /= fates_dispersal_cadence_none) then
            call this%WrapGlobalSeedDispersal(is_restart_flag=.true.)
         end if

      end if

     call t_stopf('fates_restart')

      return
   end subroutine restart

   !=====================================================================================

   subroutine init_coldstart(this, waterstatebulk_inst, waterdiagnosticbulk_inst, &
        canopystate_inst, soilstate_inst, soilbiogeochem_carbonflux_inst)


     ! Arguments
     class(hlm_fates_interface_type), intent(inout) :: this
     type(waterstatebulk_type)          , intent(inout) :: waterstatebulk_inst
     type(waterdiagnosticbulk_type)          , intent(inout) :: waterdiagnosticbulk_inst
     type(canopystate_type)         , intent(inout) :: canopystate_inst
     type(soilstate_type)           , intent(inout) :: soilstate_inst
     type(soilbiogeochem_carbonflux_type), intent(inout) :: soilbiogeochem_carbonflux_inst

     ! locals
     integer                                        :: nclumps
     integer                                        :: nc
     type(bounds_type)                              :: bounds_clump
     ! locals
     real(r8) :: vol_ice
     real(r8) :: eff_porosity
     integer :: nlevsoil  ! Number of soil layers at each site
     integer :: i, j
     integer :: s
     integer :: c, g
     integer :: p   ! HLM patch index
     integer :: ft  ! plant functional type


     call t_startf('fates_initcoldstart')

     ! Set the FATES global time and date variables
     call GetAndSetTime

     nclumps = get_proc_clumps()

     !$OMP PARALLEL DO PRIVATE (nc,bounds_clump,s,c,j,vol_ice,eff_porosity)
     do nc = 1, nclumps

        if ( this%fates(nc)%nsites>0 ) then

           call get_clump_bounds(nc, bounds_clump)

           do s = 1,this%fates(nc)%nsites
              call init_site_vars(this%fates(nc)%sites(s), &
                                  this%fates(nc)%bc_in(s), &
                                  this%fates(nc)%bc_out(s) )
              call zero_site(this%fates(nc)%sites(s))
           end do

           call set_site_properties(this%fates(nc)%nsites, &
                                    this%fates(nc)%sites,  &
                                    this%fates(nc)%bc_in)


           ! ----------------------------------------------------------------------------
           ! Initialize satellite phenology values if turned on
           ! ----------------------------------------------------------------------------
            if(use_fates_sp)then
               do s = 1,this%fates(nc)%nsites
                  c = this%f2hmap(nc)%fcolumn(s)
                  do ft = surfpft_lb,surfpft_ub
                     ! here we are mapping from P space in the HLM to FT space in the sp_input arrays.
                     p = ft + col%patchi(c) ! for an FT of 1 we want to use
                     this%fates(nc)%bc_in(s)%hlm_sp_tlai(ft) = canopystate_inst%tlai_patch(p)
                     this%fates(nc)%bc_in(s)%hlm_sp_tsai(ft) = canopystate_inst%tsai_patch(p)
                     this%fates(nc)%bc_in(s)%hlm_sp_htop(ft) = canopystate_inst%htop_patch(p)
                     if(canopystate_inst%htop_patch(p).lt.1.0e-20)then ! zero htop causes inifinite/nans. This is
                        this%fates(nc)%bc_in(s)%hlm_sp_htop(ft) = 0.01_r8
                     endif
                  end do ! p
               end do ! c
            end if ! SP

           ! ----------------------------------------------------------------------------
           ! Initialize Hydraulics Code if turned on
           ! Called prior to init_patches(). Site level rhizosphere shells must
           ! be set prior to cohort initialization.
           ! ----------------------------------------------------------------------------

           if (use_fates_planthydro) then

              do s = 1,this%fates(nc)%nsites
                 c = this%f2hmap(nc)%fcolumn(s)

                 nlevsoil = this%fates(nc)%bc_in(s)%nlevsoil

                 this%fates(nc)%bc_in(s)%watsat_sisl(1:nlevsoil) = &
                      soilstate_inst%watsat_col(c,1:nlevsoil)

                 this%fates(nc)%bc_in(s)%sucsat_sisl(1:nlevsoil) = &
                      soilstate_inst%sucsat_col(c,1:nlevsoil)

                 this%fates(nc)%bc_in(s)%bsw_sisl(1:nlevsoil) = &
                      soilstate_inst%bsw_col(c,1:nlevsoil)

                 this%fates(nc)%bc_in(s)%h2o_liq_sisl(1:nlevsoil) = &
                      waterstatebulk_inst%h2osoi_liq_col(c,1:nlevsoil)

                 this%fates(nc)%bc_in(s)%hksat_sisl(1:nlevsoil) = &
                       soilstate_inst%hksat_col(c,1:nlevsoil)

                 do j = 1, nlevsoil
                    vol_ice = min(soilstate_inst%watsat_col(c,j), &
                          waterstatebulk_inst%h2osoi_ice_col(c,j)/(col%dz(c,j)*denice))
                    eff_porosity = max(0.01_r8,soilstate_inst%watsat_col(c,j)-vol_ice)
                    this%fates(nc)%bc_in(s)%eff_porosity_sl(j) = eff_porosity
                 end do

              end do

              call HydrSiteColdStart(this%fates(nc)%sites,this%fates(nc)%bc_in)
           end if

           do s = 1,this%fates(nc)%nsites
              c = this%f2hmap(nc)%fcolumn(s)
              g = col%gridcell(c)

              if (use_fates_luh) then
                    this%fates(nc)%bc_in(s)%hlm_luh_states = landuse_states(:,g)
                    this%fates(nc)%bc_in(s)%hlm_luh_state_names = landuse_state_varnames
                    this%fates(nc)%bc_in(s)%hlm_luh_transitions = landuse_transitions(:,g)
                    this%fates(nc)%bc_in(s)%hlm_luh_transition_names = landuse_transition_varnames
              end if
           end do

           ! Newly initialized patches need a starting temperature
           call init_patches(this%fates(nc)%nsites, this%fates(nc)%sites, &
                             this%fates(nc)%bc_in)

           do s = 1,this%fates(nc)%nsites

              c = this%f2hmap(nc)%fcolumn(s)

              ! CLM has not calculated the maximum rooting depth
              ! from last year, it won't until the beginning of the
              ! time-step loop. Therefore, we just initialize fluxes
              ! into the litter pool in a trivial way prior to timestepping
              this%fates(nc)%bc_in(s)%max_rooting_depth_index_col = this%fates(nc)%bc_in(s)%nlevsoil

              call ed_update_site(this%fates(nc)%sites(s), &
                    this%fates(nc)%bc_in(s), &
                    this%fates(nc)%bc_out(s), &
                    is_restarting = .false.)

           end do

           ! ------------------------------------------------------------------------
           ! Update diagnostics of FATES ecosystem structure used in HLM.
           ! ------------------------------------------------------------------------
           call this%wrap_update_hlmfates_dyn(nc,bounds_clump, &
                waterdiagnosticbulk_inst,canopystate_inst, &
                soilbiogeochem_carbonflux_inst, .false.)

           ! ------------------------------------------------------------------------
           ! Update history IO fields that depend on ecosystem dynamics
           ! ------------------------------------------------------------------------
            call fates_hist%flush_hvars(nc,upfreq_in=1)
            do s = 1,this%fates(nc)%nsites
               call fates_hist%zero_site_hvars(this%fates(nc)%sites(s), &
                  upfreq_in=1)
            end do
            call fates_hist%update_history_dyn( nc,                     &
                this%fates(nc)%nsites,                                  &
                this%fates(nc)%sites,                                   &
                this%fates(nc)%bc_in) 



        end if
     end do
     !$OMP END PARALLEL DO

     call t_stopf('fates_initcoldstart')

   end subroutine init_coldstart

   ! ======================================================================================

   subroutine wrap_sunfrac(this,nc,atm2lnd_inst,canopystate_inst)

      ! ---------------------------------------------------------------------------------
      ! This interface function is a wrapper call on ED_SunShadeFracs. The only
      ! returned variable is a patch vector, fsun_patch, which describes the fraction
      ! of the canopy that is exposed to sun.
      ! ---------------------------------------------------------------------------------

      ! Input Arguments
      class(hlm_fates_interface_type), intent(inout) :: this

      integer, intent(in)                  :: nc

      ! direct and diffuse downwelling radiation (W/m2)
      type(atm2lnd_type),intent(in)        :: atm2lnd_inst

      ! Input/Output Arguments to CLM
      type(canopystate_type),intent(inout) :: canopystate_inst

      ! Local Variables
      integer  :: p                           ! global index of the host patch
      integer  :: g                           ! global index of the host gridcell
      integer  :: c                           ! global index of the host column

      integer  :: s                           ! FATES site index
      integer  :: ifp                         ! FATEs patch index
                                              ! this is the order increment of patch
                                              ! on the site

      type(fates_patch_type), pointer :: cpatch  ! c"urrent" patch  INTERF-TODO: SHOULD
                                              ! BE HIDDEN AS A FATES PRIVATE

     call t_startf('fates_wrapsunfrac')

      associate( forc_solad => atm2lnd_inst%forc_solad_grc, &
                 forc_solai => atm2lnd_inst%forc_solai_grc, &
                 fsun       => canopystate_inst%fsun_patch, &
                 laisun     => canopystate_inst%laisun_patch, &
                 laisha     => canopystate_inst%laisha_patch )

        ! -------------------------------------------------------------------------------
        ! Convert input BC's
        ! The sun-shade calculations are performed only on FATES patches
        ! -------------------------------------------------------------------------------

        do s = 1, this%fates(nc)%nsites
           c = this%f2hmap(nc)%fcolumn(s)
           g = col%gridcell(c)

           do ifp = 1, this%fates(nc)%sites(s)%youngest_patch%patchno
              this%fates(nc)%bc_in(s)%solad_parb(ifp,:) = forc_solad(g,:)
              this%fates(nc)%bc_in(s)%solai_parb(ifp,:) = forc_solai(g,:)
           end do
        end do


        ! -------------------------------------------------------------------------------
        ! Call FATES public function to calculate internal sun/shade structures
        ! as well as total patch sun/shade fraction output boundary condition
        ! -------------------------------------------------------------------------------

        call FatesSunShadeFracs(this%fates(nc)%nsites, &
             this%fates(nc)%sites,  &
             this%fates(nc)%bc_in,  &
             this%fates(nc)%bc_out)

        ! -------------------------------------------------------------------------------
        ! Transfer the FATES output boundary condition for canopy sun/shade fraction
        ! to the HLM
        ! -------------------------------------------------------------------------------

        do s = 1, this%fates(nc)%nsites
           c = this%f2hmap(nc)%fcolumn(s)
           do ifp = 1, this%fates(nc)%sites(s)%youngest_patch%patchno

              p = ifp+col%patchi(c)

              fsun(p)   = this%fates(nc)%bc_out(s)%fsun_pa(ifp)
              laisun(p) = this%fates(nc)%bc_out(s)%laisun_pa(ifp)
              laisha(p) = this%fates(nc)%bc_out(s)%laisha_pa(ifp)
           end do
        end do

      end associate

     call t_stopf('fates_wrapsunfrac')

   end subroutine wrap_sunfrac

   ! ===================================================================================

   subroutine prep_canopyfluxes(this, nc, fn, filterp, photosyns_inst)

     ! ----------------------------------------------------------------------
     ! the main function for calculating photosynthesis is called within a
     ! loop based on convergence.  Some intitializations, including
     ! canopy resistance must be intitialized before the loop
     ! ----------------------------------------------------------------------

     ! Arguments
     class(hlm_fates_interface_type), intent(inout) :: this
     integer, intent(in)                            :: nc
     integer, intent(in)                            :: fn
     integer, intent(in)                            :: filterp(fn)
     type(photosyns_type),intent(inout)             :: photosyns_inst
     ! locals
     integer                                        :: f,p,c,s
     ! parameters
     integer,parameter                              :: rsmax0 = 2.e4_r8

     call t_startf('fates_prepcanfluxes')

     do s = 1, this%fates(nc)%nsites
        ! filter flag == 1 means that this patch has not been called for photosynthesis
        this%fates(nc)%bc_in(s)%filter_photo_pa(:) = 1

        ! set transpiration input boundary condition to zero. The exposed
        ! vegetation filter may not even call every patch.
        if (use_fates_planthydro) then
            this%fates(nc)%bc_in(s)%qflx_transp_pa(:) = 0._r8
        end if

     end do

     call t_stopf('fates_prepcanfluxes')

  end subroutine prep_canopyfluxes

   ! ====================================================================================

   subroutine wrap_btran(this,nc,fn,filterc,soilstate_inst, &
                         waterdiagnosticbulk_inst, temperature_inst, energyflux_inst,  &
                         soil_water_retention_curve)

      ! ---------------------------------------------------------------------------------
      ! This subroutine calculates btran for FATES, this will be an input boundary
      ! condition for FATES photosynthesis/transpiration.
      !
      ! This subroutine also calculates rootr
      !
      ! ---------------------------------------------------------------------------------

      use SoilWaterRetentionCurveMod, only : soil_water_retention_curve_type

      ! Arguments
      class(hlm_fates_interface_type), intent(inout) :: this
      integer                , intent(in)            :: nc
      integer                , intent(in)            :: fn
      integer                , intent(in)            :: filterc(fn) ! This is a list of
                                                                        ! columns with exposed veg
      type(soilstate_type)   , intent(inout)         :: soilstate_inst
      type(waterdiagnosticbulk_type)  , intent(in)            :: waterdiagnosticbulk_inst
      type(temperature_type) , intent(in)            :: temperature_inst
      type(energyflux_type)  , intent(inout)         :: energyflux_inst
      class(soil_water_retention_curve_type), intent(in) :: soil_water_retention_curve

      ! local variables
      real(r8) :: smp_node ! Soil suction potential, negative, [mm]
      real(r8) :: s_node
      integer  :: s
      integer  :: c
      integer  :: j
      integer  :: ifp
      integer  :: p
      integer  :: nlevsoil

     call t_startf('fates_wrapbtran')

      associate(&
         sucsat      => soilstate_inst%sucsat_col           , & ! Input:  [real(r8) (:,:) ]  minimum soil suction (mm)
         watsat      => soilstate_inst%watsat_col           , & ! Input:  [real(r8) (:,:) ]  volumetric soil water at saturation (porosity)
         bsw         => soilstate_inst%bsw_col              , & ! Input:  [real(r8) (:,:) ]  Clapp and Hornberger "b"
         eff_porosity => soilstate_inst%eff_porosity_col    , & ! Input:  [real(r8) (:,:) ]  effective porosity = porosity - vol_ice
         t_soisno    => temperature_inst%t_soisno_col       , & ! Input:  [real(r8) (:,:) ]  soil temperature (Kelvin)
         h2osoi_liqvol => waterdiagnosticbulk_inst%h2osoi_liqvol_col , & ! Input: [real(r8) (:,:) ]  liquid volumetric moisture, will be used for BeTR
         btran       => energyflux_inst%btran_patch         , & ! Output: [real(r8) (:)   ]  transpiration wetness factor (0 to 1)
         rresis      => energyflux_inst%rresis_patch        , & ! Output: [real(r8) (:,:) ]  root resistance by layer (0-1)  (nlevgrnd)
         rootr       => soilstate_inst%rootr_patch          & ! Output: [real(r8) (:,:) ]  Fraction of water uptake in each layer
         )

        ! -------------------------------------------------------------------------------
        ! Convert input BC's
        ! Critical step: a filter is being passed in that dictates which columns have
        ! exposed vegetation (above snow).  This is necessary, because various hydrologic
        ! variables like h2osoi_liqvol are not calculated and will have uninitialized
        ! values outside this list.
        !
        ! bc_in(s)%filter_btran      (this is in, but is also used in this subroutine)
        !
        ! We also filter a second time within this list by determining which soil layers
        ! have conditions for active uptake based on soil moisture and temperature. This
        ! must be determined by FATES (science stuff).  But the list of layers and patches
        ! needs to be passed back to the interface, because it then needs to request
        ! suction on these layers via CLM/ALM functions.  We cannot wide-swath calculate
        ! this on all layers, because values with no moisture or low temps will generate
        ! unstable values and cause sigtraps.
        ! -------------------------------------------------------------------------------

        do s = 1, this%fates(nc)%nsites
           c = this%f2hmap(nc)%fcolumn(s)
           nlevsoil = this%fates(nc)%bc_in(s)%nlevsoil

           ! Check to see if this column is in the exposed veg filter
           if( any(filterc==c) )then

              this%fates(nc)%bc_in(s)%filter_btran = .true.
              do j = 1,nlevsoil
                 this%fates(nc)%bc_in(s)%tempk_sl(j)         = t_soisno(c,j)
                 this%fates(nc)%bc_in(s)%h2o_liqvol_sl(j)    = h2osoi_liqvol(c,j)
                 this%fates(nc)%bc_in(s)%eff_porosity_sl(j)  = eff_porosity(c,j)
                 this%fates(nc)%bc_in(s)%watsat_sl(j)        = watsat(c,j)
              end do

           else
              this%fates(nc)%bc_in(s)%filter_btran = .false.
              this%fates(nc)%bc_in(s)%tempk_sl(:)         = -999._r8
              this%fates(nc)%bc_in(s)%h2o_liqvol_sl(:)    = -999._r8
              this%fates(nc)%bc_in(s)%eff_porosity_sl(:)  = -999._r8
              this%fates(nc)%bc_in(s)%watsat_sl(:)        = -999._r8
           end if

        end do

        ! -------------------------------------------------------------------------------
        ! This function evaluates the ground layer to determine if
        ! root water uptake can happen, and soil suction should even
        ! be calculated.  We ask FATES for a boundary condition output
        ! logical because we don't want science calculations in the interface
        ! yet... hydrology (suction calculation) is provided by the host
        ! so we need fates to tell us where to calculate suction
        ! but not calculate it itself. Yeah, complicated, but thats life.
        ! -------------------------------------------------------------------------------
        call get_active_suction_layers(this%fates(nc)%nsites, &
             this%fates(nc)%sites,  &
             this%fates(nc)%bc_in,  &
             this%fates(nc)%bc_out)

        ! Now that the active layers of water uptake have been decided by fates
        ! Calculate the suction that is passed back to fates
        ! Note that the filter_btran is unioned with active_suction_sl

        do s = 1, this%fates(nc)%nsites
           c = this%f2hmap(nc)%fcolumn(s)
           nlevsoil = this%fates(nc)%bc_in(s)%nlevsoil
           do j = 1,nlevsoil
              if(this%fates(nc)%bc_out(s)%active_suction_sl(j)) then
                 s_node = max(h2osoi_liqvol(c,j)/eff_porosity(c,j),0.01_r8)
                 call soil_water_retention_curve%soil_suction(c,j,s_node, soilstate_inst, smp_node)
                 this%fates(nc)%bc_in(s)%smp_sl(j)           = smp_node
              end if
           end do
        end do

        ! -------------------------------------------------------------------------------
        ! Suction and active uptake layers calculated, lets calculate uptake (btran)
        ! This will calculate internals, as well as output boundary conditions:
        ! btran, rootr
        ! -------------------------------------------------------------------------------

        call btran_ed(this%fates(nc)%nsites, &
             this%fates(nc)%sites,  &
             this%fates(nc)%bc_in,  &
             this%fates(nc)%bc_out)

        ! -------------------------------------------------------------------------------
        ! Convert output BC's
        ! For CLM/ALM this wrapper provides return variables that should
        ! be similar to that of calc_root_moist_stress().  However,
        ! CLM/ALM-FATES simulations will no make use of rresis or btran
        ! outside of FATES. We do not have code in place to calculate or
        ! rresis right now, so we force to bad.  We have btran calculated so we
        ! pass it in case people want diagnostics.  rootr is actually the only
        ! variable that will be used, as it is needed to help distribute the
        ! the transpiration sink to the appropriate layers. (RGK)
        ! -------------------------------------------------------------------------------

        do s = 1, this%fates(nc)%nsites
           nlevsoil = this%fates(nc)%bc_in(s)%nlevsoil
           c = this%f2hmap(nc)%fcolumn(s)
           do ifp = 1, this%fates(nc)%sites(s)%youngest_patch%patchno

              p = ifp+col%patchi(c)

              do j = 1,nlevsoil

                 rresis(p,j) = -999.9  ! We do not calculate this correctly
                 ! it should not thought of as valid output until we decide to.
                 rootr(p,j)  = this%fates(nc)%bc_out(s)%rootr_pasl(ifp,j)
                 btran(p)    = this%fates(nc)%bc_out(s)%btran_pa(ifp)

              end do
           end do
        end do
      end associate

     call t_stopf('fates_wrapbtran')

   end subroutine wrap_btran

   ! ====================================================================================

   subroutine wrap_photosynthesis(this, nc, bounds, fn, filterp, &
         esat_tv, eair, oair, cair, rb, dayl_factor,             &
         atm2lnd_inst, temperature_inst, canopystate_inst, photosyns_inst)

    use shr_log_mod       , only : errMsg => shr_log_errMsg
    use abortutils        , only : endrun
    use decompMod         , only : bounds_type
    use clm_varcon        , only : tfrz, namep
    use clm_varctl        , only : iulog
    use PatchType         , only : patch
    use quadraticMod      , only : quadratic
    use EDtypesMod        , only : ed_site_type
    use FatesPatchMod,      only : fates_patch_type
    use FatesCohortMod    , only : fates_cohort_type

    !
    ! !ARGUMENTS:
    class(hlm_fates_interface_type), intent(inout) :: this
    integer                , intent(in)            :: nc                          ! clump index
    type(bounds_type)      , intent(in)            :: bounds
    integer                , intent(in)            :: fn                          ! size of pft filter
    integer                , intent(in)            :: filterp(fn)                 ! pft filter
    real(r8)               , intent(in)            :: esat_tv(bounds%begp: )      ! saturation vapor pressure at t_veg (Pa)
    real(r8)               , intent(in)            :: eair( bounds%begp: )        ! vapor pressure of canopy air (Pa)
    real(r8)               , intent(in)            :: oair( bounds%begp: )        ! Atmospheric O2 partial pressure (Pa)
    real(r8)               , intent(in)            :: cair( bounds%begp: )        ! Atmospheric CO2 partial pressure (Pa)
    real(r8)               , intent(in)            :: rb( bounds%begp: )          ! boundary layer resistance (s/m)
    real(r8)               , intent(in)            :: dayl_factor( bounds%begp: ) ! scalar (0-1) for daylength
    type(atm2lnd_type)     , intent(in)            :: atm2lnd_inst
    type(temperature_type) , intent(in)            :: temperature_inst
    type(canopystate_type) , intent(inout)         :: canopystate_inst
    type(photosyns_type)   , intent(inout)         :: photosyns_inst

    integer                                        :: nlevsoil  ! number of soil layers in this site
    integer                                        :: s,c,p,ifp,j,icp
    real(r8)                                       :: dtime
    call t_startf('fates_psn')

    associate(&
          t_soisno  => temperature_inst%t_soisno_col , &
          t_veg     => temperature_inst%t_veg_patch  , &
          tgcm      => temperature_inst%thm_patch    , &
          forc_pbot => atm2lnd_inst%forc_pbot_downscaled_col, &
          rssun     => photosyns_inst%rssun_patch  , &
          rssha     => photosyns_inst%rssha_patch,   &
          psnsun    => photosyns_inst%psnsun_patch,  &
          psnsha    => photosyns_inst%psnsha_patch)

      do s = 1, this%fates(nc)%nsites

         c = this%f2hmap(nc)%fcolumn(s)

         nlevsoil = this%fates(nc)%bc_in(s)%nlevsoil

         do j = 1,nlevsoil
            this%fates(nc)%bc_in(s)%t_soisno_sl(j)   = t_soisno(c,j)  ! soil temperature (Kelvin)
        end do
         this%fates(nc)%bc_in(s)%forc_pbot           = forc_pbot(c)   ! atmospheric pressure (Pa)

         do ifp = 1,this%fates(nc)%sites(s)%youngest_patch%patchno
            p = ifp+col%patchi(c)
            ! Check to see if this patch is in the filter
            ! Note that this filter is most likely changing size, and getting smaller
            ! and smaller as more patch have converged on solution

            if( any(filterp==p) )then

               ! This filter is flushed to 1 before the canopyflux stability iterator
               ! It is set to status 2 if it is an active patch within the iterative loop
               ! After photosynthesis is called, it is upgraded to 3 if it was called.
               ! After all iterations we can evaluate which patches have a final flag
               ! of 3 to check if we missed any.
               this%fates(nc)%bc_in(s)%filter_photo_pa(ifp) = 2

               this%fates(nc)%bc_in(s)%dayl_factor_pa(ifp) = dayl_factor(p) ! scalar (0-1) for daylength
               this%fates(nc)%bc_in(s)%esat_tv_pa(ifp)     = esat_tv(p)     ! saturation vapor pressure at t_veg (Pa)
               this%fates(nc)%bc_in(s)%eair_pa(ifp)        = eair(p)        ! vapor pressure of canopy air (Pa)
               this%fates(nc)%bc_in(s)%oair_pa(ifp)        = oair(p)        ! Atmospheric O2 partial pressure (Pa)
               this%fates(nc)%bc_in(s)%cair_pa(ifp)        = cair(p)        ! Atmospheric CO2 partial pressure (Pa)
               this%fates(nc)%bc_in(s)%rb_pa(ifp)          = rb(p)          ! boundary layer resistance (s/m)
               this%fates(nc)%bc_in(s)%t_veg_pa(ifp)       = t_veg(p)       ! vegetation temperature (Kelvin)
               this%fates(nc)%bc_in(s)%tgcm_pa(ifp)        = tgcm(p)        ! air temperature at agcm reference height (kelvin)
            end if
         end do
      end do

      dtime = get_step_size_real()

      ! Call photosynthesis

      call FatesPlantRespPhotosynthDrive (this%fates(nc)%nsites, &
                                 this%fates(nc)%sites,  &
                                this%fates(nc)%bc_in,  &
                                this%fates(nc)%bc_out, &
                                dtime)

      ! Perform a double check to see if all patches on naturally vegetated columns
      ! were activated for photosynthesis
      ! ---------------------------------------------------------------------------------
      do icp = 1,fn
         p = filterp(icp)
         c = patch%column(p)
         s = this%f2hmap(nc)%hsites(c)
         ! do if structure here and only pass natveg columns
         ifp = p-col%patchi(c)

         if(this%fates(nc)%bc_in(s)%filter_photo_pa(ifp) /= 2)then
            write(iulog,*) 'Not all patches on the natveg column in the photosynthesis'
            write(iulog,*) 'filter ran photosynthesis s p icp ifp ilter',s,p,icp,ifp
            call endrun(msg=errMsg(sourcefile, __LINE__))
         else
            this%fates(nc)%bc_in(s)%filter_photo_pa(ifp) = 3
            rssun(p) = this%fates(nc)%bc_out(s)%rssun_pa(ifp)
            rssha(p) = this%fates(nc)%bc_out(s)%rssha_pa(ifp)

            ! These fields are marked with a bad-value flag
            photosyns_inst%psnsun_patch(p)   = spval
            photosyns_inst%psnsha_patch(p)   = spval
         end if
      end do

    end associate

    call t_stopf('fates_psn')

 end subroutine wrap_photosynthesis

 ! ======================================================================================

 subroutine wrap_accumulatefluxes(this, nc, fn, filterp)

   ! !ARGUMENTS:
   class(hlm_fates_interface_type), intent(inout) :: this
   integer                , intent(in)            :: nc                   ! clump index
   integer                , intent(in)            :: fn                   ! size of pft filter
   integer                , intent(in)            :: filterp(fn)          ! pft filter

   integer                                        :: s,c,p,ifp,icp
   real(r8)                                       :: dtime

   call t_startf('fates_wrapaccfluxes')

    ! Run a check on the filter
    do icp = 1,fn
       p = filterp(icp)
       c = patch%column(p)
       s = this%f2hmap(nc)%hsites(c)
       ifp = p-col%patchi(c)
       if(this%fates(nc)%bc_in(s)%filter_photo_pa(ifp) /= 3)then
            write(iulog,*) 'Not all patches on the natveg column in the canopys'
            write(iulog,*) 'filter ran canopy fluxes s p icp ifp ilter',s,p,icp,ifp
          call endrun(msg=errMsg(sourcefile, __LINE__))
       end if
    end do


    dtime = get_step_size_real()
    call  AccumulateFluxes_ED(this%fates(nc)%nsites,  &
                               this%fates(nc)%sites, &
                               this%fates(nc)%bc_in,  &
                               this%fates(nc)%bc_out, &
                               dtime)

   call t_stopf('fates_wrapaccfluxes')

 end subroutine wrap_accumulatefluxes

 ! ======================================================================================

 subroutine wrap_WoodProducts(this, bounds_clump, num_soilc, filter_soilc, &
                              c_products_inst, n_products_inst)

   ! !ARGUMENTS:
   class(hlm_fates_interface_type), intent(inout) :: this
   type(bounds_type)              , intent(in)    :: bounds_clump
   integer                        , intent(in)    :: num_soilc          ! size of column filter
   integer                        , intent(in)    :: filter_soilc(:)    ! column filter
   type(cn_products_type)         , intent(inout) :: c_products_inst
   type(cn_products_type)         , intent(inout) :: n_products_inst
   
   ! Locals
   integer                                        :: s,c,g,fc
   integer                                        :: ci                 ! Clump index
      
   ci = bounds_clump%clump_index
   
   ! Loop over columns
   do fc = 1, num_soilc
      
      c = filter_soilc(fc)
      g = col%gridcell(c)
      s = this%f2hmap(ci)%hsites(c)
     
      ! Shijie: Pass harvested wood products to CLM product pools
      c_products_inst%hrv_deadstem_to_prod10_grc(g) = &
           c_products_inst%hrv_deadstem_to_prod10_grc(g) + &
           this%fates(ci)%bc_out(s)%hrv_deadstemc_to_prod10c
      
      c_products_inst%hrv_deadstem_to_prod100_grc(g) = &
           c_products_inst%hrv_deadstem_to_prod100_grc(g) + &
           this%fates(ci)%bc_out(s)%hrv_deadstemc_to_prod100c

      ! If N cycling is on
      if(fates_parteh_mode == prt_cnp_flex_allom_hyp ) then
         
         !n_products_inst%hrv_deadstem_to_prod10_grc(g) = &
         !     n_products_inst%hrv_deadstem_to_prod10_grc(g) + &
         !     this%fates(ci)%bc_out(s)%hrv_deadstemc_to_prod10c
         
         !n_products_inst%hrv_deadstem_to_prod100_grc(g) = &
         !     n_products_inst%hrv_deadstem_to_prod100_grc(g) + &
         !     this%fates(ci)%bc_out(s)%hrv_deadstemc_to_prod100c
         
      end if

          
   end do
    
   return
 end subroutine wrap_WoodProducts
 
 ! ======================================================================================

 subroutine wrap_canopy_radiation(this, bounds_clump, nc, &
         num_vegsol, filter_vegsol, coszen, fcansno,  surfalb_inst)


    ! Arguments
    class(hlm_fates_interface_type), intent(inout) :: this
    type(bounds_type),  intent(in)             :: bounds_clump
    ! filter for vegetated pfts with coszen>0
    integer            , intent(in)            :: nc ! clump index
    integer            , intent(in)            :: num_vegsol
    integer            , intent(in)            :: filter_vegsol(num_vegsol)
    ! cosine solar zenith angle for next time step
    real(r8)           , intent(in)            :: coszen( bounds_clump%begp: )
    real(r8)           , intent(in)            :: fcansno( bounds_clump%begp: )
    type(surfalb_type) , intent(inout)         :: surfalb_inst

    ! locals
    integer                                    :: s,c,p,ifp,icp

    call t_startf('fates_wrapcanopyradiation')

    associate(&
         albgrd_col   =>    surfalb_inst%albgrd_col         , & !in
         albgri_col   =>    surfalb_inst%albgri_col         , & !in
         albd         =>    surfalb_inst%albd_patch         , & !out
         albi         =>    surfalb_inst%albi_patch         , & !out
         fabd         =>    surfalb_inst%fabd_patch         , & !out
         fabi         =>    surfalb_inst%fabi_patch         , & !out
         ftdd         =>    surfalb_inst%ftdd_patch         , & !out
         ftid         =>    surfalb_inst%ftid_patch         , & !out
         ftii         =>    surfalb_inst%ftii_patch)            !out

    do s = 1, this%fates(nc)%nsites

       c = this%f2hmap(nc)%fcolumn(s)

         do ifp = 1,this%fates(nc)%sites(s)%youngest_patch%patchno
           p = ifp+col%patchi(c)

          if( any(filter_vegsol==p) )then

             this%fates(nc)%bc_in(s)%filter_vegzen_pa(ifp) = .true.
             this%fates(nc)%bc_in(s)%coszen_pa(ifp)  = coszen(p)
             this%fates(nc)%bc_in(s)%fcansno_pa(ifp)  = fcansno(p)
             this%fates(nc)%bc_in(s)%albgr_dir_rb(:) = albgrd_col(c,:)
             this%fates(nc)%bc_in(s)%albgr_dif_rb(:) = albgri_col(c,:)

          else

             this%fates(nc)%bc_in(s)%filter_vegzen_pa(ifp) = .false.

          end if

       end do
    end do

    call FatesNormalizedCanopyRadiation(this%fates(nc)%nsites,  &
         this%fates(nc)%sites, &
         this%fates(nc)%bc_in,  &
         this%fates(nc)%bc_out)

    ! Pass FATES BC's back to HLM
    ! -----------------------------------------------------------------------------------
    do icp = 1,num_vegsol
       p = filter_vegsol(icp)
       c = patch%column(p)
       s = this%f2hmap(nc)%hsites(c)
       ! do if structure here and only pass natveg columns
       ifp = p-col%patchi(c)

       if(.not.this%fates(nc)%bc_in(s)%filter_vegzen_pa(ifp) )then
          write(iulog,*) 's,p,ifp',s,p,ifp
          write(iulog,*) 'Not all patches on the natveg column were passed to canrad',patch%sp_pftorder_index(p)
!          call endrun(msg=errMsg(sourcefile, __LINE__))
       else
          albd(p,:) = this%fates(nc)%bc_out(s)%albd_parb(ifp,:)
          albi(p,:) = this%fates(nc)%bc_out(s)%albi_parb(ifp,:)
          fabd(p,:) = this%fates(nc)%bc_out(s)%fabd_parb(ifp,:)
          fabi(p,:) = this%fates(nc)%bc_out(s)%fabi_parb(ifp,:)
          ftdd(p,:) = this%fates(nc)%bc_out(s)%ftdd_parb(ifp,:)
          ftid(p,:) = this%fates(nc)%bc_out(s)%ftid_parb(ifp,:)
          ftii(p,:) = this%fates(nc)%bc_out(s)%ftii_parb(ifp,:)
       end if
    end do

  end associate

  call t_stopf('fates_wrapcanopyradiation')

 end subroutine wrap_canopy_radiation

 ! ======================================================================================

 subroutine WrapGlobalSeedDispersal(this,is_restart_flag)

   ! Call mpi procedure to provide the global seed output distribution array to every gridcell.
   ! This could be conducted with a more sophisticated halo-type structure or distributed graph.

   use decompMod,              only : procinfo
   use spmdMod,                only : MPI_REAL8, MPI_SUM, mpicom
   use FatesDispersalMod,      only : lneighbors, neighbor_type, dispersal_type
   use FatesInterfaceTypesMod, only : numpft_fates => numpft

   ! Arguments
   class(hlm_fates_interface_type), intent(inout) :: this
   logical, optional                              :: is_restart_flag 

   ! Local
   integer :: numg ! total number of gridcells across all processors
   integer :: ier  ! error code
   integer :: g    ! gridcell index

   logical :: set_restart_flag ! local logical variable to pass to IsItDispersalTime
                               ! if optional is_restart_flag is true
#ifdef _OPENMP
   logical, external :: omp_in_parallel
#endif

   type (neighbor_type),  pointer :: neighbor

   ! Check to see if we are not in a threaded region.  Fail the run if this returns true.
#ifdef _OPENMP
   if (omp_in_parallel()) then
      call endrun(msg='clmfates interface error: MPI routine called within threaded region'//&
           errMsg(sourcefile, __LINE__))
   end if
#endif

   ! This should only be run once per day
   if(is_beg_curr_day()) then

      ! If WrapGlobalSeedDispersal is being called at the end a fates restart call,
      ! pass .false. to the set_dispersed_flag to avoid updating the 
      ! global dispersal date
      set_restart_flag = .true.
      if (present(is_restart_flag)) then
         if (is_restart_flag) set_restart_flag = .false.
      end if

      call t_startf('fates-seed-mpi_reduce')

      if (IsItDispersalTime(setdispersedflag=set_restart_flag)) then

         ! Re-initialize incoming seed buffer for this time step
         this%fates_seed%incoming_global(:,:) = 0._r8
         this%fates_seed%outgoing_global(:,:) = 0._r8

         ! Distribute outgoing seed data across all MPI tasks
         ! This method of grid cell communications is inefficient in that it creates global information
         ! across all processes.  A future update should communicate to the minimum set of neighbors.
         call MPI_Allgatherv(this%fates_seed%outgoing_local, procinfo%ncells*numpft_fates, MPI_REAL8, &
                             this%fates_seed%outgoing_global, this%fates_seed%ncells_array*numpft_fates, this%fates_seed%begg_array*numpft_fates, &
                             MPI_REAL8, mpicom, ier)
         if (ier /= 0) then
            call endrun(msg='clmfates interface error: MPI_Allgatherv failed'//&
                 errMsg(sourcefile, __LINE__))
         end if

         ! zero outgoing local for all gridcells outside threaded region now that we've passed them out
         this%fates_seed%outgoing_local(:,:) = 0._r8

         ! Calculate the current gridcell incoming seed for each gridcell index
         ! This should be conducted outside of a threaded region to provide access to
         ! the neighbor%gindex which might not be available in via the clumped index
         call get_proc_global(ng=numg)
         do g = 1, numg
            neighbor => lneighbors(g)%first_neighbor
            do while (associated(neighbor))
               ! This also applies the same neighborhood distribution scheme to all pfts
               ! This needs to have a per pft density probability value
               this%fates_seed%incoming_global(:,g) = this%fates_seed%incoming_global(:,g) + &
                                                    this%fates_seed%outgoing_global(:,neighbor%gindex) * &
                                                    neighbor%density_prob(:) / lneighbors(g)%neighbor_count
               neighbor => neighbor%next_neighbor
            end do
         end do
      end if
   end if
  
   call t_stopf('fates-seed-mpi_reduce')

 end subroutine WrapGlobalSeedDispersal

 ! ======================================================================================

 subroutine WrapUpdateFatesSeedInOut(this,bounds_clump)

    ! This subroutine passes the globally dispersed seed via WrapGlobalSeedDispersal, incoming_global
    ! to the fates local process seed_in site object.  It also resets the fates seed_out
    ! in preparation for fates to update the seeds being dispersed out.

    ! Arguments
    class(hlm_fates_interface_type), intent(inout) :: this
    type(bounds_type),  intent(in)                 :: bounds_clump

    integer  :: g                           ! global index of the host gridcell
    integer  :: c                           ! global index of the host column
    integer  :: s                           ! FATES site index
    integer  :: nc                          ! clump index

    call t_startf('fates-seed-disperse')

    nc = bounds_clump%clump_index

    ! Check that it is the beginning of the current dispersal time step
    if (IsItDispersalTime()) then
       do s = 1, this%fates(nc)%nsites
          c = this%f2hmap(nc)%fcolumn(s)
          g = col%gridcell(c)

             ! assuming equal area for all sites, seed_id_global in [kg/grid/day], seed_in in [kg/site/day]
             this%fates(nc)%sites(s)%seed_in(:) = this%fates_seed%incoming_global(:,g)
             this%fates(nc)%sites(s)%seed_out(:) = 0._r8  ! reset seed_out
       end do
    else
       ! if it is not the dispersing time, pass in zero
       this%fates(nc)%sites(s)%seed_in(:) = 0._r8
    end if

    call t_stopf('fates-seed-disperse')

 end subroutine WrapUpdateFatesSeedInOut

 ! ======================================================================================

 subroutine wrap_update_hifrq_hist(this, bounds_clump, &
                                   soilbiogeochem_carbonflux_inst,     &
                                   soilbiogeochem_carbonstate_inst)

    ! Arguments
    class(hlm_fates_interface_type), intent(inout)    :: this
    type(bounds_type), intent(in)                     :: bounds_clump
    type(soilbiogeochem_carbonflux_type), intent(in)  :: soilbiogeochem_carbonflux_inst
    type(soilbiogeochem_carbonstate_type), intent(in) :: soilbiogeochem_carbonstate_inst

    ! locals
    real(r8) :: dtime
    integer  :: s, c, nc

    call t_startf('fates_wrap_update_hifrq_hist')

    associate(&
        hr            => soilbiogeochem_carbonflux_inst%hr_col,       & ! (gC/m2/s) total heterotrophic respiration
        totsomc       => soilbiogeochem_carbonstate_inst%totsomc_col, & ! (gC/m2) total soil organic matter carbon
        totlitc       => soilbiogeochem_carbonstate_inst%totlitc_col)   ! (gC/m2) total litter carbon in BGC pools

      nc = bounds_clump%clump_index

      if ( decomp_method /= no_soil_decomp )then
         ! Summarize Net Fluxes
         do s = 1, this%fates(nc)%nsites
            c = this%f2hmap(nc)%fcolumn(s)
            this%fates(nc)%bc_in(s)%tot_het_resp = hr(c)
            this%fates(nc)%bc_in(s)%tot_somc     = totsomc(c)
            this%fates(nc)%bc_in(s)%tot_litc     = totlitc(c)
         end do
      else
         ! Summarize Net Fluxes
         do s = 1, this%fates(nc)%nsites
            this%fates(nc)%bc_in(s)%tot_het_resp = 0.0_r8
            this%fates(nc)%bc_in(s)%tot_somc     = 0.0_r8
            this%fates(nc)%bc_in(s)%tot_litc     = 0.0_r8
         end do
      end if

      dtime = get_step_size_real()

      ! Update history variables that track these variables
      call fates_hist%update_history_hifrq1(nc, &
            this%fates(nc)%nsites,  &
            this%fates(nc)%sites,   &
            this%fates(nc)%bc_in,   &
            this%fates(nc)%bc_out,  &
            dtime)
<<<<<<< HEAD

      call fates_hist%update_history_hifrq2(nc, &
            this%fates(nc)%nsites,  &
            this%fates(nc)%sites,   &
            this%fates(nc)%bc_in,   &
            this%fates(nc)%bc_out,  &
            dtime)
=======
>>>>>>> 5b723157
      
    end associate

    call t_stopf('fates_wrap_update_hifrq_hist')

  end subroutine wrap_update_hifrq_hist

 ! ======================================================================================


 subroutine TransferZ0mDisp(this, bounds_clump, z0m_patch, displa_patch)

    ! Arguments
    class(hlm_fates_interface_type), intent(in) :: this
    type(bounds_type),intent(in)                :: bounds_clump
    real(r8), intent(inout) :: z0m_patch( bounds_clump%begp: )  ! patch momentum roughness length (m)
    real(r8), intent(inout) :: displa_patch( bounds_clump%begp: )  ! patch displacement height (m)

    ! Locals
    integer :: ci   ! Current clump index
    integer :: s    ! Site index
    integer :: c    ! Column index
    integer :: ifp  ! Fates patch index
    integer :: p    ! CLM patch index

    call t_startf('fates_transferz0disp')

    SHR_ASSERT_FL((ubound(z0m_patch, 1) == bounds_clump%endp), sourcefile, __LINE__)
    SHR_ASSERT_FL((ubound(displa_patch, 1) == bounds_clump%endp), sourcefile, __LINE__)

    ci = bounds_clump%clump_index

    do s = 1, this%fates(ci)%nsites
       c = this%f2hmap(ci)%fcolumn(s)

       z0m_patch(col%patchi(c)+1:col%patchf(c)) = 0.0_r8
       displa_patch(col%patchi(c)+1:col%patchf(c)) = 0.0_r8

         do ifp = 1, this%fates(ci)%sites(s)%youngest_patch%patchno
          p = ifp+col%patchi(c)
          z0m_patch(p) = this%fates(ci)%bc_out(s)%z0m_pa(ifp)
          displa_patch(p) = this%fates(ci)%bc_out(s)%displa_pa(ifp)
       end do
    end do

    call t_stopf('fates_transferz0disp')

    return
 end subroutine TransferZ0mDisp

 !-----------------------------------------------------------------------

  subroutine InterpFileInputs(this, bounds)
    !
    ! !DESCRIPTION:
    ! Interpolate inputs from files
    !
    ! NOTE(wjs, 2016-02-23) Stuff done here could probably be done at the end of
    ! InitEachTimeStep, rather than in this separate routine, except for the
    ! fact that
    ! (currently) this Interp stuff is done with proc bounds rather thna clump
    ! bounds. I
    ! think that is needed so that you don't update a given stream multiple
    ! times. If we
    ! rework the handling of threading / clumps so that there is a separate
    ! object for
    ! each clump, then I think this problem would disappear - at which point we
    ! could
    ! remove this Interp routine, moving its body to the end of
    ! InitEachTimeStep.
    !
    ! !USES:
    !
    ! !ARGUMENTS:
    class(hlm_fates_interface_type), intent(inout) :: this
    type(bounds_type), intent(in) :: bounds
    !
    ! !LOCAL VARIABLES:

    character(len=*), parameter :: subname = 'InterpFileInputs'
    !-----------------------------------------------------------------------

    call t_startf('fates_interpfileinputs')

    call this%fates_fire_data_method%FireInterp(bounds)

    call t_stopf('fates_interpfileinputs')

  end subroutine InterpFileInputs

  !-----------------------------------------------------------------------
  subroutine Init2(this, bounds, NLFilename)
    !
    ! !DESCRIPTION:
    ! Initialization after subgrid weights are determined
    !
    ! This copy should only be called if use_fates is .true.
    !
    ! !USES:
    !
    ! !ARGUMENTS:
    class(hlm_fates_interface_type), intent(inout) :: this
    type(bounds_type), intent(in) :: bounds
    character(len=*), intent(in) :: NLFilename ! namelist filename
    !
    ! !LOCAL VARIABLES:

    character(len=*), parameter :: subname = 'Init2'
    !-----------------------------------------------------------------------

    call t_startf('fates_init2')

    write(iulog,*) 'Init2: calling FireInit'
    call this%fates_fire_data_method%FireInit(bounds, NLFilename)

    call t_stopf('fates_init2')

  end subroutine Init2

  !-----------------------------------------------------------------------
  subroutine InitAccBuffer(this, bounds)
    !
    ! !DESCRIPTION:
    ! Initialized any accumulation buffers needed for FATES
    !
    ! !USES:
    !
    ! !ARGUMENTS:
    class(hlm_fates_interface_type), intent(inout) :: this
    type(bounds_type), intent(in) :: bounds
    !
    ! !LOCAL VARIABLES:

    character(len=*), parameter :: subname = 'InitAccBuffer'
    !-----------------------------------------------------------------------

    call t_startf('fates_initaccbuff')

    call this%fates_fire_data_method%InitAccBuffer( bounds )

    call t_stopf('fates_initaccbuff')

  end subroutine InitAccBuffer


  !-----------------------------------------------------------------------
  subroutine InitAccVars(this, bounds)
    !
    ! !DESCRIPTION:
    ! Initialized any accumulation variables needed for FATES
    !
    ! !USES:
    !
    ! !ARGUMENTS:
    class(hlm_fates_interface_type), intent(inout) :: this
    type(bounds_type), intent(in) :: bounds
    !
    ! !LOCAL VARIABLES:

    character(len=*), parameter :: subname = 'InitAccVars'
    !-----------------------------------------------------------------------

    call t_startf('fates_initaccvars')

    call this%fates_fire_data_method%InitAccVars( bounds )

    call t_stopf('fates_initaccvars')

  end subroutine InitAccVars

  !-----------------------------------------------------------------------

    subroutine UpdateAccVars(this, bounds_proc)
   
    !
    ! !DESCRIPTION:
    ! Update any accumulation variables needed for FATES
    !
    ! !USES:
    !
    ! !ARGUMENTS:
    class(hlm_fates_interface_type), intent(inout) :: this
    type(bounds_type), intent(in)                  :: bounds_proc
    !
  
    character(len=*), parameter :: subname = 'UpdateAccVars'
    !-----------------------------------------------------------------------

    call t_startf('fates_updateaccvars')

    call this%fates_fire_data_method%UpdateAccVars( bounds_proc )
    
    call t_stopf('fates_updateaccvars')

  end subroutine UpdateAccVars
  
 ! ======================================================================================

  subroutine WrapUpdateFatesRmean(this, nc, temperature_inst)

    class(hlm_fates_interface_type), intent(inout) :: this
    type(temperature_type), intent(in)             :: temperature_inst

    ! !LOCAL VARIABLES:
    integer                     :: nc,s,c,p,ifp  ! indices and loop counters

    do s = 1, this%fates(nc)%nsites
       c = this%f2hmap(nc)%fcolumn(s)
       do ifp = 1, this%fates(nc)%sites(s)%youngest_patch%patchno
          p = ifp+col%patchi(c)
          this%fates(nc)%bc_in(s)%t_veg_pa(ifp) = temperature_inst%t_veg_patch(p)
       end do
    end do

    call UpdateFatesRMeansTStep(this%fates(nc)%sites,this%fates(nc)%bc_in,this%fates(nc)%bc_out)
    
  end subroutine WrapUpdateFatesRmean
  
 ! ======================================================================================
  
 subroutine init_history_io(this,bounds_proc)

   use histFileMod, only : hist_addfld1d, hist_addfld2d, hist_addfld_decomp

   use FatesConstantsMod, only : fates_short_string_length, fates_long_string_length
   use FatesIOVariableKindMod, only : site_r8, site_soil_r8, site_size_pft_r8
   use FatesIOVariableKindMod, only : site_size_r8, site_pft_r8, site_age_r8
   use FatesIOVariableKindMod, only : site_coage_r8, site_coage_pft_r8
   use FatesIOVariableKindMod, only : site_fuel_r8, site_cwdsc_r8, site_scag_r8
   use FatesIOVariableKindMod, only : site_scagpft_r8, site_agepft_r8
   use FatesIOVariableKindMod, only : site_can_r8, site_cnlf_r8, site_cnlfpft_r8
   use FatesIOVariableKindMod, only : site_height_r8, site_elem_r8, site_elpft_r8
   use FatesIOVariableKindMod, only : site_elcwd_r8, site_elage_r8, site_agefuel_r8
   use FatesIOVariableKindMod, only : site_cdpf_r8, site_cdsc_r8, site_clscpf_r8
   use FatesIOVariableKindMod, only : site_landuse_r8, site_lulu_r8
   use FatesIODimensionsMod, only : fates_bounds_type


   ! Arguments
   class(hlm_fates_interface_type), intent(inout) :: this
   type(bounds_type),intent(in)                   :: bounds_proc  ! Currently "proc"


   ! Locals
   type(bounds_type)                              :: bounds_clump
   integer :: nvar  ! number of IO variables found
   integer :: ivar  ! variable index 1:nvar
   integer :: nc    ! thread counter 1:nclumps
   integer :: nclumps ! number of threads on this proc
   integer :: s     ! FATES site index
   integer :: c     ! ALM/CLM column index
   character(len=fates_short_string_length) :: dim2name
   character(len=fates_long_string_length) :: ioname
   integer :: d_index, dk_index

   type(fates_bounds_type) :: fates_bounds
   type(fates_bounds_type) :: fates_clump

    call t_startf('fates_inithistoryio')

   ! This routine initializes the types of output variables
   ! not the variables themselves, just the types
   ! ---------------------------------------------------------------------------------

   nclumps = get_proc_clumps()

   ! ------------------------------------------------------------------------------------
   ! PART I: Set FATES DIMENSIONING INFORMATION
   !
   ! -------------------------------------------------------------------------------
   ! Those who wish add variables that require new dimensions, please
   ! see FATES: FatesHistoryInterfaceMod.F90.  Dimension types are defined at the top of the
   ! module, and a new explicitly named instance of that type should be created.
   ! With this new dimension, a new output type/kind can contain that dimension.
   ! A new type/kind can be added to the dim_kinds structure, which defines its members
   ! in created in init_dim_kinds_maps().  Make sure to increase the size of fates_num_dim_kinds.
   ! A type/kind of output is defined by the data type (ie r8,int,..)
   ! and the dimensions.  Keep in mind that 3D variables (or 4D if you include time)
   ! are not really supported in CLM/ALM right now.  There are ways around this
   ! limitations by creating combined dimensions, for instance the size+pft dimension
   ! "scpf"
   ! ------------------------------------------------------------------------------------

   call hlm_bounds_to_fates_bounds(bounds_proc, fates_bounds)

   call fates_hist%Init(nclumps, fates_bounds)

   ! Define the bounds on the first dimension for each thread
   !$OMP PARALLEL DO PRIVATE (nc,bounds_clump,fates_clump)
   do nc = 1,nclumps

      call get_clump_bounds(nc, bounds_clump)

      ! thread bounds for patch
      call hlm_bounds_to_fates_bounds(bounds_clump, fates_clump)
      call fates_hist%SetThreadBoundsEach(nc, fates_clump)
   end do
   !$OMP END PARALLEL DO

   ! ------------------------------------------------------------------------------------
   ! PART II: USE THE JUST DEFINED DIMENSIONS TO ASSEMBLE THE VALID IO TYPES
   ! INTERF-TODO: THESE CAN ALL BE EMBEDDED INTO A SUBROUTINE IN HISTORYIOMOD
   ! ------------------------------------------------------------------------------------
   call fates_hist%assemble_history_output_types()

   ! ------------------------------------------------------------------------------------
   ! PART III: DEFINE THE LIST OF OUTPUT VARIABLE OBJECTS, AND REGISTER THEM WITH THE
   ! HLM ACCORDING TO THEIR TYPES
   ! ------------------------------------------------------------------------------------
   call fates_hist%initialize_history_vars()
   nvar = fates_hist%num_history_vars()

   call CrossRefHistoryFields()
   
   do ivar = 1, nvar

      associate( vname    => fates_hist%hvars(ivar)%vname, &
                 vunits   => fates_hist%hvars(ivar)%units,   &
                 vlong    => fates_hist%hvars(ivar)%long, &
                 vdefault => fates_hist%hvars(ivar)%use_default, &
                 vavgflag => fates_hist%hvars(ivar)%avgflag)

        dk_index = fates_hist%hvars(ivar)%dim_kinds_index
        ioname = trim(fates_hist%dim_kinds(dk_index)%name)

        select case(trim(ioname))
        case(site_r8)
           call hist_addfld1d(fname=trim(vname),units=trim(vunits),         &
                              avgflag=trim(vavgflag),long_name=trim(vlong), &
                              ptr_col=fates_hist%hvars(ivar)%r81d,      &
                              default=trim(vdefault),                       &
                              set_lake=0._r8,set_urb=0._r8)

        case(site_soil_r8, site_size_pft_r8, site_size_r8, site_pft_r8, &
             site_age_r8, site_height_r8, site_coage_r8,site_coage_pft_r8, &
             site_fuel_r8, site_cwdsc_r8, site_clscpf_r8, &
             site_can_r8,site_cnlf_r8, site_cnlfpft_r8, site_scag_r8, &
             site_scagpft_r8, site_agepft_r8, site_elem_r8, site_elpft_r8, &
             site_elcwd_r8, site_elage_r8, site_agefuel_r8, &
             site_cdsc_r8, site_cdpf_r8, &
             site_landuse_r8, site_lulu_r8)


           d_index = fates_hist%dim_kinds(dk_index)%dim2_index
           dim2name = fates_hist%dim_bounds(d_index)%name
           call hist_addfld2d(fname=trim(vname),units=trim(vunits),         &
                              type2d=trim(dim2name),                        &
                              avgflag=trim(vavgflag),long_name=trim(vlong), &
                              ptr_col=fates_hist%hvars(ivar)%r82d,    &
                              default=trim(vdefault))


        case default
           write(iulog,*) 'A FATES iotype was created that was not registerred'
           write(iulog,*) 'in CLM.:',trim(ioname)
           call endrun(msg=errMsg(sourcefile, __LINE__))
        end select

      end associate

   end do

   call t_stopf('fates_inithistoryio')

 end subroutine init_history_io

 ! ======================================================================================

 subroutine init_soil_depths(this, nc)

    ! Input Arguments
    class(hlm_fates_interface_type), intent(inout) :: this
    integer,intent(in)                             :: nc   ! Clump

    ! Locals
    integer :: s  ! site index
    integer :: c  ! column index
    integer :: j  ! Depth index
    integer :: nlevsoil
    integer :: nlevdecomp

    call t_startf('fates_initsoildepths')

    do s = 1, this%fates(nc)%nsites
       c = this%f2hmap(nc)%fcolumn(s)
       nlevsoil = this%fates(nc)%bc_in(s)%nlevsoil
       nlevdecomp = this%fates(nc)%bc_in(s)%nlevdecomp

       this%fates(nc)%bc_in(s)%zi_sisl(0:nlevsoil)    = col%zi(c,0:nlevsoil)
       this%fates(nc)%bc_in(s)%dz_sisl(1:nlevsoil)    = col%dz(c,1:nlevsoil)
       this%fates(nc)%bc_in(s)%z_sisl(1:nlevsoil)     = col%z(c,1:nlevsoil)
       this%fates(nc)%bc_in(s)%dz_decomp_sisl(1:nlevdecomp) = &
             dzsoi_decomp(1:nlevdecomp)

       do j=1,nlevsoil
          this%fates(nc)%bc_in(s)%decomp_id(j) = j
          ! Check to make sure that dz = dz_decomp_sisl when vertical soil dynamics
          ! are active
          if(abs(this%fates(nc)%bc_in(s)%dz_decomp_sisl(j)-this%fates(nc)%bc_in(s)%dz_sisl(j))>1.e-10_r8)then
             write(iulog,*) 'when vertical soil decomp dynamics are on'
             write(iulog,*) 'fates assumes that the decomposition depths equal the soil depths'
             write(iulog,*) 'layer: ',j
             write(iulog,*) 'dz_decomp_sisl(j): ',this%fates(nc)%bc_in(s)%dz_decomp_sisl(j)
             write(iulog,*) 'dz_sisl(j): ',this%fates(nc)%bc_in(s)%dz_sisl(j)
             call endrun(msg=errMsg(sourcefile, __LINE__))
          end if
       end do

    end do

    call t_stopf('fates_initsoildepths')

    return
 end subroutine init_soil_depths

 ! ======================================================================================

 subroutine ComputeRootSoilFlux(this, bounds_clump, num_filterc, filterc, &
       soilstate_inst, waterfluxbulk_inst)

    class(hlm_fates_interface_type), intent(inout) :: this
    type(bounds_type),intent(in)                   :: bounds_clump
    integer,intent(in)                             :: num_filterc
    integer,intent(in)                             :: filterc(num_filterc)
    type(soilstate_type), intent(inout)            :: soilstate_inst
    type(waterfluxbulk_type), intent(inout)            :: waterfluxbulk_inst

    ! locals
    integer :: s
    integer :: c
    integer :: l
    integer :: nc
    integer :: num_filter_fates
    integer :: nlevsoil


    if( .not. use_fates_planthydro ) return

    call t_startf('fates_rootsoilflux')

    nc = bounds_clump%clump_index

    ! Perform a check that the number of columns submitted to fates for
    ! root water sink is the same that was expected in the hydrology filter
    num_filter_fates = 0
    do s = 1,num_filterc
       l = col%landunit(filterc(s))
       if (lun%itype(l) == istsoil ) then
          num_filter_fates = num_filter_fates + 1
       end if
    end do

    if(num_filter_fates /= this%fates(nc)%nsites )then
       write(iulog,*) 'The HLM list of natural veg columns during root water transfer'
       write(iulog,*) 'is not the same size as the fates site list?'
       call endrun(msg=errMsg(sourcefile, __LINE__))
    end if

    do s = 1, this%fates(nc)%nsites
       c = this%f2hmap(nc)%fcolumn(s)
       nlevsoil = this%fates(nc)%bc_in(s)%nlevsoil

       ! This is the water removed from the soil layers by roots (or added)
       waterfluxbulk_inst%qflx_rootsoi_col(c,1:nlevsoil) = this%fates(nc)%bc_out(s)%qflx_soil2root_sisl(1:nlevsoil)

       ! This is the total amount of water transferred to surface runoff
       ! (this is generated potentially from supersaturating soils
       ! (currently this is unnecessary)
       ! waterflux_inst%qflx_drain_vr_col(c,1:nlevsoil) = this%fates(nc)%bc_out(s)%qflx_ro_sisl(1:nlevsoil)


    end do

    call t_stopf('fates_rootsoilflux')

 end subroutine ComputeRootSoilFlux

 ! ======================================================================================

 subroutine wrap_hydraulics_drive(this, bounds_clump, nc, &
                                 soilstate_inst, waterstatebulk_inst, waterdiagnosticbulk_inst, waterfluxbulk_inst, &
                                 fn, filterp, solarabs_inst, energyflux_inst)


   class(hlm_fates_interface_type), intent(inout) :: this
   type(bounds_type),intent(in)                   :: bounds_clump
   integer,intent(in)                             :: nc
   integer, intent(in)                            :: fn
   integer, intent(in)                            :: filterp(fn)
   type(soilstate_type)    , intent(inout)        :: soilstate_inst
   type(waterstatebulk_type)   , intent(inout)        :: waterstatebulk_inst
   type(waterdiagnosticbulk_type)   , intent(inout)        :: waterdiagnosticbulk_inst
   type(waterfluxbulk_type)    , intent(inout)        :: waterfluxbulk_inst
   type(solarabs_type)     , intent(inout)        :: solarabs_inst
   type(energyflux_type)   , intent(inout)        :: energyflux_inst

    ! locals
   integer :: s
   integer :: c
   integer :: j
   integer :: ifp
   integer :: p
   integer :: f
   integer :: nlevsoil
   integer :: icp
   real(r8) :: dtime

   if ( .not.use_fates_planthydro ) return

   call t_startf('fates_wraphydrodriv')

   dtime = get_step_size_real()

   ! Prepare Input Boundary Conditions
   ! ------------------------------------------------------------------------------------

   do s = 1, this%fates(nc)%nsites

      c = this%f2hmap(nc)%fcolumn(s)

      nlevsoil = this%fates(nc)%bc_in(s)%nlevsoil

      this%fates(nc)%bc_in(s)%smpmin_si                 = &
            soilstate_inst%smpmin_col(c)
      this%fates(nc)%bc_in(s)%watsat_sisl(1:nlevsoil)    = &
            soilstate_inst%watsat_col(c,1:nlevsoil)
      this%fates(nc)%bc_in(s)%watres_sisl(1:nlevsoil)    = &
            soilstate_inst%watres_col(c,1:nlevsoil)
      this%fates(nc)%bc_in(s)%sucsat_sisl(1:nlevsoil)     = &
            soilstate_inst%sucsat_col(c,1:nlevsoil)
      this%fates(nc)%bc_in(s)%bsw_sisl(1:nlevsoil)        = &
            soilstate_inst%bsw_col(c,1:nlevsoil)
      this%fates(nc)%bc_in(s)%h2o_liq_sisl(1:nlevsoil)    = &
            waterstatebulk_inst%h2osoi_liq_col(c,1:nlevsoil)
      this%fates(nc)%bc_in(s)%eff_porosity_sl(1:nlevsoil) = &
            soilstate_inst%eff_porosity_col(c,1:nlevsoil)

        do ifp = 1, this%fates(nc)%sites(s)%youngest_patch%patchno
         p = ifp+col%patchi(c)

         this%fates(nc)%bc_in(s)%swrad_net_pa(ifp) = solarabs_inst%fsa_patch(p)
         this%fates(nc)%bc_in(s)%lwrad_net_pa(ifp) = energyflux_inst%eflx_lwrad_net_patch(p)
        end do
   end do

   ! The exposed vegetation filter "filterp" dictates which patches
   ! had their transpiration updated during canopy_fluxes(). Patches
   ! not in the filter had been zero'd during prep_canopyfluxes().

   do f = 1,fn
      p = filterp(f)
      c = patch%column(p)
      s = this%f2hmap(nc)%hsites(c)
      ifp = p - col%patchi(c)

      this%fates(nc)%bc_in(s)%qflx_transp_pa(ifp) = waterfluxbulk_inst%qflx_tran_veg_patch(p)
   end do

   ! Call Fates Hydraulics
   ! ------------------------------------------------------------------------------------


   call hydraulics_drive(this%fates(nc)%nsites, &
            this%fates(nc)%sites,  &
            this%fates(nc)%bc_in,  &
            this%fates(nc)%bc_out, &
            dtime)

   ! Prepare Output Boundary Conditions
   ! ------------------------------------------------------------------------------------

   do s = 1, this%fates(nc)%nsites
      c = this%f2hmap(nc)%fcolumn(s)
      waterdiagnosticbulk_inst%total_plant_stored_h2o_col(c) = &
            this%fates(nc)%bc_out(s)%plant_stored_h2o_si
   end do


   ! Update History Buffers that need to be updated after hydraulics calls

   call fates_hist%update_history_hydraulics(nc, &
         this%fates(nc)%nsites, &
         this%fates(nc)%sites, &
         this%fates(nc)%bc_in, &
         dtime)

   call t_stopf('fates_wraphydrodriv')

   return
 end subroutine wrap_hydraulics_drive

 ! ======================================================================================

 subroutine hlm_bounds_to_fates_bounds(hlm, fates)

   use FatesIODimensionsMod,   only : fates_bounds_type
   use FatesInterfaceTypesMod, only : nlevsclass, nlevage, nlevcoage
   use FatesInterfaceTypesMod, only : nlevheight
   use FatesInterfaceTypesMod, only : nlevdamage
   use FatesLitterMod,         only : nfsc
   use FatesLitterMod,         only : ncwd
   use EDParamsMod,            only : nlevleaf, nclmax
   use FatesInterfaceTypesMod, only : numpft_fates => numpft
   use FatesConstantsMod, only : n_landuse_cats


   type(bounds_type), intent(in) :: hlm
   type(fates_bounds_type), intent(out) :: fates

   call t_startf('fates_hlm2fatesbnds')

   fates%cohort_begin = hlm%begcohort
   fates%cohort_end = hlm%endcohort

   fates%column_begin = hlm%begc
   fates%column_end = hlm%endc
   
   fates%soil_begin = 1
   fates%soil_end = nlevsoi

   fates%sizepft_class_begin = 1
   fates%sizepft_class_end = nlevsclass * numpft_fates

   fates%size_class_begin = 1
   fates%size_class_end = nlevsclass

   fates%coagepf_class_begin = 1
   fates%coagepf_class_end = nlevcoage * numpft_fates

   fates%coage_class_begin = 1
   fates%coage_class_end = nlevcoage

   fates%pft_class_begin = 1
   fates%pft_class_end = numpft_fates

   fates%age_class_begin = 1
   fates%age_class_end = nlevage

   fates%height_begin = 1
   fates%height_end = nlevheight

   fates%sizeage_class_begin = 1
   fates%sizeage_class_end   = nlevsclass * nlevage

   fates%agepft_class_begin = 1
   fates%agepft_class_end   = nlevage * numpft_fates

   fates%sizeagepft_class_begin = 1
   fates%sizeagepft_class_end   = nlevsclass * nlevage * numpft_fates

   fates%fuel_begin = 1
   fates%fuel_end = nfsc

   fates%cwdsc_begin = 1
   fates%cwdsc_end = ncwd

   fates%can_begin = 1
   fates%can_end = nclmax

   fates%cnlf_begin = 1
   fates%cnlf_end = nlevleaf * nclmax

   fates%cnlfpft_begin = 1
   fates%cnlfpft_end = nlevleaf * nclmax * numpft_fates

   fates%elem_begin = 1
   fates%elem_end   = num_elements

   fates%elpft_begin = 1
   fates%elpft_end   = num_elements * numpft_fates

   fates%elcwd_begin = 1
   fates%elcwd_end   = num_elements * ncwd

   fates%elage_begin = 1
   fates%elage_end   = num_elements * nlevage

   fates%agefuel_begin = 1
   fates%agefuel_end   = nlevage * nfsc

   fates%cdpf_begin = 1
   fates%cdpf_end = nlevdamage * numpft_fates * nlevsclass

   fates%cdsc_begin = 1
   fates%cdsc_end = nlevdamage * nlevsclass

   fates%cdam_begin = 1
   fates%cdam_end = nlevdamage

   fates%clscpf_begin = 1
   fates%clscpf_end = numpft_fates * nlevsclass * nclmax

   fates%landuse_begin = 1
   fates%landuse_end   = n_landuse_cats

   fates%lulu_begin = 1
   fates%lulu_end   = n_landuse_cats * n_landuse_cats
   
   call t_stopf('fates_hlm2fatesbnds')

 end subroutine hlm_bounds_to_fates_bounds

 ! ======================================================================================

 subroutine GetAndSetTime()

   ! CLM MODULES
   use clm_time_manager  , only : get_curr_days_per_year, &
                                  get_curr_date,     &
                                  get_ref_date,      &
                                  timemgr_datediff

   ! FATES MODULES
   use FatesInterfaceMod     , only : SetFatesTime

   ! LOCAL VARIABLES
   integer  :: yr                       ! year (0, ...)
   integer  :: mon                      ! month (1, ..., 12)
   integer  :: day                      ! day of month (1, ..., 31)
   integer  :: sec                      ! seconds of the day
   integer  :: current_year
   integer  :: current_month
   integer  :: current_day
   integer  :: current_tod
   integer  :: current_date
   integer  :: jan01_curr_year
   integer  :: reference_date
   integer  :: days_per_year
   real(r8) :: model_day
   real(r8) :: day_of_year

   call t_startf('fates_getandsettime')

   ! Get the current date and determine the set the start of the current year
   call get_curr_date(current_year,current_month,current_day,current_tod)
   current_date = current_year*10000 + current_month*100 + current_day
   jan01_curr_year = current_year*10000 + 100 + 1

   ! Get the reference date components and compute the date
   call get_ref_date(yr, mon, day, sec)
   reference_date = yr*10000 + mon*100 + day

   ! Get the defined number of days per year
   days_per_year = get_curr_days_per_year()

   ! Determine the model day
   call timemgr_datediff(reference_date, sec, current_date, current_tod, model_day)

   ! Determine the current DOY
   call timemgr_datediff(jan01_curr_year,0,current_date,sec,day_of_year)

   ! Set the FATES global time variables
   call SetFatesTime(current_year, current_month, &
                     current_day, current_tod, &
                     current_date, reference_date, &
                     model_day, floor(day_of_year), &
                     days_per_year, 1.0_r8/dble(days_per_year))

   call t_stopf('fates_getandsettime')

 end subroutine GetAndSetTime

 !-----------------------------------------------------------------------

end module CLMFatesInterfaceMod<|MERGE_RESOLUTION|>--- conflicted
+++ resolved
@@ -2966,22 +2966,11 @@
       dtime = get_step_size_real()
 
       ! Update history variables that track these variables
-      call fates_hist%update_history_hifrq1(nc, &
+      call fates_hist%update_history_hifrq(nc, &
             this%fates(nc)%nsites,  &
             this%fates(nc)%sites,   &
             this%fates(nc)%bc_in,   &
-            this%fates(nc)%bc_out,  &
             dtime)
-<<<<<<< HEAD
-
-      call fates_hist%update_history_hifrq2(nc, &
-            this%fates(nc)%nsites,  &
-            this%fates(nc)%sites,   &
-            this%fates(nc)%bc_in,   &
-            this%fates(nc)%bc_out,  &
-            dtime)
-=======
->>>>>>> 5b723157
       
     end associate
 
