--- conflicted
+++ resolved
@@ -35,12 +35,7 @@
 #include "shr_assert.h"
    use PatchType         , only : patch
    use shr_kind_mod      , only : r8 => shr_kind_r8
-<<<<<<< HEAD
-   use shr_infnan_mod    , only : isnan => shr_infnan_isnan
-   use decompMod         , only : bounds_type
-=======
    use decompMod         , only : bounds_type, subgrid_level_column
->>>>>>> 93749b9c
    use WaterStateBulkType    , only : waterstatebulk_type
    use WaterDiagnosticBulkType    , only : waterdiagnosticbulk_type
    use WaterFluxBulkType     , only : waterfluxbulk_type
