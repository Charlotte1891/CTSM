--- conflicted
+++ resolved
@@ -61,11 +61,8 @@
    use clm_varctl        , only : use_fates_fixed_biogeog
    use clm_varctl        , only : use_fates_nocomp
    use clm_varctl        , only : use_fates_sp
-<<<<<<< HEAD
    use clm_varctl        , only : use_fates_luh
-=======
    use clm_varctl        , only : fates_seeddisp_cadence
->>>>>>> cc1c4d83
    use clm_varctl        , only : fates_inventory_ctrl_filename
    use clm_varctl        , only : use_nitrif_denitrif
    use clm_varctl        , only : use_lch4
@@ -141,11 +138,8 @@
    use PRTGenericMod         , only : num_elements
    use FatesInterfaceTypesMod, only : hlm_stepsize
    use FatesInterfaceTypesMod, only : fates_maxPatchesPerSite
-<<<<<<< HEAD
    use FatesInterfaceTypesMod, only : hlm_num_luh2_states
-=======
    use FatesInterfaceTypesMod, only : fates_dispersal_cadence_none
->>>>>>> cc1c4d83
    use EDMainMod             , only : ed_ecosystem_dynamics
    use EDMainMod             , only : ed_update_site
    use EDInitMod             , only : zero_site
