module SPMMod

#include "shr_assert.h"

!-----------------------------------------------------------------------
!BOP
!
! !MODULE: SPMMod
!
! !DESCRIPTION:
! Sparse matrix multiplication add addition
!
! Author: Xingjie Lu
!
!EOP
!-----------------------------------------------------------------------

  use shr_kind_mod                   , only : r8 => shr_kind_r8
  use decompMod                      , only : bounds_type
  use clm_varctl                     , only : iulog
  use abortutils                     , only : endrun
  implicit none
  private

  type, public :: sparse_matrix_type
 
  !sparse matrix is in COO format, Both row index and column index should be in ascending order. 
  !Row index should change faster than Column index to ensure SPMP_AB work properly.
 
     real(r8), pointer :: M(:,:)        ! non-zero entries in sparse matrix (unit,sparse matrix index)
     integer , pointer :: RI(:)         ! Row index
     integer , pointer :: CI(:)         ! Column index
     integer NE                         ! Number of nonzero entries
     integer SM                         ! Size of matrix, eg. for nxn matrix, SM=n
     integer num_unit                   ! number of active unit, such as patch, col, or gridcell
     integer begu                       ! begin index of unit in current process
     integer endu                       ! end index of unit in current process
  
  contains
    
    procedure, public :: InitSM         ! subroutine to initilize sparse matrix type
    procedure, public :: ReleaseSM      ! subroutine to deallocate the sparse matrix type data
    procedure, public :: SetValueSM     ! subroutine to set values in sparse matrix of any shape
    procedure, public :: SetValueA      ! subroutine to set off-diagonal values in sparse matrix of A
    procedure, public :: SetValueA_diag ! subroutine to set diagonal values in sparse matrix of A
    procedure, public :: SPMM_AK        ! subroutine to calculate sparse matrix multiplication: A(sparse matrix) = A(sparse matrix) * K(diagonal matrix)
    procedure, public :: SPMP_AB        ! subroutine to calculate sparse matrix addition AB(sparse matrix) = A(sparse matrix) + B(sparse matrix)
    procedure, public :: SPMP_B_ACC     ! subroutine to calculate sparse matrix accumulation: B(sparse matrix) = B(sparse matrix) + A(sparse matrix)
    procedure, public :: SPMP_ABC       ! subroutine to calculate sparse matrix addition ABC(sparse matrix) = A(sparse matrix) + B(sparse matrix) + C(sparse matrix)

  end type sparse_matrix_type

  type, public :: diag_matrix_type
  
  !diagnoal matrix only store diagnoal entries

     real(r8), pointer :: DM(:,:)         ! entries in diagonal matrix (unit,diagonal matrix index)
     integer SM                           ! Size of matrix, eg. for nxn matrix, SM=n
     integer num_unit                     ! number of active unit, such as patch, col, or gridcell
     integer begu                         ! begin index of unit in current process
     integer endu                         ! end index of unit in current process
  
  contains

    procedure, public :: InitDM           ! subroutine to initialize diagonal matrix type
    procedure, public :: ReleaseDM        ! subroutine to deallocate the diagonal matrix
    procedure, public :: SetValueDM       ! subroutine to set values in diagonal matrix

  end type diag_matrix_type

  type, public :: vector_type
  
  !vector 

     real(r8), pointer :: V(:,:)          ! entries in vector (unit,vector index)
     integer SV                           ! Size of vector
     integer num_unit                     ! number of active unit, such as patch, col, or gridcell
     integer begu                         ! begin index of unit in current process
     integer endu                         ! end index of unit in current process

  contains 
  
    procedure, public :: InitV            ! subroutine to initialize vector type
    procedure, public :: ReleaseV         ! subroutine to deallocate veector type
    procedure, public :: SetValueV        ! subroutine to set values in vector
    procedure, public :: SetValueV_scaler ! subroutine to set a constant value to a vector
    procedure, public :: SPMM_AX          ! subroutine to calculate multiplication X(vector)=A(sparse matrix)*X(vector)

  end type vector_type

  integer,  parameter :: empty_int  = -9999
  real(r8), parameter :: empty_real = -9999._r8

  character(len=*), parameter, private :: sourcefile = &
       __FILE__

contains


subroutine InitSM(this,SM_in,begu,endu,maxsm)

! Initialize the sparse matrix by giving the boundary of landunit/gridcell/column/patch,
! the size of matrix. Then allocate the matrix in a sparse matrix format

class(sparse_matrix_type) :: this
integer,intent(in) :: SM_in
integer,intent(in) :: begu
integer,intent(in) :: endu
integer,optional,intent(in) :: maxsm
character(len=*),parameter :: subname = 'InitSM'

<<<<<<< HEAD
if ( associated(this%M) )then
   call endrun( subname//" ERROR: Sparse Matrix was already allocated" )
   return
end if
if ( associated(this%RI) )then
   call endrun( subname//" ERROR: Sparse Matrix was already allocated" )
   return
end if
if ( associated(this%CI) )then
   call endrun( subname//" ERROR: Sparse Matrix was already allocated" )
   return
end if
=======
!if ( associated(this%M) )then
!   call endrun( "ERROR: Sparse Matrix was already allocated" )
!end if
!if ( associated(this%RI) )then
!   call endrun( "ERROR: Sparse Matrix was already allocated" )
!end if
!if ( associated(this%CI) )then
!   call endrun( "ERROR: Sparse Matrix was already allocated" )
!end if
>>>>>>> 440a73e3
this%SM = SM_in
this%begu = begu
this%endu = endu
if(present(maxsm))then
   SHR_ASSERT_FL((maxsm >= 1), sourcefile, __LINE__)
   SHR_ASSERT_FL((maxsm <= SM_in*SM_in), sourcefile, __LINE__)
   allocate(this%M(begu:endu,1:maxsm))
else
   allocate(this%M(begu:endu,1:SM_in*SM_in))
end if
allocate(this%RI(1:SM_in*SM_in))
allocate(this%CI(1:SM_in*SM_in))
this%M(:,:) = empty_real
this%RI(:) = empty_int
this%CI(:) = empty_int
this%NE    = empty_int

end subroutine InitSM

  ! ========================================================================

  subroutine ReleaseSM(this)
  
  ! Release the Sparse Matrix data
  
     class(sparse_matrix_type) :: this
  
     this%SM   = empty_int
     this%begu = empty_int
     this%endu = empty_int
     deallocate(this%M)
     deallocate(this%RI)
     deallocate(this%CI)
  end subroutine ReleaseSM

  ! ========================================================================

subroutine SetValueSM(this,begu,endu,num_unit,filter_u,M,I,J,NE_in)

! Set sparse matrix values by giving all non-zero values and the corresponding row and column indices.
! The information of active landunit/gridcell/column/patch is used to save computational cost.

class(sparse_matrix_type) :: this
integer ,intent(in) :: begu
integer ,intent(in) :: endu
integer ,intent(in) :: NE_in
integer ,intent(in) :: num_unit
integer ,intent(in) :: filter_u(:)
real(r8),intent(in) :: M(begu:,1:)
integer ,intent(in) :: I(:)
integer ,intent(in) :: J(:)
character(len=*),parameter :: subname = 'SetValueSM'

integer k,u,fu

if ( (.not. associated(this%M)) .or. (.not. associated(this%RI)) .or. (.not. associated(this%CI)) )then
   call endrun( subname//" ERROR: Sparse Matrix was NOT already allocated" )
   return
end if
SHR_ASSERT_FL((ubound(filter_u,1) >= num_unit), sourcefile, __LINE__)
SHR_ASSERT_FL((ubound(M, 2) >= NE_in), sourcefile, __LINE__)
SHR_ASSERT_FL((ubound(I, 1) >= NE_in), sourcefile, __LINE__)
SHR_ASSERT_FL((ubound(J, 1) >= NE_in), sourcefile, __LINE__)
SHR_ASSERT_FL((lbound(M, 1) == begu), sourcefile, __LINE__)
SHR_ASSERT_FL((ubound(M, 1) == endu), sourcefile, __LINE__)
<<<<<<< HEAD
SHR_ASSERT_FL((lbound(M, 1) == this%begu), sourcefile, __LINE__)
SHR_ASSERT_FL((ubound(M, 1) == this%endu), sourcefile, __LINE__)
SHR_ASSERT_FL((maxval(I) <= NE_in), sourcefile, __LINE__)
SHR_ASSERT_FL((minval(I) >= 1), sourcefile, __LINE__)
SHR_ASSERT_FL((maxval(J) <= NE_in), sourcefile, __LINE__)
SHR_ASSERT_FL((minval(J) >= 1), sourcefile, __LINE__)
=======
!SHR_ASSERT_FL((lbound(M, 1) == this%begu), sourcefile, __LINE__)
!SHR_ASSERT_FL((ubound(M, 1) == this%endu), sourcefile, __LINE__)
>>>>>>> 440a73e3
do k = 1,NE_in
   do fu = 1,num_unit
      u = filter_u(fu)  
      this%M(u,k) = M(u,k)
   end do
end do

this%NE = NE_in
do k = 1,NE_in
   this%RI(k) = I(k)
   this%CI(k) = J(k)
end do

end subroutine SetValueSM


subroutine SetValueA_diag(this,num_unit,filter_u,scaler)

! Set diagonal sparse matrix values by giving a constant scaler.
! The information of active landunit/gridcell/column/patch is used to save computational cost.

class(sparse_matrix_type) :: this
real(r8),intent(in) :: scaler
integer,intent(in) :: num_unit
integer,intent(in) :: filter_u(:)
integer i,u,fu
character(len=*),parameter :: subname = 'SetValueA_diag'

if ( (.not. associated(this%M)) .or. (.not. associated(this%RI)) .or. (.not. associated(this%CI)) )then
   call endrun( subname//" ERROR: Sparse Matrix was NOT already allocated" )
   return
end if
SHR_ASSERT_FL((ubound(filter_u,1) >= num_unit), sourcefile, __LINE__)
SHR_ASSERT_FL((lbound(this%M,1) == this%begu), sourcefile, __LINE__)
SHR_ASSERT_FL((ubound(this%M,1) == this%endu), sourcefile, __LINE__)
SHR_ASSERT_FL((ubound(this%M,2) >= this%SM), sourcefile, __LINE__)
SHR_ASSERT_FL((ubound(this%RI,1) >= this%SM), sourcefile, __LINE__)
SHR_ASSERT_FL((ubound(this%CI,1) >= this%SM), sourcefile, __LINE__)
do i=1,this%SM
   do fu=1,num_unit
      u = filter_u(fu)
      this%M(u,i)  = scaler
   end do
end do

do i=1,this%SM
   this%RI(i) = i
   this%CI(i) = i
end do
this%NE = this%SM

end subroutine SetValueA_diag


subroutine SetValueA(this,begu,endu,num_unit,filter_u,M,AI,AJ,NE_NON,Init_ready,list,RI_A,CI_A)

! Set sparse matrix values by giving values, rows, and columns of non-zero and non-diagonal entries.
! Then Set the diagonal entries to -1. The information of active landunit/gridcell/column/patch,
! The order and indices of non-diagonal entries in full sparse matrix are memorized to save computational cost,
! since these indices are usualy time-independent.

class(sparse_matrix_type) :: this
integer ,intent(in) :: begu
integer ,intent(in) :: endu
integer ,intent(in) :: NE_NON
integer ,intent(in) :: num_unit
integer ,intent(in) :: filter_u(:)
real(r8),intent(in) :: M(begu:,1:)
integer ,intent(in) :: AI(:)
integer ,intent(in) :: AJ(:)
logical ,intent(inout) :: Init_ready !True: diagnoal of A has been set to -1,this%RI, this%CI, this%NE and list has been set up
integer ,intent(inout),optional :: list(:)
integer ,intent(inout),optional :: RI_A(:)
integer ,intent(inout),optional :: CI_A(:)

integer i,j,k,fu,u
logical list_ready
type(sparse_matrix_type) :: A_diag, A_nondiag
character(len=*),parameter :: subname = 'SetValueA'

list_ready = .false.

if ( (.not. associated(this%M)) .or. (.not. associated(this%RI)) .or. (.not. associated(this%CI)) )then
   call endrun( subname//" ERROR: Sparse Matrix was NOT already allocated" )
   return
end if
if(init_ready .and. .not. (present(list) .and. present(RI_A) .and. present(CI_A)))then
   write(iulog,*) "Error: initialization is ready, but at least one of list, RI_A or CI_A is not presented"
   call endrun( subname//" ERROR: required optional arguments were NOT sent in" )
   return
end if
SHR_ASSERT_FL((ubound(filter_u,1) >= num_unit), sourcefile, __LINE__)
SHR_ASSERT_FL((lbound(M,1) == begu), sourcefile, __LINE__)
SHR_ASSERT_FL((ubound(M,1) == endu), sourcefile, __LINE__)
SHR_ASSERT_FL((ubound(M,2) >= NE_NON), sourcefile, __LINE__)
SHR_ASSERT_FL((ubound(AI,1) >= NE_NON), sourcefile, __LINE__)
SHR_ASSERT_FL((ubound(AJ,1) >= NE_NON), sourcefile, __LINE__)
if ( present(list) )then
   SHR_ASSERT_FL((ubound(list,1) >= NE_NON), sourcefile, __LINE__)
end if
if ( present(RI_A) )then
   SHR_ASSERT_FL((ubound(RI_A,1) >= NE_NON+this%SM), sourcefile, __LINE__)
end if
if ( present(CI_A) )then
   SHR_ASSERT_FL((ubound(CI_A,1) >= NE_NON+this%SM), sourcefile, __LINE__)
end if
 
if(Init_ready)then
   do i = 1,this%SM+NE_NON
      do fu = 1,num_unit
         u = filter_u(fu)
         this%M(u,i) = -1._r8
      end do
   end do
   do i = 1,NE_NON
      do fu = 1,num_unit
         u = filter_u(fu)
         this%M(u,list(i)) = M(u,i)
      end do
   end do
   this%NE = this%SM+NE_NON
   this%RI(1:this%NE) = RI_A(1:this%NE)
   this%CI(1:this%NE) = CI_A(1:this%NE)
else
   call A_diag%InitSM(this%SM,begu,endu)
   call A_nondiag%InitSM(this%SM,begu,endu)

   call A_diag%SetValueA_diag(num_unit,filter_u,-1._r8)
   call A_nondiag%SetValueSM(begu,endu,num_unit,filter_u,M,AI,AJ,NE_NON)

   if(present(list))then
      call this%SPMP_AB(num_unit,filter_u,A_nondiag,A_diag,list_ready,list_A=list)
   else
      call this%SPMP_AB(num_unit,filter_u,A_nondiag,A_diag,list_ready)
   end if
   if(present(RI_A))RI_A(1:this%NE) = this%RI(1:this%NE)
   if(present(CI_A))CI_A(1:this%NE) = this%CI(1:this%NE)
   
   Init_ready = .true.
   call A_diag%ReleaseSM()
   call A_nondiag%ReleaseSM()
end if

end subroutine SetValueA


subroutine InitDM(this,SM_in,begu,endu)

! Initialize the diagonal matrix by giving the boundary of landunit/gridcell/column/patch,
! the size of matrix. Then allocate the matrix in a diagonal matrix format 

class(diag_matrix_type) :: this
integer,intent(in) :: SM_in
integer,intent(in) :: begu
integer,intent(in) :: endu
character(len=*),parameter :: subname = 'InitDM'

if ( associated(this%DM) )then
   call endrun( subname//" ERROR: Diagonal Matrix was already allocated" )
   return
end if
this%SM = SM_in
allocate(this%DM(begu:endu,1:SM_in))
this%DM(:,:) = empty_real
this%begu = begu
this%endu = endu

end subroutine InitDM

  !-----------------------------------------------------------------------
  subroutine ReleaseDM(this)

    ! Release the Diagonal Matrix data

    class(diag_matrix_type) :: this

    this%SM   = empty_int
    this%begu = empty_int
    this%endu = empty_int
    deallocate(this%DM)
  end subroutine ReleaseDM

  !-----------------------------------------------------------------------

subroutine SetValueDM(this,begu,endu,num_unit,filter_u,M)

! Set the diagonal matrix values by giving the values of diagonal entries in a right order.
! The information of active landunit/gridcell/column/patch is used to save computational cost.

class(diag_matrix_type) :: this
integer ,intent(in) :: begu
integer ,intent(in) :: endu
real(r8),intent(in) :: M(begu:,1:)
integer ,intent(in) :: num_unit
integer ,intent(in) :: filter_u(:)
character(len=*),parameter :: subname = 'SetValueDM'

integer i,fu,u

if ( .not. associated(this%DM) )then
   call endrun( subname//" ERROR: Diagonal matrix was NOT already allocated" )
   return
end if
SHR_ASSERT_FL((ubound(filter_u,1) >= num_unit), sourcefile, __LINE__)
SHR_ASSERT_FL((lbound(M,1)        == begu), sourcefile, __LINE__)
SHR_ASSERT_FL((ubound(M,1)        == endu), sourcefile, __LINE__)
SHR_ASSERT_FL((ubound(M,2)        >= this%SM), sourcefile, __LINE__)
do i = 1,this%SM
   do fu = 1,num_unit
      u = filter_u(fu)
      this%DM(u,i) = M(u,i)
   end do
end do

end subroutine SetValueDM


subroutine InitV(this,SV_in,begu,endu)

! Initialize the vector by giving the boundary of landunit/gridcell/column/patch,
! the size of vector. Then allocate the vector in a vector type

class(vector_type) :: this
integer,intent(in) :: SV_in
integer,intent(in) :: begu
integer,intent(in) :: endu
character(len=*),parameter :: subname = 'InitV'

if ( associated(this%V) )then
<<<<<<< HEAD
   call endrun( subname//" ERROR: Vector was already allocated" )
   return
=======
!   call endrun( "ERROR: Vector was already allocated" )
>>>>>>> 440a73e3
end if
this%SV = SV_in
allocate(this%V(begu:endu,1:SV_in))
this%V(:,:) = empty_real
this%begu = begu
this%endu = endu

end subroutine InitV


subroutine ReleaseV(this)

! Deallocate vector type

class(vector_type) :: this
deallocate(this%V)
this%begu = empty_int
this%endu = empty_int
this%SV = empty_int

end subroutine ReleaseV


subroutine SetValueV_scaler(this,num_unit,filter_u,scaler)

! Set the vector values by giving a constant value
! The information of active landunit/gridcell/column/patch is used to save computational cost.

class(vector_type) :: this
real(r8),intent(in) :: scaler
integer,intent(in) :: num_unit
integer,intent(in) :: filter_u(:)

integer i,fu,u
character(len=*),parameter :: subname = 'SetValueV_scaler'

if ( .not. associated(this%V) )then
   call endrun( subname//" ERROR: Vector was NOT already allocated" )
   return
end if
SHR_ASSERT_FL((ubound(filter_u,1) >= num_unit), sourcefile, __LINE__)
do i=1,this%SV
   do fu = 1,num_unit
      u = filter_u(fu)
      this%V(u,i) = scaler
   end do
end do

end subroutine SetValueV_scaler


subroutine SetValueV(this,begu,endu,num_unit,filter_u,M)

! Set the vector values by giving the values in a right order.
! The information of active landunit/gridcell/column/patch is used to save computational cost.

integer ,intent(in) :: begu
integer ,intent(in) :: endu
class(vector_type)  :: this
real(r8),intent(in) :: M(begu:,1:)
integer ,intent(in) :: num_unit
integer ,intent(in) :: filter_u(:)

integer i,fu,u
character(len=*),parameter :: subname = 'SetValueV'

if ( .not. associated(this%V) )then
   call endrun( subname//" ERROR: Vector was NOT already allocated" )
   return
end if
SHR_ASSERT_FL((ubound(filter_u,1) >= num_unit), sourcefile, __LINE__)
SHR_ASSERT_FL((lbound(M,1)        == begu), sourcefile, __LINE__)
SHR_ASSERT_FL((ubound(M,1)        == endu), sourcefile, __LINE__)
SHR_ASSERT_FL((ubound(M,2)        >= this%SV), sourcefile, __LINE__)
do i=1,this%SV
   do fu = 1,num_unit
      u = filter_u(fu)
      this%V(u,i) = M(u,i)
   end do
end do

end subroutine SetValueV


subroutine SPMM_AK(this,num_unit,filter_u,K)

! Calculate sparse matrix multiplication (SPMM) A(this) = A(this)*K
! The information of active landunit/gridcell/column/patch is used to save computational cost.
! A is a sparse matrix in Coordinate format (COO). 
! K is a diagnoal matrix.

class(sparse_matrix_type)  :: this
type(diag_matrix_type)  ,intent(in)  :: K
integer,intent(in) :: num_unit
integer,intent(in) :: filter_u(:)

integer i,fu,u

SHR_ASSERT_FL((ubound(filter_u,1) >= num_unit), sourcefile, __LINE__)
SHR_ASSERT_FL((this%SM            == K%SM), sourcefile, __LINE__)
do i=1,this%NE
   do fu = 1,num_unit
      u = filter_u(fu)
      this%M(u,i) = this%M(u,i) * K%DM(u,this%CI(i))
   end do
end do

end subroutine SPMM_AK


subroutine SPMM_AX(this,num_unit,filter_u,A)

! Calculate sparse matrix multiplication (SPMM) X(this) = X(this) + A*X(this)
! The information of active landunit/gridcell/column/patch is used to save computational cost.
! A is a sparse matrix in Coordinate format (COO). 
! X is a vector type.

class(vector_type)         :: this
type(sparse_matrix_type),intent(in)    :: A
integer,intent(in) :: num_unit
integer,intent(in) :: filter_u(:)

integer i,fu,u
real(r8) :: V(this%begu:this%endu,1:this%SV)

SHR_ASSERT_FL((ubound(filter_u,1) >= num_unit), sourcefile, __LINE__)
SHR_ASSERT_FL((ubound(this%V,2)   == this%SV), sourcefile, __LINE__)
SHR_ASSERT_FL((this%SV            <= A%SM), sourcefile, __LINE__)
SHR_ASSERT_FL((ubound(this%V,2)   == this%SV), sourcefile, __LINE__)
SHR_ASSERT_FL((ubound(A%M,2)      >= A%NE), sourcefile, __LINE__)
SHR_ASSERT_FL((maxval(A%RI)       <= this%SV), sourcefile, __LINE__)
SHR_ASSERT_FL((maxval(A%CI)       <= this%SV), sourcefile, __LINE__)
do i=1,this%SV
   do fu = 1, num_unit
      u = filter_u(fu)
      V(u,i) = this%V(u,i)
   end do
end do

do i=1,A%NE
   do fu = 1, num_unit
      u = filter_u(fu)
      this%V(u,A%RI(i)) = this%V(u,A%RI(i)) + A%M(u,i) * V(u,A%CI(i))
   end do
end do

end subroutine SPMM_AX


subroutine SPMP_B_ACC(this,num_unit,filter_u,A)

! Calculate sparse matrix addition (SPMP) B(this) = B(this) + A
! The information of active landunit/gridcell/column/patch is used to save computational cost.
! A and B are sparse matrix in Coordinate format (COO). 
! Entry locations of A and B should be the same.

class(sparse_matrix_type)     :: this
type(sparse_matrix_type),intent(in)     :: A
integer,intent(in) :: num_unit
integer,intent(in) :: filter_u(:)

integer i,fu,u

SHR_ASSERT_FL((ubound(filter_u,1) >= num_unit), sourcefile, __LINE__)
SHR_ASSERT_FL((this%SM            == A%SM), sourcefile, __LINE__)
SHR_ASSERT_FL((this%NE            == A%NE), sourcefile, __LINE__)
SHR_ASSERT_ALL_FL((this%RI        == A%RI), sourcefile, __LINE__)
SHR_ASSERT_ALL_FL((this%CI        == A%CI), sourcefile, __LINE__)
this%NE=A%NE
this%RI=A%RI
this%CI=A%CI

do i=1,A%NE
   do fu = 1, num_unit
      u = filter_u(fu)
      this%M(u,i) = this%M(u,i) + A%M(u,i)
   end do
end do   

end subroutine SPMP_B_ACC


subroutine SPMP_AB(this,num_unit,filter_u,A,B,list_ready,list_A,list_B,NE_AB,RI_AB,CI_AB)

! Calculate sparse matrix addition (SPMP) AB(this) =  A + B
! The map of each entry in A and B to AB have been memorized to save the computational cost, 
! since they are usually time-independent. 
! The information of active landunit/gridcell/column/patch is used to save computational cost.
! A is a sparse matrix in Coordinate format (COO)
! B is a sparse matrix in Coordinate format (COO)
! AB is a sparse matrix in Coordinate format (COO)

class(sparse_matrix_type)     :: this
type(sparse_matrix_type),intent(in)     :: A
type(sparse_matrix_type),intent(in)     :: B
logical,intent(inout)                   :: list_ready 
integer,intent(in) :: num_unit
integer,intent(in) :: filter_u(:)

integer,dimension(1:A%NE),intent(inout),optional :: list_A
integer,dimension(1:B%NE),intent(inout),optional :: list_B
integer,intent(inout),optional :: NE_AB
integer,dimension(1:A%NE+B%NE),intent(inout),optional :: RI_AB
integer,dimension(1:A%NE+B%NE),intent(inout),optional :: CI_AB

integer,dimension(:) :: Aindex(A%NE+1),Bindex(B%NE+1)
integer,dimension(:) :: ABindex(this%SM*this%SM)

integer i_a,i_b,i_ab
integer i,fu,u
character(len=*),parameter :: subname = 'SPMP_AB'

! 'list_ready = .true.' means list_A, list_B, NE_AB, RI_AB, and CI_AB have been memorized before.
! In this case they all need to be presented. Otherwise, use 'list_ready = .false.' to get those information
! for the first time call this subroutine.

if(list_ready .and. .not. (present(list_A) .and. present(list_B) .and. present(NE_AB) .and. present(RI_AB) .and. present(CI_AB)))then
   write(iulog,*) "error in SPMP_AB: list_ready is True, but at least one of list_A, list_B, NE_AB, RI_AB and CI_AB are not presented"
   call endrun( subname//" ERROR: missing required optional arguments" )
   return
end if
SHR_ASSERT_FL((ubound(filter_u,1) >= num_unit), sourcefile, __LINE__)
SHR_ASSERT_FL((A%NE               > 0), sourcefile, __LINE__)
SHR_ASSERT_FL((B%NE               > 0), sourcefile, __LINE__)
SHR_ASSERT_FL((this%SM            > 0), sourcefile, __LINE__)
SHR_ASSERT_FL((this%SM            == A%SM), sourcefile, __LINE__)
SHR_ASSERT_FL((this%SM            == B%SM), sourcefile, __LINE__)

if(.not. list_ready)then
   i_a=1
   i_b=1
   i_ab=1
   Aindex(1:A%NE)    = (A%CI(1:A%NE)-1)*A%SM + A%RI(1:A%NE)
   Bindex(1:B%NE)    = (B%CI(1:B%NE)-1)*B%SM + B%RI(1:B%NE)
   Aindex(A%NE+1)    = A%SM*A%SM + 1
   Bindex(B%NE+1)    = B%SM*B%SM + 1

   do while (i_a .le. A%NE .or. i_b .le. B%NE)
      if(Aindex(i_a) .lt. Bindex(i_b))then
         do fu = 1, num_unit
            u = filter_u(fu)
            this%M(u,i_ab) = A%M(u,i_a)
         end do
         ABindex(i_ab) = Aindex(i_a)
         if(present(list_A))list_A(i_a) = i_ab
         i_a  = i_a  + 1
         i_ab = i_ab + 1
      else
         if(Aindex(i_a) .gt. Bindex(i_b))then 
            do fu = 1, num_unit
               u = filter_u(fu)
               this%M(u,i_ab) = B%M(u,i_b)
            end do
            ABindex(i_ab) = Bindex(i_b)
            if(present(list_B))list_B(i_b) = i_ab
            i_b  = i_b  + 1
            i_ab = i_ab + 1
         else
            do fu = 1, num_unit
               u = filter_u(fu)
               this%M(u,i_ab) = A%M(u,i_a) + B%M(u,i_b)
            end do
            ABindex(i_ab) = Aindex(i_a)
            if(present(list_A))list_A(i_a) = i_ab
            if(present(list_B))list_B(i_b) = i_ab
            i_a  = i_a  + 1
            i_b  = i_b  + 1
            i_ab = i_ab + 1
         end if
      end if
   end do

   this%NE = i_ab - 1
   this%CI(1:this%NE) = (ABindex(1:this%NE) - 1) / this%SM + 1
   this%RI(1:this%NE) =  ABindex(1:this%NE) - this%SM * (this%CI(1:this%NE) - 1)
   if(present(NE_AB))NE_AB = this%NE
   if(present(CI_AB))CI_AB(1:this%NE) = this%CI(1:this%NE)
   if(present(RI_AB))RI_AB(1:this%NE) = this%RI(1:this%NE)
   if(present(list_A) .and. present(list_B) .and. present(NE_AB) .and. present(RI_AB) .and. present(CI_AB))list_ready = .true.
else
   do i = 1, NE_AB
      do fu = 1, num_unit
         u = filter_u(fu)
         this%M(u,i) = 0._r8
      end do
   end do
   do i_a = 1, A%NE
      do fu = 1, num_unit
         u = filter_u(fu)
         this%M(u,list_A(i_a)) = A%M(u,i_a)
      end do
   end do
   do i_b = 1, B%NE
      do fu = 1, num_unit
         u = filter_u(fu)
         this%M(u,list_B(i_b)) = this%M(u,list_B(i_b)) + B%M(u,i_b)
      end do
   end do
   this%NE = NE_AB
   this%CI(1:this%NE) = CI_AB(1:NE_AB)
   this%RI(1:this%NE) = RI_AB(1:NE_AB)
end if

end subroutine SPMP_AB

subroutine SPMP_ABC(this,num_unit,filter_u,A,B,C,list_ready,list_A,list_B,list_C,NE_ABC,RI_ABC,CI_ABC,&
           use_actunit_list_A,num_actunit_A,filter_actunit_A,use_actunit_list_B,num_actunit_B,filter_actunit_B,&
           use_actunit_list_C,num_actunit_C,filter_actunit_C)

! Calculate sparse matrix addition (SPMP) ABC(this) =  A + B + C
! The map of each entry in A, B and C to ABC have been memorized to save the computational cost, 
! since they are usually time-independent. 
! The information of active landunit/gridcell/column/patch is used to save computational cost.
! A is a sparse matrix in Coordinate format (COO)
! B is a sparse matrix in Coordinate format (COO)
! C is a sparse matrix in Coordinate format (COO)
! ABC is a sparse matrix in Coordinate format (COO)

class(sparse_matrix_type)     :: this
type(sparse_matrix_type),intent(in)     :: A
type(sparse_matrix_type),intent(in)     :: B
type(sparse_matrix_type),intent(in)     :: C
logical,intent(inout)                   :: list_ready 
integer,intent(in) :: num_unit
integer,intent(in) :: filter_u(:)
logical,intent(in),optional :: use_actunit_list_A
logical,intent(in),optional :: use_actunit_list_B
logical,intent(in),optional :: use_actunit_list_C
integer,intent(in),optional :: num_actunit_A
integer,intent(in),optional :: num_actunit_B
integer,intent(in),optional :: num_actunit_C
integer,dimension(:),intent(in),optional :: filter_actunit_A
integer,dimension(:),intent(in),optional :: filter_actunit_B
integer,dimension(:),intent(in),optional :: filter_actunit_C

integer,intent(inout),optional :: list_A(:)
integer,intent(inout),optional :: list_B(:)
integer,intent(inout),optional :: list_C(:)
integer,intent(inout),optional :: NE_ABC
integer,intent(inout),optional :: RI_ABC(:)
integer,intent(inout),optional :: CI_ABC(:)

! Local data
integer,dimension(:) :: Aindex(A%NE+1),Bindex(B%NE+1),Cindex(C%NE+1)
integer,dimension(:) :: ABCindex(this%SM*this%SM)

integer i_a,i_b,i_c,i_abc
integer i,fu,u
character(len=*),parameter :: subname = 'SPMP_ABC'

! 'list_ready = .true.' means list_A, list_B, list_C, NE_ABC, RI_ABC, and CI_ABC have been memorized before.
! In this case they all need to be presented. Otherwise, use 'list_ready = .false.' to get those information
! for the first time call this subroutine.

SHR_ASSERT_FL((this%SM            > 0), sourcefile, __LINE__)
SHR_ASSERT_FL((A%NE               > 0), sourcefile, __LINE__)
SHR_ASSERT_FL((B%NE               > 0), sourcefile, __LINE__)
SHR_ASSERT_FL((C%NE               > 0), sourcefile, __LINE__)
SHR_ASSERT_FL((this%SM            == A%SM), sourcefile, __LINE__)
SHR_ASSERT_FL((this%SM            == B%SM), sourcefile, __LINE__)
SHR_ASSERT_FL((this%SM            == C%SM), sourcefile, __LINE__)
if( present(list_A) )then
   SHR_ASSERT_FL((size(list_A)    >= A%NE), sourcefile, __LINE__)
end if
if( present(list_B) )then
   SHR_ASSERT_FL((size(list_B)    >= B%NE), sourcefile, __LINE__)
end if
if( present(list_C) )then
   SHR_ASSERT_FL((size(list_C)    >= C%NE), sourcefile, __LINE__)
end if
if( present(RI_ABC) )then
   SHR_ASSERT_FL((size(RI_ABC)    >= A%NE+B%NE+C%NE), sourcefile, __LINE__)
end if
if( present(CI_ABC) )then
   SHR_ASSERT_FL((size(CI_ABC)    >= A%NE+B%NE+C%NE), sourcefile, __LINE__)
end if
if(list_ready .and. .not. (present(list_A) .and. present(list_B) .and. present(list_C) .and. present(NE_ABC) .and. present(RI_ABC) .and. present(CI_ABC)))then
   write(iulog,*) "error in SPMP_ABC: list_ready is True, but at least one of list_A, list_B, list_C, NE_ABC, RI_ABC and CI_ABC are not presented",&
              present(list_A),present(list_B),present(list_C),present(NE_ABC),present(RI_ABC),present(CI_ABC)
   call endrun( subname//" ERROR: missing required optional arguments" )
   return
end if
if(present(num_actunit_A))then
   if(num_actunit_A .eq. 0)then
      write(iulog,*) "error: num_actunit_A cannot be set to 0"
      call endrun( subname//" ERROR: bad value for num_actunit_A" )
      return
   end if
   if(.not. present(filter_actunit_A))then
      write(iulog,*) "error: num_actunit_A is presented but filter_actunit_A is missing"
      call endrun( subname//" ERROR: missing required optional arguments" )
      return
   end if
end if
if(present(num_actunit_B))then
   if(num_actunit_B .eq. 0)then
      write(iulog,*) "error: num_actunit_B cannot be set to 0"
      call endrun( subname//" ERROR: bad value for num_actunit_B" )
      return
   end if
   if(.not. present(filter_actunit_B))then
      write(iulog,*) "error: num_actunit_B is presented but filter_actunit_B is missing"
      call endrun( subname//" ERROR: missing required optional arguments" )
      return
   end if
end if
if(present(num_actunit_C))then
   if(num_actunit_C .eq. 0)then
      write(iulog,*) "error: num_actunit_C cannot be set to 0"
      call endrun( subname//" ERROR: bad value for num_actunit_C" )
      return
   end if
   if(.not. present(filter_actunit_C))then
      write(iulog,*) "error: num_actunit_C is presented but filter_actunit_C is missing"
      call endrun( subname//" ERROR: missing required optional arguments" )
      return
   end if
end if

if(.not. list_ready)then
   i_a=1
   i_b=1
   i_c=1
   i_abc=1
   Aindex(1:A%NE)    = (A%CI(1:A%NE)-1)*A%SM+A%RI(1:A%NE)
   Bindex(1:B%NE)    = (B%CI(1:B%NE)-1)*B%SM+B%RI(1:B%NE)
   Cindex(1:C%NE)    = (C%CI(1:C%NE)-1)*C%SM+C%RI(1:C%NE)
   Aindex(A%NE+1)    = A%SM*A%SM+1
   Bindex(B%NE+1)    = B%SM*B%SM+1
   Cindex(C%NE+1)    = C%SM*C%SM+1

   do while (i_a .le. A%NE .or. i_b .le. B%NE .or. i_c .le. C%NE)
      if(Aindex(i_a) .lt. Bindex(i_b) .and. Aindex(i_a) .lt. Cindex(i_c))then
         do fu = 1, num_unit
            u = filter_u(fu)
            this%M(u,i_abc) = A%M(u,i_a)
         end do
         ABCindex(i_abc) = Aindex(i_a)
         if(present(list_A))list_A(i_a) = i_abc
         i_a   = i_a  + 1
         i_abc = i_abc + 1
      else
         if(Bindex(i_b) .lt. Aindex(i_a) .and. Bindex(i_b) .lt. Cindex(i_c))then 
            do fu = 1, num_unit
               u = filter_u(fu)
               this%M(u,i_abc) = B%M(u,i_b)
            end do
            ABCindex(i_abc) = Bindex(i_b)
            if(present(list_B))list_B(i_b) = i_abc
            i_b   = i_b  + 1
            i_abc = i_abc + 1
         else
            if(Cindex(i_c) .lt. Aindex(i_a) .and. Cindex(i_c) .lt. Bindex(i_b))then
               do fu = 1, num_unit
                  u = filter_u(fu)
                  this%M(u,i_abc) = C%M(u,i_c)
               end do
               ABCindex(i_abc) = Cindex(i_c)
               if(present(list_C))list_C(i_c) = i_abc
               i_c   = i_c  + 1
               i_abc = i_abc + 1
            else
               if(Aindex(i_a) .eq. Bindex(i_b) .and. Aindex(i_a) .lt. Cindex(i_c))then
                  do fu = 1, num_unit
                     u = filter_u(fu)
                     this%M(u,i_abc) = A%M(u,i_a) + B%M(u,i_b)
                  end do
                  ABCindex(i_abc) = Aindex(i_a)
                  if(present(list_A))list_A(i_a) = i_abc
                  if(present(list_B))list_B(i_b) = i_abc
                  i_a   = i_a  + 1
                  i_b   = i_b  + 1
                  i_abc = i_abc + 1
               else
                  if(Aindex(i_a) .eq. Cindex(i_c) .and. Aindex(i_a) .lt. Bindex(i_b))then
                     do fu = 1, num_unit
                        u = filter_u(fu)
                        this%M(u,i_abc) = A%M(u,i_a) + C%M(u,i_c)
                     end do
                     ABCindex(i_abc) = Aindex(i_a)
                     if(present(list_A))list_A(i_a) = i_abc
                     if(present(list_C))list_C(i_c) = i_abc
                     i_a   = i_a  + 1
                     i_c   = i_c  + 1
                     i_abc = i_abc + 1
                  else
                     if(Bindex(i_b) .eq. Cindex(i_c) .and. Bindex(i_b) .lt. Aindex(i_a))then
                        do fu = 1, num_unit
                           u = filter_u(fu)
                           this%M(u,i_abc) = B%M(u,i_b) + C%M(u,i_c)
                        end do
                        ABCindex(i_abc) = Bindex(i_b)
                        if(present(list_B))list_B(i_b) = i_abc
                        if(present(list_C))list_C(i_c) = i_abc
                        i_b   = i_b  + 1
                        i_c   = i_c  + 1
                        i_abc = i_abc + 1
                     else
                        if(Aindex(i_a) .eq. Bindex(i_b) .and. Aindex(i_a) .eq. Cindex(i_c))then
                           do fu = 1, num_unit
                              u = filter_u(fu)
                              this%M(u,i_abc) = A%M(u,i_a) + B%M(u,i_b) + C%M(u,i_c)
                           end do
                           ABCindex(i_abc) = Bindex(i_b)
                           if(present(list_A))list_A(i_a) = i_abc
                           if(present(list_B))list_B(i_b) = i_abc
                           if(present(list_C))list_C(i_c) = i_abc
                           i_a   = i_a  + 1
                           i_b   = i_b  + 1
                           i_c   = i_c  + 1
                           i_abc = i_abc + 1
                        else
                           write(iulog,*) 'Error in subroutine SPMP_ABC',Aindex(i_a),Bindex(i_b),Cindex(i_c)
                        end if
                     end if
                  end if
               end if
            end if
         end if
      end if
   end do

   this%NE = i_abc - 1
   this%CI(1:this%NE) = (ABCindex(1:this%NE) - 1) / this%SM + 1
   this%RI(1:this%NE) = ABCindex(1:this%NE) - this%SM * (this%CI(1:this%NE) - 1)
   if(present(NE_ABC))NE_ABC = this%NE
   if(present(CI_ABC))CI_ABC(1:this%NE) = this%CI(1:this%NE)
   if(present(RI_ABC))RI_ABC(1:this%NE) = this%RI(1:this%NE)
   if(present(list_A) .and. present(list_B) .and. present(list_C) .and. present(NE_ABC) .and. present(RI_ABC) .and. present(CI_ABC))list_ready = .true.
else
   do i = 1, NE_ABC
      do fu = 1, num_unit
         u = filter_u(fu)
         this%M(u,i) = 0._r8
      end do
   end do
   if(present(num_actunit_A))then
      do i_a = 1, A%NE
         do fu = 1, num_actunit_A
            u = filter_actunit_A(fu)
            this%M(u,list_A(i_a)) = A%M(u,i_a)
         end do
      end do
   else
      do i_a = 1, A%NE
         do fu = 1, num_unit
            u = filter_u(fu)
            this%M(u,list_A(i_a)) = A%M(u,i_a)
         end do
      end do
   end if
   if(present(num_actunit_B))then
      do i_b = 1, B%NE
         do fu = 1, num_actunit_B
            u = filter_actunit_B(fu)
            this%M(u,list_B(i_b)) = this%M(u,list_B(i_b)) + B%M(u,i_b)
         end do
      end do
   else
      do i_b = 1, B%NE
         do fu = 1, num_unit
            u = filter_u(fu)
            this%M(u,list_B(i_b)) = this%M(u,list_B(i_b)) + B%M(u,i_b)
         end do
      end do
   end if
   if(present(num_actunit_C))then
      do i_c = 1, C%NE
         do fu = 1, num_actunit_C
            u = filter_actunit_C(fu)
            this%M(u,list_C(i_c)) = this%M(u,list_C(i_c)) + C%M(u,i_c)
         end do
      end do
   else
      do i_c = 1, C%NE
         do fu = 1, num_unit
            u = filter_u(fu)
            this%M(u,list_C(i_c)) = this%M(u,list_C(i_c)) + C%M(u,i_c)
         end do
      end do
   end if
   this%NE = NE_ABC
   this%CI(1:this%NE) = CI_ABC(1:NE_ABC)
   this%RI(1:this%NE) = RI_ABC(1:NE_ABC)
end if

end subroutine SPMP_ABC

end module SPMMod<|MERGE_RESOLUTION|>--- conflicted
+++ resolved
@@ -109,30 +109,18 @@
 integer,optional,intent(in) :: maxsm
 character(len=*),parameter :: subname = 'InitSM'
 
-<<<<<<< HEAD
-if ( associated(this%M) )then
-   call endrun( subname//" ERROR: Sparse Matrix was already allocated" )
-   return
-end if
-if ( associated(this%RI) )then
-   call endrun( subname//" ERROR: Sparse Matrix was already allocated" )
-   return
-end if
-if ( associated(this%CI) )then
-   call endrun( subname//" ERROR: Sparse Matrix was already allocated" )
-   return
-end if
-=======
 !if ( associated(this%M) )then
-!   call endrun( "ERROR: Sparse Matrix was already allocated" )
+!   call endrun( subname//" ERROR: Sparse Matrix was already allocated" )
+!   return
 !end if
 !if ( associated(this%RI) )then
-!   call endrun( "ERROR: Sparse Matrix was already allocated" )
+!   call endrun( subname//" ERROR: Sparse Matrix was already allocated" )
+!   return
 !end if
 !if ( associated(this%CI) )then
-!   call endrun( "ERROR: Sparse Matrix was already allocated" )
+!   call endrun( subname//" ERROR: Sparse Matrix was already allocated" )
+!   return
 !end if
->>>>>>> 440a73e3
 this%SM = SM_in
 this%begu = begu
 this%endu = endu
@@ -198,17 +186,12 @@
 SHR_ASSERT_FL((ubound(J, 1) >= NE_in), sourcefile, __LINE__)
 SHR_ASSERT_FL((lbound(M, 1) == begu), sourcefile, __LINE__)
 SHR_ASSERT_FL((ubound(M, 1) == endu), sourcefile, __LINE__)
-<<<<<<< HEAD
 SHR_ASSERT_FL((lbound(M, 1) == this%begu), sourcefile, __LINE__)
 SHR_ASSERT_FL((ubound(M, 1) == this%endu), sourcefile, __LINE__)
 SHR_ASSERT_FL((maxval(I) <= NE_in), sourcefile, __LINE__)
 SHR_ASSERT_FL((minval(I) >= 1), sourcefile, __LINE__)
 SHR_ASSERT_FL((maxval(J) <= NE_in), sourcefile, __LINE__)
 SHR_ASSERT_FL((minval(J) >= 1), sourcefile, __LINE__)
-=======
-!SHR_ASSERT_FL((lbound(M, 1) == this%begu), sourcefile, __LINE__)
-!SHR_ASSERT_FL((ubound(M, 1) == this%endu), sourcefile, __LINE__)
->>>>>>> 440a73e3
 do k = 1,NE_in
    do fu = 1,num_unit
       u = filter_u(fu)  
@@ -438,12 +421,8 @@
 character(len=*),parameter :: subname = 'InitV'
 
 if ( associated(this%V) )then
-<<<<<<< HEAD
-   call endrun( subname//" ERROR: Vector was already allocated" )
-   return
-=======
-!   call endrun( "ERROR: Vector was already allocated" )
->>>>>>> 440a73e3
+!  call endrun( subname//" ERROR: Vector was already allocated" )
+!  return
 end if
 this%SV = SV_in
 allocate(this%V(begu:endu,1:SV_in))
