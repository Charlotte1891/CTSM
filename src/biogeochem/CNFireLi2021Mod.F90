--- conflicted
+++ resolved
@@ -345,26 +345,6 @@
            dtrotr_col(c)=0._r8
         end if
      end do
-<<<<<<< HEAD
-     do pi = 1,max_patch_per_col
-        do fc = 1,num_soilc
-           c = filter_soilc(fc)
-           g = col%gridcell(c)
-           if (pi <=  col%npatches(c)) then
-              p = col%patchi(c) + pi - 1
-
-              ! For non-crop -- natural vegetation and bare-soil
-              if( patch%itype(p)  <  nc3crop .and. cropf_col(c)  <  1.0_r8 )then
-                 if( .not. shr_infnan_isnan(btran2(p))) then
-                    if (btran2(p)  <=  1._r8 ) then
-                       btran_col(c) = btran_col(c)+max(0._r8, min(1._r8, &
-                      (btran2(p)-rswf_min(patch%itype(p)))/(rswf_max(patch%itype(p)) &
-                      -rswf_min(patch%itype(p)))))*patch%wtcol(p)
-                        wtlf(c)      = wtlf(c)+patch%wtcol(p)
-                    end if
-                 end if
-=======
->>>>>>> 437e9507
 
      ! This subroutine calculates btran2
      call this%CNFire_calc_fire_root_wetness_Li2021(bounds, &
