--- conflicted
+++ resolved
@@ -605,11 +605,7 @@
          laisun                => canopystate_inst%laisun_patch                     , & ! Input:  [real(r8) (:)   ]  sunlit projected leaf area index        
          laisha                => canopystate_inst%laisha_patch                     , & ! Input:  [real(r8) (:)   ]  shaded projected leaf area index        
 
-<<<<<<< HEAD
-         hui                   => crop_inst%hui_patch                               , & ! Input:  [real(r8) (:)   ]  crop patch heat unit index (growing degree-days)
-=======
          hui                   => crop_inst%hui_patch                               , & ! Input:  [real(r8) (:)   ]  crop patch heat unit index (growing degree-days); set to 0 at sowing and accumulated until harvest
->>>>>>> 82a63cc1
          leafout               => crop_inst%gddtsoi_patch                           , & ! Input:  [real(r8) (:)   ]  =gdd from top soil layer temperature    
          croplive              => crop_inst%croplive_patch                          , & ! Input:  [logical  (:)   ]  flag, true if planted, not harvested     
 
