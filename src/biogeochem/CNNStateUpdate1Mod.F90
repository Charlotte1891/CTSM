--- conflicted
+++ resolved
@@ -7,15 +7,9 @@
   ! !USES:
   use shr_kind_mod                    , only: r8 => shr_kind_r8
   use clm_time_manager                , only : get_step_size_real
-<<<<<<< HEAD
-  use clm_varpar                      , only : nlevdecomp, ndecomp_pools, ndecomp_cascade_transitions
-  use clm_varpar                      , only : i_met_lit, i_cel_lit, i_lig_lit, i_cwd, ioutn, iretransn
+  use clm_varpar                      , only : nlevdecomp
+  use clm_varpar                      , only : i_litr_min, i_litr_max, i_cwd, ioutn, iretransn
   use clm_varctl                      , only : iulog, use_nitrif_denitrif, use_matrixcn, use_soil_matrixcn
-=======
-  use clm_varpar                      , only : nlevdecomp
-  use clm_varpar                      , only : i_litr_min, i_litr_max, i_cwd
-  use clm_varctl                      , only : iulog, use_nitrif_denitrif
->>>>>>> 1e3cc271
   use clm_varcon                      , only : nitrif_n2o_loss_frac
   use pftconMod                       , only : npcropmin, pftcon
   use decompMod                       , only : bounds_type
@@ -137,22 +131,11 @@
       do j = 1, nlevdecomp
          do fc = 1,num_soilc
             c = filter_soilc(fc)
-<<<<<<< HEAD
             if (.not. use_soil_matrixcn) then ! to be consistent with C
-               nf_soil%decomp_npools_sourcesink_col(c,j,i_met_lit) = &
-                    nf_veg%phenology_n_to_litr_met_n_col(c,j) * dt
-
-               nf_soil%decomp_npools_sourcesink_col(c,j,i_cel_lit) = &
-                    nf_veg%phenology_n_to_litr_cel_n_col(c,j) * dt
-
-               nf_soil%decomp_npools_sourcesink_col(c,j,i_lig_lit) = &
-                    nf_veg%phenology_n_to_litr_lig_n_col(c,j) * dt
-=======
-            do i = i_litr_min, i_litr_max
-               nf_soil%decomp_npools_sourcesink_col(c,j,i) = &
-                  nf_veg%phenology_n_to_litr_n_col(c,j,i) * dt
-            end do
->>>>>>> 1e3cc271
+               do i = i_litr_min, i_litr_max
+                  nf_soil%decomp_npools_sourcesink_col(c,j,i) = &
+                     nf_veg%phenology_n_to_litr_n_col(c,j,i) * dt
+               end do
 
             ! NOTE(wjs, 2017-01-02) This used to be set to a non-zero value, but the
             ! terms have been moved to CStateUpdateDynPatch. I think this is zeroed every
@@ -160,15 +143,10 @@
                nf_soil%decomp_npools_sourcesink_col(c,j,i_cwd) = 0._r8
 
             else
-               nf_soil%matrix_Ninput%V(c,j+(i_met_lit-1)*nlevdecomp) = &
-                    nf_soil%matrix_Ninput%V(c,j+(i_met_lit-1)*nlevdecomp) + nf_veg%phenology_n_to_litr_met_n_col(c,j) *dt
-
-               nf_soil%matrix_Ninput%V(c,j+(i_cel_lit-1)*nlevdecomp) = &
-                    nf_soil%matrix_Ninput%V(c,j+(i_cel_lit-1)*nlevdecomp) + nf_veg%phenology_n_to_litr_cel_n_col(c,j) *dt
-
-               nf_soil%matrix_Ninput%V(c,j+(i_lig_lit-1)*nlevdecomp) = &
-                    nf_soil%matrix_Ninput%V(c,j+(i_lig_lit-1)*nlevdecomp) + nf_veg%phenology_n_to_litr_lig_n_col(c,j) *dt
-
+               do i = i_litr_min, i_litr_max
+                  nf_soil%matrix_Ninput%V(c,j+(i-1)*nlevdecomp) = &
+                       nf_soil%matrix_Ninput%V(c,j+(i-1)*nlevdecomp) + nf_veg%phenology_n_to_litr_n_col(c,j,i) *dt
+               end do
             end if
          end do
       end do
