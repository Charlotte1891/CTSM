module CNBalanceCheckMod

  !-----------------------------------------------------------------------
  ! !DESCRIPTION:
  ! Module for carbon/nitrogen mass balance checking.
  !
  ! !USES:
  use shr_kind_mod                    , only : r8 => shr_kind_r8
  use shr_infnan_mod                  , only : nan => shr_infnan_nan, assignment(=)
  use shr_log_mod                     , only : errMsg => shr_log_errMsg
  use decompMod                       , only : bounds_type, subgrid_level_gridcell, subgrid_level_column
  use abortutils                      , only : endrun
  use clm_varctl                      , only : iulog, use_nitrif_denitrif
  use clm_time_manager                , only : get_step_size_real
  use CNVegNitrogenFluxType           , only : cnveg_nitrogenflux_type
  use CNVegNitrogenStateType          , only : cnveg_nitrogenstate_type
  use CNVegCarbonFluxType             , only : cnveg_carbonflux_type
  use CNVegCarbonStateType            , only : cnveg_carbonstate_type
  use SoilBiogeochemNitrogenfluxType  , only : soilbiogeochem_nitrogenflux_type
  use SoilBiogeochemCarbonfluxType    , only : soilbiogeochem_carbonflux_type
  use CNProductsMod                   , only : cn_products_type
  use ColumnType                      , only : col                
  use GridcellType                    , only : grc
  use CNSharedParamsMod               , only : use_fun

  !
  implicit none
  private
  ! 
  ! !PUBLIC TYPES:
  type, public :: cn_balance_type
     private
     real(r8), pointer :: begcb_col(:)  ! (gC/m2) column carbon mass, beginning of time step
     real(r8), pointer :: endcb_col(:)  ! (gC/m2) column carbon mass, end of time step
     real(r8), pointer :: begnb_col(:)  ! (gN/m2) column nitrogen mass, beginning of time step
     real(r8), pointer :: endnb_col(:)  ! (gN/m2) column nitrogen mass, end of time step
     real(r8), pointer :: begcb_grc(:)  ! (gC/m2) gridcell carbon mass, beginning of time step
     real(r8), pointer :: endcb_grc(:)  ! (gC/m2) gridcell carbon mass, end of time step
     real(r8), pointer :: begnb_grc(:)  ! (gN/m2) gridcell nitrogen mass, beginning of time step
     real(r8), pointer :: endnb_grc(:)  ! (gN/m2) gridcell nitrogen mass, end of time step
     real(r8)          :: cwarning      ! (gC/m2) For a Carbon balance warning
     real(r8)          :: nwarning      ! (gN/m2) For a Nitrogen balance warning
     real(r8)          :: cerror        ! (gC/m2) For a Carbon balance error
     real(r8)          :: nerror        ! (gN/m2) For a Nitrogen balance error
   contains
     procedure , public  :: Init
     procedure , public  :: BeginCNGridcellBalance
     procedure , public  :: BeginCNColumnBalance
     procedure , public  :: CBalanceCheck
     procedure , public  :: NBalanceCheck
     procedure , private :: InitAllocate 
  end type cn_balance_type
  !

  character(len=*), parameter, private :: sourcefile = &
       __FILE__
  !-----------------------------------------------------------------------

contains

  !-----------------------------------------------------------------------
  subroutine Init(this, bounds)
<<<<<<< HEAD
    use clm_varctl       , only : use_matrixcn
=======
    use CNSharedParamsMod, only : use_matrixcn
>>>>>>> 94e1bdc4
    class(cn_balance_type)         :: this
    type(bounds_type) , intent(in) :: bounds  

    call this%InitAllocate(bounds)

<<<<<<< HEAD
=======
    ! Set warning and error levels for Carbon and Nitrogen balance
    ! These could become namelist items if we want them to change for different
    ! types of cases
>>>>>>> 94e1bdc4
    this%cwarning = 1.e-8_r8
    this%nwarning = 1.e-7_r8
    this%nerror   = 1.e-3_r8
    this%cerror   = 1.e-7_r8
  end subroutine Init

  !-----------------------------------------------------------------------
  subroutine InitAllocate(this, bounds)
    class(cn_balance_type)         :: this
    type(bounds_type) , intent(in) :: bounds  

    integer :: begc, endc
    integer :: begg, endg

    begg = bounds%begg; endg = bounds%endg

    allocate(this%begcb_grc(begg:endg)) ; this%begcb_grc(:) = nan
    allocate(this%endcb_grc(begg:endg)) ; this%endcb_grc(:) = nan
    allocate(this%begnb_grc(begg:endg)) ; this%begnb_grc(:) = nan
    allocate(this%endnb_grc(begg:endg)) ; this%endnb_grc(:) = nan

    begc = bounds%begc; endc= bounds%endc

    allocate(this%begcb_col(begc:endc)) ; this%begcb_col(:) = nan
    allocate(this%endcb_col(begc:endc)) ; this%endcb_col(:) = nan
    allocate(this%begnb_col(begc:endc)) ; this%begnb_col(:) = nan
    allocate(this%endnb_col(begc:endc)) ; this%endnb_col(:) = nan
  end subroutine InitAllocate

  !-----------------------------------------------------------------------
  subroutine BeginCNGridcellBalance(this, bounds, cnveg_carbonflux_inst, &
       cnveg_carbonstate_inst, cnveg_nitrogenstate_inst, &
       c_products_inst, n_products_inst)
    !
    ! !DESCRIPTION:
    ! Calculate beginning gridcell-level carbon/nitrogen balance
    ! for mass conservation check
    !
    ! Should be called after CN state summaries have been computed
    ! and before the dynamic landunit area updates
    !
    ! !USES:
    !
    ! !ARGUMENTS:
    class(cn_balance_type)         , intent(inout) :: this
    type(bounds_type)              , intent(in)    :: bounds
    type(cnveg_carbonflux_type)    , intent(in)    :: cnveg_carbonflux_inst
    type(cnveg_carbonstate_type)   , intent(in)    :: cnveg_carbonstate_inst
    type(cnveg_nitrogenstate_type) , intent(in)    :: cnveg_nitrogenstate_inst
    type(cn_products_type)         , intent(in)    :: c_products_inst
    type(cn_products_type)         , intent(in)    :: n_products_inst
    !
    ! !LOCAL VARIABLES:
    integer :: g
    integer :: begg, endg
    real(r8) :: hrv_xsmrpool_amount_left_to_dribble(bounds%begg:bounds%endg)
    real(r8) :: dwt_conv_cflux_amount_left_to_dribble(bounds%begg:bounds%endg)
    !-----------------------------------------------------------------------

    associate(                                                &
         begcb          => this%begcb_grc                   , &  ! Output: [real(r8) (:)]  (gC/m2) gridcell carbon mass, beginning of time step
         begnb          => this%begnb_grc                   , &  ! Output: [real(r8) (:)]  (gN/m2) gridcell nitrogen mass, beginning of time step
         totc           => cnveg_carbonstate_inst%totc_grc  , &  ! Input:  [real(r8) (:)]  (gC/m2) total gridcell carbon, incl veg and cpool
         totn           => cnveg_nitrogenstate_inst%totn_grc, &  ! Input:  [real(r8) (:)]  (gN/m2) total gridcell nitrogen, incl veg
         c_cropprod1    => c_products_inst%cropprod1_grc    , &  ! Input:  [real(r8) (:)]  (gC/m2) carbon in crop products
         n_cropprod1    => n_products_inst%cropprod1_grc    , &  ! Input:  [real(r8) (:)]  (gC/m2) nitrogen in crop products
         c_tot_woodprod => c_products_inst%tot_woodprod_grc , &  ! Input:  [real(r8) (:)]  (gC/m2) total carbon in wood products
         n_tot_woodprod => n_products_inst%tot_woodprod_grc   &  ! Input:  [real(r8) (:)]  (gC/m2) total nitrogen in wood products
         )

    begg = bounds%begg; endg = bounds%endg

    call cnveg_carbonflux_inst%hrv_xsmrpool_to_atm_dribbler%get_amount_left_to_dribble_beg( &
         bounds, hrv_xsmrpool_amount_left_to_dribble(bounds%begg:bounds%endg))
    call cnveg_carbonflux_inst%dwt_conv_cflux_dribbler%get_amount_left_to_dribble_beg( &
         bounds, dwt_conv_cflux_amount_left_to_dribble(bounds%begg:bounds%endg))

    do g = begg, endg
       begcb(g) = totc(g) + c_tot_woodprod(g) + c_cropprod1(g) + &
                  hrv_xsmrpool_amount_left_to_dribble(g) + &
                  dwt_conv_cflux_amount_left_to_dribble(g)
       begnb(g) = totn(g) + n_tot_woodprod(g) + n_cropprod1(g)
    end do

    end associate

  end subroutine BeginCNGridcellBalance

  !-----------------------------------------------------------------------
  subroutine BeginCNColumnBalance(this, bounds, num_soilc, filter_soilc, &
       cnveg_carbonstate_inst, cnveg_nitrogenstate_inst)
    !
    ! !DESCRIPTION:
    ! Calculate beginning column-level carbon/nitrogen balance, for mass conservation check
    !
    ! Should be called after CN state summaries have been recomputed for this time step
    ! (which should be after the dynamic landunit area updates and the associated filter
    ! updates - i.e., using the new version of the filters)
    !
    ! !ARGUMENTS:
    class(cn_balance_type)         , intent(inout) :: this
    type(bounds_type)              , intent(in)    :: bounds          
    integer                        , intent(in)    :: num_soilc       ! number of soil columns filter
    integer                        , intent(in)    :: filter_soilc(:) ! filter for soil columns
    type(cnveg_carbonstate_type)   , intent(in)    :: cnveg_carbonstate_inst
    type(cnveg_nitrogenstate_type) , intent(in)    :: cnveg_nitrogenstate_inst
    !
    ! !LOCAL VARIABLES:
    integer :: fc,c
    !-----------------------------------------------------------------------

    associate(                                            & 
         col_begcb    => this%begcb_col                  , & ! Output: [real(r8) (:)]  (gC/m2) column carbon mass, beginning of time step
         col_begnb    => this%begnb_col                  , & ! Output: [real(r8) (:)]  (gN/m2) column nitrogen mass, beginning of time step
         totcolc      => cnveg_carbonstate_inst%totc_col , & ! Input:  [real(r8) (:)]  (gC/m2) total column carbon, incl veg and cpool
         totcoln      => cnveg_nitrogenstate_inst%totn_col & ! Input:  [real(r8) (:)]  (gN/m2) total column nitrogen, incl veg 
         )
    
    do fc = 1,num_soilc
       c = filter_soilc(fc)
       col_begcb(c) = totcolc(c)
       col_begnb(c) = totcoln(c)
    end do

    end associate

  end subroutine BeginCNColumnBalance
 
  !-----------------------------------------------------------------------
  subroutine CBalanceCheck(this, bounds, num_soilc, filter_soilc, &
       soilbiogeochem_carbonflux_inst, cnveg_carbonflux_inst, &
       cnveg_carbonstate_inst, c_products_inst)
    !
    ! !USES:
    use subgridAveMod, only: c2g
    !
    ! !DESCRIPTION:
    ! Perform carbon mass conservation check for column and patch
    !
    ! !ARGUMENTS:
    class(cn_balance_type)               , intent(inout) :: this
    type(bounds_type)                    , intent(in)    :: bounds          
    integer                              , intent(in)    :: num_soilc       ! number of soil columns in filter
    integer                              , intent(in)    :: filter_soilc(:) ! filter for soil columns
    type(soilbiogeochem_carbonflux_type) , intent(in)    :: soilbiogeochem_carbonflux_inst
    type(cnveg_carbonflux_type)          , intent(in)    :: cnveg_carbonflux_inst
    type(cnveg_carbonstate_type)         , intent(inout) :: cnveg_carbonstate_inst
    type(cn_products_type)               , intent(in)    :: c_products_inst
    !
    ! !LOCAL VARIABLES:
    integer :: c, g, err_index  ! indices
    integer  :: fc             ! lake filter indices
    logical  :: err_found      ! error flag
    real(r8) :: dt             ! radiation time step (seconds)
    real(r8) :: col_cinputs, grc_cinputs
    real(r8) :: col_coutputs, grc_coutputs
    real(r8) :: col_errcb(bounds%begc:bounds%endc) 
    real(r8) :: grc_errcb(bounds%begg:bounds%endg)
    real(r8) :: som_c_leached_grc(bounds%begg:bounds%endg)
    real(r8) :: hrv_xsmrpool_amount_left_to_dribble(bounds%begg:bounds%endg)
    real(r8) :: dwt_conv_cflux_amount_left_to_dribble(bounds%begg:bounds%endg)
    !-----------------------------------------------------------------------

    associate(                                                                            & 
         grc_begcb               =>    this%begcb_grc                                   , & ! Input:  [real(r8) (:) ]  (gC/m2) gridcell-level carbon mass, beginning of time step
         grc_endcb               =>    this%endcb_grc                                   , & ! Output: [real(r8) (:) ]  (gC/m2) gridcell-level carbon mass, end of time step
         totgrcc                 =>    cnveg_carbonstate_inst%totc_grc                  , & ! Input:  [real(r8) (:)]  (gC/m2) total gridcell carbon, incl veg and cpool
         nbp_grc                 =>    cnveg_carbonflux_inst%nbp_grc                    , & ! Input:  [real(r8) (:) ]  (gC/m2/s) net biome production (positive for sink)
         cropprod1_grc           =>    c_products_inst%cropprod1_grc                    , & ! Input:  [real(r8) (:)]  (gC/m2) carbon in crop products
         tot_woodprod_grc        =>    c_products_inst%tot_woodprod_grc                 , & ! Input:  [real(r8) (:)]  (gC/m2) total carbon in wood products
         dwt_seedc_to_leaf_grc   =>    cnveg_carbonflux_inst%dwt_seedc_to_leaf_grc      , & ! Input:  [real(r8) (:)]  (gC/m2/s) seed source sent to leaf
         dwt_seedc_to_deadstem_grc =>  cnveg_carbonflux_inst%dwt_seedc_to_deadstem_grc  , & ! Input:  [real(r8) (:)]  (gC/m2/s) seed source sent to deadstem
         col_begcb               =>    this%begcb_col                                   , & ! Input:  [real(r8) (:) ]  (gC/m2) carbon mass, beginning of time step 
         col_endcb               =>    this%endcb_col                                   , & ! Output: [real(r8) (:) ]  (gC/m2) carbon mass, end of time step 
         wood_harvestc           =>    cnveg_carbonflux_inst%wood_harvestc_col          , & ! Input:  [real(r8) (:) ]  (gC/m2/s) wood harvest (to product pools)
         crop_harvestc_to_cropprodc     =>    cnveg_carbonflux_inst%crop_harvestc_to_cropprodc_col    , & ! Input:  [real(r8) (:) ]  (gC/m2/s) crop harvest C to 1-year crop product pool
         gpp                     =>    cnveg_carbonflux_inst%gpp_col                    , & ! Input:  [real(r8) (:) ]  (gC/m2/s) gross primary production
         er                      =>    cnveg_carbonflux_inst%er_col                     , & ! Input:  [real(r8) (:) ]  (gC/m2/s) total ecosystem respiration, autotrophic + heterotrophic
         col_fire_closs          =>    cnveg_carbonflux_inst%fire_closs_col             , & ! Input:  [real(r8) (:) ]  (gC/m2/s) total column-level fire C loss
         col_hrv_xsmrpool_to_atm =>    cnveg_carbonflux_inst%hrv_xsmrpool_to_atm_col    , & ! Input:  [real(r8) (:) ]  (gC/m2/s) excess MR pool harvest mortality 
         col_xsmrpool_to_atm     =>   cnveg_carbonflux_inst%xsmrpool_to_atm_col         , & ! Input:  [real(r8) (:) ]  (gC/m2/s) excess MR pool crop harvest loss to atm
         som_c_leached           =>    soilbiogeochem_carbonflux_inst%som_c_leached_col , & ! Input:  [real(r8) (:) ]  (gC/m2/s) total SOM C loss from vertical transport 

         totcolc                 =>    cnveg_carbonstate_inst%totc_col                    & ! Input:  [real(r8) (:) ]  (gC/m2) total column carbon, incl veg and cpool
         )

      ! set time steps
      dt = get_step_size_real()

      err_found = .false.
      do fc = 1,num_soilc
         c = filter_soilc(fc)

         ! calculate the total column-level carbon storage, for mass conservation check
         col_endcb(c) = totcolc(c)

         ! calculate total column-level inputs
         col_cinputs = gpp(c)

         ! calculate total column-level outputs
         ! er = ar + hr, col_fire_closs includes patch-level fire losses
         col_coutputs = er(c) + col_fire_closs(c) + col_hrv_xsmrpool_to_atm(c) + &
              col_xsmrpool_to_atm(c)

         ! Fluxes to product pools are included in column-level outputs: the product
         ! pools are not included in totcolc, so are outside the system with respect to
         ! these balance checks. (However, the dwt flux to product pools is NOT included,
         ! since col_begcb is initialized after the dynamic area adjustments - i.e.,
         ! after the dwt term has already been taken out.)
         col_coutputs = col_coutputs + &
              wood_harvestc(c) + &
              crop_harvestc_to_cropprodc(c)

         ! subtract leaching flux
         col_coutputs = col_coutputs - som_c_leached(c)

         ! calculate the total column-level carbon balance error for this time step
         col_errcb(c) = (col_cinputs - col_coutputs)*dt - &
              (col_endcb(c) - col_begcb(c))

         ! check for significant errors
         if (abs(col_errcb(c)) > this%cerror) then 
            err_found = .true.
            err_index = c
         end if
          if (abs(col_errcb(c)) > this%cwarning) then
            write(iulog,*) 'cbalance warning at c =', c, col_errcb(c), col_endcb(c)
         end if

      end do ! end of columns loop

      if (err_found) then
         c = err_index
         write(iulog,*)'column cbalance error    = ', col_errcb(c), c
         write(iulog,*)'Latdeg,Londeg=',grc%latdeg(col%gridcell(c)),grc%londeg(col%gridcell(c))
         write(iulog,*)'begcb                    = ',col_begcb(c)
         write(iulog,*)'endcb                    = ',col_endcb(c)
         write(iulog,*)'delta store              = ',col_endcb(c)-col_begcb(c)
         write(iulog,*)'--- Inputs ---'
         write(iulog,*)'gpp                      = ',gpp(c)*dt
         write(iulog,*)'--- Outputs ---'
         write(iulog,*)'er                       = ',er(c)*dt
         write(iulog,*)'col_fire_closs           = ',col_fire_closs(c)*dt
         write(iulog,*)'col_hrv_xsmrpool_to_atm  = ',col_hrv_xsmrpool_to_atm(c)*dt
         write(iulog,*)'col_xsmrpool_to_atm      = ',col_xsmrpool_to_atm(c)*dt
         write(iulog,*)'wood_harvestc            = ',wood_harvestc(c)*dt
         write(iulog,*)'crop_harvestc_to_cropprodc = ', crop_harvestc_to_cropprodc(c)*dt
         write(iulog,*)'-1*som_c_leached         = ',som_c_leached(c)*dt
         call endrun(subgrid_index=c, subgrid_level=subgrid_level_column, msg=errMsg(sourcefile, __LINE__))
      end if

      ! Repeat error check at the gridcell level
      call c2g( bounds = bounds, &
         carr = totcolc(bounds%begc:bounds%endc), &
         garr = totgrcc(bounds%begg:bounds%endg), &
         c2l_scale_type = 'unity', &
         l2g_scale_type = 'unity')
      call c2g( bounds = bounds, &
         carr = som_c_leached(bounds%begc:bounds%endc), &
         garr = som_c_leached_grc(bounds%begg:bounds%endg), &
         c2l_scale_type = 'unity', &
         l2g_scale_type = 'unity')

      err_found = .false.
      do g = bounds%begg, bounds%endg
         ! calculate gridcell-level carbon storage for mass conservation check
         ! Notes:
         ! totgrcc = totcolc = totc_p2c_col(c) + soilbiogeochem_cwdc_col(c) + soilbiogeochem_totlitc_col(c) + soilbiogeochem_totmicc_col(c) + soilbiogeochem_totsomc_col(c) + soilbiogeochem_ctrunc_col(c)
         ! totc_p2c_col = totc_patch = totvegc_patch(p) + xsmrpool_patch(p) + ctrunc_patch(p) + cropseedc_deficit_patch(p)
         ! Not including seedc_grc in grc_begcb and grc_endcb because
         ! seedc_grc forms out of thin air, for now, and equals
         ! -1 * (dwt_seedc_to_leaf_grc(g) + dwt_seedc_to_deadstem_grc(g))
         ! We account for the latter fluxes as inputs below; the same
         ! fluxes have entered the pools earlier in the timestep. For true
         ! conservation we would need to add a flux out of npp into seed.
         call cnveg_carbonflux_inst%hrv_xsmrpool_to_atm_dribbler%get_amount_left_to_dribble_end( &
            bounds, hrv_xsmrpool_amount_left_to_dribble(bounds%begg:bounds%endg))
         call cnveg_carbonflux_inst%dwt_conv_cflux_dribbler%get_amount_left_to_dribble_end( &
            bounds, dwt_conv_cflux_amount_left_to_dribble(bounds%begg:bounds%endg))
         grc_endcb(g) = totgrcc(g) + tot_woodprod_grc(g) + cropprod1_grc(g) + &
                        hrv_xsmrpool_amount_left_to_dribble(g) + &
                        dwt_conv_cflux_amount_left_to_dribble(g)

         ! calculate total gridcell-level inputs
         ! slevis notes:
         ! nbp_grc = nep_grc - fire_closs_grc - hrv_xsmrpool_to_atm_dribbled_grc - dwt_conv_cflux_dribbled_grc - product_closs_grc
         grc_cinputs = nbp_grc(g) + & 
                       dwt_seedc_to_leaf_grc(g) + dwt_seedc_to_deadstem_grc(g)

         ! calculate total gridcell-level outputs
         grc_coutputs = - som_c_leached_grc(g)

         ! calculate the total gridcell-level carbon balance error
         ! for this time step
         grc_errcb(g) = (grc_cinputs - grc_coutputs) * dt - &
                        (grc_endcb(g) - grc_begcb(g))

         ! check for significant errors
         if (abs(grc_errcb(g)) > this%cerror) then
            err_found = .true.
            err_index = g
         end if
         if (abs(grc_errcb(g)) > this%cwarning) then
            write(iulog,*) 'cbalance warning at g =', g, grc_errcb(g), grc_endcb(g)
         end if
      end do ! end of gridcell loop

      if (err_found) then
         g = err_index
         write(iulog,*)'gridcell cbalance error =', grc_errcb(g), g
         write(iulog,*)'latdeg, londeg          =', grc%latdeg(g), grc%londeg(g)
         write(iulog,*)'begcb                   =', grc_begcb(g)
         write(iulog,*)'endcb                   =', grc_endcb(g)
         write(iulog,*)'delta store             =', grc_endcb(g) - grc_begcb(g)
         write(iulog,*)'--- Inputs ---'
         write(iulog,*)'nbp_grc                 =', nbp_grc(g) * dt
         write(iulog,*)'dwt_seedc_to_leaf_grc   =', dwt_seedc_to_leaf_grc(g) * dt
         write(iulog,*)'dwt_seedc_to_deadstem_grc =', dwt_seedc_to_deadstem_grc(g) * dt
         write(iulog,*)'--- Outputs ---'
         write(iulog,*)'-1*som_c_leached_grc    = ', som_c_leached_grc(g) * dt
         call endrun(subgrid_index=g, subgrid_level=subgrid_level_gridcell, msg=errMsg(sourcefile, __LINE__))
      end if

    end associate

  end subroutine CBalanceCheck

  !-----------------------------------------------------------------------
  subroutine NBalanceCheck(this, bounds, num_soilc, filter_soilc, &
       soilbiogeochem_nitrogenflux_inst, cnveg_nitrogenflux_inst, &
       cnveg_nitrogenstate_inst, n_products_inst, atm2lnd_inst)
    !
    ! !DESCRIPTION:
    ! Perform nitrogen mass conservation check
    !
    ! !USES:
    use clm_varctl, only : use_crop
    use subgridAveMod, only: c2g
    use atm2lndType, only: atm2lnd_type
    !
    ! !ARGUMENTS:
    class(cn_balance_type)                  , intent(inout) :: this
    type(bounds_type)                       , intent(in)    :: bounds          
    integer                                 , intent(in)    :: num_soilc       ! number of soil columns in filter
    integer                                 , intent(in)    :: filter_soilc                                      (:) ! filter for soil columns
    type(soilbiogeochem_nitrogenflux_type)  , intent(in)    :: soilbiogeochem_nitrogenflux_inst
    type(cnveg_nitrogenflux_type)           , intent(in)    :: cnveg_nitrogenflux_inst
    type(cnveg_nitrogenstate_type)          , intent(inout) :: cnveg_nitrogenstate_inst
    type(cn_products_type)                  , intent(in)    :: n_products_inst
    type(atm2lnd_type)                      , intent(in)    :: atm2lnd_inst
    !
    ! !LOCAL VARIABLES:
    integer :: c,err_index,j  ! indices
    integer :: g              ! gridcell index
    integer :: fc             ! lake filter indices
    logical :: err_found      ! error flag
    real(r8):: dt             ! radiation time step (seconds)
    real(r8):: col_ninputs(bounds%begc:bounds%endc) 
    real(r8):: col_noutputs(bounds%begc:bounds%endc) 
    real(r8):: col_errnb(bounds%begc:bounds%endc) 
    real(r8):: col_ninputs_partial(bounds%begc:bounds%endc)
    real(r8):: col_noutputs_partial(bounds%begc:bounds%endc)
    real(r8):: grc_ninputs_partial(bounds%begg:bounds%endg)
    real(r8):: grc_noutputs_partial(bounds%begg:bounds%endg)
    real(r8):: grc_ninputs(bounds%begg:bounds%endg)
    real(r8):: grc_noutputs(bounds%begg:bounds%endg)
    real(r8):: grc_errnb(bounds%begg:bounds%endg)
    !-----------------------------------------------------------------------

    associate(                                                                             & 
         grc_begnb           => this%begnb_grc                                           , & ! Input:  [real(r8) (:) ]  (gN/m2) gridcell nitrogen mass, beginning of time step
         grc_endnb           => this%endnb_grc                                           , & ! Output: [real(r8) (:) ]  (gN/m2) gridcell nitrogen mass, end of time step
         totgrcn             => cnveg_nitrogenstate_inst%totn_grc                        , & ! Input:  [real(r8) (:) ]  (gN/m2) total gridcell nitrogen, incl veg
         cropprod1_grc       => n_products_inst%cropprod1_grc                            , & ! Input:  [real(r8) (:)]  (gN/m2) nitrogen in crop products
         product_loss_grc    => n_products_inst%product_loss_grc                         , & ! Input:  [real(r8) (:)]  (gN/m2) losses from wood & crop products
         tot_woodprod_grc    => n_products_inst%tot_woodprod_grc                         , & ! Input:  [real(r8) (:)]  (gN/m2) total nitrogen in wood products
         dwt_seedn_to_leaf_grc   =>    cnveg_nitrogenflux_inst%dwt_seedn_to_leaf_grc     , & ! Input:  [real(r8) (:)]  (gN/m2/s) seed source sent to leaf
         dwt_seedn_to_deadstem_grc =>  cnveg_nitrogenflux_inst%dwt_seedn_to_deadstem_grc , & ! Input:  [real(r8) (:)]  (gN/m2/s) seed source sent to deadstem
         dwt_conv_nflux_grc  =>  cnveg_nitrogenflux_inst%dwt_conv_nflux_grc              , & ! Input:  [real(r8) (:)]  (gN/m2/s) dwt_conv_nflux_patch summed to the gridcell-level
         col_begnb           => this%begnb_col                                           , & ! Input:  [real(r8) (:) ]  (gN/m2) column nitrogen mass, beginning of time step
         col_endnb           => this%endnb_col                                           , & ! Output: [real(r8) (:) ]  (gN/m2) column nitrogen mass, end of time step
         ndep_to_sminn       => soilbiogeochem_nitrogenflux_inst%ndep_to_sminn_col       , & ! Input:  [real(r8) (:) ]  (gN/m2/s) atmospheric N deposition to soil mineral N        
         nfix_to_sminn       => soilbiogeochem_nitrogenflux_inst%nfix_to_sminn_col       , & ! Input:  [real(r8) (:) ]  (gN/m2/s) symbiotic/asymbiotic N fixation to soil mineral N 
         ffix_to_sminn       => soilbiogeochem_nitrogenflux_inst%ffix_to_sminn_col       , & ! Input:  [real(r8) (:) ]  (gN/m2/s) free living N fixation to soil mineral N         
         fert_to_sminn       => soilbiogeochem_nitrogenflux_inst%fert_to_sminn_col       , & ! Input:  [real(r8) (:) ]  (gN/m2/s)                                         
         soyfixn_to_sminn    => soilbiogeochem_nitrogenflux_inst%soyfixn_to_sminn_col    , & ! Input:  [real(r8) (:) ]  (gN/m2/s)                                         
         supplement_to_sminn => soilbiogeochem_nitrogenflux_inst%supplement_to_sminn_col , & ! Input:  [real(r8) (:) ]  (gN/m2/s) supplemental N supply                           
         denit               => soilbiogeochem_nitrogenflux_inst%denit_col               , & ! Input:  [real(r8) (:) ]  (gN/m2/s) total rate of denitrification           
         sminn_leached       => soilbiogeochem_nitrogenflux_inst%sminn_leached_col       , & ! Input:  [real(r8) (:) ]  (gN/m2/s) soil mineral N pool loss to leaching   
         smin_no3_leached    => soilbiogeochem_nitrogenflux_inst%smin_no3_leached_col    , & ! Input:  [real(r8) (:) ]  (gN/m2/s) soil mineral NO3 pool loss to leaching 
         smin_no3_runoff     => soilbiogeochem_nitrogenflux_inst%smin_no3_runoff_col     , & ! Input:  [real(r8) (:) ]  (gN/m2/s) soil mineral NO3 pool loss to runoff   
         f_n2o_nit           => soilbiogeochem_nitrogenflux_inst%f_n2o_nit_col           , & ! Input:  [real(r8) (:) ]  (gN/m2/s) flux of N2o from nitrification 
         som_n_leached       => soilbiogeochem_nitrogenflux_inst%som_n_leached_col       , & ! Input:  [real(r8) (:) ]  (gN/m2/s) total SOM N loss from vertical transport

         col_fire_nloss      => cnveg_nitrogenflux_inst%fire_nloss_col                   , & ! Input:  [real(r8) (:) ]  (gN/m2/s) total column-level fire N loss 
         wood_harvestn       => cnveg_nitrogenflux_inst%wood_harvestn_col                , & ! Input:  [real(r8) (:) ]  (gN/m2/s) wood harvest (to product pools)
         crop_harvestn_to_cropprodn => cnveg_nitrogenflux_inst%crop_harvestn_to_cropprodn_col          , & ! Input:  [real(r8) (:) ]  (gN/m2/s) crop harvest N to 1-year crop product pool

         totcoln             => cnveg_nitrogenstate_inst%totn_col                          & ! Input:  [real(r8) (:) ]  (gN/m2) total column nitrogen, incl veg 
         )

      ! set time steps
      dt = get_step_size_real()

      ! initialize local arrays
      col_ninputs_partial(:) = 0._r8
      col_noutputs_partial(:) = 0._r8

      err_found = .false.
      do fc = 1,num_soilc
         c=filter_soilc(fc)

         ! calculate the total column-level nitrogen storage, for mass conservation check
         col_endnb(c) = totcoln(c)

         ! calculate total column-level inputs
         col_ninputs(c) = ndep_to_sminn(c) + nfix_to_sminn(c) + supplement_to_sminn(c)
         
         if(use_fun)then
            col_ninputs(c) = col_ninputs(c) + ffix_to_sminn(c) ! for FUN, free living fixation is a seprate flux. RF. 
         endif
     
         if (use_crop) then
            col_ninputs(c) = col_ninputs(c) + fert_to_sminn(c) + soyfixn_to_sminn(c)
         end if

         col_ninputs_partial(c) = col_ninputs(c)

         ! calculate total column-level outputs
         col_noutputs(c) = denit(c) + col_fire_nloss(c)

         ! Fluxes to product pools are included in column-level outputs: the product
         ! pools are not included in totcoln, so are outside the system with respect to
         ! these balance checks. (However, the dwt flux to product pools is NOT included,
         ! since col_begnb is initialized after the dynamic area adjustments - i.e.,
         ! after the dwt term has already been taken out.)
         col_noutputs(c) = col_noutputs(c) + &
              wood_harvestn(c) + &
              crop_harvestn_to_cropprodn(c)

         if (.not. use_nitrif_denitrif) then
            col_noutputs(c) = col_noutputs(c) + sminn_leached(c)
         else
            col_noutputs(c) = col_noutputs(c) + f_n2o_nit(c)

            col_noutputs(c) = col_noutputs(c) + smin_no3_leached(c) + smin_no3_runoff(c)
         end if

         col_noutputs(c) = col_noutputs(c) - som_n_leached(c)

         col_noutputs_partial(c) = col_noutputs(c) - &
                                   wood_harvestn(c) - &
                                   crop_harvestn_to_cropprodn(c)

         ! calculate the total column-level nitrogen balance error for this time step
         col_errnb(c) = (col_ninputs(c) - col_noutputs(c))*dt - &
              (col_endnb(c) - col_begnb(c))
        
         if (abs(col_errnb(c)) > this%nerror) then 
            err_found = .true.
            err_index = c
         end if
         
         if (abs(col_errnb(c)) > this%nwarning) then
            write(iulog,*) 'nbalance warning at c =', c, col_errnb(c), col_endnb(c)
            write(iulog,*)'inputs,ffix,nfix,ndep = ',ffix_to_sminn(c)*dt,nfix_to_sminn(c)*dt,ndep_to_sminn(c)*dt
            write(iulog,*)'outputs,lch,roff,dnit = ',smin_no3_leached(c)*dt, smin_no3_runoff(c)*dt,f_n2o_nit(c)*dt
         end if

      end do ! end of columns loop

      if (err_found) then
         c = err_index
         write(iulog,*)'column nbalance error    = ',col_errnb(c), c
         write(iulog,*)'Latdeg,Londeg            = ',grc%latdeg(col%gridcell(c)),grc%londeg(col%gridcell(c))
         write(iulog,*)'begnb                    = ',col_begnb(c)
         write(iulog,*)'endnb                    = ',col_endnb(c)
         write(iulog,*)'delta store              = ',col_endnb(c)-col_begnb(c)
         write(iulog,*)'input mass               = ',col_ninputs(c)*dt
         write(iulog,*)'output mass              = ',col_noutputs(c)*dt
         write(iulog,*)'net flux                 = ',(col_ninputs(c)-col_noutputs(c))*dt
         write(iulog,*)'inputs,ffix,nfix,ndep    = ',ffix_to_sminn(c)*dt,nfix_to_sminn(c)*dt,ndep_to_sminn(c)*dt
         write(iulog,*)'outputs,lch,roff,dnit    = ',smin_no3_leached(c)*dt, smin_no3_runoff(c)*dt,f_n2o_nit(c)*dt
         call endrun(subgrid_index=c, subgrid_level=subgrid_level_column, msg=errMsg(sourcefile, __LINE__))
      end if

      ! Repeat error check at the gridcell level
      call c2g( bounds = bounds, &
         carr = totcoln(bounds%begc:bounds%endc), &
         garr = totgrcn(bounds%begg:bounds%endg), &
         c2l_scale_type = 'unity', &
         l2g_scale_type = 'unity')
      call c2g( bounds = bounds, &
         carr = col_ninputs_partial(bounds%begc:bounds%endc), &
         garr = grc_ninputs_partial(bounds%begg:bounds%endg), &
         c2l_scale_type = 'unity', &
         l2g_scale_type = 'unity')
      call c2g( bounds = bounds, &
         carr = col_noutputs_partial(bounds%begc:bounds%endc), &
         garr = grc_noutputs_partial(bounds%begg:bounds%endg), &
         c2l_scale_type = 'unity', &
         l2g_scale_type = 'unity')

      err_found = .false.
      do g = bounds%begg, bounds%endg
         ! calculate the total gridcell-level nitrogen storage, for mass conservation check
         ! Notes:
         ! Not including seedn_grc in grc_begnb and grc_endnb because
         ! seedn_grc forms out of thin air, for now, and equals
         ! -1 * (dwt_seedn_to_leaf_grc(g) + dwt_seedn_to_deadstem_grc(g))
         ! We account for the latter fluxes as inputs below; the same
         ! fluxes have entered the pools earlier in the timestep. For true
         ! conservation we would need to add a flux out of nfix into seed.
         grc_endnb(g) = totgrcn(g) + tot_woodprod_grc(g) + cropprod1_grc(g)

         ! calculate total gridcell-level inputs
         grc_ninputs(g) = grc_ninputs_partial(g) + &
                          dwt_seedn_to_leaf_grc(g) + &
                          dwt_seedn_to_deadstem_grc(g)

         ! calculate total gridcell-level outputs
         grc_noutputs(g) = grc_noutputs_partial(g) + &
                           dwt_conv_nflux_grc(g) + &
                           product_loss_grc(g)

         ! calculate the total gridcell-level nitrogen balance error for this time step
         grc_errnb(g) = (grc_ninputs(g) - grc_noutputs(g)) * dt - &
                        (grc_endnb(g) - grc_begnb(g))

         if (abs(grc_errnb(g)) > this%nerror) then
            err_found = .true.
            err_index = g
         end if

         if (abs(grc_errnb(g)) > this%nwarning) then
            write(iulog,*) 'nbalance warning at g =', g, grc_errnb(g), grc_endnb(g)
         end if
      end do

      if (err_found) then
         g = err_index
         write(iulog,*) 'gridcell nbalance error  =', grc_errnb(g), g
         write(iulog,*) 'latdeg, londeg           =', grc%latdeg(g), grc%londeg(g)
         write(iulog,*) 'begnb                    =', grc_begnb(g)
         write(iulog,*) 'endnb                    =', grc_endnb(g)
         write(iulog,*) 'delta store              =', grc_endnb(g) - grc_begnb(g)
         write(iulog,*) 'input mass               =', grc_ninputs(g) * dt
         write(iulog,*) 'output mass              =', grc_noutputs(g) * dt
         write(iulog,*) 'net flux                 =', (grc_ninputs(g) - grc_noutputs(g)) * dt
         write(iulog,*) '--- Inputs ---'
         write(iulog,*) 'grc_ninputs_partial      =', grc_ninputs_partial(g) * dt
         write(iulog,*) 'dwt_seedn_to_leaf_grc    =', dwt_seedn_to_leaf_grc(g) * dt
         write(iulog,*) 'dwt_seedn_to_deadstem_grc =', dwt_seedn_to_deadstem_grc(g) * dt
         write(iulog,*) '--- Outputs ---'
         write(iulog,*) 'grc_noutputs_partial     =', grc_noutputs_partial(g) * dt
         write(iulog,*) 'dwt_conv_nflux_grc       =', dwt_conv_nflux_grc(g) * dt
         write(iulog,*) 'product_loss_grc         =', product_loss_grc(g) * dt
         call endrun(subgrid_index=g, subgrid_level=subgrid_level_gridcell, msg=errMsg(sourcefile, __LINE__))
      end if

    end associate

  end subroutine NBalanceCheck

end module CNBalanceCheckMod<|MERGE_RESOLUTION|>--- conflicted
+++ resolved
@@ -60,22 +60,15 @@
 
   !-----------------------------------------------------------------------
   subroutine Init(this, bounds)
-<<<<<<< HEAD
-    use clm_varctl       , only : use_matrixcn
-=======
     use CNSharedParamsMod, only : use_matrixcn
->>>>>>> 94e1bdc4
     class(cn_balance_type)         :: this
     type(bounds_type) , intent(in) :: bounds  
 
     call this%InitAllocate(bounds)
 
-<<<<<<< HEAD
-=======
     ! Set warning and error levels for Carbon and Nitrogen balance
     ! These could become namelist items if we want them to change for different
     ! types of cases
->>>>>>> 94e1bdc4
     this%cwarning = 1.e-8_r8
     this%nwarning = 1.e-7_r8
     this%nerror   = 1.e-3_r8
@@ -297,7 +290,7 @@
               (col_endcb(c) - col_begcb(c))
 
          ! check for significant errors
-         if (abs(col_errcb(c)) > this%cerror) then 
+         if (abs(col_errcb(c)) > this%cerror) then
             err_found = .true.
             err_index = c
          end if
@@ -533,8 +526,8 @@
          ! calculate the total column-level nitrogen balance error for this time step
          col_errnb(c) = (col_ninputs(c) - col_noutputs(c))*dt - &
               (col_endnb(c) - col_begnb(c))
-        
-         if (abs(col_errnb(c)) > this%nerror) then 
+
+         if (abs(col_errnb(c)) > this%nerror) then
             err_found = .true.
             err_index = c
          end if
