--- conflicted
+++ resolved
@@ -112,6 +112,7 @@
     integer :: g
     integer :: begg, endg
     real(r8) :: hrv_xsmrpool_amount_left_to_dribble(bounds%begg:bounds%endg)
+    real(r8) :: gru_conv_cflux_amount_left_to_dribble(bounds%begg:bounds%endg)
     real(r8) :: dwt_conv_cflux_amount_left_to_dribble(bounds%begg:bounds%endg)
     !-----------------------------------------------------------------------
 
@@ -132,10 +133,13 @@
          bounds, hrv_xsmrpool_amount_left_to_dribble(bounds%begg:bounds%endg))
     call cnveg_carbonflux_inst%dwt_conv_cflux_dribbler%get_amount_left_to_dribble_beg( &
          bounds, dwt_conv_cflux_amount_left_to_dribble(bounds%begg:bounds%endg))
+    call cnveg_carbonflux_inst%gru_conv_cflux_dribbler%get_amount_left_to_dribble_beg( &
+         bounds, gru_conv_cflux_amount_left_to_dribble(bounds%begg:bounds%endg))
 
     do g = begg, endg
        begcb(g) = totc(g) + c_tot_woodprod(g) + c_cropprod1(g) + &
                   hrv_xsmrpool_amount_left_to_dribble(g) + &
+                  gru_conv_cflux_amount_left_to_dribble(g) + &
                   dwt_conv_cflux_amount_left_to_dribble(g)
        begnb(g) = totn(g) + n_tot_woodprod(g) + n_cropprod1(g)
     end do
@@ -216,6 +220,7 @@
     real(r8) :: grc_errcb(bounds%begg:bounds%endg)
     real(r8) :: som_c_leached_grc(bounds%begg:bounds%endg)
     real(r8) :: hrv_xsmrpool_amount_left_to_dribble(bounds%begg:bounds%endg)
+    real(r8) :: gru_conv_cflux_amount_left_to_dribble(bounds%begg:bounds%endg)
     real(r8) :: dwt_conv_cflux_amount_left_to_dribble(bounds%begg:bounds%endg)
     !-----------------------------------------------------------------------
 
@@ -259,12 +264,8 @@
 
          ! calculate total column-level outputs
          ! er = ar + hr, col_fire_closs includes patch-level fire losses
-<<<<<<< HEAD
-         col_coutputs = er(c) + col_fire_closs(c) + col_hrv_xsmrpool_to_atm(c) + gru_conv_cflux(c)
-=======
          col_coutputs = er(c) + col_fire_closs(c) + col_hrv_xsmrpool_to_atm(c) + &
-              col_xsmrpool_to_atm(c)
->>>>>>> eb345c4f
+              col_xsmrpool_to_atm(c) + gru_conv_cflux(c)
 
          ! Fluxes to product pools are included in column-level outputs: the product
          ! pools are not included in totcolc, so are outside the system with respect to
@@ -344,13 +345,16 @@
             bounds, hrv_xsmrpool_amount_left_to_dribble(bounds%begg:bounds%endg))
          call cnveg_carbonflux_inst%dwt_conv_cflux_dribbler%get_amount_left_to_dribble_end( &
             bounds, dwt_conv_cflux_amount_left_to_dribble(bounds%begg:bounds%endg))
+         call cnveg_carbonflux_inst%gru_conv_cflux_dribbler%get_amount_left_to_dribble_end( &
+            bounds, gru_conv_cflux_amount_left_to_dribble(bounds%begg:bounds%endg))
          grc_endcb(g) = totgrcc(g) + tot_woodprod_grc(g) + cropprod1_grc(g) + &
                         hrv_xsmrpool_amount_left_to_dribble(g) + &
+                        gru_conv_cflux_amount_left_to_dribble(g) + &
                         dwt_conv_cflux_amount_left_to_dribble(g)
 
          ! calculate total gridcell-level inputs
          ! slevis notes:
-         ! nbp_grc = nep_grc - fire_closs_grc - hrv_xsmrpool_to_atm_dribbled_grc - dwt_conv_cflux_dribbled_grc - product_closs_grc
+         ! nbp_grc = nep_grc - fire_closs_grc - hrv_xsmrpool_to_atm_dribbled_grc - dwt_conv_cflux_dribbled_grc - gru_conv_cflux_dribbled_grc - product_closs_grc
          grc_cinputs = nbp_grc(g) + & 
                        dwt_seedc_to_leaf_grc(g) + dwt_seedc_to_deadstem_grc(g)
 
@@ -461,8 +465,10 @@
 
          col_fire_nloss      => cnveg_nitrogenflux_inst%fire_nloss_col                   , & ! Input:  [real(r8) (:) ]  (gN/m2/s) total column-level fire N loss 
          wood_harvestn       => cnveg_nitrogenflux_inst%wood_harvestn_col                , & ! Input:  [real(r8) (:) ]  (gN/m2/s) wood harvest (to product pools)
+         gru_conv_nflux_grc  => cnveg_nitrogenflux_inst%gru_conv_nflux_grc               , & ! Input:  [real(r8) (:) ]  (gC/m2/s) wood harvest (to product pools) summed to the gridcell level
          gru_conv_nflux      => cnveg_nitrogenflux_inst%gru_conv_nflux_col               , & ! Input:  [real(r8) (:) ]  (gC/m2/s) wood harvest (to product pools)
          gru_wood_productn_gain => cnveg_nitrogenflux_inst%gru_wood_productn_gain_col    , & ! Input:  [real(r8) (:) ]  (gC/m2/s) wood harvest (to product pools)
+         gru_wood_productn_gain_grc => cnveg_nitrogenflux_inst%gru_wood_productn_gain_grc, & ! Input:  [real(r8) (:) ]  (gC/m2/s) wood harvest (to product pools) summed to the gridcell level
          grainn_to_cropprodn => cnveg_nitrogenflux_inst%grainn_to_cropprodn_col          , & ! Input:  [real(r8) (:) ]  (gN/m2/s) grain N to 1-year crop product pool
 
          totcoln             => cnveg_nitrogenstate_inst%totn_col                          & ! Input:  [real(r8) (:) ]  (gN/m2) total column nitrogen, incl veg 
@@ -594,7 +600,11 @@
          ! calculate total gridcell-level outputs
          grc_noutputs(g) = grc_noutputs_partial(g) + &
                            dwt_conv_nflux_grc(g) + &
-                           product_loss_grc(g)
+                           product_loss_grc(g) - &
+                           ! Subtract the next one because it is present in
+                           ! grc_noutputs_partial but not needed at the
+                           ! gridcell level
+                           gru_wood_productn_gain_grc(g)
 
          ! calculate the total gridcell-level nitrogen balance error for this time step
          grc_errnb(g) = (grc_ninputs(g) - grc_noutputs(g)) * dt - &
@@ -627,6 +637,7 @@
          write(iulog,*) '--- Outputs ---'
          write(iulog,*) 'grc_noutputs_partial     =', grc_noutputs_partial(g) * dt
          write(iulog,*) 'dwt_conv_nflux_grc       =', dwt_conv_nflux_grc(g) * dt
+         write(iulog,*) '-gru_wood_productn_gain_grc =', -gru_wood_productn_gain_grc(g) * dt
          write(iulog,*) 'product_loss_grc         =', product_loss_grc(g) * dt
          call endrun(msg=errMsg(sourcefile, __LINE__))
       end if
