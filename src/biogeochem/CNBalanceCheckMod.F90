module CNBalanceCheckMod

  !-----------------------------------------------------------------------
  ! !DESCRIPTION:
  ! Module for carbon/nitrogen mass balance checking.
  !
  ! !USES:
  use shr_kind_mod                    , only : r8 => shr_kind_r8
  use shr_infnan_mod                  , only : nan => shr_infnan_nan, assignment(=)
  use shr_log_mod                     , only : errMsg => shr_log_errMsg
  use decompMod                       , only : bounds_type, subgrid_level_gridcell, subgrid_level_column
  use abortutils                      , only : endrun
  use clm_varctl                      , only : iulog, use_nitrif_denitrif, use_fates_bgc
  use clm_time_manager                , only : get_step_size_real
  use CNVegNitrogenFluxType           , only : cnveg_nitrogenflux_type
  use CNVegNitrogenStateType          , only : cnveg_nitrogenstate_type
  use CNVegCarbonFluxType             , only : cnveg_carbonflux_type
  use CNVegCarbonStateType            , only : cnveg_carbonstate_type
  use SoilBiogeochemCarbonStateType   , only : soilbiogeochem_carbonstate_type
  use SoilBiogeochemNitrogenStateType , only : soilbiogeochem_nitrogenstate_type
  use SoilBiogeochemNitrogenfluxType  , only : soilbiogeochem_nitrogenflux_type
  use SoilBiogeochemCarbonfluxType    , only : soilbiogeochem_carbonflux_type
  use CNProductsMod                   , only : cn_products_type
  use ColumnType                      , only : col                
  use GridcellType                    , only : grc
  use CNSharedParamsMod               , only : use_fun
  use CLMFatesInterfaceMod            , only : hlm_fates_interface_type
  use clm_varpar                      , only : nlevdecomp
  
  !
  implicit none
  private
  ! 
  ! !PUBLIC TYPES:
  type, public :: cn_balance_type
     private
     real(r8), pointer :: begcb_col(:)  ! (gC/m2) column carbon mass, beginning of time step
     real(r8), pointer :: endcb_col(:)  ! (gC/m2) column carbon mass, end of time step
     real(r8), pointer :: begnb_col(:)  ! (gN/m2) column nitrogen mass, beginning of time step
     real(r8), pointer :: endnb_col(:)  ! (gN/m2) column nitrogen mass, end of time step
     real(r8), pointer :: begcb_grc(:)  ! (gC/m2) gridcell carbon mass, beginning of time step
     real(r8), pointer :: endcb_grc(:)  ! (gC/m2) gridcell carbon mass, end of time step
     real(r8), pointer :: begnb_grc(:)  ! (gN/m2) gridcell nitrogen mass, beginning of time step
     real(r8), pointer :: endnb_grc(:)  ! (gN/m2) gridcell nitrogen mass, end of time step
     real(r8)          :: cwarning      ! (gC/m2) For a Carbon balance warning
     real(r8)          :: nwarning      ! (gN/m2) For a Nitrogen balance warning
     real(r8)          :: cerror        ! (gC/m2) For a Carbon balance error
     real(r8)          :: nerror        ! (gN/m2) For a Nitrogen balance error
   contains
     procedure , public  :: Init
     procedure , public  :: BeginCNGridcellBalance
     procedure , public  :: BeginCNColumnBalance
     procedure , public  :: CBalanceCheck
     procedure , public  :: NBalanceCheck
     procedure , private :: InitAllocate 
  end type cn_balance_type
  !

  character(len=*), parameter, private :: sourcefile = &
       __FILE__
  !-----------------------------------------------------------------------

contains

  !-----------------------------------------------------------------------
  subroutine Init(this, bounds)
    use CNSharedParamsMod, only : use_matrixcn
    class(cn_balance_type)         :: this
    type(bounds_type) , intent(in) :: bounds  

    call this%InitAllocate(bounds)

    ! Set warning and error levels for Carbon and Nitrogen balance
    ! These could become namelist items if we want them to change for different
    ! types of cases
    this%cwarning = 1.e-8_r8
    this%nwarning = 1.e-7_r8
    this%nerror   = 1.e-3_r8
    this%cerror   = 1.e-7_r8
  end subroutine Init

  !-----------------------------------------------------------------------
  subroutine InitAllocate(this, bounds)
    class(cn_balance_type)         :: this
    type(bounds_type) , intent(in) :: bounds  

    integer :: begc, endc
    integer :: begg, endg

    begg = bounds%begg; endg = bounds%endg

    allocate(this%begcb_grc(begg:endg)) ; this%begcb_grc(:) = nan
    allocate(this%endcb_grc(begg:endg)) ; this%endcb_grc(:) = nan
    allocate(this%begnb_grc(begg:endg)) ; this%begnb_grc(:) = nan
    allocate(this%endnb_grc(begg:endg)) ; this%endnb_grc(:) = nan

    begc = bounds%begc; endc= bounds%endc

    allocate(this%begcb_col(begc:endc)) ; this%begcb_col(:) = nan
    allocate(this%endcb_col(begc:endc)) ; this%endcb_col(:) = nan
    allocate(this%begnb_col(begc:endc)) ; this%begnb_col(:) = nan
    allocate(this%endnb_col(begc:endc)) ; this%endnb_col(:) = nan
  end subroutine InitAllocate

  !-----------------------------------------------------------------------
  subroutine BeginCNGridcellBalance(this, bounds, cnveg_carbonflux_inst, &
       soilbiogeochem_carbonstate_inst, soilbiogeochem_nitrogenstate_inst, &
       c_products_inst, n_products_inst)
    !
    ! !DESCRIPTION:
    ! Calculate beginning gridcell-level carbon/nitrogen balance
    ! for mass conservation check
    !
    ! Should be called after CN state summaries have been computed
    ! and before the dynamic landunit area updates
    !
    ! !USES:
    !
    ! !ARGUMENTS:
    class(cn_balance_type)         , intent(inout)    :: this
    type(bounds_type)              , intent(in)       :: bounds
    type(soilbiogeochem_carbonstate_type), intent(in) :: soilbiogeochem_carbonstate_inst
    type(cnveg_carbonflux_type)    , intent(in)       :: cnveg_carbonflux_inst
    type(soilbiogeochem_nitrogenstate_type) , intent(in) :: soilbiogeochem_nitrogenstate_inst
    type(cn_products_type)         , intent(in)       :: c_products_inst
    type(cn_products_type)         , intent(in)       :: n_products_inst
    !
    ! !LOCAL VARIABLES:
    integer :: g
    integer :: begg, endg
    real(r8) :: hrv_xsmrpool_amount_left_to_dribble(bounds%begg:bounds%endg)
    real(r8) :: gru_conv_cflux_amount_left_to_dribble(bounds%begg:bounds%endg)
    real(r8) :: dwt_conv_cflux_amount_left_to_dribble(bounds%begg:bounds%endg)
    !-----------------------------------------------------------------------

    associate(                                                &
         begcb          => this%begcb_grc                   , &  ! Output: [real(r8) (:)]  (gC/m2) gridcell carbon mass, beginning of time step
         begnb          => this%begnb_grc                   , &  ! Output: [real(r8) (:)]  (gN/m2) gridcell nitrogen mass, beginning of time step
         totc           => soilbiogeochem_carbonstate_inst%totc_grc  , &  ! Input:  [real(r8) (:)]  (gC/m2) total gridcell carbon, incl veg and cpool
         totn           => soilbiogeochem_nitrogenstate_inst%totn_grc, &  ! Input:  [real(r8) (:)]  (gN/m2) total gridcell nitrogen, incl veg
         c_cropprod1    => c_products_inst%cropprod1_grc    , &  ! Input:  [real(r8) (:)]  (gC/m2) carbon in crop products
         n_cropprod1    => n_products_inst%cropprod1_grc    , &  ! Input:  [real(r8) (:)]  (gC/m2) nitrogen in crop products
         c_tot_woodprod => c_products_inst%tot_woodprod_grc , &  ! Input:  [real(r8) (:)]  (gC/m2) total carbon in wood products
         n_tot_woodprod => n_products_inst%tot_woodprod_grc   &  ! Input:  [real(r8) (:)]  (gC/m2) total nitrogen in wood products
         )

    begg = bounds%begg; endg = bounds%endg
<<<<<<< HEAD
    
    if(.not.use_fates_bgc)then
       
       call cnveg_carbonflux_inst%hrv_xsmrpool_to_atm_dribbler%get_amount_left_to_dribble_beg( &
            bounds, hrv_xsmrpool_amount_left_to_dribble(bounds%begg:bounds%endg))
       call cnveg_carbonflux_inst%dwt_conv_cflux_dribbler%get_amount_left_to_dribble_beg( &
            bounds, dwt_conv_cflux_amount_left_to_dribble(bounds%begg:bounds%endg))
    else
       hrv_xsmrpool_amount_left_to_dribble(bounds%begg:bounds%endg) = 0._r8
       dwt_conv_cflux_amount_left_to_dribble(bounds%begg:bounds%endg) = 0._r8
    end if
=======

    call cnveg_carbonflux_inst%hrv_xsmrpool_to_atm_dribbler%get_amount_left_to_dribble_beg( &
         bounds, hrv_xsmrpool_amount_left_to_dribble(bounds%begg:bounds%endg))
    call cnveg_carbonflux_inst%dwt_conv_cflux_dribbler%get_amount_left_to_dribble_beg( &
         bounds, dwt_conv_cflux_amount_left_to_dribble(bounds%begg:bounds%endg))
    call cnveg_carbonflux_inst%gru_conv_cflux_dribbler%get_amount_left_to_dribble_beg( &
         bounds, gru_conv_cflux_amount_left_to_dribble(bounds%begg:bounds%endg))
>>>>>>> 5df6c98a

    do g = begg, endg
       begcb(g) = totc(g) + c_tot_woodprod(g) + c_cropprod1(g) + &
                  hrv_xsmrpool_amount_left_to_dribble(g) + &
                  gru_conv_cflux_amount_left_to_dribble(g) + &
                  dwt_conv_cflux_amount_left_to_dribble(g)
       begnb(g) = totn(g) + n_tot_woodprod(g) + n_cropprod1(g)
    end do

    end associate

  end subroutine BeginCNGridcellBalance

  !-----------------------------------------------------------------------
  subroutine BeginCNColumnBalance(this, bounds, num_soilc, filter_soilc, &
       soilbiogeochem_carbonstate_inst,soilbiogeochem_nitrogenstate_inst)
    !
    ! !DESCRIPTION:
    ! Calculate beginning column-level carbon/nitrogen balance, for mass conservation check
    !
    ! Should be called after CN state summaries have been recomputed for this time step
    ! (which should be after the dynamic landunit area updates and the associated filter
    ! updates - i.e., using the new version of the filters)
    !
    ! !ARGUMENTS:
    class(cn_balance_type)         , intent(inout) :: this
    type(bounds_type)              , intent(in)    :: bounds          
    integer                        , intent(in)    :: num_soilc       ! number of soil columns filter
    integer                        , intent(in)    :: filter_soilc(:) ! filter for soil columns
    type(soilbiogeochem_carbonstate_type), intent(in) :: soilbiogeochem_carbonstate_inst
    type(soilbiogeochem_nitrogenstate_type), intent(in) :: soilbiogeochem_nitrogenstate_inst
    !
    ! !LOCAL VARIABLES:
    integer :: fc,c
    !-----------------------------------------------------------------------

    associate(                                            & 
         col_begcb    => this%begcb_col                  , & ! Output: [real(r8) (:)]  (gC/m2) column carbon mass, beginning of time step
         col_begnb    => this%begnb_col                  , & ! Output: [real(r8) (:)]  (gN/m2) column nitrogen mass, beginning of time step
         totcolc      => soilbiogeochem_carbonstate_inst%totc_col , & ! Input:  [real(r8) (:)]  (gC/m2) total column carbon, incl veg and cpool
         totcoln      => soilbiogeochem_nitrogenstate_inst%totn_col & ! Input:  [real(r8) (:)]  (gN/m2) total column nitrogen, incl veg 
         )
    
    do fc = 1,num_soilc
       c = filter_soilc(fc)

       col_begcb(c) = totcolc(c)
       col_begnb(c) = totcoln(c)

    end do

    end associate

  end subroutine BeginCNColumnBalance
 
  !-----------------------------------------------------------------------
  subroutine CBalanceCheck(this, bounds, num_soilc, filter_soilc, &
       soilbiogeochem_carbonflux_inst, soilbiogeochem_carbonstate_inst, &
       cnveg_carbonflux_inst, cnveg_carbonstate_inst, c_products_inst, &
       clm_fates)
    !
    ! !USES:
    use subgridAveMod, only: c2g
    
    !
    ! !DESCRIPTION:
    ! Perform carbon mass conservation check for column and patch
    !
    ! Note on FATES: On fates colums, there is no vegetation biomass
    !                and no gpp flux. There is a litter input flux.
    
    !
    ! !ARGUMENTS:
    class(cn_balance_type)               , intent(inout) :: this
    type(bounds_type)                    , intent(in)    :: bounds          
    integer                              , intent(in)    :: num_soilc       ! number of soil columns in filter
    integer                              , intent(in)    :: filter_soilc(:) ! filter for soil columns
    type(soilbiogeochem_carbonflux_type) , intent(in)    :: soilbiogeochem_carbonflux_inst
    type(soilbiogeochem_carbonstate_type), intent(inout) :: soilbiogeochem_carbonstate_inst
    type(cnveg_carbonflux_type)          , intent(in)    :: cnveg_carbonflux_inst
    type(cnveg_carbonstate_type)         , intent(inout) :: cnveg_carbonstate_inst
    type(cn_products_type)               , intent(in)    :: c_products_inst
    type(hlm_fates_interface_type)       , intent(inout) :: clm_fates
    
    !
    ! !LOCAL VARIABLES:
    integer :: c, g, err_index ! indices
    integer  :: s              ! fates site index (follows c)
    integer  :: fc             ! lake filter indices
    integer  :: ic             ! index of the current clump
    logical  :: err_found      ! error flag
    real(r8) :: dt             ! radiation time step (seconds)
    real(r8) :: col_cinputs, grc_cinputs
    real(r8) :: col_coutputs, grc_coutputs
    real(r8) :: col_errcb(bounds%begc:bounds%endc) 
    real(r8) :: grc_errcb(bounds%begg:bounds%endg)
    real(r8) :: som_c_leached_grc(bounds%begg:bounds%endg)
    real(r8) :: hrv_xsmrpool_amount_left_to_dribble(bounds%begg:bounds%endg)
    real(r8) :: gru_conv_cflux_amount_left_to_dribble(bounds%begg:bounds%endg)
    real(r8) :: dwt_conv_cflux_amount_left_to_dribble(bounds%begg:bounds%endg)
    real(r8) :: fates_woodproduct_flux  ! Total carbon wood products flux from FATES to CLM [gC/m2/s]

    !-----------------------------------------------------------------------

    associate(                                                                            & 
         grc_begcb               =>    this%begcb_grc                                   , & ! Input:  [real(r8) (:) ]  (gC/m2) gridcell-level carbon mass, beginning of time step
         grc_endcb               =>    this%endcb_grc                                   , & ! Output: [real(r8) (:) ]  (gC/m2) gridcell-level carbon mass, end of time step
         totgrcc                 =>    soilbiogeochem_carbonstate_inst%totc_grc         , & ! Output:  [real(r8) (:)]  (gC/m2) total gridcell carbon, incl veg and cpool
         nbp_grc                 =>    cnveg_carbonflux_inst%nbp_grc                    , & ! Input:  [real(r8) (:) ]  (gC/m2/s) net biome production (positive for sink)
         cropprod1_grc           =>    c_products_inst%cropprod1_grc                    , & ! Input:  [real(r8) (:)]  (gC/m2) carbon in crop products
         tot_woodprod_grc        =>    c_products_inst%tot_woodprod_grc                 , & ! Input:  [real(r8) (:)]  (gC/m2) total carbon in wood products
         dwt_seedc_to_leaf_grc   =>    cnveg_carbonflux_inst%dwt_seedc_to_leaf_grc      , & ! Input:  [real(r8) (:)]  (gC/m2/s) seed source sent to leaf
         dwt_seedc_to_deadstem_grc =>  cnveg_carbonflux_inst%dwt_seedc_to_deadstem_grc  , & ! Input:  [real(r8) (:)]  (gC/m2/s) seed source sent to deadstem
         col_begcb               =>    this%begcb_col                                   , & ! Input:  [real(r8) (:) ]  (gC/m2) carbon mass, beginning of time step 
         col_endcb               =>    this%endcb_col                                   , & ! Output: [real(r8) (:) ]  (gC/m2) carbon mass, end of time step 
         wood_harvestc           =>    cnveg_carbonflux_inst%wood_harvestc_col          , & ! Input:  [real(r8) (:) ]  (gC/m2/s) wood harvest (to product pools)
         gru_conv_cflux          =>    cnveg_carbonflux_inst%gru_conv_cflux_col         , & ! Input:  [real(r8) (:) ]  (gC/m2/s) wood harvest (to product pools)
         gru_wood_productc_gain  =>    cnveg_carbonflux_inst%gru_wood_productc_gain_col , & ! Input:  [real(r8) (:) ]  (gC/m2/s) wood harvest (to product pools)
         crop_harvestc_to_cropprodc     =>    cnveg_carbonflux_inst%crop_harvestc_to_cropprodc_col    , & ! Input:  [real(r8) (:) ]  (gC/m2/s) crop harvest C to 1-year crop product pool
         gpp                     =>    cnveg_carbonflux_inst%gpp_col                    , & ! Input:  [real(r8) (:) ]  (gC/m2/s) gross primary production
         er                      =>    cnveg_carbonflux_inst%er_col                     , & ! Input:  [real(r8) (:) ]  (gC/m2/s) total ecosystem respiration, autotrophic + heterotrophic
         col_fire_closs          =>    cnveg_carbonflux_inst%fire_closs_col             , & ! Input:  [real(r8) (:) ]  (gC/m2/s) total column-level fire C loss
         col_hrv_xsmrpool_to_atm =>    cnveg_carbonflux_inst%hrv_xsmrpool_to_atm_col    , & ! Input:  [real(r8) (:) ]  (gC/m2/s) excess MR pool harvest mortality 
         col_xsmrpool_to_atm     =>    cnveg_carbonflux_inst%xsmrpool_to_atm_col         , & ! Input:  [real(r8) (:) ]  (gC/m2/s) excess MR pool crop harvest loss to atm
         som_c_leached           =>    soilbiogeochem_carbonflux_inst%som_c_leached_col , & ! Input:  [real(r8) (:) ]  (gC/m2/s) total SOM C loss from vertical transport 

         totcolc                 =>    soilbiogeochem_carbonstate_inst%totc_col          , & ! Input:  [real(r8) (:) ]  (gC/m2) total column carbon, incl veg and cpool
         fates_litter_flux       =>    soilbiogeochem_carbonflux_inst%fates_litter_flux  &   ! Total carbon litter flux from FATES to CLM [gC/m2/s]
         )

      ! set time steps
      dt = get_step_size_real()

      ! clump index
      ic = bounds%clump_index
      
      err_found = .false.
      do fc = 1,num_soilc
         c = filter_soilc(fc)

         ! calculate the total column-level carbon storage, for mass conservation check
         ! for bigleaf, totcolc includes soil and all of the veg c pools including cpool, xfer, etc
         ! for fates, totcolc only includes soil and non-fates litter carbon,
         ! see soibiogeochem_carbonstate_inst%summary for calculations
         col_endcb(c) = totcolc(c)
         
         
         if( col%is_fates(c) ) then

            s = clm_fates%f2hmap(ic)%hsites(c)
            
            
            fates_woodproduct_flux = clm_fates%fates(ic)%bc_out(s)%hrv_deadstemc_to_prod10c + &
                                     clm_fates%fates(ic)%bc_out(s)%hrv_deadstemc_to_prod100c
            
            col_cinputs = fates_litter_flux(c) + fates_woodproduct_flux
            
            ! calculate total column-level outputs
            ! fates has already exported burn losses and fluxes to the atm
            ! So they are irrelevant here
            ! (gC/m2/s) total heterotrophic respiration
            col_coutputs = soilbiogeochem_carbonflux_inst%hr_col(c)

<<<<<<< HEAD
         else
            
            ! calculate total column-level inputs
            col_cinputs = gpp(c)
            
            ! calculate total column-level outputs
            ! er = ar + hr, col_fire_closs includes patch-level fire losses
            col_coutputs = er(c) + col_fire_closs(c) + col_hrv_xsmrpool_to_atm(c) + &
                 col_xsmrpool_to_atm(c)
            

            ! Fluxes to product pools are included in column-level outputs: the product
            ! pools are not included in totcolc, so are outside the system with respect to
            ! these balance checks. (However, the dwt flux to product pools is NOT included,
            ! since col_begcb is initialized after the dynamic area adjustments - i.e.,
            ! after the dwt term has already been taken out.)
            col_coutputs = col_coutputs + &
                 wood_harvestc(c) + &
                 crop_harvestc_to_cropprodc(c)
            
         end if
=======
         ! calculate total column-level inputs
         col_cinputs = gpp(c)

         ! calculate total column-level outputs
         ! er = ar + hr, col_fire_closs includes patch-level fire losses
         col_coutputs = er(c) + col_fire_closs(c) + col_hrv_xsmrpool_to_atm(c) + &
              col_xsmrpool_to_atm(c) + gru_conv_cflux(c)

         ! Fluxes to product pools are included in column-level outputs: the product
         ! pools are not included in totcolc, so are outside the system with respect to
         ! these balance checks. (However, the dwt flux to product pools is NOT included,
         ! since col_begcb is initialized after the dynamic area adjustments - i.e.,
         ! after the dwt term has already been taken out.)
         col_coutputs = col_coutputs + &
              wood_harvestc(c) + &
              gru_wood_productc_gain(c) + &
              crop_harvestc_to_cropprodc(c)
>>>>>>> 5df6c98a

         ! subtract leaching flux
         col_coutputs = col_coutputs - som_c_leached(c)

         ! calculate the total column-level carbon balance error for this time step
         col_errcb(c) = (col_cinputs - col_coutputs)*dt - &
              (col_endcb(c) - col_begcb(c))

         ! check for significant errors
         if (abs(col_errcb(c)) > this%cerror) then 
            err_found = .true.
            err_index = c
         end if
          if (abs(col_errcb(c)) > this%cwarning) then
            write(iulog,*) 'cbalance warning at c =', c, col_errcb(c), col_endcb(c)
         end if

      end do ! end of columns loop

      if (err_found) then
         c = err_index
         write(iulog,*)'column cbalance error    = ', col_errcb(c), c
         write(iulog,*)'is fates column?         = ', col%is_fates(c)
         write(iulog,*)'Latdeg,Londeg=',grc%latdeg(col%gridcell(c)),grc%londeg(col%gridcell(c))
         write(iulog,*)'begcb                    = ',col_begcb(c)
         write(iulog,*)'endcb                    = ',col_endcb(c)
         write(iulog,*)'delta store              = ',col_endcb(c)-col_begcb(c)
         write(iulog,*)'--- Inputs ---'
         if( col%is_fates(c) ) then
            write(iulog,*)'fates litter_flux        = ',fates_litter_flux(c)*dt
            write(iulog,*)'fates wood product flux  = ',fates_woodproduct_flux*dt
         else
            write(iulog,*)'gpp                      = ',gpp(c)*dt
         end if
         write(iulog,*)'--- Outputs ---'
         if( .not.col%is_fates(c) ) then
            write(iulog,*)'er                       = ',er(c)*dt
            write(iulog,*)'col_fire_closs           = ',col_fire_closs(c)*dt
            write(iulog,*)'col_hrv_xsmrpool_to_atm  = ',col_hrv_xsmrpool_to_atm(c)*dt
            write(iulog,*)'col_xsmrpool_to_atm      = ',col_xsmrpool_to_atm(c)*dt
            write(iulog,*)'wood_harvestc            = ',wood_harvestc(c)*dt
            write(iulog,*)'crop_harvestc_to_cropprodc = ', crop_harvestc_to_cropprodc(c)*dt
         else
            write(iulog,*)'hr                       = ',soilbiogeochem_carbonflux_inst%hr_col(c)*dt
         end if
         write(iulog,*)'-1*som_c_leached         = ',som_c_leached(c)*dt
         call endrun(subgrid_index=c, subgrid_level=subgrid_level_column, msg=errMsg(sourcefile, __LINE__))
      end if

      ! Repeat error check at the gridcell level
      call c2g( bounds = bounds, &
         carr = totcolc(bounds%begc:bounds%endc), &
         garr = totgrcc(bounds%begg:bounds%endg), &
         c2l_scale_type = 'unity', &
         l2g_scale_type = 'unity')
      call c2g( bounds = bounds, &
         carr = som_c_leached(bounds%begc:bounds%endc), &
         garr = som_c_leached_grc(bounds%begg:bounds%endg), &
         c2l_scale_type = 'unity', &
         l2g_scale_type = 'unity')

      err_found = .false.
      do g = bounds%begg, bounds%endg
         ! calculate gridcell-level carbon storage for mass conservation check
         ! Notes:
         ! totgrcc = totcolc = totc_p2c_col(c) + soilbiogeochem_cwdc_col(c) + soilbiogeochem_totlitc_col(c) + soilbiogeochem_totmicc_col(c) + soilbiogeochem_totsomc_col(c) + soilbiogeochem_ctrunc_col(c)
         ! totc_p2c_col = totc_patch = totvegc_patch(p) + xsmrpool_patch(p) + ctrunc_patch(p) + cropseedc_deficit_patch(p)
         ! Not including seedc_grc in grc_begcb and grc_endcb because
         ! seedc_grc forms out of thin air, for now, and equals
         ! -1 * (dwt_seedc_to_leaf_grc(g) + dwt_seedc_to_deadstem_grc(g))
         ! We account for the latter fluxes as inputs below; the same
         ! fluxes have entered the pools earlier in the timestep. For true
         ! conservation we would need to add a flux out of npp into seed.
<<<<<<< HEAD
=======
         call cnveg_carbonflux_inst%hrv_xsmrpool_to_atm_dribbler%get_amount_left_to_dribble_end( &
            bounds, hrv_xsmrpool_amount_left_to_dribble(bounds%begg:bounds%endg))
         call cnveg_carbonflux_inst%dwt_conv_cflux_dribbler%get_amount_left_to_dribble_end( &
            bounds, dwt_conv_cflux_amount_left_to_dribble(bounds%begg:bounds%endg))
         call cnveg_carbonflux_inst%gru_conv_cflux_dribbler%get_amount_left_to_dribble_end( &
            bounds, gru_conv_cflux_amount_left_to_dribble(bounds%begg:bounds%endg))
         grc_endcb(g) = totgrcc(g) + tot_woodprod_grc(g) + cropprod1_grc(g) + &
                        hrv_xsmrpool_amount_left_to_dribble(g) + &
                        gru_conv_cflux_amount_left_to_dribble(g) + &
                        dwt_conv_cflux_amount_left_to_dribble(g)

         ! calculate total gridcell-level inputs
         ! slevis notes:
         ! nbp_grc = nep_grc - fire_closs_grc - hrv_xsmrpool_to_atm_dribbled_grc - dwt_conv_cflux_dribbled_grc - gru_conv_cflux_dribbled_grc - product_closs_grc
         grc_cinputs = nbp_grc(g) + & 
                       dwt_seedc_to_leaf_grc(g) + dwt_seedc_to_deadstem_grc(g)

         ! calculate total gridcell-level outputs
         grc_coutputs = - som_c_leached_grc(g)

         ! calculate the total gridcell-level carbon balance error
         ! for this time step
         grc_errcb(g) = (grc_cinputs - grc_coutputs) * dt - &
                        (grc_endcb(g) - grc_begcb(g))
>>>>>>> 5df6c98a

         if(.not.use_fates_bgc)then
            call cnveg_carbonflux_inst%hrv_xsmrpool_to_atm_dribbler%get_amount_left_to_dribble_end( &
                 bounds, hrv_xsmrpool_amount_left_to_dribble(bounds%begg:bounds%endg))
            call cnveg_carbonflux_inst%dwt_conv_cflux_dribbler%get_amount_left_to_dribble_end( &
                 bounds, dwt_conv_cflux_amount_left_to_dribble(bounds%begg:bounds%endg))
            
            grc_endcb(g) = totgrcc(g) + tot_woodprod_grc(g) + cropprod1_grc(g) + &
                 hrv_xsmrpool_amount_left_to_dribble(g) + &
                 dwt_conv_cflux_amount_left_to_dribble(g)
            
            ! calculate total gridcell-level inputs
            ! slevis notes:
            ! nbp_grc = nep_grc - fire_closs_grc - hrv_xsmrpool_to_atm_dribbled_grc - dwt_conv_cflux_dribbled_grc - product_closs_grc
            
            grc_cinputs = nbp_grc(g) + dwt_seedc_to_leaf_grc(g) + dwt_seedc_to_deadstem_grc(g)
            ! calculate total gridcell-level outputs
            grc_coutputs = - som_c_leached_grc(g)
            ! calculate the total gridcell-level carbon balance error
            ! for this time step
            grc_errcb(g) = (grc_cinputs - grc_coutputs) * dt - &
                 (grc_endcb(g) - grc_begcb(g))
            
         else
            
            ! Totally punt on this for now. We just don't track these gridscale variables yet (RGK)
            grc_cinputs  = 0._r8
            grc_endcb(g) = grc_begcb(g)
            grc_coutputs = 0._r8
            grc_errcb(g) = 0._r8
            
         end if
         
         ! check for significant errors
         if (abs(grc_errcb(g)) > this%cerror) then
            err_found = .true.
            err_index = g
         end if
         if (abs(grc_errcb(g)) > this%cwarning) then
            write(iulog,*) 'cbalance warning at g =', g, grc_errcb(g), grc_endcb(g)
         end if
      end do ! end of gridcell loop

      if (err_found) then
         g = err_index
         write(iulog,*)'gridcell cbalance error =', grc_errcb(g), g
         write(iulog,*)'latdeg, londeg          =', grc%latdeg(g), grc%londeg(g)
         write(iulog,*)'begcb                   =', grc_begcb(g)
         write(iulog,*)'endcb                   =', grc_endcb(g)
         write(iulog,*)'delta store             =', grc_endcb(g) - grc_begcb(g)
         write(iulog,*)'--- Inputs ---'
         write(iulog,*)'nbp_grc                 =', nbp_grc(g) * dt
         write(iulog,*)'dwt_seedc_to_leaf_grc   =', dwt_seedc_to_leaf_grc(g) * dt
         write(iulog,*)'dwt_seedc_to_deadstem_grc =', dwt_seedc_to_deadstem_grc(g) * dt
         write(iulog,*)'--- Outputs ---'
         write(iulog,*)'-1*som_c_leached_grc    = ', som_c_leached_grc(g) * dt
         call endrun(subgrid_index=g, subgrid_level=subgrid_level_gridcell, msg=errMsg(sourcefile, __LINE__))
      end if

    end associate

  end subroutine CBalanceCheck

  !-----------------------------------------------------------------------
  subroutine NBalanceCheck(this, bounds, num_soilc, filter_soilc, &
       soilbiogeochem_nitrogenflux_inst, soilbiogeochem_nitrogenstate_inst, &
       cnveg_nitrogenflux_inst, &
       cnveg_nitrogenstate_inst, n_products_inst, atm2lnd_inst, clm_fates)
    !
    ! !DESCRIPTION:
    ! Perform nitrogen mass conservation check
    !
    ! !USES:
    use clm_varctl, only : use_crop
    use subgridAveMod, only: c2g
    use atm2lndType, only: atm2lnd_type
    !
    ! !ARGUMENTS:
    class(cn_balance_type)                  , intent(inout) :: this
    type(bounds_type)                       , intent(in)    :: bounds          
    integer                                 , intent(in)    :: num_soilc       ! number of soil columns in filter
    integer                                 , intent(in)    :: filter_soilc                                      (:) ! filter for soil columns
    type(soilbiogeochem_nitrogenflux_type)  , intent(in)    :: soilbiogeochem_nitrogenflux_inst
    type(soilbiogeochem_nitrogenstate_type) , intent(inout) :: soilbiogeochem_nitrogenstate_inst
    type(cnveg_nitrogenflux_type)           , intent(in)    :: cnveg_nitrogenflux_inst
    type(cnveg_nitrogenstate_type)          , intent(inout) :: cnveg_nitrogenstate_inst
    type(cn_products_type)                  , intent(in)    :: n_products_inst
    type(atm2lnd_type)                      , intent(in)    :: atm2lnd_inst
    type(hlm_fates_interface_type)          , intent(inout) :: clm_fates
    
    !
    ! !LOCAL VARIABLES:
    integer :: c,err_index,j,s ! indices
    integer :: ic              ! index of clump
    integer :: g               ! gridcell index
    integer :: fc              ! lake filter indices
    logical :: err_found       ! error flag
    real(r8):: dt              ! radiation time step (seconds)
    real(r8):: col_ninputs(bounds%begc:bounds%endc) 
    real(r8):: col_noutputs(bounds%begc:bounds%endc) 
    real(r8):: col_errnb(bounds%begc:bounds%endc) 
    real(r8):: col_ninputs_partial(bounds%begc:bounds%endc)
    real(r8):: col_noutputs_partial(bounds%begc:bounds%endc)
    real(r8):: grc_ninputs_partial(bounds%begg:bounds%endg)
    real(r8):: grc_noutputs_partial(bounds%begg:bounds%endg)
    real(r8):: grc_ninputs(bounds%begg:bounds%endg)
    real(r8):: grc_noutputs(bounds%begg:bounds%endg)
    real(r8):: grc_errnb(bounds%begg:bounds%endg)
    !-----------------------------------------------------------------------

    associate(                                                                             & 
         grc_begnb           => this%begnb_grc                                           , & ! Input:  [real(r8) (:) ]  (gN/m2) gridcell nitrogen mass, beginning of time step
         grc_endnb           => this%endnb_grc                                           , & ! Output: [real(r8) (:) ]  (gN/m2) gridcell nitrogen mass, end of time step
         totgrcn             => soilbiogeochem_nitrogenstate_inst%totn_grc                        , & ! Input:  [real(r8) (:) ]  (gN/m2) total gridcell nitrogen, incl veg
         cropprod1_grc       => n_products_inst%cropprod1_grc                            , & ! Input:  [real(r8) (:)]  (gN/m2) nitrogen in crop products
         product_loss_grc    => n_products_inst%product_loss_grc                         , & ! Input:  [real(r8) (:)]  (gN/m2) losses from wood & crop products
         tot_woodprod_grc    => n_products_inst%tot_woodprod_grc                         , & ! Input:  [real(r8) (:)]  (gN/m2) total nitrogen in wood products
         dwt_seedn_to_leaf_grc   =>    cnveg_nitrogenflux_inst%dwt_seedn_to_leaf_grc     , & ! Input:  [real(r8) (:)]  (gN/m2/s) seed source sent to leaf
         dwt_seedn_to_deadstem_grc =>  cnveg_nitrogenflux_inst%dwt_seedn_to_deadstem_grc , & ! Input:  [real(r8) (:)]  (gN/m2/s) seed source sent to deadstem
         dwt_conv_nflux_grc  =>  cnveg_nitrogenflux_inst%dwt_conv_nflux_grc              , & ! Input:  [real(r8) (:)]  (gN/m2/s) dwt_conv_nflux_patch summed to the gridcell-level
         col_begnb           => this%begnb_col                                           , & ! Input:  [real(r8) (:) ]  (gN/m2) column nitrogen mass, beginning of time step
         col_endnb           => this%endnb_col                                           , & ! Output: [real(r8) (:) ]  (gN/m2) column nitrogen mass, end of time step
         ndep_to_sminn       => soilbiogeochem_nitrogenflux_inst%ndep_to_sminn_col       , & ! Input:  [real(r8) (:) ]  (gN/m2/s) atmospheric N deposition to soil mineral N        
         nfix_to_sminn       => soilbiogeochem_nitrogenflux_inst%nfix_to_sminn_col       , & ! Input:  [real(r8) (:) ]  (gN/m2/s) symbiotic/asymbiotic N fixation to soil mineral N 
         ffix_to_sminn       => soilbiogeochem_nitrogenflux_inst%ffix_to_sminn_col       , & ! Input:  [real(r8) (:) ]  (gN/m2/s) free living N fixation to soil mineral N         
         fert_to_sminn       => soilbiogeochem_nitrogenflux_inst%fert_to_sminn_col       , & ! Input:  [real(r8) (:) ]  (gN/m2/s)                                         
         soyfixn_to_sminn    => soilbiogeochem_nitrogenflux_inst%soyfixn_to_sminn_col    , & ! Input:  [real(r8) (:) ]  (gN/m2/s)                                         
         supplement_to_sminn => soilbiogeochem_nitrogenflux_inst%supplement_to_sminn_col , & ! Input:  [real(r8) (:) ]  (gN/m2/s) supplemental N supply                           
         denit               => soilbiogeochem_nitrogenflux_inst%denit_col               , & ! Input:  [real(r8) (:) ]  (gN/m2/s) total rate of denitrification           
         sminn_leached       => soilbiogeochem_nitrogenflux_inst%sminn_leached_col       , & ! Input:  [real(r8) (:) ]  (gN/m2/s) soil mineral N pool loss to leaching   
         smin_no3_leached    => soilbiogeochem_nitrogenflux_inst%smin_no3_leached_col    , & ! Input:  [real(r8) (:) ]  (gN/m2/s) soil mineral NO3 pool loss to leaching 
         smin_no3_runoff     => soilbiogeochem_nitrogenflux_inst%smin_no3_runoff_col     , & ! Input:  [real(r8) (:) ]  (gN/m2/s) soil mineral NO3 pool loss to runoff   
         f_n2o_nit           => soilbiogeochem_nitrogenflux_inst%f_n2o_nit_col           , & ! Input:  [real(r8) (:) ]  (gN/m2/s) flux of N2o from nitrification 
         som_n_leached       => soilbiogeochem_nitrogenflux_inst%som_n_leached_col       , & ! Input:  [real(r8) (:) ]  (gN/m2/s) total SOM N loss from vertical transport

         col_fire_nloss      => cnveg_nitrogenflux_inst%fire_nloss_col                   , & ! Input:  [real(r8) (:) ]  (gN/m2/s) total column-level fire N loss 
         wood_harvestn       => cnveg_nitrogenflux_inst%wood_harvestn_col                , & ! Input:  [real(r8) (:) ]  (gN/m2/s) wood harvest (to product pools)
         gru_conv_nflux_grc  => cnveg_nitrogenflux_inst%gru_conv_nflux_grc               , & ! Input:  [real(r8) (:) ]  (gC/m2/s) wood harvest (to product pools) summed to the gridcell level
         gru_conv_nflux      => cnveg_nitrogenflux_inst%gru_conv_nflux_col               , & ! Input:  [real(r8) (:) ]  (gC/m2/s) wood harvest (to product pools)
         gru_wood_productn_gain => cnveg_nitrogenflux_inst%gru_wood_productn_gain_col    , & ! Input:  [real(r8) (:) ]  (gC/m2/s) wood harvest (to product pools)
         gru_wood_productn_gain_grc => cnveg_nitrogenflux_inst%gru_wood_productn_gain_grc, & ! Input:  [real(r8) (:) ]  (gC/m2/s) wood harvest (to product pools) summed to the gridcell level
         crop_harvestn_to_cropprodn => cnveg_nitrogenflux_inst%crop_harvestn_to_cropprodn_col          , & ! Input:  [real(r8) (:) ]  (gN/m2/s) crop harvest N to 1-year crop product pool

         totcoln             => soilbiogeochem_nitrogenstate_inst%totn_col               , & ! Input:  [real(r8) (:) ]  (gN/m2) total column nitrogen, incl veg
         sminn_to_plant      => soilbiogeochem_nitrogenflux_inst%sminn_to_plant_col,       &
         fates_litter_flux   => soilbiogeochem_nitrogenflux_inst%fates_litter_flux  &   ! Total nitrogen litter flux from FATES to CLM [gN/m2/s]
         )


      ! set time steps
      dt = get_step_size_real()

      ! initialize local arrays
      col_ninputs_partial(:) = 0._r8
      col_noutputs_partial(:) = 0._r8

      ! clump index
      ic = bounds%clump_index
      
      err_found = .false.
      do fc = 1,num_soilc
         c=filter_soilc(fc)

         ! calculate the total column-level nitrogen storage, for mass conservation check
         col_endnb(c) = totcoln(c)

         ! calculate total column-level inputs
         col_ninputs(c) = ndep_to_sminn(c) + nfix_to_sminn(c) + supplement_to_sminn(c)

         ! If using fates, pass in the decomposition flux
         if( col%is_fates(c) ) then
            col_ninputs(c) = col_ninputs(c)  + fates_litter_flux(c)
         end if
         
         if(use_fun)then
            col_ninputs(c) = col_ninputs(c) + ffix_to_sminn(c) ! for FUN, free living fixation is a seprate flux. RF. 
         endif
     
         if (use_crop) then
            col_ninputs(c) = col_ninputs(c) + fert_to_sminn(c) + soyfixn_to_sminn(c)
         end if

         col_ninputs_partial(c) = col_ninputs(c)
         
         ! calculate total column-level outputs
<<<<<<< HEAD
         col_noutputs(c) = denit(c)

         if( .not.col%is_fates(c) ) then
            
            col_noutputs(c) = col_noutputs(c) + col_fire_nloss(c)

            ! Fluxes to product pools are included in column-level outputs: the product
            ! pools are not included in totcoln, so are outside the system with respect to
            ! these balance checks. (However, the dwt flux to product pools is NOT included,
            ! since col_begnb is initialized after the dynamic area adjustments - i.e.,
            ! after the dwt term has already been taken out.)
            col_noutputs(c) = col_noutputs(c) + &
                 wood_harvestn(c) + &
                 crop_harvestn_to_cropprodn(c)

         else
            
            ! If we are using fates, remove plant uptake
            col_noutputs(c) = col_noutputs(c) +  sminn_to_plant(c)
            
         end if
=======
         col_noutputs(c) = denit(c) + col_fire_nloss(c) + gru_conv_nflux(c)

         ! Fluxes to product pools are included in column-level outputs: the product
         ! pools are not included in totcoln, so are outside the system with respect to
         ! these balance checks. (However, the dwt flux to product pools is NOT included,
         ! since col_begnb is initialized after the dynamic area adjustments - i.e.,
         ! after the dwt term has already been taken out.)
         col_noutputs(c) = col_noutputs(c) + &
              wood_harvestn(c) + &
              gru_wood_productn_gain(c) + &
              crop_harvestn_to_cropprodn(c)
>>>>>>> 5df6c98a

         if (.not. use_nitrif_denitrif) then
            col_noutputs(c) = col_noutputs(c) + sminn_leached(c)
         else
            col_noutputs(c) = col_noutputs(c) + f_n2o_nit(c)

            col_noutputs(c) = col_noutputs(c) + smin_no3_leached(c) + smin_no3_runoff(c)
         end if

         col_noutputs(c) = col_noutputs(c) - som_n_leached(c)
         
         col_noutputs_partial(c) = col_noutputs(c)

         if( .not.col%is_fates(c) ) then
            col_noutputs_partial(c) = col_noutputs_partial(c) - &
                 wood_harvestn(c) - &
                 crop_harvestn_to_cropprodn(c)
         end if
         
         ! calculate the total column-level nitrogen balance error for this time step
         col_errnb(c) = (col_ninputs(c) - col_noutputs(c))*dt - &
              (col_endnb(c) - col_begnb(c))
        
         if (abs(col_errnb(c)) > this%nerror) then 
            err_found = .true.
            err_index = c
         end if
         
         if (abs(col_errnb(c)) > this%nwarning) then
            write(iulog,*) 'nbalance warning at c =', c, col_errnb(c), col_endnb(c)
            write(iulog,*)'inputs,ffix,nfix,ndep = ',ffix_to_sminn(c)*dt,nfix_to_sminn(c)*dt,ndep_to_sminn(c)*dt
            write(iulog,*)'outputs,lch,roff,dnit = ',smin_no3_leached(c)*dt, smin_no3_runoff(c)*dt,f_n2o_nit(c)*dt
         end if

      end do ! end of columns loop

      if (err_found) then
         c = err_index
         write(iulog,*)'column nbalance error    = ',col_errnb(c), c
         write(iulog,*)'Latdeg,Londeg            = ',grc%latdeg(col%gridcell(c)),grc%londeg(col%gridcell(c))
         write(iulog,*)'begnb                    = ',col_begnb(c)
         write(iulog,*)'endnb                    = ',col_endnb(c)
         write(iulog,*)'delta store              = ',col_endnb(c)-col_begnb(c)
         write(iulog,*)'input mass               = ',col_ninputs(c)*dt
         write(iulog,*)'output mass              = ',col_noutputs(c)*dt
         write(iulog,*)'net flux                 = ',(col_ninputs(c)-col_noutputs(c))*dt
<<<<<<< HEAD
         if(col%is_fates(c))then
            write(iulog,*)'inputs,ndep,nfix,suppn= ',ndep_to_sminn(c)*dt,nfix_to_sminn(c)*dt,supplement_to_sminn(c)*dt
         else
            write(iulog,*)'inputs,ffix,nfix,ndep = ',ffix_to_sminn(c)*dt,nfix_to_sminn(c)*dt,ndep_to_sminn(c)*dt
=======
         write(iulog,*)'inputs,ffix,nfix,ndep    = ',ffix_to_sminn(c)*dt,nfix_to_sminn(c)*dt,ndep_to_sminn(c)*dt
         write(iulog,*)'outputs,lch,roff,dnit    = ',smin_no3_leached(c)*dt, smin_no3_runoff(c)*dt,f_n2o_nit(c)*dt
         call endrun(subgrid_index=c, subgrid_level=subgrid_level_column, msg=errMsg(sourcefile, __LINE__))
      end if

      ! Repeat error check at the gridcell level
      call c2g( bounds = bounds, &
         carr = totcoln(bounds%begc:bounds%endc), &
         garr = totgrcn(bounds%begg:bounds%endg), &
         c2l_scale_type = 'unity', &
         l2g_scale_type = 'unity')
      call c2g( bounds = bounds, &
         carr = col_ninputs_partial(bounds%begc:bounds%endc), &
         garr = grc_ninputs_partial(bounds%begg:bounds%endg), &
         c2l_scale_type = 'unity', &
         l2g_scale_type = 'unity')
      call c2g( bounds = bounds, &
         carr = col_noutputs_partial(bounds%begc:bounds%endc), &
         garr = grc_noutputs_partial(bounds%begg:bounds%endg), &
         c2l_scale_type = 'unity', &
         l2g_scale_type = 'unity')

      err_found = .false.
      do g = bounds%begg, bounds%endg
         ! calculate the total gridcell-level nitrogen storage, for mass conservation check
         ! Notes:
         ! Not including seedn_grc in grc_begnb and grc_endnb because
         ! seedn_grc forms out of thin air, for now, and equals
         ! -1 * (dwt_seedn_to_leaf_grc(g) + dwt_seedn_to_deadstem_grc(g))
         ! We account for the latter fluxes as inputs below; the same
         ! fluxes have entered the pools earlier in the timestep. For true
         ! conservation we would need to add a flux out of nfix into seed.
         grc_endnb(g) = totgrcn(g) + tot_woodprod_grc(g) + cropprod1_grc(g)

         ! calculate total gridcell-level inputs
         grc_ninputs(g) = grc_ninputs_partial(g) + &
                          dwt_seedn_to_leaf_grc(g) + &
                          dwt_seedn_to_deadstem_grc(g)

         ! calculate total gridcell-level outputs
         grc_noutputs(g) = grc_noutputs_partial(g) + &
                           dwt_conv_nflux_grc(g) + &
                           product_loss_grc(g) - &
                           ! Subtract the next one because it is present in
                           ! grc_noutputs_partial but not needed at the
                           ! gridcell level
                           gru_wood_productn_gain_grc(g)

         ! calculate the total gridcell-level nitrogen balance error for this time step
         grc_errnb(g) = (grc_ninputs(g) - grc_noutputs(g)) * dt - &
                        (grc_endnb(g) - grc_begnb(g))

         if (abs(grc_errnb(g)) > this%nerror) then
            err_found = .true.
            err_index = g
>>>>>>> 5df6c98a
         end if
         if(col%is_fates(c))then
            write(iulog,*)'outputs,lch,roff,dnit,plnt = ',smin_no3_leached(c)*dt, smin_no3_runoff(c)*dt,f_n2o_nit(c)*dt,sminn_to_plant(c)*dt
         else
            write(iulog,*)'outputs,lch,roff,dnit    = ',smin_no3_leached(c)*dt, smin_no3_runoff(c)*dt,f_n2o_nit(c)*dt
         end if
<<<<<<< HEAD
         call endrun(subgrid_index=c, subgrid_level=subgrid_level_column, msg=errMsg(sourcefile, __LINE__))
=======
      end do

      if (err_found) then
         g = err_index
         write(iulog,*) 'gridcell nbalance error  =', grc_errnb(g), g
         write(iulog,*) 'latdeg, londeg           =', grc%latdeg(g), grc%londeg(g)
         write(iulog,*) 'begnb                    =', grc_begnb(g)
         write(iulog,*) 'endnb                    =', grc_endnb(g)
         write(iulog,*) 'delta store              =', grc_endnb(g) - grc_begnb(g)
         write(iulog,*) 'input mass               =', grc_ninputs(g) * dt
         write(iulog,*) 'output mass              =', grc_noutputs(g) * dt
         write(iulog,*) 'net flux                 =', (grc_ninputs(g) - grc_noutputs(g)) * dt
         write(iulog,*) '--- Inputs ---'
         write(iulog,*) 'grc_ninputs_partial      =', grc_ninputs_partial(g) * dt
         write(iulog,*) 'dwt_seedn_to_leaf_grc    =', dwt_seedn_to_leaf_grc(g) * dt
         write(iulog,*) 'dwt_seedn_to_deadstem_grc =', dwt_seedn_to_deadstem_grc(g) * dt
         write(iulog,*) '--- Outputs ---'
         write(iulog,*) 'grc_noutputs_partial     =', grc_noutputs_partial(g) * dt
         write(iulog,*) 'dwt_conv_nflux_grc       =', dwt_conv_nflux_grc(g) * dt
         write(iulog,*) '-gru_wood_productn_gain_grc =', -gru_wood_productn_gain_grc(g) * dt
         write(iulog,*) 'product_loss_grc         =', product_loss_grc(g) * dt
         call endrun(subgrid_index=g, subgrid_level=subgrid_level_gridcell, msg=errMsg(sourcefile, __LINE__))
>>>>>>> 5df6c98a
      end if

      if_notfates: if(.not.use_fates_bgc)then

         ! Repeat error check at the gridcell level
         call c2g( bounds = bounds, &
              carr = totcoln(bounds%begc:bounds%endc), &
              garr = totgrcn(bounds%begg:bounds%endg), &
              c2l_scale_type = 'unity', &
              l2g_scale_type = 'unity')
         call c2g( bounds = bounds, &
              carr = col_ninputs_partial(bounds%begc:bounds%endc), &
              garr = grc_ninputs_partial(bounds%begg:bounds%endg), &
              c2l_scale_type = 'unity', &
              l2g_scale_type = 'unity')
         call c2g( bounds = bounds, &
              carr = col_noutputs_partial(bounds%begc:bounds%endc), &
              garr = grc_noutputs_partial(bounds%begg:bounds%endg), &
              c2l_scale_type = 'unity', &
              l2g_scale_type = 'unity')

         err_found = .false.
         do g = bounds%begg, bounds%endg
            ! calculate the total gridcell-level nitrogen storage, for mass conservation check
            ! Notes:
            ! Not including seedn_grc in grc_begnb and grc_endnb because
            ! seedn_grc forms out of thin air, for now, and equals
            ! -1 * (dwt_seedn_to_leaf_grc(g) + dwt_seedn_to_deadstem_grc(g))
            ! We account for the latter fluxes as inputs below; the same
            ! fluxes have entered the pools earlier in the timestep. For true
            ! conservation we would need to add a flux out of nfix into seed.
            grc_endnb(g) = totgrcn(g) + tot_woodprod_grc(g) + cropprod1_grc(g)

            ! calculate total gridcell-level inputs
            grc_ninputs(g) = grc_ninputs_partial(g) + &
                 dwt_seedn_to_leaf_grc(g) + &
                 dwt_seedn_to_deadstem_grc(g)

            ! calculate total gridcell-level outputs
            grc_noutputs(g) = grc_noutputs_partial(g) + &
                 dwt_conv_nflux_grc(g) + &
                 product_loss_grc(g)

            ! calculate the total gridcell-level nitrogen balance error for this time step
            grc_errnb(g) = (grc_ninputs(g) - grc_noutputs(g)) * dt - &
                 (grc_endnb(g) - grc_begnb(g))
      
            if (abs(grc_errnb(g)) > this%nerror) then
               err_found = .true.
               err_index = g
            end if
            
            if (abs(grc_errnb(g)) > this%nwarning) then
               write(iulog,*) 'nbalance warning at g =', g, grc_errnb(g), grc_endnb(g)
            end if
         end do
         
         if (err_found) then
            g = err_index
            write(iulog,*) 'gridcell nbalance error  =', grc_errnb(g), g
            write(iulog,*) 'latdeg, londeg           =', grc%latdeg(g), grc%londeg(g)
            write(iulog,*) 'begnb                    =', grc_begnb(g)
            write(iulog,*) 'endnb                    =', grc_endnb(g)
            write(iulog,*) 'delta store              =', grc_endnb(g) - grc_begnb(g)
            write(iulog,*) 'input mass               =', grc_ninputs(g) * dt
            write(iulog,*) 'output mass              =', grc_noutputs(g) * dt
            write(iulog,*) 'net flux                 =', (grc_ninputs(g) - grc_noutputs(g)) * dt
            write(iulog,*) '--- Inputs ---'
            write(iulog,*) 'grc_ninputs_partial      =', grc_ninputs_partial(g) * dt
            write(iulog,*) 'dwt_seedn_to_leaf_grc    =', dwt_seedn_to_leaf_grc(g) * dt
            write(iulog,*) 'dwt_seedn_to_deadstem_grc =', dwt_seedn_to_deadstem_grc(g) * dt
            write(iulog,*) '--- Outputs ---'
            write(iulog,*) 'grc_noutputs_partial     =', grc_noutputs_partial(g) * dt
            write(iulog,*) 'dwt_conv_nflux_grc       =', dwt_conv_nflux_grc(g) * dt
            write(iulog,*) 'product_loss_grc         =', product_loss_grc(g) * dt
            call endrun(subgrid_index=g, subgrid_level=subgrid_level_gridcell, msg=errMsg(sourcefile, __LINE__))
         end if
      end if if_notfates
         
    end associate
    
  end subroutine NBalanceCheck

end module CNBalanceCheckMod<|MERGE_RESOLUTION|>--- conflicted
+++ resolved
@@ -145,27 +145,19 @@
          )
 
     begg = bounds%begg; endg = bounds%endg
-<<<<<<< HEAD
     
     if(.not.use_fates_bgc)then
-       
        call cnveg_carbonflux_inst%hrv_xsmrpool_to_atm_dribbler%get_amount_left_to_dribble_beg( &
-            bounds, hrv_xsmrpool_amount_left_to_dribble(bounds%begg:bounds%endg))
+         bounds, hrv_xsmrpool_amount_left_to_dribble(bounds%begg:bounds%endg))
        call cnveg_carbonflux_inst%dwt_conv_cflux_dribbler%get_amount_left_to_dribble_beg( &
             bounds, dwt_conv_cflux_amount_left_to_dribble(bounds%begg:bounds%endg))
+       call cnveg_carbonflux_inst%gru_conv_cflux_dribbler%get_amount_left_to_dribble_beg( &
+            bounds, gru_conv_cflux_amount_left_to_dribble(bounds%begg:bounds%endg))
     else
        hrv_xsmrpool_amount_left_to_dribble(bounds%begg:bounds%endg) = 0._r8
        dwt_conv_cflux_amount_left_to_dribble(bounds%begg:bounds%endg) = 0._r8
+       gru_conv_cflux_amount_left_to_dribble(bounds%begg:bounds%endg) = 0._r8
     end if
-=======
-
-    call cnveg_carbonflux_inst%hrv_xsmrpool_to_atm_dribbler%get_amount_left_to_dribble_beg( &
-         bounds, hrv_xsmrpool_amount_left_to_dribble(bounds%begg:bounds%endg))
-    call cnveg_carbonflux_inst%dwt_conv_cflux_dribbler%get_amount_left_to_dribble_beg( &
-         bounds, dwt_conv_cflux_amount_left_to_dribble(bounds%begg:bounds%endg))
-    call cnveg_carbonflux_inst%gru_conv_cflux_dribbler%get_amount_left_to_dribble_beg( &
-         bounds, gru_conv_cflux_amount_left_to_dribble(bounds%begg:bounds%endg))
->>>>>>> 5df6c98a
 
     do g = begg, endg
        begcb(g) = totc(g) + c_tot_woodprod(g) + c_cropprod1(g) + &
@@ -329,7 +321,6 @@
             ! (gC/m2/s) total heterotrophic respiration
             col_coutputs = soilbiogeochem_carbonflux_inst%hr_col(c)
 
-<<<<<<< HEAD
          else
             
             ! calculate total column-level inputs
@@ -338,9 +329,8 @@
             ! calculate total column-level outputs
             ! er = ar + hr, col_fire_closs includes patch-level fire losses
             col_coutputs = er(c) + col_fire_closs(c) + col_hrv_xsmrpool_to_atm(c) + &
-                 col_xsmrpool_to_atm(c)
-            
-
+                 col_xsmrpool_to_atm(c) + gru_conv_cflux(c)
+         
             ! Fluxes to product pools are included in column-level outputs: the product
             ! pools are not included in totcolc, so are outside the system with respect to
             ! these balance checks. (However, the dwt flux to product pools is NOT included,
@@ -348,28 +338,10 @@
             ! after the dwt term has already been taken out.)
             col_coutputs = col_coutputs + &
                  wood_harvestc(c) + &
+                 gru_wood_productc_gain(c) + &
                  crop_harvestc_to_cropprodc(c)
-            
-         end if
-=======
-         ! calculate total column-level inputs
-         col_cinputs = gpp(c)
-
-         ! calculate total column-level outputs
-         ! er = ar + hr, col_fire_closs includes patch-level fire losses
-         col_coutputs = er(c) + col_fire_closs(c) + col_hrv_xsmrpool_to_atm(c) + &
-              col_xsmrpool_to_atm(c) + gru_conv_cflux(c)
-
-         ! Fluxes to product pools are included in column-level outputs: the product
-         ! pools are not included in totcolc, so are outside the system with respect to
-         ! these balance checks. (However, the dwt flux to product pools is NOT included,
-         ! since col_begcb is initialized after the dynamic area adjustments - i.e.,
-         ! after the dwt term has already been taken out.)
-         col_coutputs = col_coutputs + &
-              wood_harvestc(c) + &
-              gru_wood_productc_gain(c) + &
-              crop_harvestc_to_cropprodc(c)
->>>>>>> 5df6c98a
+         
+         end if
 
          ! subtract leaching flux
          col_coutputs = col_coutputs - som_c_leached(c)
@@ -443,51 +415,30 @@
          ! We account for the latter fluxes as inputs below; the same
          ! fluxes have entered the pools earlier in the timestep. For true
          ! conservation we would need to add a flux out of npp into seed.
-<<<<<<< HEAD
-=======
-         call cnveg_carbonflux_inst%hrv_xsmrpool_to_atm_dribbler%get_amount_left_to_dribble_end( &
-            bounds, hrv_xsmrpool_amount_left_to_dribble(bounds%begg:bounds%endg))
-         call cnveg_carbonflux_inst%dwt_conv_cflux_dribbler%get_amount_left_to_dribble_end( &
-            bounds, dwt_conv_cflux_amount_left_to_dribble(bounds%begg:bounds%endg))
-         call cnveg_carbonflux_inst%gru_conv_cflux_dribbler%get_amount_left_to_dribble_end( &
-            bounds, gru_conv_cflux_amount_left_to_dribble(bounds%begg:bounds%endg))
-         grc_endcb(g) = totgrcc(g) + tot_woodprod_grc(g) + cropprod1_grc(g) + &
-                        hrv_xsmrpool_amount_left_to_dribble(g) + &
-                        gru_conv_cflux_amount_left_to_dribble(g) + &
-                        dwt_conv_cflux_amount_left_to_dribble(g)
-
-         ! calculate total gridcell-level inputs
-         ! slevis notes:
-         ! nbp_grc = nep_grc - fire_closs_grc - hrv_xsmrpool_to_atm_dribbled_grc - dwt_conv_cflux_dribbled_grc - gru_conv_cflux_dribbled_grc - product_closs_grc
-         grc_cinputs = nbp_grc(g) + & 
-                       dwt_seedc_to_leaf_grc(g) + dwt_seedc_to_deadstem_grc(g)
-
-         ! calculate total gridcell-level outputs
-         grc_coutputs = - som_c_leached_grc(g)
-
-         ! calculate the total gridcell-level carbon balance error
-         ! for this time step
-         grc_errcb(g) = (grc_cinputs - grc_coutputs) * dt - &
-                        (grc_endcb(g) - grc_begcb(g))
->>>>>>> 5df6c98a
 
          if(.not.use_fates_bgc)then
             call cnveg_carbonflux_inst%hrv_xsmrpool_to_atm_dribbler%get_amount_left_to_dribble_end( &
                  bounds, hrv_xsmrpool_amount_left_to_dribble(bounds%begg:bounds%endg))
             call cnveg_carbonflux_inst%dwt_conv_cflux_dribbler%get_amount_left_to_dribble_end( &
                  bounds, dwt_conv_cflux_amount_left_to_dribble(bounds%begg:bounds%endg))
-            
+            call cnveg_carbonflux_inst%gru_conv_cflux_dribbler%get_amount_left_to_dribble_end( &
+                 bounds, gru_conv_cflux_amount_left_to_dribble(bounds%begg:bounds%endg))
+
             grc_endcb(g) = totgrcc(g) + tot_woodprod_grc(g) + cropprod1_grc(g) + &
                  hrv_xsmrpool_amount_left_to_dribble(g) + &
+                 gru_conv_cflux_amount_left_to_dribble(g) + &
                  dwt_conv_cflux_amount_left_to_dribble(g)
             
             ! calculate total gridcell-level inputs
             ! slevis notes:
-            ! nbp_grc = nep_grc - fire_closs_grc - hrv_xsmrpool_to_atm_dribbled_grc - dwt_conv_cflux_dribbled_grc - product_closs_grc
-            
-            grc_cinputs = nbp_grc(g) + dwt_seedc_to_leaf_grc(g) + dwt_seedc_to_deadstem_grc(g)
+            ! nbp_grc = nep_grc - fire_closs_grc - hrv_xsmrpool_to_atm_dribbled_grc - &
+            !           dwt_conv_cflux_dribbled_grc - gru_conv_cflux_dribbled_grc - product_closs_grc
+            grc_cinputs = nbp_grc(g) + & 
+                 dwt_seedc_to_leaf_grc(g) + dwt_seedc_to_deadstem_grc(g)
+            
             ! calculate total gridcell-level outputs
             grc_coutputs = - som_c_leached_grc(g)
+            
             ! calculate the total gridcell-level carbon balance error
             ! for this time step
             grc_errcb(g) = (grc_cinputs - grc_coutputs) * dt - &
@@ -655,12 +606,12 @@
          col_ninputs_partial(c) = col_ninputs(c)
          
          ! calculate total column-level outputs
-<<<<<<< HEAD
+
          col_noutputs(c) = denit(c)
 
          if( .not.col%is_fates(c) ) then
             
-            col_noutputs(c) = col_noutputs(c) + col_fire_nloss(c)
+            col_noutputs(c) = col_noutputs(c) + col_fire_nloss(c) + gru_conv_nflux(c)
 
             ! Fluxes to product pools are included in column-level outputs: the product
             ! pools are not included in totcoln, so are outside the system with respect to
@@ -669,27 +620,14 @@
             ! after the dwt term has already been taken out.)
             col_noutputs(c) = col_noutputs(c) + &
                  wood_harvestn(c) + &
+                 gru_wood_productn_gain(c) + &
                  crop_harvestn_to_cropprodn(c)
-
          else
             
             ! If we are using fates, remove plant uptake
             col_noutputs(c) = col_noutputs(c) +  sminn_to_plant(c)
             
          end if
-=======
-         col_noutputs(c) = denit(c) + col_fire_nloss(c) + gru_conv_nflux(c)
-
-         ! Fluxes to product pools are included in column-level outputs: the product
-         ! pools are not included in totcoln, so are outside the system with respect to
-         ! these balance checks. (However, the dwt flux to product pools is NOT included,
-         ! since col_begnb is initialized after the dynamic area adjustments - i.e.,
-         ! after the dwt term has already been taken out.)
-         col_noutputs(c) = col_noutputs(c) + &
-              wood_harvestn(c) + &
-              gru_wood_productn_gain(c) + &
-              crop_harvestn_to_cropprodn(c)
->>>>>>> 5df6c98a
 
          if (.not. use_nitrif_denitrif) then
             col_noutputs(c) = col_noutputs(c) + sminn_leached(c)
@@ -736,100 +674,17 @@
          write(iulog,*)'input mass               = ',col_ninputs(c)*dt
          write(iulog,*)'output mass              = ',col_noutputs(c)*dt
          write(iulog,*)'net flux                 = ',(col_ninputs(c)-col_noutputs(c))*dt
-<<<<<<< HEAD
          if(col%is_fates(c))then
             write(iulog,*)'inputs,ndep,nfix,suppn= ',ndep_to_sminn(c)*dt,nfix_to_sminn(c)*dt,supplement_to_sminn(c)*dt
          else
             write(iulog,*)'inputs,ffix,nfix,ndep = ',ffix_to_sminn(c)*dt,nfix_to_sminn(c)*dt,ndep_to_sminn(c)*dt
-=======
-         write(iulog,*)'inputs,ffix,nfix,ndep    = ',ffix_to_sminn(c)*dt,nfix_to_sminn(c)*dt,ndep_to_sminn(c)*dt
-         write(iulog,*)'outputs,lch,roff,dnit    = ',smin_no3_leached(c)*dt, smin_no3_runoff(c)*dt,f_n2o_nit(c)*dt
-         call endrun(subgrid_index=c, subgrid_level=subgrid_level_column, msg=errMsg(sourcefile, __LINE__))
-      end if
-
-      ! Repeat error check at the gridcell level
-      call c2g( bounds = bounds, &
-         carr = totcoln(bounds%begc:bounds%endc), &
-         garr = totgrcn(bounds%begg:bounds%endg), &
-         c2l_scale_type = 'unity', &
-         l2g_scale_type = 'unity')
-      call c2g( bounds = bounds, &
-         carr = col_ninputs_partial(bounds%begc:bounds%endc), &
-         garr = grc_ninputs_partial(bounds%begg:bounds%endg), &
-         c2l_scale_type = 'unity', &
-         l2g_scale_type = 'unity')
-      call c2g( bounds = bounds, &
-         carr = col_noutputs_partial(bounds%begc:bounds%endc), &
-         garr = grc_noutputs_partial(bounds%begg:bounds%endg), &
-         c2l_scale_type = 'unity', &
-         l2g_scale_type = 'unity')
-
-      err_found = .false.
-      do g = bounds%begg, bounds%endg
-         ! calculate the total gridcell-level nitrogen storage, for mass conservation check
-         ! Notes:
-         ! Not including seedn_grc in grc_begnb and grc_endnb because
-         ! seedn_grc forms out of thin air, for now, and equals
-         ! -1 * (dwt_seedn_to_leaf_grc(g) + dwt_seedn_to_deadstem_grc(g))
-         ! We account for the latter fluxes as inputs below; the same
-         ! fluxes have entered the pools earlier in the timestep. For true
-         ! conservation we would need to add a flux out of nfix into seed.
-         grc_endnb(g) = totgrcn(g) + tot_woodprod_grc(g) + cropprod1_grc(g)
-
-         ! calculate total gridcell-level inputs
-         grc_ninputs(g) = grc_ninputs_partial(g) + &
-                          dwt_seedn_to_leaf_grc(g) + &
-                          dwt_seedn_to_deadstem_grc(g)
-
-         ! calculate total gridcell-level outputs
-         grc_noutputs(g) = grc_noutputs_partial(g) + &
-                           dwt_conv_nflux_grc(g) + &
-                           product_loss_grc(g) - &
-                           ! Subtract the next one because it is present in
-                           ! grc_noutputs_partial but not needed at the
-                           ! gridcell level
-                           gru_wood_productn_gain_grc(g)
-
-         ! calculate the total gridcell-level nitrogen balance error for this time step
-         grc_errnb(g) = (grc_ninputs(g) - grc_noutputs(g)) * dt - &
-                        (grc_endnb(g) - grc_begnb(g))
-
-         if (abs(grc_errnb(g)) > this%nerror) then
-            err_found = .true.
-            err_index = g
->>>>>>> 5df6c98a
          end if
          if(col%is_fates(c))then
             write(iulog,*)'outputs,lch,roff,dnit,plnt = ',smin_no3_leached(c)*dt, smin_no3_runoff(c)*dt,f_n2o_nit(c)*dt,sminn_to_plant(c)*dt
          else
             write(iulog,*)'outputs,lch,roff,dnit    = ',smin_no3_leached(c)*dt, smin_no3_runoff(c)*dt,f_n2o_nit(c)*dt
          end if
-<<<<<<< HEAD
          call endrun(subgrid_index=c, subgrid_level=subgrid_level_column, msg=errMsg(sourcefile, __LINE__))
-=======
-      end do
-
-      if (err_found) then
-         g = err_index
-         write(iulog,*) 'gridcell nbalance error  =', grc_errnb(g), g
-         write(iulog,*) 'latdeg, londeg           =', grc%latdeg(g), grc%londeg(g)
-         write(iulog,*) 'begnb                    =', grc_begnb(g)
-         write(iulog,*) 'endnb                    =', grc_endnb(g)
-         write(iulog,*) 'delta store              =', grc_endnb(g) - grc_begnb(g)
-         write(iulog,*) 'input mass               =', grc_ninputs(g) * dt
-         write(iulog,*) 'output mass              =', grc_noutputs(g) * dt
-         write(iulog,*) 'net flux                 =', (grc_ninputs(g) - grc_noutputs(g)) * dt
-         write(iulog,*) '--- Inputs ---'
-         write(iulog,*) 'grc_ninputs_partial      =', grc_ninputs_partial(g) * dt
-         write(iulog,*) 'dwt_seedn_to_leaf_grc    =', dwt_seedn_to_leaf_grc(g) * dt
-         write(iulog,*) 'dwt_seedn_to_deadstem_grc =', dwt_seedn_to_deadstem_grc(g) * dt
-         write(iulog,*) '--- Outputs ---'
-         write(iulog,*) 'grc_noutputs_partial     =', grc_noutputs_partial(g) * dt
-         write(iulog,*) 'dwt_conv_nflux_grc       =', dwt_conv_nflux_grc(g) * dt
-         write(iulog,*) '-gru_wood_productn_gain_grc =', -gru_wood_productn_gain_grc(g) * dt
-         write(iulog,*) 'product_loss_grc         =', product_loss_grc(g) * dt
-         call endrun(subgrid_index=g, subgrid_level=subgrid_level_gridcell, msg=errMsg(sourcefile, __LINE__))
->>>>>>> 5df6c98a
       end if
 
       if_notfates: if(.not.use_fates_bgc)then
@@ -867,11 +722,15 @@
             grc_ninputs(g) = grc_ninputs_partial(g) + &
                  dwt_seedn_to_leaf_grc(g) + &
                  dwt_seedn_to_deadstem_grc(g)
-
+            
             ! calculate total gridcell-level outputs
             grc_noutputs(g) = grc_noutputs_partial(g) + &
                  dwt_conv_nflux_grc(g) + &
-                 product_loss_grc(g)
+                 product_loss_grc(g) - &
+                 ! Subtract the next one because it is present in
+                 ! grc_noutputs_partial but not needed at the
+                 ! gridcell level
+                 gru_wood_productn_gain_grc(g)
 
             ! calculate the total gridcell-level nitrogen balance error for this time step
             grc_errnb(g) = (grc_ninputs(g) - grc_noutputs(g)) * dt - &
@@ -886,7 +745,6 @@
                write(iulog,*) 'nbalance warning at g =', g, grc_errnb(g), grc_endnb(g)
             end if
          end do
-         
          if (err_found) then
             g = err_index
             write(iulog,*) 'gridcell nbalance error  =', grc_errnb(g), g
@@ -904,11 +762,13 @@
             write(iulog,*) '--- Outputs ---'
             write(iulog,*) 'grc_noutputs_partial     =', grc_noutputs_partial(g) * dt
             write(iulog,*) 'dwt_conv_nflux_grc       =', dwt_conv_nflux_grc(g) * dt
+            write(iulog,*) '-gru_wood_productn_gain_grc =', -gru_wood_productn_gain_grc(g) * dt
             write(iulog,*) 'product_loss_grc         =', product_loss_grc(g) * dt
             call endrun(subgrid_index=g, subgrid_level=subgrid_level_gridcell, msg=errMsg(sourcefile, __LINE__))
          end if
+         
       end if if_notfates
-         
+
     end associate
     
   end subroutine NBalanceCheck
