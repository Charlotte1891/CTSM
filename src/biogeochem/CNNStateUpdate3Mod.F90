module CNNStateUpdate3Mod

  !-----------------------------------------------------------------------
  ! !DESCRIPTION:
  ! Module for nitrogen state variable update, mortality fluxes.
  ! Also, sminn leaching flux.
  ! When the matrix solution is being used (use_matrixcn and use_soil_matrixcn)
  ! only some state updates are done here, the other state updates happen
  ! after the matrix is solved in VegMatrix and SoilMatrix.
  !
  ! !USES:
  use shr_kind_mod                    , only: r8 => shr_kind_r8
  use clm_varpar                      , only: nlevdecomp, ndecomp_pools
  use clm_time_manager                , only : get_step_size_real
<<<<<<< HEAD
  use clm_varctl                      , only : iulog, use_nitrif_denitrif,use_matrixcn,use_soil_matrixcn
=======
  use clm_varctl                      , only : iulog, use_nitrif_denitrif
  use SoilBiogeochemDecompCascadeConType, only : use_soil_matrixcn
  use CNSharedParamsMod               , only : use_matrixcn
>>>>>>> 94e1bdc4
  use clm_varpar                      , only : i_litr_min, i_litr_max, i_cwd
  use CNVegNitrogenStateType          , only : cnveg_nitrogenstate_type
  use CNVegNitrogenFluxType           , only : cnveg_nitrogenflux_type
  use SoilBiogeochemNitrogenStateType , only : soilbiogeochem_nitrogenstate_type
  use SoilBiogeochemNitrogenFluxType  , only : soilbiogeochem_nitrogenflux_type
  !
  implicit none
  private
  !
  ! !PUBLIC MEMBER FUNCTIONS:
  public:: NStateUpdate3
  !-----------------------------------------------------------------------

contains

  !-----------------------------------------------------------------------
  subroutine NStateUpdate3(num_soilc, filter_soilc, num_soilp, filter_soilp, &
       cnveg_nitrogenflux_inst, cnveg_nitrogenstate_inst, &
       soilbiogeochem_nitrogenflux_inst, soilbiogeochem_nitrogenstate_inst)
    !
    ! !DESCRIPTION:
    ! On the radiation time step, update all the prognostic nitrogen state
    ! variables affected by gap-phase mortality fluxes. Also the Sminn leaching flux.
    ! NOTE - associate statements have been removed where there are
    ! no science equations. This increases readability and maintainability.
    !
    ! !ARGUMENTS:
    integer                                 , intent(in)    :: num_soilc       ! number of soil columns in filter
    integer                                 , intent(in)    :: filter_soilc(:) ! filter for soil columns
    integer                                 , intent(in)    :: num_soilp       ! number of soil patches in filter
    integer                                 , intent(in)    :: filter_soilp(:) ! filter for soil patches
    type(cnveg_nitrogenflux_type)           , intent(in)    :: cnveg_nitrogenflux_inst
    type(cnveg_nitrogenstate_type)          , intent(inout) :: cnveg_nitrogenstate_inst
    type(soilbiogeochem_nitrogenflux_type)  , intent(inout) :: soilbiogeochem_nitrogenflux_inst
    type(soilbiogeochem_nitrogenstate_type) , intent(inout) :: soilbiogeochem_nitrogenstate_inst
    !
    ! !LOCAL VARIABLES:
    integer :: c,p,j,l,k        ! indices
    integer :: fp,fc      ! lake filter indices
    real(r8):: dt         ! radiation time step (seconds)
    !-----------------------------------------------------------------------

    associate(                                         & 
         nf_veg  => cnveg_nitrogenflux_inst          , & ! Input
         ns_veg  => cnveg_nitrogenstate_inst         , & ! Output
         nf_soil => soilbiogeochem_nitrogenflux_inst , & ! Input
         ns_soil => soilbiogeochem_nitrogenstate_inst  & ! Output
         )

      ! set time steps
      dt = get_step_size_real()

      do j = 1, nlevdecomp
         ! column loop
         do fc = 1,num_soilc
            c = filter_soilc(fc)

            if (.not. use_nitrif_denitrif) then
               ! mineral N loss due to leaching
               ns_soil%sminn_vr_col(c,j) = ns_soil%sminn_vr_col(c,j) - nf_soil%sminn_leached_vr_col(c,j) * dt
            else
               ! mineral N loss due to leaching and runoff
               ns_soil%smin_no3_vr_col(c,j) = max( ns_soil%smin_no3_vr_col(c,j) - &
                    ( nf_soil%smin_no3_leached_vr_col(c,j) + nf_soil%smin_no3_runoff_vr_col(c,j) ) * dt, 0._r8)

               ns_soil%sminn_vr_col(c,j) = ns_soil%smin_no3_vr_col(c,j) + ns_soil%smin_nh4_vr_col(c,j)
            end if

            ! column level nitrogen fluxes from fire
            ! patch-level wood to column-level CWD (uncombusted wood)
<<<<<<< HEAD
=======

            !
            ! State update without the matrix solution
            !
>>>>>>> 94e1bdc4
            if (.not. use_soil_matrixcn)then
               ns_soil%decomp_npools_vr_col(c,j,i_cwd) = ns_soil%decomp_npools_vr_col(c,j,i_cwd) + &
                 nf_veg%fire_mortality_n_to_cwdn_col(c,j) * dt

               ! patch-level wood to column-level litter (uncombusted wood)
               do k = i_litr_min, i_litr_max
                  ns_soil%decomp_npools_vr_col(c,j,k) = &
                     ns_soil%decomp_npools_vr_col(c,j,k) + &
                     nf_veg%m_n_to_litr_fire_col(c,j,k) * dt
               end do
<<<<<<< HEAD
            else
               nf_soil%matrix_Ninput%V(c,j+(i_cwd-1)*nlevdecomp) = nf_soil%matrix_Ninput%V(c,j+(i_cwd-1)*nlevdecomp) + &
                 nf_veg%fire_mortality_n_to_cwdn_col(c,j) * dt

               ! patch-level wood to column-level litter (uncombusted wood)
               do k = i_litr_min, i_litr_max
                  nf_soil%matrix_Ninput%V(c,j+(k-1)*nlevdecomp) = nf_soil%matrix_Ninput%V(c,j+(k-1)*nlevdecomp) + &
                    nf_veg%m_n_to_litr_fire_col(c,j,k)* dt
=======
            !
            ! For the matrix solution the actual state update comes after the matrix
            ! multiply in SoilMatrix, but the matrix needs to be setup with
            ! the equivalent of above. Those changes can be here or in the
            ! native subroutines dealing with that field
            !
            else
               ! Do above for the matrix solution

               ! patch-level wood to column-level litter (uncombusted wood)
               do k = i_litr_min, i_litr_max
>>>>>>> 94e1bdc4
               end do
            end if ! not use_soil_matrix
         end do ! end of column loop
      end do

      ! litter and CWD losses to fire
<<<<<<< HEAD
=======

      !
      ! State update without the matrix solution
      !
>>>>>>> 94e1bdc4
      if(.not. use_soil_matrixcn)then
         do l = 1, ndecomp_pools
            do j = 1, nlevdecomp
               ! column loop
               do fc = 1,num_soilc
                  c = filter_soilc(fc)
                  ns_soil%decomp_npools_vr_col(c,j,l) = ns_soil%decomp_npools_vr_col(c,j,l) - &
                    nf_veg%m_decomp_npools_to_fire_vr_col(c,j,l) * dt
               end do
            end do
         end do
      end if ! not use_soil_matrixcn

      ! patch-level nitrogen fluxes 

      do fp = 1,num_soilp
         p = filter_soilp(fp)

<<<<<<< HEAD
         if(.not. use_matrixcn)then 
         !from fire displayed pools
=======
         !
         ! State update without the matrix solution
         !
         if(.not. use_matrixcn)then 
            !from fire displayed pools
>>>>>>> 94e1bdc4
            ns_veg%leafn_patch(p) =  ns_veg%leafn_patch(p) -                           &
              nf_veg%m_leafn_to_fire_patch(p) * dt
            ns_veg%frootn_patch(p) =  ns_veg%frootn_patch(p) -                         &
              nf_veg%m_frootn_to_fire_patch(p) * dt
            ns_veg%livestemn_patch(p) =  ns_veg%livestemn_patch(p) -                   &
              nf_veg%m_livestemn_to_fire_patch(p) * dt
            ns_veg%deadstemn_patch(p) =  ns_veg%deadstemn_patch(p) -                   &
              nf_veg%m_deadstemn_to_fire_patch(p) * dt
            ns_veg%livecrootn_patch(p) =  ns_veg%livecrootn_patch(p) -                 &
              nf_veg%m_livecrootn_to_fire_patch(p) * dt
            ns_veg%deadcrootn_patch(p) =  ns_veg%deadcrootn_patch(p) -                 &
              nf_veg%m_deadcrootn_to_fire_patch(p) * dt

            ns_veg%leafn_patch(p) =  ns_veg%leafn_patch(p) -                           &
              nf_veg%m_leafn_to_litter_fire_patch(p) * dt
            ns_veg%frootn_patch(p) =  ns_veg%frootn_patch(p) -                         &
              nf_veg%m_frootn_to_litter_fire_patch(p) * dt
            ns_veg%livestemn_patch(p) =  ns_veg%livestemn_patch(p) -                   &
              nf_veg%m_livestemn_to_litter_fire_patch(p) * dt   -                   &
              nf_veg%m_livestemn_to_deadstemn_fire_patch(p) * dt
            ns_veg%deadstemn_patch(p) =  ns_veg%deadstemn_patch(p) -                   &
               nf_veg%m_deadstemn_to_litter_fire_patch(p) * dt +                     &
               nf_veg%m_livestemn_to_deadstemn_fire_patch(p) * dt
            ns_veg%livecrootn_patch(p) =  ns_veg%livecrootn_patch(p) -                 &
               nf_veg%m_livecrootn_to_litter_fire_patch(p) * dt -                    &
               nf_veg%m_livecrootn_to_deadcrootn_fire_patch(p) * dt
            ns_veg%deadcrootn_patch(p) =  ns_veg%deadcrootn_patch(p) -                 &
               nf_veg%m_deadcrootn_to_litter_fire_patch(p) * dt +                    &
               nf_veg%m_livecrootn_to_deadcrootn_fire_patch(p) * dt 

<<<<<<< HEAD
         ! storage pools
=======
            ! storage pools
>>>>>>> 94e1bdc4
            ns_veg%leafn_storage_patch(p) =  ns_veg%leafn_storage_patch(p) -           &
              nf_veg%m_leafn_storage_to_fire_patch(p) * dt
            ns_veg%frootn_storage_patch(p) =  ns_veg%frootn_storage_patch(p) -         &
              nf_veg%m_frootn_storage_to_fire_patch(p) * dt
            ns_veg%livestemn_storage_patch(p) =  ns_veg%livestemn_storage_patch(p) -   &
              nf_veg%m_livestemn_storage_to_fire_patch(p) * dt
            ns_veg%deadstemn_storage_patch(p) =  ns_veg%deadstemn_storage_patch(p) -   &
              nf_veg%m_deadstemn_storage_to_fire_patch(p) * dt
            ns_veg%livecrootn_storage_patch(p) =  ns_veg%livecrootn_storage_patch(p) - &
              nf_veg%m_livecrootn_storage_to_fire_patch(p) * dt
            ns_veg%deadcrootn_storage_patch(p) =  ns_veg%deadcrootn_storage_patch(p) - &
              nf_veg%m_deadcrootn_storage_to_fire_patch(p) * dt

            ns_veg%leafn_storage_patch(p) =  ns_veg%leafn_storage_patch(p) -           &
              nf_veg%m_leafn_storage_to_litter_fire_patch(p) * dt
            ns_veg%frootn_storage_patch(p) =  ns_veg%frootn_storage_patch(p) -         &
              nf_veg%m_frootn_storage_to_litter_fire_patch(p) * dt
            ns_veg%livestemn_storage_patch(p) =  ns_veg%livestemn_storage_patch(p) -   &
              nf_veg%m_livestemn_storage_to_litter_fire_patch(p) * dt
            ns_veg%deadstemn_storage_patch(p) =  ns_veg%deadstemn_storage_patch(p) -   &
              nf_veg%m_deadstemn_storage_to_litter_fire_patch(p) * dt
            ns_veg%livecrootn_storage_patch(p) =  ns_veg%livecrootn_storage_patch(p) - &
              nf_veg%m_livecrootn_storage_to_litter_fire_patch(p) * dt
            ns_veg%deadcrootn_storage_patch(p) =  ns_veg%deadcrootn_storage_patch(p) - &
              nf_veg%m_deadcrootn_storage_to_litter_fire_patch(p) * dt


<<<<<<< HEAD
         ! transfer pools
=======
            ! transfer pools
>>>>>>> 94e1bdc4
            ns_veg%leafn_xfer_patch(p) =  ns_veg%leafn_xfer_patch(p) -                 &
              nf_veg%m_leafn_xfer_to_fire_patch(p) * dt
            ns_veg%frootn_xfer_patch(p) =  ns_veg%frootn_xfer_patch(p) -               &
              nf_veg%m_frootn_xfer_to_fire_patch(p) * dt
            ns_veg%livestemn_xfer_patch(p) =  ns_veg%livestemn_xfer_patch(p) -         &
              nf_veg%m_livestemn_xfer_to_fire_patch(p) * dt
            ns_veg%deadstemn_xfer_patch(p) =  ns_veg%deadstemn_xfer_patch(p) -         &
              nf_veg%m_deadstemn_xfer_to_fire_patch(p) * dt
            ns_veg%livecrootn_xfer_patch(p) =  ns_veg%livecrootn_xfer_patch(p) -       &
              nf_veg%m_livecrootn_xfer_to_fire_patch(p) * dt
            ns_veg%deadcrootn_xfer_patch(p) =  ns_veg%deadcrootn_xfer_patch(p) -       &
              nf_veg%m_deadcrootn_xfer_to_fire_patch(p) * dt

            ns_veg%leafn_xfer_patch(p) =  ns_veg%leafn_xfer_patch(p) -                 &
              nf_veg%m_leafn_xfer_to_litter_fire_patch(p) * dt
            ns_veg%frootn_xfer_patch(p) =  ns_veg%frootn_xfer_patch(p) -               &
              nf_veg%m_frootn_xfer_to_litter_fire_patch(p) * dt
            ns_veg%livestemn_xfer_patch(p) =  ns_veg%livestemn_xfer_patch(p) -         &
              nf_veg%m_livestemn_xfer_to_litter_fire_patch(p) * dt
            ns_veg%deadstemn_xfer_patch(p) =  ns_veg%deadstemn_xfer_patch(p) -         &
              nf_veg%m_deadstemn_xfer_to_litter_fire_patch(p) * dt
            ns_veg%livecrootn_xfer_patch(p) =  ns_veg%livecrootn_xfer_patch(p) -       &
              nf_veg%m_livecrootn_xfer_to_litter_fire_patch(p) * dt
            ns_veg%deadcrootn_xfer_patch(p) =  ns_veg%deadcrootn_xfer_patch(p) -       &
              nf_veg%m_deadcrootn_xfer_to_litter_fire_patch(p) * dt

            ! retranslocated N pool
            ns_veg%retransn_patch(p) =  ns_veg%retransn_patch(p) -                     &
              nf_veg%m_retransn_to_fire_patch(p) * dt
            ns_veg%retransn_patch(p) =  ns_veg%retransn_patch(p) -                     &
              nf_veg%m_retransn_to_litter_fire_patch(p) * dt
<<<<<<< HEAD
=======
         !
         ! For the matrix solution the actual state update comes after the matrix
         ! multiply in VegMatrix, but the matrix needs to be setup with
         ! the equivalent of above. Those changes can be here or in the
         ! native subroutines dealing with that field
         !
>>>>>>> 94e1bdc4
         else
            ! NOTE: The equivalent changes for matrix code are in CNFireBase and CNFireLi2014 codes EBK (11/26/2019)
         end if !.not. use_matrixcn
      end do

    end associate 

  end subroutine NStateUpdate3

end module CNNStateUpdate3Mod<|MERGE_RESOLUTION|>--- conflicted
+++ resolved
@@ -12,13 +12,9 @@
   use shr_kind_mod                    , only: r8 => shr_kind_r8
   use clm_varpar                      , only: nlevdecomp, ndecomp_pools
   use clm_time_manager                , only : get_step_size_real
-<<<<<<< HEAD
-  use clm_varctl                      , only : iulog, use_nitrif_denitrif,use_matrixcn,use_soil_matrixcn
-=======
   use clm_varctl                      , only : iulog, use_nitrif_denitrif
   use SoilBiogeochemDecompCascadeConType, only : use_soil_matrixcn
   use CNSharedParamsMod               , only : use_matrixcn
->>>>>>> 94e1bdc4
   use clm_varpar                      , only : i_litr_min, i_litr_max, i_cwd
   use CNVegNitrogenStateType          , only : cnveg_nitrogenstate_type
   use CNVegNitrogenFluxType           , only : cnveg_nitrogenflux_type
@@ -89,13 +85,10 @@
 
             ! column level nitrogen fluxes from fire
             ! patch-level wood to column-level CWD (uncombusted wood)
-<<<<<<< HEAD
-=======
 
             !
             ! State update without the matrix solution
             !
->>>>>>> 94e1bdc4
             if (.not. use_soil_matrixcn)then
                ns_soil%decomp_npools_vr_col(c,j,i_cwd) = ns_soil%decomp_npools_vr_col(c,j,i_cwd) + &
                  nf_veg%fire_mortality_n_to_cwdn_col(c,j) * dt
@@ -106,41 +99,31 @@
                      ns_soil%decomp_npools_vr_col(c,j,k) + &
                      nf_veg%m_n_to_litr_fire_col(c,j,k) * dt
                end do
-<<<<<<< HEAD
+            !
+            ! For the matrix solution the actual state update comes after the matrix
+            ! multiply in SoilMatrix, but the matrix needs to be setup with
+            ! the equivalent of above. Those changes can be here or in the
+            ! native subroutines dealing with that field
+            !
             else
                nf_soil%matrix_Ninput%V(c,j+(i_cwd-1)*nlevdecomp) = nf_soil%matrix_Ninput%V(c,j+(i_cwd-1)*nlevdecomp) + &
                  nf_veg%fire_mortality_n_to_cwdn_col(c,j) * dt
+               ! Do above for the matrix solution
 
                ! patch-level wood to column-level litter (uncombusted wood)
                do k = i_litr_min, i_litr_max
                   nf_soil%matrix_Ninput%V(c,j+(k-1)*nlevdecomp) = nf_soil%matrix_Ninput%V(c,j+(k-1)*nlevdecomp) + &
                     nf_veg%m_n_to_litr_fire_col(c,j,k)* dt
-=======
-            !
-            ! For the matrix solution the actual state update comes after the matrix
-            ! multiply in SoilMatrix, but the matrix needs to be setup with
-            ! the equivalent of above. Those changes can be here or in the
-            ! native subroutines dealing with that field
-            !
-            else
-               ! Do above for the matrix solution
-
-               ! patch-level wood to column-level litter (uncombusted wood)
-               do k = i_litr_min, i_litr_max
->>>>>>> 94e1bdc4
                end do
             end if ! not use_soil_matrix
          end do ! end of column loop
       end do
 
       ! litter and CWD losses to fire
-<<<<<<< HEAD
-=======
 
       !
       ! State update without the matrix solution
       !
->>>>>>> 94e1bdc4
       if(.not. use_soil_matrixcn)then
          do l = 1, ndecomp_pools
             do j = 1, nlevdecomp
@@ -159,16 +142,11 @@
       do fp = 1,num_soilp
          p = filter_soilp(fp)
 
-<<<<<<< HEAD
-         if(.not. use_matrixcn)then 
-         !from fire displayed pools
-=======
          !
          ! State update without the matrix solution
          !
          if(.not. use_matrixcn)then 
             !from fire displayed pools
->>>>>>> 94e1bdc4
             ns_veg%leafn_patch(p) =  ns_veg%leafn_patch(p) -                           &
               nf_veg%m_leafn_to_fire_patch(p) * dt
             ns_veg%frootn_patch(p) =  ns_veg%frootn_patch(p) -                         &
@@ -199,11 +177,7 @@
                nf_veg%m_deadcrootn_to_litter_fire_patch(p) * dt +                    &
                nf_veg%m_livecrootn_to_deadcrootn_fire_patch(p) * dt 
 
-<<<<<<< HEAD
-         ! storage pools
-=======
             ! storage pools
->>>>>>> 94e1bdc4
             ns_veg%leafn_storage_patch(p) =  ns_veg%leafn_storage_patch(p) -           &
               nf_veg%m_leafn_storage_to_fire_patch(p) * dt
             ns_veg%frootn_storage_patch(p) =  ns_veg%frootn_storage_patch(p) -         &
@@ -231,11 +205,7 @@
               nf_veg%m_deadcrootn_storage_to_litter_fire_patch(p) * dt
 
 
-<<<<<<< HEAD
-         ! transfer pools
-=======
             ! transfer pools
->>>>>>> 94e1bdc4
             ns_veg%leafn_xfer_patch(p) =  ns_veg%leafn_xfer_patch(p) -                 &
               nf_veg%m_leafn_xfer_to_fire_patch(p) * dt
             ns_veg%frootn_xfer_patch(p) =  ns_veg%frootn_xfer_patch(p) -               &
@@ -267,15 +237,12 @@
               nf_veg%m_retransn_to_fire_patch(p) * dt
             ns_veg%retransn_patch(p) =  ns_veg%retransn_patch(p) -                     &
               nf_veg%m_retransn_to_litter_fire_patch(p) * dt
-<<<<<<< HEAD
-=======
          !
          ! For the matrix solution the actual state update comes after the matrix
          ! multiply in VegMatrix, but the matrix needs to be setup with
          ! the equivalent of above. Those changes can be here or in the
          ! native subroutines dealing with that field
          !
->>>>>>> 94e1bdc4
          else
             ! NOTE: The equivalent changes for matrix code are in CNFireBase and CNFireLi2014 codes EBK (11/26/2019)
          end if !.not. use_matrixcn
