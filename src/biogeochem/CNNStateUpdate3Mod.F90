module CNNStateUpdate3Mod

  !-----------------------------------------------------------------------
  ! !DESCRIPTION:
  ! Module for nitrogen state variable update, mortality fluxes.
  ! Also, sminn leaching flux.
  !
  ! !USES:
  use shr_kind_mod                    , only: r8 => shr_kind_r8
  use clm_varpar                      , only: nlevdecomp, ndecomp_pools
<<<<<<< HEAD
  use clm_time_manager                , only : get_step_size
  use clm_varctl                      , only : iulog, use_nitrif_denitrif,use_matrixcn,use_soil_matrixcn
=======
  use clm_time_manager                , only : get_step_size_real
  use clm_varctl                      , only : iulog, use_nitrif_denitrif
>>>>>>> fbc767fb
  use clm_varpar                      , only : i_cwd, i_met_lit, i_cel_lit, i_lig_lit
  use CNVegNitrogenStateType          , only : cnveg_nitrogenstate_type
  use CNVegNitrogenFluxType           , only : cnveg_nitrogenflux_type
  use SoilBiogeochemNitrogenStateType , only : soilbiogeochem_nitrogenstate_type
  use SoilBiogeochemNitrogenFluxType  , only : soilbiogeochem_nitrogenflux_type
  !
  implicit none
  private
  !
  ! !PUBLIC MEMBER FUNCTIONS:
  public:: NStateUpdate3
  !-----------------------------------------------------------------------

contains

  !-----------------------------------------------------------------------
  subroutine NStateUpdate3(num_soilc, filter_soilc, num_soilp, filter_soilp, &
       cnveg_nitrogenflux_inst, cnveg_nitrogenstate_inst, &
       soilbiogeochem_nitrogenflux_inst, soilbiogeochem_nitrogenstate_inst)
    !
    ! !DESCRIPTION:
    ! On the radiation time step, update all the prognostic nitrogen state
    ! variables affected by gap-phase mortality fluxes. Also the Sminn leaching flux.
    ! NOTE - associate statements have been removed where there are
    ! no science equations. This increases readability and maintainability.
    !
    ! !ARGUMENTS:
    integer                                 , intent(in)    :: num_soilc       ! number of soil columns in filter
    integer                                 , intent(in)    :: filter_soilc(:) ! filter for soil columns
    integer                                 , intent(in)    :: num_soilp       ! number of soil patches in filter
    integer                                 , intent(in)    :: filter_soilp(:) ! filter for soil patches
    type(cnveg_nitrogenflux_type)           , intent(in)    :: cnveg_nitrogenflux_inst
    type(cnveg_nitrogenstate_type)          , intent(inout) :: cnveg_nitrogenstate_inst
    type(soilbiogeochem_nitrogenflux_type)  , intent(inout) :: soilbiogeochem_nitrogenflux_inst
    type(soilbiogeochem_nitrogenstate_type) , intent(inout) :: soilbiogeochem_nitrogenstate_inst
    !
    ! !LOCAL VARIABLES:
    integer :: c,p,j,l,k        ! indices
    integer :: fp,fc      ! lake filter indices
    real(r8):: dt         ! radiation time step (seconds)
    !-----------------------------------------------------------------------

    associate(                                         & 
         nf_veg  => cnveg_nitrogenflux_inst          , & ! Input
         ns_veg  => cnveg_nitrogenstate_inst         , & ! Output
         nf_soil => soilbiogeochem_nitrogenflux_inst , & ! Input
         ns_soil => soilbiogeochem_nitrogenstate_inst  & ! Output
         )

      ! set time steps
      dt = get_step_size_real()

      do j = 1, nlevdecomp
         ! column loop
         do fc = 1,num_soilc
            c = filter_soilc(fc)

            if (.not. use_nitrif_denitrif) then
               ! mineral N loss due to leaching
               ns_soil%sminn_vr_col(c,j) = ns_soil%sminn_vr_col(c,j) - nf_soil%sminn_leached_vr_col(c,j) * dt
            else
               ! mineral N loss due to leaching and runoff
               ns_soil%smin_no3_vr_col(c,j) = max( ns_soil%smin_no3_vr_col(c,j) - &
                    ( nf_soil%smin_no3_leached_vr_col(c,j) + nf_soil%smin_no3_runoff_vr_col(c,j) ) * dt, 0._r8)

               ns_soil%sminn_vr_col(c,j) = ns_soil%smin_no3_vr_col(c,j) + ns_soil%smin_nh4_vr_col(c,j)
            end if

            ! column level nitrogen fluxes from fire
            ! patch-level wood to column-level CWD (uncombusted wood)
            if (.not. use_soil_matrixcn)then
               ns_soil%decomp_npools_vr_col(c,j,i_cwd) = ns_soil%decomp_npools_vr_col(c,j,i_cwd) + &
                 nf_veg%fire_mortality_n_to_cwdn_col(c,j) * dt

            ! patch-level wood to column-level litter (uncombusted wood)
               ns_soil%decomp_npools_vr_col(c,j,i_met_lit) = ns_soil%decomp_npools_vr_col(c,j,i_met_lit) + &
                 nf_veg%m_n_to_litr_met_fire_col(c,j)* dt
               ns_soil%decomp_npools_vr_col(c,j,i_cel_lit) = ns_soil%decomp_npools_vr_col(c,j,i_cel_lit) + &
                 nf_veg%m_n_to_litr_cel_fire_col(c,j)* dt
               ns_soil%decomp_npools_vr_col(c,j,i_lig_lit) = ns_soil%decomp_npools_vr_col(c,j,i_lig_lit) + &
                 nf_veg%m_n_to_litr_lig_fire_col(c,j)* dt
            else
               nf_soil%matrix_Ninput%V(c,j+(i_cwd-1)*nlevdecomp) = nf_soil%matrix_Ninput%V(c,j+(i_cwd-1)*nlevdecomp) + &
                 nf_veg%fire_mortality_n_to_cwdn_col(c,j) * dt

            ! patch-level wood to column-level litter (uncombusted wood)
               nf_soil%matrix_Ninput%V(c,j+(i_met_lit-1)*nlevdecomp) = nf_soil%matrix_Ninput%V(c,j+(i_met_lit-1)*nlevdecomp) + &
                 nf_veg%m_n_to_litr_met_fire_col(c,j)* dt
               nf_soil%matrix_Ninput%V(c,j+(i_cel_lit-1)*nlevdecomp) = nf_soil%matrix_Ninput%V(c,j+(i_cel_lit-1)*nlevdecomp) + &
                 nf_veg%m_n_to_litr_cel_fire_col(c,j)* dt
               nf_soil%matrix_Ninput%V(c,j+(i_lig_lit-1)*nlevdecomp) = nf_soil%matrix_Ninput%V(c,j+(i_lig_lit-1)*nlevdecomp) + &
                 nf_veg%m_n_to_litr_lig_fire_col(c,j)* dt
            end if ! not use_soil_matrix
         end do ! end of column loop
      end do

      ! litter and CWD losses to fire
      if(.not. use_soil_matrixcn)then
         do l = 1, ndecomp_pools
            do j = 1, nlevdecomp
               ! column loop
               do fc = 1,num_soilc
                  c = filter_soilc(fc)
                  ns_soil%decomp_npools_vr_col(c,j,l) = ns_soil%decomp_npools_vr_col(c,j,l) - &
                    nf_veg%m_decomp_npools_to_fire_vr_col(c,j,l) * dt
               end do
            end do
         end do
      end if ! not use_soil_matrixcn

      ! patch-level nitrogen fluxes 

      do fp = 1,num_soilp
         p = filter_soilp(fp)

         if(.not. use_matrixcn)then 
         !from fire displayed pools
            ns_veg%leafn_patch(p) =  ns_veg%leafn_patch(p) -                           &
              nf_veg%m_leafn_to_fire_patch(p) * dt
            ns_veg%frootn_patch(p) =  ns_veg%frootn_patch(p) -                         &
              nf_veg%m_frootn_to_fire_patch(p) * dt
            ns_veg%livestemn_patch(p) =  ns_veg%livestemn_patch(p) -                   &
              nf_veg%m_livestemn_to_fire_patch(p) * dt
            ns_veg%deadstemn_patch(p) =  ns_veg%deadstemn_patch(p) -                   &
              nf_veg%m_deadstemn_to_fire_patch(p) * dt
            ns_veg%livecrootn_patch(p) =  ns_veg%livecrootn_patch(p) -                 &
              nf_veg%m_livecrootn_to_fire_patch(p) * dt
            ns_veg%deadcrootn_patch(p) =  ns_veg%deadcrootn_patch(p) -                 &
              nf_veg%m_deadcrootn_to_fire_patch(p) * dt

            ns_veg%leafn_patch(p) =  ns_veg%leafn_patch(p) -                           &
              nf_veg%m_leafn_to_litter_fire_patch(p) * dt
            ns_veg%frootn_patch(p) =  ns_veg%frootn_patch(p) -                         &
              nf_veg%m_frootn_to_litter_fire_patch(p) * dt
            ns_veg%livestemn_patch(p) =  ns_veg%livestemn_patch(p) -                   &
              nf_veg%m_livestemn_to_litter_fire_patch(p) * dt   -                   &
              nf_veg%m_livestemn_to_deadstemn_fire_patch(p) * dt
            ns_veg%deadstemn_patch(p) =  ns_veg%deadstemn_patch(p) -                   &
               nf_veg%m_deadstemn_to_litter_fire_patch(p) * dt +                     &
               nf_veg%m_livestemn_to_deadstemn_fire_patch(p) * dt
            ns_veg%livecrootn_patch(p) =  ns_veg%livecrootn_patch(p) -                 &
               nf_veg%m_livecrootn_to_litter_fire_patch(p) * dt -                    &
               nf_veg%m_livecrootn_to_deadcrootn_fire_patch(p) * dt
            ns_veg%deadcrootn_patch(p) =  ns_veg%deadcrootn_patch(p) -                 &
               nf_veg%m_deadcrootn_to_litter_fire_patch(p) * dt +                    &
               nf_veg%m_livecrootn_to_deadcrootn_fire_patch(p) * dt 

         ! storage pools
            ns_veg%leafn_storage_patch(p) =  ns_veg%leafn_storage_patch(p) -           &
              nf_veg%m_leafn_storage_to_fire_patch(p) * dt
            ns_veg%frootn_storage_patch(p) =  ns_veg%frootn_storage_patch(p) -         &
              nf_veg%m_frootn_storage_to_fire_patch(p) * dt
            ns_veg%livestemn_storage_patch(p) =  ns_veg%livestemn_storage_patch(p) -   &
              nf_veg%m_livestemn_storage_to_fire_patch(p) * dt
            ns_veg%deadstemn_storage_patch(p) =  ns_veg%deadstemn_storage_patch(p) -   &
              nf_veg%m_deadstemn_storage_to_fire_patch(p) * dt
            ns_veg%livecrootn_storage_patch(p) =  ns_veg%livecrootn_storage_patch(p) - &
              nf_veg%m_livecrootn_storage_to_fire_patch(p) * dt
            ns_veg%deadcrootn_storage_patch(p) =  ns_veg%deadcrootn_storage_patch(p) - &
              nf_veg%m_deadcrootn_storage_to_fire_patch(p) * dt

            ns_veg%leafn_storage_patch(p) =  ns_veg%leafn_storage_patch(p) -           &
              nf_veg%m_leafn_storage_to_litter_fire_patch(p) * dt
            ns_veg%frootn_storage_patch(p) =  ns_veg%frootn_storage_patch(p) -         &
              nf_veg%m_frootn_storage_to_litter_fire_patch(p) * dt
            ns_veg%livestemn_storage_patch(p) =  ns_veg%livestemn_storage_patch(p) -   &
              nf_veg%m_livestemn_storage_to_litter_fire_patch(p) * dt
            ns_veg%deadstemn_storage_patch(p) =  ns_veg%deadstemn_storage_patch(p) -   &
              nf_veg%m_deadstemn_storage_to_litter_fire_patch(p) * dt
            ns_veg%livecrootn_storage_patch(p) =  ns_veg%livecrootn_storage_patch(p) - &
              nf_veg%m_livecrootn_storage_to_litter_fire_patch(p) * dt
            ns_veg%deadcrootn_storage_patch(p) =  ns_veg%deadcrootn_storage_patch(p) - &
              nf_veg%m_deadcrootn_storage_to_litter_fire_patch(p) * dt


         ! transfer pools
            ns_veg%leafn_xfer_patch(p) =  ns_veg%leafn_xfer_patch(p) -                 &
              nf_veg%m_leafn_xfer_to_fire_patch(p) * dt
            ns_veg%frootn_xfer_patch(p) =  ns_veg%frootn_xfer_patch(p) -               &
              nf_veg%m_frootn_xfer_to_fire_patch(p) * dt
            ns_veg%livestemn_xfer_patch(p) =  ns_veg%livestemn_xfer_patch(p) -         &
              nf_veg%m_livestemn_xfer_to_fire_patch(p) * dt
            ns_veg%deadstemn_xfer_patch(p) =  ns_veg%deadstemn_xfer_patch(p) -         &
              nf_veg%m_deadstemn_xfer_to_fire_patch(p) * dt
            ns_veg%livecrootn_xfer_patch(p) =  ns_veg%livecrootn_xfer_patch(p) -       &
              nf_veg%m_livecrootn_xfer_to_fire_patch(p) * dt
            ns_veg%deadcrootn_xfer_patch(p) =  ns_veg%deadcrootn_xfer_patch(p) -       &
              nf_veg%m_deadcrootn_xfer_to_fire_patch(p) * dt

            ns_veg%leafn_xfer_patch(p) =  ns_veg%leafn_xfer_patch(p) -                 &
              nf_veg%m_leafn_xfer_to_litter_fire_patch(p) * dt
            ns_veg%frootn_xfer_patch(p) =  ns_veg%frootn_xfer_patch(p) -               &
              nf_veg%m_frootn_xfer_to_litter_fire_patch(p) * dt
            ns_veg%livestemn_xfer_patch(p) =  ns_veg%livestemn_xfer_patch(p) -         &
              nf_veg%m_livestemn_xfer_to_litter_fire_patch(p) * dt
            ns_veg%deadstemn_xfer_patch(p) =  ns_veg%deadstemn_xfer_patch(p) -         &
              nf_veg%m_deadstemn_xfer_to_litter_fire_patch(p) * dt
            ns_veg%livecrootn_xfer_patch(p) =  ns_veg%livecrootn_xfer_patch(p) -       &
              nf_veg%m_livecrootn_xfer_to_litter_fire_patch(p) * dt
            ns_veg%deadcrootn_xfer_patch(p) =  ns_veg%deadcrootn_xfer_patch(p) -       &
              nf_veg%m_deadcrootn_xfer_to_litter_fire_patch(p) * dt

            ! retranslocated N pool
            ns_veg%retransn_patch(p) =  ns_veg%retransn_patch(p) -                     &
              nf_veg%m_retransn_to_fire_patch(p) * dt
            ns_veg%retransn_patch(p) =  ns_veg%retransn_patch(p) -                     &
              nf_veg%m_retransn_to_litter_fire_patch(p) * dt
         else
            ! NOTE: The equivalent changes for matrix code are in CNFireBase and CNFireLi2014 codes EBK (11/26/2019)
         end if !.not. use_matrixcn
      end do

    end associate 

  end subroutine NStateUpdate3

end module CNNStateUpdate3Mod<|MERGE_RESOLUTION|>--- conflicted
+++ resolved
@@ -8,13 +8,8 @@
   ! !USES:
   use shr_kind_mod                    , only: r8 => shr_kind_r8
   use clm_varpar                      , only: nlevdecomp, ndecomp_pools
-<<<<<<< HEAD
-  use clm_time_manager                , only : get_step_size
+  use clm_time_manager                , only : get_step_size_real
   use clm_varctl                      , only : iulog, use_nitrif_denitrif,use_matrixcn,use_soil_matrixcn
-=======
-  use clm_time_manager                , only : get_step_size_real
-  use clm_varctl                      , only : iulog, use_nitrif_denitrif
->>>>>>> fbc767fb
   use clm_varpar                      , only : i_cwd, i_met_lit, i_cel_lit, i_lig_lit
   use CNVegNitrogenStateType          , only : cnveg_nitrogenstate_type
   use CNVegNitrogenFluxType           , only : cnveg_nitrogenflux_type
