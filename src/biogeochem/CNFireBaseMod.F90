--- conflicted
+++ resolved
@@ -1192,27 +1192,19 @@
            do l = 1, ndecomp_pools
               if ( is_litter(l) ) then
                  m_decomp_cpools_to_fire_vr(c,j,l) = decomp_cpools_vr(c,j,l) * f * &
-<<<<<<< HEAD
-                      cmb_cmplt_fact(lit_fp)
+                      cmb_cmplt_fact_litter
                  if(use_soil_matrixcn)then! matrix is the same for C and N in the fire.
                     matrix_decomp_fire_k(c,j+nlevdecomp*(l-1)) = matrix_decomp_fire_k(c,j+nlevdecomp*(l-1)) &
-                     - f * cmb_cmplt_fact(lit_fp) * dt
+                     - f * cmb_cmplt_fact_litter * dt
                  end if
               end if
               if ( is_cwd(l) ) then
                  m_decomp_cpools_to_fire_vr(c,j,l) = decomp_cpools_vr(c,j,l) * &
-                      (f-baf_crop(c)) * cmb_cmplt_fact(cwd_fp)
+                      (f-baf_crop(c)) * cmb_cmplt_fact_cwd
                  if(use_soil_matrixcn)then
                     matrix_decomp_fire_k(c,j+nlevdecomp*(l-1)) = matrix_decomp_fire_k(c,j+nlevdecomp*(l-1)) &
-                     - (f-baf_crop(c)) * cmb_cmplt_fact(cwd_fp) * dt
+                     - (f-baf_crop(c)) * cmb_cmplt_fact_cwd * dt
                  end if
-=======
-                      cmb_cmplt_fact_litter
-              end if
-              if ( is_cwd(l) ) then
-                 m_decomp_cpools_to_fire_vr(c,j,l) = decomp_cpools_vr(c,j,l) * &
-                      (f-baf_crop(c)) * cmb_cmplt_fact_cwd
->>>>>>> d6eccd1e
               end if
            end do
 
