--- conflicted
+++ resolved
@@ -443,13 +443,8 @@
    ! seconds_per_year is the number of seconds in a year.
    !
    ! !USES:
-<<<<<<< HEAD
-   use clm_time_manager     , only: get_step_size_real,get_days_per_year,get_curr_date
+   use clm_time_manager     , only: get_step_size_real,get_curr_days_per_year,get_curr_date
    use clm_varctl           , only: use_cndv, use_soil_matrixcn, use_matrixcn
-=======
-   use clm_time_manager     , only: get_step_size_real,get_curr_days_per_year,get_curr_date
-   use clm_varctl           , only: use_cndv
->>>>>>> bf365e0c
    use clm_varcon           , only: secspday
    use pftconMod            , only: nc3crop
    use dynSubgridControlMod , only: run_has_transient_landcover
