--- conflicted
+++ resolved
@@ -10,21 +10,16 @@
   use shr_log_mod                        , only : errMsg => shr_log_errMsg
   use decompMod                          , only : bounds_type
   use SoilBiogeochemDecompCascadeConType , only : decomp_cascade_con
-<<<<<<< HEAD
   use clm_varpar                         , only : ndecomp_cascade_transitions, ndecomp_pools,&
                                                   nvegcpool,ncphtrans,ncgmtrans,ncfitrans,&
                                                   ncphouttrans,ncgmouttrans,ncfiouttrans
-  use clm_varpar                         , only : nlevdecomp_full, nlevdecomp, i_litr_min, i_litr_max
+  use clm_varpar                         , only : nlevdecomp_full, nlevdecomp, i_litr_min, i_litr_max, i_cwdl2
   use clm_varpar                         , only : ileaf,ileaf_st,ileaf_xf,ifroot,ifroot_st,ifroot_xf,&
                                                   ilivestem,ilivestem_st,ilivestem_xf,&
                                                   ideadstem,ideadstem_st,ideadstem_xf,&
                                                   ilivecroot,ilivecroot_st,ilivecroot_xf,&
                                                   ideadcroot,ideadcroot_st,ideadcroot_xf,&
                                                   igrain,igrain_st,igrain_xf,ioutc
-=======
-  use clm_varpar                         , only : ndecomp_cascade_transitions, ndecomp_pools
-  use clm_varpar                         , only : nlevdecomp_full, nlevdecomp, i_litr_min, i_litr_max, i_cwdl2
->>>>>>> 8d9f988f
   use clm_varcon                         , only : spval, dzsoi_decomp
   use clm_varctl                         , only : use_cndv, use_c13, use_c14, use_nitrif_denitrif, use_crop, use_matrixcn, use_soil_matrixcn
   use clm_varctl                         , only : use_grainproduct
