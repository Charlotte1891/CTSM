module CNVegCarbonFluxType

#include "shr_assert.h"

  !-----------------------------------------------------------------------
  !
  ! !USES:
  use shr_kind_mod                       , only : r8 => shr_kind_r8
  use shr_infnan_mod                     , only : nan => shr_infnan_nan, assignment(=)
  use shr_log_mod                        , only : errMsg => shr_log_errMsg
  use decompMod                          , only : bounds_type
<<<<<<< HEAD
  use SoilBiogeochemDecompCascadeConType , only : decomp_cascade_con
  use clm_varpar                         , only : ndecomp_cascade_transitions, ndecomp_pools,&
                                                  nvegcpool,ncphtrans,ncgmtrans,ncfitrans,&
                                                  ncphouttrans,ncgmouttrans,ncfiouttrans
=======
  use SoilBiogeochemDecompCascadeConType , only : decomp_cascade_con, use_soil_matrixcn
  use clm_varpar                         , only : ndecomp_cascade_transitions, ndecomp_pools
  use clm_varpar                         , only : nvegcpool
>>>>>>> 94e1bdc4
  use clm_varpar                         , only : nlevdecomp_full, nlevdecomp, i_litr_min, i_litr_max
  use clm_varpar                         , only : ileaf,ileaf_st,ileaf_xf,ifroot,ifroot_st,ifroot_xf,&
                                                  ilivestem,ilivestem_st,ilivestem_xf,&
                                                  ideadstem,ideadstem_st,ideadstem_xf,&
                                                  ilivecroot,ilivecroot_st,ilivecroot_xf,&
                                                  ideadcroot,ideadcroot_st,ideadcroot_xf,&
                                                  igrain,igrain_st,igrain_xf,ioutc
  use clm_varcon                         , only : spval, dzsoi_decomp
<<<<<<< HEAD
  use clm_varctl                         , only : use_cndv, use_c13, use_c14, use_nitrif_denitrif, use_crop, use_matrixcn, use_soil_matrixcn
=======
  use clm_varctl                         , only : use_cndv, use_c13, use_c14, use_nitrif_denitrif, use_crop
  use CNSharedParamsMod                  , only : use_matrixcn
>>>>>>> 94e1bdc4
  use clm_varctl                         , only : use_grainproduct
  use clm_varctl                         , only : iulog
  use landunit_varcon                    , only : istsoil, istcrop, istdlak 
  use pftconMod                          , only : npcropmin, pftcon
  use CropReprPoolsMod                   , only : nrepr, repr_grain_min, repr_grain_max, repr_structure_min, repr_structure_max
  use CropReprPoolsMod                   , only : get_repr_hist_fname, get_repr_rest_fname, get_repr_longname
  use LandunitType                       , only : lun                
  use ColumnType                         , only : col                
  use PatchType                          , only : patch                
  use AnnualFluxDribbler                 , only : annual_flux_dribbler_type, annual_flux_dribbler_gridcell
  use dynSubgridControlMod               , only : get_for_testing_allow_non_annual_changes
  use abortutils                         , only : endrun
<<<<<<< HEAD
  use SPMMod                             , only : sparse_matrix_type, diag_matrix_type, vector_type
=======
  use SparseMatrixMultiplyMod            , only : sparse_matrix_type, diag_matrix_type, vector_type
>>>>>>> 94e1bdc4
  ! 
  ! !PUBLIC TYPES:
  implicit none
  private
  !
  type, public :: cnveg_carbonflux_type

     ! gap mortality fluxes
     real(r8), pointer :: m_leafc_to_litter_patch                   (:)     ! leaf C mortality (gC/m2/s)
     real(r8), pointer :: m_leafc_storage_to_litter_patch           (:)     ! leaf C storage mortality (gC/m2/s)
     real(r8), pointer :: m_leafc_xfer_to_litter_patch              (:)     ! leaf C transfer mortality (gC/m2/s)
     real(r8), pointer :: m_frootc_to_litter_patch                  (:)     ! fine root C mortality (gC/m2/s)
     real(r8), pointer :: m_frootc_storage_to_litter_patch          (:)     ! fine root C storage mortality (gC/m2/s)
     real(r8), pointer :: m_frootc_xfer_to_litter_patch             (:)     ! fine root C transfer mortality (gC/m2/s)
     real(r8), pointer :: m_livestemc_to_litter_patch               (:)     ! live stem C mortality (gC/m2/s)
     real(r8), pointer :: m_livestemc_storage_to_litter_patch       (:)     ! live stem C storage mortality (gC/m2/s)
     real(r8), pointer :: m_livestemc_xfer_to_litter_patch          (:)     ! live stem C transfer mortality (gC/m2/s)
     real(r8), pointer :: m_deadstemc_to_litter_patch               (:)     ! dead stem C mortality (gC/m2/s)
     real(r8), pointer :: m_deadstemc_storage_to_litter_patch       (:)     ! dead stem C storage mortality (gC/m2/s)
     real(r8), pointer :: m_deadstemc_xfer_to_litter_patch          (:)     ! dead stem C transfer mortality (gC/m2/s)
     real(r8), pointer :: m_livecrootc_to_litter_patch              (:)     ! live coarse root C mortality (gC/m2/s)
     real(r8), pointer :: m_livecrootc_storage_to_litter_patch      (:)     ! live coarse root C storage mortality (gC/m2/s)
     real(r8), pointer :: m_livecrootc_xfer_to_litter_patch         (:)     ! live coarse root C transfer mortality (gC/m2/s)
     real(r8), pointer :: m_deadcrootc_to_litter_patch              (:)     ! dead coarse root C mortality (gC/m2/s)
     real(r8), pointer :: m_deadcrootc_storage_to_litter_patch      (:)     ! dead coarse root C storage mortality (gC/m2/s)
     real(r8), pointer :: m_deadcrootc_xfer_to_litter_patch         (:)     ! dead coarse root C transfer mortality (gC/m2/s)
     real(r8), pointer :: m_gresp_storage_to_litter_patch           (:)     ! growth respiration storage mortality (gC/m2/s)
     real(r8), pointer :: m_gresp_xfer_to_litter_patch              (:)     ! growth respiration transfer mortality (gC/m2/s)

     ! harvest mortality fluxes
     real(r8), pointer :: hrv_leafc_to_litter_patch                 (:)     ! leaf C harvest mortality (gC/m2/s)
     real(r8), pointer :: hrv_leafc_storage_to_litter_patch         (:)     ! leaf C storage harvest mortality (gC/m2/s)
     real(r8), pointer :: hrv_leafc_xfer_to_litter_patch            (:)     ! leaf C transfer harvest mortality (gC/m2/s)
     real(r8), pointer :: hrv_frootc_to_litter_patch                (:)     ! fine root C harvest mortality (gC/m2/s)
     real(r8), pointer :: hrv_frootc_storage_to_litter_patch        (:)     ! fine root C storage harvest mortality (gC/m2/s)
     real(r8), pointer :: hrv_frootc_xfer_to_litter_patch           (:)     ! fine root C transfer harvest mortality (gC/m2/s)
     real(r8), pointer :: hrv_livestemc_to_litter_patch             (:)     ! live stem C harvest mortality (gC/m2/s)
     real(r8), pointer :: hrv_livestemc_storage_to_litter_patch     (:)     ! live stem C storage harvest mortality (gC/m2/s)
     real(r8), pointer :: hrv_livestemc_xfer_to_litter_patch        (:)     ! live stem C transfer harvest mortality (gC/m2/s)
     real(r8), pointer :: hrv_deadstemc_storage_to_litter_patch     (:)     ! dead stem C storage harvest mortality (gC/m2/s)
     real(r8), pointer :: hrv_deadstemc_xfer_to_litter_patch        (:)     ! dead stem C transfer harvest mortality (gC/m2/s)
     real(r8), pointer :: hrv_livecrootc_to_litter_patch            (:)     ! live coarse root C harvest mortality (gC/m2/s)
     real(r8), pointer :: hrv_livecrootc_storage_to_litter_patch    (:)     ! live coarse root C storage harvest mortality (gC/m2/s)
     real(r8), pointer :: hrv_livecrootc_xfer_to_litter_patch       (:)     ! live coarse root C transfer harvest mortality (gC/m2/s)
     real(r8), pointer :: hrv_deadcrootc_to_litter_patch            (:)     ! dead coarse root C harvest mortality (gC/m2/s)
     real(r8), pointer :: hrv_deadcrootc_storage_to_litter_patch    (:)     ! dead coarse root C storage harvest mortality (gC/m2/s)
     real(r8), pointer :: hrv_deadcrootc_xfer_to_litter_patch       (:)     ! dead coarse root C transfer harvest mortality (gC/m2/s)
     real(r8), pointer :: hrv_gresp_storage_to_litter_patch         (:)     ! growth respiration storage harvest mortality (gC/m2/s)
     real(r8), pointer :: hrv_gresp_xfer_to_litter_patch            (:)     ! growth respiration transfer harvest mortality (gC/m2/s)
     real(r8), pointer :: hrv_xsmrpool_to_atm_patch                 (:)     ! excess MR pool harvest mortality (gC/m2/s)

     ! fire fluxes 
     real(r8), pointer :: m_leafc_to_fire_patch                     (:)     ! (gC/m2/s) fire C emissions from leafc 
     real(r8), pointer :: m_leafc_storage_to_fire_patch             (:)     ! (gC/m2/s) fire C emissions from leafc_storage             
     real(r8), pointer :: m_leafc_xfer_to_fire_patch                (:)     ! (gC/m2/s) fire C emissions from leafc_xfer
     real(r8), pointer :: m_livestemc_to_fire_patch                 (:)     ! (gC/m2/s) fire C emissions from livestemc
     real(r8), pointer :: m_livestemc_storage_to_fire_patch         (:)     ! (gC/m2/s) fire C emissions from livestemc_storage       
     real(r8), pointer :: m_livestemc_xfer_to_fire_patch            (:)     ! (gC/m2/s) fire C emissions from livestemc_xfer
     real(r8), pointer :: m_deadstemc_to_fire_patch                 (:)     ! (gC/m2/s) fire C emissions from deadstemc_xfer
     real(r8), pointer :: m_deadstemc_storage_to_fire_patch         (:)     ! (gC/m2/s) fire C emissions from deadstemc_storage         
     real(r8), pointer :: m_deadstemc_xfer_to_fire_patch            (:)     ! (gC/m2/s) fire C emissions from deadstemc_xfer
     real(r8), pointer :: m_frootc_to_fire_patch                    (:)     ! (gC/m2/s) fire C emissions from frootc
     real(r8), pointer :: m_frootc_storage_to_fire_patch            (:)     ! (gC/m2/s) fire C emissions from frootc_storage
     real(r8), pointer :: m_frootc_xfer_to_fire_patch               (:)     ! (gC/m2/s) fire C emissions from frootc_xfer
     real(r8), pointer :: m_livecrootc_to_fire_patch                (:)     ! (gC/m2/s) fire C emissions from livecrootc
     real(r8), pointer :: m_livecrootc_storage_to_fire_patch        (:)     ! (gC/m2/s) fire C emissions from livecrootc_storage     
     real(r8), pointer :: m_livecrootc_xfer_to_fire_patch           (:)     ! (gC/m2/s) fire C emissions from livecrootc_xfer
     real(r8), pointer :: m_deadcrootc_to_fire_patch                (:)     ! (gC/m2/s) fire C emissions from deadcrootc
     real(r8), pointer :: m_deadcrootc_storage_to_fire_patch        (:)     ! (gC/m2/s) fire C emissions from deadcrootc_storage 
     real(r8), pointer :: m_deadcrootc_xfer_to_fire_patch           (:)     ! (gC/m2/s) fire C emissions from deadcrootc_xfer
     real(r8), pointer :: m_gresp_storage_to_fire_patch             (:)     ! (gC/m2/s) fire C emissions from gresp_storage 
     real(r8), pointer :: m_gresp_xfer_to_fire_patch                (:)     ! (gC/m2/s) fire C emissions from gresp_xfer
     real(r8), pointer :: m_leafc_to_litter_fire_patch              (:)     ! (gC/m2/s) from leafc to litter c due to fire
     real(r8), pointer :: m_leafc_storage_to_litter_fire_patch      (:)     ! (gC/m2/s) from leafc_storage to litter C  due to fire               
     real(r8), pointer :: m_leafc_xfer_to_litter_fire_patch         (:)     ! (gC/m2/s) from leafc_xfer to litter C  due to fire               
     real(r8), pointer :: m_livestemc_to_litter_fire_patch          (:)     ! (gC/m2/s) from livestemc to litter C  due to fire               
     real(r8), pointer :: m_livestemc_storage_to_litter_fire_patch  (:)     ! (gC/m2/s) from livestemc_storage to litter C due to fire      
     real(r8), pointer :: m_livestemc_xfer_to_litter_fire_patch     (:)     ! (gC/m2/s) from livestemc_xfer to litter C due to fire      
     real(r8), pointer :: m_livestemc_to_deadstemc_fire_patch       (:)     ! (gC/m2/s) from livestemc to deadstemc due to fire       
     real(r8), pointer :: m_deadstemc_to_litter_fire_patch          (:)     ! (gC/m2/s) from deadstemc to litter C due to fire      
     real(r8), pointer :: m_deadstemc_storage_to_litter_fire_patch  (:)     ! (gC/m2/s) from deadstemc_storage to litter C due to fire               
     real(r8), pointer :: m_deadstemc_xfer_to_litter_fire_patch     (:)     ! (gC/m2/s) from deadstemc_xfer to litter C due to fire               
     real(r8), pointer :: m_frootc_to_litter_fire_patch             (:)     ! (gC/m2/s) from frootc to litter C due to fire               
     real(r8), pointer :: m_frootc_storage_to_litter_fire_patch     (:)     ! (gC/m2/s) from frootc_storage to litter C due to fire               
     real(r8), pointer :: m_frootc_xfer_to_litter_fire_patch        (:)     ! (gC/m2/s) from frootc_xfer to litter C due to fire               
     real(r8), pointer :: m_livecrootc_to_litter_fire_patch         (:)     ! (gC/m2/s) from livecrootc to litter C due to fire                     
     real(r8), pointer :: m_livecrootc_storage_to_litter_fire_patch (:)     ! (gC/m2/s) from livecrootc_storage to litter C due to fire                     
     real(r8), pointer :: m_livecrootc_xfer_to_litter_fire_patch    (:)     ! (gC/m2/s) from livecrootc_xfer to litter C due to fire                     
     real(r8), pointer :: m_livecrootc_to_deadcrootc_fire_patch     (:)     ! (gC/m2/s) from livecrootc to deadstemc due to fire        
     real(r8), pointer :: m_deadcrootc_to_litter_fire_patch         (:)     ! (gC/m2/s) from deadcrootc to litter C due to fire                       
     real(r8), pointer :: m_deadcrootc_storage_to_litter_fire_patch (:)     ! (gC/m2/s) from deadcrootc_storage to litter C due to fire                       
     real(r8), pointer :: m_deadcrootc_xfer_to_litter_fire_patch    (:)     ! (gC/m2/s) from deadcrootc_xfer to litter C due to fire                       
     real(r8), pointer :: m_gresp_storage_to_litter_fire_patch      (:)     ! (gC/m2/s) from gresp_storage to litter C due to fire                       
     real(r8), pointer :: m_gresp_xfer_to_litter_fire_patch         (:)     ! (gC/m2/s) from gresp_xfer to litter C due to fire                       

     ! phenology fluxes from transfer pools                     
     real(r8), pointer :: reproductivec_xfer_to_reproductivec_patch(:,:)    ! reproductive (e.g., grain) C growth from storage for prognostic crop(gC/m2/s)
     real(r8), pointer :: leafc_xfer_to_leafc_patch                 (:)     ! leaf C growth from storage (gC/m2/s)
     real(r8), pointer :: frootc_xfer_to_frootc_patch               (:)     ! fine root C growth from storage (gC/m2/s)
     real(r8), pointer :: livestemc_xfer_to_livestemc_patch         (:)     ! live stem C growth from storage (gC/m2/s)
     real(r8), pointer :: deadstemc_xfer_to_deadstemc_patch         (:)     ! dead stem C growth from storage (gC/m2/s)
     real(r8), pointer :: livecrootc_xfer_to_livecrootc_patch       (:)     ! live coarse root C growth from storage (gC/m2/s)
     real(r8), pointer :: deadcrootc_xfer_to_deadcrootc_patch       (:)     ! dead coarse root C growth from storage (gC/m2/s)

     ! leaf and fine root litterfall fluxes                          
     real(r8), pointer :: leafc_to_litter_patch                     (:)     ! leaf C litterfall (gC/m2/s)
     real(r8), pointer :: leafc_to_litter_fun_patch                 (:)     ! leaf C litterfall used by FUN (gC/m2/s)
     real(r8), pointer :: frootc_to_litter_patch                    (:)     ! fine root C litterfall (gC/m2/s)
     real(r8), pointer :: livestemc_to_litter_patch                 (:)     ! live stem C litterfall (gC/m2/s)
     real(r8), pointer :: repr_grainc_to_food_patch               (:,:)     ! grain C to food for prognostic crop(gC/m2/s) [patch, repr_grain_min:repr_grain_max]
     real(r8), pointer :: repr_structurec_to_cropprod_patch       (:,:)     ! reproductive structure C to crop product pool for prognostic crop (gC/m2/s) [patch, repr_structure_min:repr_structure_max]
     real(r8), pointer :: repr_structurec_to_litter_patch         (:,:)     ! reproductive structure C to litter for prognostic crop (gC/m2/s) [patch, repr_structure_min:repr_structure_max]
     
     real(r8), pointer :: leafc_to_biofuelc_patch                   (:)     ! leaf C to biofuel C (gC/m2/s)
     real(r8), pointer :: livestemc_to_biofuelc_patch               (:)     ! livestem C to biofuel C (gC/m2/s)
     real(r8), pointer :: repr_grainc_to_seed_patch               (:,:)     ! grain C to seed for prognostic crop(gC/m2/s) [patch, repr_grain_min:repr_grain_max]

     ! maintenance respiration fluxes     
     real(r8), pointer :: cpool_to_resp_patch                       (:)     ! CNflex excess C maintenance respiration (gC/m2/s)
     real(r8), pointer :: cpool_to_leafc_resp_patch                 (:)     ! CNflex excess C maintenance respiration (gC/m2/s)
     real(r8), pointer :: cpool_to_leafc_storage_resp_patch         (:)     ! CNflex excess C maintenance respiration (gC/m2/s)
     real(r8), pointer :: cpool_to_frootc_resp_patch                (:)     ! CNflex excess C maintenance respiration (gC/m2/s)
     real(r8), pointer :: cpool_to_frootc_storage_resp_patch        (:)     ! CNflex excess C maintenance respiration (gC/m2/s)
     real(r8), pointer :: cpool_to_livecrootc_resp_patch            (:)     ! CNflex excess C maintenance respiration (gC/m2/s)
     real(r8), pointer :: cpool_to_livecrootc_storage_resp_patch    (:)     ! CNflex excess C maintenance respiration (gC/m2/s)
     real(r8), pointer :: cpool_to_livestemc_resp_patch             (:)     ! CNflex excess C maintenance respiration (gC/m2/s)
     real(r8), pointer :: cpool_to_livestemc_storage_resp_patch     (:)     ! CNflex excess C maintenance respiration (gC/m2/s)
     real(r8), pointer :: leaf_mr_patch                             (:)     ! leaf maintenance respiration (gC/m2/s)
     real(r8), pointer :: froot_mr_patch                            (:)     ! fine root maintenance respiration (gC/m2/s)
     real(r8), pointer :: livestem_mr_patch                         (:)     ! live stem maintenance respiration (gC/m2/s)
     real(r8), pointer :: livecroot_mr_patch                        (:)     ! live coarse root maintenance respiration (gC/m2/s)
     real(r8), pointer :: reproductive_mr_patch                     (:,:)   ! crop reproductive (e.g., grain) or organs maint. respiration (gC/m2/s)
     real(r8), pointer :: leaf_curmr_patch                          (:)     ! leaf maintenance respiration from current GPP (gC/m2/s)
     real(r8), pointer :: froot_curmr_patch                         (:)     ! fine root maintenance respiration from current GPP (gC/m2/s)
     real(r8), pointer :: livestem_curmr_patch                      (:)     ! live stem maintenance respiration from current GPP (gC/m2/s)
     real(r8), pointer :: livecroot_curmr_patch                     (:)     ! live coarse root maintenance respiration from current GPP (gC/m2/s)
     real(r8), pointer :: reproductive_curmr_patch                  (:,:)   ! crop reproductive (e.g., grain) or organs maint. respiration from current GPP (gC/m2/s)
     real(r8), pointer :: leaf_xsmr_patch                           (:)     ! leaf maintenance respiration from storage (gC/m2/s)
     real(r8), pointer :: froot_xsmr_patch                          (:)     ! fine root maintenance respiration from storage (gC/m2/s)
     real(r8), pointer :: livestem_xsmr_patch                       (:)     ! live stem maintenance respiration from storage (gC/m2/s)
     real(r8), pointer :: livecroot_xsmr_patch                      (:)     ! live coarse root maintenance respiration from storage (gC/m2/s)
     real(r8), pointer :: reproductive_xsmr_patch                   (:,:)   ! crop reproductive (e.g., grain) or organs maint. respiration from storage (gC/m2/s)

     ! photosynthesis fluxes                                   
     real(r8), pointer :: psnsun_to_cpool_patch                     (:)     ! C fixation from sunlit canopy (gC/m2/s)
     real(r8), pointer :: psnshade_to_cpool_patch                   (:)     ! C fixation from shaded canopy (gC/m2/s)

     ! allocation fluxes, from current GPP                     
     real(r8), pointer :: cpool_to_xsmrpool_patch                   (:)     ! allocation to maintenance respiration storage pool (gC/m2/s)
     real(r8), pointer :: cpool_to_reproductivec_patch              (:,:)   ! allocation to reproductive (e.g., grain) C for prognostic crop(gC/m2/s)
     real(r8), pointer :: cpool_to_reproductivec_storage_patch      (:,:)   ! allocation to reproductive (e.g., grain) C storage for prognostic crop(gC/m2/s)
     real(r8), pointer :: cpool_to_leafc_patch                      (:)     ! allocation to leaf C (gC/m2/s)
     real(r8), pointer :: cpool_to_leafc_storage_patch              (:)     ! allocation to leaf C storage (gC/m2/s)
     real(r8), pointer :: cpool_to_frootc_patch                     (:)     ! allocation to fine root C (gC/m2/s)
     real(r8), pointer :: cpool_to_frootc_storage_patch             (:)     ! allocation to fine root C storage (gC/m2/s)
     real(r8), pointer :: cpool_to_livestemc_patch                  (:)     ! allocation to live stem C (gC/m2/s)
     real(r8), pointer :: cpool_to_livestemc_storage_patch          (:)     ! allocation to live stem C storage (gC/m2/s)
     real(r8), pointer :: cpool_to_deadstemc_patch                  (:)     ! allocation to dead stem C (gC/m2/s)
     real(r8), pointer :: cpool_to_deadstemc_storage_patch          (:)     ! allocation to dead stem C storage (gC/m2/s)
     real(r8), pointer :: cpool_to_livecrootc_patch                 (:)     ! allocation to live coarse root C (gC/m2/s)
     real(r8), pointer :: cpool_to_livecrootc_storage_patch         (:)     ! allocation to live coarse root C storage (gC/m2/s)
     real(r8), pointer :: cpool_to_deadcrootc_patch                 (:)     ! allocation to dead coarse root C (gC/m2/s)
     real(r8), pointer :: cpool_to_deadcrootc_storage_patch         (:)     ! allocation to dead coarse root C storage (gC/m2/s)
     real(r8), pointer :: cpool_to_gresp_storage_patch              (:)     ! allocation to growth respiration storage (gC/m2/s)

     ! growth respiration fluxes                               
     real(r8), pointer :: xsmrpool_to_atm_patch                     (:)     ! excess MR pool harvest mortality (gC/m2/s)
     real(r8), pointer :: xsmrpool_to_atm_col                       (:)     ! excess MR pool harvest mortality (gC/m2/s) (p2c)
     real(r8), pointer :: xsmrpool_to_atm_grc                       (:)     ! excess MR pool harvest mortality (gC/m2/s) (p2g)
     real(r8), pointer :: cpool_leaf_gr_patch                       (:)     ! leaf growth respiration (gC/m2/s)
     real(r8), pointer :: cpool_leaf_storage_gr_patch               (:)     ! leaf growth respiration to storage (gC/m2/s)
     real(r8), pointer :: transfer_leaf_gr_patch                    (:)     ! leaf growth respiration from storage (gC/m2/s)
     real(r8), pointer :: cpool_froot_gr_patch                      (:)     ! fine root growth respiration (gC/m2/s)
     real(r8), pointer :: cpool_froot_storage_gr_patch              (:)     ! fine root  growth respiration to storage (gC/m2/s)
     real(r8), pointer :: transfer_froot_gr_patch                   (:)     ! fine root  growth respiration from storage (gC/m2/s)
     real(r8), pointer :: cpool_livestem_gr_patch                   (:)     ! live stem growth respiration (gC/m2/s)
     real(r8), pointer :: cpool_livestem_storage_gr_patch           (:)     ! live stem growth respiration to storage (gC/m2/s)
     real(r8), pointer :: transfer_livestem_gr_patch                (:)     ! live stem growth respiration from storage (gC/m2/s)
     real(r8), pointer :: cpool_deadstem_gr_patch                   (:)     ! dead stem growth respiration (gC/m2/s)
     real(r8), pointer :: cpool_deadstem_storage_gr_patch           (:)     ! dead stem growth respiration to storage (gC/m2/s)
     real(r8), pointer :: transfer_deadstem_gr_patch                (:)     ! dead stem growth respiration from storage (gC/m2/s)
     real(r8), pointer :: cpool_livecroot_gr_patch                  (:)     ! live coarse root growth respiration (gC/m2/s)
     real(r8), pointer :: cpool_livecroot_storage_gr_patch          (:)     ! live coarse root growth respiration to storage (gC/m2/s)
     real(r8), pointer :: transfer_livecroot_gr_patch               (:)     ! live coarse root growth respiration from storage (gC/m2/s)
     real(r8), pointer :: cpool_deadcroot_gr_patch                  (:)     ! dead coarse root growth respiration (gC/m2/s)
     real(r8), pointer :: cpool_deadcroot_storage_gr_patch          (:)     ! dead coarse root growth respiration to storage (gC/m2/s)
     real(r8), pointer :: transfer_deadcroot_gr_patch               (:)     ! dead coarse root growth respiration from storage (gC/m2/s)

     ! growth respiration for prognostic crop model
     real(r8), pointer :: cpool_reproductive_gr_patch               (:,:)   ! reproductive (e.g., grain) growth respiration (gC/m2/s)
     real(r8), pointer :: cpool_reproductive_storage_gr_patch       (:,:)   ! reproductive (e.g., grain) growth respiration to storage (gC/m2/s)
     real(r8), pointer :: transfer_reproductive_gr_patch            (:,:)   ! reproductive (e.g., grain) growth respiration from storage (gC/m2/s)

     ! annual turnover of storage to transfer pools            
     real(r8), pointer :: reproductivec_storage_to_xfer_patch       (:,:)   ! reproductive (e.g., grain) C shift storage to transfer for prognostic crop model (gC/m2/s)
     real(r8), pointer :: leafc_storage_to_xfer_patch               (:)     ! leaf C shift storage to transfer (gC/m2/s)
     real(r8), pointer :: frootc_storage_to_xfer_patch              (:)     ! fine root C shift storage to transfer (gC/m2/s)
     real(r8), pointer :: livestemc_storage_to_xfer_patch           (:)     ! live stem C shift storage to transfer (gC/m2/s)
     real(r8), pointer :: deadstemc_storage_to_xfer_patch           (:)     ! dead stem C shift storage to transfer (gC/m2/s)
     real(r8), pointer :: livecrootc_storage_to_xfer_patch          (:)     ! live coarse root C shift storage to transfer (gC/m2/s)
     real(r8), pointer :: deadcrootc_storage_to_xfer_patch          (:)     ! dead coarse root C shift storage to transfer (gC/m2/s)
     real(r8), pointer :: gresp_storage_to_xfer_patch               (:)     ! growth respiration shift storage to transfer (gC/m2/s)

     ! turnover of livewood to deadwood
     real(r8), pointer :: livestemc_to_deadstemc_patch              (:)     ! live stem C turnover (gC/m2/s)
     real(r8), pointer :: livecrootc_to_deadcrootc_patch            (:)     ! live coarse root C turnover (gC/m2/s)

     ! phenology: litterfall and crop fluxes
     real(r8), pointer :: phenology_c_to_litr_c_col                 (:,:,:)  ! C fluxes associated with phenology (litterfall and crop) to litter pools (gC/m3/s)

     ! gap mortality
     real(r8), pointer :: gap_mortality_c_to_litr_c_col             (:,:,:) ! C fluxes associated with gap mortality to litter pools (gC/m3/s)
     real(r8), pointer :: gap_mortality_c_to_cwdc_col               (:,:)   ! C fluxes associated with gap mortality to CWD pool (gC/m3/s)

     ! fire
     real(r8), pointer :: fire_mortality_c_to_cwdc_col              (:,:)   ! C fluxes associated with fire mortality to CWD pool (gC/m3/s)

     ! harvest
     real(r8), pointer :: harvest_c_to_litr_c_col                   (:,:,:) ! C fluxes associated with harvest to litter pools (gC/m3/s)
     real(r8), pointer :: harvest_c_to_cwdc_col                     (:,:)   ! C fluxes associated with harvest to CWD pool (gC/m3/s)
     real(r8), pointer :: crop_harvestc_to_cropprodc_patch          (:)     ! crop harvest C to crop product pool (gC/m2/s)
     real(r8), pointer :: crop_harvestc_to_cropprodc_col            (:)     ! crop harvest C to crop product pool (gC/m2/s)

     ! fire fluxes
     real(r8), pointer :: m_decomp_cpools_to_fire_vr_col            (:,:,:) ! vertically-resolved decomposing C fire loss (gC/m3/s)
     real(r8), pointer :: m_decomp_cpools_to_fire_col               (:,:)   ! vertically-integrated (diagnostic) decomposing C fire loss (gC/m2/s)
     real(r8), pointer :: m_c_to_litr_fire_col                      (:,:,:) ! C from leaf, froot, xfer and storage C to litter C by fire (gC/m3/s) 

     ! dynamic landcover fluxes
     real(r8), pointer :: dwt_seedc_to_leaf_patch                   (:)     ! (gC/m2/s) seed source to patch-level; although this is a patch-level flux, it is expressed per unit GRIDCELL area
     real(r8), pointer :: dwt_seedc_to_leaf_grc                     (:)     ! (gC/m2/s) dwt_seedc_to_leaf_patch summed to the gridcell-level
     real(r8), pointer :: dwt_seedc_to_deadstem_patch               (:)     ! (gC/m2/s) seed source to patch-level; although this is a patch-level flux, it is expressed per unit GRIDCELL area
     real(r8), pointer :: dwt_seedc_to_deadstem_grc                 (:)     ! (gC/m2/s) dwt_seedc_to_leaf_patch summed to the gridcell-level
     real(r8), pointer :: dwt_conv_cflux_patch                      (:)     ! (gC/m2/s) conversion C flux (immediate loss to atm); although this is a patch-level flux, it is expressed per unit GRIDCELL area
     real(r8), pointer :: dwt_conv_cflux_grc                        (:)     ! (gC/m2/s) dwt_conv_cflux_patch summed to the gridcell-level
     real(r8), pointer :: dwt_conv_cflux_dribbled_grc               (:)     ! (gC/m2/s) dwt_conv_cflux_grc dribbled evenly throughout the year
     real(r8), pointer :: dwt_wood_productc_gain_patch              (:)     ! (gC/m2/s) addition to wood product pools from landcover change; although this is a patch-level flux, it is expressed per unit GRIDCELL area
     real(r8), pointer :: dwt_crop_productc_gain_patch              (:)     ! (gC/m2/s) addition to crop product pools from landcover change; although this is a patch-level flux, it is expressed per unit GRIDCELL area
     real(r8), pointer :: dwt_slash_cflux_patch                     (:)     ! (gC/m2/s) conversion slash flux due to landcover change
     real(r8), pointer :: dwt_slash_cflux_grc                       (:)     ! (gC/m2/s) dwt_slash_cflux_patch summed to the gridcell-level
     real(r8), pointer :: dwt_frootc_to_litr_c_col                  (:,:,:) ! (gC/m3/s) fine root to litter due to landcover change
     real(r8), pointer :: dwt_livecrootc_to_cwdc_col                (:,:)   ! (gC/m3/s) live coarse root to CWD due to landcover change
     real(r8), pointer :: dwt_deadcrootc_to_cwdc_col                (:,:)   ! (gC/m3/s) dead coarse root to CWD due to landcover change

     ! crop fluxes
     real(r8), pointer :: crop_seedc_to_leaf_patch                  (:)     ! (gC/m2/s) seed source to leaf, for crops

     ! summary (diagnostic) flux variables, not involved in mass balance
     real(r8), pointer :: gpp_before_downreg_patch                  (:)     ! (gC/m2/s) gross primary production before down regulation
     real(r8), pointer :: current_gr_patch                          (:)     ! (gC/m2/s) growth resp for new growth displayed in this timestep
     real(r8), pointer :: transfer_gr_patch                         (:)     ! (gC/m2/s) growth resp for transfer growth displayed in this timestep
     real(r8), pointer :: storage_gr_patch                          (:)     ! (gC/m2/s) growth resp for growth sent to storage for later display
     real(r8), pointer :: plant_calloc_patch                        (:)     ! (gC/m2/s) total allocated C flux 
     real(r8), pointer :: excess_cflux_patch                        (:)     ! (gC/m2/s) C flux not allocated due to downregulation 
     real(r8), pointer :: prev_leafc_to_litter_patch                (:)     ! (gC/m2/s) previous timestep leaf C litterfall flux 
     real(r8), pointer :: prev_frootc_to_litter_patch               (:)     ! (gC/m2/s) previous timestep froot C litterfall flux 
     real(r8), pointer :: availc_patch                              (:)     ! (gC/m2/s) C flux available for allocation 
     real(r8), pointer :: xsmrpool_recover_patch                    (:)     ! (gC/m2/s) C flux assigned to recovery of negative cpool
     real(r8), pointer :: xsmrpool_c13ratio_patch                   (:)     ! C13/C(12+13) ratio for xsmrpool (proportion)

     real(r8), pointer :: cwdc_loss_col                             (:)     ! (gC/m2/s) col-level coarse woody debris C loss
     real(r8), pointer :: litterc_loss_col                          (:)     ! (gC/m2/s) col-level litter C loss
     real(r8), pointer :: frootc_alloc_patch                        (:)     ! (gC/m2/s) patch-level fine root C alloc
     real(r8), pointer :: frootc_loss_patch                         (:)     ! (gC/m2/s) patch-level fine root C loss
     real(r8), pointer :: leafc_alloc_patch                         (:)     ! (gC/m2/s) patch-level leaf C alloc
     real(r8), pointer :: leafc_loss_patch                          (:)     ! (gC/m2/s) patch-level leaf C loss
     real(r8), pointer :: woodc_alloc_patch                         (:)     ! (gC/m2/s) patch-level wood C alloc
     real(r8), pointer :: woodc_loss_patch                          (:)     ! (gC/m2/s) patch-level wood C loss

     real(r8), pointer :: gpp_patch                                 (:)     ! (gC/m2/s) patch gross primary production 
     real(r8), pointer :: gpp_col                                   (:)     ! (gC/m2/s) column GPP flux before downregulation  (p2c)         
     real(r8), pointer :: rr_patch                                  (:)     ! (gC/m2/s) root respiration (fine root MR + total root GR)
     real(r8), pointer :: rr_col                                    (:)     ! (gC/m2/s) root respiration (fine root MR + total root GR) (p2c)
     real(r8), pointer :: mr_patch                                  (:)     ! (gC/m2/s) maintenance respiration
     real(r8), pointer :: gr_patch                                  (:)     ! (gC/m2/s) total growth respiration
     real(r8), pointer :: ar_patch                                  (:)     ! (gC/m2/s) patch autotrophic respiration (MR + GR)
     real(r8), pointer :: ar_col                                    (:)     ! (gC/m2/s) column autotrophic respiration (MR + GR) (p2c)      
     real(r8), pointer :: npp_patch                                 (:)     ! (gC/m2/s) patch net primary production
     real(r8), pointer :: npp_col                                   (:)     ! (gC/m2/s) column net primary production (p2c)                  
     real(r8), pointer :: agnpp_patch                               (:)     ! (gC/m2/s) aboveground NPP
     real(r8), pointer :: bgnpp_patch                               (:)     ! (gC/m2/s) belowground NPP
     real(r8), pointer :: litfall_patch                             (:)     ! (gC/m2/s) patch litterfall (leaves and fine roots)
     real(r8), pointer :: wood_harvestc_patch                       (:)     ! (gC/m2/s) patch-level wood harvest (to product pools)
     real(r8), pointer :: wood_harvestc_col                         (:)     ! (gC/m2/s) column-level wood harvest (to product pools) (p2c)
     real(r8), pointer :: slash_harvestc_patch                      (:)     ! (gC/m2/s) patch-level slash from harvest (to litter)
     real(r8), pointer :: cinputs_patch                             (:)     ! (gC/m2/s) patch-level carbon inputs (for balance checking)
     real(r8), pointer :: coutputs_patch                            (:)     ! (gC/m2/s) patch-level carbon outputs (for balance checking)
     real(r8), pointer :: sr_col                                    (:)     ! (gC/m2/s) total soil respiration (HR + root resp)
     real(r8), pointer :: er_col                                    (:)     ! (gC/m2/s) total ecosystem respiration, autotrophic + heterotrophic
     real(r8), pointer :: litfire_col                               (:)     ! (gC/m2/s) litter fire losses
     real(r8), pointer :: somfire_col                               (:)     ! (gC/m2/s) soil organic matter fire losses
     real(r8), pointer :: totfire_col                               (:)     ! (gC/m2/s) total ecosystem fire losses
     real(r8), pointer :: hrv_xsmrpool_to_atm_col                   (:)     ! (gC/m2/s) excess MR pool harvest mortality (p2c)

     ! fire code
     real(r8), pointer :: fire_closs_patch                          (:)     ! (gC/m2/s) total fire C loss 
     real(r8), pointer :: fire_closs_p2c_col                        (:)     ! (gC/m2/s) patch2col averaged column-level fire C loss (p2c)
     real(r8), pointer :: fire_closs_col                            (:)     ! (gC/m2/s) total patch-level fire C loss 

     ! temporary and annual sums
     real(r8), pointer :: tempsum_litfall_patch                     (:)     ! (gC/m2/yr) temporary annual sum of litfall (CNDV only for now)
     real(r8), pointer :: annsum_litfall_patch                      (:)     ! (gC/m2/yr) annual sum of litfall (CNDV only for now)
     real(r8), pointer :: tempsum_npp_patch                         (:)     ! (gC/m2/yr) temporary annual sum of NPP 
     real(r8), pointer :: annsum_npp_patch                          (:)     ! (gC/m2/yr) annual sum of NPP 
     real(r8), pointer :: annsum_npp_col                            (:)     ! (gC/m2/yr) annual sum of NPP, averaged from patch-level
     real(r8), pointer :: lag_npp_col                               (:)     ! (gC/m2/yr) lagged net primary production

     ! Summary C fluxes. 
     real(r8), pointer :: nep_col        (:) ! (gC/m2/s) net ecosystem production, excludes fire, landuse, and harvest flux, positive for sink
     real(r8), pointer :: nbp_grc        (:) ! (gC/m2/s) net biome production, includes fire, landuse, harvest and hrv_xsmrpool flux, positive for sink (same as net carbon exchange between land and atmosphere)
     real(r8), pointer :: nee_grc        (:) ! (gC/m2/s) net ecosystem exchange of carbon, includes fire and hrv_xsmrpool, excludes landuse and harvest flux, positive for source 

     ! Dynamic landcover fluxnes
     real(r8), pointer :: landuseflux_grc(:) ! (gC/m2/s) dwt_conv_cflux+product_closs
     real(r8), pointer :: npp_Nactive_patch                         (:)     ! C used by mycorrhizal uptake    (gC/m2/s)
     real(r8), pointer :: npp_burnedoff_patch                       (:)     ! C that cannot be used for N uptake   (gC/m2/s)
     real(r8), pointer :: npp_Nnonmyc_patch                         (:)     ! C used by non-myc uptake        (gC/m2/s)
     real(r8), pointer :: npp_Nam_patch                             (:)     ! C used by AM plant              (gC/m2/s)
     real(r8), pointer :: npp_Necm_patch                            (:)     ! C used by ECM plant             (gC/m2/s)
     real(r8), pointer :: npp_Nactive_no3_patch                     (:)     ! C used by mycorrhizal uptake    (gC/m2/s)
     real(r8), pointer :: npp_Nactive_nh4_patch                     (:)     ! C used by mycorrhizal uptake    (gC/m2/s)
     real(r8), pointer :: npp_Nnonmyc_no3_patch                     (:)     ! C used by non-myc               (gC/m2/s)
     real(r8), pointer :: npp_Nnonmyc_nh4_patch                     (:)     ! C used by non-myc               (gC/m2/s)
     real(r8), pointer :: npp_Nam_no3_patch                         (:)     ! C used by AM plant              (gC/m2/s)
     real(r8), pointer :: npp_Nam_nh4_patch                         (:)     ! C used by AM plant              (gC/m2/s)
     real(r8), pointer :: npp_Necm_no3_patch                        (:)     ! C used by ECM plant             (gC/m2/s)
     real(r8), pointer :: npp_Necm_nh4_patch                        (:)     ! C used by ECM plant             (gC/m2/s)
     real(r8), pointer :: npp_Nfix_patch                            (:)     ! C used by Symbiotic BNF         (gC/m2/s)
     real(r8), pointer :: npp_Nretrans_patch                        (:)     ! C used by retranslocation       (gC/m2/s)
     real(r8), pointer :: npp_Nuptake_patch                         (:)     ! Total C used by N uptake in FUN (gC/m2/s)
     real(r8), pointer :: npp_growth_patch                          (:)     ! Total C u for growth in FUN      (gC/m2/s)   
     real(r8), pointer :: leafc_change_patch                        (:)     ! Total used C from leaves        (gC/m2/s)
     real(r8), pointer :: soilc_change_patch                        (:)     ! Total used C from soil          (gC/m2/s)
<<<<<<< HEAD
     ! Matrix for C flux index
     real(r8), pointer :: matrix_Cinput_patch                       (:)      ! I-matrix for carbon input
     real(r8), pointer :: matrix_C13input_patch                     (:)      ! I-matrix for C13 input
     real(r8), pointer :: matrix_C14input_patch                     (:)      ! I-matrix for C14 input
     real(r8), pointer :: matrix_alloc_patch                        (:,:)    ! B-matrix for carbon allocation
 
     real(r8), pointer :: matrix_phtransfer_patch                   (:,:)    ! A-matrix_phenology
     real(r8), pointer :: matrix_phturnover_patch                   (:,:)    ! K-matrix_phenology
     integer,  pointer :: matrix_phtransfer_doner_patch             (:)      ! A-matrix_phenology non-zero indices (column indices)
     integer,  pointer :: matrix_phtransfer_receiver_patch          (:)      ! A-matrix_phenology non-zero indices (row indices)
     integer,  pointer :: actpatch_fire                             (:)      ! Patch indices with fire in current time step
     integer           :: num_actpatch_fire                                  ! Number of patches with fire in current time step
  
     real(r8), pointer :: matrix_gmtransfer_patch                   (:,:)    ! A-matrix_gap mortality
     real(r8), pointer :: matrix_gmturnover_patch                   (:,:)    ! K-matrix_gap mortality
     integer,  pointer :: matrix_gmtransfer_doner_patch             (:)      ! A-matrix_gap mortality non-zero indices (column indices)
     integer,  pointer :: matrix_gmtransfer_receiver_patch          (:)      ! A-matrix_gap mortality non-zero indices (row indices)
  
     real(r8), pointer :: matrix_fitransfer_patch                   (:,:)    ! A-matrix_fire
     real(r8), pointer :: matrix_fiturnover_patch                   (:,:)    ! K-matrix_fire	 
     integer,  pointer :: matrix_fitransfer_doner_patch             (:)      ! A-matrix_fire non-zero indices (column indices)
     integer,  pointer :: matrix_fitransfer_receiver_patch          (:)      ! A-matrix_fire non-zero indices (row indices)
 
!     real(r8), pointer :: soilc_change_col                          (:)     ! Total used C from soil          (gC/m2/s)
!   matrix variables 
     integer ileafst_to_ileafxf_ph                    ! Index of phenology related C transfer from leaf storage pool to leaf transfer pool
     integer ileafxf_to_ileaf_ph                      ! Index of phenology related C transfer from leaf transfer pool to leaf pool
     integer ifrootst_to_ifrootxf_ph                  ! Index of phenology related C transfer from fine root storage pool to fine root transfer pool
     integer ifrootxf_to_ifroot_ph                    ! Index of phenology related C transfer from fine root transfer pool to fine root pool
     integer ilivestemst_to_ilivestemxf_ph            ! Index of phenology related C transfer from live stem storage pool to live stem transfer pool
     integer ilivestemxf_to_ilivestem_ph              ! Index of phenology related C transfer from live stem transfer pool to live stem pool
     integer ideadstemst_to_ideadstemxf_ph            ! Index of phenology related C transfer from dead stem storage pool to dead stem transfer pool
     integer ideadstemxf_to_ideadstem_ph              ! Index of phenology related C transfer from dead stem transfer pool to dead stem pool
     integer ilivecrootst_to_ilivecrootxf_ph          ! Index of phenology related C transfer from live coarse root storage pool to live coarse root transfer pool
     integer ilivecrootxf_to_ilivecroot_ph            ! Index of phenology related C transfer from live coarse root transfer pool to live coarse root pool
     integer ideadcrootst_to_ideadcrootxf_ph          ! Index of phenology related C transfer from dead coarse root storage pool to dead coarse root transfer pool
     integer ideadcrootxf_to_ideadcroot_ph            ! Index of phenology related C transfer from dead coarse root transfer pool to dead coarse root pool
     integer ilivestem_to_ideadstem_ph                ! Index of phenology related C transfer from live stem pool to dead stem pool
     integer ilivecroot_to_ideadcroot_ph              ! Index of phenology related C transfer from live coarse root pool to dead coarse root pool
     integer ileaf_to_iout_ph                         ! Index of phenology related C transfer from leaf pool to outside of vegetation pools
     integer ifroot_to_iout_ph                        ! Index of phenology related C transfer from fine root pool to outside of vegetation pools
     integer ilivestem_to_iout_ph                     ! Index of phenology related C transfer from live stem pool to outside of vegetation pools 
     integer igrain_to_iout_ph                        ! Index of phenology related C transfer from grain pool to outside of vegetation pools
     integer ileaf_to_iout_gm                         ! Index of gap mortality related C transfer from leaf pool to outside of vegetation pools
     integer ileafst_to_iout_gm                       ! Index of gap mortality related C transfer from leaf storage pool to outside of vegetation pools               
     integer ileafxf_to_iout_gm                       ! Index of gap mortality related C transfer from leaf transfer pool to outside of vegetation pools
     integer ifroot_to_iout_gm                        ! Index of gap mortality related C transfer from fine root pool to outside of vegetation pools
     integer ifrootst_to_iout_gm                      ! Index of gap mortality related C transfer from fine root storage pool to outside of vegetation pools
     integer ifrootxf_to_iout_gm                      ! Index of gap mortality related C transfer from fine root transfer pool to outside of vegetation pools
     integer ilivestem_to_iout_gm                     ! Index of gap mortality related C transfer from live stem pool to outside of vegetation pools
     integer ilivestemst_to_iout_gm                   ! Index of gap mortality related C transfer from live stem storage pool to outside of vegetation pools
     integer ilivestemxf_to_iout_gm                   ! Index of gap mortality related C transfer from live stem transfer pool to outside of vegetation pools
     integer ideadstem_to_iout_gm                     ! Index of gap mortality related C transfer from dead stem pool to outside of vegetation pools
     integer ideadstemst_to_iout_gm                   ! Index of gap mortality related C transfer from dead stem storage pool to outside of vegetation pools
     integer ideadstemxf_to_iout_gm                   ! Index of gap mortality related C transfer from dead stem transfer pool to outside of vegetation pools
     integer ilivecroot_to_iout_gm                    ! Index of gap mortality related C transfer from live coarse root pool to outside of vegetation pools
     integer ilivecrootst_to_iout_gm                  ! Index of gap mortality related C transfer from live coarse root storage pool to outside of vegetation pools
     integer ilivecrootxf_to_iout_gm                  ! Index of gap mortality related C transfer from live coarse root transfer pool to outside of vegetation pools
     integer ideadcroot_to_iout_gm                    ! Index of gap mortality related C transfer from dead coarse root pool to outside of vegetation pools
     integer ideadcrootst_to_iout_gm                  ! Index of gap mortality related C transfer from dead coarse root storage pool to outside of vegetation pools
     integer ideadcrootxf_to_iout_gm                  ! Index of gap mortality related C transfer from dead coarse root transfer pool to outside of vegetation pools
     integer ileaf_to_iout_fi                         ! Index of fire related C transfer from leaf pool to outside of vegetation pools
     integer ileafst_to_iout_fi                       ! Index of fire related C transfer from leaf storage pool to outside of vegetation pools
     integer ileafxf_to_iout_fi                       ! Index of fire related C transfer from leaf transfer pool to outside of vegetation pools
     integer ifroot_to_iout_fi                        ! Index of fire related C transfer from fine root pool to outside of vegetation pools
     integer ifrootst_to_iout_fi                      ! Index of fire related C transfer from fine root storage pool to outside of vegetation pools
     integer ifrootxf_to_iout_fi                      ! Index of fire related C transfer from fine root transfer pool to outside of vegetation pools
     integer ilivestem_to_iout_fi                     ! Index of fire related C transfer from live stem pool to outside of vegetation pools
     integer ilivestemst_to_iout_fi                   ! Index of fire related C transfer from live stem storage pool to outside of vegetation pools
     integer ilivestemxf_to_iout_fi                   ! Index of fire related C transfer from live stem transfer pool to outside of vegetation pools
     integer ideadstem_to_iout_fi                     ! Index of fire related C transfer from dead stem pool to outside of vegetation pools
     integer ideadstemst_to_iout_fi                   ! Index of fire related C transfer from dead stem storage pool to outside of vegetation pools
     integer ideadstemxf_to_iout_fi                   ! Index of fire related C transfer from dead stem transfer pool to outside of vegetation pools
     integer ilivecroot_to_iout_fi                    ! Index of fire related C transfer from live coarse root pool to outside of vegetation pools
     integer ilivecrootst_to_iout_fi                  ! Index of fire related C transfer from live coarse root storage pool to outside of vegetation pools
     integer ilivecrootxf_to_iout_fi                  ! Index of fire related C transfer from live coarse root transfer pool to outside of vegetation pools
     integer ideadcroot_to_iout_fi                    ! Index of fire related C transfer from dead coarse root pool to outside of vegetation pools
     integer ideadcrootst_to_iout_fi                  ! Index of fire related C transfer from dead coarse root storage pool to outside of vegetation pools
     integer ideadcrootxf_to_iout_fi                  ! Index of fire related C transfer from dead coarse root transfer pool to outside of vegetation pools
     integer ilivestem_to_ideadstem_fi                ! Index of fire related C transfer from live stem pool to dead stem pools
     integer ilivecroot_to_ideadcroot_fi              ! Index of fire related C transfer from live coarse root pool to dead coarse root pools

     integer,pointer :: list_phc_phgmc     (:)        ! Index mapping for sparse matrix addition (save to reduce computational cost): from AKphc to AKphc+AKgmc
     integer,pointer :: list_gmc_phgmc     (:)        ! Index mapping for sparse matrix addition (save to reduce computational cost): from AKgmc to AKphc+AKgmc
     integer,pointer :: list_phc_phgmfic   (:)        ! Index mapping for sparse matrix addition (save to reduce computational cost): from AKphc to AKphc+AKgmc+AKfic
     integer,pointer :: list_gmc_phgmfic   (:)        ! Index mapping for sparse matrix addition (save to reduce computational cost): from AKgmc to AKphc+AKgmc+AKfic
     integer,pointer :: list_fic_phgmfic   (:)        ! Index mapping for sparse matrix addition (save to reduce computational cost): from AKfic to AKphc+AKgmc+AKfic
     integer,pointer :: list_aphc          (:)        ! Indices of non-diagnoal entries in full sparse matrix Aph for C cycle
     integer,pointer :: list_agmc          (:)        ! Indices of non-diagnoal entries in full sparse matrix Agm for C cycle
     integer,pointer :: list_afic          (:)        ! Indices of non-diagnoal entries in full sparse matrix Afi for C cycle

     type(sparse_matrix_type)      :: AKphvegc        ! Aph*Kph for C cycle in sparse matrix format
     type(sparse_matrix_type)      :: AKgmvegc        ! Agm*Kgm for C cycle in sparse matrix format
     type(sparse_matrix_type)      :: AKfivegc        ! Afi*Kfi for C cycle in sparse matrix format
     type(sparse_matrix_type)      :: AKallvegc       ! Aph*Kph + Agm*Kgm + Afi*Kfi for C cycle in sparse matrix format
     integer                       :: NE_AKallvegc    ! Number of entries in AKallvegc
     integer,pointer,dimension(:)  :: RI_AKallvegc    ! Row indices in Akallvegc
     integer,pointer,dimension(:)  :: CI_AKallvegc    ! Column indices in AKallvegc
     integer,pointer,dimension(:)  :: RI_phc          ! Row indices of non-diagonal entires in Aph for C cycle
     integer,pointer,dimension(:)  :: CI_phc          ! Column indices of non-diagonal entries in Aph for C cycle
     integer,pointer,dimension(:)  :: RI_gmc          ! Row indices of non-diagonal entires in Agm for C cycle
     integer,pointer,dimension(:)  :: CI_gmc          ! Column indices of non-diagonal entries in Agm for C cycle
     integer,pointer,dimension(:)  :: RI_fic          ! Row indices of non-diagonal entires in Afi for C cycle
     integer,pointer,dimension(:)  :: CI_fic          ! Column indices of non-diagonal entries in Afi for C cycle
     type(diag_matrix_type)        :: Kvegc           ! Temporary variable of Kph, Kgm or Kfi for C cycle in diagonal matrix format
     type(vector_type)             :: Xvegc           ! Vegetation C of each compartment in a vector format
     type(vector_type)             :: Xveg13c         ! Vegetation C13 of each compartment in a vector format
     type(vector_type)             :: Xveg14c         ! Vegetation C14 of each compartment in a vector format
=======
     integer,  pointer :: actpatch_fire                             (:)      ! Patch indices with fire in current time step
     integer           :: num_actpatch_fire                                  ! Number of patches with fire in current time step

     ! Matrix solution arrays for C flux index
     ! Matrix variables
>>>>>>> 94e1bdc4

     ! Objects that help convert once-per-year dynamic land cover changes into fluxes
     ! that are dribbled throughout the year
     type(annual_flux_dribbler_type) :: dwt_conv_cflux_dribbler
     type(annual_flux_dribbler_type) :: hrv_xsmrpool_to_atm_dribbler
     logical, private  :: dribble_crophrv_xsmrpool_2atm
   contains

     procedure , public  :: Init   
     procedure , private :: InitTransfer
     procedure , private :: InitAllocate 
     procedure , private :: InitHistory
     procedure , private :: InitCold
     procedure , public  :: Restart
     procedure , private :: RestartBulkOnly    ! Handle restart fields only present for bulk C
     procedure , private :: RestartAllIsotopes ! Handle restart fields present for both bulk C and isotopes
     procedure , public  :: SetValues
     procedure , public  :: ZeroDWT
     procedure , public  :: Summary => Summary_carbonflux 

  end type cnveg_carbonflux_type

  character(len=*), parameter, private :: sourcefile = &
       __FILE__
  !------------------------------------------------------------------------

contains
   
  !------------------------------------------------------------------------
  subroutine Init(this, bounds, carbon_type, dribble_crophrv_xsmrpool_2atm)

    class(cnveg_carbonflux_type) :: this
    type(bounds_type), intent(in) :: bounds  
    character(len=3) , intent(in) :: carbon_type ! one of ['c12', c13','c14']
    logical          , intent(in) :: dribble_crophrv_xsmrpool_2atm

    this%dribble_crophrv_xsmrpool_2atm = dribble_crophrv_xsmrpool_2atm
    call this%InitAllocate ( bounds, carbon_type)
    if(use_matrixcn)then
       call this%InitTransfer ()
    end if
    call this%InitHistory ( bounds, carbon_type )
    call this%InitCold (bounds )

  end subroutine Init

  subroutine InitTransfer (this)
    !
<<<<<<< HEAD
    ! !AGRUMENTS:
    class (cnveg_carbonflux_type) :: this
    
    this%ileafst_to_ileafxf_ph           = 1
    this%matrix_phtransfer_doner_patch(this%ileafst_to_ileafxf_ph)              = ileaf_st
    this%matrix_phtransfer_receiver_patch(this%ileafst_to_ileafxf_ph)           = ileaf_xf

    this%ileafxf_to_ileaf_ph             = 2
    this%matrix_phtransfer_doner_patch(this%ileafxf_to_ileaf_ph)                = ileaf_xf
    this%matrix_phtransfer_receiver_patch(this%ileafxf_to_ileaf_ph)             = ileaf

    this%ifrootst_to_ifrootxf_ph         = 3
    this%matrix_phtransfer_doner_patch(this%ifrootst_to_ifrootxf_ph)            = ifroot_st
    this%matrix_phtransfer_receiver_patch(this%ifrootst_to_ifrootxf_ph)         = ifroot_xf

    this%ifrootxf_to_ifroot_ph           = 4
    this%matrix_phtransfer_doner_patch(this%ifrootxf_to_ifroot_ph)              = ifroot_xf
    this%matrix_phtransfer_receiver_patch(this%ifrootxf_to_ifroot_ph)           = ifroot

    this%ilivestem_to_ideadstem_ph       = 5
    this%matrix_phtransfer_doner_patch(this%ilivestem_to_ideadstem_ph)          = ilivestem
    this%matrix_phtransfer_receiver_patch(this%ilivestem_to_ideadstem_ph)       = ideadstem
    
    this%ilivestemst_to_ilivestemxf_ph   = 6
    this%matrix_phtransfer_doner_patch(this%ilivestemst_to_ilivestemxf_ph)      = ilivestem_st
    this%matrix_phtransfer_receiver_patch(this%ilivestemst_to_ilivestemxf_ph)   = ilivestem_xf

    this%ilivestemxf_to_ilivestem_ph     = 7
    this%matrix_phtransfer_doner_patch(this%ilivestemxf_to_ilivestem_ph)        = ilivestem_xf
    this%matrix_phtransfer_receiver_patch(this%ilivestemxf_to_ilivestem_ph)     = ilivestem

    this%ideadstemst_to_ideadstemxf_ph   = 8
    this%matrix_phtransfer_doner_patch(this%ideadstemst_to_ideadstemxf_ph)      = ideadstem_st
    this%matrix_phtransfer_receiver_patch(this%ideadstemst_to_ideadstemxf_ph)   = ideadstem_xf

    this%ideadstemxf_to_ideadstem_ph     = 9
    this%matrix_phtransfer_doner_patch(this%ideadstemxf_to_ideadstem_ph)        = ideadstem_xf
    this%matrix_phtransfer_receiver_patch(this%ideadstemxf_to_ideadstem_ph)     = ideadstem

    this%ilivecroot_to_ideadcroot_ph     = 10
    this%matrix_phtransfer_doner_patch(this%ilivecroot_to_ideadcroot_ph)        = ilivecroot
    this%matrix_phtransfer_receiver_patch(this%ilivecroot_to_ideadcroot_ph)     = ideadcroot
    
    this%ilivecrootst_to_ilivecrootxf_ph = 11
    this%matrix_phtransfer_doner_patch(this%ilivecrootst_to_ilivecrootxf_ph)    = ilivecroot_st
    this%matrix_phtransfer_receiver_patch(this%ilivecrootst_to_ilivecrootxf_ph) = ilivecroot_xf

    this%ilivecrootxf_to_ilivecroot_ph   = 12
    this%matrix_phtransfer_doner_patch(this%ilivecrootxf_to_ilivecroot_ph)      = ilivecroot_xf
    this%matrix_phtransfer_receiver_patch(this%ilivecrootxf_to_ilivecroot_ph)   = ilivecroot

    this%ideadcrootst_to_ideadcrootxf_ph = 13
    this%matrix_phtransfer_doner_patch(this%ideadcrootst_to_ideadcrootxf_ph)    = ideadcroot_st
    this%matrix_phtransfer_receiver_patch(this%ideadcrootst_to_ideadcrootxf_ph) = ideadcroot_xf

    this%ideadcrootxf_to_ideadcroot_ph   = 14
    this%matrix_phtransfer_doner_patch(this%ideadcrootxf_to_ideadcroot_ph)      = ideadcroot_xf
    this%matrix_phtransfer_receiver_patch(this%ideadcrootxf_to_ideadcroot_ph)   = ideadcroot

    this%ileaf_to_iout_ph                = 15
    this%matrix_phtransfer_doner_patch(this%ileaf_to_iout_ph)                   = ileaf
    this%matrix_phtransfer_receiver_patch(this%ileaf_to_iout_ph)                = ioutc
    
    this%ifroot_to_iout_ph               = 16
    this%matrix_phtransfer_doner_patch(this%ifroot_to_iout_ph)                  = ifroot
    this%matrix_phtransfer_receiver_patch(this%ifroot_to_iout_ph)               = ioutc
    
    this%ilivestem_to_iout_ph            = 17
    this%matrix_phtransfer_doner_patch(this%ilivestem_to_iout_ph)               = ilivestem
    this%matrix_phtransfer_receiver_patch(this%ilivestem_to_iout_ph)            = ioutc

    if(use_crop)then
       this%igrain_to_iout_ph            = 18
       this%matrix_phtransfer_doner_patch(this%igrain_to_iout_ph)               = igrain
       this%matrix_phtransfer_receiver_patch(this%igrain_to_iout_ph)            = ioutc
    end if

    this%ileaf_to_iout_gm                = 1
    this%matrix_gmtransfer_doner_patch(this%ileaf_to_iout_gm)                   = ileaf 
    this%matrix_gmtransfer_receiver_patch(this%ileaf_to_iout_gm)                = ioutc
    
    this%ileafst_to_iout_gm              = 2
    this%matrix_gmtransfer_doner_patch(this%ileafst_to_iout_gm)                 = ileaf_st
    this%matrix_gmtransfer_receiver_patch(this%ileafst_to_iout_gm)              = ioutc
    
    this%ileafxf_to_iout_gm              = 3
    this%matrix_gmtransfer_doner_patch(this%ileafxf_to_iout_gm)                 = ileaf_xf
    this%matrix_gmtransfer_receiver_patch(this%ileafxf_to_iout_gm)              = ioutc
    
    this%ifroot_to_iout_gm               = 4
    this%matrix_gmtransfer_doner_patch(this%ifroot_to_iout_gm)                  = ifroot 
    this%matrix_gmtransfer_receiver_patch(this%ifroot_to_iout_gm)               = ioutc
    
    this%ifrootst_to_iout_gm             = 5
    this%matrix_gmtransfer_doner_patch(this%ifrootst_to_iout_gm)                = ifroot_st
    this%matrix_gmtransfer_receiver_patch(this%ifrootst_to_iout_gm)             = ioutc
    
    this%ifrootxf_to_iout_gm             = 6
    this%matrix_gmtransfer_doner_patch(this%ifrootxf_to_iout_gm)                = ifroot_xf
    this%matrix_gmtransfer_receiver_patch(this%ifrootxf_to_iout_gm)             = ioutc
    
    this%ilivestem_to_iout_gm            = 7
    this%matrix_gmtransfer_doner_patch(this%ilivestem_to_iout_gm)               = ilivestem 
    this%matrix_gmtransfer_receiver_patch(this%ilivestem_to_iout_gm)            = ioutc
    
    this%ilivestemst_to_iout_gm          = 8
    this%matrix_gmtransfer_doner_patch(this%ilivestemst_to_iout_gm)             = ilivestem_st
    this%matrix_gmtransfer_receiver_patch(this%ilivestemst_to_iout_gm)          = ioutc
    
    this%ilivestemxf_to_iout_gm          = 9
    this%matrix_gmtransfer_doner_patch(this%ilivestemxf_to_iout_gm)             = ilivestem_xf
    this%matrix_gmtransfer_receiver_patch(this%ilivestemxf_to_iout_gm)          = ioutc
    
    this%ideadstem_to_iout_gm            = 10
    this%matrix_gmtransfer_doner_patch(this%ideadstem_to_iout_gm)               = ideadstem 
    this%matrix_gmtransfer_receiver_patch(this%ideadstem_to_iout_gm)            = ioutc
    
    this%ideadstemst_to_iout_gm          = 11
    this%matrix_gmtransfer_doner_patch(this%ideadstemst_to_iout_gm)             = ideadstem_st
    this%matrix_gmtransfer_receiver_patch(this%ideadstemst_to_iout_gm)          = ioutc
    
    this%ideadstemxf_to_iout_gm          = 12
    this%matrix_gmtransfer_doner_patch(this%ideadstemxf_to_iout_gm)             = ideadstem_xf
    this%matrix_gmtransfer_receiver_patch(this%ideadstemxf_to_iout_gm)          = ioutc
    
    this%ilivecroot_to_iout_gm           = 13
    this%matrix_gmtransfer_doner_patch(this%ilivecroot_to_iout_gm)              = ilivecroot 
    this%matrix_gmtransfer_receiver_patch(this%ilivecroot_to_iout_gm)           = ioutc
    
    this%ilivecrootst_to_iout_gm         = 14
    this%matrix_gmtransfer_doner_patch(this%ilivecrootst_to_iout_gm)            = ilivecroot_st
    this%matrix_gmtransfer_receiver_patch(this%ilivecrootst_to_iout_gm)         = ioutc
    
    this%ilivecrootxf_to_iout_gm         = 15
    this%matrix_gmtransfer_doner_patch(this%ilivecrootxf_to_iout_gm)            = ilivecroot_xf
    this%matrix_gmtransfer_receiver_patch(this%ilivecrootxf_to_iout_gm)         = ioutc
    
    this%ideadcroot_to_iout_gm           = 16
    this%matrix_gmtransfer_doner_patch(this%ideadcroot_to_iout_gm)              = ideadcroot 
    this%matrix_gmtransfer_receiver_patch(this%ideadcroot_to_iout_gm)           = ioutc
    
    this%ideadcrootst_to_iout_gm         = 17
    this%matrix_gmtransfer_doner_patch(this%ideadcrootst_to_iout_gm)            = ideadcroot_st
    this%matrix_gmtransfer_receiver_patch(this%ideadcrootst_to_iout_gm)         = ioutc
    
    this%ideadcrootxf_to_iout_gm         = 18
    this%matrix_gmtransfer_doner_patch(this%ideadcrootxf_to_iout_gm)            = ideadcroot_xf
    this%matrix_gmtransfer_receiver_patch(this%ideadcrootxf_to_iout_gm)         = ioutc
    
    this%ilivestem_to_ideadstem_fi       = 1
    this%matrix_fitransfer_doner_patch(this%ilivestem_to_ideadstem_fi)          = ilivestem 
    this%matrix_fitransfer_receiver_patch(this%ilivestem_to_ideadstem_fi)       = ideadstem
    
    this%ilivecroot_to_ideadcroot_fi     = 2
    this%matrix_fitransfer_doner_patch(this%ilivecroot_to_ideadcroot_fi)        = ilivecroot 
    this%matrix_fitransfer_receiver_patch(this%ilivecroot_to_ideadcroot_fi)     = ideadcroot

    this%ileaf_to_iout_fi                = 3
    this%matrix_fitransfer_doner_patch(this%ileaf_to_iout_fi)                   = ileaf 
    this%matrix_fitransfer_receiver_patch(this%ileaf_to_iout_fi)                = ioutc
    
    this%ileafst_to_iout_fi              = 4
    this%matrix_fitransfer_doner_patch(this%ileafst_to_iout_fi)                 = ileaf_st
    this%matrix_fitransfer_receiver_patch(this%ileafst_to_iout_fi)              = ioutc
    
    this%ileafxf_to_iout_fi              = 5
    this%matrix_fitransfer_doner_patch(this%ileafxf_to_iout_fi)                 = ileaf_xf
    this%matrix_fitransfer_receiver_patch(this%ileafxf_to_iout_fi)              = ioutc
    
    this%ifroot_to_iout_fi               = 6
    this%matrix_fitransfer_doner_patch(this%ifroot_to_iout_fi)                  = ifroot 
    this%matrix_fitransfer_receiver_patch(this%ifroot_to_iout_fi)               = ioutc
    
    this%ifrootst_to_iout_fi             = 7
    this%matrix_fitransfer_doner_patch(this%ifrootst_to_iout_fi)                = ifroot_st
    this%matrix_fitransfer_receiver_patch(this%ifrootst_to_iout_fi)             = ioutc
    
    this%ifrootxf_to_iout_fi             = 8
    this%matrix_fitransfer_doner_patch(this%ifrootxf_to_iout_fi)                = ifroot_xf
    this%matrix_fitransfer_receiver_patch(this%ifrootxf_to_iout_fi)             = ioutc
    
    this%ilivestem_to_iout_fi            = 9
    this%matrix_fitransfer_doner_patch(this%ilivestem_to_iout_fi)               = ilivestem 
    this%matrix_fitransfer_receiver_patch(this%ilivestem_to_iout_fi)            = ioutc
    
    this%ilivestemst_to_iout_fi          = 10
    this%matrix_fitransfer_doner_patch(this%ilivestemst_to_iout_fi)             = ilivestem_st
    this%matrix_fitransfer_receiver_patch(this%ilivestemst_to_iout_fi)          = ioutc
    
    this%ilivestemxf_to_iout_fi          = 11
    this%matrix_fitransfer_doner_patch(this%ilivestemxf_to_iout_fi)             = ilivestem_xf
    this%matrix_fitransfer_receiver_patch(this%ilivestemxf_to_iout_fi)          = ioutc
    
    this%ideadstem_to_iout_fi            = 12
    this%matrix_fitransfer_doner_patch(this%ideadstem_to_iout_fi)               = ideadstem 
    this%matrix_fitransfer_receiver_patch(this%ideadstem_to_iout_fi)            = ioutc
    
    this%ideadstemst_to_iout_fi          = 13
    this%matrix_fitransfer_doner_patch(this%ideadstemst_to_iout_fi)             = ideadstem_st
    this%matrix_fitransfer_receiver_patch(this%ideadstemst_to_iout_fi)          = ioutc
    
    this%ideadstemxf_to_iout_fi          = 14
    this%matrix_fitransfer_doner_patch(this%ideadstemxf_to_iout_fi)             = ideadstem_xf
    this%matrix_fitransfer_receiver_patch(this%ideadstemxf_to_iout_fi)          = ioutc
    
    this%ilivecroot_to_iout_fi           = 15
    this%matrix_fitransfer_doner_patch(this%ilivecroot_to_iout_fi)              = ilivecroot 
    this%matrix_fitransfer_receiver_patch(this%ilivecroot_to_iout_fi)           = ioutc
    
    this%ilivecrootst_to_iout_fi         = 16
    this%matrix_fitransfer_doner_patch(this%ilivecrootst_to_iout_fi)            = ilivecroot_st
    this%matrix_fitransfer_receiver_patch(this%ilivecrootst_to_iout_fi)         = ioutc
    
    this%ilivecrootxf_to_iout_fi         = 17
    this%matrix_fitransfer_doner_patch(this%ilivecrootxf_to_iout_fi)            = ilivecroot_xf
    this%matrix_fitransfer_receiver_patch(this%ilivecrootxf_to_iout_fi)         = ioutc
    
    this%ideadcroot_to_iout_fi           = 18
    this%matrix_fitransfer_doner_patch(this%ideadcroot_to_iout_fi)              = ideadcroot 
    this%matrix_fitransfer_receiver_patch(this%ideadcroot_to_iout_fi)           = ioutc
    
    this%ideadcrootst_to_iout_fi         = 19
    this%matrix_fitransfer_doner_patch(this%ideadcrootst_to_iout_fi)            = ideadcroot_st
    this%matrix_fitransfer_receiver_patch(this%ideadcrootst_to_iout_fi)         = ioutc
    
    this%ideadcrootxf_to_iout_fi         = 20
    this%matrix_fitransfer_doner_patch(this%ideadcrootxf_to_iout_fi)            = ideadcroot_xf
    this%matrix_fitransfer_receiver_patch(this%ideadcrootxf_to_iout_fi)         = ioutc
    
=======
    ! Set up the transfer indices for the matrix solution
    !
    ! !AGRUMENTS:
    class (cnveg_carbonflux_type) :: this
    
>>>>>>> 94e1bdc4
  end subroutine InitTransfer 
    
  !------------------------------------------------------------------------
  subroutine InitAllocate(this, bounds, carbon_type)
    !
    ! !ARGUMENTS:
    class (cnveg_carbonflux_type) :: this 
    type(bounds_type), intent(in) :: bounds 
    character(len=*) , intent(in) :: carbon_type ! one of ['c12', c13','c14']
    !
    ! !LOCAL VARIABLES:
    integer           :: begp,endp
    integer           :: begc,endc
    integer           :: begg,endg
    logical           :: allows_non_annual_delta
    character(len=:), allocatable :: carbon_type_suffix
    !------------------------------------------------------------------------

    begp = bounds%begp; endp = bounds%endp
    begc = bounds%begc; endc = bounds%endc
    begg = bounds%begg; endg = bounds%endg

    allocate(this%m_leafc_to_litter_patch                   (begp:endp)) ; this%m_leafc_to_litter_patch                   (:) = nan
    allocate(this%m_frootc_to_litter_patch                  (begp:endp)) ; this%m_frootc_to_litter_patch                  (:) = nan
    allocate(this%m_leafc_storage_to_litter_patch           (begp:endp)) ; this%m_leafc_storage_to_litter_patch           (:) = nan
    allocate(this%m_frootc_storage_to_litter_patch          (begp:endp)) ; this%m_frootc_storage_to_litter_patch          (:) = nan
    allocate(this%m_livestemc_storage_to_litter_patch       (begp:endp)) ; this%m_livestemc_storage_to_litter_patch       (:) = nan
    allocate(this%m_deadstemc_storage_to_litter_patch       (begp:endp)) ; this%m_deadstemc_storage_to_litter_patch       (:) = nan
    allocate(this%m_livecrootc_storage_to_litter_patch      (begp:endp)) ; this%m_livecrootc_storage_to_litter_patch      (:) = nan
    allocate(this%m_deadcrootc_storage_to_litter_patch      (begp:endp)) ; this%m_deadcrootc_storage_to_litter_patch      (:) = nan
    allocate(this%m_leafc_xfer_to_litter_patch              (begp:endp)) ; this%m_leafc_xfer_to_litter_patch              (:) = nan
    allocate(this%m_frootc_xfer_to_litter_patch             (begp:endp)) ; this%m_frootc_xfer_to_litter_patch             (:) = nan
    allocate(this%m_livestemc_xfer_to_litter_patch          (begp:endp)) ; this%m_livestemc_xfer_to_litter_patch          (:) = nan
    allocate(this%m_deadstemc_xfer_to_litter_patch          (begp:endp)) ; this%m_deadstemc_xfer_to_litter_patch          (:) = nan
    allocate(this%m_livecrootc_xfer_to_litter_patch         (begp:endp)) ; this%m_livecrootc_xfer_to_litter_patch         (:) = nan
    allocate(this%m_deadcrootc_xfer_to_litter_patch         (begp:endp)) ; this%m_deadcrootc_xfer_to_litter_patch         (:) = nan
    allocate(this%m_livestemc_to_litter_patch               (begp:endp)) ; this%m_livestemc_to_litter_patch               (:) = nan
    allocate(this%m_deadstemc_to_litter_patch               (begp:endp)) ; this%m_deadstemc_to_litter_patch               (:) = nan
    allocate(this%m_livecrootc_to_litter_patch              (begp:endp)) ; this%m_livecrootc_to_litter_patch              (:) = nan
    allocate(this%m_deadcrootc_to_litter_patch              (begp:endp)) ; this%m_deadcrootc_to_litter_patch              (:) = nan
    allocate(this%m_gresp_storage_to_litter_patch           (begp:endp)) ; this%m_gresp_storage_to_litter_patch           (:) = nan
    allocate(this%m_gresp_xfer_to_litter_patch              (begp:endp)) ; this%m_gresp_xfer_to_litter_patch              (:) = nan
    allocate(this%hrv_leafc_to_litter_patch                 (begp:endp)) ; this%hrv_leafc_to_litter_patch                 (:) = nan
    allocate(this%hrv_leafc_storage_to_litter_patch         (begp:endp)) ; this%hrv_leafc_storage_to_litter_patch         (:) = nan
    allocate(this%hrv_leafc_xfer_to_litter_patch            (begp:endp)) ; this%hrv_leafc_xfer_to_litter_patch            (:) = nan
    allocate(this%hrv_frootc_to_litter_patch                (begp:endp)) ; this%hrv_frootc_to_litter_patch                (:) = nan
    allocate(this%hrv_frootc_storage_to_litter_patch        (begp:endp)) ; this%hrv_frootc_storage_to_litter_patch        (:) = nan
    allocate(this%hrv_frootc_xfer_to_litter_patch           (begp:endp)) ; this%hrv_frootc_xfer_to_litter_patch           (:) = nan
    allocate(this%hrv_livestemc_to_litter_patch             (begp:endp)) ; this%hrv_livestemc_to_litter_patch             (:) = nan
    allocate(this%hrv_livestemc_storage_to_litter_patch     (begp:endp)) ; this%hrv_livestemc_storage_to_litter_patch     (:) = nan
    allocate(this%hrv_livestemc_xfer_to_litter_patch        (begp:endp)) ; this%hrv_livestemc_xfer_to_litter_patch        (:) = nan
    allocate(this%hrv_deadstemc_storage_to_litter_patch     (begp:endp)) ; this%hrv_deadstemc_storage_to_litter_patch     (:) = nan
    allocate(this%hrv_deadstemc_xfer_to_litter_patch        (begp:endp)) ; this%hrv_deadstemc_xfer_to_litter_patch        (:) = nan
    allocate(this%hrv_livecrootc_to_litter_patch            (begp:endp)) ; this%hrv_livecrootc_to_litter_patch            (:) = nan
    allocate(this%hrv_livecrootc_storage_to_litter_patch    (begp:endp)) ; this%hrv_livecrootc_storage_to_litter_patch    (:) = nan
    allocate(this%hrv_livecrootc_xfer_to_litter_patch       (begp:endp)) ; this%hrv_livecrootc_xfer_to_litter_patch       (:) = nan
    allocate(this%hrv_deadcrootc_to_litter_patch            (begp:endp)) ; this%hrv_deadcrootc_to_litter_patch            (:) = nan
    allocate(this%hrv_deadcrootc_storage_to_litter_patch    (begp:endp)) ; this%hrv_deadcrootc_storage_to_litter_patch    (:) = nan
    allocate(this%hrv_deadcrootc_xfer_to_litter_patch       (begp:endp)) ; this%hrv_deadcrootc_xfer_to_litter_patch       (:) = nan
    allocate(this%hrv_gresp_storage_to_litter_patch         (begp:endp)) ; this%hrv_gresp_storage_to_litter_patch         (:) = nan
    allocate(this%hrv_gresp_xfer_to_litter_patch            (begp:endp)) ; this%hrv_gresp_xfer_to_litter_patch            (:) = nan
    allocate(this%hrv_xsmrpool_to_atm_patch                 (begp:endp)) ; this%hrv_xsmrpool_to_atm_patch                 (:) = 0.0_r8
    allocate(this%m_leafc_to_fire_patch                     (begp:endp)) ; this%m_leafc_to_fire_patch                     (:) = nan
    allocate(this%m_leafc_storage_to_fire_patch             (begp:endp)) ; this%m_leafc_storage_to_fire_patch             (:) = nan
    allocate(this%m_leafc_xfer_to_fire_patch                (begp:endp)) ; this%m_leafc_xfer_to_fire_patch                (:) = nan
    allocate(this%m_livestemc_to_fire_patch                 (begp:endp)) ; this%m_livestemc_to_fire_patch                 (:) = nan
    allocate(this%m_livestemc_storage_to_fire_patch         (begp:endp)) ; this%m_livestemc_storage_to_fire_patch         (:) = nan
    allocate(this%m_livestemc_xfer_to_fire_patch            (begp:endp)) ; this%m_livestemc_xfer_to_fire_patch            (:) = nan
    allocate(this%m_deadstemc_to_fire_patch                 (begp:endp)) ; this%m_deadstemc_to_fire_patch                 (:) = nan
    allocate(this%m_deadstemc_storage_to_fire_patch         (begp:endp)) ; this%m_deadstemc_storage_to_fire_patch         (:) = nan
    allocate(this%m_deadstemc_xfer_to_fire_patch            (begp:endp)) ; this%m_deadstemc_xfer_to_fire_patch            (:) = nan
    allocate(this%m_frootc_to_fire_patch                    (begp:endp)) ; this%m_frootc_to_fire_patch                    (:) = nan
    allocate(this%m_frootc_storage_to_fire_patch            (begp:endp)) ; this%m_frootc_storage_to_fire_patch            (:) = nan
    allocate(this%m_frootc_xfer_to_fire_patch               (begp:endp)) ; this%m_frootc_xfer_to_fire_patch               (:) = nan
    allocate(this%m_livecrootc_to_fire_patch                (begp:endp)) ; this%m_livecrootc_to_fire_patch                (:) = nan
    allocate(this%m_livecrootc_storage_to_fire_patch        (begp:endp)) ; this%m_livecrootc_storage_to_fire_patch        (:) = nan
    allocate(this%m_livecrootc_xfer_to_fire_patch           (begp:endp)) ; this%m_livecrootc_xfer_to_fire_patch           (:) = nan
    allocate(this%m_deadcrootc_to_fire_patch                (begp:endp)) ; this%m_deadcrootc_to_fire_patch                (:) = nan
    allocate(this%m_deadcrootc_storage_to_fire_patch        (begp:endp)) ; this%m_deadcrootc_storage_to_fire_patch        (:) = nan
    allocate(this%m_deadcrootc_xfer_to_fire_patch           (begp:endp)) ; this%m_deadcrootc_xfer_to_fire_patch           (:) = nan
    allocate(this%m_gresp_storage_to_fire_patch             (begp:endp)) ; this%m_gresp_storage_to_fire_patch             (:) = nan
    allocate(this%m_gresp_xfer_to_fire_patch                (begp:endp)) ; this%m_gresp_xfer_to_fire_patch                (:) = nan
    allocate(this%m_leafc_to_litter_fire_patch              (begp:endp)) ; this%m_leafc_to_litter_fire_patch              (:) = nan
    allocate(this%m_leafc_storage_to_litter_fire_patch      (begp:endp)) ; this%m_leafc_storage_to_litter_fire_patch      (:) = nan
    allocate(this%m_leafc_xfer_to_litter_fire_patch         (begp:endp)) ; this%m_leafc_xfer_to_litter_fire_patch         (:) = nan
    allocate(this%m_livestemc_to_litter_fire_patch          (begp:endp)) ; this%m_livestemc_to_litter_fire_patch          (:) = nan
    allocate(this%m_livestemc_storage_to_litter_fire_patch  (begp:endp)) ; this%m_livestemc_storage_to_litter_fire_patch  (:) = nan
    allocate(this%m_livestemc_xfer_to_litter_fire_patch     (begp:endp)) ; this%m_livestemc_xfer_to_litter_fire_patch     (:) = nan
    allocate(this%m_livestemc_to_deadstemc_fire_patch       (begp:endp)) ; this%m_livestemc_to_deadstemc_fire_patch       (:) = nan
    allocate(this%m_deadstemc_to_litter_fire_patch          (begp:endp)) ; this%m_deadstemc_to_litter_fire_patch          (:) = nan
    allocate(this%m_deadstemc_storage_to_litter_fire_patch  (begp:endp)) ; this%m_deadstemc_storage_to_litter_fire_patch  (:) = nan
    allocate(this%m_deadstemc_xfer_to_litter_fire_patch     (begp:endp)) ; this%m_deadstemc_xfer_to_litter_fire_patch     (:) = nan
    allocate(this%m_frootc_to_litter_fire_patch             (begp:endp)) ; this%m_frootc_to_litter_fire_patch             (:) = nan
    allocate(this%m_frootc_storage_to_litter_fire_patch     (begp:endp)) ; this%m_frootc_storage_to_litter_fire_patch     (:) = nan
    allocate(this%m_frootc_xfer_to_litter_fire_patch        (begp:endp)) ; this%m_frootc_xfer_to_litter_fire_patch        (:) = nan
    allocate(this%m_livecrootc_to_litter_fire_patch         (begp:endp)) ; this%m_livecrootc_to_litter_fire_patch         (:) = nan
    allocate(this%m_livecrootc_storage_to_litter_fire_patch (begp:endp)) ; this%m_livecrootc_storage_to_litter_fire_patch (:) = nan
    allocate(this%m_livecrootc_xfer_to_litter_fire_patch    (begp:endp)) ; this%m_livecrootc_xfer_to_litter_fire_patch    (:) = nan
    allocate(this%m_livecrootc_to_deadcrootc_fire_patch     (begp:endp)) ; this%m_livecrootc_to_deadcrootc_fire_patch     (:) = nan
    allocate(this%m_deadcrootc_to_litter_fire_patch         (begp:endp)) ; this%m_deadcrootc_to_litter_fire_patch         (:) = nan
    allocate(this%m_deadcrootc_storage_to_litter_fire_patch (begp:endp)) ; this%m_deadcrootc_storage_to_litter_fire_patch (:) = nan
    allocate(this%m_deadcrootc_xfer_to_litter_fire_patch    (begp:endp)) ; this%m_deadcrootc_xfer_to_litter_fire_patch    (:) = nan
    allocate(this%m_gresp_storage_to_litter_fire_patch      (begp:endp)) ; this%m_gresp_storage_to_litter_fire_patch      (:) = nan
    allocate(this%m_gresp_xfer_to_litter_fire_patch         (begp:endp)) ; this%m_gresp_xfer_to_litter_fire_patch         (:) = nan
    allocate(this%leafc_xfer_to_leafc_patch                 (begp:endp)) ; this%leafc_xfer_to_leafc_patch                 (:) = nan
    allocate(this%frootc_xfer_to_frootc_patch               (begp:endp)) ; this%frootc_xfer_to_frootc_patch               (:) = nan
    allocate(this%livestemc_xfer_to_livestemc_patch         (begp:endp)) ; this%livestemc_xfer_to_livestemc_patch         (:) = nan
    allocate(this%deadstemc_xfer_to_deadstemc_patch         (begp:endp)) ; this%deadstemc_xfer_to_deadstemc_patch         (:) = nan
    allocate(this%livecrootc_xfer_to_livecrootc_patch       (begp:endp)) ; this%livecrootc_xfer_to_livecrootc_patch       (:) = nan
    allocate(this%deadcrootc_xfer_to_deadcrootc_patch       (begp:endp)) ; this%deadcrootc_xfer_to_deadcrootc_patch       (:) = nan
    allocate(this%leafc_to_litter_patch                     (begp:endp)) ; this%leafc_to_litter_patch                     (:) = nan
    allocate(this%leafc_to_litter_fun_patch                 (begp:endp)) ; this%leafc_to_litter_fun_patch                 (:) = nan
    allocate(this%frootc_to_litter_patch                    (begp:endp)) ; this%frootc_to_litter_patch                    (:) = nan
    allocate(this%cpool_to_resp_patch                       (begp:endp)) ; this%cpool_to_resp_patch                       (:) = nan
    allocate(this%cpool_to_leafc_resp_patch                 (begp:endp)) ; this%cpool_to_leafc_resp_patch                 (:) = nan
    allocate(this%cpool_to_leafc_storage_resp_patch         (begp:endp)) ; this%cpool_to_leafc_storage_resp_patch         (:) = nan
    allocate(this%cpool_to_frootc_resp_patch                (begp:endp)) ; this%cpool_to_frootc_resp_patch                (:) = nan
    allocate(this%cpool_to_frootc_storage_resp_patch        (begp:endp)) ; this%cpool_to_frootc_storage_resp_patch        (:) = nan
    allocate(this%cpool_to_livecrootc_resp_patch            (begp:endp)) ; this%cpool_to_livecrootc_resp_patch            (:) = nan
    allocate(this%cpool_to_livecrootc_storage_resp_patch    (begp:endp)) ; this%cpool_to_livecrootc_storage_resp_patch    (:) = nan
    allocate(this%cpool_to_livestemc_resp_patch             (begp:endp)) ; this%cpool_to_livestemc_resp_patch             (:) = nan
    allocate(this%cpool_to_livestemc_storage_resp_patch     (begp:endp)) ; this%cpool_to_livestemc_storage_resp_patch     (:) = nan
    allocate(this%leaf_mr_patch                             (begp:endp)) ; this%leaf_mr_patch                             (:) = nan
    allocate(this%froot_mr_patch                            (begp:endp)) ; this%froot_mr_patch                            (:) = nan
    allocate(this%livestem_mr_patch                         (begp:endp)) ; this%livestem_mr_patch                         (:) = nan
    allocate(this%livecroot_mr_patch                        (begp:endp)) ; this%livecroot_mr_patch                        (:) = nan
    allocate(this%reproductive_mr_patch              (begp:endp, nrepr)) ; this%reproductive_mr_patch                   (:,:) = nan
    allocate(this%leaf_curmr_patch                          (begp:endp)) ; this%leaf_curmr_patch                          (:) = nan
    allocate(this%froot_curmr_patch                         (begp:endp)) ; this%froot_curmr_patch                         (:) = nan
    allocate(this%livestem_curmr_patch                      (begp:endp)) ; this%livestem_curmr_patch                      (:) = nan
    allocate(this%livecroot_curmr_patch                     (begp:endp)) ; this%livecroot_curmr_patch                     (:) = nan
    allocate(this%reproductive_curmr_patch           (begp:endp, nrepr)) ; this%reproductive_curmr_patch                (:,:) = nan
    allocate(this%leaf_xsmr_patch                           (begp:endp)) ; this%leaf_xsmr_patch                           (:) = nan
    allocate(this%froot_xsmr_patch                          (begp:endp)) ; this%froot_xsmr_patch                          (:) = nan
    allocate(this%livestem_xsmr_patch                       (begp:endp)) ; this%livestem_xsmr_patch                       (:) = nan
    allocate(this%livecroot_xsmr_patch                      (begp:endp)) ; this%livecroot_xsmr_patch                      (:) = nan
    allocate(this%reproductive_xsmr_patch            (begp:endp, nrepr)) ; this%reproductive_xsmr_patch                 (:,:) = nan
    allocate(this%psnsun_to_cpool_patch                     (begp:endp)) ; this%psnsun_to_cpool_patch                     (:) = nan
    allocate(this%psnshade_to_cpool_patch                   (begp:endp)) ; this%psnshade_to_cpool_patch                   (:) = nan
    allocate(this%cpool_to_xsmrpool_patch                   (begp:endp)) ; this%cpool_to_xsmrpool_patch                   (:) = nan
    allocate(this%cpool_to_leafc_patch                      (begp:endp)) ; this%cpool_to_leafc_patch                      (:) = nan
    allocate(this%cpool_to_leafc_storage_patch              (begp:endp)) ; this%cpool_to_leafc_storage_patch              (:) = nan
    allocate(this%cpool_to_frootc_patch                     (begp:endp)) ; this%cpool_to_frootc_patch                     (:) = nan
    allocate(this%cpool_to_frootc_storage_patch             (begp:endp)) ; this%cpool_to_frootc_storage_patch             (:) = nan
    allocate(this%cpool_to_livestemc_patch                  (begp:endp)) ; this%cpool_to_livestemc_patch                  (:) = nan
    allocate(this%cpool_to_livestemc_storage_patch          (begp:endp)) ; this%cpool_to_livestemc_storage_patch          (:) = nan
    allocate(this%cpool_to_deadstemc_patch                  (begp:endp)) ; this%cpool_to_deadstemc_patch                  (:) = nan
    allocate(this%cpool_to_deadstemc_storage_patch          (begp:endp)) ; this%cpool_to_deadstemc_storage_patch          (:) = nan
    allocate(this%cpool_to_livecrootc_patch                 (begp:endp)) ; this%cpool_to_livecrootc_patch                 (:) = nan
    allocate(this%cpool_to_livecrootc_storage_patch         (begp:endp)) ; this%cpool_to_livecrootc_storage_patch         (:) = nan
    allocate(this%cpool_to_deadcrootc_patch                 (begp:endp)) ; this%cpool_to_deadcrootc_patch                 (:) = nan
    allocate(this%cpool_to_deadcrootc_storage_patch         (begp:endp)) ; this%cpool_to_deadcrootc_storage_patch         (:) = nan
    allocate(this%cpool_to_gresp_storage_patch              (begp:endp)) ; this%cpool_to_gresp_storage_patch              (:) = nan
    allocate(this%cpool_leaf_gr_patch                       (begp:endp)) ; this%cpool_leaf_gr_patch                       (:) = nan
    allocate(this%cpool_leaf_storage_gr_patch               (begp:endp)) ; this%cpool_leaf_storage_gr_patch               (:) = nan
    allocate(this%transfer_leaf_gr_patch                    (begp:endp)) ; this%transfer_leaf_gr_patch                    (:) = nan
    allocate(this%cpool_froot_gr_patch                      (begp:endp)) ; this%cpool_froot_gr_patch                      (:) = nan
    allocate(this%cpool_froot_storage_gr_patch              (begp:endp)) ; this%cpool_froot_storage_gr_patch              (:) = nan
    allocate(this%transfer_froot_gr_patch                   (begp:endp)) ; this%transfer_froot_gr_patch                   (:) = nan
    allocate(this%cpool_livestem_gr_patch                   (begp:endp)) ; this%cpool_livestem_gr_patch                   (:) = nan
    allocate(this%cpool_livestem_storage_gr_patch           (begp:endp)) ; this%cpool_livestem_storage_gr_patch           (:) = nan
    allocate(this%transfer_livestem_gr_patch                (begp:endp)) ; this%transfer_livestem_gr_patch                (:) = nan
    allocate(this%cpool_deadstem_gr_patch                   (begp:endp)) ; this%cpool_deadstem_gr_patch                   (:) = nan
    allocate(this%cpool_deadstem_storage_gr_patch           (begp:endp)) ; this%cpool_deadstem_storage_gr_patch           (:) = nan
    allocate(this%transfer_deadstem_gr_patch                (begp:endp)) ; this%transfer_deadstem_gr_patch                (:) = nan
    allocate(this%cpool_livecroot_gr_patch                  (begp:endp)) ; this%cpool_livecroot_gr_patch                  (:) = nan
    allocate(this%cpool_livecroot_storage_gr_patch          (begp:endp)) ; this%cpool_livecroot_storage_gr_patch          (:) = nan
    allocate(this%transfer_livecroot_gr_patch               (begp:endp)) ; this%transfer_livecroot_gr_patch               (:) = nan
    allocate(this%cpool_deadcroot_gr_patch                  (begp:endp)) ; this%cpool_deadcroot_gr_patch                  (:) = nan
    allocate(this%cpool_deadcroot_storage_gr_patch          (begp:endp)) ; this%cpool_deadcroot_storage_gr_patch          (:) = nan
    allocate(this%transfer_deadcroot_gr_patch               (begp:endp)) ; this%transfer_deadcroot_gr_patch               (:) = nan
    allocate(this%leafc_storage_to_xfer_patch               (begp:endp)) ; this%leafc_storage_to_xfer_patch               (:) = nan
    allocate(this%frootc_storage_to_xfer_patch              (begp:endp)) ; this%frootc_storage_to_xfer_patch              (:) = nan
    allocate(this%livestemc_storage_to_xfer_patch           (begp:endp)) ; this%livestemc_storage_to_xfer_patch           (:) = nan
    allocate(this%deadstemc_storage_to_xfer_patch           (begp:endp)) ; this%deadstemc_storage_to_xfer_patch           (:) = nan
    allocate(this%livecrootc_storage_to_xfer_patch          (begp:endp)) ; this%livecrootc_storage_to_xfer_patch          (:) = nan
    allocate(this%deadcrootc_storage_to_xfer_patch          (begp:endp)) ; this%deadcrootc_storage_to_xfer_patch          (:) = nan
    allocate(this%gresp_storage_to_xfer_patch               (begp:endp)) ; this%gresp_storage_to_xfer_patch               (:) = nan
    allocate(this%livestemc_to_deadstemc_patch              (begp:endp)) ; this%livestemc_to_deadstemc_patch              (:) = nan
    allocate(this%livecrootc_to_deadcrootc_patch            (begp:endp)) ; this%livecrootc_to_deadcrootc_patch            (:) = nan
    allocate(this%current_gr_patch                          (begp:endp)) ; this%current_gr_patch                          (:) = nan
    allocate(this%transfer_gr_patch                         (begp:endp)) ; this%transfer_gr_patch                         (:) = nan
    allocate(this%storage_gr_patch                          (begp:endp)) ; this%storage_gr_patch                          (:) = nan
    allocate(this%plant_calloc_patch                        (begp:endp)) ; this%plant_calloc_patch                        (:) = nan
    allocate(this%excess_cflux_patch                        (begp:endp)) ; this%excess_cflux_patch                        (:) = nan
    allocate(this%prev_leafc_to_litter_patch                (begp:endp)) ; this%prev_leafc_to_litter_patch                (:) = nan
    allocate(this%prev_frootc_to_litter_patch               (begp:endp)) ; this%prev_frootc_to_litter_patch               (:) = nan
    allocate(this%gpp_before_downreg_patch                  (begp:endp)) ; this%gpp_before_downreg_patch                  (:) = nan
    allocate(this%availc_patch                              (begp:endp)) ; this%availc_patch                              (:) = nan
    allocate(this%xsmrpool_recover_patch                    (begp:endp)) ; this%xsmrpool_recover_patch                    (:) = nan
    allocate(this%xsmrpool_c13ratio_patch                   (begp:endp)) ; this%xsmrpool_c13ratio_patch                   (:) = nan

    allocate(this%cpool_to_reproductivec_patch       (begp:endp, nrepr)) ; this%cpool_to_reproductivec_patch            (:,:) = nan
    allocate(this%cpool_to_reproductivec_storage_patch(begp:endp, nrepr)); this%cpool_to_reproductivec_storage_patch    (:,:) = nan
    allocate(this%livestemc_to_litter_patch                 (begp:endp)) ; this%livestemc_to_litter_patch                 (:) = nan
    allocate(this%repr_grainc_to_food_patch(begp:endp, repr_grain_min:repr_grain_max)) ; this%repr_grainc_to_food_patch (:,:) = nan
    allocate(this%repr_structurec_to_cropprod_patch(begp:endp, repr_structure_min:repr_structure_max))
    this%repr_structurec_to_cropprod_patch(:,:) = nan
    allocate(this%repr_structurec_to_litter_patch(begp:endp, repr_structure_min:repr_structure_max))
    this%repr_structurec_to_litter_patch(:,:) = nan
    allocate(this%leafc_to_biofuelc_patch                   (begp:endp)) ; this%leafc_to_biofuelc_patch                   (:) = nan
    allocate(this%livestemc_to_biofuelc_patch               (begp:endp)) ; this%livestemc_to_biofuelc_patch               (:) = nan
    allocate(this%repr_grainc_to_seed_patch(begp:endp, repr_grain_min:repr_grain_max)) ; this%repr_grainc_to_seed_patch (:,:) = nan
    allocate(this%reproductivec_xfer_to_reproductivec_patch(begp:endp, nrepr))
    this%reproductivec_xfer_to_reproductivec_patch(:,:) = nan
    allocate(this%cpool_reproductive_gr_patch        (begp:endp, nrepr)) ; this%cpool_reproductive_gr_patch             (:,:) = nan
    allocate(this%cpool_reproductive_storage_gr_patch(begp:endp, nrepr)) ; this%cpool_reproductive_storage_gr_patch     (:,:) = nan
    allocate(this%transfer_reproductive_gr_patch     (begp:endp, nrepr)) ; this%transfer_reproductive_gr_patch          (:,:) = nan
    allocate(this%xsmrpool_to_atm_patch                     (begp:endp)) ; this%xsmrpool_to_atm_patch                     (:) = 0.0_r8
    allocate(this%xsmrpool_to_atm_col                       (begc:endc)) ; this%xsmrpool_to_atm_col                       (:) = 0.0_r8
    allocate(this%xsmrpool_to_atm_grc                       (begg:endg)) ; this%xsmrpool_to_atm_grc                       (:) = 0.0_r8
    allocate(this%reproductivec_storage_to_xfer_patch(begp:endp, nrepr)) ; this%reproductivec_storage_to_xfer_patch     (:,:) = nan
    allocate(this%frootc_alloc_patch                        (begp:endp)) ; this%frootc_alloc_patch                        (:) = nan
    allocate(this%frootc_loss_patch                         (begp:endp)) ; this%frootc_loss_patch                         (:) = nan
    allocate(this%leafc_alloc_patch                         (begp:endp)) ; this%leafc_alloc_patch                         (:) = nan
    allocate(this%leafc_loss_patch                          (begp:endp)) ; this%leafc_loss_patch                          (:) = nan
    allocate(this%woodc_alloc_patch                         (begp:endp)) ; this%woodc_alloc_patch                         (:) = nan
    allocate(this%woodc_loss_patch                          (begp:endp)) ; this%woodc_loss_patch                          (:) = nan

    ! Third dimension not i_litr_max because that parameter may obtain its
    ! value after we've been through here
    allocate(this%phenology_c_to_litr_c_col         (begc:endc,1:nlevdecomp_full,1:ndecomp_pools)); this%phenology_c_to_litr_c_col (:,:,:)=nan
    allocate(this%gap_mortality_c_to_litr_c_col     (begc:endc,1:nlevdecomp_full,1:ndecomp_pools)); this%gap_mortality_c_to_litr_c_col(:,:,:)=nan

    allocate(this%gap_mortality_c_to_cwdc_col       (begc:endc,1:nlevdecomp_full)); this%gap_mortality_c_to_cwdc_col  (:,:)=nan
    allocate(this%fire_mortality_c_to_cwdc_col      (begc:endc,1:nlevdecomp_full)); this%fire_mortality_c_to_cwdc_col (:,:)=nan
    allocate(this%m_c_to_litr_fire_col              (begc:endc,1:nlevdecomp_full,1:ndecomp_pools)); this%m_c_to_litr_fire_col    (:,:,:)=nan
    allocate(this%harvest_c_to_litr_c_col           (begc:endc,1:nlevdecomp_full,1:ndecomp_pools)); this%harvest_c_to_litr_c_col (:,:,:)=nan
    allocate(this%harvest_c_to_cwdc_col             (begc:endc,1:nlevdecomp_full)); this%harvest_c_to_cwdc_col        (:,:)=nan

    allocate(this%dwt_slash_cflux_patch             (begp:endp))                  ; this%dwt_slash_cflux_patch        (:) =nan
    allocate(this%dwt_slash_cflux_grc               (begg:endg))                  ; this%dwt_slash_cflux_grc          (:) =nan
    ! Third dimension not i_litr_max because that parameter may obtain its
    ! value after we've been through here
    allocate(this%dwt_frootc_to_litr_c_col          (begc:endc,1:nlevdecomp_full,1:ndecomp_pools)); this%dwt_frootc_to_litr_c_col (:,:,:)=nan
    allocate(this%dwt_livecrootc_to_cwdc_col        (begc:endc,1:nlevdecomp_full)); this%dwt_livecrootc_to_cwdc_col   (:,:)=nan
    allocate(this%dwt_deadcrootc_to_cwdc_col        (begc:endc,1:nlevdecomp_full)); this%dwt_deadcrootc_to_cwdc_col   (:,:)=nan

    allocate(this%dwt_seedc_to_leaf_patch           (begp:endp))                  ; this%dwt_seedc_to_leaf_patch   (:)  =nan
    allocate(this%dwt_seedc_to_leaf_grc             (begg:endg))                  ; this%dwt_seedc_to_leaf_grc     (:)  =nan
    allocate(this%dwt_seedc_to_deadstem_patch       (begp:endp))                  ; this%dwt_seedc_to_deadstem_patch(:)  =nan
    allocate(this%dwt_seedc_to_deadstem_grc         (begg:endg))                  ; this%dwt_seedc_to_deadstem_grc (:)  =nan
    allocate(this%dwt_conv_cflux_patch              (begp:endp))                  ; this%dwt_conv_cflux_patch      (:)  =nan
    allocate(this%dwt_conv_cflux_grc                (begg:endg))                  ; this%dwt_conv_cflux_grc        (:)  =nan
    allocate(this%dwt_conv_cflux_dribbled_grc       (begg:endg))                  ; this%dwt_conv_cflux_dribbled_grc(:)  =nan
    allocate(this%dwt_wood_productc_gain_patch      (begp:endp))                  ; this%dwt_wood_productc_gain_patch(:)  =nan
    allocate(this%dwt_crop_productc_gain_patch      (begp:endp))                  ; this%dwt_crop_productc_gain_patch(:) =nan

    allocate(this%crop_seedc_to_leaf_patch          (begp:endp))                  ; this%crop_seedc_to_leaf_patch  (:)  =nan

    allocate(this%cwdc_loss_col                     (begc:endc))                  ; this%cwdc_loss_col             (:)  =nan
    allocate(this%litterc_loss_col                  (begc:endc))                  ; this%litterc_loss_col          (:)  =nan

    allocate(this%crop_harvestc_to_cropprodc_patch(begp:endp))
    this%crop_harvestc_to_cropprodc_patch(:) = nan

    allocate(this%crop_harvestc_to_cropprodc_col(begc:endc))
    this%crop_harvestc_to_cropprodc_col(:) = nan

    allocate(this%m_decomp_cpools_to_fire_vr_col(begc:endc,1:nlevdecomp_full,1:ndecomp_pools))                
    this%m_decomp_cpools_to_fire_vr_col(:,:,:)= nan

    allocate(this%m_decomp_cpools_to_fire_col(begc:endc,1:ndecomp_pools))                                     
    this%m_decomp_cpools_to_fire_col(:,:)= nan

    allocate(this%m_decomp_cpools_to_fire_vr_col(begc:endc,1:nlevdecomp_full,1:ndecomp_pools))                
    this%m_decomp_cpools_to_fire_vr_col(:,:,:)= nan

    allocate(this%m_decomp_cpools_to_fire_col(begc:endc,1:ndecomp_pools))                                     
    this%m_decomp_cpools_to_fire_col(:,:)= nan

    allocate(this%rr_patch                (begp:endp)) ; this%rr_patch                (:) = nan
    allocate(this%mr_patch                (begp:endp)) ; this%mr_patch                (:) = nan
    allocate(this%gr_patch                (begp:endp)) ; this%gr_patch                (:) = nan
    allocate(this%ar_patch                (begp:endp)) ; this%ar_patch                (:) = nan
    allocate(this%npp_patch               (begp:endp)) ; this%npp_patch               (:) = nan
    allocate(this%agnpp_patch             (begp:endp)) ; this%agnpp_patch             (:) = nan
    allocate(this%bgnpp_patch             (begp:endp)) ; this%bgnpp_patch             (:) = nan
    allocate(this%litfall_patch           (begp:endp)) ; this%litfall_patch           (:) = nan
    allocate(this%wood_harvestc_patch     (begp:endp)) ; this%wood_harvestc_patch     (:) = nan
    allocate(this%slash_harvestc_patch    (begp:endp)) ; this%slash_harvestc_patch    (:) = nan
    allocate(this%cinputs_patch           (begp:endp)) ; this%cinputs_patch           (:) = nan
    allocate(this%coutputs_patch          (begp:endp)) ; this%coutputs_patch          (:) = nan
    allocate(this%gpp_patch               (begp:endp)) ; this%gpp_patch               (:) = nan
    allocate(this%fire_closs_patch        (begp:endp)) ; this%fire_closs_patch        (:) = nan
    allocate(this%sr_col                  (begc:endc)) ; this%sr_col                  (:) = nan
    allocate(this%er_col                  (begc:endc)) ; this%er_col                  (:) = nan
    allocate(this%litfire_col             (begc:endc)) ; this%litfire_col             (:) = nan
    allocate(this%somfire_col             (begc:endc)) ; this%somfire_col             (:) = nan
    allocate(this%totfire_col             (begc:endc)) ; this%totfire_col             (:) = nan
    allocate(this%rr_col                  (begc:endc)) ; this%rr_col                  (:) = nan
    allocate(this%ar_col                  (begc:endc)) ; this%ar_col                  (:) = nan
    allocate(this%gpp_col                 (begc:endc)) ; this%gpp_col                 (:) = nan
    allocate(this%npp_col                 (begc:endc)) ; this%npp_col                 (:) = nan
    allocate(this%fire_closs_p2c_col      (begc:endc)) ; this%fire_closs_p2c_col      (:) = nan
    allocate(this%fire_closs_col          (begc:endc)) ; this%fire_closs_col          (:) = nan
    allocate(this%wood_harvestc_col       (begc:endc)) ; this%wood_harvestc_col       (:) = nan
    allocate(this%hrv_xsmrpool_to_atm_col (begc:endc)) ; this%hrv_xsmrpool_to_atm_col (:) = 0.0_r8
    allocate(this%tempsum_npp_patch       (begp:endp)) ; this%tempsum_npp_patch       (:) = nan
    allocate(this%annsum_npp_patch        (begp:endp)) ; this%annsum_npp_patch        (:) = nan
    allocate(this%tempsum_litfall_patch   (begp:endp)) ; this%tempsum_litfall_patch   (:) = nan
    allocate(this%annsum_litfall_patch    (begp:endp)) ; this%annsum_litfall_patch    (:) = nan
    allocate(this%annsum_npp_col          (begc:endc)) ; this%annsum_npp_col          (:) = nan
    allocate(this%lag_npp_col             (begc:endc)) ; this%lag_npp_col             (:) = spval

    allocate(this%nep_col                 (begc:endc)) ; this%nep_col                 (:) = nan
    allocate(this%nbp_grc                 (begg:endg)) ; this%nbp_grc                 (:) = nan
    allocate(this%nee_grc                 (begg:endg)) ; this%nee_grc                 (:) = nan
    allocate(this%landuseflux_grc         (begg:endg)) ; this%landuseflux_grc         (:) = nan
    allocate(this%npp_Nactive_patch       (begp:endp)) ; this%npp_Nactive_patch       (:) = nan
    allocate(this%npp_burnedoff_patch     (begp:endp)) ; this%npp_burnedoff_patch     (:) = nan
    allocate(this%npp_Nnonmyc_patch       (begp:endp)) ; this%npp_Nnonmyc_patch       (:) = nan
    allocate(this%npp_Nam_patch           (begp:endp)) ; this%npp_Nam_patch           (:) = nan
    allocate(this%npp_Necm_patch          (begp:endp)) ; this%npp_Necm_patch          (:) = nan
    allocate(this%npp_Nactive_no3_patch   (begp:endp)) ; this%npp_Nactive_no3_patch   (:) = nan
    allocate(this%npp_Nactive_nh4_patch   (begp:endp)) ; this%npp_Nactive_nh4_patch   (:) = nan
    allocate(this%npp_Nnonmyc_no3_patch   (begp:endp)) ; this%npp_Nnonmyc_no3_patch   (:) = nan
    allocate(this%npp_Nnonmyc_nh4_patch   (begp:endp)) ; this%npp_Nnonmyc_nh4_patch   (:) = nan
    allocate(this%npp_Nam_no3_patch       (begp:endp)) ; this%npp_Nam_no3_patch       (:) = nan
    allocate(this%npp_Nam_nh4_patch       (begp:endp)) ; this%npp_Nam_nh4_patch       (:) = nan
    allocate(this%npp_Necm_no3_patch      (begp:endp)) ; this%npp_Necm_no3_patch      (:) = nan
    allocate(this%npp_Necm_nh4_patch      (begp:endp)) ; this%npp_Necm_nh4_patch      (:) = nan
    allocate(this%npp_Nfix_patch          (begp:endp)) ; this%npp_Nfix_patch          (:) = nan
    allocate(this%npp_Nretrans_patch      (begp:endp)) ; this%npp_Nretrans_patch      (:) = nan
    allocate(this%npp_Nuptake_patch       (begp:endp)) ; this%npp_Nuptake_patch       (:) = nan
    allocate(this%npp_growth_patch       (begp:endp)) ; this%npp_growth_patch       (:) = nan
    allocate(this%leafc_change_patch      (begp:endp)) ; this%leafc_change_patch      (:) = nan
    allocate(this%soilc_change_patch      (begp:endp)) ; this%soilc_change_patch      (:) = nan
<<<<<<< HEAD
! Matrix
    if(use_matrixcn)then
       allocate(this%matrix_Cinput_patch         (begp:endp))                         ; this%matrix_Cinput_patch      (:) = nan
       allocate(this%matrix_C13input_patch       (begp:endp))                         ; this%matrix_C13input_patch      (:) = nan    !for isotop
       allocate(this%matrix_C14input_patch       (begp:endp))                         ; this%matrix_C14input_patch      (:) = nan
       allocate(this%matrix_alloc_patch          (begp:endp,1:nvegcpool))             ; this%matrix_alloc_patch       (:,:) = nan

       allocate(this%matrix_phtransfer_patch     (begp:endp,1:ncphtrans))   ; this%matrix_phtransfer_patch  (:,:) = nan
       allocate(this%matrix_phturnover_patch     (begp:endp,1:nvegcpool))   ; this%matrix_phturnover_patch  (:,:) = nan
       allocate(this%matrix_phtransfer_doner_patch (1:ncphtrans))           ; this%matrix_phtransfer_doner_patch(:) = -9999
       allocate(this%matrix_phtransfer_receiver_patch (1:ncphtrans))        ; this%matrix_phtransfer_receiver_patch(:) = -9999

       allocate(this%matrix_gmtransfer_patch     (begp:endp,1:ncgmtrans))   ; this%matrix_gmtransfer_patch  (:,:) = nan
       allocate(this%matrix_gmturnover_patch     (begp:endp,1:nvegcpool))   ; this%matrix_gmturnover_patch  (:,:) = nan
       allocate(this%matrix_gmtransfer_doner_patch (1:ncgmtrans))           ; this%matrix_gmtransfer_doner_patch(:) = -9999
       allocate(this%matrix_gmtransfer_receiver_patch (1:ncgmtrans))        ; this%matrix_gmtransfer_receiver_patch(:) = -9999

       allocate(this%matrix_fitransfer_patch     (begp:endp,1:ncfitrans))   ; this%matrix_fitransfer_patch  (:,:) = nan
       allocate(this%matrix_fiturnover_patch     (begp:endp,1:nvegcpool))   ; this%matrix_fiturnover_patch  (:,:) = nan
       allocate(this%matrix_fitransfer_doner_patch (1:ncfitrans))           ; this%matrix_fitransfer_doner_patch(:) = -9999
       allocate(this%matrix_fitransfer_receiver_patch (1:ncfitrans))        ; this%matrix_fitransfer_receiver_patch(:) = -9999
  
       allocate(this%list_phc_phgmc (1:ncphtrans+nvegcpool))    ; this%list_phc_phgmc(:) = -9999
       allocate(this%list_gmc_phgmc (1:nvegcpool))              ; this%list_gmc_phgmc(:) = -9999
       allocate(this%list_phc_phgmfic (1:ncphtrans+nvegcpool)); this%list_phc_phgmfic(:) = -9999
       allocate(this%list_gmc_phgmfic (1:nvegcpool))          ; this%list_gmc_phgmfic(:) = -9999
       allocate(this%list_fic_phgmfic (1:ncfitrans+nvegcpool)); this%list_fic_phgmfic(:) = -9999

       allocate(this%list_aphc(1:ncphtrans-ncphouttrans)); this%list_aphc = -9999
       allocate(this%list_agmc(1:ncgmtrans-ncgmouttrans)); this%list_agmc = -9999
       allocate(this%list_afic(1:ncfitrans-ncfiouttrans)); this%list_afic = -9999

       call this%AKphvegc%InitSM(nvegcpool,begp,endp,ncphtrans-ncphouttrans+nvegcpool)
       call this%AKgmvegc%InitSM(nvegcpool,begp,endp,ncgmtrans-ncgmouttrans+nvegcpool)
       call this%AKfivegc%InitSM(nvegcpool,begp,endp,ncfitrans-ncfiouttrans+nvegcpool)
       call this%AKallvegc%InitSM(nvegcpool,begp,endp,ncphtrans-ncphouttrans+ncfitrans-ncfiouttrans+nvegcpool)
       this%NE_AKallvegc = (ncphtrans-ncphouttrans+nvegcpool) + (ncgmtrans-ncgmouttrans+nvegcpool) + &
                           ncfitrans-ncfiouttrans+nvegcpool
       allocate(this%RI_AKallvegc(1:this%NE_AKallvegc));this%RI_AKallvegc(:) = -9999
       allocate(this%CI_AKallvegc(1:this%NE_AKallvegc));this%CI_AKallvegc(:) = -9999
       allocate(this%RI_phc(1:ncphtrans-ncphouttrans+nvegcpool));this%RI_phc(:) = -9999
       allocate(this%CI_phc(1:ncphtrans-ncphouttrans+nvegcpool));this%CI_phc(:) = -9999
       allocate(this%RI_gmc(1:ncgmtrans-ncgmouttrans+nvegcpool));this%RI_gmc(:) = -9999
       allocate(this%CI_gmc(1:ncgmtrans-ncgmouttrans+nvegcpool));this%CI_gmc(:) = -9999
       allocate(this%RI_fic(1:ncfitrans-ncfiouttrans+nvegcpool));this%RI_fic(:) = -9999
       allocate(this%CI_fic(1:ncfitrans-ncfiouttrans+nvegcpool));this%CI_fic(:) = -9999
       call this%Kvegc%InitDM(nvegcpool,begp,endp)
       call this%Xvegc%InitV(nvegcpool,begp,endp)
       if(use_c13)then
          call this%Xveg13c%InitV(nvegcpool,begp,endp)
       end if
       if(use_c14)then
          call this%Xveg14c%InitV(nvegcpool,begp,endp)
       end if
=======
    ! Allocate Matrix data
    if(use_matrixcn)then
>>>>>>> 94e1bdc4
    end if

    ! Construct restart field names consistently to what is done in SpeciesNonIsotope &
    ! SpeciesIsotope, to aid future migration to that infrastructure
    if (carbon_type == 'c12') then
       carbon_type_suffix = 'c'
    else if (carbon_type == 'c13') then
       carbon_type_suffix = 'c_13'
    else if (carbon_type == 'c14') then
       carbon_type_suffix = 'c_14'
    else
       write(iulog,*) 'CNVegCarbonFluxType InitAllocate: Unknown carbon_type: ', trim(carbon_type)
       call endrun(msg='CNVegCarbonFluxType InitAllocate: Unknown carbon_type: ' // &
            errMsg(sourcefile, __LINE__))
    end if

    ! Note that, for both of these dribblers, we set allows_non_annual_delta to false
    ! because we expect both land cover change and harvest to be applied entirely at the
    ! start of the year, and want to be notified if this changes. If this behavior is
    ! changed intentionally, then this setting of allows_non_annual_delta to .false. can
    ! safely be removed.
    !
    ! However, we do keep allows_non_annual_delta = .true. for the dwt_conv_cflux_dribbler if
    ! running with CNDV, because (in contrast with other land cover change) CNDV currently
    ! still interpolates land cover change throughout the year.
    if (get_for_testing_allow_non_annual_changes()) then
       allows_non_annual_delta = .true.
    else if (use_cndv) then
       allows_non_annual_delta = .true.
    else
       allows_non_annual_delta = .false.
    end if
    this%dwt_conv_cflux_dribbler = annual_flux_dribbler_gridcell( &
         bounds = bounds, &
         name = 'dwt_conv_flux_' // carbon_type_suffix, &
         units = 'gC/m^2', &
         allows_non_annual_delta = allows_non_annual_delta)
    this%hrv_xsmrpool_to_atm_dribbler = annual_flux_dribbler_gridcell( &
         bounds = bounds, &
         name = 'hrv_xsmrpool_to_atm_' // carbon_type_suffix, &
         units = 'gC/m^2', &
         allows_non_annual_delta = .false.)

  end subroutine InitAllocate

  !------------------------------------------------------------------------
  subroutine InitHistory(this, bounds, carbon_type)
    !
    ! !DESCRIPTION:
    ! add history fields for all CN variables, always set as default='inactive'
    !
    ! !USES:
    use clm_varctl , only : hist_wrtch4diag
    use CNSharedParamsMod, only: use_fun
    use histFileMod, only : hist_addfld1d, hist_addfld2d, hist_addfld_decomp 
    !
    ! !ARGUMENTS:
    class(cnveg_carbonflux_type) :: this    
    type(bounds_type)         , intent(in) :: bounds 
    character(len=3)          , intent(in) :: carbon_type ! one of ['c12', c13','c14']
    !
    ! !LOCAL VARIABLES:
    integer           :: k,l,ii,jj
    character(8)      :: vr_suffix
    character(10)     :: active
    integer           :: begp,endp
    integer           :: begc,endc
    integer           :: begg,endg
    character(24)     :: fieldname
    character(100)    :: longname
    real(r8), pointer :: data1dptr(:)   ! temp. pointer for slicing larger arrays
    real(r8), pointer :: data2dptr(:,:) ! temp. pointer for slicing larger arrays
    !---------------------------------------------------------------------

    begp = bounds%begp; endp = bounds%endp
    begc = bounds%begc; endc = bounds%endc
    begg = bounds%begg; endg = bounds%endg

    if (nlevdecomp > 1) then
       vr_suffix = "_vr"
    else 
       vr_suffix = ""
    endif

    !-------------------------------
    ! C flux variables - patch
    !-------------------------------

    if (carbon_type == 'c12') then

       if (use_crop) then
          this%repr_grainc_to_food_patch(begp:endp,:) = spval
          do k = repr_grain_min, repr_grain_max
             data1dptr => this%repr_grainc_to_food_patch(:,k)
             call hist_addfld1d ( &
                  ! e.g., GRAINC_TO_FOOD
                  fname=get_repr_hist_fname(k)//'C_TO_FOOD', &
                  units='gC/m^2/s', &
                  avgflag='A', &
                  long_name=get_repr_longname(k)//' C to food', &
                  ptr_patch=data1dptr)
          end do

          this%leafc_to_biofuelc_patch(begp:endp) = spval
          call hist_addfld1d (fname='LEAFC_TO_BIOFUELC', units='gC/m^2/s', &
               avgflag='A', long_name='leaf C to biofuel C', &
               ptr_patch=this%leafc_to_biofuelc_patch)

          this%livestemc_to_biofuelc_patch(begp:endp) = spval
          call hist_addfld1d (fname='LIVESTEMC_TO_BIOFUELC', units='gC/m^2/s', &
               avgflag='A', long_name='livestem C to biofuel C', &
               ptr_patch=this%livestemc_to_biofuelc_patch)

          this%repr_grainc_to_seed_patch(begp:endp,:) = spval
          do k = repr_grain_min, repr_grain_max
             data1dptr => this%repr_grainc_to_seed_patch(:,k)
             call hist_addfld1d ( &
                  ! e.g., GRAINC_TO_SEED
                  fname=get_repr_hist_fname(k)//'C_TO_SEED', &
                  units='gC/m^2/s', &
                  avgflag='A', &
                  long_name=get_repr_longname(k)//' C to seed', &
                  ptr_patch=data1dptr)
          end do
       end if

       this%litterc_loss_col(begc:endc) = spval
       call hist_addfld1d (fname='LITTERC_LOSS', units='gC/m^2/s', &
            avgflag='A', long_name='litter C loss', &
            ptr_col=this%litterc_loss_col)

       this%woodc_alloc_patch(begp:endp) = spval
       call hist_addfld1d (fname='WOODC_ALLOC', units='gC/m^2/s', &
            avgflag='A', long_name='wood C eallocation', &
            ptr_patch=this%woodc_alloc_patch)

       this%woodc_loss_patch(begp:endp) = spval
       call hist_addfld1d (fname='WOODC_LOSS', units='gC/m^2/s', &
            avgflag='A', long_name='wood C loss', &
            ptr_patch=this%woodc_loss_patch)

       this%leafc_loss_patch(begp:endp) = spval
       call hist_addfld1d (fname='LEAFC_LOSS', units='gC/m^2/s', &
            avgflag='A', long_name='leaf C loss', &
            ptr_patch=this%leafc_loss_patch)

       this%leafc_alloc_patch(begp:endp) = spval
       call hist_addfld1d (fname='LEAFC_ALLOC', units='gC/m^2/s', &
            avgflag='A', long_name='leaf C allocation', &
            ptr_patch=this%leafc_alloc_patch)

       this%frootc_loss_patch(begp:endp) = spval
       call hist_addfld1d (fname='FROOTC_LOSS', units='gC/m^2/s', &
            avgflag='A', long_name='fine root C loss', &
            ptr_patch=this%frootc_loss_patch)

       this%frootc_alloc_patch(begp:endp) = spval
       call hist_addfld1d (fname='FROOTC_ALLOC', units='gC/m^2/s', &
            avgflag='A', long_name='fine root C allocation', &
            ptr_patch=this%frootc_alloc_patch)

       this%m_leafc_to_litter_patch(begp:endp) = spval
       call hist_addfld1d (fname='M_LEAFC_TO_LITTER', units='gC/m^2/s', &
            avgflag='A', long_name='leaf C mortality', &
            ptr_patch=this%m_leafc_to_litter_patch, default='inactive')

       this%m_frootc_to_litter_patch(begp:endp) = spval
       call hist_addfld1d (fname='M_FROOTC_TO_LITTER', units='gC/m^2/s', &
            avgflag='A', long_name='fine root C mortality', &
            ptr_patch=this%m_frootc_to_litter_patch, default='inactive')

       this%m_leafc_storage_to_litter_patch(begp:endp) = spval
       call hist_addfld1d (fname='M_LEAFC_STORAGE_TO_LITTER', units='gC/m^2/s', &
            avgflag='A', long_name='leaf C storage mortality', &
            ptr_patch=this%m_leafc_storage_to_litter_patch, default='inactive')

       this%m_frootc_storage_to_litter_patch(begp:endp) = spval
       call hist_addfld1d (fname='M_FROOTC_STORAGE_TO_LITTER', units='gC/m^2/s', &
            avgflag='A', long_name='fine root C storage mortality', &
            ptr_patch=this%m_frootc_storage_to_litter_patch, default='inactive')

       this%m_livestemc_storage_to_litter_patch(begp:endp) = spval
       call hist_addfld1d (fname='M_LIVESTEMC_STORAGE_TO_LITTER', units='gC/m^2/s', &
            avgflag='A', long_name='live stem C storage mortality', &
            ptr_patch=this%m_livestemc_storage_to_litter_patch, default='inactive')

       this%m_deadstemc_storage_to_litter_patch(begp:endp) = spval
       call hist_addfld1d (fname='M_DEADSTEMC_STORAGE_TO_LITTER', units='gC/m^2/s', &
            avgflag='A', long_name='dead stem C storage mortality', &
            ptr_patch=this%m_deadstemc_storage_to_litter_patch, default='inactive')

       this%m_livecrootc_storage_to_litter_patch(begp:endp) = spval
       call hist_addfld1d (fname='M_LIVECROOTC_STORAGE_TO_LITTER', units='gC/m^2/s', &
            avgflag='A', long_name='live coarse root C storage mortality', &
            ptr_patch=this%m_livecrootc_storage_to_litter_patch, default='inactive')

       this%m_deadcrootc_storage_to_litter_patch(begp:endp) = spval
       call hist_addfld1d (fname='M_DEADCROOTC_STORAGE_TO_LITTER', units='gC/m^2/s', &
            avgflag='A', long_name='dead coarse root C storage mortality', &
            ptr_patch=this%m_deadcrootc_storage_to_litter_patch, default='inactive')

       this%m_leafc_xfer_to_litter_patch(begp:endp) = spval
       call hist_addfld1d (fname='M_LEAFC_XFER_TO_LITTER', units='gC/m^2/s', &
            avgflag='A', long_name='leaf C transfer mortality', &
            ptr_patch=this%m_leafc_xfer_to_litter_patch, default='inactive')

       this%m_frootc_xfer_to_litter_patch(begp:endp) = spval
       call hist_addfld1d (fname='M_FROOTC_XFER_TO_LITTER', units='gC/m^2/s', &
            avgflag='A', long_name='fine root C transfer mortality', &
            ptr_patch=this%m_frootc_xfer_to_litter_patch, default='inactive')

       this%m_livestemc_xfer_to_litter_patch(begp:endp) = spval
       call hist_addfld1d (fname='M_LIVESTEMC_XFER_TO_LITTER', units='gC/m^2/s', &
            avgflag='A', long_name='live stem C transfer mortality', &
            ptr_patch=this%m_livestemc_xfer_to_litter_patch, default='inactive')

       this%m_deadstemc_xfer_to_litter_patch(begp:endp) = spval
       call hist_addfld1d (fname='M_DEADSTEMC_XFER_TO_LITTER', units='gC/m^2/s', &
            avgflag='A', long_name='dead stem C transfer mortality', &
            ptr_patch=this%m_deadstemc_xfer_to_litter_patch, default='inactive')

       this%m_livecrootc_xfer_to_litter_patch(begp:endp) = spval
       call hist_addfld1d (fname='M_LIVECROOTC_XFER_TO_LITTER', units='gC/m^2/s', &
            avgflag='A', long_name='live coarse root C transfer mortality', &
            ptr_patch=this%m_livecrootc_xfer_to_litter_patch, default='inactive')

       this%m_deadcrootc_xfer_to_litter_patch(begp:endp) = spval
       call hist_addfld1d (fname='M_DEADCROOTC_XFER_TO_LITTER', units='gC/m^2/s', &
            avgflag='A', long_name='dead coarse root C transfer mortality', &
            ptr_patch=this%m_deadcrootc_xfer_to_litter_patch, default='inactive')

       this%m_livestemc_to_litter_patch(begp:endp) = spval
       call hist_addfld1d (fname='M_LIVESTEMC_TO_LITTER', units='gC/m^2/s', &
            avgflag='A', long_name='live stem C mortality', &
            ptr_patch=this%m_livestemc_to_litter_patch, default='inactive')

       this%m_deadstemc_to_litter_patch(begp:endp) = spval
       call hist_addfld1d (fname='M_DEADSTEMC_TO_LITTER', units='gC/m^2/s', &
            avgflag='A', long_name='dead stem C mortality', &
            ptr_patch=this%m_deadstemc_to_litter_patch, default='inactive')

       this%m_livecrootc_to_litter_patch(begp:endp) = spval
       call hist_addfld1d (fname='M_LIVECROOTC_TO_LITTER', units='gC/m^2/s', &
            avgflag='A', long_name='live coarse root C mortality', &
            ptr_patch=this%m_livecrootc_to_litter_patch, default='inactive')

       this%m_deadcrootc_to_litter_patch(begp:endp) = spval
       call hist_addfld1d (fname='M_DEADCROOTC_TO_LITTER', units='gC/m^2/s', &
            avgflag='A', long_name='dead coarse root C mortality', &
            ptr_patch=this%m_deadcrootc_to_litter_patch, default='inactive')

       this%m_gresp_storage_to_litter_patch(begp:endp) = spval
       call hist_addfld1d (fname='M_GRESP_STORAGE_TO_LITTER', units='gC/m^2/s', &
            avgflag='A', long_name='growth respiration storage mortality', &
            ptr_patch=this%m_gresp_storage_to_litter_patch, default='inactive')

       this%m_gresp_xfer_to_litter_patch(begp:endp) = spval
       call hist_addfld1d (fname='M_GRESP_XFER_TO_LITTER', units='gC/m^2/s', &
            avgflag='A', long_name='growth respiration transfer mortality', &
            ptr_patch=this%m_gresp_xfer_to_litter_patch, default='inactive')

       this%m_leafc_to_fire_patch(begp:endp) = spval
       call hist_addfld1d (fname='M_LEAFC_TO_FIRE', units='gC/m^2/s', &
            avgflag='A', long_name='leaf C fire loss', &
            ptr_patch=this%m_leafc_to_fire_patch, default='inactive')

       this%m_leafc_storage_to_fire_patch(begp:endp) = spval
       call hist_addfld1d (fname='M_LEAFC_STORAGE_TO_FIRE', units='gC/m^2/s', &
            avgflag='A', long_name='leaf C storage fire loss', &
            ptr_patch=this%m_leafc_storage_to_fire_patch, default='inactive')

       this%m_leafc_xfer_to_fire_patch(begp:endp) = spval
       call hist_addfld1d (fname='M_LEAFC_XFER_TO_FIRE', units='gC/m^2/s', &
            avgflag='A', long_name='leaf C transfer fire loss', &
            ptr_patch=this%m_leafc_xfer_to_fire_patch, default='inactive')

       this%m_livestemc_to_fire_patch(begp:endp) = spval
       call hist_addfld1d (fname='M_LIVESTEMC_TO_FIRE', units='gC/m^2/s', &
            avgflag='A', long_name='live stem C fire loss', &
            ptr_patch=this%m_livestemc_to_fire_patch, default='inactive')

       this%m_livestemc_storage_to_fire_patch(begp:endp) = spval
       call hist_addfld1d (fname='M_LIVESTEMC_STORAGE_TO_FIRE', units='gC/m^2/s', &
            avgflag='A', long_name='live stem C storage fire loss', &
            ptr_patch=this%m_livestemc_storage_to_fire_patch, default='inactive')

       this%m_livestemc_xfer_to_fire_patch(begp:endp) = spval
       call hist_addfld1d (fname='M_LIVESTEMC_XFER_TO_FIRE', units='gC/m^2/s', &
            avgflag='A', long_name='live stem C transfer fire loss', &
            ptr_patch=this%m_livestemc_xfer_to_fire_patch, default='inactive')

       this%m_deadstemc_to_fire_patch(begp:endp) = spval
       call hist_addfld1d (fname='M_DEADSTEMC_TO_FIRE', units='gC/m^2/s', &
            avgflag='A', long_name='dead stem C fire loss', &
            ptr_patch=this%m_deadstemc_to_fire_patch, default='inactive')

       this%m_deadstemc_storage_to_fire_patch(begp:endp) = spval
       call hist_addfld1d (fname='M_DEADSTEMC_STORAGE_TO_FIRE', units='gC/m^2/s', &
            avgflag='A', long_name='dead stem C storage fire loss', &
            ptr_patch=this%m_deadstemc_storage_to_fire_patch, default='inactive')

       this%m_deadstemc_xfer_to_fire_patch(begp:endp) = spval
       call hist_addfld1d (fname='M_DEADSTEMC_XFER_TO_FIRE', units='gC/m^2/s', &
            avgflag='A', long_name='dead stem C transfer fire loss', &
            ptr_patch=this%m_deadstemc_xfer_to_fire_patch, default='inactive')

       this%m_frootc_to_fire_patch(begp:endp) = spval
       call hist_addfld1d (fname='M_FROOTC_TO_FIRE', units='gC/m^2/s', &
            avgflag='A', long_name='fine root C fire loss', &
            ptr_patch=this%m_frootc_to_fire_patch, default='inactive')

       this%m_frootc_storage_to_fire_patch(begp:endp) = spval
       call hist_addfld1d (fname='M_FROOTC_STORAGE_TO_FIRE', units='gC/m^2/s', &
            avgflag='A', long_name='fine root C storage fire loss', &
            ptr_patch=this%m_frootc_storage_to_fire_patch, default='inactive')

       this%m_frootc_xfer_to_fire_patch(begp:endp) = spval
       call hist_addfld1d (fname='M_FROOTC_XFER_TO_FIRE', units='gC/m^2/s', &
            avgflag='A', long_name='fine root C transfer fire loss', &
            ptr_patch=this%m_frootc_xfer_to_fire_patch, default='inactive')

       this%m_livecrootc_to_fire_patch(begp:endp) = spval
       call hist_addfld1d (fname='M_LIVEROOTC_TO_FIRE', units='gC/m^2/s', &
            avgflag='A', long_name='live root C fire loss', &
            ptr_patch=this%m_livecrootc_to_fire_patch, default='inactive')

       this%m_livecrootc_storage_to_fire_patch(begp:endp) = spval
       call hist_addfld1d (fname='M_LIVEROOTC_STORAGE_TO_FIRE', units='gC/m^2/s', &
            avgflag='A', long_name='live root C storage fire loss', &
            ptr_patch=this%m_livecrootc_storage_to_fire_patch, default='inactive')

       this%m_livecrootc_xfer_to_fire_patch(begp:endp) = spval
       call hist_addfld1d (fname='M_LIVEROOTC_XFER_TO_FIRE', units='gC/m^2/s', &
            avgflag='A', long_name='live root C transfer fire loss', &
            ptr_patch=this%m_livecrootc_xfer_to_fire_patch, default='inactive')

       this%m_deadcrootc_to_fire_patch(begp:endp) = spval
       call hist_addfld1d (fname='M_DEADROOTC_TO_FIRE', units='gC/m^2/s', &
            avgflag='A', long_name='dead root C fire loss', &
            ptr_patch=this%m_deadcrootc_to_fire_patch, default='inactive')

       this%m_deadcrootc_storage_to_fire_patch(begp:endp) = spval
       call hist_addfld1d (fname='M_DEADROOTC_STORAGE_TO_FIRE', units='gC/m^2/s', &
            avgflag='A', long_name='dead root C storage fire loss', &
            ptr_patch=this%m_deadcrootc_storage_to_fire_patch, default='inactive')

       this%m_deadcrootc_xfer_to_fire_patch(begp:endp) = spval
       call hist_addfld1d (fname='M_DEADROOTC_XFER_TO_FIRE', units='gC/m^2/s', &
            avgflag='A', long_name='dead root C transfer fire loss', &
            ptr_patch=this%m_deadcrootc_xfer_to_fire_patch, default='inactive')

       this%m_gresp_storage_to_fire_patch(begp:endp) = spval
       call hist_addfld1d (fname='M_GRESP_STORAGE_TO_FIRE', units='gC/m^2/s', &
            avgflag='A', long_name='growth respiration storage fire loss', &
            ptr_patch=this%m_gresp_storage_to_fire_patch, default='inactive')

       this%m_gresp_xfer_to_fire_patch(begp:endp) = spval
       call hist_addfld1d (fname='M_GRESP_XFER_TO_FIRE', units='gC/m^2/s', &
            avgflag='A', long_name='growth respiration transfer fire loss', &
            ptr_patch=this%m_gresp_xfer_to_fire_patch, default='inactive')

       this%m_leafc_to_litter_fire_patch(begp:endp) = spval
       call hist_addfld1d (fname='M_LEAFC_TO_LITTER_FIRE', units='gC/m^2/s', &
            avgflag='A', long_name='leaf C fire mortality to litter', &
            ptr_patch=this%m_leafc_to_litter_fire_patch, default='inactive')

       ! add by F. Li and S. Levis
       this%m_leafc_storage_to_litter_fire_patch(begp:endp) = spval
       call hist_addfld1d (fname='M_LEAFC_STORAGE_TO_LITTER_FIRE', units='gC/m^2/s', &
            avgflag='A', long_name='leaf C fire mortality to litter', &
            ptr_patch=this%m_leafc_storage_to_litter_fire_patch, default='inactive')

       this%m_leafc_xfer_to_litter_fire_patch(begp:endp) = spval
       call hist_addfld1d (fname='M_LEAFC_XFER_TO_LITTER_FIRE', units='gC/m^2/s', &
            avgflag='A', long_name='leaf C transfer fire mortality to litter', &
            ptr_patch=this%m_leafc_xfer_to_litter_fire_patch, default='inactive')

       this%m_livestemc_to_litter_fire_patch(begp:endp) = spval
       call hist_addfld1d (fname='M_LIVESTEMC_TO_LITTER_FIRE', units='gC/m^2/s', &
            avgflag='A', long_name='live stem C fire mortality to litter', &
            ptr_patch=this%m_livestemc_to_litter_fire_patch, default='inactive')

       this%m_livestemc_storage_to_litter_fire_patch(begp:endp) = spval
       call hist_addfld1d (fname='M_LIVESTEMC_STORAGE_TO_LITTER_FIRE', units='gC/m^2/s', &
            avgflag='A', long_name='live stem C storage fire mortality to litter', &
            ptr_patch=this%m_livestemc_storage_to_litter_fire_patch, default='inactive')

       this%m_livestemc_xfer_to_litter_fire_patch(begp:endp) = spval
       call hist_addfld1d (fname='M_LIVESTEMC_XFER_TO_LITTER_FIRE', units='gC/m^2/s', &
            avgflag='A', long_name='live stem C transfer fire mortality to litter', &
            ptr_patch=this%m_livestemc_xfer_to_litter_fire_patch, default='inactive')

       this%m_livestemc_to_deadstemc_fire_patch(begp:endp) = spval
       call hist_addfld1d (fname='M_LIVESTEMC_TO_DEADSTEMC_FIRE', units='gC/m^2/s', &
            avgflag='A', long_name='live stem C fire mortality to dead stem C', &
            ptr_patch=this%m_livestemc_to_deadstemc_fire_patch, default='inactive')

       this%m_deadstemc_to_litter_fire_patch(begp:endp) = spval
       call hist_addfld1d (fname='M_DEADSTEMC_TO_LITTER_FIRE', units='gC/m^2/s', &
            avgflag='A', long_name='dead stem C fire mortality to litter', &
            ptr_patch=this%m_deadstemc_to_litter_fire_patch, default='inactive')

       this%m_deadstemc_storage_to_litter_fire_patch(begp:endp) = spval
       call hist_addfld1d (fname='M_DEADSTEMC_STORAGE_TO_LITTER_FIRE', units='gC/m^2/s', &
            avgflag='A', long_name='dead stem C storage fire mortality to litter', &
            ptr_patch=this%m_deadstemc_storage_to_litter_fire_patch, default='inactive')

       this%m_deadstemc_xfer_to_litter_fire_patch(begp:endp) = spval
       call hist_addfld1d (fname='M_DEADSTEMC_XFER_TO_LITTER_FIRE', units='gC/m^2/s', &
            avgflag='A', long_name='dead stem C transfer fire mortality to litter', &
            ptr_patch=this%m_deadstemc_xfer_to_litter_fire_patch, default='inactive')

       this%m_frootc_to_litter_fire_patch(begp:endp) = spval
       call hist_addfld1d (fname='M_FROOTC_TO_LITTER_FIRE', units='gC/m^2/s', &
            avgflag='A', long_name='fine root C fire mortality to litter', &
            ptr_patch=this%m_frootc_to_litter_fire_patch, default='inactive')

       this%m_frootc_storage_to_litter_fire_patch(begp:endp) = spval
       call hist_addfld1d (fname='M_FROOTC_STORAGE_TO_LITTER_FIRE', units='gC/m^2/s', &
            avgflag='A', long_name='fine root C storage fire mortality to litter', &
            ptr_patch=this%m_frootc_storage_to_litter_fire_patch, default='inactive')

       this%m_frootc_xfer_to_litter_fire_patch(begp:endp) = spval
       call hist_addfld1d (fname='M_FROOTC_XFER_TO_LITTER_FIRE', units='gC/m^2/s', &
            avgflag='A', long_name='fine root C transfer fire mortality to litter', &
            ptr_patch=this%m_frootc_xfer_to_litter_fire_patch, default='inactive')

       this%m_livecrootc_to_litter_fire_patch(begp:endp) = spval
       call hist_addfld1d (fname='M_LIVEROOTC_TO_LITTER_FIRE', units='gC/m^2/s', &
            avgflag='A', long_name='live root C fire mortality to litter', &
            ptr_patch=this%m_livecrootc_to_litter_fire_patch, default='inactive')

       this%m_livecrootc_storage_to_litter_fire_patch(begp:endp) = spval
       call hist_addfld1d (fname='M_LIVEROOTC_STORAGE_TO_LITTER_FIRE', units='gC/m^2/s', &
            avgflag='A', long_name='live root C storage fire mortality to litter', &
            ptr_patch=this%m_livecrootc_storage_to_litter_fire_patch, default='inactive')

       this%m_livecrootc_xfer_to_litter_fire_patch(begp:endp) = spval
       call hist_addfld1d (fname='M_LIVEROOTC_XFER_TO_LITTER_FIRE', units='gC/m^2/s', &
            avgflag='A', long_name='live root C transfer fire mortality to litter', &
            ptr_patch=this%m_livecrootc_xfer_to_litter_fire_patch, default='inactive')

       this%m_livecrootc_to_deadcrootc_fire_patch(begp:endp) = spval
       call hist_addfld1d (fname='M_LIVEROOTC_TO_DEADROOTC_FIRE', units='gC/m^2/s', &
            avgflag='A', long_name='live root C fire mortality to dead root C', &
            ptr_patch=this%m_livecrootc_to_deadcrootc_fire_patch, default='inactive')


       this%m_deadcrootc_to_litter_fire_patch(begp:endp) = spval
       call hist_addfld1d (fname='M_DEADROOTC_TO_LITTER_FIRE', units='gC/m^2/s', &
            avgflag='A', long_name='dead root C fire mortality to litter', &
            ptr_patch=this%m_deadcrootc_to_litter_fire_patch, default='inactive')

       this%m_deadcrootc_storage_to_litter_fire_patch(begp:endp) = spval
       call hist_addfld1d (fname='M_DEADROOTC_STORAGE_TO_LITTER_FIRE', units='gC/m^2/s', &
            avgflag='A', long_name='dead root C storage fire mortality to litter', &
            ptr_patch=this%m_deadcrootc_storage_to_litter_fire_patch, default='inactive')

       this%m_deadcrootc_xfer_to_litter_fire_patch(begp:endp) = spval
       call hist_addfld1d (fname='M_DEADROOTC_XFER_TO_LITTER_FIRE', units='gC/m^2/s', &
            avgflag='A', long_name='dead root C transfer fire mortality to litter', &
            ptr_patch=this%m_deadcrootc_xfer_to_litter_fire_patch, default='inactive')

       this%m_livecrootc_storage_to_litter_fire_patch(begp:endp) = spval
       call hist_addfld1d (fname='M_LIVECROOTC_STORAGE_TO_LITTER_FIRE', units='gC/m^2/s', &
            avgflag='A', long_name='live coarse root C fire mortality to litter', &
            ptr_patch=this%m_livecrootc_storage_to_litter_fire_patch, default='inactive')

       this%m_deadcrootc_storage_to_litter_fire_patch(begp:endp) = spval
       call hist_addfld1d (fname='M_DEADCROOTC_STORAGE_TO_LITTER_FIRE', units='gC/m^2/s', &
            avgflag='A', long_name='dead coarse root C storage fire mortality to litter', &
            ptr_patch=this%m_deadcrootc_storage_to_litter_fire_patch,  default='inactive')

       this%m_gresp_storage_to_litter_fire_patch(begp:endp) = spval
       call hist_addfld1d (fname='M_GRESP_STORAGE_TO_LITTER_FIRE', units='gC/m^2/s', &
            avgflag='A', long_name='growth respiration storage fire mortality to litter', &
            ptr_patch=this%m_gresp_storage_to_litter_fire_patch, default='inactive')

       this%m_gresp_xfer_to_litter_fire_patch(begp:endp) = spval
       call hist_addfld1d (fname='M_GRESP_XFER_TO_LITTER_FIRE', units='gC/m^2/s', &
            avgflag='A', long_name='growth respiration transfer fire mortality to litter', &
            ptr_patch=this%m_gresp_xfer_to_litter_fire_patch, default='inactive')   

       this%leafc_xfer_to_leafc_patch(begp:endp) = spval
       call hist_addfld1d (fname='LEAFC_XFER_TO_LEAFC', units='gC/m^2/s', &
            avgflag='A', long_name='leaf C growth from storage', &
            ptr_patch=this%leafc_xfer_to_leafc_patch, default='inactive')

       this%frootc_xfer_to_frootc_patch(begp:endp) = spval
       call hist_addfld1d (fname='FROOTC_XFER_TO_FROOTC', units='gC/m^2/s', &
            avgflag='A', long_name='fine root C growth from storage', &
            ptr_patch=this%frootc_xfer_to_frootc_patch, default='inactive')

       this%livestemc_xfer_to_livestemc_patch(begp:endp) = spval
       call hist_addfld1d (fname='LIVESTEMC_XFER_TO_LIVESTEMC', units='gC/m^2/s', &
            avgflag='A', long_name='live stem C growth from storage', &
            ptr_patch=this%livestemc_xfer_to_livestemc_patch, default='inactive')

       this%deadstemc_xfer_to_deadstemc_patch(begp:endp) = spval
       call hist_addfld1d (fname='DEADSTEMC_XFER_TO_DEADSTEMC', units='gC/m^2/s', &
            avgflag='A', long_name='dead stem C growth from storage', &
            ptr_patch=this%deadstemc_xfer_to_deadstemc_patch, default='inactive')

       this%livecrootc_xfer_to_livecrootc_patch(begp:endp) = spval
       call hist_addfld1d (fname='LIVECROOTC_XFER_TO_LIVECROOTC', units='gC/m^2/s', &
            avgflag='A', long_name='live coarse root C growth from storage', &
            ptr_patch=this%livecrootc_xfer_to_livecrootc_patch, default='inactive')

       this%deadcrootc_xfer_to_deadcrootc_patch(begp:endp) = spval
       call hist_addfld1d (fname='DEADCROOTC_XFER_TO_DEADCROOTC', units='gC/m^2/s', &
            avgflag='A', long_name='dead coarse root C growth from storage', &
            ptr_patch=this%deadcrootc_xfer_to_deadcrootc_patch, default='inactive')

       this%leafc_to_litter_patch(begp:endp) = spval
       call hist_addfld1d (fname='LEAFC_TO_LITTER', units='gC/m^2/s', &
            avgflag='A', long_name='leaf C litterfall', &
            ptr_patch=this%leafc_to_litter_patch, default='inactive')

       if ( use_fun ) then
          this%leafc_to_litter_fun_patch(begp:endp) = spval
          call hist_addfld1d (fname='LEAFC_TO_LITTER_FUN', units='gC/m^2/s', &
               avgflag='A', long_name='leaf C litterfall used by FUN', &
               ptr_patch=this%leafc_to_litter_fun_patch)
       end if

       this%frootc_to_litter_patch(begp:endp) = spval
       call hist_addfld1d (fname='FROOTC_TO_LITTER', units='gC/m^2/s', &
            avgflag='A', long_name='fine root C litterfall', &
            ptr_patch=this%frootc_to_litter_patch, default='inactive')
            
       this%cpool_to_resp_patch(begp:endp) = spval
       call hist_addfld1d (fname='EXCESSC_MR', units='gC/m^2/s', &
            avgflag='A', long_name='excess C maintenance respiration', &
            ptr_patch=this%cpool_to_resp_patch, default='inactive')
       this%leaf_mr_patch(begp:endp) = spval
       call hist_addfld1d (fname='LEAF_MR', units='gC/m^2/s', &
            avgflag='A', long_name='leaf maintenance respiration', &
            ptr_patch=this%leaf_mr_patch)

       this%froot_mr_patch(begp:endp) = spval
       call hist_addfld1d (fname='FROOT_MR', units='gC/m^2/s', &
            avgflag='A', long_name='fine root maintenance respiration', &
            ptr_patch=this%froot_mr_patch, default='inactive')

       this%livestem_mr_patch(begp:endp) = spval
       call hist_addfld1d (fname='LIVESTEM_MR', units='gC/m^2/s', &
            avgflag='A', long_name='live stem maintenance respiration', &
            ptr_patch=this%livestem_mr_patch, default='inactive')

       this%livecroot_mr_patch(begp:endp) = spval
       call hist_addfld1d (fname='LIVECROOT_MR', units='gC/m^2/s', &
            avgflag='A', long_name='live coarse root maintenance respiration', &
            ptr_patch=this%livecroot_mr_patch, default='inactive')

       this%psnsun_to_cpool_patch(begp:endp) = spval
       call hist_addfld1d (fname='PSNSUN_TO_CPOOL', units='gC/m^2/s', &
            avgflag='A', long_name='C fixation from sunlit canopy', &
            ptr_patch=this%psnsun_to_cpool_patch)

       this%psnshade_to_cpool_patch(begp:endp) = spval
       call hist_addfld1d (fname='PSNSHADE_TO_CPOOL', units='gC/m^2/s', &
            avgflag='A', long_name='C fixation from shaded canopy', &
            ptr_patch=this%psnshade_to_cpool_patch)

       this%cpool_to_leafc_patch(begp:endp) = spval
       call hist_addfld1d (fname='CPOOL_TO_LEAFC', units='gC/m^2/s', &
            avgflag='A', long_name='allocation to leaf C', &
            ptr_patch=this%cpool_to_leafc_patch, default='inactive')

       this%cpool_to_leafc_storage_patch(begp:endp) = spval
       call hist_addfld1d (fname='CPOOL_TO_LEAFC_STORAGE', units='gC/m^2/s', &
            avgflag='A', long_name='allocation to leaf C storage', &
            ptr_patch=this%cpool_to_leafc_storage_patch, default='inactive')

       this%cpool_to_frootc_patch(begp:endp) = spval
       call hist_addfld1d (fname='CPOOL_TO_FROOTC', units='gC/m^2/s', &
            avgflag='A', long_name='allocation to fine root C', &
            ptr_patch=this%cpool_to_frootc_patch, default='inactive')

       this%cpool_to_frootc_storage_patch(begp:endp) = spval
       call hist_addfld1d (fname='CPOOL_TO_FROOTC_STORAGE', units='gC/m^2/s', &
            avgflag='A', long_name='allocation to fine root C storage', &
            ptr_patch=this%cpool_to_frootc_storage_patch, default='inactive')

       this%cpool_to_livestemc_patch(begp:endp) = spval
       call hist_addfld1d (fname='CPOOL_TO_LIVESTEMC', units='gC/m^2/s', &
            avgflag='A', long_name='allocation to live stem C', &
            ptr_patch=this%cpool_to_livestemc_patch, default='inactive')

       this%cpool_to_livestemc_storage_patch(begp:endp) = spval
       call hist_addfld1d (fname='CPOOL_TO_LIVESTEMC_STORAGE', units='gC/m^2/s', &
            avgflag='A', long_name='allocation to live stem C storage', &
            ptr_patch=this%cpool_to_livestemc_storage_patch, default='inactive')

       this%cpool_to_deadstemc_patch(begp:endp) = spval
       call hist_addfld1d (fname='CPOOL_TO_DEADSTEMC', units='gC/m^2/s', &
            avgflag='A', long_name='allocation to dead stem C', &
            ptr_patch=this%cpool_to_deadstemc_patch, default='inactive')

       this%cpool_to_deadstemc_storage_patch(begp:endp) = spval
       call hist_addfld1d (fname='CPOOL_TO_DEADSTEMC_STORAGE', units='gC/m^2/s', &
            avgflag='A', long_name='allocation to dead stem C storage', &
            ptr_patch=this%cpool_to_deadstemc_storage_patch, default='inactive')

       this%cpool_to_livecrootc_patch(begp:endp) = spval
       call hist_addfld1d (fname='CPOOL_TO_LIVECROOTC', units='gC/m^2/s', &
            avgflag='A', long_name='allocation to live coarse root C', &
            ptr_patch=this%cpool_to_livecrootc_patch, default='inactive')

       this%cpool_to_livecrootc_storage_patch(begp:endp) = spval
       call hist_addfld1d (fname='CPOOL_TO_LIVECROOTC_STORAGE', units='gC/m^2/s', &
            avgflag='A', long_name='allocation to live coarse root C storage', &
            ptr_patch=this%cpool_to_livecrootc_storage_patch, default='inactive')

       this%cpool_to_deadcrootc_patch(begp:endp) = spval
       call hist_addfld1d (fname='CPOOL_TO_DEADCROOTC', units='gC/m^2/s', &
            avgflag='A', long_name='allocation to dead coarse root C', &
            ptr_patch=this%cpool_to_deadcrootc_patch, default='inactive')

       this%cpool_to_deadcrootc_storage_patch(begp:endp) = spval
       call hist_addfld1d (fname='CPOOL_TO_DEADCROOTC_STORAGE', units='gC/m^2/s', &
            avgflag='A', long_name='allocation to dead coarse root C storage', &
            ptr_patch=this%cpool_to_deadcrootc_storage_patch, default='inactive')

       this%cpool_to_gresp_storage_patch(begp:endp) = spval
       call hist_addfld1d (fname='CPOOL_TO_GRESP_STORAGE', units='gC/m^2/s', &
            avgflag='A', long_name='allocation to growth respiration storage', &
            ptr_patch=this%cpool_to_gresp_storage_patch, default='inactive')

       this%cpool_leaf_gr_patch(begp:endp) = spval
       call hist_addfld1d (fname='CPOOL_LEAF_GR', units='gC/m^2/s', &
            avgflag='A', long_name='leaf growth respiration', &
            ptr_patch=this%cpool_leaf_gr_patch, default='inactive')

       this%cpool_leaf_storage_gr_patch(begp:endp) = spval
       call hist_addfld1d (fname='CPOOL_LEAF_STORAGE_GR', units='gC/m^2/s', &
            avgflag='A', long_name='leaf growth respiration to storage', &
            ptr_patch=this%cpool_leaf_storage_gr_patch, default='inactive')

       this%transfer_leaf_gr_patch(begp:endp) = spval
       call hist_addfld1d (fname='TRANSFER_LEAF_GR', units='gC/m^2/s', &
            avgflag='A', long_name='leaf growth respiration from storage', &
            ptr_patch=this%transfer_leaf_gr_patch, default='inactive')

       this%cpool_froot_gr_patch(begp:endp) = spval
       call hist_addfld1d (fname='CPOOL_FROOT_GR', units='gC/m^2/s', &
            avgflag='A', long_name='fine root growth respiration', &
            ptr_patch=this%cpool_froot_gr_patch, default='inactive')

       this%cpool_froot_storage_gr_patch(begp:endp) = spval
       call hist_addfld1d (fname='CPOOL_FROOT_STORAGE_GR', units='gC/m^2/s', &
            avgflag='A', long_name='fine root  growth respiration to storage', &
            ptr_patch=this%cpool_froot_storage_gr_patch, default='inactive')

       this%transfer_froot_gr_patch(begp:endp) = spval
       call hist_addfld1d (fname='TRANSFER_FROOT_GR', units='gC/m^2/s', &
            avgflag='A', long_name='fine root  growth respiration from storage', &
            ptr_patch=this%transfer_froot_gr_patch, default='inactive')

       this%cpool_livestem_gr_patch(begp:endp) = spval
       call hist_addfld1d (fname='CPOOL_LIVESTEM_GR', units='gC/m^2/s', &
            avgflag='A', long_name='live stem growth respiration', &
            ptr_patch=this%cpool_livestem_gr_patch, default='inactive')

       this%cpool_livestem_storage_gr_patch(begp:endp) = spval
       call hist_addfld1d (fname='CPOOL_LIVESTEM_STORAGE_GR', units='gC/m^2/s', &
            avgflag='A', long_name='live stem growth respiration to storage', &
            ptr_patch=this%cpool_livestem_storage_gr_patch, default='inactive')

       this%transfer_livestem_gr_patch(begp:endp) = spval
       call hist_addfld1d (fname='TRANSFER_LIVESTEM_GR', units='gC/m^2/s', &
            avgflag='A', long_name='live stem growth respiration from storage', &
            ptr_patch=this%transfer_livestem_gr_patch, default='inactive')

       this%cpool_deadstem_gr_patch(begp:endp) = spval
       call hist_addfld1d (fname='CPOOL_DEADSTEM_GR', units='gC/m^2/s', &
            avgflag='A', long_name='dead stem growth respiration', &
            ptr_patch=this%cpool_deadstem_gr_patch, default='inactive')

       this%cpool_deadstem_storage_gr_patch(begp:endp) = spval
       call hist_addfld1d (fname='CPOOL_DEADSTEM_STORAGE_GR', units='gC/m^2/s', &
            avgflag='A', long_name='dead stem growth respiration to storage', &
            ptr_patch=this%cpool_deadstem_storage_gr_patch, default='inactive')

       this%transfer_deadstem_gr_patch(begp:endp) = spval
       call hist_addfld1d (fname='TRANSFER_DEADSTEM_GR', units='gC/m^2/s', &
            avgflag='A', long_name='dead stem growth respiration from storage', &
            ptr_patch=this%transfer_deadstem_gr_patch, default='inactive')

       this%cpool_livecroot_gr_patch(begp:endp) = spval
       call hist_addfld1d (fname='CPOOL_LIVECROOT_GR', units='gC/m^2/s', &
            avgflag='A', long_name='live coarse root growth respiration', &
            ptr_patch=this%cpool_livecroot_gr_patch, default='inactive')

       this%cpool_livecroot_storage_gr_patch(begp:endp) = spval
       call hist_addfld1d (fname='CPOOL_LIVECROOT_STORAGE_GR', units='gC/m^2/s', &
            avgflag='A', long_name='live coarse root growth respiration to storage', &
            ptr_patch=this%cpool_livecroot_storage_gr_patch, default='inactive')

       this%transfer_livecroot_gr_patch(begp:endp) = spval
       call hist_addfld1d (fname='TRANSFER_LIVECROOT_GR', units='gC/m^2/s', &
            avgflag='A', long_name='live coarse root growth respiration from storage', &
            ptr_patch=this%transfer_livecroot_gr_patch, default='inactive')

       this%cpool_deadcroot_gr_patch(begp:endp) = spval
       call hist_addfld1d (fname='CPOOL_DEADCROOT_GR', units='gC/m^2/s', &
            avgflag='A', long_name='dead coarse root growth respiration', &
            ptr_patch=this%cpool_deadcroot_gr_patch, default='inactive')

       this%cpool_deadcroot_storage_gr_patch(begp:endp) = spval
       call hist_addfld1d (fname='CPOOL_DEADCROOT_STORAGE_GR', units='gC/m^2/s', &
            avgflag='A', long_name='dead coarse root growth respiration to storage', &
            ptr_patch=this%cpool_deadcroot_storage_gr_patch, default='inactive')

       this%transfer_deadcroot_gr_patch(begp:endp) = spval
       call hist_addfld1d (fname='TRANSFER_DEADCROOT_GR', units='gC/m^2/s', &
            avgflag='A', long_name='dead coarse root growth respiration from storage', &
            ptr_patch=this%transfer_deadcroot_gr_patch, default='inactive')

       this%leafc_storage_to_xfer_patch(begp:endp) = spval
       call hist_addfld1d (fname='LEAFC_STORAGE_TO_XFER', units='gC/m^2/s', &
            avgflag='A', long_name='leaf C shift storage to transfer', &
            ptr_patch=this%leafc_storage_to_xfer_patch, default='inactive')

       this%frootc_storage_to_xfer_patch(begp:endp) = spval
       call hist_addfld1d (fname='FROOTC_STORAGE_TO_XFER', units='gC/m^2/s', &
            avgflag='A', long_name='fine root C shift storage to transfer', &
            ptr_patch=this%frootc_storage_to_xfer_patch, default='inactive')

       this%livestemc_storage_to_xfer_patch(begp:endp) = spval
       call hist_addfld1d (fname='LIVESTEMC_STORAGE_TO_XFER', units='gC/m^2/s', &
            avgflag='A', long_name='live stem C shift storage to transfer', &
            ptr_patch=this%livestemc_storage_to_xfer_patch, default='inactive')

       this%deadstemc_storage_to_xfer_patch(begp:endp) = spval
       call hist_addfld1d (fname='DEADSTEMC_STORAGE_TO_XFER', units='gC/m^2/s', &
            avgflag='A', long_name='dead stem C shift storage to transfer', &
            ptr_patch=this%deadstemc_storage_to_xfer_patch, default='inactive')

       this%livecrootc_storage_to_xfer_patch(begp:endp) = spval
       call hist_addfld1d (fname='LIVECROOTC_STORAGE_TO_XFER', units='gC/m^2/s', &
            avgflag='A', long_name='live coarse root C shift storage to transfer', &
            ptr_patch=this%livecrootc_storage_to_xfer_patch, default='inactive')

       this%deadcrootc_storage_to_xfer_patch(begp:endp) = spval
       call hist_addfld1d (fname='DEADCROOTC_STORAGE_TO_XFER', units='gC/m^2/s', &
            avgflag='A', long_name='dead coarse root C shift storage to transfer', &
            ptr_patch=this%deadcrootc_storage_to_xfer_patch, default='inactive')

       this%gresp_storage_to_xfer_patch(begp:endp) = spval
       call hist_addfld1d (fname='GRESP_STORAGE_TO_XFER', units='gC/m^2/s', &
            avgflag='A', long_name='growth respiration shift storage to transfer', &
            ptr_patch=this%gresp_storage_to_xfer_patch, default='inactive')

       this%livestemc_to_deadstemc_patch(begp:endp) = spval
       call hist_addfld1d (fname='LIVESTEMC_TO_DEADSTEMC', units='gC/m^2/s', &
            avgflag='A', long_name='live stem C turnover', &
            ptr_patch=this%livestemc_to_deadstemc_patch, default='inactive')

       this%livecrootc_to_deadcrootc_patch(begp:endp) = spval
       call hist_addfld1d (fname='LIVECROOTC_TO_DEADCROOTC', units='gC/m^2/s', &
            avgflag='A', long_name='live coarse root C turnover', &
            ptr_patch=this%livecrootc_to_deadcrootc_patch, default='inactive')

       this%gpp_before_downreg_patch(begp:endp) = spval
       call hist_addfld1d (fname='INIT_GPP', units='gC/m^2/s', &
            avgflag='A', long_name='GPP flux before downregulation', &
            ptr_patch=this%gpp_before_downreg_patch, default='inactive')

       this%current_gr_patch(begp:endp) = spval
       call hist_addfld1d (fname='CURRENT_GR', units='gC/m^2/s', &
            avgflag='A', long_name='growth resp for new growth displayed in this timestep', &
            ptr_patch=this%current_gr_patch, default='inactive')

       this%transfer_gr_patch(begp:endp) = spval
       call hist_addfld1d (fname='TRANSFER_GR', units='gC/m^2/s', &
            avgflag='A', long_name='growth resp for transfer growth displayed in this timestep', &
            ptr_patch=this%transfer_gr_patch, default='inactive')

       this%storage_gr_patch(begp:endp) = spval
       call hist_addfld1d (fname='STORAGE_GR', units='gC/m^2/s', &
            avgflag='A', long_name='growth resp for growth sent to storage for later display', &
            ptr_patch=this%storage_gr_patch, default='inactive')

       this%availc_patch(begp:endp) = spval
       call hist_addfld1d (fname='AVAILC', units='gC/m^2/s', &
            avgflag='A', long_name='C flux available for allocation', &
            ptr_patch=this%availc_patch, default='inactive')

       this%plant_calloc_patch(begp:endp) = spval
       call hist_addfld1d (fname='PLANT_CALLOC', units='gC/m^2/s', &
            avgflag='A', long_name='total allocated C flux', &
            ptr_patch=this%plant_calloc_patch, default='inactive')

       this%excess_cflux_patch(begp:endp) = spval
       call hist_addfld1d (fname='EXCESS_CFLUX', units='gC/m^2/s', &
            avgflag='A', long_name='C flux not allocated due to downregulation', &
            ptr_patch=this%excess_cflux_patch, default='inactive')

       this%prev_leafc_to_litter_patch(begp:endp) = spval
       call hist_addfld1d (fname='PREV_LEAFC_TO_LITTER', units='gC/m^2/s', &
            avgflag='A', long_name='previous timestep leaf C litterfall flux', &
            ptr_patch=this%prev_leafc_to_litter_patch, default='inactive')

       this%prev_frootc_to_litter_patch(begp:endp) = spval
       call hist_addfld1d (fname='PREV_FROOTC_TO_LITTER', units='gC/m^2/s', &
            avgflag='A', long_name='previous timestep froot C litterfall flux', &
            ptr_patch=this%prev_frootc_to_litter_patch, default='inactive')

       this%xsmrpool_recover_patch(begp:endp) = spval
       call hist_addfld1d (fname='XSMRPOOL_RECOVER', units='gC/m^2/s', &
            avgflag='A', long_name='C flux assigned to recovery of negative xsmrpool', &
            ptr_patch=this%xsmrpool_recover_patch)

        this%gpp_patch(begp:endp) = spval
        call hist_addfld1d (fname='GPP', units='gC/m^2/s', &
             avgflag='A', long_name='gross primary production', &
             ptr_patch=this%gpp_patch)

        this%rr_patch(begp:endp) = spval
        call hist_addfld1d (fname='RR', units='gC/m^2/s', &
             avgflag='A', long_name='root respiration (fine root MR + total root GR)', &
             ptr_patch=this%rr_patch)

        this%mr_patch(begp:endp) = spval
        call hist_addfld1d (fname='MR', units='gC/m^2/s', &
             avgflag='A', long_name='maintenance respiration', &
             ptr_patch=this%mr_patch)

        this%gr_patch(begp:endp) = spval
        call hist_addfld1d (fname='GR', units='gC/m^2/s', &
             avgflag='A', long_name='total growth respiration', &
             ptr_patch=this%gr_patch)

        this%ar_patch(begp:endp) = spval
        call hist_addfld1d (fname='AR', units='gC/m^2/s', &
             avgflag='A', long_name='autotrophic respiration (MR + GR)', &
             ptr_patch=this%ar_patch)

        this%npp_patch(begp:endp) = spval
        call hist_addfld1d (fname='NPP', units='gC/m^2/s', &
             avgflag='A', long_name='net primary production', &
             ptr_patch=this%npp_patch)

        this%agnpp_patch(begp:endp) = spval
        call hist_addfld1d (fname='AGNPP', units='gC/m^2/s', &
             avgflag='A', long_name='aboveground NPP', &
             ptr_patch=this%agnpp_patch)

        this%bgnpp_patch(begp:endp) = spval
        call hist_addfld1d (fname='BGNPP', units='gC/m^2/s', &
             avgflag='A', long_name='belowground NPP', &
             ptr_patch=this%bgnpp_patch)

        this%litfall_patch(begp:endp) = spval
        call hist_addfld1d (fname='LITFALL', units='gC/m^2/s', &
             avgflag='A', long_name='litterfall (leaves and fine roots)', &
             ptr_patch=this%litfall_patch)

        this%wood_harvestc_patch(begp:endp) = spval
        call hist_addfld1d (fname='WOOD_HARVESTC', units='gC/m^2/s', &
             avgflag='A', long_name='wood harvest carbon (to product pools)', &
             ptr_patch=this%wood_harvestc_patch)

        this%slash_harvestc_patch(begp:endp) = spval
        call hist_addfld1d (fname='SLASH_HARVESTC', units='gC/m^2/s', &
             avgflag='A', long_name='slash harvest carbon (to litter)', &
             ptr_patch=this%slash_harvestc_patch)

        this%fire_closs_patch(begp:endp) = spval
        call hist_addfld1d (fname='PFT_FIRE_CLOSS', units='gC/m^2/s', &
             avgflag='A', long_name='total patch-level fire C loss for non-peat fires outside land-type converted region', &
             ptr_patch=this%fire_closs_patch)

        if ( use_fun ) then
          this%npp_Nactive_patch(begp:endp)  = spval
          call hist_addfld1d (fname='NPP_NACTIVE', units='gC/m^2/s',     &
               avgflag='A', long_name='Mycorrhizal N uptake used C',     &
               ptr_patch=this%npp_Nactive_patch)

          ! BUG(wjs, 2016-04-13, bugz 2292) This field has a threading bug. Making it
          ! inactive for now.
          this%npp_burnedoff_patch(begp:endp)  = spval
          call hist_addfld1d (fname='NPP_BURNEDOFF', units='gC/m^2/s',     &
               avgflag='A', long_name='C that cannot be used for N uptake',     &
               ptr_patch=this%npp_burnedoff_patch, default='inactive')
  
          this%npp_Nnonmyc_patch(begp:endp)  = spval
          call hist_addfld1d (fname='NPP_NNONMYC', units='gC/m^2/s',     &
               avgflag='A', long_name='Non-mycorrhizal N uptake used C', &
               ptr_patch=this%npp_Nnonmyc_patch)

          this%npp_Nam_patch(begp:endp)      = spval
          call hist_addfld1d (fname='NPP_NAM', units='gC/m^2/s',         &
               avgflag='A', long_name='AM-associated N uptake used C',   &
               ptr_patch=this%npp_Nam_patch)

          this%npp_Necm_patch(begp:endp)     = spval
          call hist_addfld1d (fname='NPP_NECM', units='gC/m^2/s',        &
               avgflag='A', long_name='ECM-associated N uptake used C',  &
               ptr_patch=this%npp_Necm_patch)

          if (use_nitrif_denitrif) then
             this%npp_Nactive_no3_patch(begp:endp)  = spval
             call hist_addfld1d (fname='NPP_NACTIVE_NO3', units='gC/m^2/s', &
                  avgflag='A', long_name='Mycorrhizal N uptake used C',     &
                  ptr_patch=this%npp_Nactive_no3_patch)

             this%npp_Nactive_nh4_patch(begp:endp)  = spval
             call hist_addfld1d (fname='NPP_NACTIVE_NH4', units='gC/m^2/s', &
                  avgflag='A', long_name='Mycorrhizal N uptake use C',      &
                  ptr_patch=this%npp_Nactive_nh4_patch)

             this%npp_Nnonmyc_no3_patch(begp:endp)  = spval
             call hist_addfld1d (fname='NPP_NNONMYC_NO3', units='gC/m^2/s', &
                  avgflag='A', long_name='Non-mycorrhizal N uptake use C',  &
                  ptr_patch=this%npp_Nnonmyc_no3_patch)

             this%npp_Nnonmyc_nh4_patch(begp:endp)  = spval
             call hist_addfld1d (fname='NPP_NNONMYC_NH4', units='gC/m^2/s', &
                  avgflag='A', long_name='Non-mycorrhizal N uptake use C',  &
                  ptr_patch=this%npp_Nnonmyc_nh4_patch)

             this%npp_Nam_no3_patch(begp:endp)      = spval
             call hist_addfld1d (fname='NPP_NAM_NO3', units='gC/m^2/s',     &
                  avgflag='A', long_name='AM-associated N uptake use C',    &
                  ptr_patch=this%npp_Nam_no3_patch)

             this%npp_Nam_nh4_patch(begp:endp)      = spval
             call hist_addfld1d (fname='NPP_NAM_NH4', units='gC/m^2/s',     &
                  avgflag='A', long_name='AM-associated N uptake use C',    &
                  ptr_patch=this%npp_Nam_nh4_patch)

             this%npp_Necm_no3_patch(begp:endp)     = spval
             call hist_addfld1d (fname='NPP_NECM_NO3', units='gC/m^2/s',    &
                  avgflag='A', long_name='ECM-associated N uptake used C',  &
                  ptr_patch=this%npp_Necm_no3_patch)

             this%npp_Necm_nh4_patch(begp:endp)     = spval
             call hist_addfld1d (fname='NPP_NECM_NH4', units='gC/m^2/s',     &
                  avgflag='A', long_name='ECM-associated N uptake use C',    &
                  ptr_patch=this%npp_Necm_nh4_patch)
          end if

          this%npp_Nfix_patch(begp:endp)     = spval
          call hist_addfld1d (fname='NPP_NFIX', units='gC/m^2/s',         &
               avgflag='A', long_name='Symbiotic BNF uptake used C',      &
               ptr_patch=this%npp_Nfix_patch)

          this%npp_Nretrans_patch(begp:endp) = spval
          call hist_addfld1d (fname='NPP_NRETRANS', units='gC/m^2/s',     &
              avgflag='A', long_name='Retranslocated N uptake flux',      &
              ptr_patch=this%npp_Nretrans_patch)

          this%npp_Nuptake_patch(begp:endp) = spval
          call hist_addfld1d (fname='NPP_NUPTAKE', units='gC/m^2/s',      &
               avgflag='A', long_name='Total C used by N uptake in FUN',  &
               ptr_patch=this%npp_Nuptake_patch)

          this%npp_growth_patch(begp:endp) = spval
          call hist_addfld1d (fname='NPP_GROWTH', units='gC/m^2/s',      &
               avgflag='A', long_name='Total C used for growth in FUN',  &
               ptr_patch=this%npp_growth_patch)

          this%leafc_change_patch(begp:endp) = spval
          call hist_addfld1d (fname='LEAFC_CHANGE', units='gC/m^2/s',     &
               avgflag='A', long_name='C change in leaf',                 &
               ptr_patch=this%leafc_change_patch)

          this%soilc_change_patch(begp:endp) = spval
          call hist_addfld1d (fname='SOILC_CHANGE', units='gC/m^2/s',     &
               avgflag='A', long_name='C change in soil',                 &
               ptr_patch=this%soilc_change_patch)
      end if
! FUN Ends 

    end if  ! end of if-c12

    !-------------------------------
    ! C13 flux variables - patch
    !-------------------------------

    if ( carbon_type == 'c13') then

        this%gpp_patch(begp:endp) = spval
        call hist_addfld1d (fname='C13_GPP', units='gC13/m^2/s', &
             avgflag='A', long_name='C13 gross primary production', &
             ptr_patch=this%gpp_patch)

        this%rr_patch(begp:endp) = spval
        call hist_addfld1d (fname='C13_RR', units='gC13/m^2/s', &
             avgflag='A', long_name='C13 root respiration (fine root MR + total root GR)', &
             ptr_patch=this%rr_patch, default='inactive')

        this%mr_patch(begp:endp) = spval
        call hist_addfld1d (fname='C13_MR', units='gC13/m^2/s', &
             avgflag='A', long_name='C13 maintenance respiration', &
             ptr_patch=this%mr_patch, default='inactive')

        this%gr_patch(begp:endp) = spval
        call hist_addfld1d (fname='C13_GR', units='gC13/m^2/s', &
             avgflag='A', long_name='C13 total growth respiration', &
             ptr_patch=this%gr_patch, default='inactive')

        this%ar_patch(begp:endp) = spval
        call hist_addfld1d (fname='C13_AR', units='gC13/m^2/s', &
             avgflag='A', long_name='C13 autotrophic respiration (MR + GR)', &
             ptr_patch=this%ar_patch)

        this%npp_patch(begp:endp) = spval
        call hist_addfld1d (fname='C13_NPP', units='gC13/m^2/s', &
             avgflag='A', long_name='C13 net primary production', &
             ptr_patch=this%npp_patch, default='inactive')

        this%agnpp_patch(begp:endp) = spval
        call hist_addfld1d (fname='C13_AGNPP', units='gC13/m^2/s', &
             avgflag='A', long_name='C13 aboveground NPP', &
             ptr_patch=this%agnpp_patch, default='inactive')

        this%bgnpp_patch(begp:endp) = spval
        call hist_addfld1d (fname='C13_BGNPP', units='gC13/m^2/s', &
             avgflag='A', long_name='C13 belowground NPP', &
             ptr_patch=this%bgnpp_patch, default='inactive')

        this%litfall_patch(begp:endp) = spval
        call hist_addfld1d (fname='C13_LITFALL', units='gC13/m^2/s', &
             avgflag='A', long_name='C13 litterfall (leaves and fine roots)', &
             ptr_patch=this%litfall_patch, default='inactive')

        this%fire_closs_patch(begp:endp) = spval
        call hist_addfld1d (fname='C13_PFT_FIRE_CLOSS', units='gC13/m^2/s', &
             avgflag='A', long_name='C13 total patch-level fire C loss', &
             ptr_patch=this%fire_closs_patch, default='inactive')

       this%m_leafc_to_litter_patch(begp:endp) = spval
       call hist_addfld1d (fname='C13_M_LEAFC_TO_LITTER', units='gC13/m^2/s', &
            avgflag='A', long_name='C13 leaf C mortality', &
            ptr_patch=this%m_leafc_to_litter_patch, default='inactive')

       this%m_frootc_to_litter_patch(begp:endp) = spval
       call hist_addfld1d (fname='C13_M_FROOTC_TO_LITTER', units='gC13/m^2/s', &
            avgflag='A', long_name='C13 fine root C mortality', &
            ptr_patch=this%m_frootc_to_litter_patch, default='inactive')

       this%m_leafc_storage_to_litter_patch(begp:endp) = spval
       call hist_addfld1d (fname='C13_M_LEAFC_STORAGE_TO_LITTER', units='gC13/m^2/s', &
            avgflag='A', long_name='C13 leaf C storage mortality', &
            ptr_patch=this%m_leafc_storage_to_litter_patch, default='inactive')

       this%m_frootc_storage_to_litter_patch(begp:endp) = spval
       call hist_addfld1d (fname='C13_M_FROOTC_STORAGE_TO_LITTER', units='gC13/m^2/s', &
            avgflag='A', long_name='C13 fine root C storage mortality', &
            ptr_patch=this%m_frootc_storage_to_litter_patch, default='inactive')

       this%m_livestemc_storage_to_litter_patch(begp:endp) = spval
       call hist_addfld1d (fname='C13_M_LIVESTEMC_STORAGE_TO_LITTER', units='gC13/m^2/s', &
            avgflag='A', long_name='C13 live stem C storage mortality', &
            ptr_patch=this%m_livestemc_storage_to_litter_patch, default='inactive')

       this%m_deadstemc_storage_to_litter_patch(begp:endp) = spval
       call hist_addfld1d (fname='C13_M_DEADSTEMC_STORAGE_TO_LITTER', units='gC13/m^2/s', &
            avgflag='A', long_name='C13 dead stem C storage mortality', &
            ptr_patch=this%m_deadstemc_storage_to_litter_patch, default='inactive')

       this%m_livecrootc_storage_to_litter_patch(begp:endp) = spval
       call hist_addfld1d (fname='C13_M_LIVECROOTC_STORAGE_TO_LITTER', units='gC13/m^2/s', &
            avgflag='A', long_name='C13 live coarse root C storage mortality', &
            ptr_patch=this%m_livecrootc_storage_to_litter_patch, default='inactive')

       this%m_deadcrootc_storage_to_litter_patch(begp:endp) = spval
       call hist_addfld1d (fname='C13_M_DEADCROOTC_STORAGE_TO_LITTER', units='gC13/m^2/s', &
            avgflag='A', long_name='C13 dead coarse root C storage mortality', &
            ptr_patch=this%m_deadcrootc_storage_to_litter_patch, default='inactive')

       this%m_leafc_xfer_to_litter_patch(begp:endp) = spval
       call hist_addfld1d (fname='C13_M_LEAFC_XFER_TO_LITTER', units='gC13/m^2/s', &
            avgflag='A', long_name='C13 leaf C transfer mortality', &
            ptr_patch=this%m_leafc_xfer_to_litter_patch, default='inactive')

       this%m_frootc_xfer_to_litter_patch(begp:endp) = spval
       call hist_addfld1d (fname='C13_M_FROOTC_XFER_TO_LITTER', units='gC13/m^2/s', &
            avgflag='A', long_name='C13 fine root C transfer mortality', &
            ptr_patch=this%m_frootc_xfer_to_litter_patch, default='inactive')

       this%m_livestemc_xfer_to_litter_patch(begp:endp) = spval
       call hist_addfld1d (fname='C13_M_LIVESTEMC_XFER_TO_LITTER', units='gC13/m^2/s', &
            avgflag='A', long_name='C13 live stem C transfer mortality', &
            ptr_patch=this%m_livestemc_xfer_to_litter_patch, default='inactive')

       this%m_deadstemc_xfer_to_litter_patch(begp:endp) = spval
       call hist_addfld1d (fname='C13_M_DEADSTEMC_XFER_TO_LITTER', units='gC13/m^2/s', &
            avgflag='A', long_name='C13 dead stem C transfer mortality', &
            ptr_patch=this%m_deadstemc_xfer_to_litter_patch, default='inactive')

       this%m_livecrootc_xfer_to_litter_patch(begp:endp) = spval
       call hist_addfld1d (fname='C13_M_LIVECROOTC_XFER_TO_LITTER', units='gC13/m^2/s', &
            avgflag='A', long_name='C13 live coarse root C transfer mortality', &
            ptr_patch=this%m_livecrootc_xfer_to_litter_patch, default='inactive')

       this%m_deadcrootc_xfer_to_litter_patch(begp:endp) = spval
       call hist_addfld1d (fname='C13_M_DEADCROOTC_XFER_TO_LITTER', units='gC13/m^2/s', &
            avgflag='A', long_name='C13 dead coarse root C transfer mortality', &
            ptr_patch=this%m_deadcrootc_xfer_to_litter_patch, default='inactive')

       this%m_livestemc_to_litter_patch(begp:endp) = spval
       call hist_addfld1d (fname='C13_M_LIVESTEMC_TO_LITTER', units='gC13/m^2/s', &
            avgflag='A', long_name='C13 live stem C mortality', &
            ptr_patch=this%m_livestemc_to_litter_patch, default='inactive')

       this%m_deadstemc_to_litter_patch(begp:endp) = spval
       call hist_addfld1d (fname='C13_M_DEADSTEMC_TO_LITTER', units='gC13/m^2/s', &
            avgflag='A', long_name='C13 dead stem C mortality', &
            ptr_patch=this%m_deadstemc_to_litter_patch, default='inactive')

       this%m_livecrootc_to_litter_patch(begp:endp) = spval
       call hist_addfld1d (fname='C13_M_LIVECROOTC_TO_LITTER', units='gC13/m^2/s', &
            avgflag='A', long_name='C13 live coarse root C mortality', &
            ptr_patch=this%m_livecrootc_to_litter_patch, default='inactive')

       this%m_deadcrootc_to_litter_patch(begp:endp) = spval
       call hist_addfld1d (fname='C13_M_DEADCROOTC_TO_LITTER', units='gC13/m^2/s', &
            avgflag='A', long_name='C13 dead coarse root C mortality', &
            ptr_patch=this%m_deadcrootc_to_litter_patch, default='inactive')

       this%m_gresp_storage_to_litter_patch(begp:endp) = spval
       call hist_addfld1d (fname='C13_M_GRESP_STORAGE_TO_LITTER', units='gC13/m^2/s', &
            avgflag='A', long_name='C13 growth respiration storage mortality', &
            ptr_patch=this%m_gresp_storage_to_litter_patch, default='inactive')

       this%m_gresp_xfer_to_litter_patch(begp:endp) = spval
       call hist_addfld1d (fname='C13_M_GRESP_XFER_TO_LITTER', units='gC13/m^2/s', &
            avgflag='A', long_name='C13 growth respiration transfer mortality', &
            ptr_patch=this%m_gresp_xfer_to_litter_patch, default='inactive')

       this%m_leafc_to_fire_patch(begp:endp) = spval
       call hist_addfld1d (fname='C13_M_LEAFC_TO_FIRE', units='gC13/m^2/s', &
            avgflag='A', long_name='C13 leaf C fire loss', &
            ptr_patch=this%m_leafc_to_fire_patch, default='inactive')

       this%m_frootc_to_fire_patch(begp:endp) = spval
       call hist_addfld1d (fname='C13_M_FROOTC_TO_FIRE', units='gC13/m^2/s', &
            avgflag='A', long_name='C13 fine root C fire loss', &
            ptr_patch=this%m_frootc_to_fire_patch, default='inactive')

       this%m_leafc_storage_to_fire_patch(begp:endp) = spval
       call hist_addfld1d (fname='C13_M_LEAFC_STORAGE_TO_FIRE', units='gC13/m^2/s', &
            avgflag='A', long_name='C13 leaf C storage fire loss', &
            ptr_patch=this%m_leafc_storage_to_fire_patch, default='inactive')

       this%m_frootc_storage_to_fire_patch(begp:endp) = spval
       call hist_addfld1d (fname='C13_M_FROOTC_STORAGE_TO_FIRE', units='gC13/m^2/s', &
            avgflag='A', long_name='C13 fine root C storage fire loss', &
            ptr_patch=this%m_frootc_storage_to_fire_patch, default='inactive')

       this%m_livestemc_storage_to_fire_patch(begp:endp) = spval
       call hist_addfld1d (fname='C13_M_LIVESTEMC_STORAGE_TO_FIRE', units='gC13/m^2/s', &
            avgflag='A', long_name='C13 live stem C storage fire loss', &
            ptr_patch=this%m_livestemc_storage_to_fire_patch, default='inactive')

       this%m_deadstemc_storage_to_fire_patch(begp:endp) = spval
       call hist_addfld1d (fname='C13_M_DEADSTEMC_STORAGE_TO_FIRE', units='gC13/m^2/s', &
            avgflag='A', long_name='C13 dead stem C storage fire loss', &
            ptr_patch=this%m_deadstemc_storage_to_fire_patch, default='inactive')

       this%m_livecrootc_storage_to_fire_patch(begp:endp) = spval
       call hist_addfld1d (fname='C13_M_LIVECROOTC_STORAGE_TO_FIRE', units='gC13/m^2/s', &
            avgflag='A', long_name='C13 live coarse root C storage fire loss', &
            ptr_patch=this%m_livecrootc_storage_to_fire_patch, default='inactive')

       this%m_deadcrootc_storage_to_fire_patch(begp:endp) = spval
       call hist_addfld1d (fname='C13_M_DEADCROOTC_STORAGE_TO_FIRE', units='gC13/m^2/s', &
            avgflag='A', long_name='C13 dead coarse root C storage fire loss', &
            ptr_patch=this%m_deadcrootc_storage_to_fire_patch,  default='inactive')

       this%m_leafc_xfer_to_fire_patch(begp:endp) = spval
       call hist_addfld1d (fname='C13_M_LEAFC_XFER_TO_FIRE', units='gC13/m^2/s', &
            avgflag='A', long_name='C13 leaf C transfer fire loss', &
            ptr_patch=this%m_leafc_xfer_to_fire_patch, default='inactive')

       this%m_frootc_xfer_to_fire_patch(begp:endp) = spval
       call hist_addfld1d (fname='C13_M_FROOTC_XFER_TO_FIRE', units='gC13/m^2/s', &
            avgflag='A', long_name='C13 fine root C transfer fire loss', &
            ptr_patch=this%m_frootc_xfer_to_fire_patch, default='inactive')

       this%m_livestemc_xfer_to_fire_patch(begp:endp) = spval
       call hist_addfld1d (fname='C13_M_LIVESTEMC_XFER_TO_FIRE', units='gC13/m^2/s', &
            avgflag='A', long_name='C13 live stem C transfer fire loss', &
            ptr_patch=this%m_livestemc_xfer_to_fire_patch, default='inactive')

       this%m_deadstemc_xfer_to_fire_patch(begp:endp) = spval
       call hist_addfld1d (fname='C13_M_DEADSTEMC_XFER_TO_FIRE', units='gC13/m^2/s', &
            avgflag='A', long_name='C13 dead stem C transfer fire loss', &
            ptr_patch=this%m_deadstemc_xfer_to_fire_patch, default='inactive')

       this%m_livecrootc_xfer_to_fire_patch(begp:endp) = spval
       call hist_addfld1d (fname='C13_M_LIVECROOTC_XFER_TO_FIRE', units='gC13/m^2/s', &
            avgflag='A', long_name='C13 live coarse root C transfer fire loss', &
            ptr_patch=this%m_livecrootc_xfer_to_fire_patch, default='inactive')

       this%m_deadcrootc_xfer_to_fire_patch(begp:endp) = spval
       call hist_addfld1d (fname='C13_M_DEADCROOTC_XFER_TO_FIRE', units='gC13/m^2/s', &
            avgflag='A', long_name='C13 dead coarse root C transfer fire loss', &
            ptr_patch=this%m_deadcrootc_xfer_to_fire_patch, default='inactive')

       this%m_livestemc_to_fire_patch(begp:endp) = spval
       call hist_addfld1d (fname='C13_M_LIVESTEMC_TO_FIRE', units='gC13/m^2/s', &
            avgflag='A', long_name='C13 live stem C fire loss', &
            ptr_patch=this%m_livestemc_to_fire_patch, default='inactive')

       this%m_deadstemc_to_fire_patch(begp:endp) = spval
       call hist_addfld1d (fname='C13_M_DEADSTEMC_TO_FIRE', units='gC13/m^2/s', &
            avgflag='A', long_name='C13 dead stem C fire loss', &
            ptr_patch=this%m_deadstemc_to_fire_patch, default='inactive')

       this%m_deadstemc_to_litter_fire_patch(begp:endp) = spval
       call hist_addfld1d (fname='C13_M_DEADSTEMC_TO_LITTER_FIRE', units='gC13/m^2/s', &
            avgflag='A', long_name='C13 dead stem C fire mortality to litter', &
            ptr_patch=this%m_deadstemc_to_litter_fire_patch, default='inactive')

       this%m_livecrootc_to_fire_patch(begp:endp) = spval
       call hist_addfld1d (fname='C13_M_LIVECROOTC_TO_FIRE', units='gC13/m^2/s', &
            avgflag='A', long_name='C13 live coarse root C fire loss', &
            ptr_patch=this%m_livecrootc_to_fire_patch, default='inactive')

       this%m_deadcrootc_to_fire_patch(begp:endp) = spval
       call hist_addfld1d (fname='C13_M_DEADCROOTC_TO_FIRE', units='gC13/m^2/s', &
            avgflag='A', long_name='C13 dead coarse root C fire loss', &
            ptr_patch=this%m_deadcrootc_to_fire_patch, default='inactive')

       this%m_deadcrootc_to_litter_fire_patch(begp:endp) = spval
       call hist_addfld1d (fname='C13_M_DEADCROOTC_TO_LITTER_FIRE', units='gC13/m^2/s', &
            avgflag='A', long_name='C13 dead coarse root C fire mortality to litter', &
            ptr_patch=this%m_deadcrootc_to_litter_fire_patch, default='inactive')

       this%m_gresp_storage_to_fire_patch(begp:endp) = spval
       call hist_addfld1d (fname='C13_M_GRESP_STORAGE_TO_FIRE', units='gC13/m^2/s', &
            avgflag='A', long_name='C13 growth respiration storage fire loss', &
            ptr_patch=this%m_gresp_storage_to_fire_patch, default='inactive')

       this%m_gresp_xfer_to_fire_patch(begp:endp) = spval
       call hist_addfld1d (fname='C13_M_GRESP_XFER_TO_FIRE', units='gC13/m^2/s', &
            avgflag='A', long_name='C13 growth respiration transfer fire loss', &
            ptr_patch=this%m_gresp_xfer_to_fire_patch, default='inactive')

       this%leafc_xfer_to_leafc_patch(begp:endp) = spval
       call hist_addfld1d (fname='C13_LEAFC_XFER_TO_LEAFC', units='gC13/m^2/s', &
            avgflag='A', long_name='C13 leaf C growth from storage', &
            ptr_patch=this%leafc_xfer_to_leafc_patch, default='inactive')

       this%frootc_xfer_to_frootc_patch(begp:endp) = spval
       call hist_addfld1d (fname='C13_FROOTC_XFER_TO_FROOTC', units='gC13/m^2/s', &
            avgflag='A', long_name='C13 fine root C growth from storage', &
            ptr_patch=this%frootc_xfer_to_frootc_patch, default='inactive')

       this%livestemc_xfer_to_livestemc_patch(begp:endp) = spval
       call hist_addfld1d (fname='C13_LIVESTEMC_XFER_TO_LIVESTEMC', units='gC13/m^2/s', &
            avgflag='A', long_name='C13 live stem C growth from storage', &
            ptr_patch=this%livestemc_xfer_to_livestemc_patch, default='inactive')

       this%deadstemc_xfer_to_deadstemc_patch(begp:endp) = spval
       call hist_addfld1d (fname='C13_DEADSTEMC_XFER_TO_DEADSTEMC', units='gC13/m^2/s', &
            avgflag='A', long_name='C13 dead stem C growth from storage', &
            ptr_patch=this%deadstemc_xfer_to_deadstemc_patch, default='inactive')

       this%livecrootc_xfer_to_livecrootc_patch(begp:endp) = spval
       call hist_addfld1d (fname='C13_LIVECROOTC_XFER_TO_LIVECROOTC', units='gC13/m^2/s', &
            avgflag='A', long_name='C13 live coarse root C growth from storage', &
            ptr_patch=this%livecrootc_xfer_to_livecrootc_patch, default='inactive')

       this%deadcrootc_xfer_to_deadcrootc_patch(begp:endp) = spval
       call hist_addfld1d (fname='C13_DEADCROOTC_XFER_TO_DEADCROOTC', units='gC13/m^2/s', &
            avgflag='A', long_name='C13 dead coarse root C growth from storage', &
            ptr_patch=this%deadcrootc_xfer_to_deadcrootc_patch, default='inactive')

       this%leafc_to_litter_patch(begp:endp) = spval
       call hist_addfld1d (fname='C13_LEAFC_TO_LITTER', units='gC13/m^2/s', &
            avgflag='A', long_name='C13 leaf C litterfall', &
            ptr_patch=this%leafc_to_litter_patch, default='inactive')

       this%frootc_to_litter_patch(begp:endp) = spval
       call hist_addfld1d (fname='C13_FROOTC_TO_LITTER', units='gC13/m^2/s', &
            avgflag='A', long_name='C13 fine root C litterfall', &
            ptr_patch=this%frootc_to_litter_patch, default='inactive')

       this%leaf_mr_patch(begp:endp) = spval
       call hist_addfld1d (fname='C13_LEAF_MR', units='gC13/m^2/s', &
            avgflag='A', long_name='C13 leaf maintenance respiration', &
            ptr_patch=this%leaf_mr_patch, default='inactive')

       this%froot_mr_patch(begp:endp) = spval
       call hist_addfld1d (fname='C13_FROOT_MR', units='gC13/m^2/s', &
            avgflag='A', long_name='C13 fine root maintenance respiration', &
            ptr_patch=this%froot_mr_patch, default='inactive')

       this%livestem_mr_patch(begp:endp) = spval
       call hist_addfld1d (fname='C13_LIVESTEM_MR', units='gC13/m^2/s', &
            avgflag='A', long_name='C13 live stem maintenance respiration', &
            ptr_patch=this%livestem_mr_patch, default='inactive')

       this%livecroot_mr_patch(begp:endp) = spval
       call hist_addfld1d (fname='C13_LIVECROOT_MR', units='gC13/m^2/s', &
            avgflag='A', long_name='C13 live coarse root maintenance respiration', &
            ptr_patch=this%livecroot_mr_patch, default='inactive')

       this%psnsun_to_cpool_patch(begp:endp) = spval
       call hist_addfld1d (fname='C13_PSNSUN_TO_CPOOL', units='gC13/m^2/s', &
            avgflag='A', long_name='C13 C fixation from sunlit canopy', &
            ptr_patch=this%psnsun_to_cpool_patch, default='inactive')

       this%psnshade_to_cpool_patch(begp:endp) = spval
       call hist_addfld1d (fname='C13_PSNSHADE_TO_CPOOL', units='gC13/m^2/s', &
            avgflag='A', long_name='C13 C fixation from shaded canopy', &
            ptr_patch=this%psnshade_to_cpool_patch, default='inactive')

       this%cpool_to_leafc_patch(begp:endp) = spval
       call hist_addfld1d (fname='C13_CPOOL_TO_LEAFC', units='gC13/m^2/s', &
            avgflag='A', long_name='C13 allocation to leaf C', &
            ptr_patch=this%cpool_to_leafc_patch, default='inactive')

       this%cpool_to_leafc_storage_patch(begp:endp) = spval
       call hist_addfld1d (fname='C13_CPOOL_TO_LEAFC_STORAGE', units='gC13/m^2/s', &
            avgflag='A', long_name='C13 allocation to leaf C storage', &
            ptr_patch=this%cpool_to_leafc_storage_patch, default='inactive')

       this%cpool_to_frootc_patch(begp:endp) = spval
       call hist_addfld1d (fname='C13_CPOOL_TO_FROOTC', units='gC13/m^2/s', &
            avgflag='A', long_name='C13 allocation to fine root C', &
            ptr_patch=this%cpool_to_frootc_patch, default='inactive')

       this%cpool_to_frootc_storage_patch(begp:endp) = spval
       call hist_addfld1d (fname='C13_CPOOL_TO_FROOTC_STORAGE', units='gC13/m^2/s', &
            avgflag='A', long_name='C13 allocation to fine root C storage', &
            ptr_patch=this%cpool_to_frootc_storage_patch, default='inactive')

       this%cpool_to_livestemc_patch(begp:endp) = spval
       call hist_addfld1d (fname='C13_CPOOL_TO_LIVESTEMC', units='gC13/m^2/s', &
            avgflag='A', long_name='C13 allocation to live stem C', &
            ptr_patch=this%cpool_to_livestemc_patch, default='inactive')

       this%cpool_to_livestemc_storage_patch(begp:endp) = spval
       call hist_addfld1d (fname='C13_CPOOL_TO_LIVESTEMC_STORAGE', units='gC13/m^2/s', &
            avgflag='A', long_name='C13 allocation to live stem C storage', &
            ptr_patch=this%cpool_to_livestemc_storage_patch, default='inactive')

       this%cpool_to_deadstemc_patch(begp:endp) = spval
       call hist_addfld1d (fname='C13_CPOOL_TO_DEADSTEMC', units='gC13/m^2/s', &
            avgflag='A', long_name='C13 allocation to dead stem C', &
            ptr_patch=this%cpool_to_deadstemc_patch, default='inactive')

       this%cpool_to_deadstemc_storage_patch(begp:endp) = spval
       call hist_addfld1d (fname='C13_CPOOL_TO_DEADSTEMC_STORAGE', units='gC13/m^2/s', &
            avgflag='A', long_name='C13 allocation to dead stem C storage', &
            ptr_patch=this%cpool_to_deadstemc_storage_patch, default='inactive')

       this%cpool_to_livecrootc_patch(begp:endp) = spval
       call hist_addfld1d (fname='C13_CPOOL_TO_LIVECROOTC', units='gC13/m^2/s', &
            avgflag='A', long_name='C13 allocation to live coarse root C', &
            ptr_patch=this%cpool_to_livecrootc_patch, default='inactive')

       this%cpool_to_livecrootc_storage_patch(begp:endp) = spval
       call hist_addfld1d (fname='C13_CPOOL_TO_LIVECROOTC_STORAGE', units='gC13/m^2/s', &
            avgflag='A', long_name='C13 allocation to live coarse root C storage', &
            ptr_patch=this%cpool_to_livecrootc_storage_patch, default='inactive')

       this%cpool_to_deadcrootc_patch(begp:endp) = spval
       call hist_addfld1d (fname='C13_CPOOL_TO_DEADCROOTC', units='gC13/m^2/s', &
            avgflag='A', long_name='C13 allocation to dead coarse root C', &
            ptr_patch=this%cpool_to_deadcrootc_patch, default='inactive')

       this%cpool_to_deadcrootc_storage_patch(begp:endp) = spval
       call hist_addfld1d (fname='C13_CPOOL_TO_DEADCROOTC_STORAGE', units='gC13/m^2/s', &
            avgflag='A', long_name='C13 allocation to dead coarse root C storage', &
            ptr_patch=this%cpool_to_deadcrootc_storage_patch, default='inactive')

       this%cpool_to_gresp_storage_patch(begp:endp) = spval
       call hist_addfld1d (fname='C13_CPOOL_TO_GRESP_STORAGE', units='gC13/m^2/s', &
            avgflag='A', long_name='C13 allocation to growth respiration storage', &
            ptr_patch=this%cpool_to_gresp_storage_patch, default='inactive')

       this%cpool_leaf_gr_patch(begp:endp) = spval
       call hist_addfld1d (fname='C13_CPOOL_LEAF_GR', units='gC13/m^2/s', &
            avgflag='A', long_name='C13 leaf growth respiration', &
            ptr_patch=this%cpool_leaf_gr_patch, default='inactive')

       this%cpool_leaf_storage_gr_patch(begp:endp) = spval
       call hist_addfld1d (fname='C13_CPOOL_LEAF_STORAGE_GR', units='gC13/m^2/s', &
            avgflag='A', long_name='C13 leaf growth respiration to storage', &
            ptr_patch=this%cpool_leaf_storage_gr_patch, default='inactive')

       this%transfer_leaf_gr_patch(begp:endp) = spval
       call hist_addfld1d (fname='C13_TRANSFER_LEAF_GR', units='gC13/m^2/s', &
            avgflag='A', long_name='C13 leaf growth respiration from storage', &
            ptr_patch=this%transfer_leaf_gr_patch, default='inactive')

       this%cpool_froot_gr_patch(begp:endp) = spval
       call hist_addfld1d (fname='C13_CPOOL_FROOT_GR', units='gC13/m^2/s', &
            avgflag='A', long_name='C13 fine root growth respiration', &
            ptr_patch=this%cpool_froot_gr_patch, default='inactive')

       this%cpool_froot_storage_gr_patch(begp:endp) = spval
       call hist_addfld1d (fname='C13_CPOOL_FROOT_STORAGE_GR', units='gC13/m^2/s', &
            avgflag='A', long_name='C13 fine root  growth respiration to storage', &
            ptr_patch=this%cpool_froot_storage_gr_patch, default='inactive')

       this%transfer_froot_gr_patch(begp:endp) = spval
       call hist_addfld1d (fname='C13_TRANSFER_FROOT_GR', units='gC13/m^2/s', &
            avgflag='A', long_name='C13 fine root  growth respiration from storage', &
            ptr_patch=this%transfer_froot_gr_patch, default='inactive')

       this%cpool_livestem_gr_patch(begp:endp) = spval
       call hist_addfld1d (fname='C13_CPOOL_LIVESTEM_GR', units='gC13/m^2/s', &
            avgflag='A', long_name='C13 live stem growth respiration', &
            ptr_patch=this%cpool_livestem_gr_patch, default='inactive')

       this%cpool_livestem_storage_gr_patch(begp:endp) = spval
       call hist_addfld1d (fname='C13_CPOOL_LIVESTEM_STORAGE_GR', units='gC13/m^2/s', &
            avgflag='A', long_name='C13 live stem growth respiration to storage', &
            ptr_patch=this%cpool_livestem_storage_gr_patch, default='inactive')

       this%transfer_livestem_gr_patch(begp:endp) = spval
       call hist_addfld1d (fname='C13_TRANSFER_LIVESTEM_GR', units='gC13/m^2/s', &
            avgflag='A', long_name='C13 live stem growth respiration from storage', &
            ptr_patch=this%transfer_livestem_gr_patch, default='inactive')

       this%cpool_deadstem_gr_patch(begp:endp) = spval
       call hist_addfld1d (fname='C13_CPOOL_DEADSTEM_GR', units='gC13/m^2/s', &
            avgflag='A', long_name='C13 dead stem growth respiration', &
            ptr_patch=this%cpool_deadstem_gr_patch, default='inactive')

       this%cpool_deadstem_storage_gr_patch(begp:endp) = spval
       call hist_addfld1d (fname='C13_CPOOL_DEADSTEM_STORAGE_GR', units='gC13/m^2/s', &
            avgflag='A', long_name='C13 dead stem growth respiration to storage', &
            ptr_patch=this%cpool_deadstem_storage_gr_patch, default='inactive')

       this%transfer_deadstem_gr_patch(begp:endp) = spval
       call hist_addfld1d (fname='C13_TRANSFER_DEADSTEM_GR', units='gC13/m^2/s', &
            avgflag='A', long_name='C13 dead stem growth respiration from storage', &
            ptr_patch=this%transfer_deadstem_gr_patch, default='inactive')

       this%cpool_livecroot_gr_patch(begp:endp) = spval
       call hist_addfld1d (fname='C13_CPOOL_LIVECROOT_GR', units='gC13/m^2/s', &
            avgflag='A', long_name='C13 live coarse root growth respiration', &
            ptr_patch=this%cpool_livecroot_gr_patch, default='inactive')

       this%cpool_livecroot_storage_gr_patch(begp:endp) = spval
       call hist_addfld1d (fname='C13_CPOOL_LIVECROOT_STORAGE_GR', units='gC13/m^2/s', &
            avgflag='A', long_name='C13 live coarse root growth respiration to storage', &
            ptr_patch=this%cpool_livecroot_storage_gr_patch, default='inactive')

       this%transfer_livecroot_gr_patch(begp:endp) = spval
       call hist_addfld1d (fname='C13_TRANSFER_LIVECROOT_GR', units='gC13/m^2/s', &
            avgflag='A', long_name='C13 live coarse root growth respiration from storage', &
            ptr_patch=this%transfer_livecroot_gr_patch, default='inactive')

       this%cpool_deadcroot_gr_patch(begp:endp) = spval
       call hist_addfld1d (fname='C13_CPOOL_DEADCROOT_GR', units='gC13/m^2/s', &
            avgflag='A', long_name='C13 dead coarse root growth respiration', &
            ptr_patch=this%cpool_deadcroot_gr_patch, default='inactive')

       this%cpool_deadcroot_storage_gr_patch(begp:endp) = spval
       call hist_addfld1d (fname='C13_CPOOL_DEADCROOT_STORAGE_GR', units='gC13/m^2/s', &
            avgflag='A', long_name='C13 dead coarse root growth respiration to storage', &
            ptr_patch=this%cpool_deadcroot_storage_gr_patch, default='inactive')

       this%transfer_deadcroot_gr_patch(begp:endp) = spval
       call hist_addfld1d (fname='C13_TRANSFER_DEADCROOT_GR', units='gC13/m^2/s', &
            avgflag='A', long_name='C13 dead coarse root growth respiration from storage', &
            ptr_patch=this%transfer_deadcroot_gr_patch, default='inactive')

       this%leafc_storage_to_xfer_patch(begp:endp) = spval
       call hist_addfld1d (fname='C13_LEAFC_STORAGE_TO_XFER', units='gC13/m^2/s', &
            avgflag='A', long_name='C13 leaf C shift storage to transfer', &
            ptr_patch=this%leafc_storage_to_xfer_patch, default='inactive')

       this%frootc_storage_to_xfer_patch(begp:endp) = spval
       call hist_addfld1d (fname='C13_FROOTC_STORAGE_TO_XFER', units='gC13/m^2/s', &
            avgflag='A', long_name='C13 fine root C shift storage to transfer', &
            ptr_patch=this%frootc_storage_to_xfer_patch, default='inactive')

       this%livestemc_storage_to_xfer_patch(begp:endp) = spval
       call hist_addfld1d (fname='C13_LIVESTEMC_STORAGE_TO_XFER', units='gC13/m^2/s', &
            avgflag='A', long_name='C13 live stem C shift storage to transfer', &
            ptr_patch=this%livestemc_storage_to_xfer_patch, default='inactive')

       this%deadstemc_storage_to_xfer_patch(begp:endp) = spval
       call hist_addfld1d (fname='C13_DEADSTEMC_STORAGE_TO_XFER', units='gC13/m^2/s', &
            avgflag='A', long_name='C13 dead stem C shift storage to transfer', &
            ptr_patch=this%deadstemc_storage_to_xfer_patch, default='inactive')

       this%livecrootc_storage_to_xfer_patch(begp:endp) = spval
       call hist_addfld1d (fname='C13_LIVECROOTC_STORAGE_TO_XFER', units='gC13/m^2/s', &
            avgflag='A', long_name='C13 live coarse root C shift storage to transfer', &
            ptr_patch=this%livecrootc_storage_to_xfer_patch, default='inactive')

       this%deadcrootc_storage_to_xfer_patch(begp:endp) = spval
       call hist_addfld1d (fname='C13_DEADCROOTC_STORAGE_TO_XFER', units='gC13/m^2/s', &
            avgflag='A', long_name='C13 dead coarse root C shift storage to transfer', &
            ptr_patch=this%deadcrootc_storage_to_xfer_patch, default='inactive')

       this%gresp_storage_to_xfer_patch(begp:endp) = spval
       call hist_addfld1d (fname='C13_GRESP_STORAGE_TO_XFER', units='gC13/m^2/s', &
            avgflag='A', long_name='C13 growth respiration shift storage to transfer', &
            ptr_patch=this%gresp_storage_to_xfer_patch, default='inactive')

       this%livestemc_to_deadstemc_patch(begp:endp) = spval
       call hist_addfld1d (fname='C13_LIVESTEMC_TO_DEADSTEMC', units='gC13/m^2/s', &
            avgflag='A', long_name='C13 live stem C turnover', &
            ptr_patch=this%livestemc_to_deadstemc_patch, default='inactive')

       this%livecrootc_to_deadcrootc_patch(begp:endp) = spval
       call hist_addfld1d (fname='C13_LIVECROOTC_TO_DEADCROOTC', units='gC13/m^2/s', &
            avgflag='A', long_name='C13 live coarse root C turnover', &
            ptr_patch=this%livecrootc_to_deadcrootc_patch, default='inactive')

       this%current_gr_patch(begp:endp) = spval
       call hist_addfld1d (fname='C13_CURRENT_GR', units='gC13/m^2/s', &
            avgflag='A', long_name='C13 growth resp for new growth displayed in this timestep', &
            ptr_patch=this%current_gr_patch, default='inactive')

       this%transfer_gr_patch(begp:endp) = spval
       call hist_addfld1d (fname='C13_TRANSFER_GR', units='gC13/m^2/s', &
            avgflag='A', long_name='C13 growth resp for transfer growth displayed in this timestep', &
            ptr_patch=this%transfer_gr_patch, default='inactive')

       this%storage_gr_patch(begp:endp) = spval
       call hist_addfld1d (fname='C13_STORAGE_GR', units='gC13/m^2/s', &
            avgflag='A', long_name='C13 growth resp for growth sent to storage for later display', &
            ptr_patch=this%storage_gr_patch, default='inactive')

       this%xsmrpool_c13ratio_patch(begp:endp) = spval
       call hist_addfld1d (fname='XSMRPOOL_C13RATIO', units='proportion', &
            avgflag='A', long_name='C13/C(12+13) ratio for xsmrpool', &
            ptr_patch=this%xsmrpool_c13ratio_patch, default='inactive')

    endif

    !-------------------------------
    ! C14 flux variables - patch
    !-------------------------------

    if ( carbon_type == 'c14' ) then

       this%m_leafc_to_litter_patch(begp:endp) = spval
       call hist_addfld1d (fname='C14_M_LEAFC_TO_LITTER', units='gC14/m^2/s', &
            avgflag='A', long_name='C14 leaf C mortality', &
            ptr_patch=this%m_leafc_to_litter_patch, default='inactive')

       this%m_frootc_to_litter_patch(begp:endp) = spval
       call hist_addfld1d (fname='C14_M_FROOTC_TO_LITTER', units='gC14/m^2/s', &
            avgflag='A', long_name='C14 fine root C mortality', &
            ptr_patch=this%m_frootc_to_litter_patch, default='inactive')

       this%m_leafc_storage_to_litter_patch(begp:endp) = spval
       call hist_addfld1d (fname='C14_M_LEAFC_STORAGE_TO_LITTER', units='gC14/m^2/s', &
            avgflag='A', long_name='C14 leaf C storage mortality', &
            ptr_patch=this%m_leafc_storage_to_litter_patch, default='inactive')

       this%m_frootc_storage_to_litter_patch(begp:endp) = spval
       call hist_addfld1d (fname='C14_M_FROOTC_STORAGE_TO_LITTER', units='gC14/m^2/s', &
            avgflag='A', long_name='C14 fine root C storage mortality', &
            ptr_patch=this%m_frootc_storage_to_litter_patch, default='inactive')

       this%m_livestemc_storage_to_litter_patch(begp:endp) = spval
       call hist_addfld1d (fname='C14_M_LIVESTEMC_STORAGE_TO_LITTER', units='gC14/m^2/s', &
            avgflag='A', long_name='C14 live stem C storage mortality', &
            ptr_patch=this%m_livestemc_storage_to_litter_patch, default='inactive')

       this%m_deadstemc_storage_to_litter_patch(begp:endp) = spval
       call hist_addfld1d (fname='C14_M_DEADSTEMC_STORAGE_TO_LITTER', units='gC14/m^2/s', &
            avgflag='A', long_name='C14 dead stem C storage mortality', &
            ptr_patch=this%m_deadstemc_storage_to_litter_patch, default='inactive')

       this%m_livecrootc_storage_to_litter_patch(begp:endp) = spval
       call hist_addfld1d (fname='C14_M_LIVECROOTC_STORAGE_TO_LITTER', units='gC14/m^2/s', &
            avgflag='A', long_name='C14 live coarse root C storage mortality', &
            ptr_patch=this%m_livecrootc_storage_to_litter_patch, default='inactive')

       this%m_deadcrootc_storage_to_litter_patch(begp:endp) = spval
       call hist_addfld1d (fname='C14_M_DEADCROOTC_STORAGE_TO_LITTER', units='gC14/m^2/s', &
            avgflag='A', long_name='C14 dead coarse root C storage mortality', &
            ptr_patch=this%m_deadcrootc_storage_to_litter_patch, default='inactive')

       this%m_leafc_xfer_to_litter_patch(begp:endp) = spval
       call hist_addfld1d (fname='C14_M_LEAFC_XFER_TO_LITTER', units='gC14/m^2/s', &
            avgflag='A', long_name='C14 leaf C transfer mortality', &
            ptr_patch=this%m_leafc_xfer_to_litter_patch, default='inactive')

       this%m_frootc_xfer_to_litter_patch(begp:endp) = spval
       call hist_addfld1d (fname='C14_M_FROOTC_XFER_TO_LITTER', units='gC14/m^2/s', &
            avgflag='A', long_name='C14 fine root C transfer mortality', &
            ptr_patch=this%m_frootc_xfer_to_litter_patch, default='inactive')

       this%m_livestemc_xfer_to_litter_patch(begp:endp) = spval
       call hist_addfld1d (fname='C14_M_LIVESTEMC_XFER_TO_LITTER', units='gC14/m^2/s', &
            avgflag='A', long_name='C14 live stem C transfer mortality', &
            ptr_patch=this%m_livestemc_xfer_to_litter_patch, default='inactive')

       this%m_deadstemc_xfer_to_litter_patch(begp:endp) = spval
       call hist_addfld1d (fname='C14_M_DEADSTEMC_XFER_TO_LITTER', units='gC14/m^2/s', &
            avgflag='A', long_name='C14 dead stem C transfer mortality', &
            ptr_patch=this%m_deadstemc_xfer_to_litter_patch, default='inactive')

       this%m_livecrootc_xfer_to_litter_patch(begp:endp) = spval
       call hist_addfld1d (fname='C14_M_LIVECROOTC_XFER_TO_LITTER', units='gC14/m^2/s', &
            avgflag='A', long_name='C14 live coarse root C transfer mortality', &
            ptr_patch=this%m_livecrootc_xfer_to_litter_patch, default='inactive')

       this%m_deadcrootc_xfer_to_litter_patch(begp:endp) = spval
       call hist_addfld1d (fname='C14_M_DEADCROOTC_XFER_TO_LITTER', units='gC14/m^2/s', &
            avgflag='A', long_name='C14 dead coarse root C transfer mortality', &
            ptr_patch=this%m_deadcrootc_xfer_to_litter_patch, default='inactive')

       this%m_livestemc_to_litter_patch(begp:endp) = spval
       call hist_addfld1d (fname='C14_M_LIVESTEMC_TO_LITTER', units='gC14/m^2/s', &
            avgflag='A', long_name='C14 live stem C mortality', &
            ptr_patch=this%m_livestemc_to_litter_patch, default='inactive')

       this%m_deadstemc_to_litter_patch(begp:endp) = spval
       call hist_addfld1d (fname='C14_M_DEADSTEMC_TO_LITTER', units='gC14/m^2/s', &
            avgflag='A', long_name='C14 dead stem C mortality', &
            ptr_patch=this%m_deadstemc_to_litter_patch, default='inactive')

       this%m_livecrootc_to_litter_patch(begp:endp) = spval
       call hist_addfld1d (fname='C14_M_LIVECROOTC_TO_LITTER', units='gC14/m^2/s', &
            avgflag='A', long_name='C14 live coarse root C mortality', &
            ptr_patch=this%m_livecrootc_to_litter_patch, default='inactive')

       this%m_deadcrootc_to_litter_patch(begp:endp) = spval
       call hist_addfld1d (fname='C14_M_DEADCROOTC_TO_LITTER', units='gC14/m^2/s', &
            avgflag='A', long_name='C14 dead coarse root C mortality', &
            ptr_patch=this%m_deadcrootc_to_litter_patch, default='inactive')

       this%m_gresp_storage_to_litter_patch(begp:endp) = spval
       call hist_addfld1d (fname='C14_M_GRESP_STORAGE_TO_LITTER', units='gC14/m^2/s', &
            avgflag='A', long_name='C14 growth respiration storage mortality', &
            ptr_patch=this%m_gresp_storage_to_litter_patch, default='inactive')

       this%m_gresp_xfer_to_litter_patch(begp:endp) = spval
       call hist_addfld1d (fname='C14_M_GRESP_XFER_TO_LITTER', units='gC14/m^2/s', &
            avgflag='A', long_name='C14 growth respiration transfer mortality', &
            ptr_patch=this%m_gresp_xfer_to_litter_patch, default='inactive')

       this%m_leafc_to_fire_patch(begp:endp) = spval
       call hist_addfld1d (fname='C14_M_LEAFC_TO_FIRE', units='gC14/m^2/s', &
            avgflag='A', long_name='C14 leaf C fire loss', &
            ptr_patch=this%m_leafc_to_fire_patch, default='inactive')

       this%m_frootc_to_fire_patch(begp:endp) = spval
       call hist_addfld1d (fname='C14_M_FROOTC_TO_FIRE', units='gC14/m^2/s', &
            avgflag='A', long_name='C14 fine root C fire loss', &
            ptr_patch=this%m_frootc_to_fire_patch, default='inactive')

       this%m_leafc_storage_to_fire_patch(begp:endp) = spval
       call hist_addfld1d (fname='C14_M_LEAFC_STORAGE_TO_FIRE', units='gC14/m^2/s', &
            avgflag='A', long_name='C14 leaf C storage fire loss', &
            ptr_patch=this%m_leafc_storage_to_fire_patch, default='inactive')

       this%m_frootc_storage_to_fire_patch(begp:endp) = spval
       call hist_addfld1d (fname='C14_M_FROOTC_STORAGE_TO_FIRE', units='gC14/m^2/s', &
            avgflag='A', long_name='C14 fine root C storage fire loss', &
            ptr_patch=this%m_frootc_storage_to_fire_patch, default='inactive')

       this%m_livestemc_storage_to_fire_patch(begp:endp) = spval
       call hist_addfld1d (fname='C14_M_LIVESTEMC_STORAGE_TO_FIRE', units='gC14/m^2/s', &
            avgflag='A', long_name='C14 live stem C storage fire loss', &
            ptr_patch=this%m_livestemc_storage_to_fire_patch, default='inactive')

       this%m_deadstemc_storage_to_fire_patch(begp:endp) = spval
       call hist_addfld1d (fname='C14_M_DEADSTEMC_STORAGE_TO_FIRE', units='gC14/m^2/s', &
            avgflag='A', long_name='C14 dead stem C storage fire loss', &
            ptr_patch=this%m_deadstemc_storage_to_fire_patch, default='inactive')

       this%m_livecrootc_storage_to_fire_patch(begp:endp) = spval
       call hist_addfld1d (fname='C14_M_LIVECROOTC_STORAGE_TO_FIRE', units='gC14/m^2/s', &
            avgflag='A', long_name='C14 live coarse root C storage fire loss', &
            ptr_patch=this%m_livecrootc_storage_to_fire_patch, default='inactive')

       this%m_deadcrootc_storage_to_fire_patch(begp:endp) = spval
       call hist_addfld1d (fname='C14_M_DEADCROOTC_STORAGE_TO_FIRE', units='gC14/m^2/s', &
            avgflag='A', long_name='C14 dead coarse root C storage fire loss', &
            ptr_patch=this%m_deadcrootc_storage_to_fire_patch,  default='inactive')

       this%m_leafc_xfer_to_fire_patch(begp:endp) = spval
       call hist_addfld1d (fname='C14_M_LEAFC_XFER_TO_FIRE', units='gC14/m^2/s', &
            avgflag='A', long_name='C14 leaf C transfer fire loss', &
            ptr_patch=this%m_leafc_xfer_to_fire_patch, default='inactive')

       this%m_frootc_xfer_to_fire_patch(begp:endp) = spval
       call hist_addfld1d (fname='C14_M_FROOTC_XFER_TO_FIRE', units='gC14/m^2/s', &
            avgflag='A', long_name='C14 fine root C transfer fire loss', &
            ptr_patch=this%m_frootc_xfer_to_fire_patch, default='inactive')

       this%m_livestemc_xfer_to_fire_patch(begp:endp) = spval
       call hist_addfld1d (fname='C14_M_LIVESTEMC_XFER_TO_FIRE', units='gC14/m^2/s', &
            avgflag='A', long_name='C14 live stem C transfer fire loss', &
            ptr_patch=this%m_livestemc_xfer_to_fire_patch, default='inactive')

       this%m_deadstemc_xfer_to_fire_patch(begp:endp) = spval
       call hist_addfld1d (fname='C14_M_DEADSTEMC_XFER_TO_FIRE', units='gC14/m^2/s', &
            avgflag='A', long_name='C14 dead stem C transfer fire loss', &
            ptr_patch=this%m_deadstemc_xfer_to_fire_patch, default='inactive')

       this%m_livecrootc_xfer_to_fire_patch(begp:endp) = spval
       call hist_addfld1d (fname='C14_M_LIVECROOTC_XFER_TO_FIRE', units='gC14/m^2/s', &
            avgflag='A', long_name='C14 live coarse root C transfer fire loss', &
            ptr_patch=this%m_livecrootc_xfer_to_fire_patch, default='inactive')

       this%m_deadcrootc_xfer_to_fire_patch(begp:endp) = spval
       call hist_addfld1d (fname='C14_M_DEADCROOTC_XFER_TO_FIRE', units='gC14/m^2/s', &
            avgflag='A', long_name='C14 dead coarse root C transfer fire loss', &
            ptr_patch=this%m_deadcrootc_xfer_to_fire_patch, default='inactive')

       this%m_livestemc_to_fire_patch(begp:endp) = spval
       call hist_addfld1d (fname='C14_M_LIVESTEMC_TO_FIRE', units='gC14/m^2/s', &
            avgflag='A', long_name='C14 live stem C fire loss', &
            ptr_patch=this%m_livestemc_to_fire_patch, default='inactive')

       this%m_deadstemc_to_fire_patch(begp:endp) = spval
       call hist_addfld1d (fname='C14_M_DEADSTEMC_TO_FIRE', units='gC14/m^2/s', &
            avgflag='A', long_name='C14 dead stem C fire loss', &
            ptr_patch=this%m_deadstemc_to_fire_patch, default='inactive')

       this%m_deadstemc_to_litter_fire_patch(begp:endp) = spval
       call hist_addfld1d (fname='C14_M_DEADSTEMC_TO_LITTER_FIRE', units='gC14/m^2/s', &
            avgflag='A', long_name='C14 dead stem C fire mortality to litter', &
            ptr_patch=this%m_deadstemc_to_litter_fire_patch, default='inactive')

       this%m_livecrootc_to_fire_patch(begp:endp) = spval
       call hist_addfld1d (fname='C14_M_LIVECROOTC_TO_FIRE', units='gC14/m^2/s', &
            avgflag='A', long_name='C14 live coarse root C fire loss', &
            ptr_patch=this%m_livecrootc_to_fire_patch, default='inactive')

       this%m_deadcrootc_to_fire_patch(begp:endp) = spval
       call hist_addfld1d (fname='C14_M_DEADCROOTC_TO_FIRE', units='gC14/m^2/s', &
            avgflag='A', long_name='C14 dead coarse root C fire loss', &
            ptr_patch=this%m_deadcrootc_to_fire_patch, default='inactive')

       this%m_deadcrootc_to_litter_fire_patch(begp:endp) = spval
       call hist_addfld1d (fname='C14_M_DEADCROOTC_TO_LITTER_FIRE', units='gC14/m^2/s', &
            avgflag='A', long_name='C14 dead coarse root C fire mortality to litter', &
            ptr_patch=this%m_deadcrootc_to_litter_fire_patch, default='inactive')

       this%m_gresp_storage_to_fire_patch(begp:endp) = spval
       call hist_addfld1d (fname='C14_M_GRESP_STORAGE_TO_FIRE', units='gC14/m^2/s', &
            avgflag='A', long_name='C14 growth respiration storage fire loss', &
            ptr_patch=this%m_gresp_storage_to_fire_patch, default='inactive')

       this%m_gresp_xfer_to_fire_patch(begp:endp) = spval
       call hist_addfld1d (fname='C14_M_GRESP_XFER_TO_FIRE', units='gC14/m^2/s', &
            avgflag='A', long_name='C14 growth respiration transfer fire loss', &
            ptr_patch=this%m_gresp_xfer_to_fire_patch, default='inactive')

       this%leafc_xfer_to_leafc_patch(begp:endp) = spval
       call hist_addfld1d (fname='C14_LEAFC_XFER_TO_LEAFC', units='gC14/m^2/s', &
            avgflag='A', long_name='C14 leaf C growth from storage', &
            ptr_patch=this%leafc_xfer_to_leafc_patch, default='inactive')

       this%frootc_xfer_to_frootc_patch(begp:endp) = spval
       call hist_addfld1d (fname='C14_FROOTC_XFER_TO_FROOTC', units='gC14/m^2/s', &
            avgflag='A', long_name='C14 fine root C growth from storage', &
            ptr_patch=this%frootc_xfer_to_frootc_patch, default='inactive')

       this%livestemc_xfer_to_livestemc_patch(begp:endp) = spval
       call hist_addfld1d (fname='C14_LIVESTEMC_XFER_TO_LIVESTEMC', units='gC14/m^2/s', &
            avgflag='A', long_name='C14 live stem C growth from storage', &
            ptr_patch=this%livestemc_xfer_to_livestemc_patch, default='inactive')

       this%deadstemc_xfer_to_deadstemc_patch(begp:endp) = spval
       call hist_addfld1d (fname='C14_DEADSTEMC_XFER_TO_DEADSTEMC', units='gC14/m^2/s', &
            avgflag='A', long_name='C14 dead stem C growth from storage', &
            ptr_patch=this%deadstemc_xfer_to_deadstemc_patch, default='inactive')

       this%livecrootc_xfer_to_livecrootc_patch(begp:endp) = spval
       call hist_addfld1d (fname='C14_LIVECROOTC_XFER_TO_LIVECROOTC', units='gC14/m^2/s', &
            avgflag='A', long_name='C14 live coarse root C growth from storage', &
            ptr_patch=this%livecrootc_xfer_to_livecrootc_patch, default='inactive')

       this%deadcrootc_xfer_to_deadcrootc_patch(begp:endp) = spval
       call hist_addfld1d (fname='C14_DEADCROOTC_XFER_TO_DEADCROOTC', units='gC14/m^2/s', &
            avgflag='A', long_name='C14 dead coarse root C growth from storage', &
            ptr_patch=this%deadcrootc_xfer_to_deadcrootc_patch, default='inactive')

       this%leafc_to_litter_patch(begp:endp) = spval
       call hist_addfld1d (fname='C14_LEAFC_TO_LITTER', units='gC14/m^2/s', &
            avgflag='A', long_name='C14 leaf C litterfall', &
            ptr_patch=this%leafc_to_litter_patch, default='inactive')

       this%frootc_to_litter_patch(begp:endp) = spval
       call hist_addfld1d (fname='C14_FROOTC_TO_LITTER', units='gC14/m^2/s', &
            avgflag='A', long_name='C14 fine root C litterfall', &
            ptr_patch=this%frootc_to_litter_patch, default='inactive')

       this%leaf_mr_patch(begp:endp) = spval
       call hist_addfld1d (fname='C14_LEAF_MR', units='gC14/m^2/s', &
            avgflag='A', long_name='C14 leaf maintenance respiration', &
            ptr_patch=this%leaf_mr_patch, default='inactive')

       this%froot_mr_patch(begp:endp) = spval
       call hist_addfld1d (fname='C14_FROOT_MR', units='gC14/m^2/s', &
            avgflag='A', long_name='C14 fine root maintenance respiration', &
            ptr_patch=this%froot_mr_patch, default='inactive')

       this%livestem_mr_patch(begp:endp) = spval
       call hist_addfld1d (fname='C14_LIVESTEM_MR', units='gC14/m^2/s', &
            avgflag='A', long_name='C14 live stem maintenance respiration', &
            ptr_patch=this%livestem_mr_patch, default='inactive')

       this%livecroot_mr_patch(begp:endp) = spval
       call hist_addfld1d (fname='C14_LIVECROOT_MR', units='gC14/m^2/s', &
            avgflag='A', long_name='C14 live coarse root maintenance respiration', &
            ptr_patch=this%livecroot_mr_patch, default='inactive')

       this%psnsun_to_cpool_patch(begp:endp) = spval
       call hist_addfld1d (fname='C14_PSNSUN_TO_CPOOL', units='gC14/m^2/s', &
            avgflag='A', long_name='C14 C fixation from sunlit canopy', &
            ptr_patch=this%psnsun_to_cpool_patch, default='inactive')

       this%psnshade_to_cpool_patch(begp:endp) = spval
       call hist_addfld1d (fname='C14_PSNSHADE_TO_CPOOL', units='gC14/m^2/s', &
            avgflag='A', long_name='C14 C fixation from shaded canopy', &
            ptr_patch=this%psnshade_to_cpool_patch, default='inactive')

       this%cpool_to_leafc_patch(begp:endp) = spval
       call hist_addfld1d (fname='C14_CPOOL_TO_LEAFC', units='gC14/m^2/s', &
            avgflag='A', long_name='C14 allocation to leaf C', &
            ptr_patch=this%cpool_to_leafc_patch, default='inactive')

       this%cpool_to_leafc_storage_patch(begp:endp) = spval
       call hist_addfld1d (fname='C14_CPOOL_TO_LEAFC_STORAGE', units='gC14/m^2/s', &
            avgflag='A', long_name='C14 allocation to leaf C storage', &
            ptr_patch=this%cpool_to_leafc_storage_patch, default='inactive')

       this%cpool_to_frootc_patch(begp:endp) = spval
       call hist_addfld1d (fname='C14_CPOOL_TO_FROOTC', units='gC14/m^2/s', &
            avgflag='A', long_name='C14 allocation to fine root C', &
            ptr_patch=this%cpool_to_frootc_patch, default='inactive')

       this%cpool_to_frootc_storage_patch(begp:endp) = spval
       call hist_addfld1d (fname='C14_CPOOL_TO_FROOTC_STORAGE', units='gC14/m^2/s', &
            avgflag='A', long_name='C14 allocation to fine root C storage', &
            ptr_patch=this%cpool_to_frootc_storage_patch, default='inactive')

       this%cpool_to_livestemc_patch(begp:endp) = spval
       call hist_addfld1d (fname='C14_CPOOL_TO_LIVESTEMC', units='gC14/m^2/s', &
            avgflag='A', long_name='C14 allocation to live stem C', &
            ptr_patch=this%cpool_to_livestemc_patch, default='inactive')

       this%cpool_to_livestemc_storage_patch(begp:endp) = spval
       call hist_addfld1d (fname='C14_CPOOL_TO_LIVESTEMC_STORAGE', units='gC14/m^2/s', &
            avgflag='A', long_name='C14 allocation to live stem C storage', &
            ptr_patch=this%cpool_to_livestemc_storage_patch, default='inactive')

       this%cpool_to_deadstemc_patch(begp:endp) = spval
       call hist_addfld1d (fname='C14_CPOOL_TO_DEADSTEMC', units='gC14/m^2/s', &
            avgflag='A', long_name='C14 allocation to dead stem C', &
            ptr_patch=this%cpool_to_deadstemc_patch, default='inactive')

       this%cpool_to_deadstemc_storage_patch(begp:endp) = spval
       call hist_addfld1d (fname='C14_CPOOL_TO_DEADSTEMC_STORAGE', units='gC14/m^2/s', &
            avgflag='A', long_name='C14 allocation to dead stem C storage', &
            ptr_patch=this%cpool_to_deadstemc_storage_patch, default='inactive')

       this%cpool_to_livecrootc_patch(begp:endp) = spval
       call hist_addfld1d (fname='C14_CPOOL_TO_LIVECROOTC', units='gC14/m^2/s', &
            avgflag='A', long_name='C14 allocation to live coarse root C', &
            ptr_patch=this%cpool_to_livecrootc_patch, default='inactive')

       this%cpool_to_livecrootc_storage_patch(begp:endp) = spval
       call hist_addfld1d (fname='C14_CPOOL_TO_LIVECROOTC_STORAGE', units='gC14/m^2/s', &
            avgflag='A', long_name='C14 allocation to live coarse root C storage', &
            ptr_patch=this%cpool_to_livecrootc_storage_patch, default='inactive')

       this%cpool_to_deadcrootc_patch(begp:endp) = spval
       call hist_addfld1d (fname='C14_CPOOL_TO_DEADCROOTC', units='gC14/m^2/s', &
            avgflag='A', long_name='C14 allocation to dead coarse root C', &
            ptr_patch=this%cpool_to_deadcrootc_patch, default='inactive')

       this%cpool_to_deadcrootc_storage_patch(begp:endp) = spval
       call hist_addfld1d (fname='C14_CPOOL_TO_DEADCROOTC_STORAGE', units='gC14/m^2/s', &
            avgflag='A', long_name='C14 allocation to dead coarse root C storage', &
            ptr_patch=this%cpool_to_deadcrootc_storage_patch, default='inactive')

       this%cpool_to_gresp_storage_patch(begp:endp) = spval
       call hist_addfld1d (fname='C14_CPOOL_TO_GRESP_STORAGE', units='gC14/m^2/s', &
            avgflag='A', long_name='C14 allocation to growth respiration storage', &
            ptr_patch=this%cpool_to_gresp_storage_patch, default='inactive')

       this%cpool_leaf_gr_patch(begp:endp) = spval
       call hist_addfld1d (fname='C14_CPOOL_LEAF_GR', units='gC14/m^2/s', &
            avgflag='A', long_name='C14 leaf growth respiration', &
            ptr_patch=this%cpool_leaf_gr_patch, default='inactive')

       this%cpool_leaf_storage_gr_patch(begp:endp) = spval
       call hist_addfld1d (fname='C14_CPOOL_LEAF_STORAGE_GR', units='gC14/m^2/s', &
            avgflag='A', long_name='C14 leaf growth respiration to storage', &
            ptr_patch=this%cpool_leaf_storage_gr_patch, default='inactive')

       this%transfer_leaf_gr_patch(begp:endp) = spval
       call hist_addfld1d (fname='C14_TRANSFER_LEAF_GR', units='gC14/m^2/s', &
            avgflag='A', long_name='C14 leaf growth respiration from storage', &
            ptr_patch=this%transfer_leaf_gr_patch, default='inactive')

       this%cpool_froot_gr_patch(begp:endp) = spval
       call hist_addfld1d (fname='C14_CPOOL_FROOT_GR', units='gC14/m^2/s', &
            avgflag='A', long_name='C14 fine root growth respiration', &
            ptr_patch=this%cpool_froot_gr_patch, default='inactive')

       this%cpool_froot_storage_gr_patch(begp:endp) = spval
       call hist_addfld1d (fname='C14_CPOOL_FROOT_STORAGE_GR', units='gC14/m^2/s', &
            avgflag='A', long_name='C14 fine root  growth respiration to storage', &
            ptr_patch=this%cpool_froot_storage_gr_patch, default='inactive')

       this%transfer_froot_gr_patch(begp:endp) = spval
       call hist_addfld1d (fname='C14_TRANSFER_FROOT_GR', units='gC14/m^2/s', &
            avgflag='A', long_name='C14 fine root  growth respiration from storage', &
            ptr_patch=this%transfer_froot_gr_patch, default='inactive')

       this%cpool_livestem_gr_patch(begp:endp) = spval
       call hist_addfld1d (fname='C14_CPOOL_LIVESTEM_GR', units='gC14/m^2/s', &
            avgflag='A', long_name='C14 live stem growth respiration', &
            ptr_patch=this%cpool_livestem_gr_patch, default='inactive')

       this%cpool_livestem_storage_gr_patch(begp:endp) = spval
       call hist_addfld1d (fname='C14_CPOOL_LIVESTEM_STORAGE_GR', units='gC14/m^2/s', &
            avgflag='A', long_name='C14 live stem growth respiration to storage', &
            ptr_patch=this%cpool_livestem_storage_gr_patch, default='inactive')

       this%transfer_livestem_gr_patch(begp:endp) = spval
       call hist_addfld1d (fname='C14_TRANSFER_LIVESTEM_GR', units='gC14/m^2/s', &
            avgflag='A', long_name='C14 live stem growth respiration from storage', &
            ptr_patch=this%transfer_livestem_gr_patch, default='inactive')

       this%cpool_deadstem_gr_patch(begp:endp) = spval
       call hist_addfld1d (fname='C14_CPOOL_DEADSTEM_GR', units='gC14/m^2/s', &
            avgflag='A', long_name='C14 dead stem growth respiration', &
            ptr_patch=this%cpool_deadstem_gr_patch, default='inactive')

       this%cpool_deadstem_storage_gr_patch(begp:endp) = spval
       call hist_addfld1d (fname='C14_CPOOL_DEADSTEM_STORAGE_GR', units='gC14/m^2/s', &
            avgflag='A', long_name='C14 dead stem growth respiration to storage', &
            ptr_patch=this%cpool_deadstem_storage_gr_patch, default='inactive')

       this%transfer_deadstem_gr_patch(begp:endp) = spval
       call hist_addfld1d (fname='C14_TRANSFER_DEADSTEM_GR', units='gC14/m^2/s', &
            avgflag='A', long_name='C14 dead stem growth respiration from storage', &
            ptr_patch=this%transfer_deadstem_gr_patch, default='inactive')

       this%cpool_livecroot_gr_patch(begp:endp) = spval
       call hist_addfld1d (fname='C14_CPOOL_LIVECROOT_GR', units='gC14/m^2/s', &
            avgflag='A', long_name='C14 live coarse root growth respiration', &
            ptr_patch=this%cpool_livecroot_gr_patch, default='inactive')

       this%cpool_livecroot_storage_gr_patch(begp:endp) = spval
       call hist_addfld1d (fname='C14_CPOOL_LIVECROOT_STORAGE_GR', units='gC14/m^2/s', &
            avgflag='A', long_name='C14 live coarse root growth respiration to storage', &
            ptr_patch=this%cpool_livecroot_storage_gr_patch, default='inactive')

       this%transfer_livecroot_gr_patch(begp:endp) = spval
       call hist_addfld1d (fname='C14_TRANSFER_LIVECROOT_GR', units='gC14/m^2/s', &
            avgflag='A', long_name='C14 live coarse root growth respiration from storage', &
            ptr_patch=this%transfer_livecroot_gr_patch, default='inactive')

       this%cpool_deadcroot_gr_patch(begp:endp) = spval
       call hist_addfld1d (fname='C14_CPOOL_DEADCROOT_GR', units='gC14/m^2/s', &
            avgflag='A', long_name='C14 dead coarse root growth respiration', &
            ptr_patch=this%cpool_deadcroot_gr_patch, default='inactive')

       this%cpool_deadcroot_storage_gr_patch(begp:endp) = spval
       call hist_addfld1d (fname='C14_CPOOL_DEADCROOT_STORAGE_GR', units='gC14/m^2/s', &
            avgflag='A', long_name='C14 dead coarse root growth respiration to storage', &
            ptr_patch=this%cpool_deadcroot_storage_gr_patch, default='inactive')

       this%transfer_deadcroot_gr_patch(begp:endp) = spval
       call hist_addfld1d (fname='C14_TRANSFER_DEADCROOT_GR', units='gC14/m^2/s', &
            avgflag='A', long_name='C14 dead coarse root growth respiration from storage', &
            ptr_patch=this%transfer_deadcroot_gr_patch, default='inactive')

       this%leafc_storage_to_xfer_patch(begp:endp) = spval
       call hist_addfld1d (fname='C14_LEAFC_STORAGE_TO_XFER', units='gC14/m^2/s', &
            avgflag='A', long_name='C14 leaf C shift storage to transfer', &
            ptr_patch=this%leafc_storage_to_xfer_patch, default='inactive')

       this%frootc_storage_to_xfer_patch(begp:endp) = spval
       call hist_addfld1d (fname='C14_FROOTC_STORAGE_TO_XFER', units='gC14/m^2/s', &
            avgflag='A', long_name='C14 fine root C shift storage to transfer', &
            ptr_patch=this%frootc_storage_to_xfer_patch, default='inactive')

       this%livestemc_storage_to_xfer_patch(begp:endp) = spval
       call hist_addfld1d (fname='C14_LIVESTEMC_STORAGE_TO_XFER', units='gC14/m^2/s', &
            avgflag='A', long_name='C14 live stem C shift storage to transfer', &
            ptr_patch=this%livestemc_storage_to_xfer_patch, default='inactive')

       this%deadstemc_storage_to_xfer_patch(begp:endp) = spval
       call hist_addfld1d (fname='C14_DEADSTEMC_STORAGE_TO_XFER', units='gC14/m^2/s', &
            avgflag='A', long_name='C14 dead stem C shift storage to transfer', &
            ptr_patch=this%deadstemc_storage_to_xfer_patch, default='inactive')

       this%livecrootc_storage_to_xfer_patch(begp:endp) = spval
       call hist_addfld1d (fname='C14_LIVECROOTC_STORAGE_TO_XFER', units='gC14/m^2/s', &
            avgflag='A', long_name='C14 live coarse root C shift storage to transfer', &
            ptr_patch=this%livecrootc_storage_to_xfer_patch, default='inactive')

       this%deadcrootc_storage_to_xfer_patch(begp:endp) = spval
       call hist_addfld1d (fname='C14_DEADCROOTC_STORAGE_TO_XFER', units='gC14/m^2/s', &
            avgflag='A', long_name='C14 dead coarse root C shift storage to transfer', &
            ptr_patch=this%deadcrootc_storage_to_xfer_patch, default='inactive')

       this%gresp_storage_to_xfer_patch(begp:endp) = spval
       call hist_addfld1d (fname='C14_GRESP_STORAGE_TO_XFER', units='gC14/m^2/s', &
            avgflag='A', long_name='C14 growth respiration shift storage to transfer', &
            ptr_patch=this%gresp_storage_to_xfer_patch, default='inactive')

       this%livestemc_to_deadstemc_patch(begp:endp) = spval
       call hist_addfld1d (fname='C14_LIVESTEMC_TO_DEADSTEMC', units='gC14/m^2/s', &
            avgflag='A', long_name='C14 live stem C turnover', &
            ptr_patch=this%livestemc_to_deadstemc_patch, default='inactive')

       this%livecrootc_to_deadcrootc_patch(begp:endp) = spval
       call hist_addfld1d (fname='C14_LIVECROOTC_TO_DEADCROOTC', units='gC14/m^2/s', &
            avgflag='A', long_name='C14 live coarse root C turnover', &
            ptr_patch=this%livecrootc_to_deadcrootc_patch, default='inactive')

       this%current_gr_patch(begp:endp) = spval
       call hist_addfld1d (fname='C14_CURRENT_GR', units='gC14/m^2/s', &
            avgflag='A', long_name='C14 growth resp for new growth displayed in this timestep', &
            ptr_patch=this%current_gr_patch, default='inactive')

       this%transfer_gr_patch(begp:endp) = spval
       call hist_addfld1d (fname='C14_TRANSFER_GR', units='gC14/m^2/s', &
            avgflag='A', long_name='C14 growth resp for transfer growth displayed in this timestep', &
            ptr_patch=this%transfer_gr_patch, default='inactive')

       this%storage_gr_patch(begp:endp) = spval
       call hist_addfld1d (fname='C14_STORAGE_GR', units='gC14/m^2/s', &
            avgflag='A', long_name='C14 growth resp for growth sent to storage for later display', &
            ptr_patch=this%storage_gr_patch, default='inactive')

       this%gpp_patch(begp:endp) = spval
       call hist_addfld1d (fname='C14_GPP', units='gC14/m^2/s', &
            avgflag='A', long_name='C14 gross primary production', &
            ptr_patch=this%gpp_patch)

       this%rr_patch(begp:endp) = spval
       call hist_addfld1d (fname='C14_RR', units='gC14/m^2/s', &
            avgflag='A', long_name='C14 root respiration (fine root MR + total root GR)', &
            ptr_patch=this%rr_patch, default='inactive')

       this%mr_patch(begp:endp) = spval
       call hist_addfld1d (fname='C14_MR', units='gC14/m^2/s', &
            avgflag='A', long_name='C14 maintenance respiration', &
            ptr_patch=this%mr_patch, default='inactive')

       this%gr_patch(begp:endp) = spval
       call hist_addfld1d (fname='C14_GR', units='gC14/m^2/s', &
            avgflag='A', long_name='C14 total growth respiration', &
            ptr_patch=this%gr_patch, default='inactive')

       this%ar_patch(begp:endp) = spval
       call hist_addfld1d (fname='C14_AR', units='gC14/m^2/s', &
            avgflag='A', long_name='C14 autotrophic respiration (MR + GR)', &
            ptr_patch=this%ar_patch)

       this%npp_patch(begp:endp) = spval
       call hist_addfld1d (fname='C14_NPP', units='gC14/m^2/s', &
            avgflag='A', long_name='C14 net primary production', &
            ptr_patch=this%npp_patch, default='inactive')

       this%agnpp_patch(begp:endp) = spval
       call hist_addfld1d (fname='C14_AGNPP', units='gC14/m^2/s', &
            avgflag='A', long_name='C14 aboveground NPP', &
            ptr_patch=this%agnpp_patch, default='inactive')

       this%bgnpp_patch(begp:endp) = spval
       call hist_addfld1d (fname='C14_BGNPP', units='gC14/m^2/s', &
            avgflag='A', long_name='C14 belowground NPP', &
            ptr_patch=this%bgnpp_patch, default='inactive')

       this%litfall_patch(begp:endp) = spval
       call hist_addfld1d (fname='C14_LITFALL', units='gC14/m^2/s', &
            avgflag='A', long_name='C14 litterfall (leaves and fine roots)', &
            ptr_patch=this%litfall_patch, default='inactive')

       this%fire_closs_patch(begp:endp) = spval
       call hist_addfld1d (fname='C14_PFT_FIRE_CLOSS', units='gC14/m^2/s', &
            avgflag='A', long_name='C14 total patch-level fire C loss', &
            ptr_patch=this%fire_closs_patch, default='inactive')
    endif

    !-------------------------------
    ! C flux variables - column 
    !-------------------------------

    if (carbon_type == 'c12') then

       this%cwdc_loss_col(begc:endc) = spval
       call hist_addfld1d (fname='CWDC_LOSS', units='gC/m^2/s', &
            avgflag='A', long_name='coarse woody debris C loss', &
            ptr_col=this%cwdc_loss_col)

       this%m_decomp_cpools_to_fire_col(begc:endc,:)      = spval
       this%m_decomp_cpools_to_fire_vr_col(begc:endc,:,:) = spval
       do k = 1, ndecomp_pools
          if ( decomp_cascade_con%is_litter(k) .or. decomp_cascade_con%is_cwd(k) ) then
             data1dptr => this%m_decomp_cpools_to_fire_col(:,k)
             fieldname = 'M_'//trim(decomp_cascade_con%decomp_pool_name_history(k))//'C_TO_FIRE'
             longname =  trim(decomp_cascade_con%decomp_pool_name_long(k))//' C fire loss'
             call hist_addfld1d (fname=fieldname, units='gC/m^2/s',  &
                  avgflag='A', long_name=longname, &
                  ptr_col=data1dptr, default='inactive')

             if ( nlevdecomp_full > 1 ) then
                data2dptr => this%m_decomp_cpools_to_fire_vr_col(:,:,k)
                fieldname = 'M_'//trim(decomp_cascade_con%decomp_pool_name_history(k))//'C_TO_FIRE'//trim(vr_suffix)
                longname =  trim(decomp_cascade_con%decomp_pool_name_long(k))//' C fire loss'
                call hist_addfld_decomp (fname=fieldname, units='gC/m^3/s', type2d='levdcmp', &
                     avgflag='A', long_name=longname, &
                     ptr_col=data2dptr, default='inactive')
             endif
          endif
       end do

       this%dwt_seedc_to_leaf_grc(begg:endg) = spval
       call hist_addfld1d (fname='DWT_SEEDC_TO_LEAF', units='gC/m^2/s', &
            avgflag='A', long_name='seed source to patch-level leaf', &
            ptr_gcell=this%dwt_seedc_to_leaf_grc, default='inactive')

       this%dwt_seedc_to_leaf_patch(begp:endp) = spval
       call hist_addfld1d (fname='DWT_SEEDC_TO_LEAF_PATCH', units='gC/m^2/s', &
            avgflag='A', &
            long_name='patch-level seed source to patch-level leaf ' // &
            '(per-area-gridcell; only makes sense with dov2xy=.false.)', &
            ptr_patch=this%dwt_seedc_to_leaf_patch, default='inactive')

       this%dwt_seedc_to_deadstem_grc(begg:endg) = spval
       call hist_addfld1d (fname='DWT_SEEDC_TO_DEADSTEM', units='gC/m^2/s', &
            avgflag='A', long_name='seed source to patch-level deadstem', &
            ptr_gcell=this%dwt_seedc_to_deadstem_grc, default='inactive')

       this%dwt_seedc_to_deadstem_patch(begp:endp) = spval
       call hist_addfld1d (fname='DWT_SEEDC_TO_DEADSTEM_PATCH', units='gC/m^2/s', &
            avgflag='A', &
            long_name='patch-level seed source to patch-level deadstem ' // &
            '(per-area-gridcell; only makes sense with dov2xy=.false.)', &
            ptr_patch=this%dwt_seedc_to_deadstem_patch, default='inactive')

       this%dwt_conv_cflux_grc(begg:endg) = spval
       call hist_addfld1d (fname='DWT_CONV_CFLUX', units='gC/m^2/s', &
            avgflag='A', &
            long_name='conversion C flux (immediate loss to atm) (0 at all times except first timestep of year)', &
            ptr_gcell=this%dwt_conv_cflux_grc)

       this%dwt_conv_cflux_patch(begp:endp) = spval
       call hist_addfld1d (fname='DWT_CONV_CFLUX_PATCH', units='gC/m^2/s', &
            avgflag='A', &
            long_name='patch-level conversion C flux (immediate loss to atm) ' // &
            '(0 at all times except first timestep of year) ' // &
            '(per-area-gridcell; only makes sense with dov2xy=.false.)', &
            ptr_patch=this%dwt_conv_cflux_patch, default='inactive')

       this%dwt_conv_cflux_dribbled_grc(begg:endg) = spval
       call hist_addfld1d (fname='DWT_CONV_CFLUX_DRIBBLED', units='gC/m^2/s', &
            avgflag='A', &
            long_name='conversion C flux (immediate loss to atm), dribbled throughout the year', &
            ptr_gcell=this%dwt_conv_cflux_dribbled_grc)

       this%dwt_wood_productc_gain_patch(begp:endp) = spval
       call hist_addfld1d (fname='DWT_WOOD_PRODUCTC_GAIN_PATCH', units='gC/m^2/s', &
            avgflag='A', &
            long_name='patch-level landcover change-driven addition to wood product pools' // &
            '(0 at all times except first timestep of year) ' // &
            '(per-area-gridcell; only makes sense with dov2xy=.false.)', &
            ptr_patch=this%dwt_wood_productc_gain_patch, default='inactive')

       this%dwt_slash_cflux_grc(begg:endg) = spval
       call hist_addfld1d (fname='DWT_SLASH_CFLUX', units='gC/m^2/s', &
            avgflag='A', &
            long_name='slash C flux (to litter diagnostic only) (0 at all times except first timestep of year)', &
            ptr_gcell=this%dwt_slash_cflux_grc)

       this%dwt_slash_cflux_patch(begp:endp) = spval
       call hist_addfld1d (fname='DWT_SLASH_CFLUX_PATCH', units='gC/m^2/s', &
            avgflag='A', &
            long_name='patch-level slash C flux (to litter diagnostic only) ' // &
            '(0 at all times except first timestep of year) ' // &
            '(per-area-gridcell; only makes sense with dov2xy=.false.)', &
            ptr_patch=this%dwt_slash_cflux_patch, default='inactive')

       do k = i_litr_min, i_litr_max
          this%dwt_frootc_to_litr_c_col(begc:endc,:,k) = spval
          data2dptr => this%dwt_frootc_to_litr_c_col(begc:endc,:,k)
          fieldname = 'DWT_FROOTC_TO_'//trim(decomp_cascade_con%decomp_pool_name_history(k))//'_C'
          longname =  'fine root to '//trim(decomp_cascade_con%decomp_pool_name_long(k))//' due to landcover change'
          call hist_addfld_decomp (fname=fieldname, units='gC/m^2/s',  type2d='levdcmp', &
               avgflag='A', long_name=longname, &
               ptr_col=data2dptr, default='inactive')
       end do

       this%dwt_livecrootc_to_cwdc_col(begc:endc,:) = spval
       call hist_addfld_decomp (fname='DWT_LIVECROOTC_TO_CWDC', units='gC/m^2/s',  type2d='levdcmp', &
            avgflag='A', long_name='live coarse root to CWD due to landcover change', &
            ptr_col=this%dwt_livecrootc_to_cwdc_col, default='inactive')

       this%dwt_deadcrootc_to_cwdc_col(begc:endc,:) = spval
       call hist_addfld_decomp (fname='DWT_DEADCROOTC_TO_CWDC', units='gC/m^2/s',  type2d='levdcmp', &
            avgflag='A', long_name='dead coarse root to CWD due to landcover change', &
            ptr_col=this%dwt_deadcrootc_to_cwdc_col, default='inactive')

       this%crop_seedc_to_leaf_patch(begp:endp) = spval
       call hist_addfld1d (fname='CROP_SEEDC_TO_LEAF', units='gC/m^2/s', &
            avgflag='A', long_name='crop seed source to leaf', &
            ptr_patch=this%crop_seedc_to_leaf_patch, default='inactive')

        this%sr_col(begc:endc) = spval
        call hist_addfld1d (fname='SR', units='gC/m^2/s', &
             avgflag='A', long_name='total soil respiration (HR + root resp)', &
             ptr_col=this%sr_col)

        this%er_col(begc:endc) = spval
        call hist_addfld1d (fname='ER', units='gC/m^2/s', &
             avgflag='A', long_name='total ecosystem respiration, autotrophic + heterotrophic', &
             ptr_col=this%er_col)

        this%litfire_col(begc:endc) = spval
        call hist_addfld1d (fname='LITFIRE', units='gC/m^2/s', &
             avgflag='A', long_name='litter fire losses', &
             ptr_col=this%litfire_col, default='inactive')

        this%somfire_col(begc:endc) = spval
        call hist_addfld1d (fname='SOMFIRE', units='gC/m^2/s', &
             avgflag='A', long_name='soil organic matter fire losses', &
             ptr_col=this%somfire_col, default='inactive')

        this%totfire_col(begc:endc) = spval
        call hist_addfld1d (fname='TOTFIRE', units='gC/m^2/s', &
             avgflag='A', long_name='total ecosystem fire losses', &
             ptr_col=this%totfire_col, default='inactive')

        this%fire_closs_col(begc:endc) = spval
        call hist_addfld1d (fname='COL_FIRE_CLOSS', units='gC/m^2/s', &
             avgflag='A', long_name='total column-level fire C loss for non-peat fires outside land-type converted region', &
             ptr_col=this%fire_closs_col)

        this%annsum_npp_patch(begp:endp) = spval
        call hist_addfld1d (fname='ANNSUM_NPP', units='gC/m^2/yr', &
             avgflag='A', long_name='annual sum of NPP', &
             ptr_patch=this%annsum_npp_patch, default='inactive')

        this%annsum_npp_col(begc:endc) = spval
        call hist_addfld1d (fname='CANNSUM_NPP', units='gC/m^2/s', &
             avgflag='A', long_name='annual sum of column-level NPP', &
             ptr_col=this%annsum_npp_col, default='inactive')

       this%nep_col(begc:endc) = spval
       call hist_addfld1d (fname='NEP', units='gC/m^2/s', &
            avgflag='A', long_name='net ecosystem production, excludes fire, landuse, and harvest flux, positive for sink', &
            ptr_col=this%nep_col)

       this%nbp_grc(begg:endg) = spval
       call hist_addfld1d (fname='NBP', units='gC/m^2/s', &
            avgflag='A', long_name='net biome production, includes fire, landuse,'&
            //' harvest and hrv_xsmrpool flux (latter smoothed over the year), positive for sink'&
            //' (same as net carbon exchange between land and atmosphere)', &
            ptr_gcell=this%nbp_grc)

       this%nee_grc(begg:endg) = spval
       call hist_addfld1d (fname='NEE', units='gC/m^2/s', &
            avgflag='A', long_name='net ecosystem exchange of carbon,'&
            //' includes fire and hrv_xsmrpool (latter smoothed over the year),'&
            //' excludes landuse and harvest flux, positive for source', &
            ptr_gcell=this%nee_grc)

       this%landuseflux_grc(begg:endg) = spval
       call hist_addfld1d (fname='LAND_USE_FLUX', units='gC/m^2/s', &
            avgflag='A', &
            long_name='total C emitted from land cover conversion (smoothed over the year)'&
            //' and wood and grain product pools (NOTE: not a net value)', &
            ptr_gcell=this%landuseflux_grc)

   end if
    !-------------------------------
    ! C13 flux variables - column 
    !-------------------------------

    if ( carbon_type == 'c13' ) then

       this%m_decomp_cpools_to_fire_col(begc:endc,:) = spval
       this%m_decomp_cpools_to_fire_vr_col(begc:endc,:,:) = spval
       do k = 1, ndecomp_pools
          if ( decomp_cascade_con%is_litter(k) .or. decomp_cascade_con%is_cwd(k) ) then
             data1dptr => this%m_decomp_cpools_to_fire_col(:,k)
             fieldname = 'C13_M_'//trim(decomp_cascade_con%decomp_pool_name_history(k))//'C_TO_FIRE'
             longname =  'C13 '//trim(decomp_cascade_con%decomp_pool_name_long(k))//' C fire loss'
             call hist_addfld1d (fname=fieldname, units='gC13/m^2',  &
                  avgflag='A', long_name=longname, &
                  ptr_col=data1dptr, default='inactive')

             if ( nlevdecomp_full > 1 ) then
                data2dptr => this%m_decomp_cpools_to_fire_vr_col(:,:,k)
                fieldname = 'C13_M_'//trim(decomp_cascade_con%decomp_pool_name_history(k))//'C_TO_FIRE'//trim(vr_suffix)
                longname =  'C13 '//trim(decomp_cascade_con%decomp_pool_name_long(k))//' C fire loss'
                call hist_addfld_decomp (fname=fieldname, units='gC13/m^3',  type2d='levdcmp', &
                     avgflag='A', long_name=longname, &
                     ptr_col=data2dptr, default='inactive')
             end if
          endif
       end do

       this%dwt_seedc_to_leaf_grc(begg:endg) = spval
       call hist_addfld1d (fname='C13_DWT_SEEDC_TO_LEAF', units='gC13/m^2/s', &
            avgflag='A', long_name='C13 seed source to patch-level leaf', &
            ptr_gcell=this%dwt_seedc_to_leaf_grc, default='inactive')

       this%dwt_seedc_to_leaf_patch(begp:endp) = spval
       call hist_addfld1d (fname='C13_DWT_SEEDC_TO_LEAF_PATCH', units='gC13/m^2/s', &
            avgflag='A', &
            long_name='patch-level C13 seed source to patch-level leaf ' // &
            '(per-area-gridcell; only makes sense with dov2xy=.false.)', &
            ptr_patch=this%dwt_seedc_to_leaf_patch, default='inactive')

       this%dwt_seedc_to_deadstem_grc(begg:endg) = spval
       call hist_addfld1d (fname='C13_DWT_SEEDC_TO_DEADSTEM', units='gC13/m^2/s', &
            avgflag='A', long_name='C13 seed source to patch-level deadstem', &
            ptr_gcell=this%dwt_seedc_to_deadstem_grc, default='inactive')

       this%dwt_seedc_to_deadstem_patch(begp:endp) = spval
       call hist_addfld1d (fname='C13_DWT_SEEDC_TO_DEADSTEM_PATCH', units='gC13/m^2/s', &
            avgflag='A', &
            long_name='patch-level C13 seed source to patch-level deadstem ' // &
            '(per-area-gridcell; only makes sense with dov2xy=.false.)', &
            ptr_patch=this%dwt_seedc_to_deadstem_patch, default='inactive')

       this%dwt_conv_cflux_grc(begg:endg) = spval
       call hist_addfld1d (fname='C13_DWT_CONV_CFLUX', units='gC13/m^2/s', &
            avgflag='A', long_name='C13 conversion C flux (immediate loss to atm) ' // &
            '(0 at all times except first timestep of year)', &
            ptr_gcell=this%dwt_conv_cflux_grc, default='inactive')

       this%dwt_conv_cflux_patch(begp:endp) = spval
       call hist_addfld1d (fname='C13_DWT_CONV_CFLUX_PATCH', units='gC13/m^2/s', &
            avgflag='A', &
            long_name='patch-level C13 conversion C flux (immediate loss to atm) ' // &
            '(0 at all times except first timestep of year) ' // &
            '(per-area-gridcell; only makes sense with dov2xy=.false.)', &
            ptr_patch=this%dwt_conv_cflux_patch, default='inactive')

       this%dwt_conv_cflux_dribbled_grc(begg:endg) = spval
       call hist_addfld1d (fname='C13_DWT_CONV_CFLUX_DRIBBLED', units='gC13/m^2/s', &
            avgflag='A', &
            long_name='C13 conversion C flux (immediate loss to atm), dribbled throughout the year', &
            ptr_gcell=this%dwt_conv_cflux_dribbled_grc, default='inactive')

       this%dwt_slash_cflux_grc(begg:endg) = spval
       call hist_addfld1d (fname='C13_DWT_SLASH_CFLUX', units='gC13/m^2/s', &
            avgflag='A', long_name='C13 slash C flux (to litter diagnostic only)' // &
            '(0 at all times except first timestep of year)', &
            ptr_gcell=this%dwt_slash_cflux_grc, default='inactive')

       this%dwt_slash_cflux_patch(begp:endp) = spval
       call hist_addfld1d (fname='C13_DWT_SLASH_CFLUX_PATCH', units='gC13/m^2/s', &
            avgflag='A', &
            long_name='patch-level C13 slash C flux (to litter diagnostic only) ' // &
            '(0 at all times except first timestep of year) ' // &
            '(per-area-gridcell; only makes sense with dov2xy=.false.)', &
            ptr_patch=this%dwt_slash_cflux_patch, default='inactive')

       do k = i_litr_min, i_litr_max
          this%dwt_frootc_to_litr_c_col(begc:endc,:,k) = spval
          data2dptr => this%dwt_frootc_to_litr_c_col(begc:endc,:,k)
          fieldname = 'C13_DWT_FROOTC_TO_'//trim(decomp_cascade_con%decomp_pool_name_history(k))//'_C'
          longname =  'C13 fine root to '//trim(decomp_cascade_con%decomp_pool_name_long(k))//' due to landcover change'
          call hist_addfld_decomp (fname=fieldname, units='gC/m^2/s',  type2d='levdcmp', &
               avgflag='A', long_name=longname, &
               ptr_col=data2dptr, default='inactive')
       end do

       this%dwt_livecrootc_to_cwdc_col(begc:endc,:) = spval
       call hist_addfld_decomp (fname='C13_DWT_LIVECROOTC_TO_CWDC', units='gC13/m^2/s',  type2d='levdcmp', &
            avgflag='A', long_name='C13 live coarse root to CWD due to landcover change', &
            ptr_col=this%dwt_livecrootc_to_cwdc_col, default='inactive')

       this%dwt_deadcrootc_to_cwdc_col(begc:endc,:) = spval
       call hist_addfld_decomp (fname='C13_DWT_DEADCROOTC_TO_CWDC', units='gC13/m^2/s',  type2d='levdcmp', &
            avgflag='A', long_name='C13 dead coarse root to CWD due to landcover change', &
            ptr_col=this%dwt_deadcrootc_to_cwdc_col, default='inactive')

       this%crop_seedc_to_leaf_patch(begp:endp) = spval
       call hist_addfld1d (fname='C13_CROP_SEEDC_TO_LEAF', units='gC13/m^2/s', &
            avgflag='A', long_name='C13 crop seed source to leaf', &
            ptr_patch=this%crop_seedc_to_leaf_patch, default='inactive')

        this%sr_col(begc:endc) = spval
        call hist_addfld1d (fname='C13_SR', units='gC13/m^2/s', &
             avgflag='A', long_name='C13 total soil respiration (HR + root resp)', &
             ptr_col=this%sr_col, default='inactive')

        this%er_col(begc:endc) = spval
        call hist_addfld1d (fname='C13_ER', units='gC13/m^2/s', &
             avgflag='A', long_name='C13 total ecosystem respiration, autotrophic + heterotrophic', &
             ptr_col=this%er_col, default='inactive')

        this%litfire_col(begc:endc) = spval
        call hist_addfld1d (fname='C13_LITFIRE', units='gC13/m^2/s', &
             avgflag='A', long_name='C13 litter fire losses', &
             ptr_col=this%litfire_col, default='inactive')

        this%somfire_col(begc:endc) = spval
        call hist_addfld1d (fname='C13_SOMFIRE', units='gC13/m^2/s', &
             avgflag='A', long_name='C13 soil organic matter fire losses', &
             ptr_col=this%somfire_col, default='inactive')

        this%totfire_col(begc:endc) = spval
        call hist_addfld1d (fname='C13_TOTFIRE', units='gC13/m^2/s', &
             avgflag='A', long_name='C13 total ecosystem fire losses', &
             ptr_col=this%totfire_col, default='inactive')

        this%fire_closs_col(begc:endc) = spval
        call hist_addfld1d (fname='C13_COL_FIRE_CLOSS', units='gC13/m^2/s', &
             avgflag='A', long_name='C13 total column-level fire C loss', &
             ptr_col=this%fire_closs_col, default='inactive')

        this%nep_col(begc:endc) = spval
        call hist_addfld1d (fname='C13_NEP', units='gC13/m^2/s', &
             avgflag='A', long_name='C13 net ecosystem production, excludes fire flux, positive for sink', &
             ptr_col=this%nep_col, default='inactive')

        this%nee_grc(begg:endg) = spval
        call hist_addfld1d (fname='C13_NEE', units='gC13/m^2/s', &
             avgflag='A', long_name='C13 net ecosystem exchange of carbon, includes fire flux, positive for source', &
             ptr_gcell=this%nee_grc, default='inactive')

        this%nbp_grc(begg:endg) = spval
        call hist_addfld1d (fname='C13_NBP', units='gC13/m^2/s', &
             avgflag='A', long_name='C13 net biome production, includes fire, landuse,'&
             //' harvest and hrv_xsmrpool flux (latter smoothed over the year), positive for sink'&
             //' (same as net carbon exchange between land and atmosphere)', &
             ptr_gcell=this%nbp_grc)

    endif

    !-------------------------------
    ! C14 flux variables - column 
    !-------------------------------

    if (carbon_type == 'c14') then

       this%m_decomp_cpools_to_fire_col(begc:endc,:)      = spval
       this%m_decomp_cpools_to_fire_vr_col(begc:endc,:,:) = spval
       do k = 1, ndecomp_pools
          if ( decomp_cascade_con%is_litter(k) .or. decomp_cascade_con%is_cwd(k) ) then
             data1dptr => this%m_decomp_cpools_to_fire_col(:,k)
             fieldname = 'C14_M_'//trim(decomp_cascade_con%decomp_pool_name_history(k))//'C_TO_FIRE'
             longname =  'C14 '//trim(decomp_cascade_con%decomp_pool_name_long(k))//' C fire loss'
             call hist_addfld1d (fname=fieldname, units='gC14/m^2',  &
                  avgflag='A', long_name=longname, &
                  ptr_col=data1dptr, default='inactive')

             if ( nlevdecomp_full > 1 ) then
                data2dptr => this%m_decomp_cpools_to_fire_vr_col(:,:,k)
                fieldname = 'C14_M_'//trim(decomp_cascade_con%decomp_pool_name_history(k))//'C_TO_FIRE'//trim(vr_suffix)
                longname =  'C14 '//trim(decomp_cascade_con%decomp_pool_name_long(k))//' C fire loss'
                call hist_addfld_decomp (fname=fieldname, units='gC14/m^3',  type2d='levdcmp', &
                     avgflag='A', long_name=longname, &
                     ptr_col=data2dptr, default='inactive')
             end if
          endif
       end do

       this%dwt_seedc_to_leaf_grc(begg:endg) = spval
       call hist_addfld1d (fname='C14_DWT_SEEDC_TO_LEAF', units='gC14/m^2/s', &
            avgflag='A', long_name='C14 seed source to patch-level leaf', &
            ptr_gcell=this%dwt_seedc_to_leaf_grc, default='inactive')

       this%dwt_seedc_to_leaf_patch(begp:endp) = spval
       call hist_addfld1d (fname='C14_DWT_SEEDC_TO_LEAF_PATCH', units='gC14/m^2/s', &
            avgflag='A', &
            long_name='patch-level C14 seed source to patch-level leaf ' // &
            '(per-area-gridcell; only makes sense with dov2xy=.false.)', &
            ptr_patch=this%dwt_seedc_to_leaf_patch, default='inactive')

       this%dwt_seedc_to_deadstem_grc(begg:endg) = spval
       call hist_addfld1d (fname='C14_DWT_SEEDC_TO_DEADSTEM', units='gC14/m^2/s', &
            avgflag='A', long_name='C14 seed source to patch-level deadstem', &
            ptr_gcell=this%dwt_seedc_to_deadstem_grc, default='inactive')

       this%dwt_seedc_to_deadstem_patch(begp:endp) = spval
       call hist_addfld1d (fname='C14_DWT_SEEDC_TO_DEADSTEM_PATCH', units='gC14/m^2/s', &
            avgflag='A', &
            long_name='patch-level C14 seed source to patch-level deadstem ' // &
            '(per-area-gridcell; only makes sense with dov2xy=.false.)', &
            ptr_patch=this%dwt_seedc_to_deadstem_patch, default='inactive')

       this%dwt_conv_cflux_grc(begg:endg) = spval
       call hist_addfld1d (fname='C14_DWT_CONV_CFLUX', units='gC14/m^2/s', &
            avgflag='A', long_name='C14 conversion C flux (immediate loss to atm) ' // &
            '(0 at all times except first timestep of year)', &
            ptr_gcell=this%dwt_conv_cflux_grc, default='inactive')

       this%dwt_conv_cflux_patch(begp:endp) = spval
       call hist_addfld1d (fname='C14_DWT_CONV_CFLUX_PATCH', units='gC14/m^2/s', &
            avgflag='A', &
            long_name='patch-level C14 conversion C flux (immediate loss to atm) ' // &
            '(0 at all times except first timestep of year) ' // &
            '(per-area-gridcell; only makes sense with dov2xy=.false.)', &
            ptr_patch=this%dwt_conv_cflux_patch, default='inactive')

       this%dwt_conv_cflux_dribbled_grc(begg:endg) = spval
       call hist_addfld1d (fname='C14_DWT_CONV_CFLUX_DRIBBLED', units='gC14/m^2/s', &
            avgflag='A', &
            long_name='C14 conversion C flux (immediate loss to atm), dribbled throughout the year', &
            ptr_gcell=this%dwt_conv_cflux_dribbled_grc, default='inactive')

       this%dwt_slash_cflux_grc(begg:endg) = spval
       call hist_addfld1d (fname='C14_DWT_SLASH_CFLUX', units='gC14/m^2/s', &
            avgflag='A', long_name='C14 slash C flux (to litter diagnostic only)' // &
            '(0 at all times except first timestep of year)', &
            ptr_gcell=this%dwt_slash_cflux_grc, default='inactive')

       this%dwt_slash_cflux_patch(begp:endp) = spval
       call hist_addfld1d (fname='C14_DWT_SLASH_CFLUX_PATCH', units='gC14/m^2/s', &
            avgflag='A', &
            long_name='patch-level C14 slash C flux (to litter diagnostic only)' // &
            '(0 at all times except first timestep of year) ' // &
            '(per-area-gridcell; only makes sense with dov2xy=.false.)', &
            ptr_patch=this%dwt_slash_cflux_patch, default='inactive')

       do k = i_litr_min, i_litr_max
          this%dwt_frootc_to_litr_c_col(begc:endc,:,k) = spval
          data2dptr => this%dwt_frootc_to_litr_c_col(begc:endc,:,k)
          fieldname = 'C14_DWT_FROOTC_TO_'//trim(decomp_cascade_con%decomp_pool_name_history(k))//'_C'
          longname =  'C14 fine root to '//trim(decomp_cascade_con%decomp_pool_name_long(k))//' due to landcover change'
          call hist_addfld_decomp (fname=fieldname, units='gC/m^2/s',  type2d='levdcmp', &
               avgflag='A', long_name=longname, &
               ptr_col=data2dptr, default='inactive')
       end do

       this%dwt_livecrootc_to_cwdc_col(begc:endc,:) = spval
       call hist_addfld_decomp (fname='C14_DWT_LIVECROOTC_TO_CWDC', units='gC14/m^2/s',  type2d='levdcmp', &
            avgflag='A', long_name='C14 live coarse root to CWD due to landcover change', &
            ptr_col=this%dwt_livecrootc_to_cwdc_col, default='inactive')

       this%dwt_deadcrootc_to_cwdc_col(begc:endc,:) = spval
       call hist_addfld_decomp (fname='C14_DWT_DEADCROOTC_TO_CWDC', units='gC14/m^2/s',  type2d='levdcmp', &
            avgflag='A', long_name='C14 dead coarse root to CWD due to landcover change', &
            ptr_col=this%dwt_deadcrootc_to_cwdc_col, default='inactive')

       this%crop_seedc_to_leaf_patch(begp:endp) = spval
       call hist_addfld1d (fname='C14_CROP_SEEDC_TO_LEAF', units='gC14/m^2/s', &
            avgflag='A', long_name='C14 crop seed source to leaf', &
            ptr_patch=this%crop_seedc_to_leaf_patch, default='inactive')

        this%sr_col(begc:endc) = spval
        call hist_addfld1d (fname='C14_SR', units='gC14/m^2/s', &
             avgflag='A', long_name='C14 total soil respiration (HR + root resp)', &
             ptr_col=this%sr_col, default='inactive')

        this%er_col(begc:endc) = spval
        call hist_addfld1d (fname='C14_ER', units='gC14/m^2/s', &
             avgflag='A', long_name='C14 total ecosystem respiration, autotrophic + heterotrophic', &
             ptr_col=this%er_col, default='inactive')

        this%litfire_col(begc:endc) = spval
        call hist_addfld1d (fname='C14_LITFIRE', units='gC14/m^2/s', &
             avgflag='A', long_name='C14 litter fire losses', &
             ptr_col=this%litfire_col, default='inactive')

        this%somfire_col(begc:endc) = spval
        call hist_addfld1d (fname='C14_SOMFIRE', units='gC14/m^2/s', &
             avgflag='A', long_name='C14 soil organic matter fire losses', &
             ptr_col=this%somfire_col, default='inactive')

        this%totfire_col(begc:endc) = spval
        call hist_addfld1d (fname='C14_TOTFIRE', units='gC14/m^2/s', &
             avgflag='A', long_name='C14 total ecosystem fire losses', &
             ptr_col=this%totfire_col, default='inactive')

        this%fire_closs_col(begc:endc) = spval
        call hist_addfld1d (fname='C14_COL_FIRE_CLOSS', units='gC14/m^2/s', &
             avgflag='A', long_name='C14 total column-level fire C loss', &
             ptr_col=this%fire_closs_col, default='inactive')

        this%nep_col(begc:endc) = spval
        call hist_addfld1d (fname='C14_NEP', units='gC14/m^2/s', &
             avgflag='A', long_name='C14 net ecosystem production, excludes fire flux, positive for sink', &
             ptr_col=this%nep_col, default='inactive')

        this%nee_grc(begg:endg) = spval
        call hist_addfld1d (fname='C14_NEE', units='gC14/m^2/s', &
             avgflag='A', long_name='C14 net ecosystem exchange of carbon, includes fire flux, positive for source', &
             ptr_gcell=this%nee_grc, default='inactive')

        this%nbp_grc(begg:endg) = spval
        call hist_addfld1d (fname='C14_NBP', units='gC13/m^2/s', &
             avgflag='A', long_name='C14 net biome production, includes fire, landuse,'&
             //' harvest and hrv_xsmrpool flux (latter smoothed over the year), positive for sink'&
             //' (same as net carbon exchange between land and atmosphere)', &
             ptr_gcell=this%nbp_grc)

    endif

  end subroutine InitHistory

  !-----------------------------------------------------------------------
  subroutine InitCold(this, bounds)
    !
    ! !ARGUMENTS:
    class(cnveg_carbonflux_type) :: this
    type(bounds_type), intent(in) :: bounds  
    !
    ! !LOCAL VARIABLES:
    integer :: p, c, l, j, i
    integer :: fc                                        ! filter index
    integer :: num_special_col                           ! number of good values in special_col filter
    integer :: num_special_patch                         ! number of good values in special_patch filter
    integer :: special_col(bounds%endc-bounds%begc+1)    ! special landunit filter - columns
    integer :: special_patch(bounds%endp-bounds%begp+1)  ! special landunit filter - patches
    !-----------------------------------------------------------------------

    ! Set column filters

    num_special_col = 0
    do c = bounds%begc, bounds%endc
       l = col%landunit(c)
       if (lun%ifspecial(l)) then
          num_special_col = num_special_col + 1
          special_col(num_special_col) = c
       end if
    end do

    ! Set patch filters

    num_special_patch = 0
    do p = bounds%begp,bounds%endp
       l = patch%landunit(p)

       if (lun%ifspecial(l)) then
          num_special_patch = num_special_patch + 1
          special_patch(num_special_patch) = p
       end if
    end do

    do p = bounds%begp,bounds%endp
       l = patch%landunit(p)
       this%gpp_before_downreg_patch(p)       = 0._r8
       ! WW should these be considered spval or 0?
       if (lun%ifspecial(l)) then
          this%availc_patch(p)                = spval
          if(use_matrixcn)then
<<<<<<< HEAD
             this%matrix_Cinput_patch(p)         = spval 
             this%matrix_C13input_patch(p)         = spval
             this%matrix_C14input_patch(p)         = spval
=======
>>>>>>> 94e1bdc4
          end if
          this%xsmrpool_recover_patch(p)      = spval
          this%excess_cflux_patch(p)          = spval
          this%plant_calloc_patch(p)          = spval
          this%prev_leafc_to_litter_patch(p)  = spval
          this%prev_frootc_to_litter_patch(p) = spval
          this%leafc_to_litter_fun_patch(p)   = spval
          if ( use_c13 ) then
             this%xsmrpool_c13ratio_patch(p)  = spval
          endif
       end if
       if (lun%itype(l) == istsoil .or. lun%itype(l) == istcrop) then
          this%availc_patch(p)                = 0._r8
          if(use_matrixcn)then
<<<<<<< HEAD
             this%matrix_Cinput_patch(p)         = 0._r8
             this%matrix_C13input_patch(p)         = 0._r8
             this%matrix_C14input_patch(p)         = 0._r8      
         end if
=======
          end if
>>>>>>> 94e1bdc4
          this%xsmrpool_recover_patch(p)      = 0._r8
          this%excess_cflux_patch(p)          = 0._r8
          this%prev_leafc_to_litter_patch(p)  = 0._r8
          this%leafc_to_litter_fun_patch(p)   = 0._r8 
          this%prev_frootc_to_litter_patch(p) = 0._r8
          this%plant_calloc_patch(p)          = 0._r8
       end if
    end do

    do c = bounds%begc, bounds%endc
       l = col%landunit(c)

       ! also initialize dynamic landcover fluxes so that they have
       ! real values on first timestep, prior to calling pftdyn_cnbal
       if (lun%itype(l) == istsoil .or. lun%itype(l) == istcrop) then
          do j = 1, nlevdecomp_full
             do i = i_litr_min, i_litr_max
                this%dwt_frootc_to_litr_c_col(c,j,i) = 0._r8
             end do
             this%dwt_livecrootc_to_cwdc_col(c,j)   = 0._r8
             this%dwt_deadcrootc_to_cwdc_col(c,j)   = 0._r8
          end do
       end if
    end do

    do p = bounds%begp,bounds%endp
       l = patch%landunit(p)

       this%gpp_patch(p)                 = 0._r8
       if (lun%ifspecial(l)) then
          this%tempsum_npp_patch(p)      = spval
          this%annsum_npp_patch(p)       = spval
          this%tempsum_litfall_patch(p)  = spval
          this%annsum_litfall_patch(p)   = spval
       end if
       if (lun%itype(l) == istsoil .or. lun%itype(l) == istcrop) then
          this%tempsum_npp_patch(p)      = 0._r8
          this%annsum_npp_patch(p)       = 0._r8
          this%tempsum_litfall_patch(p)  = 0._r8
          this%annsum_litfall_patch(p)   = 0._r8
       end if
    end do

    do c = bounds%begc, bounds%endc
       l = col%landunit(c)

       if (lun%ifspecial(l)) then
          this%annsum_npp_col(c) = spval
       end if

       if (lun%itype(l) == istsoil .or. lun%itype(l) == istcrop) then
          this%annsum_npp_col(c) = 0._r8   
       end if
    end do

    ! initialize fields for special filters

    call this%SetValues (nvegcpool=nvegcpool, &
         num_patch=num_special_patch, filter_patch=special_patch, value_patch=0._r8, &
         num_column=num_special_col, filter_column=special_col, value_column=0._r8)

  end subroutine InitCold

  !-----------------------------------------------------------------------
  subroutine Restart ( this, bounds, ncid, flag, carbon_type )
    !
    ! !DESCRIPTION: 
    ! Read/write CN restart data for carbon fluxes
    !
    ! !USES:
    use ncdio_pio, only : file_desc_t
    !
    ! !ARGUMENTS:
    class (cnveg_carbonflux_type) :: this
    type(bounds_type) , intent(in)    :: bounds 
    type(file_desc_t) , intent(inout) :: ncid   ! netcdf id
    character(len=*)  , intent(in)    :: flag   !'read' or 'write'
    character(len=*)  , intent(in)    :: carbon_type ! 'c12' or 'c13' or 'c14'
    !------------------------------------------------------------------------

    if (carbon_type == 'c12') then
       call this%RestartBulkOnly(bounds, ncid, flag)
    end if

    call this%RestartAllIsotopes(bounds, ncid, flag)

  end subroutine Restart


  !-----------------------------------------------------------------------
  subroutine RestartBulkOnly ( this, bounds, ncid, flag )
    !
    ! !DESCRIPTION: 
    ! Read/write CN restart data for carbon fluxes - fields only present for bulk C
    !
    ! !USES:
    use shr_infnan_mod   , only : isnan => shr_infnan_isnan, nan => shr_infnan_nan, assignment(=)
    use clm_time_manager , only : is_restart
    use clm_varcon       , only : c13ratio, c14ratio
    use clm_varctl       , only : use_lch4
    use CNSharedParamsMod, only : use_fun
    use restUtilMod
    use ncdio_pio
    !
    ! !ARGUMENTS:
    class (cnveg_carbonflux_type) :: this
    type(bounds_type) , intent(in)    :: bounds 
    type(file_desc_t) , intent(inout) :: ncid   ! netcdf id
    character(len=*)  , intent(in)    :: flag   !'read' or 'write'
    !
    ! !LOCAL VARIABLES:
    integer :: j,k,c ! indices
    logical :: readvar      ! determine if variable is on initial file
    character(len=256) :: varname
    real(r8), pointer :: data1dptr(:)  ! temp. pointer for slicing larger arrays
    !------------------------------------------------------------------------

    if (use_crop) then

       do k = 1, nrepr
          data1dptr => this%reproductivec_xfer_to_reproductivec_patch(:,k)
          ! e.g., grain-C xfer to grainc
          varname = get_repr_rest_fname(k)//'c_xfer_to_'//get_repr_rest_fname(k)//'c'
          call restartvar(ncid=ncid, flag=flag,  varname=varname, &
               xtype=ncd_double,  &
               dim1name='pft', &
               long_name=get_repr_longname(k)//' C growth from storage', &
               units='gC/m2/s', &
               interpinic_flag='interp', readvar=readvar, data=data1dptr)
       end do

       call restartvar(ncid=ncid, flag=flag,  varname='livestemc_to_litter', xtype=ncd_double,  &
            dim1name='pft', &
            long_name='live stem C litterfall', units='gC/m2/s', &
            interpinic_flag='interp', readvar=readvar, data=this%livestemc_to_litter_patch)

       do k = repr_grain_min, repr_grain_max
          data1dptr => this%repr_grainc_to_food_patch(:,k)
          ! e.g., grain-C to food
          varname = get_repr_rest_fname(k)//'c_to_food'
          call restartvar(ncid=ncid, flag=flag,  varname=varname, &
               xtype=ncd_double,  &
               dim1name='pft', &
               long_name=get_repr_longname(k)//' C to food', &
               units='gC/m2/s', &
               interpinic_flag='interp', readvar=readvar, data=data1dptr)
       end do
            
       do k = 1, nrepr
          data1dptr => this%cpool_to_reproductivec_patch(:,k)
          ! e.g., -C-pool to grain-C
          varname = 'cpool_to_'//get_repr_rest_fname(k)//'c'
          call restartvar(ncid=ncid, flag=flag,  varname=varname, &
               xtype=ncd_double,  &
               dim1name='pft', &
               long_name='allocation to '//get_repr_longname(k)//' C', &
               units='gC/m2/s', &
               interpinic_flag='interp', readvar=readvar, data=data1dptr)
       end do

       do k = 1, nrepr
          data1dptr => this%cpool_to_reproductivec_storage_patch(:,k)
          ! e.g., cpool_to_grainc_storage
          varname = 'cpool_to_'//get_repr_rest_fname(k)//'c_storage'
          call restartvar(ncid=ncid, flag=flag,  varname=varname, &
               xtype=ncd_double,  &
               dim1name='pft', &
               long_name='allocation to '//get_repr_longname(k)//' C storage', &
               units='gC/m2/s', &
               interpinic_flag='interp', readvar=readvar, data=data1dptr)
       end do

       do k = 1, nrepr
          data1dptr => this%cpool_reproductive_gr_patch(:,k)
          ! e.g., cpool_grain_gr
          varname = 'cpool_'//get_repr_rest_fname(k)//'_gr'
          call restartvar(ncid=ncid, flag=flag, varname=varname, &
               xtype=ncd_double,  &
               dim1name='pft', &
               long_name=get_repr_longname(k)//' growth respiration', &
               units='gC/m2/s', &
               interpinic_flag='interp', readvar=readvar, data=data1dptr)
       end do

       do k = 1, nrepr
          data1dptr => this%cpool_reproductive_storage_gr_patch(:,k)
          ! e.g., cpool_grain_storage_gr
          varname = 'cpool_'//get_repr_rest_fname(k)//'_storage_gr'
          call restartvar(ncid=ncid, flag=flag,  varname=varname, &
               xtype=ncd_double,  &
               dim1name='pft', &
               long_name=get_repr_longname(k)//' growth respiration to storage', &
               units='gC/m2/s', &
               interpinic_flag='interp', readvar=readvar, data=data1dptr)
       end do

       do k = 1, nrepr
          data1dptr => this%transfer_reproductive_gr_patch(:,k)
          ! e.g., transfer_grain_gr
          varname = 'transfer_'//get_repr_rest_fname(k)//'_gr'
          call restartvar(ncid=ncid, flag=flag,  varname=varname, &
               xtype=ncd_double,  &
               dim1name='pft', &
               long_name=get_repr_longname(k)//' growth respiration from storage', &
               units='gC/m2/s', &
               interpinic_flag='interp', readvar=readvar, data=data1dptr)
       end do

       do k = 1, nrepr
          data1dptr => this%reproductivec_storage_to_xfer_patch(:,k)
          ! e.g., grainc_storage_to_xfer
          varname = get_repr_rest_fname(k)//'c_storage_to_xfer'
          call restartvar(ncid=ncid, flag=flag,  varname=varname, &
               xtype=ncd_double,  &
               dim1name='pft', &
               long_name=get_repr_longname(k)//' C shift storage to transfer', &
               units='gC/m2/s', &
               interpinic_flag='interp', readvar=readvar, data=data1dptr)
       end do

    end if

    call restartvar(ncid=ncid, flag=flag, varname='gpp_pepv', xtype=ncd_double,  &
         dim1name='pft', &
         long_name='', units='', &
         interpinic_flag='interp', readvar=readvar, data=this%gpp_before_downreg_patch) 

    call restartvar(ncid=ncid, flag=flag, varname='availc', xtype=ncd_double,  &
         dim1name='pft', &
         long_name='', units='', &
         interpinic_flag='interp', readvar=readvar, data=this%availc_patch) 

    call restartvar(ncid=ncid, flag=flag, varname='xsmrpool_recover', xtype=ncd_double,  &
         dim1name='pft', &
         long_name='', units='', &
         interpinic_flag='interp', readvar=readvar, data=this%xsmrpool_recover_patch) 

    call restartvar(ncid=ncid, flag=flag, varname='plant_calloc', xtype=ncd_double,  &
         dim1name='pft', &
         long_name='', units='', &
         interpinic_flag='interp', readvar=readvar, data=this%plant_calloc_patch) 

    call restartvar(ncid=ncid, flag=flag, varname='excess_cflux', xtype=ncd_double,  &
         dim1name='pft', &
         long_name='', units='', &
         interpinic_flag='interp', readvar=readvar, data=this%excess_cflux_patch) 

    call restartvar(ncid=ncid, flag=flag, varname='prev_leafc_to_litter', xtype=ncd_double,  &
         dim1name='pft', &
         long_name='', units='', &
         interpinic_flag='interp', readvar=readvar, data=this%prev_leafc_to_litter_patch) 

    call restartvar(ncid=ncid, flag=flag, varname='prev_frootc_to_litter', xtype=ncd_double,  &
         dim1name='pft', &
         long_name='', units='', &
         interpinic_flag='interp', readvar=readvar, data=this%prev_frootc_to_litter_patch) 

    call restartvar(ncid=ncid, flag=flag, varname='tempsum_npp', xtype=ncd_double,  &
         dim1name='pft', &
         long_name='', units='', &
         interpinic_flag='interp', readvar=readvar, data=this%tempsum_npp_patch) 
 
    call restartvar(ncid=ncid, flag=flag, varname='annsum_npp', xtype=ncd_double,  &
         dim1name='pft', &
         long_name='', units='', &
         interpinic_flag='interp', readvar=readvar, data=this%annsum_npp_patch) 

    call restartvar(ncid=ncid, flag=flag, varname='col_lag_npp', xtype=ncd_double,  &
         dim1name='column', &
         long_name='', units='', &
         interpinic_flag='interp', readvar=readvar, data=this%lag_npp_col) 

    call restartvar(ncid=ncid, flag=flag, varname='cannsum_npp', xtype=ncd_double,  &
         dim1name='column', &
         long_name='', units='', &
         interpinic_flag='interp', readvar=readvar, data=this%annsum_npp_col) 

    call restartvar(ncid=ncid, flag=flag, varname='tempsum_litfall', xtype=ncd_double,  &
         dim1name='pft', &
         long_name='', units='', &
         interpinic_flag='interp', readvar=readvar, data=this%tempsum_litfall_patch)

    call restartvar(ncid=ncid, flag=flag, varname='annsum_litfall', xtype=ncd_double,  &
         dim1name='pft', &
         long_name='', units='', &
         interpinic_flag='interp', readvar=readvar, data=this%annsum_litfall_patch)

    if ( use_fun ) then
       call restartvar(ncid=ncid, flag=flag, varname='leafc_to_litter_fun', xtype=ncd_double,  &
            dim1name='pft', &
            long_name='', units='', &
            interpinic_flag='interp', readvar=readvar, data=this%leafc_to_litter_fun_patch)
        ! BACKWARDS_COMPATIBILITY(wrw, 2018-06-28) re. issue #426
        call set_missing_vals_to_constant(this%leafc_to_litter_fun_patch, 0._r8)
    end if

  end subroutine RestartBulkOnly


  !-----------------------------------------------------------------------
  subroutine RestartAllIsotopes ( this, bounds, ncid, flag )
    !
    ! !DESCRIPTION: 
    ! Read/write CN restart data for carbon fluxes - fields present for both bulk C and isotopes
    !
    ! !USES:
    use ncdio_pio, only : file_desc_t
    !
    ! !ARGUMENTS:
    class (cnveg_carbonflux_type) :: this
    type(bounds_type) , intent(in)    :: bounds 
    type(file_desc_t) , intent(inout) :: ncid   ! netcdf id
    character(len=*)  , intent(in)    :: flag   !'read' or 'write'
    !-----------------------------------------------------------------------

    call this%dwt_conv_cflux_dribbler%Restart(bounds, ncid, flag)
    call this%hrv_xsmrpool_to_atm_dribbler%Restart(bounds, ncid, flag)

  end subroutine RestartAllIsotopes

  !-----------------------------------------------------------------------
  subroutine SetValues ( this, nvegcpool, &
       num_patch, filter_patch, value_patch, &
       num_column, filter_column, value_column)
    !
    ! !DESCRIPTION:
    ! Set carbon state fluxes
    !
    ! !ARGUMENTS:
    class (cnveg_carbonflux_type) :: this
<<<<<<< HEAD
    integer , intent(in) :: num_patch,nvegcpool
=======
    integer , intent(in) :: num_patch
    integer , intent(in) :: nvegcpool
>>>>>>> 94e1bdc4
    integer , intent(in) :: filter_patch(:)
    real(r8), intent(in) :: value_patch
    integer , intent(in) :: num_column
    integer , intent(in) :: filter_column(:)
    real(r8), intent(in) :: value_column
    !
    ! !LOCAL VARIABLES:
    integer :: fi,i     ! loop index
    integer :: j,k,l    ! indices
    !------------------------------------------------------------------------

    do fi = 1,num_patch
       i = filter_patch(fi)

       this%m_leafc_to_litter_patch(i)                   = value_patch
       this%m_frootc_to_litter_patch(i)                  = value_patch
       this%m_leafc_storage_to_litter_patch(i)           = value_patch
       this%m_frootc_storage_to_litter_patch(i)          = value_patch
       this%m_livestemc_storage_to_litter_patch(i)       = value_patch
       this%m_deadstemc_storage_to_litter_patch(i)       = value_patch
       this%m_livecrootc_storage_to_litter_patch(i)      = value_patch
       this%m_deadcrootc_storage_to_litter_patch(i)      = value_patch
       this%m_leafc_xfer_to_litter_patch(i)              = value_patch
       this%m_frootc_xfer_to_litter_patch(i)             = value_patch
       this%m_livestemc_xfer_to_litter_patch(i)          = value_patch
       this%m_deadstemc_xfer_to_litter_patch(i)          = value_patch
       this%m_livecrootc_xfer_to_litter_patch(i)         = value_patch
       this%m_deadcrootc_xfer_to_litter_patch(i)         = value_patch
       this%m_livestemc_to_litter_patch(i)               = value_patch
       this%m_deadstemc_to_litter_patch(i)               = value_patch
       this%m_livecrootc_to_litter_patch(i)              = value_patch
       this%m_deadcrootc_to_litter_patch(i)              = value_patch
       this%m_gresp_storage_to_litter_patch(i)           = value_patch
       this%m_gresp_xfer_to_litter_patch(i)              = value_patch
       this%hrv_leafc_to_litter_patch(i)                 = value_patch             
       this%hrv_leafc_storage_to_litter_patch(i)         = value_patch     
       this%hrv_leafc_xfer_to_litter_patch(i)            = value_patch        
       this%hrv_frootc_to_litter_patch(i)                = value_patch            
       this%hrv_frootc_storage_to_litter_patch(i)        = value_patch    
       this%hrv_frootc_xfer_to_litter_patch(i)           = value_patch       
       this%hrv_livestemc_to_litter_patch(i)             = value_patch         
       this%hrv_livestemc_storage_to_litter_patch(i)     = value_patch 
       this%hrv_livestemc_xfer_to_litter_patch(i)        = value_patch    
       this%hrv_deadstemc_storage_to_litter_patch(i)     = value_patch 
       this%hrv_deadstemc_xfer_to_litter_patch(i)        = value_patch    
       this%hrv_livecrootc_to_litter_patch(i)            = value_patch        
       this%hrv_livecrootc_storage_to_litter_patch(i)    = value_patch
       this%hrv_livecrootc_xfer_to_litter_patch(i)       = value_patch   
       this%hrv_deadcrootc_to_litter_patch(i)            = value_patch        
       this%hrv_deadcrootc_storage_to_litter_patch(i)    = value_patch
       this%hrv_deadcrootc_xfer_to_litter_patch(i)       = value_patch   
       this%hrv_gresp_storage_to_litter_patch(i)         = value_patch     
       this%hrv_gresp_xfer_to_litter_patch(i)            = value_patch        
       this%hrv_xsmrpool_to_atm_patch(i)                 = value_patch

       this%m_leafc_to_fire_patch(i)                     = value_patch
       this%m_leafc_storage_to_fire_patch(i)             = value_patch
       this%m_leafc_xfer_to_fire_patch(i)                = value_patch
       this%m_livestemc_to_fire_patch(i)                 = value_patch
       this%m_livestemc_storage_to_fire_patch(i)         = value_patch
       this%m_livestemc_xfer_to_fire_patch(i)            = value_patch
       this%m_deadstemc_to_fire_patch(i)                 = value_patch
       this%m_deadstemc_storage_to_fire_patch(i)         = value_patch
       this%m_deadstemc_xfer_to_fire_patch(i)            = value_patch
       this%m_frootc_to_fire_patch(i)                    = value_patch
       this%m_frootc_storage_to_fire_patch(i)            = value_patch
       this%m_frootc_xfer_to_fire_patch(i)               = value_patch
       this%m_livecrootc_to_fire_patch(i)                = value_patch
       this%m_livecrootc_storage_to_fire_patch(i)        = value_patch
       this%m_livecrootc_xfer_to_fire_patch(i)           = value_patch
       this%m_deadcrootc_to_fire_patch(i)                = value_patch
       this%m_deadcrootc_storage_to_fire_patch(i)        = value_patch
       this%m_deadcrootc_xfer_to_fire_patch(i)           = value_patch
       this%m_gresp_storage_to_fire_patch(i)             = value_patch
       this%m_gresp_xfer_to_fire_patch(i)                = value_patch

       this%m_leafc_to_litter_fire_patch(i)              = value_patch
       this%m_leafc_storage_to_litter_fire_patch(i)      = value_patch
       this%m_leafc_xfer_to_litter_fire_patch(i)         = value_patch
       this%m_livestemc_to_litter_fire_patch(i)          = value_patch
       this%m_livestemc_storage_to_litter_fire_patch(i)  = value_patch
       this%m_livestemc_xfer_to_litter_fire_patch(i)     = value_patch
       this%m_livestemc_to_deadstemc_fire_patch(i)       = value_patch
       this%m_deadstemc_to_litter_fire_patch(i)          = value_patch
       this%m_deadstemc_storage_to_litter_fire_patch(i)  = value_patch
       this%m_deadstemc_xfer_to_litter_fire_patch(i)     = value_patch
       this%m_frootc_to_litter_fire_patch(i)             = value_patch
       this%m_frootc_storage_to_litter_fire_patch(i)     = value_patch
       this%m_frootc_xfer_to_litter_fire_patch(i)        = value_patch
       this%m_livecrootc_to_litter_fire_patch(i)         = value_patch
       this%m_livecrootc_storage_to_litter_fire_patch(i) = value_patch
       this%m_livecrootc_xfer_to_litter_fire_patch(i)    = value_patch
       this%m_livecrootc_to_deadcrootc_fire_patch(i)     = value_patch
       this%m_deadcrootc_to_litter_fire_patch(i)         = value_patch
       this%m_deadcrootc_storage_to_litter_fire_patch(i) = value_patch
       this%m_deadcrootc_xfer_to_litter_fire_patch(i)    = value_patch
       this%m_gresp_storage_to_litter_fire_patch(i)      = value_patch
       this%m_gresp_xfer_to_litter_fire_patch(i)         = value_patch

       this%leafc_xfer_to_leafc_patch(i)                 = value_patch
       this%frootc_xfer_to_frootc_patch(i)               = value_patch
       this%livestemc_xfer_to_livestemc_patch(i)         = value_patch
       this%deadstemc_xfer_to_deadstemc_patch(i)         = value_patch
       this%livecrootc_xfer_to_livecrootc_patch(i)       = value_patch
       this%deadcrootc_xfer_to_deadcrootc_patch(i)       = value_patch
       this%leafc_to_litter_patch(i)                     = value_patch
       this%frootc_to_litter_patch(i)                    = value_patch
       this%cpool_to_resp_patch(i)                       = value_patch
       this%cpool_to_leafc_resp_patch(i)                 = value_patch
       this%cpool_to_leafc_storage_resp_patch(i)         = value_patch
       this%cpool_to_frootc_resp_patch(i)                = value_patch
       this%cpool_to_frootc_storage_resp_patch(i)        = value_patch
       this%cpool_to_livecrootc_resp_patch(i)            = value_patch
       this%cpool_to_livecrootc_storage_resp_patch(i)    = value_patch
       this%cpool_to_livestemc_resp_patch(i)             = value_patch
       this%cpool_to_livestemc_storage_resp_patch(i)     = value_patch
       this%leaf_mr_patch(i)                             = value_patch
       this%froot_mr_patch(i)                            = value_patch
       this%livestem_mr_patch(i)                         = value_patch
       this%livecroot_mr_patch(i)                        = value_patch
       this%leaf_curmr_patch(i)                          = value_patch
       this%froot_curmr_patch(i)                         = value_patch
       this%livestem_curmr_patch(i)                      = value_patch
       this%livecroot_curmr_patch(i)                     = value_patch
       this%leaf_xsmr_patch(i)                           = value_patch
       this%froot_xsmr_patch(i)                          = value_patch
       this%livestem_xsmr_patch(i)                       = value_patch
       this%livecroot_xsmr_patch(i)                      = value_patch
       this%psnsun_to_cpool_patch(i)                     = value_patch
       this%psnshade_to_cpool_patch(i)                   = value_patch
       this%cpool_to_xsmrpool_patch(i)                   = value_patch
       this%cpool_to_leafc_patch(i)                      = value_patch
       this%cpool_to_leafc_storage_patch(i)              = value_patch
       this%cpool_to_frootc_patch(i)                     = value_patch
       this%cpool_to_frootc_storage_patch(i)             = value_patch
       this%cpool_to_livestemc_patch(i)                  = value_patch
       this%cpool_to_livestemc_storage_patch(i)          = value_patch
       this%cpool_to_deadstemc_patch(i)                  = value_patch
       this%cpool_to_deadstemc_storage_patch(i)          = value_patch
       this%cpool_to_livecrootc_patch(i)                 = value_patch
       this%cpool_to_livecrootc_storage_patch(i)         = value_patch
       this%cpool_to_deadcrootc_patch(i)                 = value_patch
       this%cpool_to_deadcrootc_storage_patch(i)         = value_patch
       this%cpool_to_gresp_storage_patch(i)              = value_patch
       this%cpool_leaf_gr_patch(i)                       = value_patch
       this%cpool_leaf_storage_gr_patch(i)               = value_patch
       this%transfer_leaf_gr_patch(i)                    = value_patch
       this%cpool_froot_gr_patch(i)                      = value_patch
       this%cpool_froot_storage_gr_patch(i)              = value_patch
       this%transfer_froot_gr_patch(i)                   = value_patch
       this%cpool_livestem_gr_patch(i)                   = value_patch
       this%cpool_livestem_storage_gr_patch(i)           = value_patch
       this%transfer_livestem_gr_patch(i)                = value_patch
       this%cpool_deadstem_gr_patch(i)                   = value_patch
       this%cpool_deadstem_storage_gr_patch(i)           = value_patch
       this%transfer_deadstem_gr_patch(i)                = value_patch
       this%cpool_livecroot_gr_patch(i)                  = value_patch
       this%cpool_livecroot_storage_gr_patch(i)          = value_patch
       this%transfer_livecroot_gr_patch(i)               = value_patch
       this%cpool_deadcroot_gr_patch(i)                  = value_patch
       this%cpool_deadcroot_storage_gr_patch(i)          = value_patch
       this%transfer_deadcroot_gr_patch(i)               = value_patch
       this%leafc_storage_to_xfer_patch(i)               = value_patch
       this%frootc_storage_to_xfer_patch(i)              = value_patch
       this%livestemc_storage_to_xfer_patch(i)           = value_patch
       this%deadstemc_storage_to_xfer_patch(i)           = value_patch
       this%livecrootc_storage_to_xfer_patch(i)          = value_patch
       this%deadcrootc_storage_to_xfer_patch(i)          = value_patch
       this%gresp_storage_to_xfer_patch(i)               = value_patch
       this%livestemc_to_deadstemc_patch(i)              = value_patch
       this%livecrootc_to_deadcrootc_patch(i)            = value_patch

       this%current_gr_patch(i)                          = value_patch
       this%transfer_gr_patch(i)                         = value_patch
       this%storage_gr_patch(i)                          = value_patch
       this%frootc_alloc_patch(i)                        = value_patch
       this%frootc_loss_patch(i)                         = value_patch
       this%leafc_alloc_patch(i)                         = value_patch
       this%leafc_loss_patch(i)                          = value_patch
       this%woodc_alloc_patch(i)                         = value_patch
       this%woodc_loss_patch(i)                          = value_patch

       this%crop_seedc_to_leaf_patch(i)                  = value_patch
       this%crop_harvestc_to_cropprodc_patch(i)          = value_patch
<<<<<<< HEAD
!   Matrix
       if(use_matrixcn)then
          this%matrix_Cinput_patch(i)                       = value_patch
          this%matrix_C13input_patch(i)                       = value_patch
          this%matrix_C14input_patch(i)                       = value_patch
=======
       !   Matrix
       if(use_matrixcn)then
>>>>>>> 94e1bdc4
       end if
    end do

    do k = 1, nrepr
       do fi = 1,num_patch
          i = filter_patch(fi)
          this%reproductive_mr_patch(i,k)    = value_patch
          this%reproductive_curmr_patch(i,k) = value_patch
          this%reproductive_xsmr_patch(i,k)  = value_patch
       end do
    end do

<<<<<<< HEAD
    if(use_matrixcn)then
       do j = 1, nvegcpool         
          do fi = 1,num_patch
             i = filter_patch(fi)
             this%matrix_alloc_patch(i,j)       = value_patch
             this%matrix_phturnover_patch (i,j) = value_patch
             this%matrix_gmturnover_patch (i,j) = value_patch
             this%matrix_fiturnover_patch (i,j) = value_patch
          end do
       end do

       do j = 1, ncphtrans
          do fi = 1,num_patch
             i = filter_patch(fi)
             this%matrix_phtransfer_patch (i,j) = value_patch
          end do
       end do

       do j = 1, ncgmtrans
          do fi = 1,num_patch
             i = filter_patch(fi)
             this%matrix_gmtransfer_patch (i,j) = value_patch
          end do
       end do

       do j = 1, ncfitrans
          do fi = 1,num_patch
             i = filter_patch(fi)
             this%matrix_fitransfer_patch (i,j) = value_patch
          end do
       end do   
=======
    ! Set Matrix elements
    if(use_matrixcn)then
>>>>>>> 94e1bdc4
    end if

    if ( use_crop )then
       do fi = 1,num_patch
          i = filter_patch(fi)
          this%xsmrpool_to_atm_patch(i)         = value_patch
          this%livestemc_to_litter_patch(i)     = value_patch
          this%leafc_to_biofuelc_patch(i)       = value_patch
          this%livestemc_to_biofuelc_patch(i)   = value_patch
       end do

       do k = 1, nrepr
          do fi = 1,num_patch
             i = filter_patch(fi)
             this%reproductivec_xfer_to_reproductivec_patch(i,k) = value_patch
             this%cpool_to_reproductivec_patch(i,k)                    = value_patch
             this%cpool_to_reproductivec_storage_patch(i,k)            = value_patch
             this%cpool_reproductive_gr_patch(i,k)                     = value_patch
             this%cpool_reproductive_storage_gr_patch(i,k)             = value_patch
             this%transfer_reproductive_gr_patch(i,k)                  = value_patch
             this%reproductivec_storage_to_xfer_patch(i,k)             = value_patch
          end do
       end do

       do k = repr_grain_min, repr_grain_max
          do fi = 1,num_patch
             i = filter_patch(fi)
             this%repr_grainc_to_food_patch(i,k) = value_patch
             this%repr_grainc_to_seed_patch(i,k) = value_patch
          end do
       end do

       do k = repr_structure_min, repr_structure_max
          do fi = 1,num_patch
             i = filter_patch(fi)
             this%repr_structurec_to_cropprod_patch(i,k) = value_patch
             this%repr_structurec_to_litter_patch(i,k)   = value_patch
          end do
       end do
    end if

    do j = 1, nlevdecomp_full
       do fi = 1,num_column
          i = filter_column(fi)

          do k = i_litr_min, i_litr_max
             this%phenology_c_to_litr_c_col(i,j,k)     = value_column
             this%gap_mortality_c_to_litr_c_col(i,j,k) = value_column
             this%harvest_c_to_litr_c_col(i,j,k)       = value_column
             this%m_c_to_litr_fire_col(i,j,k)          = value_column
          end do
          this%gap_mortality_c_to_cwdc_col(i,j)       = value_column
          this%fire_mortality_c_to_cwdc_col(i,j)      = value_column
          this%harvest_c_to_cwdc_col(i,j)             = value_column          
       end do
    end do

    do k = 1, ndecomp_pools
       do j = 1, nlevdecomp_full
          do fi = 1,num_column
             i = filter_column(fi)
             this%m_decomp_cpools_to_fire_vr_col(i,j,k) = value_column
          end do
       end do
    end do

    do k = 1, ndecomp_pools
       do fi = 1,num_column
          i = filter_column(fi)
          this%m_decomp_cpools_to_fire_col(i,k) = value_column
       end do
    end do

    do fi = 1,num_column
       i = filter_column(fi)

       this%crop_harvestc_to_cropprodc_col(i)       = value_column
       this%cwdc_loss_col(i)                 = value_column
       this%litterc_loss_col(i)              = value_column

    end do

    do fi = 1,num_patch
       i = filter_patch(fi)

       this%gpp_patch(i)           = value_patch
       this%mr_patch(i)            = value_patch
       this%gr_patch(i)            = value_patch
       this%ar_patch(i)            = value_patch
       this%rr_patch(i)            = value_patch 
       this%npp_patch(i)           = value_patch 
       this%agnpp_patch(i)         = value_patch
       this%bgnpp_patch(i)         = value_patch
       this%litfall_patch(i)       = value_patch
       this%wood_harvestc_patch(i) = value_patch
       this%slash_harvestc_patch(i) = value_patch
       this%cinputs_patch(i)       = value_patch
       this%coutputs_patch(i)      = value_patch
       this%fire_closs_patch(i)    = value_patch
       this%npp_Nactive_patch(i)     = value_patch
       this%npp_burnedoff_patch(i)     = value_patch
       this%npp_Nnonmyc_patch(i)     = value_patch
       this%npp_Nam_patch(i)         = value_patch
       this%npp_Necm_patch(i)        = value_patch
       this%npp_Nactive_no3_patch(i) = value_patch
       this%npp_Nactive_nh4_patch(i) = value_patch
       this%npp_Nnonmyc_no3_patch(i) = value_patch
       this%npp_Nnonmyc_nh4_patch(i) = value_patch
       this%npp_Nam_no3_patch(i)     = value_patch
       this%npp_Nam_nh4_patch(i)     = value_patch
       this%npp_Necm_no3_patch(i)    = value_patch
       this%npp_Necm_nh4_patch(i)    = value_patch
       this%npp_Nfix_patch(i)        = value_patch
       this%npp_Nretrans_patch(i)    = value_patch
       this%npp_Nuptake_patch(i)     = value_patch
       this%npp_growth_patch(i)      = value_patch
       this%leafc_change_patch(i)    = value_patch
       this%soilc_change_patch(i)    = value_patch
    end do

    do fi = 1,num_column
       i  = filter_column(fi)

       this%sr_col(i)                  = value_column
       this%er_col(i)                  = value_column
       this%litfire_col(i)             = value_column
       this%somfire_col(i)             = value_column
       this%totfire_col(i)             = value_column

       ! Zero p2c column fluxes
       this%rr_col(i)                  = value_column  
       this%ar_col(i)                  = value_column  
       this%gpp_col(i)                 = value_column 
       this%npp_col(i)                 = value_column 
       this%fire_closs_col(i)          = value_column 
       this%wood_harvestc_col(i)       = value_column 
       this%hrv_xsmrpool_to_atm_col(i) = value_column
       this%nep_col(i)                 = value_column
       if ( use_crop )then
          this%xsmrpool_to_atm_col(i)  = value_column
       end if

    end do

  end subroutine SetValues

  !-----------------------------------------------------------------------
  subroutine ZeroDwt( this, bounds )
    !
    ! !DESCRIPTION
    ! Initialize flux variables needed for dynamic land use.
    !
    ! !ARGUMENTS:
    class(cnveg_carbonflux_type) :: this
    type(bounds_type), intent(in)  :: bounds 
    !
    ! !LOCAL VARIABLES:
    integer  :: c, g, j, i       ! indices
    !-----------------------------------------------------------------------

    ! set conversion and product pool fluxes to 0 at the beginning of every timestep

    do g = bounds%begg, bounds%endg
       this%dwt_seedc_to_leaf_grc(g)        = 0._r8
       this%dwt_seedc_to_deadstem_grc(g)    = 0._r8
       this%dwt_conv_cflux_grc(g)           = 0._r8
       this%dwt_slash_cflux_grc(g)           = 0._r8
    end do

    do j = 1, nlevdecomp_full
       do c = bounds%begc,bounds%endc
          do i = i_litr_min, i_litr_max
             this%dwt_frootc_to_litr_c_col(c,j,i) = 0._r8
          end do
          this%dwt_livecrootc_to_cwdc_col(c,j)      = 0._r8
          this%dwt_deadcrootc_to_cwdc_col(c,j)      = 0._r8
       end do
    end do

  end subroutine ZeroDwt

  !-----------------------------------------------------------------------
  subroutine Summary_carbonflux(this, &
       bounds, num_soilc, filter_soilc, num_soilp, filter_soilp, isotope, &
       soilbiogeochem_hr_col, soilbiogeochem_cwdhr_col, soilbiogeochem_lithr_col, &
       soilbiogeochem_decomp_cascade_ctransfer_col, &
       product_closs_grc)
    !
    ! !DESCRIPTION:
    ! Perform patch and column-level carbon summary calculations
    !
    ! !USES:
    use clm_time_manager                   , only: get_step_size_real
    use clm_varcon                         , only: secspday
    use clm_varctl                         , only: nfix_timeconst, carbon_resp_opt
    use subgridAveMod                      , only: p2c, c2g
    use SoilBiogeochemDecompCascadeConType , only: decomp_cascade_con
    use CNSharedParamsMod                  , only: use_fun
    !
    ! !ARGUMENTS:
    class(cnveg_carbonflux_type)   :: this
    type(bounds_type) , intent(in) :: bounds          
    integer           , intent(in) :: num_soilc       ! number of soil columns in filter
    integer           , intent(in) :: filter_soilc(:) ! filter for soil columns
    integer           , intent(in) :: num_soilp       ! number of soil patches in filter
    integer           , intent(in) :: filter_soilp(:) ! filter for soil patches
    character(len=*)  , intent(in) :: isotope   
    real(r8)          , intent(in) :: soilbiogeochem_hr_col(bounds%begc:)
    real(r8)          , intent(in) :: soilbiogeochem_cwdhr_col(bounds%begc:)
    real(r8)          , intent(in) :: soilbiogeochem_lithr_col(bounds%begc:)
    real(r8)          , intent(in) :: soilbiogeochem_decomp_cascade_ctransfer_col(bounds%begc:,1:)
    real(r8)          , intent(in) :: product_closs_grc(bounds%begg:)
    !
    ! !LOCAL VARIABLES:
    integer  :: c,p,j,k,l,g     ! indices
    integer  :: fp,fc           ! lake filter indices
    real(r8) :: nfixlags, dtime ! temp variables for making lagged npp
    real(r8) :: maxdepth        ! depth to integrate soil variables
    real(r8) :: nep_grc(bounds%begg:bounds%endg)        ! nep_col averaged to gridcell
    real(r8) :: fire_closs_grc(bounds%begg:bounds%endg) ! fire_closs_col averaged to gridcell
    real(r8) :: hrv_xsmrpool_to_atm_grc(bounds%begg:bounds%endg) ! hrv_xsmrpool_to_atm_col averaged to gridcell (gC/m2/s)
    real(r8) :: hrv_xsmrpool_to_atm_delta_grc(bounds%begg:bounds%endg) ! hrv_xsmrpool_to_atm_col averaged to gridcell, expressed as a delta (not a flux) (gC/m2)
    real(r8) :: hrv_xsmrpool_to_atm_dribbled_grc(bounds%begg:bounds%endg) ! hrv_xsmrpool_to_atm, dribbled over the year (gC/m2/s)
    real(r8) :: dwt_conv_cflux_delta_grc(bounds%begg:bounds%endg)    ! dwt_conv_cflux_grc expressed as a total delta (not a flux) (gC/m2)
    !-----------------------------------------------------------------------

    SHR_ASSERT_ALL_FL((ubound(product_closs_grc) == (/bounds%endg/)), sourcefile, __LINE__)

    ! calculate patch-level summary carbon fluxes and states

    dtime = get_step_size_real()

    do fp = 1,num_soilp
       p = filter_soilp(fp)

       ! maintenance respiration (MR)
       if ( trim(isotope) == 'c13' .or. trim(isotope) == 'c14') then
          this%leaf_mr_patch(p)      = this%leaf_curmr_patch(p)      + this%leaf_xsmr_patch(p)
          this%froot_mr_patch(p)     = this%froot_curmr_patch(p)     + this%froot_xsmr_patch(p)
          this%livestem_mr_patch(p)  = this%livestem_curmr_patch(p)  + this%livestem_xsmr_patch(p)
          this%livecroot_mr_patch(p) = this%livecroot_curmr_patch(p) + this%livecroot_xsmr_patch(p)
       endif

       this%mr_patch(p)  = &
            this%leaf_mr_patch(p)     + &
            this%froot_mr_patch(p)    + &
            this%livestem_mr_patch(p) + &
            this%livecroot_mr_patch(p)

       if (carbon_resp_opt == 1) then
          this%mr_patch(p)  = &
               this%cpool_to_resp_patch(p)     + &
               this%leaf_mr_patch(p)     + &
               this%froot_mr_patch(p)    + &
               this%livestem_mr_patch(p) + &
               this%livecroot_mr_patch(p)
       end if
       if ( use_crop .and. patch%itype(p) >= npcropmin )then
          do k = 1, nrepr
             this%mr_patch(p) = &
                  this%mr_patch(p) + &
                  this%reproductive_mr_patch(p,k)
          end do
       end if

       ! growth respiration (GR)

       ! current GR is respired this time step for new growth displayed in this timestep
       this%current_gr_patch(p) = &
            this%cpool_leaf_gr_patch(p)      + &
            this%cpool_froot_gr_patch(p)     + &
            this%cpool_livestem_gr_patch(p)  + &
            this%cpool_deadstem_gr_patch(p)  + &
            this%cpool_livecroot_gr_patch(p) + &
            this%cpool_deadcroot_gr_patch(p)
       if ( use_crop .and. patch%itype(p) >= npcropmin )then
          do k = 1, nrepr
             this%current_gr_patch(p) = this%current_gr_patch(p) + &
                  this%cpool_reproductive_gr_patch(p,k)
          end do
       end if


       ! transfer GR is respired this time step for transfer growth displayed in this timestep
       this%transfer_gr_patch(p) = &
            this%transfer_leaf_gr_patch(p)      + &
            this%transfer_froot_gr_patch(p)     + &
            this%transfer_livestem_gr_patch(p)  + &
            this%transfer_deadstem_gr_patch(p)  + &
            this%transfer_livecroot_gr_patch(p) + &
            this%transfer_deadcroot_gr_patch(p)
       if ( use_crop .and. patch%itype(p) >= npcropmin )then
          do k = 1, nrepr
             this%transfer_gr_patch(p) = this%transfer_gr_patch(p) + &
                  this%transfer_reproductive_gr_patch(p,k)
          end do
       end if

       ! storage GR is respired this time step for growth sent to storage for later display
       this%storage_gr_patch(p) = &
            this%cpool_leaf_storage_gr_patch(p)      + &
            this%cpool_froot_storage_gr_patch(p)     + &
            this%cpool_livestem_storage_gr_patch(p)  + &
            this%cpool_deadstem_storage_gr_patch(p)  + &
            this%cpool_livecroot_storage_gr_patch(p) + &
            this%cpool_deadcroot_storage_gr_patch(p)

       if ( use_crop .and. patch%itype(p) >= npcropmin )then
          do k = 1, nrepr
             this%storage_gr_patch(p) = this%storage_gr_patch(p) + &
                  this%cpool_reproductive_storage_gr_patch(p,k)
          end do
       end if

       ! GR is the sum of current + transfer + storage GR
       this%gr_patch(p) = &
            this%current_gr_patch(p)  + &
            this%transfer_gr_patch(p) + &
            this%storage_gr_patch(p)

       ! autotrophic respiration (AR) adn 
       if ( use_crop .and. patch%itype(p) >= npcropmin )then
          this%ar_patch(p) =           &
               this%mr_patch(p)      + &
               this%gr_patch(p)
          if ( .not. this%dribble_crophrv_xsmrpool_2atm ) this%ar_patch(p) = this%ar_patch(p) + &
                                             this%xsmrpool_to_atm_patch(p) ! xsmr... is -ve (slevis)
       else         
             this%ar_patch(p) =           &
                  this%mr_patch(p)      + &
                  this%gr_patch(p)         
       end if
       
       if (use_fun) then
          this%ar_patch(p) = this%ar_patch(p) + this%soilc_change_patch(p)
       end if
      
       ! gross primary production (GPP)
       this%gpp_patch(p) = &
            this%psnsun_to_cpool_patch(p) + &
            this%psnshade_to_cpool_patch(p)

       ! net primary production (NPP)      
       this%npp_patch(p) =      &
               this%gpp_patch(p) - &
               this%ar_patch(p)     

       ! root respiration (RR)
       this%rr_patch(p) =         &
            this%froot_mr_patch(p)                   + &
            this%cpool_froot_gr_patch(p)             + &
            this%cpool_livecroot_gr_patch(p)         + &
            this%cpool_deadcroot_gr_patch(p)         + &
            this%transfer_froot_gr_patch(p)          + &
            this%transfer_livecroot_gr_patch(p)      + &
            this%transfer_deadcroot_gr_patch(p)      + &
            this%cpool_froot_storage_gr_patch(p)     + &
            this%cpool_livecroot_storage_gr_patch(p) + &
            this%cpool_deadcroot_storage_gr_patch(p)

       ! update the annual NPP accumulator, for use in allocation code 
       if (trim(isotope) == 'bulk') then      
          this%tempsum_npp_patch(p) = &
               this%tempsum_npp_patch(p) + &
               this%npp_patch(p)
       end if

       ! aboveground NPP: leaf, live stem, dead stem (AGNPP)
       ! This is supposed to correspond as closely as possible to
       ! field measurements of AGNPP, so it ignores the storage pools
       ! and only treats the fluxes into displayed pools.

       this%agnpp_patch(p) = &
            this%cpool_to_leafc_patch(p)                  + &
            this%leafc_xfer_to_leafc_patch(p)             + &
            this%cpool_to_livestemc_patch(p)              + &
            this%livestemc_xfer_to_livestemc_patch(p)     + &
            this%cpool_to_deadstemc_patch(p)              + &
            this%deadstemc_xfer_to_deadstemc_patch(p)

       if ( use_crop .and. patch%itype(p) >= npcropmin )then
          do k = 1, nrepr
             this%agnpp_patch(p) =      &
                  this%agnpp_patch(p) + &
                  this%cpool_to_reproductivec_patch(p,k)            + &
                  this%reproductivec_xfer_to_reproductivec_patch(p,k)
          end do
       end if

       ! belowground NPP: fine root, live coarse root, dead coarse root (BGNPP)
       ! This is supposed to correspond as closely as possible to
       ! field measurements of BGNPP, so it ignores the storage pools
       ! and only treats the fluxes into displayed pools.

       this%bgnpp_patch(p) = &
            this%cpool_to_frootc_patch(p)                   + &
            this%frootc_xfer_to_frootc_patch(p)             + &
            this%cpool_to_livecrootc_patch(p)               + &
            this%livecrootc_xfer_to_livecrootc_patch(p)     + &
            this%cpool_to_deadcrootc_patch(p)               + &
            this%deadcrootc_xfer_to_deadcrootc_patch(p)

       ! litterfall (LITFALL)

       this%litfall_patch(p) = &
            this%leafc_to_litter_patch(p)                     + &
            this%frootc_to_litter_patch(p)                    + &
            this%m_leafc_to_litter_patch(p)                   + &
            this%m_leafc_storage_to_litter_patch(p)           + &
            this%m_leafc_xfer_to_litter_patch(p)              + &
            this%m_frootc_to_litter_patch(p)                  + &
            this%m_frootc_storage_to_litter_patch(p)          + &
            this%m_frootc_xfer_to_litter_patch(p)             + &
            this%m_livestemc_to_litter_patch(p)               + &
            this%m_livestemc_storage_to_litter_patch(p)       + &
            this%m_livestemc_xfer_to_litter_patch(p)          + &
            this%m_deadstemc_to_litter_patch(p)               + &
            this%m_deadstemc_storage_to_litter_patch(p)       + &
            this%m_deadstemc_xfer_to_litter_patch(p)          + &
            this%m_livecrootc_to_litter_patch(p)              + &
            this%m_livecrootc_storage_to_litter_patch(p)      + &
            this%m_livecrootc_xfer_to_litter_patch(p)         + &
            this%m_deadcrootc_to_litter_patch(p)              + &
            this%m_deadcrootc_storage_to_litter_patch(p)      + &
            this%m_deadcrootc_xfer_to_litter_patch(p)         + &
            this%m_gresp_storage_to_litter_patch(p)           + &
            this%m_gresp_xfer_to_litter_patch(p)              + &
            
            this%m_leafc_to_litter_fire_patch(p)              + &
            this%m_leafc_storage_to_litter_fire_patch(p)      + &
            this%m_leafc_xfer_to_litter_fire_patch(p)         + &
            this%m_livestemc_to_litter_fire_patch(p)          + &
            this%m_livestemc_storage_to_litter_fire_patch(p)  + &
            this%m_livestemc_xfer_to_litter_fire_patch(p)     + &
            this%m_deadstemc_to_litter_fire_patch(p)          + &
            this%m_deadstemc_storage_to_litter_fire_patch(p)  + &
            this%m_deadstemc_xfer_to_litter_fire_patch(p)     + &
            this%m_frootc_to_litter_fire_patch(p)             + &
            this%m_frootc_storage_to_litter_fire_patch(p)     + &
            this%m_frootc_xfer_to_litter_fire_patch(p)        + &
            this%m_livecrootc_to_litter_fire_patch(p)         + &
            this%m_livecrootc_storage_to_litter_fire_patch(p) + &
            this%m_livecrootc_xfer_to_litter_fire_patch(p)    + &
            this%m_deadcrootc_to_litter_fire_patch(p)         + &
            this%m_deadcrootc_storage_to_litter_fire_patch(p) + &
            this%m_deadcrootc_xfer_to_litter_fire_patch(p)    + &
            this%m_gresp_storage_to_litter_fire_patch(p)      + &
            this%m_gresp_xfer_to_litter_fire_patch(p)         + &
            
            this%hrv_leafc_to_litter_patch(p)                 + &
            this%hrv_leafc_storage_to_litter_patch(p)         + &
            this%hrv_leafc_xfer_to_litter_patch(p)            + &
            this%hrv_frootc_to_litter_patch(p)                + &
            this%hrv_frootc_storage_to_litter_patch(p)        + &
            this%hrv_frootc_xfer_to_litter_patch(p)           + &
            this%hrv_livestemc_to_litter_patch(p)             + &
            this%hrv_livestemc_storage_to_litter_patch(p)     + &
            this%hrv_livestemc_xfer_to_litter_patch(p)        + &
            this%hrv_deadstemc_storage_to_litter_patch(p)     + &
            this%hrv_deadstemc_xfer_to_litter_patch(p)        + &
            this%hrv_livecrootc_to_litter_patch(p)            + &
            this%hrv_livecrootc_storage_to_litter_patch(p)    + &
            this%hrv_livecrootc_xfer_to_litter_patch(p)       + &
            this%hrv_deadcrootc_to_litter_patch(p)            + &
            this%hrv_deadcrootc_storage_to_litter_patch(p)    + &
            this%hrv_deadcrootc_xfer_to_litter_patch(p)       + &
            this%hrv_gresp_storage_to_litter_patch(p)         + &
            this%hrv_gresp_xfer_to_litter_patch(p)

       if ( use_crop .and. patch%itype(p) >= npcropmin )then
          this%litfall_patch(p) =      &
               this%litfall_patch(p) + &
               this%livestemc_to_litter_patch(p)

          if (.not. use_grainproduct) then
             do k = repr_grain_min, repr_grain_max
                this%litfall_patch(p) = &
                     this%litfall_patch(p) + &
                     this%repr_grainc_to_food_patch(p,k)
             end do
          end if

          do k = repr_structure_min, repr_structure_max
             this%litfall_patch(p) = &
                  this%litfall_patch(p) + &
                  this%repr_structurec_to_litter_patch(p,k)
          end do
       end if

       ! update the annual litfall accumulator, for use in mortality code

       if (use_cndv) then
          this%tempsum_litfall_patch(p) = &
               this%tempsum_litfall_patch(p) + &
               this%leafc_to_litter_patch(p) + &
               this%frootc_to_litter_patch(p)
       end if

       ! patch-level carbon losses to fire changed by F. Li and S. Levis

       this%fire_closs_patch(p) = &
            this%m_leafc_to_fire_patch(p)                + &
            this%m_leafc_storage_to_fire_patch(p)        + &
            this%m_leafc_xfer_to_fire_patch(p)           + &
            this%m_frootc_to_fire_patch(p)               + &
            this%m_frootc_storage_to_fire_patch(p)       + &
            this%m_frootc_xfer_to_fire_patch(p)          + &
            this%m_livestemc_to_fire_patch(p)            + &
            this%m_livestemc_storage_to_fire_patch(p)    + &
            this%m_livestemc_xfer_to_fire_patch(p)       + &
            this%m_deadstemc_to_fire_patch(p)            + &
            this%m_deadstemc_storage_to_fire_patch(p)    + &
            this%m_deadstemc_xfer_to_fire_patch(p)       + &
            this%m_livecrootc_to_fire_patch(p)           + &
            this%m_livecrootc_storage_to_fire_patch(p)   + &
            this%m_livecrootc_xfer_to_fire_patch(p)      + &
            this%m_deadcrootc_to_fire_patch(p)           + &
            this%m_deadcrootc_storage_to_fire_patch(p)   + &
            this%m_deadcrootc_xfer_to_fire_patch(p)      + &
            this%m_gresp_storage_to_fire_patch(p)        + &
            this%m_gresp_xfer_to_fire_patch(p)

       ! new summary variables for CLAMP

       ! (FROOTC_ALLOC) - fine root C allocation
       this%frootc_alloc_patch(p) = &
            this%frootc_xfer_to_frootc_patch(p)    + &
            this%cpool_to_frootc_patch(p)     

       ! (FROOTC_LOSS) - fine root C loss changed by F. Li and S. Levis
       this%frootc_loss_patch(p) = &
            this%m_frootc_to_litter_patch(p)       + &
            this%m_frootc_to_fire_patch(p)         + &
            this%m_frootc_to_litter_fire_patch(p)  + &
            this%hrv_frootc_to_litter_patch(p)     + &
            this%frootc_to_litter_patch(p)

       ! (LEAFC_ALLOC) - leaf C allocation
       this%leafc_alloc_patch(p) = &
            this%leafc_xfer_to_leafc_patch(p)    + &
            this%cpool_to_leafc_patch(p)     

       ! (LEAFC_LOSS) - leaf C loss changed by F. Li and S. Levis
       this%leafc_loss_patch(p) = &
            this%m_leafc_to_litter_patch(p)      + &
            this%m_leafc_to_fire_patch(p)        + &
            this%m_leafc_to_litter_fire_patch(p) + &
            this%hrv_leafc_to_litter_patch(p)    + &
            this%leafc_to_litter_patch(p)

       ! (WOODC_ALLOC) - wood C allocation
       this%woodc_alloc_patch(p) = &
            this%livestemc_xfer_to_livestemc_patch(p)   + &
            this%deadstemc_xfer_to_deadstemc_patch(p)   + &
            this%livecrootc_xfer_to_livecrootc_patch(p) + &
            this%deadcrootc_xfer_to_deadcrootc_patch(p) + &
            this%cpool_to_livestemc_patch(p)            + &
            this%cpool_to_deadstemc_patch(p)            + &
            this%cpool_to_livecrootc_patch(p)           + &
            this%cpool_to_deadcrootc_patch(p)

       ! (WOODC_LOSS) - wood C loss
       this%woodc_loss_patch(p) = &
            this%m_livestemc_to_litter_patch(p)            + &
            this%m_deadstemc_to_litter_patch(p)            + &
            this%m_livecrootc_to_litter_patch(p)           + &
            this%m_deadcrootc_to_litter_patch(p)           + &
            this%m_livestemc_to_fire_patch(p)              + &
            this%m_deadstemc_to_fire_patch(p)              + &
            this%m_livecrootc_to_fire_patch(p)             + &
            this%m_deadcrootc_to_fire_patch(p)             + &
            this%hrv_livestemc_to_litter_patch(p)          + &
            this%hrv_livestemc_storage_to_litter_patch(p)  + &
            this%hrv_livestemc_xfer_to_litter_patch(p)     + &
            this%wood_harvestc_patch(p)                    + &
            this%hrv_deadstemc_storage_to_litter_patch(p)  + &
            this%hrv_deadstemc_xfer_to_litter_patch(p)     + &
            this%hrv_livecrootc_to_litter_patch(p)         + &
            this%hrv_livecrootc_storage_to_litter_patch(p) + &
            this%hrv_livecrootc_xfer_to_litter_patch(p)    + &
            this%hrv_deadcrootc_to_litter_patch(p)         + &
            this%hrv_deadcrootc_storage_to_litter_patch(p) + &
            this%hrv_deadcrootc_xfer_to_litter_patch(p)   

       ! (Slash Harvest Flux) - Additional Wood Harvest Veg C Losses
       this%slash_harvestc_patch(p) = &
            this%hrv_leafc_to_litter_patch(p)              + &
            this%hrv_leafc_storage_to_litter_patch(p)      + &
            this%hrv_leafc_xfer_to_litter_patch(p)         + &
            this%hrv_frootc_to_litter_patch(p)             + &
            this%hrv_frootc_storage_to_litter_patch(p)     + &
            this%hrv_frootc_xfer_to_litter_patch(p)        + &
            this%hrv_livestemc_to_litter_patch(p)          + &
            this%hrv_livestemc_storage_to_litter_patch(p)  + &
            this%hrv_livestemc_xfer_to_litter_patch(p)     + &
            this%hrv_deadstemc_storage_to_litter_patch(p)  + &
            this%hrv_deadstemc_xfer_to_litter_patch(p)     + &
            this%hrv_livecrootc_to_litter_patch(p)         + &
            this%hrv_livecrootc_storage_to_litter_patch(p) + &
            this%hrv_livecrootc_xfer_to_litter_patch(p)    + &
            this%hrv_deadcrootc_to_litter_patch(p)         + &
            this%hrv_deadcrootc_storage_to_litter_patch(p) + &
            this%hrv_deadcrootc_xfer_to_litter_patch(p)    + &
            this%hrv_xsmrpool_to_atm_patch(p)              + &
            this%hrv_gresp_storage_to_litter_patch(p)      + &
            this%hrv_gresp_xfer_to_litter_patch(p)

    end do  ! end of patches loop

    !------------------------------------------------
    ! column variables
    !------------------------------------------------

    ! use p2c routine to get selected column-average patch-level fluxes and states

    call p2c(bounds, num_soilc, filter_soilc, &
         this%hrv_xsmrpool_to_atm_patch(bounds%begp:bounds%endp), &
         this%hrv_xsmrpool_to_atm_col(bounds%begc:bounds%endc))

    if (use_crop .and. this%dribble_crophrv_xsmrpool_2atm) then
       call p2c(bounds, num_soilc, filter_soilc, &
            this%xsmrpool_to_atm_patch(bounds%begp:bounds%endp), &
            this%xsmrpool_to_atm_col(bounds%begc:bounds%endc))

       call c2g( bounds = bounds, &
            carr = this%xsmrpool_to_atm_col(bounds%begc:bounds%endc), &
            garr = this%xsmrpool_to_atm_grc(bounds%begg:bounds%endg), &
            c2l_scale_type = 'unity', &
            l2g_scale_type = 'unity')
    end if

    call p2c(bounds, num_soilc, filter_soilc, &
         this%fire_closs_patch(bounds%begp:bounds%endp), &
         this%fire_closs_p2c_col(bounds%begc:bounds%endc))

    call p2c(bounds, num_soilc, filter_soilc, &
         this%npp_patch(bounds%begp:bounds%endp), &
         this%npp_col(bounds%begc:bounds%endc))

    call p2c(bounds, num_soilc, filter_soilc, &
         this%rr_patch(bounds%begp:bounds%endp), &
         this%rr_col(bounds%begc:bounds%endc))

    call p2c(bounds, num_soilc, filter_soilc, &
         this%ar_patch(bounds%begp:bounds%endp), &
         this%ar_col(bounds%begc:bounds%endc))

    call p2c(bounds, num_soilc, filter_soilc, &
         this%gpp_patch(bounds%begp:bounds%endp), &
         this%gpp_col(bounds%begc:bounds%endc))

    ! this code is to calculate an exponentially-relaxed npp value for use in NDynamics code

    if ( trim(isotope) == 'bulk') then
       if (nfix_timeconst > 0._r8 .and. nfix_timeconst < 500._r8 ) then
          nfixlags = nfix_timeconst * secspday
          do fc = 1,num_soilc
             c = filter_soilc(fc)
             if ( this%lag_npp_col(c) /= spval ) then
                this%lag_npp_col(c) = &
                     this%lag_npp_col(c) * exp(-dtime/nfixlags) + &
                     this%npp_col(c) * (1._r8 - exp(-dtime/nfixlags))
             else
                ! first timestep
                this%lag_npp_col(c) = this%npp_col(c)
             endif
          end do
       endif
    endif


    ! vertically integrate column-level carbon fire losses
!    if(.not. use_soil_matrixcn)then
       do l = 1, ndecomp_pools
          do j = 1,nlevdecomp
             do fc = 1,num_soilc
                c = filter_soilc(fc)
                this%m_decomp_cpools_to_fire_col(c,l) = &
                     this%m_decomp_cpools_to_fire_col(c,l) + &
                     this%m_decomp_cpools_to_fire_vr_col(c,j,l)*dzsoi_decomp(j)
             end do
          end do
       end do
!    end if !not use_soil_matrixcn

    do fc = 1,num_soilc
       c = filter_soilc(fc)

       g = col%gridcell(c)

       ! litter fire losses (LITFIRE)
       this%litfire_col(c) = 0._r8

       ! soil organic matter fire losses (SOMFIRE)
       this%somfire_col(c) = 0._r8

       ! total ecosystem fire losses (TOTFIRE)
       this%totfire_col(c) = &
            this%litfire_col(c) + &
            this%somfire_col(c) 

       ! carbon losses to fire, including patch losses
       this%fire_closs_col(c) = this%fire_closs_p2c_col(c) 
       do l = 1, ndecomp_pools
          this%fire_closs_col(c) = &
               this%fire_closs_col(c) + &
               this%m_decomp_cpools_to_fire_col(c,l)
       end do

       ! total soil respiration, heterotrophic + root respiration (SR)
       this%sr_col(c) = &
            this%rr_col(c) + &
            soilbiogeochem_hr_col(c)

       ! total ecosystem respiration, autotrophic + heterotrophic (ER)
       this%er_col(c) = &
            this%ar_col(c) + &
            soilbiogeochem_hr_col(c)
       
       ! net ecosystem production, excludes fire flux, landcover change, 
       ! and loss from wood products, positive for sink (NEP)
       this%nep_col(c) = &
            this%gpp_col(c) - &
            this%er_col(c)

    end do

    call c2g( bounds = bounds, &
         carr = this%nep_col(bounds%begc:bounds%endc), &
         garr = nep_grc(bounds%begg:bounds%endg), &
         c2l_scale_type = 'unity', &
         l2g_scale_type = 'unity')

    call c2g( bounds = bounds, &
         carr = this%fire_closs_col(bounds%begc:bounds%endc), &
         garr = fire_closs_grc(bounds%begg:bounds%endg), &
         c2l_scale_type = 'unity', &
         l2g_scale_type = 'unity')

    call c2g( bounds = bounds, &
         carr = this%hrv_xsmrpool_to_atm_col(bounds%begc:bounds%endc), &
         garr = hrv_xsmrpool_to_atm_grc(bounds%begg:bounds%endg), &
         c2l_scale_type = 'unity', &
         l2g_scale_type = 'unity')
    hrv_xsmrpool_to_atm_delta_grc(bounds%begg:bounds%endg) = &
         hrv_xsmrpool_to_atm_grc(bounds%begg:bounds%endg) * dtime
    call this%hrv_xsmrpool_to_atm_dribbler%set_curr_delta(bounds, &
         hrv_xsmrpool_to_atm_delta_grc(bounds%begg:bounds%endg))
    call this%hrv_xsmrpool_to_atm_dribbler%get_curr_flux(bounds, &
         hrv_xsmrpool_to_atm_dribbled_grc(bounds%begg:bounds%endg))

    dwt_conv_cflux_delta_grc(bounds%begg:bounds%endg) = &
         this%dwt_conv_cflux_grc(bounds%begg:bounds%endg) * dtime
    call this%dwt_conv_cflux_dribbler%set_curr_delta(bounds, &
         dwt_conv_cflux_delta_grc(bounds%begg:bounds%endg))
    call this%dwt_conv_cflux_dribbler%get_curr_flux(bounds, &
         this%dwt_conv_cflux_dribbled_grc(bounds%begg:bounds%endg))

    do g = bounds%begg, bounds%endg
       ! net ecosystem exchange of carbon, includes fire flux and hrv_xsmrpool flux,
       ! positive for source (NEE)
       this%nee_grc(g) = &
            -nep_grc(g)       + &
            fire_closs_grc(g) + &
            hrv_xsmrpool_to_atm_dribbled_grc(g)

       this%landuseflux_grc(g) = &
            this%dwt_conv_cflux_dribbled_grc(g)   + &
            product_closs_grc(g)

       ! net biome production of carbon, positive for sink
       this%nbp_grc(g) = &
            -this%nee_grc(g)        - &
            this%landuseflux_grc(g)
       if ( this%dribble_crophrv_xsmrpool_2atm ) this%nbp_grc(g) = this%nbp_grc(g) - this%xsmrpool_to_atm_grc(g)
    end do

    ! coarse woody debris C loss
    do fc = 1,num_soilc
       c  = filter_soilc(fc)
       this%cwdc_loss_col(c)  = soilbiogeochem_cwdhr_col(c)
    end do
    associate(is_cwd    => decomp_cascade_con%is_cwd) ! TRUE => pool is a cwd pool   
      do l = 1, ndecomp_pools
         if ( is_cwd(l) ) then
            do fc = 1,num_soilc
               c = filter_soilc(fc)
               this%cwdc_loss_col(c) = &
                    this%cwdc_loss_col(c) + &
                    this%m_decomp_cpools_to_fire_col(c,l)
            end do
         end if
      end do
      do k = 1, ndecomp_cascade_transitions
         if ( is_cwd(decomp_cascade_con%cascade_donor_pool(k)) ) then
            do fc = 1,num_soilc
               c = filter_soilc(fc)
               this%cwdc_loss_col(c) = &
                    this%cwdc_loss_col(c) + &
                    soilbiogeochem_decomp_cascade_ctransfer_col(c,k)
            end do
         end if
      end do
    end associate


    ! litter C loss      
    do fc = 1,num_soilc
       c = filter_soilc(fc)
       this%litterc_loss_col(c) = soilbiogeochem_lithr_col(c)  
    end do
    associate(is_litter => decomp_cascade_con%is_litter) ! TRUE => pool is a litter pool
      do l = 1, ndecomp_pools
         if ( is_litter(l) ) then
            do fc = 1,num_soilc
               c = filter_soilc(fc)
               this%litterc_loss_col(c) = &
                    this%litterc_loss_col(c) + &
                    this%m_decomp_cpools_to_fire_col(c,l)
            end do
         end if
      end do
      do k = 1, ndecomp_cascade_transitions
         if ( is_litter(decomp_cascade_con%cascade_donor_pool(k)) ) then
            do fc = 1,num_soilc
               c = filter_soilc(fc)
               this%litterc_loss_col(c) = &
                    this%litterc_loss_col(c) + &
                    soilbiogeochem_decomp_cascade_ctransfer_col(c,k)
            end do
         end if
      end do
    end associate

  end subroutine Summary_carbonflux

end module CNVegCarbonFluxType

<|MERGE_RESOLUTION|>--- conflicted
+++ resolved
@@ -9,30 +9,20 @@
   use shr_infnan_mod                     , only : nan => shr_infnan_nan, assignment(=)
   use shr_log_mod                        , only : errMsg => shr_log_errMsg
   use decompMod                          , only : bounds_type
-<<<<<<< HEAD
   use SoilBiogeochemDecompCascadeConType , only : decomp_cascade_con
   use clm_varpar                         , only : ndecomp_cascade_transitions, ndecomp_pools,&
                                                   nvegcpool,ncphtrans,ncgmtrans,ncfitrans,&
                                                   ncphouttrans,ncgmouttrans,ncfiouttrans
-=======
-  use SoilBiogeochemDecompCascadeConType , only : decomp_cascade_con, use_soil_matrixcn
-  use clm_varpar                         , only : ndecomp_cascade_transitions, ndecomp_pools
-  use clm_varpar                         , only : nvegcpool
->>>>>>> 94e1bdc4
   use clm_varpar                         , only : nlevdecomp_full, nlevdecomp, i_litr_min, i_litr_max
   use clm_varpar                         , only : ileaf,ileaf_st,ileaf_xf,ifroot,ifroot_st,ifroot_xf,&
                                                   ilivestem,ilivestem_st,ilivestem_xf,&
                                                   ideadstem,ideadstem_st,ideadstem_xf,&
                                                   ilivecroot,ilivecroot_st,ilivecroot_xf,&
                                                   ideadcroot,ideadcroot_st,ideadcroot_xf,&
-                                                  igrain,igrain_st,igrain_xf,ioutc
+                                                  igrain,ioutc
   use clm_varcon                         , only : spval, dzsoi_decomp
-<<<<<<< HEAD
-  use clm_varctl                         , only : use_cndv, use_c13, use_c14, use_nitrif_denitrif, use_crop, use_matrixcn, use_soil_matrixcn
-=======
   use clm_varctl                         , only : use_cndv, use_c13, use_c14, use_nitrif_denitrif, use_crop
   use CNSharedParamsMod                  , only : use_matrixcn
->>>>>>> 94e1bdc4
   use clm_varctl                         , only : use_grainproduct
   use clm_varctl                         , only : iulog
   use landunit_varcon                    , only : istsoil, istcrop, istdlak 
@@ -45,11 +35,7 @@
   use AnnualFluxDribbler                 , only : annual_flux_dribbler_type, annual_flux_dribbler_gridcell
   use dynSubgridControlMod               , only : get_for_testing_allow_non_annual_changes
   use abortutils                         , only : endrun
-<<<<<<< HEAD
-  use SPMMod                             , only : sparse_matrix_type, diag_matrix_type, vector_type
-=======
   use SparseMatrixMultiplyMod            , only : sparse_matrix_type, diag_matrix_type, vector_type
->>>>>>> 94e1bdc4
   ! 
   ! !PUBLIC TYPES:
   implicit none
@@ -383,32 +369,29 @@
      real(r8), pointer :: npp_growth_patch                          (:)     ! Total C u for growth in FUN      (gC/m2/s)   
      real(r8), pointer :: leafc_change_patch                        (:)     ! Total used C from leaves        (gC/m2/s)
      real(r8), pointer :: soilc_change_patch                        (:)     ! Total used C from soil          (gC/m2/s)
-<<<<<<< HEAD
-     ! Matrix for C flux index
+
+     ! Matrix solution arrays for C flux index
      real(r8), pointer :: matrix_Cinput_patch                       (:)      ! I-matrix for carbon input
      real(r8), pointer :: matrix_C13input_patch                     (:)      ! I-matrix for C13 input
      real(r8), pointer :: matrix_C14input_patch                     (:)      ! I-matrix for C14 input
      real(r8), pointer :: matrix_alloc_patch                        (:,:)    ! B-matrix for carbon allocation
- 
+
      real(r8), pointer :: matrix_phtransfer_patch                   (:,:)    ! A-matrix_phenology
      real(r8), pointer :: matrix_phturnover_patch                   (:,:)    ! K-matrix_phenology
      integer,  pointer :: matrix_phtransfer_doner_patch             (:)      ! A-matrix_phenology non-zero indices (column indices)
      integer,  pointer :: matrix_phtransfer_receiver_patch          (:)      ! A-matrix_phenology non-zero indices (row indices)
-     integer,  pointer :: actpatch_fire                             (:)      ! Patch indices with fire in current time step
-     integer           :: num_actpatch_fire                                  ! Number of patches with fire in current time step
-  
+
      real(r8), pointer :: matrix_gmtransfer_patch                   (:,:)    ! A-matrix_gap mortality
      real(r8), pointer :: matrix_gmturnover_patch                   (:,:)    ! K-matrix_gap mortality
      integer,  pointer :: matrix_gmtransfer_doner_patch             (:)      ! A-matrix_gap mortality non-zero indices (column indices)
      integer,  pointer :: matrix_gmtransfer_receiver_patch          (:)      ! A-matrix_gap mortality non-zero indices (row indices)
-  
+
      real(r8), pointer :: matrix_fitransfer_patch                   (:,:)    ! A-matrix_fire
      real(r8), pointer :: matrix_fiturnover_patch                   (:,:)    ! K-matrix_fire	 
      integer,  pointer :: matrix_fitransfer_doner_patch             (:)      ! A-matrix_fire non-zero indices (column indices)
      integer,  pointer :: matrix_fitransfer_receiver_patch          (:)      ! A-matrix_fire non-zero indices (row indices)
- 
-!     real(r8), pointer :: soilc_change_col                          (:)     ! Total used C from soil          (gC/m2/s)
-!   matrix variables 
+
+     ! Matrix variables
      integer ileafst_to_ileafxf_ph                    ! Index of phenology related C transfer from leaf storage pool to leaf transfer pool
      integer ileafxf_to_ileaf_ph                      ! Index of phenology related C transfer from leaf transfer pool to leaf pool
      integer ifrootst_to_ifrootxf_ph                  ! Index of phenology related C transfer from fine root storage pool to fine root transfer pool
@@ -492,13 +475,6 @@
      type(vector_type)             :: Xvegc           ! Vegetation C of each compartment in a vector format
      type(vector_type)             :: Xveg13c         ! Vegetation C13 of each compartment in a vector format
      type(vector_type)             :: Xveg14c         ! Vegetation C14 of each compartment in a vector format
-=======
-     integer,  pointer :: actpatch_fire                             (:)      ! Patch indices with fire in current time step
-     integer           :: num_actpatch_fire                                  ! Number of patches with fire in current time step
-
-     ! Matrix solution arrays for C flux index
-     ! Matrix variables
->>>>>>> 94e1bdc4
 
      ! Objects that help convert once-per-year dynamic land cover changes into fluxes
      ! that are dribbled throughout the year
@@ -547,10 +523,11 @@
 
   subroutine InitTransfer (this)
     !
-<<<<<<< HEAD
+    ! Set up the transfer indices for the matrix solution
+    !
     ! !AGRUMENTS:
     class (cnveg_carbonflux_type) :: this
-    
+
     this%ileafst_to_ileafxf_ph           = 1
     this%matrix_phtransfer_doner_patch(this%ileafst_to_ileafxf_ph)              = ileaf_st
     this%matrix_phtransfer_receiver_patch(this%ileafst_to_ileafxf_ph)           = ileaf_xf
@@ -570,7 +547,7 @@
     this%ilivestem_to_ideadstem_ph       = 5
     this%matrix_phtransfer_doner_patch(this%ilivestem_to_ideadstem_ph)          = ilivestem
     this%matrix_phtransfer_receiver_patch(this%ilivestem_to_ideadstem_ph)       = ideadstem
-    
+
     this%ilivestemst_to_ilivestemxf_ph   = 6
     this%matrix_phtransfer_doner_patch(this%ilivestemst_to_ilivestemxf_ph)      = ilivestem_st
     this%matrix_phtransfer_receiver_patch(this%ilivestemst_to_ilivestemxf_ph)   = ilivestem_xf
@@ -590,7 +567,7 @@
     this%ilivecroot_to_ideadcroot_ph     = 10
     this%matrix_phtransfer_doner_patch(this%ilivecroot_to_ideadcroot_ph)        = ilivecroot
     this%matrix_phtransfer_receiver_patch(this%ilivecroot_to_ideadcroot_ph)     = ideadcroot
-    
+
     this%ilivecrootst_to_ilivecrootxf_ph = 11
     this%matrix_phtransfer_doner_patch(this%ilivecrootst_to_ilivecrootxf_ph)    = ilivecroot_st
     this%matrix_phtransfer_receiver_patch(this%ilivecrootst_to_ilivecrootxf_ph) = ilivecroot_xf
@@ -610,11 +587,11 @@
     this%ileaf_to_iout_ph                = 15
     this%matrix_phtransfer_doner_patch(this%ileaf_to_iout_ph)                   = ileaf
     this%matrix_phtransfer_receiver_patch(this%ileaf_to_iout_ph)                = ioutc
-    
+
     this%ifroot_to_iout_ph               = 16
     this%matrix_phtransfer_doner_patch(this%ifroot_to_iout_ph)                  = ifroot
     this%matrix_phtransfer_receiver_patch(this%ifroot_to_iout_ph)               = ioutc
-    
+
     this%ilivestem_to_iout_ph            = 17
     this%matrix_phtransfer_doner_patch(this%ilivestem_to_iout_ph)               = ilivestem
     this%matrix_phtransfer_receiver_patch(this%ilivestem_to_iout_ph)            = ioutc
@@ -628,79 +605,79 @@
     this%ileaf_to_iout_gm                = 1
     this%matrix_gmtransfer_doner_patch(this%ileaf_to_iout_gm)                   = ileaf 
     this%matrix_gmtransfer_receiver_patch(this%ileaf_to_iout_gm)                = ioutc
-    
+
     this%ileafst_to_iout_gm              = 2
     this%matrix_gmtransfer_doner_patch(this%ileafst_to_iout_gm)                 = ileaf_st
     this%matrix_gmtransfer_receiver_patch(this%ileafst_to_iout_gm)              = ioutc
-    
+
     this%ileafxf_to_iout_gm              = 3
     this%matrix_gmtransfer_doner_patch(this%ileafxf_to_iout_gm)                 = ileaf_xf
     this%matrix_gmtransfer_receiver_patch(this%ileafxf_to_iout_gm)              = ioutc
-    
+
     this%ifroot_to_iout_gm               = 4
     this%matrix_gmtransfer_doner_patch(this%ifroot_to_iout_gm)                  = ifroot 
     this%matrix_gmtransfer_receiver_patch(this%ifroot_to_iout_gm)               = ioutc
-    
+
     this%ifrootst_to_iout_gm             = 5
     this%matrix_gmtransfer_doner_patch(this%ifrootst_to_iout_gm)                = ifroot_st
     this%matrix_gmtransfer_receiver_patch(this%ifrootst_to_iout_gm)             = ioutc
-    
+
     this%ifrootxf_to_iout_gm             = 6
     this%matrix_gmtransfer_doner_patch(this%ifrootxf_to_iout_gm)                = ifroot_xf
     this%matrix_gmtransfer_receiver_patch(this%ifrootxf_to_iout_gm)             = ioutc
-    
+
     this%ilivestem_to_iout_gm            = 7
     this%matrix_gmtransfer_doner_patch(this%ilivestem_to_iout_gm)               = ilivestem 
     this%matrix_gmtransfer_receiver_patch(this%ilivestem_to_iout_gm)            = ioutc
-    
+
     this%ilivestemst_to_iout_gm          = 8
     this%matrix_gmtransfer_doner_patch(this%ilivestemst_to_iout_gm)             = ilivestem_st
     this%matrix_gmtransfer_receiver_patch(this%ilivestemst_to_iout_gm)          = ioutc
-    
+
     this%ilivestemxf_to_iout_gm          = 9
     this%matrix_gmtransfer_doner_patch(this%ilivestemxf_to_iout_gm)             = ilivestem_xf
     this%matrix_gmtransfer_receiver_patch(this%ilivestemxf_to_iout_gm)          = ioutc
-    
+
     this%ideadstem_to_iout_gm            = 10
     this%matrix_gmtransfer_doner_patch(this%ideadstem_to_iout_gm)               = ideadstem 
     this%matrix_gmtransfer_receiver_patch(this%ideadstem_to_iout_gm)            = ioutc
-    
+
     this%ideadstemst_to_iout_gm          = 11
     this%matrix_gmtransfer_doner_patch(this%ideadstemst_to_iout_gm)             = ideadstem_st
     this%matrix_gmtransfer_receiver_patch(this%ideadstemst_to_iout_gm)          = ioutc
-    
+
     this%ideadstemxf_to_iout_gm          = 12
     this%matrix_gmtransfer_doner_patch(this%ideadstemxf_to_iout_gm)             = ideadstem_xf
     this%matrix_gmtransfer_receiver_patch(this%ideadstemxf_to_iout_gm)          = ioutc
-    
+
     this%ilivecroot_to_iout_gm           = 13
     this%matrix_gmtransfer_doner_patch(this%ilivecroot_to_iout_gm)              = ilivecroot 
     this%matrix_gmtransfer_receiver_patch(this%ilivecroot_to_iout_gm)           = ioutc
-    
+
     this%ilivecrootst_to_iout_gm         = 14
     this%matrix_gmtransfer_doner_patch(this%ilivecrootst_to_iout_gm)            = ilivecroot_st
     this%matrix_gmtransfer_receiver_patch(this%ilivecrootst_to_iout_gm)         = ioutc
-    
+
     this%ilivecrootxf_to_iout_gm         = 15
     this%matrix_gmtransfer_doner_patch(this%ilivecrootxf_to_iout_gm)            = ilivecroot_xf
     this%matrix_gmtransfer_receiver_patch(this%ilivecrootxf_to_iout_gm)         = ioutc
-    
+
     this%ideadcroot_to_iout_gm           = 16
     this%matrix_gmtransfer_doner_patch(this%ideadcroot_to_iout_gm)              = ideadcroot 
     this%matrix_gmtransfer_receiver_patch(this%ideadcroot_to_iout_gm)           = ioutc
-    
+
     this%ideadcrootst_to_iout_gm         = 17
     this%matrix_gmtransfer_doner_patch(this%ideadcrootst_to_iout_gm)            = ideadcroot_st
     this%matrix_gmtransfer_receiver_patch(this%ideadcrootst_to_iout_gm)         = ioutc
-    
+
     this%ideadcrootxf_to_iout_gm         = 18
     this%matrix_gmtransfer_doner_patch(this%ideadcrootxf_to_iout_gm)            = ideadcroot_xf
     this%matrix_gmtransfer_receiver_patch(this%ideadcrootxf_to_iout_gm)         = ioutc
-    
+
     this%ilivestem_to_ideadstem_fi       = 1
     this%matrix_fitransfer_doner_patch(this%ilivestem_to_ideadstem_fi)          = ilivestem 
     this%matrix_fitransfer_receiver_patch(this%ilivestem_to_ideadstem_fi)       = ideadstem
-    
+
     this%ilivecroot_to_ideadcroot_fi     = 2
     this%matrix_fitransfer_doner_patch(this%ilivecroot_to_ideadcroot_fi)        = ilivecroot 
     this%matrix_fitransfer_receiver_patch(this%ilivecroot_to_ideadcroot_fi)     = ideadcroot
@@ -708,82 +685,75 @@
     this%ileaf_to_iout_fi                = 3
     this%matrix_fitransfer_doner_patch(this%ileaf_to_iout_fi)                   = ileaf 
     this%matrix_fitransfer_receiver_patch(this%ileaf_to_iout_fi)                = ioutc
-    
+
     this%ileafst_to_iout_fi              = 4
     this%matrix_fitransfer_doner_patch(this%ileafst_to_iout_fi)                 = ileaf_st
     this%matrix_fitransfer_receiver_patch(this%ileafst_to_iout_fi)              = ioutc
-    
+
     this%ileafxf_to_iout_fi              = 5
     this%matrix_fitransfer_doner_patch(this%ileafxf_to_iout_fi)                 = ileaf_xf
     this%matrix_fitransfer_receiver_patch(this%ileafxf_to_iout_fi)              = ioutc
-    
+
     this%ifroot_to_iout_fi               = 6
     this%matrix_fitransfer_doner_patch(this%ifroot_to_iout_fi)                  = ifroot 
     this%matrix_fitransfer_receiver_patch(this%ifroot_to_iout_fi)               = ioutc
-    
+
     this%ifrootst_to_iout_fi             = 7
     this%matrix_fitransfer_doner_patch(this%ifrootst_to_iout_fi)                = ifroot_st
     this%matrix_fitransfer_receiver_patch(this%ifrootst_to_iout_fi)             = ioutc
-    
+
     this%ifrootxf_to_iout_fi             = 8
     this%matrix_fitransfer_doner_patch(this%ifrootxf_to_iout_fi)                = ifroot_xf
     this%matrix_fitransfer_receiver_patch(this%ifrootxf_to_iout_fi)             = ioutc
-    
+
     this%ilivestem_to_iout_fi            = 9
     this%matrix_fitransfer_doner_patch(this%ilivestem_to_iout_fi)               = ilivestem 
     this%matrix_fitransfer_receiver_patch(this%ilivestem_to_iout_fi)            = ioutc
-    
+
     this%ilivestemst_to_iout_fi          = 10
     this%matrix_fitransfer_doner_patch(this%ilivestemst_to_iout_fi)             = ilivestem_st
     this%matrix_fitransfer_receiver_patch(this%ilivestemst_to_iout_fi)          = ioutc
-    
+
     this%ilivestemxf_to_iout_fi          = 11
     this%matrix_fitransfer_doner_patch(this%ilivestemxf_to_iout_fi)             = ilivestem_xf
     this%matrix_fitransfer_receiver_patch(this%ilivestemxf_to_iout_fi)          = ioutc
-    
+
     this%ideadstem_to_iout_fi            = 12
     this%matrix_fitransfer_doner_patch(this%ideadstem_to_iout_fi)               = ideadstem 
     this%matrix_fitransfer_receiver_patch(this%ideadstem_to_iout_fi)            = ioutc
-    
+
     this%ideadstemst_to_iout_fi          = 13
     this%matrix_fitransfer_doner_patch(this%ideadstemst_to_iout_fi)             = ideadstem_st
     this%matrix_fitransfer_receiver_patch(this%ideadstemst_to_iout_fi)          = ioutc
-    
+
     this%ideadstemxf_to_iout_fi          = 14
     this%matrix_fitransfer_doner_patch(this%ideadstemxf_to_iout_fi)             = ideadstem_xf
     this%matrix_fitransfer_receiver_patch(this%ideadstemxf_to_iout_fi)          = ioutc
-    
+
     this%ilivecroot_to_iout_fi           = 15
     this%matrix_fitransfer_doner_patch(this%ilivecroot_to_iout_fi)              = ilivecroot 
     this%matrix_fitransfer_receiver_patch(this%ilivecroot_to_iout_fi)           = ioutc
-    
+
     this%ilivecrootst_to_iout_fi         = 16
     this%matrix_fitransfer_doner_patch(this%ilivecrootst_to_iout_fi)            = ilivecroot_st
     this%matrix_fitransfer_receiver_patch(this%ilivecrootst_to_iout_fi)         = ioutc
-    
+
     this%ilivecrootxf_to_iout_fi         = 17
     this%matrix_fitransfer_doner_patch(this%ilivecrootxf_to_iout_fi)            = ilivecroot_xf
     this%matrix_fitransfer_receiver_patch(this%ilivecrootxf_to_iout_fi)         = ioutc
-    
+
     this%ideadcroot_to_iout_fi           = 18
     this%matrix_fitransfer_doner_patch(this%ideadcroot_to_iout_fi)              = ideadcroot 
     this%matrix_fitransfer_receiver_patch(this%ideadcroot_to_iout_fi)           = ioutc
-    
+
     this%ideadcrootst_to_iout_fi         = 19
     this%matrix_fitransfer_doner_patch(this%ideadcrootst_to_iout_fi)            = ideadcroot_st
     this%matrix_fitransfer_receiver_patch(this%ideadcrootst_to_iout_fi)         = ioutc
-    
+
     this%ideadcrootxf_to_iout_fi         = 20
     this%matrix_fitransfer_doner_patch(this%ideadcrootxf_to_iout_fi)            = ideadcroot_xf
     this%matrix_fitransfer_receiver_patch(this%ideadcrootxf_to_iout_fi)         = ioutc
-    
-=======
-    ! Set up the transfer indices for the matrix solution
-    !
-    ! !AGRUMENTS:
-    class (cnveg_carbonflux_type) :: this
-    
->>>>>>> 94e1bdc4
+
   end subroutine InitTransfer 
     
   !------------------------------------------------------------------------
@@ -1112,8 +1082,7 @@
     allocate(this%npp_growth_patch       (begp:endp)) ; this%npp_growth_patch       (:) = nan
     allocate(this%leafc_change_patch      (begp:endp)) ; this%leafc_change_patch      (:) = nan
     allocate(this%soilc_change_patch      (begp:endp)) ; this%soilc_change_patch      (:) = nan
-<<<<<<< HEAD
-! Matrix
+    ! Allocate Matrix data
     if(use_matrixcn)then
        allocate(this%matrix_Cinput_patch         (begp:endp))                         ; this%matrix_Cinput_patch      (:) = nan
        allocate(this%matrix_C13input_patch       (begp:endp))                         ; this%matrix_C13input_patch      (:) = nan    !for isotop
@@ -1134,7 +1103,7 @@
        allocate(this%matrix_fiturnover_patch     (begp:endp,1:nvegcpool))   ; this%matrix_fiturnover_patch  (:,:) = nan
        allocate(this%matrix_fitransfer_doner_patch (1:ncfitrans))           ; this%matrix_fitransfer_doner_patch(:) = -9999
        allocate(this%matrix_fitransfer_receiver_patch (1:ncfitrans))        ; this%matrix_fitransfer_receiver_patch(:) = -9999
-  
+
        allocate(this%list_phc_phgmc (1:ncphtrans+nvegcpool))    ; this%list_phc_phgmc(:) = -9999
        allocate(this%list_gmc_phgmc (1:nvegcpool))              ; this%list_gmc_phgmc(:) = -9999
        allocate(this%list_phc_phgmfic (1:ncphtrans+nvegcpool)); this%list_phc_phgmfic(:) = -9999
@@ -1167,10 +1136,6 @@
        if(use_c14)then
           call this%Xveg14c%InitV(nvegcpool,begp,endp)
        end if
-=======
-    ! Allocate Matrix data
-    if(use_matrixcn)then
->>>>>>> 94e1bdc4
     end if
 
     ! Construct restart field names consistently to what is done in SpeciesNonIsotope &
@@ -3818,12 +3783,9 @@
        if (lun%ifspecial(l)) then
           this%availc_patch(p)                = spval
           if(use_matrixcn)then
-<<<<<<< HEAD
-             this%matrix_Cinput_patch(p)         = spval 
-             this%matrix_C13input_patch(p)         = spval
-             this%matrix_C14input_patch(p)         = spval
-=======
->>>>>>> 94e1bdc4
+             this%matrix_Cinput_patch(p)   = spval 
+             this%matrix_C13input_patch(p) = spval
+             this%matrix_C14input_patch(p) = spval
           end if
           this%xsmrpool_recover_patch(p)      = spval
           this%excess_cflux_patch(p)          = spval
@@ -3838,14 +3800,10 @@
        if (lun%itype(l) == istsoil .or. lun%itype(l) == istcrop) then
           this%availc_patch(p)                = 0._r8
           if(use_matrixcn)then
-<<<<<<< HEAD
-             this%matrix_Cinput_patch(p)         = 0._r8
-             this%matrix_C13input_patch(p)         = 0._r8
-             this%matrix_C14input_patch(p)         = 0._r8      
-         end if
-=======
+             this%matrix_Cinput_patch(p)   = 0._r8
+             this%matrix_C13input_patch(p) = 0._r8
+             this%matrix_C14input_patch(p) = 0._r8
           end if
->>>>>>> 94e1bdc4
           this%xsmrpool_recover_patch(p)      = 0._r8
           this%excess_cflux_patch(p)          = 0._r8
           this%prev_leafc_to_litter_patch(p)  = 0._r8
@@ -4176,12 +4134,8 @@
     !
     ! !ARGUMENTS:
     class (cnveg_carbonflux_type) :: this
-<<<<<<< HEAD
-    integer , intent(in) :: num_patch,nvegcpool
-=======
     integer , intent(in) :: num_patch
     integer , intent(in) :: nvegcpool
->>>>>>> 94e1bdc4
     integer , intent(in) :: filter_patch(:)
     real(r8), intent(in) :: value_patch
     integer , intent(in) :: num_column
@@ -4366,16 +4320,11 @@
 
        this%crop_seedc_to_leaf_patch(i)                  = value_patch
        this%crop_harvestc_to_cropprodc_patch(i)          = value_patch
-<<<<<<< HEAD
-!   Matrix
-       if(use_matrixcn)then
-          this%matrix_Cinput_patch(i)                       = value_patch
-          this%matrix_C13input_patch(i)                       = value_patch
-          this%matrix_C14input_patch(i)                       = value_patch
-=======
        !   Matrix
        if(use_matrixcn)then
->>>>>>> 94e1bdc4
+          this%matrix_Cinput_patch(i)   = value_patch
+          this%matrix_C13input_patch(i) = value_patch
+          this%matrix_C14input_patch(i) = value_patch
        end if
     end do
 
@@ -4388,7 +4337,7 @@
        end do
     end do
 
-<<<<<<< HEAD
+    ! Set Matrix elements
     if(use_matrixcn)then
        do j = 1, nvegcpool         
           do fi = 1,num_patch
@@ -4419,11 +4368,7 @@
              i = filter_patch(fi)
              this%matrix_fitransfer_patch (i,j) = value_patch
           end do
-       end do   
-=======
-    ! Set Matrix elements
-    if(use_matrixcn)then
->>>>>>> 94e1bdc4
+       end do
     end if
 
     if ( use_crop )then
@@ -5096,18 +5041,16 @@
 
 
     ! vertically integrate column-level carbon fire losses
-!    if(.not. use_soil_matrixcn)then
-       do l = 1, ndecomp_pools
-          do j = 1,nlevdecomp
-             do fc = 1,num_soilc
-                c = filter_soilc(fc)
-                this%m_decomp_cpools_to_fire_col(c,l) = &
-                     this%m_decomp_cpools_to_fire_col(c,l) + &
-                     this%m_decomp_cpools_to_fire_vr_col(c,j,l)*dzsoi_decomp(j)
-             end do
+    do l = 1, ndecomp_pools
+       do j = 1,nlevdecomp
+          do fc = 1,num_soilc
+             c = filter_soilc(fc)
+             this%m_decomp_cpools_to_fire_col(c,l) = &
+                  this%m_decomp_cpools_to_fire_col(c,l) + &
+                  this%m_decomp_cpools_to_fire_vr_col(c,j,l)*dzsoi_decomp(j)
           end do
        end do
-!    end if !not use_soil_matrixcn
+    end do
 
     do fc = 1,num_soilc
        c = filter_soilc(fc)
