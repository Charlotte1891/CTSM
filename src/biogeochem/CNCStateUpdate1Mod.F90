--- conflicted
+++ resolved
@@ -190,33 +190,22 @@
             do fc = 1,num_soilc
                c = filter_soilc(fc)
                if (.not. use_soil_matrixcn) then
-               ! phenology and dynamic land cover fluxes
-<<<<<<< HEAD
-                  cf_soil%decomp_cpools_sourcesink_col(c,j,i_met_lit) = &
-                       cf_veg%phenology_c_to_litr_met_c_col(c,j) *dt
-                  cf_soil%decomp_cpools_sourcesink_col(c,j,i_cel_lit) = &
-                       cf_veg%phenology_c_to_litr_cel_c_col(c,j) *dt
-                  cf_soil%decomp_cpools_sourcesink_col(c,j,i_lig_lit) = &
-                       cf_veg%phenology_c_to_litr_lig_c_col(c,j) *dt
-               
-=======
-               do i = i_litr_min, i_litr_max
-                  cf_soil%decomp_cpools_sourcesink_col(c,j,i) = &
-                       cf_veg%phenology_c_to_litr_c_col(c,j,i) * dt
-               end do
->>>>>>> 1e3cc271
-
-               ! NOTE(wjs, 2017-01-02) This used to be set to a non-zero value, but the
-               ! terms have been moved to CStateUpdateDynPatch. I think this is zeroed every
-               ! time step, but to be safe, I'm explicitly setting it to zero here.
+                  ! phenology and dynamic land cover fluxes
+                  do i = i_litr_min, i_litr_max
+                     cf_soil%decomp_cpools_sourcesink_col(c,j,i) = &
+                          cf_veg%phenology_c_to_litr_c_col(c,j,i) * dt
+                  end do
+
+                  ! NOTE(wjs, 2017-01-02) This used to be set to a non-zero value, but the
+                  ! terms have been moved to CStateUpdateDynPatch. I think this is zeroed every
+                  ! time step, but to be safe, I'm explicitly setting it to zero here.
                   cf_soil%decomp_cpools_sourcesink_col(c,j,i_cwd) = 0._r8
                else
-                  cf_soil%matrix_Cinput%V(c,j+(i_met_lit-1)*nlevdecomp) = &
-                       cf_soil%matrix_Cinput%V(c,j+(i_met_lit-1)*nlevdecomp) + cf_veg%phenology_c_to_litr_met_c_col(c,j) *dt
-                  cf_soil%matrix_Cinput%V(c,j+(i_cel_lit-1)*nlevdecomp) = &
-                       cf_soil%matrix_Cinput%V(c,j+(i_cel_lit-1)*nlevdecomp) + cf_veg%phenology_c_to_litr_cel_c_col(c,j) *dt
-                  cf_soil%matrix_Cinput%V(c,j+(i_lig_lit-1)*nlevdecomp) = &
-                       cf_soil%matrix_Cinput%V(c,j+(i_lig_lit-1)*nlevdecomp) + cf_veg%phenology_c_to_litr_lig_c_col(c,j) *dt
+                  ! phenology and dynamic land cover fluxes
+                  do i = i_litr_min, i_litr_max
+                     cf_soil%matrix_Cinput%V(c,j+(i-1)*nlevdecomp) = &
+                          cf_soil%matrix_Cinput%V(c,j+(i-1)*nlevdecomp) + cf_veg%phenology_c_to_litr_c_col(c,j,i) *dt
+                  end do
                end if
             end do
          end do
