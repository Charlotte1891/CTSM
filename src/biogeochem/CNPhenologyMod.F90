--- conflicted
+++ resolved
@@ -1660,11 +1660,7 @@
     ! handle CN fluxes during the phenological onset                       & offset periods.
     
     ! !USES:
-<<<<<<< HEAD
-    use clm_time_manager , only : get_curr_calday, get_curr_days_per_year, get_rad_step_size, is_beg_curr_year
-=======
-    use clm_time_manager , only : get_prev_date, get_prev_calday, get_curr_days_per_year, get_rad_step_size
->>>>>>> 69bd280a
+    use clm_time_manager , only : get_prev_calday, get_curr_days_per_year, get_rad_step_size, is_beg_curr_year
     use pftconMod        , only : ntmp_corn, nswheat, nwwheat, ntmp_soybean
     use pftconMod        , only : nirrig_tmp_corn, nirrig_swheat, nirrig_wwheat, nirrig_tmp_soybean
     use pftconMod        , only : ntrp_corn, nsugarcane, ntrp_soybean, ncotton, nrice
@@ -1768,12 +1764,7 @@
 
       ! get time info
       dayspyr = get_curr_days_per_year()
-<<<<<<< HEAD
-      jday    = get_curr_calday()
-=======
       jday    = get_prev_calday()
-      call get_prev_date(kyr, kmo, kda, mcsec)
->>>>>>> 69bd280a
       dtrad   = real( get_rad_step_size(), r8 )
 
       if (use_fertilizer) then
