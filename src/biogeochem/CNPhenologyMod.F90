--- conflicted
+++ resolved
@@ -3087,12 +3087,9 @@
     real(r8) :: cropseedc_deficit_to_restore ! amount of crop seed C deficit that will be restored from this grain pool (gC/m2)
     real(r8) :: cropseedn_deficit_to_restore ! amount of crop seed N deficit that will be restored from this grain pool (gN/m2)
     real(r8) :: repr_grainc_to_food_thispool ! amount added to / subtracted from repr_grainc_to_food for the pool in question (gC/m2/s)
-<<<<<<< HEAD
     real(r8) :: repr_grainn_to_food_thispool ! amount added to / subtracted from repr_grainn_to_food for the pool in question (gN/m2/s)
-=======
     real(r8) :: leafc_remaining, livestemc_remaining
     real(r8) :: leafn_remaining, livestemn_remaining
->>>>>>> 431dfe78
     !-----------------------------------------------------------------------
 
     associate(                                                                           & 
