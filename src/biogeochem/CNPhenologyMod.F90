module CNPhenologyMod

#include "shr_assert.h"

  !-----------------------------------------------------------------------
  ! !MODULE: CNPhenologyMod
  !
  ! !DESCRIPTION:
  ! Module holding routines used in phenology model for coupled carbon
  ! nitrogen code.
  !
  ! !USES:
  use shr_kind_mod                    , only : r8 => shr_kind_r8
  use shr_log_mod                     , only : errMsg => shr_log_errMsg
  use shr_sys_mod                     , only : shr_sys_flush
  use decompMod                       , only : bounds_type
  use clm_varpar                      , only : ileaf,ileaf_st,ileaf_xf,ifroot,ifroot_st,ifroot_xf,&
                                               ilivestem,ilivestem_st,ilivestem_xf,&
                                               ideadstem,ideadstem_st,ideadstem_xf,&
                                               ilivecroot,ilivecroot_st,ilivecroot_xf,&
                                               ideadcroot,ideadcroot_st,ideadcroot_xf,&
                                               igrain,igrain_st,igrain_xf,iretransn,ioutc,ioutn
  use clm_varpar                      , only : maxveg, nlevdecomp_full
<<<<<<< HEAD
  use clm_varctl                      , only : iulog, use_cndv, use_matrixcn
=======
  use clm_varpar                      , only : i_litr_min, i_litr_max
  use clm_varctl                      , only : iulog, use_cndv
>>>>>>> 1e3cc271
  use clm_varcon                      , only : tfrz
  use abortutils                      , only : endrun
  use CanopyStateType                 , only : canopystate_type
  use CNDVType                        , only : dgvs_type
  use CNVegstateType                  , only : cnveg_state_type
  use CNVegCarbonStateType            , only : cnveg_carbonstate_type
  use CNVegCarbonFluxType             , only : cnveg_carbonflux_type
  use CNVegnitrogenstateType          , only : cnveg_nitrogenstate_type
  use CNVegnitrogenfluxType           , only : cnveg_nitrogenflux_type
  use CropType                        , only : crop_type
  use pftconMod                       , only : pftcon
  use SoilStateType                   , only : soilstate_type
  use TemperatureType                 , only : temperature_type
  use WaterDiagnosticBulkType         , only : waterdiagnosticbulk_type
  use Wateratm2lndBulkType            , only : wateratm2lndbulk_type
  use initVerticalMod                 , only : find_soil_layer_containing_depth
  use ColumnType                      , only : col
  use GridcellType                    , only : grc                
  use PatchType                       , only : patch   
  use atm2lndType                     , only : atm2lnd_type             
  use CNVegMatrixMod                  , only : matrix_update_phc, matrix_update_phn
  use CNVegMatrixMod                  , only : matrix_update_gmc, matrix_update_gmn
  !
  implicit none
  private
  !
  ! !PUBLIC MEMBER FUNCTIONS:
  public :: readParams           ! Read parameters
  public :: CNPhenologyreadNML   ! Read namelist
  public :: CNPhenologyInit      ! Initialization
  public :: CNPhenology          ! Update
  !
  ! !PRIVATE DATA MEMBERS:
  type, private :: params_type
     real(r8) :: crit_dayl       ! critical day length for senescence
     real(r8) :: ndays_on     	 ! number of days to complete leaf onset
     real(r8) :: ndays_off	 ! number of days to complete leaf offset
     real(r8) :: fstor2tran      ! fraction of storage to move to transfer for each onset
     real(r8) :: crit_onset_fdd  ! critical number of freezing days to set gdd counter
     real(r8) :: crit_onset_swi  ! critical number of days > soilpsi_on for onset
     real(r8) :: soilpsi_on      ! critical soil water potential for leaf onset
     real(r8) :: crit_offset_fdd ! critical number of freezing days to initiate offset
     real(r8) :: crit_offset_swi ! critical number of water stress days to initiate offset
     real(r8) :: soilpsi_off     ! critical soil water potential for leaf offset
     real(r8) :: lwtop   	 ! live wood turnover proportion (annual fraction)
     real(r8) :: phenology_soil_depth ! soil depth used for measuring states for phenology triggers
  end type params_type

  type(params_type) :: params_inst

  real(r8) :: dt                            ! radiation time step delta t (seconds)
  real(r8) :: fracday                       ! dtime as a fraction of day
  real(r8) :: crit_dayl                     ! critical daylength for offset (seconds)
  real(r8) :: ndays_on                      ! number of days to complete onset
  real(r8) :: ndays_off                     ! number of days to complete offset
  real(r8) :: fstor2tran                    ! fraction of storage to move to transfer on each onset
  real(r8) :: crit_onset_fdd                ! critical number of freezing days
  real(r8) :: crit_onset_swi                ! water stress days for offset trigger
  real(r8) :: soilpsi_on                    ! water potential for onset trigger (MPa)
  real(r8) :: crit_offset_fdd               ! critical number of freezing degree days to trigger offset
  real(r8) :: crit_offset_swi               ! water stress days for offset trigger
  real(r8) :: soilpsi_off                   ! water potential for offset trigger (MPa)
  real(r8) :: lwtop                         ! live wood turnover proportion (annual fraction)
  integer  :: phenology_soil_layer          ! soil layer used for measuring states for phenology triggers

  ! CropPhenology variables and constants
  real(r8) :: p1d, p1v                      ! photoperiod factor constants for crop vernalization
  real(r8) :: hti                           ! cold hardening index threshold for vernalization
  real(r8) :: tbase                         ! base temperature for vernalization

  integer, parameter :: NOT_Planted   = 999 ! If not planted   yet in year
  integer, parameter :: NOT_Harvested = 999 ! If not harvested yet in year
  integer, parameter :: inNH       = 1      ! Northern Hemisphere
  integer, parameter :: inSH       = 2      ! Southern Hemisphere
  integer, pointer   :: inhemi(:)           ! Hemisphere that patch is in 

  integer, allocatable :: minplantjday(:,:) ! minimum planting julian day
  integer, allocatable :: maxplantjday(:,:) ! maximum planting julian day
  integer              :: jdayyrstart(inSH) ! julian day of start of year

  logical,parameter :: matrixcheck_ph = .True.                   ! Matrix check
  logical,parameter :: acc_ph = .False.                          ! Another matrix check

  real(r8), private :: initial_seed_at_planting        = 3._r8   ! Initial seed at planting
  logical,  private :: min_crtical_dayl_depends_on_lat = .false. ! If critical day-length for onset depends on latitude
  logical,  private :: onset_thresh_depends_on_veg     = .false. ! If onset threshold depends on vegetation type

  character(len=*), parameter, private :: sourcefile = &
       __FILE__
  !-----------------------------------------------------------------------

contains

  !-----------------------------------------------------------------------
  subroutine CNPhenologyReadNML( NLFilename )
    !
    ! !DESCRIPTION:
    ! Read the namelist for CNPhenology
    !
    ! !USES:
    use fileutils      , only : getavu, relavu, opnfil
    use shr_nl_mod     , only : shr_nl_find_group_name
    use spmdMod        , only : masterproc, mpicom
    use shr_mpi_mod    , only : shr_mpi_bcast
    use clm_varctl     , only : iulog
    !
    ! !ARGUMENTS:
    character(len=*), intent(in) :: NLFilename ! Namelist filename
    !
    ! !LOCAL VARIABLES:
    integer :: ierr                 ! error code
    integer :: unitn                ! unit for namelist file

    character(len=*), parameter :: subname = 'CNPhenologyReadNML'
    character(len=*), parameter :: nmlname = 'cnphenology'
    !-----------------------------------------------------------------------
    namelist /cnphenology/ initial_seed_at_planting, onset_thresh_depends_on_veg, &
                           min_crtical_dayl_depends_on_lat

    ! Initialize options to default values, in case they are not specified in
    ! the namelist

    if (masterproc) then
       unitn = getavu()
       write(iulog,*) 'Read in '//nmlname//'  namelist'
       call opnfil (NLFilename, unitn, 'F')
       call shr_nl_find_group_name(unitn, nmlname, status=ierr)
       if (ierr == 0) then
          read(unitn, nml=cnphenology, iostat=ierr)
          if (ierr /= 0) then
             call endrun(msg="ERROR reading "//nmlname//"namelist"//errmsg(sourcefile, __LINE__))
          end if
       else
          call endrun(msg="ERROR could NOT find "//nmlname//"namelist"//errmsg(sourcefile, __LINE__))
       end if
       call relavu( unitn )
    end if

    call shr_mpi_bcast (initial_seed_at_planting,        mpicom)
    call shr_mpi_bcast (onset_thresh_depends_on_veg,     mpicom)
    call shr_mpi_bcast (min_crtical_dayl_depends_on_lat, mpicom)

    if (masterproc) then
       write(iulog,*) ' '
       write(iulog,*) nmlname//' settings:'
       write(iulog,nml=cnphenology)
       write(iulog,*) ' '
    end if


    !-----------------------------------------------------------------------
    
  end subroutine CNPhenologyReadNML

  !-----------------------------------------------------------------------
  subroutine readParams ( ncid )
    !
    ! !DESCRIPTION:
    !
    ! !USES:
    use ncdio_pio    , only: file_desc_t
    use paramUtilMod , only : readNcdioScalar

    ! !ARGUMENTS:
    implicit none
    type(file_desc_t),intent(inout) :: ncid   ! pio netCDF file id
    !
    ! !LOCAL VARIABLES:
    character(len=*), parameter  :: subname = 'readParams_CNPhenology'
    !-----------------------------------------------------------------------

    call readNcdioScalar(ncid, 'crit_dayl', subname, params_inst%crit_dayl)
    call readNcdioScalar(ncid, 'ndays_on', subname, params_inst%ndays_on)
    call readNcdioScalar(ncid, 'ndays_off', subname, params_inst%ndays_off)
    call readNcdioScalar(ncid, 'fstor2tran', subname, params_inst%fstor2tran)
    call readNcdioScalar(ncid, 'crit_onset_fdd', subname, params_inst%crit_onset_fdd)
    call readNcdioScalar(ncid, 'crit_onset_swi', subname, params_inst%crit_onset_swi)
    call readNcdioScalar(ncid, 'soilpsi_on', subname, params_inst%soilpsi_on)
    call readNcdioScalar(ncid, 'crit_offset_fdd', subname, params_inst%crit_offset_fdd)
    call readNcdioScalar(ncid, 'crit_offset_swi', subname, params_inst%crit_offset_swi)
    call readNcdioScalar(ncid, 'soilpsi_off', subname, params_inst%soilpsi_off)
    call readNcdioScalar(ncid, 'lwtop_ann', subname, params_inst%lwtop)
    call readNcdioScalar(ncid, 'phenology_soil_depth', subname, params_inst%phenology_soil_depth)

  end subroutine readParams

  !-----------------------------------------------------------------------
  subroutine CNPhenology (bounds, num_soilc, filter_soilc, num_soilp, &
       filter_soilp, num_pcropp, filter_pcropp, &
       doalb, waterdiagnosticbulk_inst, wateratm2lndbulk_inst, temperature_inst, atm2lnd_inst, crop_inst, &
       canopystate_inst, soilstate_inst, dgvs_inst, &
       cnveg_state_inst, cnveg_carbonstate_inst, cnveg_carbonflux_inst,    &
       cnveg_nitrogenstate_inst, cnveg_nitrogenflux_inst, &
       c13_cnveg_carbonstate_inst, c14_cnveg_carbonstate_inst, &
       leaf_prof_patch, froot_prof_patch, phase)
    ! !USES:
    use CNSharedParamsMod, only: use_fun
    !
    ! !DESCRIPTION:
    ! Dynamic phenology routine for coupled carbon-nitrogen code (CN)
    ! 1. grass phenology
    !
    ! !ARGUMENTS:
    type(bounds_type)              , intent(in)    :: bounds
    integer                        , intent(in)    :: num_soilc       ! number of soil columns in filter
    integer                        , intent(in)    :: filter_soilc(:) ! filter for soil columns
    integer                        , intent(in)    :: num_soilp       ! number of soil patches in filter
    integer                        , intent(in)    :: filter_soilp(:) ! filter for soil patches
    integer                        , intent(in)    :: num_pcropp      ! number of prog. crop patches in filter
    integer                        , intent(in)    :: filter_pcropp(:)! filter for prognostic crop patches
    logical                        , intent(in)    :: doalb           ! true if time for sfc albedo calc
    type(waterdiagnosticbulk_type)          , intent(in)    :: waterdiagnosticbulk_inst
    type(wateratm2lndbulk_type)          , intent(in)    :: wateratm2lndbulk_inst
    type(temperature_type)         , intent(inout) :: temperature_inst
    type(atm2lnd_type)             , intent(in)    :: atm2lnd_inst
    type(crop_type)                , intent(inout) :: crop_inst
    type(canopystate_type)         , intent(in)    :: canopystate_inst
    type(soilstate_type)           , intent(in)    :: soilstate_inst
    type(dgvs_type)                , intent(inout) :: dgvs_inst
    type(cnveg_state_type)         , intent(inout) :: cnveg_state_inst
    type(cnveg_carbonstate_type)   , intent(inout) :: cnveg_carbonstate_inst
    type(cnveg_carbonflux_type)    , intent(inout) :: cnveg_carbonflux_inst
    type(cnveg_nitrogenstate_type) , intent(inout) :: cnveg_nitrogenstate_inst
    type(cnveg_nitrogenflux_type)  , intent(inout) :: cnveg_nitrogenflux_inst
    type(cnveg_carbonstate_type)   , intent(inout) :: c13_cnveg_carbonstate_inst
    type(cnveg_carbonstate_type)   , intent(inout) :: c14_cnveg_carbonstate_inst
    real(r8)                       , intent(in)    :: leaf_prof_patch(bounds%begp:,1:)
    real(r8)                       , intent(in)    :: froot_prof_patch(bounds%begp:,1:)
    integer                        , intent(in)    :: phase
    !-----------------------------------------------------------------------

    SHR_ASSERT_ALL_FL((ubound(leaf_prof_patch)   == (/bounds%endp,nlevdecomp_full/)), sourcefile, __LINE__)
    SHR_ASSERT_ALL_FL((ubound(froot_prof_patch)  == (/bounds%endp,nlevdecomp_full/)), sourcefile, __LINE__)

    ! each of the following phenology type routines includes a filter
    ! to operate only on the relevant patches


    if ( phase == 1 ) then
       call CNPhenologyClimate(num_soilp, filter_soilp, num_pcropp, filter_pcropp, &
            temperature_inst, cnveg_state_inst, crop_inst)
   
       call CNEvergreenPhenology(num_soilp, filter_soilp, &
            cnveg_state_inst, cnveg_carbonstate_inst, cnveg_nitrogenstate_inst, cnveg_carbonflux_inst, cnveg_nitrogenflux_inst)

       call CNSeasonDecidPhenology(num_soilp, filter_soilp, &
            temperature_inst, waterdiagnosticbulk_inst, cnveg_state_inst, dgvs_inst, &
            cnveg_carbonstate_inst, cnveg_nitrogenstate_inst, cnveg_carbonflux_inst, cnveg_nitrogenflux_inst)

       call CNStressDecidPhenology(num_soilp, filter_soilp,   &
            soilstate_inst, temperature_inst, atm2lnd_inst, wateratm2lndbulk_inst, cnveg_state_inst, &
            cnveg_carbonstate_inst, cnveg_nitrogenstate_inst, cnveg_carbonflux_inst, cnveg_nitrogenflux_inst)

       if (doalb .and. num_pcropp > 0 ) then
          call CropPhenology(num_pcropp, filter_pcropp, &
               waterdiagnosticbulk_inst, temperature_inst, crop_inst, canopystate_inst, cnveg_state_inst, &
               cnveg_carbonstate_inst, cnveg_nitrogenstate_inst, cnveg_carbonflux_inst, cnveg_nitrogenflux_inst, &
               c13_cnveg_carbonstate_inst, c14_cnveg_carbonstate_inst)
       end if
    else if ( phase == 2 ) then
       ! the same onset and offset routines are called regardless of
       ! phenology type - they depend only on onset_flag, offset_flag, bglfr, and bgtr

       call CNOnsetGrowth(num_soilp, filter_soilp, &
            cnveg_state_inst, &
            cnveg_carbonstate_inst, cnveg_nitrogenstate_inst, cnveg_carbonflux_inst, cnveg_nitrogenflux_inst)

       call CNOffsetLitterfall(num_soilp, filter_soilp, &
            cnveg_state_inst, cnveg_carbonstate_inst, cnveg_nitrogenstate_inst, cnveg_carbonflux_inst, cnveg_nitrogenflux_inst)

       call CNBackgroundLitterfall(num_soilp, filter_soilp, &
            cnveg_state_inst, cnveg_carbonstate_inst, cnveg_nitrogenstate_inst, cnveg_carbonflux_inst, cnveg_nitrogenflux_inst)
   
       call CNLivewoodTurnover(num_soilp, filter_soilp, &
            cnveg_carbonstate_inst, cnveg_nitrogenstate_inst, cnveg_carbonflux_inst, cnveg_nitrogenflux_inst)

       call CNCropHarvestToProductPools(bounds, num_soilp, filter_soilp, num_soilc, filter_soilc, &
            cnveg_carbonflux_inst, cnveg_nitrogenflux_inst)

       ! gather all patch-level litterfall fluxes to the column for litter C and N inputs

       call CNLitterToColumn(bounds, num_soilc, filter_soilc, &
            cnveg_state_inst, cnveg_carbonflux_inst, cnveg_nitrogenflux_inst, &
            leaf_prof_patch(bounds%begp:bounds%endp,1:nlevdecomp_full), & 
            froot_prof_patch(bounds%begp:bounds%endp,1:nlevdecomp_full))
    else
       call endrun( 'bad phase' )
    end if

  end subroutine CNPhenology

  !-----------------------------------------------------------------------
  subroutine CNPhenologyInit(bounds)
    !
    ! !DESCRIPTION:
    ! Initialization of CNPhenology. Must be called after time-manager is
    ! initialized, and after pftcon file is read in.
    !
    ! !USES:
    use clm_time_manager, only: get_step_size_real
    use clm_varctl      , only: use_crop
    use clm_varcon      , only: secspday
    !
    ! !ARGUMENTS:
    type(bounds_type), intent(in) :: bounds  
    !------------------------------------------------------------------------

    !
    ! Get time-step and what fraction of a day it is
    !
    dt      = get_step_size_real()
    fracday = dt/secspday

    ! set constants for CNSeasonDecidPhenology 
    ! (critical daylength from Biome-BGC, v4.1.2)
    crit_dayl=params_inst%crit_dayl

    ! Set constants for CNSeasonDecidPhenology and CNStressDecidPhenology
    ndays_on=params_inst%ndays_on
    ndays_off=params_inst%ndays_off

    ! set transfer parameters
    fstor2tran=params_inst%fstor2tran

    call find_soil_layer_containing_depth( &
         depth = params_inst%phenology_soil_depth, &
         layer = phenology_soil_layer)

    ! -----------------------------------------
    ! Constants for CNStressDecidPhenology
    ! -----------------------------------------

    ! onset parameters
    crit_onset_fdd=params_inst%crit_onset_fdd
    ! critical onset gdd now being calculated as a function of annual
    ! average 2m temp.
    ! crit_onset_gdd = 150.0 ! c3 grass value
    ! crit_onset_gdd = 1000.0   ! c4 grass value
    crit_onset_swi=params_inst%crit_onset_swi
    soilpsi_on=params_inst%soilpsi_on

    ! offset parameters
    crit_offset_fdd=params_inst%crit_offset_fdd
    crit_offset_swi=params_inst%crit_offset_swi
    soilpsi_off=params_inst%soilpsi_off    

    ! -----------------------------------------
    ! Constants for CNLivewoodTurnover
    ! -----------------------------------------

    ! set the global parameter for livewood turnover rate
    ! define as an annual fraction (0.7), and convert to fraction per second
    lwtop=params_inst%lwtop/31536000.0_r8 !annual fraction converted to per second

    ! -----------------------------------------
    ! Call any subroutine specific initialization routines
    ! -----------------------------------------

    if ( use_crop ) call CropPhenologyInit(bounds)

  end subroutine CNPhenologyInit

  !-----------------------------------------------------------------------
  subroutine CNPhenologyClimate (num_soilp, filter_soilp, num_pcropp, filter_pcropp, &
       temperature_inst, cnveg_state_inst, crop_inst)
    !
    ! !DESCRIPTION:
    ! For coupled carbon-nitrogen code (CN).
    !
    ! !USES:
    use clm_time_manager , only : get_days_per_year
    use clm_time_manager , only : get_curr_date, is_first_step
    !
    ! !ARGUMENTS:
    integer                , intent(in)    :: num_soilp       ! number of soil patches in filter
    integer                , intent(in)    :: filter_soilp(:) ! filter for soil patches
    integer                , intent(in)    :: num_pcropp      ! number of prognostic crops in filter
    integer                , intent(in)    :: filter_pcropp(:)! filter for prognostic crop patches
    type(temperature_type) , intent(inout) :: temperature_inst
    type(cnveg_state_type) , intent(inout) :: cnveg_state_inst
    type(crop_type)        , intent(inout) :: crop_inst
    !
    ! !LOCAL VARIABLES:
    integer  :: p       ! indices
    integer  :: fp      ! lake filter patch index
    real(r8) :: dayspyr ! days per year (days)
    integer  :: kyr     ! current year
    integer  :: kmo     ! month of year  (1, ..., 12)
    integer  :: kda     ! day of month   (1, ..., 31)
    integer  :: mcsec   ! seconds of day (0, ..., seconds/day)
    real(r8), parameter :: yravg   = 20.0_r8      ! length of years to average for gdd
    real(r8), parameter :: yravgm1 = yravg-1.0_r8 ! minus 1 of above
    !-----------------------------------------------------------------------

    associate(                                                & 
         nyrs_crop_active => crop_inst%nyrs_crop_active_patch,   & ! InOut:  [integer (:)  ]  number of years this crop patch has been active
         
         t_ref2m        => temperature_inst%t_ref2m_patch ,   & ! Input:  [real(r8) (:) ]  2m air temperature (K)
         gdd0           => temperature_inst%gdd0_patch    ,   & ! Output: [real(r8) (:) ]  growing deg. days base 0 deg C (ddays)            
         gdd8           => temperature_inst%gdd8_patch    ,   & ! Output: [real(r8) (:) ]     "     "    "    "   8  "  "    "               
         gdd10          => temperature_inst%gdd10_patch   ,   & ! Output: [real(r8) (:) ]     "     "    "    "  10  "  "    "               
         gdd020         => temperature_inst%gdd020_patch  ,   & ! Output: [real(r8) (:) ]  20-yr mean of gdd0 (ddays)                        
         gdd820         => temperature_inst%gdd820_patch  ,   & ! Output: [real(r8) (:) ]  20-yr mean of gdd8 (ddays)                        
         gdd1020        => temperature_inst%gdd1020_patch ,   & ! Output: [real(r8) (:) ]  20-yr mean of gdd10 (ddays)                       
         
         tempavg_t2m    => cnveg_state_inst%tempavg_t2m_patch & ! Output: [real(r8) (:) ]  temp. avg 2m air temperature (K)                  
         )

      ! set time steps
      
      dayspyr = get_days_per_year()

      do fp = 1,num_soilp
         p = filter_soilp(fp)
         tempavg_t2m(p) = tempavg_t2m(p) + t_ref2m(p) * (fracday/dayspyr)
      end do

      !
      ! The following crop related steps are done here rather than CropPhenology
      ! so that they will be completed each time-step rather than with doalb.
      !
      ! The following lines come from ibis's climate.f + stats.f
      ! gdd SUMMATIONS ARE RELATIVE TO THE PLANTING DATE (see subr. updateAccFlds)

      if (num_pcropp > 0) then
         ! get time-related info
         call get_curr_date(kyr, kmo, kda, mcsec)
      end if

      do fp = 1,num_pcropp
         p = filter_pcropp(fp)
         if (kmo == 1 .and. kda == 1 .and. nyrs_crop_active(p) == 0) then ! YR 1:
            gdd020(p)  = 0._r8                             ! set gdd..20 variables to 0
            gdd820(p)  = 0._r8                             ! and crops will not be planted
            gdd1020(p) = 0._r8
         end if
         if (kmo == 1 .and. kda == 1 .and. mcsec == 0) then        ! <-- END of EVERY YR:
            if (nyrs_crop_active(p) == 1) then                     ! <-- END of YR 1
               gdd020(p)  = gdd0(p)                                ! <-- END of YR 1
               gdd820(p)  = gdd8(p)                                ! <-- END of YR 1
               gdd1020(p) = gdd10(p)                               ! <-- END of YR 1
            end if                                                 ! <-- END of YR 1
            gdd020(p)  = (yravgm1* gdd020(p)  + gdd0(p))  / yravg  ! gdd..20 must be long term avgs
            gdd820(p)  = (yravgm1* gdd820(p)  + gdd8(p))  / yravg  ! so ignore results for yrs 1 & 2
            gdd1020(p) = (yravgm1* gdd1020(p) + gdd10(p)) / yravg 
         end if
      end do

    end associate

  end subroutine CNPhenologyClimate

  !-----------------------------------------------------------------------
  subroutine CNEvergreenPhenology (num_soilp, filter_soilp , &
       cnveg_state_inst, cnveg_carbonstate_inst, cnveg_nitrogenstate_inst, cnveg_carbonflux_inst, cnveg_nitrogenflux_inst)   
       ! cnveg_state_inst) 
    !
    ! !DESCRIPTION:
    ! For coupled carbon-nitrogen code (CN).
    !
    ! !USES:
    use clm_varcon       , only : secspday
    use clm_time_manager , only : get_days_per_year
    use clm_varctl       , only : CN_evergreen_phenology_opt   
    !
    ! !ARGUMENTS:
    integer           , intent(in)    :: num_soilp       ! number of soil patches in filter
    integer           , intent(in)    :: filter_soilp(:) ! filter for soil patches
    type(cnveg_state_type), intent(inout) :: cnveg_state_inst
    type(cnveg_carbonstate_type)   , intent(inout) :: cnveg_carbonstate_inst    
    type(cnveg_nitrogenstate_type) , intent(inout) :: cnveg_nitrogenstate_inst  
    type(cnveg_carbonflux_type)    , intent(inout) :: cnveg_carbonflux_inst     
    type(cnveg_nitrogenflux_type)  , intent(inout) :: cnveg_nitrogenflux_inst   
    !
    ! !LOCAL VARIABLES:
    real(r8):: dayspyr                    ! Days per year
    integer :: p                          ! indices
    integer :: fp                         ! lake filter patch index
    
    real(r8):: tranr 				      
    real(r8):: t1                         ! temporary variable 
    !-----------------------------------------------------------------------

    associate(                                        & 
         ivt        => patch%itype                    , & ! Input:  [integer  (:) ]  patch vegetation type                                

         evergreen  => pftcon%evergreen             , & ! Input:  binary flag for evergreen leaf habit (0 or 1)     
         leaf_long  => pftcon%leaf_long             , & ! Input:  leaf longevity (yrs)  
         
         woody                               =>    pftcon%woody                                                         , & ! Input:  binary flag for woody lifeform (1=woody, 0=not woody)     
         
   		 leafc_storage                       =>    cnveg_carbonstate_inst%leafc_storage_patch                           , & ! Input:  [real(r8) (:)]  (gC/m2) leaf C storage                             
   		 frootc_storage                      =>    cnveg_carbonstate_inst%frootc_storage_patch                          , & ! Input:  [real(r8) (:)]  (gC/m2) fine root C storage                         
   		 livestemc_storage                   =>    cnveg_carbonstate_inst%livestemc_storage_patch                       , & ! Input:  [real(r8) (:)]  (gC/m2) live stem C storage                         
   		 deadstemc_storage                   =>    cnveg_carbonstate_inst%deadstemc_storage_patch                       , & ! Input:  [real(r8) (:)]  (gC/m2) dead stem C storage                         
   		 livecrootc_storage                  =>    cnveg_carbonstate_inst%livecrootc_storage_patch                      , & ! Input:  [real(r8) (:)]  (gC/m2) live coarse root C storage                  
   		 deadcrootc_storage                  =>    cnveg_carbonstate_inst%deadcrootc_storage_patch                      , & ! Input:  [real(r8) (:)]  (gC/m2) dead coarse root C storage                  
   		 gresp_storage                       =>    cnveg_carbonstate_inst%gresp_storage_patch                           , & ! Input:  [real(r8) (:)]  (gC/m2) growth respiration storage   
   		 leafc_xfer                          =>    cnveg_carbonstate_inst%leafc_xfer_patch                              , & ! InOut:  [real(r8) (:)]  (gC/m2) leaf C transfer                            
   		 frootc_xfer                         =>    cnveg_carbonstate_inst%frootc_xfer_patch                             , & ! InOut:  [real(r8) (:)]  (gC/m2) fine root C transfer                       
   		 livestemc_xfer                      =>    cnveg_carbonstate_inst%livestemc_xfer_patch                          , & ! InOut:  [real(r8) (:)]  (gC/m2) live stem C transfer                       
   		 deadstemc_xfer                      =>    cnveg_carbonstate_inst%deadstemc_xfer_patch                          , & ! InOut:  [real(r8) (:)]  (gC/m2) dead stem C transfer                       
   		 livecrootc_xfer                     =>    cnveg_carbonstate_inst%livecrootc_xfer_patch                         , & ! InOut:  [real(r8) (:)]  (gC/m2) live coarse root C transfer                
   		 deadcrootc_xfer                     =>    cnveg_carbonstate_inst%deadcrootc_xfer_patch                         , & ! InOut:  [real(r8) (:)]  (gC/m2) dead coarse root C transfer   
   		                
   		 leafn_storage                       =>    cnveg_nitrogenstate_inst%leafn_storage_patch                         , & ! Input:  [real(r8) (:)]  (gN/m2) leaf N storage                              
   		 frootn_storage                      =>    cnveg_nitrogenstate_inst%frootn_storage_patch                        , & ! Input:  [real(r8) (:)]  (gN/m2) fine root N storage                         
   		 livestemn_storage                   =>    cnveg_nitrogenstate_inst%livestemn_storage_patch                     , & ! Input:  [real(r8) (:)]  (gN/m2) live stem N storage                         
   		 deadstemn_storage                   =>    cnveg_nitrogenstate_inst%deadstemn_storage_patch                     , & ! Input:  [real(r8) (:)]  (gN/m2) dead stem N storage                         
   		 livecrootn_storage                  =>    cnveg_nitrogenstate_inst%livecrootn_storage_patch                    , & ! Input:  [real(r8) (:)]  (gN/m2) live coarse root N storage                  
   		 deadcrootn_storage                  =>    cnveg_nitrogenstate_inst%deadcrootn_storage_patch                    , & ! Input:  [real(r8) (:)]  (gN/m2) dead coarse root N storage               
   		 leafn_xfer                          =>    cnveg_nitrogenstate_inst%leafn_xfer_patch                            , & ! InOut:  [real(r8) (:)]  (gN/m2) leaf N transfer                            
   		 frootn_xfer                         =>    cnveg_nitrogenstate_inst%frootn_xfer_patch                           , & ! InOut:  [real(r8) (:)]  (gN/m2) fine root N transfer                       
   		 livestemn_xfer                      =>    cnveg_nitrogenstate_inst%livestemn_xfer_patch                        , & ! InOut:  [real(r8) (:)]  (gN/m2) live stem N transfer                       
   		 deadstemn_xfer                      =>    cnveg_nitrogenstate_inst%deadstemn_xfer_patch                        , & ! InOut:  [real(r8) (:)]  (gN/m2) dead stem N transfer                       
   		 livecrootn_xfer                     =>    cnveg_nitrogenstate_inst%livecrootn_xfer_patch                       , & ! InOut:  [real(r8) (:)]  (gN/m2) live coarse root N transfer                
   		 deadcrootn_xfer                     =>    cnveg_nitrogenstate_inst%deadcrootn_xfer_patch                       , & ! InOut:  [real(r8) (:)]  (gN/m2) dead coarse root N transfer     
   		                 
   		 leafc_storage_to_xfer               =>    cnveg_carbonflux_inst%leafc_storage_to_xfer_patch                    , & ! InOut:  [real(r8) (:)]                                                     
   		 frootc_storage_to_xfer              =>    cnveg_carbonflux_inst%frootc_storage_to_xfer_patch                   , & ! InOut:  [real(r8) (:)]                                                     
   		 livestemc_storage_to_xfer           =>    cnveg_carbonflux_inst%livestemc_storage_to_xfer_patch                , & ! InOut:  [real(r8) (:)]                                                     
   		 deadstemc_storage_to_xfer           =>    cnveg_carbonflux_inst%deadstemc_storage_to_xfer_patch                , & ! InOut:  [real(r8) (:)]                                                     
   		 livecrootc_storage_to_xfer          =>    cnveg_carbonflux_inst%livecrootc_storage_to_xfer_patch               , & ! InOut:  [real(r8) (:)]                                                     
   		 deadcrootc_storage_to_xfer          =>    cnveg_carbonflux_inst%deadcrootc_storage_to_xfer_patch               , & ! InOut:  [real(r8) (:)]                                                     
   		 gresp_storage_to_xfer               =>    cnveg_carbonflux_inst%gresp_storage_to_xfer_patch                    , & ! InOut:  [real(r8) (:)]  
   		 leafc_xfer_to_leafc                 =>    cnveg_carbonflux_inst%leafc_xfer_to_leafc_patch                      , & ! InOut:  [real(r8) (:)]                                                    
   		 frootc_xfer_to_frootc               =>    cnveg_carbonflux_inst%frootc_xfer_to_frootc_patch                    , & ! InOut:  [real(r8) (:)]                                                    
   		 livestemc_xfer_to_livestemc         =>    cnveg_carbonflux_inst%livestemc_xfer_to_livestemc_patch              , & ! InOut:  [real(r8) (:)]                                                    
   		 deadstemc_xfer_to_deadstemc         =>    cnveg_carbonflux_inst%deadstemc_xfer_to_deadstemc_patch              , & ! InOut:  [real(r8) (:)]                                                    
   		 livecrootc_xfer_to_livecrootc       =>    cnveg_carbonflux_inst%livecrootc_xfer_to_livecrootc_patch            , & ! InOut:  [real(r8) (:)]                                                    
   		 deadcrootc_xfer_to_deadcrootc       =>    cnveg_carbonflux_inst%deadcrootc_xfer_to_deadcrootc_patch            , & ! InOut:  [real(r8) (:)]   
   		                                                    
   		 leafn_storage_to_xfer               =>    cnveg_nitrogenflux_inst%leafn_storage_to_xfer_patch                  , & ! InOut:  [real(r8) (:)]                                                     
   		 frootn_storage_to_xfer              =>    cnveg_nitrogenflux_inst%frootn_storage_to_xfer_patch                 , & ! InOut:  [real(r8) (:)]                                                     
   		 livestemn_storage_to_xfer           =>    cnveg_nitrogenflux_inst%livestemn_storage_to_xfer_patch              , & ! InOut:  [real(r8) (:)]                                                     
   		 deadstemn_storage_to_xfer           =>    cnveg_nitrogenflux_inst%deadstemn_storage_to_xfer_patch              , & ! InOut:  [real(r8) (:)]                                                     
   		 livecrootn_storage_to_xfer          =>    cnveg_nitrogenflux_inst%livecrootn_storage_to_xfer_patch             , & ! InOut:  [real(r8) (:)]   
   		 deadcrootn_storage_to_xfer          =>    cnveg_nitrogenflux_inst%deadcrootn_storage_to_xfer_patch             , & ! InOut:  [real(r8) (:)]                                                     
   		 leafn_xfer_to_leafn                 =>    cnveg_nitrogenflux_inst%leafn_xfer_to_leafn_patch                    , & ! InOut:  [real(r8) (:)]                                                    
   		 frootn_xfer_to_frootn               =>    cnveg_nitrogenflux_inst%frootn_xfer_to_frootn_patch                  , & ! InOut:  [real(r8) (:)]                                                    
   		 livestemn_xfer_to_livestemn         =>    cnveg_nitrogenflux_inst%livestemn_xfer_to_livestemn_patch            , & ! InOut:  [real(r8) (:)]                                                    
   		 deadstemn_xfer_to_deadstemn         =>    cnveg_nitrogenflux_inst%deadstemn_xfer_to_deadstemn_patch            , & ! InOut:  [real(r8) (:)]                                                    
   		 livecrootn_xfer_to_livecrootn       =>    cnveg_nitrogenflux_inst%livecrootn_xfer_to_livecrootn_patch          , & ! InOut:  [real(r8) (:)]                                                    
   		 deadcrootn_xfer_to_deadcrootn       =>    cnveg_nitrogenflux_inst%deadcrootn_xfer_to_deadcrootn_patch          , & ! InOut:  [real(r8) (:)]     
   		           
   		 bglfr                               => cnveg_state_inst%bglfr_patch , & ! Output: [real(r8) (:) ]  background litterfall rate (1/s)                  
   		 bgtr                                => cnveg_state_inst%bgtr_patch  , & ! Output: [real(r8) (:) ]  background transfer growth rate (1/s)             
   		 lgsf                                => cnveg_state_inst%lgsf_patch  , & ! Output: [real(r8) (:) ]  long growing season factor [0-1]                  

   		 ileafst_to_ileafxf_phc              =>    cnveg_carbonflux_inst%ileafst_to_ileafxf_ph                 , & ! Input: [integer (:)] Index of phenology related C transfer from leaf storage pool to leaf transfer pool
   		 ileafxf_to_ileaf_phc                =>    cnveg_carbonflux_inst%ileafxf_to_ileaf_ph                   , & ! Input: [integer (:)] Index of phenology related C transfer from leaf transfer pool to leaf pool
   		 ifrootst_to_ifrootxf_phc            =>    cnveg_carbonflux_inst%ifrootst_to_ifrootxf_ph               , & ! Input: [integer (:)] Index of phenology related C transfer from fine root storage pool to fine root transfer pool
   		 ifrootxf_to_ifroot_phc              =>    cnveg_carbonflux_inst%ifrootxf_to_ifroot_ph                 , & ! Input: [integer (:)] Index of phenology related C transfer from fine root transfer pool to fine root pool
   		 ilivestemst_to_ilivestemxf_phc      =>    cnveg_carbonflux_inst%ilivestemst_to_ilivestemxf_ph         , & ! Input: [integer (:)] Index of phenology related C transfer from live stem storage pool to live stem transfer pool
   		 ilivestemxf_to_ilivestem_phc        =>    cnveg_carbonflux_inst%ilivestemxf_to_ilivestem_ph           , & ! Input: [integer (:)] Index of phenology related C transfer from live stem transfer pool to live stem pool
   		 ideadstemst_to_ideadstemxf_phc      =>    cnveg_carbonflux_inst%ideadstemst_to_ideadstemxf_ph         , & ! Input: [integer (:)] Index of phenology related C transfer from dead stem storage pool to dead stem transfer pool
   		 ideadstemxf_to_ideadstem_phc        =>    cnveg_carbonflux_inst%ideadstemxf_to_ideadstem_ph           , & ! Input: [integer (:)] Index of phenology related C transfer from dead stem transfer pool to dead stem pool
   		 ilivecrootst_to_ilivecrootxf_phc    =>    cnveg_carbonflux_inst%ilivecrootst_to_ilivecrootxf_ph       , & ! Input: [integer (:)] Index of phenology related C transfer from live coarse root storage pool to live coarse root transfer pool
   		 ilivecrootxf_to_ilivecroot_phc      =>    cnveg_carbonflux_inst%ilivecrootxf_to_ilivecroot_ph         , & ! Input: [integer (:)] Index of phenology related C transfer from live coarse root transfer pool to live coarse root pool
   		 ideadcrootst_to_ideadcrootxf_phc    =>    cnveg_carbonflux_inst%ideadcrootst_to_ideadcrootxf_ph       , & ! Input: [integer (:)] Index of phenology related C transfer from dead coarse root storage pool to dead coarse root transfer pool
   		 ideadcrootxf_to_ideadcroot_phc      =>    cnveg_carbonflux_inst%ideadcrootxf_to_ideadcroot_ph         , & ! Input: [integer (:)] Index of phenology related C transfer from dead coarse root transfer pool to dead coarse root pool
   		 ilivestem_to_ideadstem_phc          =>    cnveg_carbonflux_inst%ilivestem_to_ideadstem_ph             , & ! Input: [integer (:)] Index of phenology related C transfer from live stem pool to dead stem pool
   		 ilivecroot_to_ideadcroot_phc        =>    cnveg_carbonflux_inst%ilivecroot_to_ideadcroot_ph           , & ! Input: [integer (:)] Index of phenology related C transfer from live coarse root to dead coarse root pool
   		 ileaf_to_iout_phc                   =>    cnveg_carbonflux_inst%ileaf_to_iout_ph                      , & ! Input: [integer (:)] Index of phenology related C transfer from leaf pool to outside of vegetation pools
   		 ifroot_to_iout_phc                  =>    cnveg_carbonflux_inst%ifroot_to_iout_ph                     , & ! Input: [integer (:)] Index of phenology related C transfer from fine root pool to outside of vegetation pools
   		 ilivestem_to_iout_phc               =>    cnveg_carbonflux_inst%ilivestem_to_iout_ph                  , & ! Input: [integer (:)] Index of phenology related C transfer from live stem pool to outside of vegetation pools
   		 igrain_to_iout_phc                  =>    cnveg_carbonflux_inst%igrain_to_iout_ph                     , & ! Input: [integer (:)] Index of phenology related C transfer from grain pool to outside of vegetation pools
   		 ileafst_to_ileafxf_phn              =>    cnveg_nitrogenflux_inst%ileafst_to_ileafxf_ph               , & ! Input: [integer (:)] Index of phenology related C transfer from leaf storage pool to leaf transfer pool
   		 ileafxf_to_ileaf_phn                =>    cnveg_nitrogenflux_inst%ileafxf_to_ileaf_ph                 , & ! Input: [integer (:)] Index of phenology related C transfer from leaf transfer pool to leaf pool
   		 ifrootst_to_ifrootxf_phn            =>    cnveg_nitrogenflux_inst%ifrootst_to_ifrootxf_ph             , & ! Input: [integer (:)] Index of phenology related C transfer from fine root storage pool to fine root transfer pool
   		 ifrootxf_to_ifroot_phn              =>    cnveg_nitrogenflux_inst%ifrootxf_to_ifroot_ph               , & ! Input: [integer (:)] Index of phenology related C transfer from fine root transfer pool to fine root pool
   		 ilivestemst_to_ilivestemxf_phn      =>    cnveg_nitrogenflux_inst%ilivestemst_to_ilivestemxf_ph       , & ! Input: [integer (:)] Index of phenology related C transfer from live stem storage pool to live stem transfer pool
   		 ilivestemxf_to_ilivestem_phn        =>    cnveg_nitrogenflux_inst%ilivestemxf_to_ilivestem_ph         , & ! Input: [integer (:)] Index of phenology related C transfer from live stem transfer pool to live stem pool
   		 ideadstemst_to_ideadstemxf_phn      =>    cnveg_nitrogenflux_inst%ideadstemst_to_ideadstemxf_ph       , & ! Input: [integer (:)] Index of phenology related C transfer from dead stem storage pool to dead stem transfer pool
   		 ideadstemxf_to_ideadstem_phn        =>    cnveg_nitrogenflux_inst%ideadstemxf_to_ideadstem_ph         , & ! Input: [integer (:)] Index of phenology related C transfer from dead stem transfer pool to dead stem pool
   		 ilivecrootst_to_ilivecrootxf_phn    =>    cnveg_nitrogenflux_inst%ilivecrootst_to_ilivecrootxf_ph     , & ! Input: [integer (:)] Index of phenology related C transfer from live coarse root storage pool to live coarse root transfer pool
   		 ilivecrootxf_to_ilivecroot_phn      =>    cnveg_nitrogenflux_inst%ilivecrootxf_to_ilivecroot_ph       , & ! Input: [integer (:)] Index of phenology related C transfer from live coarse root transfer pool to live coarse root pool
   		 ideadcrootst_to_ideadcrootxf_phn    =>    cnveg_nitrogenflux_inst%ideadcrootst_to_ideadcrootxf_ph     , & ! Input: [integer (:)] Index of phenology related C transfer from dead coarse root storage pool to dead coarse root transfer pool
   		 ideadcrootxf_to_ideadcroot_phn      =>    cnveg_nitrogenflux_inst%ideadcrootxf_to_ideadcroot_ph       , & ! Input: [integer (:)] Index of phenology related C transfer from dead coarse root transfer pool to dead coarse root pool
   		 ilivestem_to_ideadstem_phn          =>    cnveg_nitrogenflux_inst%ilivestem_to_ideadstem_ph           , & ! Input: [integer (:)] Index of phenology related C transfer from live stem pool to dead stem pool
   		 ilivecroot_to_ideadcroot_phn        =>    cnveg_nitrogenflux_inst%ilivecroot_to_ideadcroot_ph         , & ! Input: [integer (:)] Index of phenology related C transfer from live coarse root to dead coarse root pool
   		 ileaf_to_iout_phn                   =>    cnveg_nitrogenflux_inst%ileaf_to_iout_ph                    , & ! Input: [integer (:)] Index of phenology related C transfer from leaf pool to outside of vegetation pools
   		 ifroot_to_iout_phn                  =>    cnveg_nitrogenflux_inst%ifroot_to_iout_ph                   , & ! Input: [integer (:)] Index of phenology related C transfer from fine root pool to outside of vegetation pools
   		 ilivestem_to_iout_phn               =>    cnveg_nitrogenflux_inst%ilivestem_to_iout_ph                , & ! Input: [integer (:)] Index of phenology related C transfer from live stem pool to outside of vegetation pools
   		 ileaf_to_iretransn_phn              =>    cnveg_nitrogenflux_inst%ileaf_to_iretransn_ph               , & ! Input: [integer (:)] Index of phenology related C transfer from leaf pool to retranslocation pool
   		 ilivestem_to_iretransn_phn          =>    cnveg_nitrogenflux_inst%ilivestem_to_iretransn_ph           , & ! Input: [integer (:)] Index of phenology related C transfer from live stem pool to retranslocation pool
   		 ilivecroot_to_iretransn_phn         =>    cnveg_nitrogenflux_inst%ilivecroot_to_iretransn_ph          , & ! Input: [integer (:)] Index of phenology related C transfer from live coarse root pool to retranslocation pool
   		 igrain_to_iout_phn                  =>    cnveg_nitrogenflux_inst%igrain_to_iout_ph                     & ! Input: [integer (:)] Index of phenology related C transfer from grain pool to outside of vegetation pools
         )

      dayspyr   = get_days_per_year()

      do fp = 1,num_soilp
         p = filter_soilp(fp)
         if (evergreen(ivt(p)) == 1._r8) then
            bglfr(p) = 1._r8/(leaf_long(ivt(p)) * dayspyr * secspday)
            bgtr(p)  = 0._r8
            lgsf(p)  = 0._r8
         end if
      end do
               
   !!!!!!!!!!!!!!!!!!!!!!!!!!!!!!!!!!!!!!!!!!!!!!!!!!!!! !!!!!!!!!!!!!!!!!!!!!!!!!!!!!!!!!!!!!!!!!!!!!!!!!!
   if (CN_evergreen_phenology_opt == 1) then    
   do fp = 1,num_soilp    
      p = filter_soilp(fp)    
      if (evergreen(ivt(p)) == 1._r8) then    
   
         tranr=0.0002_r8   
         ! set carbon fluxes for shifting storage pools to transfer pools    
         if (use_matrixcn) then    
            leafc_storage_to_xfer(p)  = leafc_storage(p)  * matrix_update_phc(p,ileafst_to_ileafxf_phc,tranr/dt,dt,cnveg_carbonflux_inst,matrixcheck_ph,acc_ph)
            frootc_storage_to_xfer(p) = frootc_storage(p) * matrix_update_phc(p,ifrootst_to_ifrootxf_phc,tranr/dt,dt,cnveg_carbonflux_inst,matrixcheck_ph,acc_ph)
            if (woody(ivt(p)) == 1.0_r8) then   
               livestemc_storage_to_xfer(p)   = livestemc_storage(p)  * matrix_update_phc(p,ilivestemst_to_ilivestemxf_phc,tranr/dt ,dt,cnveg_carbonflux_inst,matrixcheck_ph,acc_ph)
               deadstemc_storage_to_xfer(p)   = deadstemc_storage(p)  * matrix_update_phc(p,ideadstemst_to_ideadstemxf_phc,tranr/dt ,dt,cnveg_carbonflux_inst,matrixcheck_ph,acc_ph)
               livecrootc_storage_to_xfer(p)  = livecrootc_storage(p) * matrix_update_phc(p,ilivecrootst_to_ilivecrootxf_phc,tranr/dt,dt,cnveg_carbonflux_inst,matrixcheck_ph,acc_ph)
               deadcrootc_storage_to_xfer(p)  = deadcrootc_storage(p) * matrix_update_phc(p,ideadcrootst_to_ideadcrootxf_phc,tranr/dt,dt,cnveg_carbonflux_inst,matrixcheck_ph,acc_ph)
            end if
         else
            ! NOTE: The non matrix version of this is in CNCStateUpdate1::CStateUpdate1 EBK (11/26/2019)
            leafc_storage_to_xfer(p)  = tranr * leafc_storage(p)/dt    
            frootc_storage_to_xfer(p) = tranr * frootc_storage(p)/dt
            if (woody(ivt(p)) == 1.0_r8) then    
               livestemc_storage_to_xfer(p)  = tranr * livestemc_storage(p)/dt    
               deadstemc_storage_to_xfer(p)  = tranr * deadstemc_storage(p)/dt    
               livecrootc_storage_to_xfer(p) = tranr * livecrootc_storage(p)/dt   
               deadcrootc_storage_to_xfer(p) = tranr * deadcrootc_storage(p)/dt   
               gresp_storage_to_xfer(p)      = tranr * gresp_storage(p)/dt        
            end if    
         end if !use_matrixcn

        ! set nitrogen fluxes for shifting storage pools to transfer pools    
        if (use_matrixcn) then    
           leafn_storage_to_xfer(p)  = leafn_storage(p)  * matrix_update_phn(p,ileafst_to_ileafxf_phn,tranr/dt,dt,cnveg_nitrogenflux_inst,matrixcheck_ph,acc_ph)
           frootn_storage_to_xfer(p) = frootn_storage(p) * matrix_update_phn(p,ifrootst_to_ifrootxf_phn,tranr/dt,dt,cnveg_nitrogenflux_inst,matrixcheck_ph,acc_ph)
           if (woody(ivt(p)) == 1.0_r8) then   
              livestemn_storage_to_xfer(p)  = livestemn_storage(p)  * matrix_update_phn(p,ilivestemst_to_ilivestemxf_phn,tranr/dt ,dt,cnveg_nitrogenflux_inst,matrixcheck_ph,acc_ph)
              deadstemn_storage_to_xfer(p)  = deadstemn_storage(p)  * matrix_update_phn(p,ideadstemst_to_ideadstemxf_phn,tranr/dt ,dt,cnveg_nitrogenflux_inst,matrixcheck_ph,acc_ph)
              livecrootn_storage_to_xfer(p) = livecrootn_storage(p) * matrix_update_phn(p,ilivecrootst_to_ilivecrootxf_phn,tranr/dt,dt,cnveg_nitrogenflux_inst,matrixcheck_ph,acc_ph)
              deadcrootn_storage_to_xfer(p) = deadcrootn_storage(p) * matrix_update_phn(p,ideadcrootst_to_ideadcrootxf_phn,tranr/dt,dt,cnveg_nitrogenflux_inst,matrixcheck_ph,acc_ph)
           end if
        else
           ! NOTE: The non matrix version of this is in CNNStateUpdate1::NStateUpdate1 EBK (11/26/2019)
           leafn_storage_to_xfer(p)  = tranr * leafn_storage(p)/dt    
           frootn_storage_to_xfer(p) = tranr * frootn_storage(p)/dt   
           if (woody(ivt(p)) == 1.0_r8) then    
               livestemn_storage_to_xfer(p)  = tranr * livestemn_storage(p)/dt    
               deadstemn_storage_to_xfer(p)  = tranr * deadstemn_storage(p)/dt    
               livecrootn_storage_to_xfer(p) = tranr * livecrootn_storage(p)/dt   
               deadcrootn_storage_to_xfer(p) = tranr * deadcrootn_storage(p)/dt   
           end if    
        end if !use_matrixcn  
                        
        t1 = 1.0_r8 / dt   

        if (use_matrixcn) then
           leafc_xfer_to_leafc(p)   = leafc_xfer(p)  * matrix_update_phc(p,ileafxf_to_ileaf_phc,t1,dt,cnveg_carbonflux_inst,matrixcheck_ph,acc_ph)
           frootc_xfer_to_frootc(p) = frootc_xfer(p) * matrix_update_phc(p,ifrootxf_to_ifroot_phc,t1,dt,cnveg_carbonflux_inst,matrixcheck_ph,acc_ph)

           leafn_xfer_to_leafn(p)   = leafn_xfer(p)  * matrix_update_phn(p,ileafxf_to_ileaf_phn,t1,dt,cnveg_nitrogenflux_inst,matrixcheck_ph,acc_ph)
           frootn_xfer_to_frootn(p) = frootn_xfer(p) * matrix_update_phn(p,ifrootxf_to_ifroot_phn,t1,dt,cnveg_nitrogenflux_inst,matrixcheck_ph,acc_ph)
           if (woody(ivt(p)) == 1.0_r8) then
              livestemc_xfer_to_livestemc(p)   = livestemc_xfer(p)  * matrix_update_phc(p,ilivestemxf_to_ilivestem_phc,t1,dt,cnveg_carbonflux_inst,matrixcheck_ph,acc_ph)
              deadstemc_xfer_to_deadstemc(p)   = deadstemc_xfer(p)  * matrix_update_phc(p,ideadstemxf_to_ideadstem_phc,t1,dt,cnveg_carbonflux_inst,matrixcheck_ph,acc_ph)
              livecrootc_xfer_to_livecrootc(p) = livecrootc_xfer(p) * matrix_update_phc(p,ilivecrootxf_to_ilivecroot_phc,t1,dt,cnveg_carbonflux_inst,matrixcheck_ph,acc_ph)
              deadcrootc_xfer_to_deadcrootc(p) = deadcrootc_xfer(p) * matrix_update_phc(p,ideadcrootxf_to_ideadcroot_phc,t1,dt,cnveg_carbonflux_inst,matrixcheck_ph,acc_ph)

              livestemn_xfer_to_livestemn(p)   = livestemn_xfer(p)  * matrix_update_phn(p,ilivestemxf_to_ilivestem_phn,t1,dt,cnveg_nitrogenflux_inst,matrixcheck_ph,acc_ph)
              deadstemn_xfer_to_deadstemn(p)   = deadstemn_xfer(p)  * matrix_update_phn(p,ideadstemxf_to_ideadstem_phn,t1,dt,cnveg_nitrogenflux_inst,matrixcheck_ph,acc_ph)
              livecrootn_xfer_to_livecrootn(p) = livecrootn_xfer(p) * matrix_update_phn(p,ilivecrootxf_to_ilivecroot_phn,t1,dt,cnveg_nitrogenflux_inst,matrixcheck_ph,acc_ph)
              deadcrootn_xfer_to_deadcrootn(p) = deadcrootn_xfer(p) * matrix_update_phn(p,ideadcrootxf_to_ideadcroot_phn,t1,dt,cnveg_nitrogenflux_inst,matrixcheck_ph,acc_ph)
           end if
        else
           ! NOTE: The non matrix version of this is in CNCStateUpdate1::CStateUpdate1 EBK (11/26/2019)
           !                                        and CNNStateUpdate1::NStateUpdate1
           leafc_xfer_to_leafc(p)   = t1 * leafc_xfer(p)    
           frootc_xfer_to_frootc(p) = t1 * frootc_xfer(p)   
            
           leafn_xfer_to_leafn(p)   = t1 * leafn_xfer(p)    
           frootn_xfer_to_frootn(p) = t1 * frootn_xfer(p)   
           if (woody(ivt(p)) == 1.0_r8) then   
               livestemc_xfer_to_livestemc(p)   = t1 * livestemc_xfer(p)   
               deadstemc_xfer_to_deadstemc(p)   = t1 * deadstemc_xfer(p)   
               livecrootc_xfer_to_livecrootc(p) = t1 * livecrootc_xfer(p)  
               deadcrootc_xfer_to_deadcrootc(p) = t1 * deadcrootc_xfer(p)  
                
               livestemn_xfer_to_livestemn(p)   = t1 * livestemn_xfer(p)   
               deadstemn_xfer_to_deadstemn(p)   = t1 * deadstemn_xfer(p)   
               livecrootn_xfer_to_livecrootn(p) = t1 * livecrootn_xfer(p)  
               deadcrootn_xfer_to_deadcrootn(p) = t1 * deadcrootn_xfer(p)  
           end if
        end if !use_matrixcn
                
      end if ! end of if (evergreen(ivt(p)) == 1._r8) then    
     
   end do ! end of pft loop 
   
   end if ! end of if (CN_evergreen_phenology_opt == 1) then    
   !!!!!!!!!!!!!!!!!!!!!!!!!!!!!!!!!!!!!!!!!!!!!!!!!!!!! !!!!!!!!!!!!!!!!!!!!!!!!!!!!!!!!!!!!!!!!!!!!!!!!!!

    end associate

  end subroutine CNEvergreenPhenology

  !-----------------------------------------------------------------------
  subroutine CNSeasonDecidPhenology (num_soilp, filter_soilp       , &
       temperature_inst, waterdiagnosticbulk_inst, cnveg_state_inst, dgvs_inst , &
       cnveg_carbonstate_inst, cnveg_nitrogenstate_inst, cnveg_carbonflux_inst, cnveg_nitrogenflux_inst)
    !
    ! !DESCRIPTION:
    ! For coupled carbon-nitrogen code (CN).
    ! This routine handles the seasonal deciduous phenology code (temperate
    ! deciduous vegetation that has only one growing season per year).
    !
    ! !USES:
    use shr_const_mod   , only: SHR_CONST_TKFRZ, SHR_CONST_PI
    use clm_varcon      , only: secspday
    use clm_varctl      , only: use_cndv
    !
    ! !ARGUMENTS:
    integer                        , intent(in)    :: num_soilp       ! number of soil patches in filter
    integer                        , intent(in)    :: filter_soilp(:) ! filter for soil patches
    type(temperature_type)         , intent(in)    :: temperature_inst
    type(waterdiagnosticbulk_type)          , intent(in)    :: waterdiagnosticbulk_inst
    type(cnveg_state_type)         , intent(inout) :: cnveg_state_inst
    type(dgvs_type)                , intent(inout) :: dgvs_inst
    type(cnveg_carbonstate_type)   , intent(inout) :: cnveg_carbonstate_inst
    type(cnveg_nitrogenstate_type) , intent(inout) :: cnveg_nitrogenstate_inst
    type(cnveg_carbonflux_type)    , intent(inout) :: cnveg_carbonflux_inst
    type(cnveg_nitrogenflux_type)  , intent(inout) :: cnveg_nitrogenflux_inst
    !
    ! !LOCAL VARIABLES:
    integer :: g,c,p          !indices
    integer :: fp             !lake filter patch index
    real(r8):: ws_flag        !winter-summer solstice flag (0 or 1)
    real(r8):: crit_onset_gdd !critical onset growing degree-day sum
    real(r8):: crit_daylat    !latitudinal light gradient in arctic-boreal 
    real(r8):: onset_thresh   !flag onset threshold
    real(r8):: soilt
    !-----------------------------------------------------------------------

    associate(                                                                                                   & 
         ivt                                 =>    patch%itype                                                   , & ! Input:  [integer   (:)   ]  patch vegetation type                                
         dayl                                =>    grc%dayl                                                    , & ! Input:  [real(r8)  (:)   ]  daylength (s)
         prev_dayl                           =>    grc%prev_dayl                                               , & ! Input:  [real(r8)  (:)   ]  daylength from previous time step (s)
         
         woody                               =>    pftcon%woody                                                , & ! Input:  binary flag for woody lifeform (1=woody, 0=not woody)
         season_decid                        =>    pftcon%season_decid                                         , & ! Input:  binary flag for seasonal-deciduous leaf habit (0 or 1)
         season_decid_temperate              =>    pftcon%season_decid_temperate                               , & ! Input:  binary flag for seasonal-deciduous temperate leaf habit (0 or 1)
         
         t_soisno                            =>    temperature_inst%t_soisno_col                               , & ! Input:  [real(r8)  (:,:) ]  soil temperature (Kelvin)  (-nlevsno+1:nlevgrnd)
         soila10                             =>    temperature_inst%soila10_patch                              , & ! Input:  [real(r8) (:)   ] 
         t_a5min                            =>    temperature_inst%t_a5min_patch                             , & ! input:  [real(r8) (:)   ]
         snow_5day                           =>    waterdiagnosticbulk_inst%snow_5day_col                      , & ! input:  [real(r8) (:)   ] 

         pftmayexist                         =>    dgvs_inst%pftmayexist_patch                                 , & ! Output: [logical   (:)   ]  exclude seasonal decid patches from tropics           

         annavg_t2m                          =>    cnveg_state_inst%annavg_t2m_patch                           , & ! Input:  [real(r8)  (:)   ]  annual average 2m air temperature (K)             
         dormant_flag                        =>    cnveg_state_inst%dormant_flag_patch                         , & ! Output: [real(r8)  (:)   ]  dormancy flag                                     
         days_active                         =>    cnveg_state_inst%days_active_patch                          , & ! Output: [real(r8)  (:)   ]  number of days since last dormancy                
         onset_flag                          =>    cnveg_state_inst%onset_flag_patch                           , & ! Output: [real(r8)  (:)   ]  onset flag                                        
         onset_counter                       =>    cnveg_state_inst%onset_counter_patch                        , & ! Output: [real(r8)  (:)   ]  onset counter (seconds)                           
         onset_gddflag                       =>    cnveg_state_inst%onset_gddflag_patch                        , & ! Output: [real(r8)  (:)   ]  onset freeze flag                                 
         onset_gdd                           =>    cnveg_state_inst%onset_gdd_patch                            , & ! Output: [real(r8)  (:)   ]  onset growing degree days                         
         offset_flag                         =>    cnveg_state_inst%offset_flag_patch                          , & ! Output: [real(r8)  (:)   ]  offset flag                                       
         offset_counter                      =>    cnveg_state_inst%offset_counter_patch                       , & ! Output: [real(r8)  (:)   ]  offset counter (seconds)                          
         bglfr                               =>    cnveg_state_inst%bglfr_patch                                , & ! Output: [real(r8)  (:)   ]  background litterfall rate (1/s)                  
         bgtr                                =>    cnveg_state_inst%bgtr_patch                                 , & ! Output: [real(r8)  (:)   ]  background transfer growth rate (1/s)             
         lgsf                                =>    cnveg_state_inst%lgsf_patch                                 , & ! Output: [real(r8)  (:)   ]  long growing season factor [0-1]                  
         
         leafc_storage                       =>    cnveg_carbonstate_inst%leafc_storage_patch                  , & ! Input:  [real(r8)  (:)   ]  (gC/m2) leaf C storage                            
         frootc_storage                      =>    cnveg_carbonstate_inst%frootc_storage_patch                 , & ! Input:  [real(r8)  (:)   ]  (gC/m2) fine root C storage                       
         livestemc_storage                   =>    cnveg_carbonstate_inst%livestemc_storage_patch              , & ! Input:  [real(r8)  (:)   ]  (gC/m2) live stem C storage                       
         deadstemc_storage                   =>    cnveg_carbonstate_inst%deadstemc_storage_patch              , & ! Input:  [real(r8)  (:)   ]  (gC/m2) dead stem C storage                       
         livecrootc_storage                  =>    cnveg_carbonstate_inst%livecrootc_storage_patch             , & ! Input:  [real(r8)  (:)   ]  (gC/m2) live coarse root C storage                
         deadcrootc_storage                  =>    cnveg_carbonstate_inst%deadcrootc_storage_patch             , & ! Input:  [real(r8)  (:)   ]  (gC/m2) dead coarse root C storage                
         gresp_storage                       =>    cnveg_carbonstate_inst%gresp_storage_patch                  , & ! Input:  [real(r8)  (:)   ]  (gC/m2) growth respiration storage                
         leafc_xfer                          =>    cnveg_carbonstate_inst%leafc_xfer_patch                     , & ! Output:  [real(r8) (:)   ]  (gC/m2) leaf C transfer                           
         frootc_xfer                         =>    cnveg_carbonstate_inst%frootc_xfer_patch                    , & ! Output:  [real(r8) (:)   ]  (gC/m2) fine root C transfer                      
         livestemc_xfer                      =>    cnveg_carbonstate_inst%livestemc_xfer_patch                 , & ! Output:  [real(r8) (:)   ]  (gC/m2) live stem C transfer                      
         deadstemc_xfer                      =>    cnveg_carbonstate_inst%deadstemc_xfer_patch                 , & ! Output:  [real(r8) (:)   ]  (gC/m2) dead stem C transfer                      
         livecrootc_xfer                     =>    cnveg_carbonstate_inst%livecrootc_xfer_patch                , & ! Output:  [real(r8) (:)   ]  (gC/m2) live coarse root C transfer               
         deadcrootc_xfer                     =>    cnveg_carbonstate_inst%deadcrootc_xfer_patch                , & ! Output:  [real(r8) (:)   ]  (gC/m2) dead coarse root C transfer               
         
         leafn_storage                       =>    cnveg_nitrogenstate_inst%leafn_storage_patch                , & ! Input:  [real(r8)  (:)   ]  (gN/m2) leaf N storage                            
         frootn_storage                      =>    cnveg_nitrogenstate_inst%frootn_storage_patch               , & ! Input:  [real(r8)  (:)   ]  (gN/m2) fine root N storage                       
         livestemn_storage                   =>    cnveg_nitrogenstate_inst%livestemn_storage_patch            , & ! Input:  [real(r8)  (:)   ]  (gN/m2) live stem N storage                       
         deadstemn_storage                   =>    cnveg_nitrogenstate_inst%deadstemn_storage_patch            , & ! Input:  [real(r8)  (:)   ]  (gN/m2) dead stem N storage                       
         livecrootn_storage                  =>    cnveg_nitrogenstate_inst%livecrootn_storage_patch           , & ! Input:  [real(r8)  (:)   ]  (gN/m2) live coarse root N storage                
         deadcrootn_storage                  =>    cnveg_nitrogenstate_inst%deadcrootn_storage_patch           , & ! Input:  [real(r8)  (:)   ]  (gN/m2) dead coarse root N storage                
         leafn_xfer                          =>    cnveg_nitrogenstate_inst%leafn_xfer_patch                   , & ! Output:  [real(r8) (:)   ]  (gN/m2) leaf N transfer                           
         frootn_xfer                         =>    cnveg_nitrogenstate_inst%frootn_xfer_patch                  , & ! Output:  [real(r8) (:)   ]  (gN/m2) fine root N transfer                      
         livestemn_xfer                      =>    cnveg_nitrogenstate_inst%livestemn_xfer_patch               , & ! Output:  [real(r8) (:)   ]  (gN/m2) live stem N transfer                      
         deadstemn_xfer                      =>    cnveg_nitrogenstate_inst%deadstemn_xfer_patch               , & ! Output:  [real(r8) (:)   ]  (gN/m2) dead stem N transfer                      
         livecrootn_xfer                     =>    cnveg_nitrogenstate_inst%livecrootn_xfer_patch              , & ! Output:  [real(r8) (:)   ]  (gN/m2) live coarse root N transfer               
         deadcrootn_xfer                     =>    cnveg_nitrogenstate_inst%deadcrootn_xfer_patch              , & ! Output:  [real(r8) (:)   ]  (gN/m2) dead coarse root N transfer               

         prev_leafc_to_litter                =>    cnveg_carbonflux_inst%prev_leafc_to_litter_patch            , & ! Output: [real(r8)  (:)   ]  previous timestep leaf C litterfall flux (gC/m2/s)
         prev_frootc_to_litter               =>    cnveg_carbonflux_inst%prev_frootc_to_litter_patch           , & ! Output: [real(r8)  (:)   ]  previous timestep froot C litterfall flux (gC/m2/s)
         leafc_xfer_to_leafc                 =>    cnveg_carbonflux_inst%leafc_xfer_to_leafc_patch             , & ! Output:  [real(r8) (:)   ]                                                    
         frootc_xfer_to_frootc               =>    cnveg_carbonflux_inst%frootc_xfer_to_frootc_patch           , & ! Output:  [real(r8) (:)   ]                                                    
         livestemc_xfer_to_livestemc         =>    cnveg_carbonflux_inst%livestemc_xfer_to_livestemc_patch     , & ! Output:  [real(r8) (:)   ]                                                    
         deadstemc_xfer_to_deadstemc         =>    cnveg_carbonflux_inst%deadstemc_xfer_to_deadstemc_patch     , & ! Output:  [real(r8) (:)   ]                                                    
         livecrootc_xfer_to_livecrootc       =>    cnveg_carbonflux_inst%livecrootc_xfer_to_livecrootc_patch   , & ! Output:  [real(r8) (:)   ]                                                    
         deadcrootc_xfer_to_deadcrootc       =>    cnveg_carbonflux_inst%deadcrootc_xfer_to_deadcrootc_patch   , & ! Output:  [real(r8) (:)   ]                                                    
         leafc_storage_to_xfer               =>    cnveg_carbonflux_inst%leafc_storage_to_xfer_patch           , & ! Output:  [real(r8) (:)   ]                                                    
         frootc_storage_to_xfer              =>    cnveg_carbonflux_inst%frootc_storage_to_xfer_patch          , & ! Output:  [real(r8) (:)   ]                                                    
         livestemc_storage_to_xfer           =>    cnveg_carbonflux_inst%livestemc_storage_to_xfer_patch       , & ! Output:  [real(r8) (:)   ]                                                    
         deadstemc_storage_to_xfer           =>    cnveg_carbonflux_inst%deadstemc_storage_to_xfer_patch       , & ! Output:  [real(r8) (:)   ]                                                    
         livecrootc_storage_to_xfer          =>    cnveg_carbonflux_inst%livecrootc_storage_to_xfer_patch      , & ! Output:  [real(r8) (:)   ]                                                    
         deadcrootc_storage_to_xfer          =>    cnveg_carbonflux_inst%deadcrootc_storage_to_xfer_patch      , & ! Output:  [real(r8) (:)   ]                                                    
         gresp_storage_to_xfer               =>    cnveg_carbonflux_inst%gresp_storage_to_xfer_patch           , & ! Output:  [real(r8) (:)   ]                                                    
         
         leafn_xfer_to_leafn                 =>    cnveg_nitrogenflux_inst%leafn_xfer_to_leafn_patch           , & ! Output:  [real(r8) (:)   ]                                                    
         frootn_xfer_to_frootn               =>    cnveg_nitrogenflux_inst%frootn_xfer_to_frootn_patch         , & ! Output:  [real(r8) (:)   ]                                                    
         livestemn_xfer_to_livestemn         =>    cnveg_nitrogenflux_inst%livestemn_xfer_to_livestemn_patch   , & ! Output:  [real(r8) (:)   ]                                                    
         deadstemn_xfer_to_deadstemn         =>    cnveg_nitrogenflux_inst%deadstemn_xfer_to_deadstemn_patch   , & ! Output:  [real(r8) (:)   ]                                                    
         livecrootn_xfer_to_livecrootn       =>    cnveg_nitrogenflux_inst%livecrootn_xfer_to_livecrootn_patch , & ! Output:  [real(r8) (:)   ]                                                    
         deadcrootn_xfer_to_deadcrootn       =>    cnveg_nitrogenflux_inst%deadcrootn_xfer_to_deadcrootn_patch , & ! Output:  [real(r8) (:)   ]                                                    
         leafn_storage_to_xfer               =>    cnveg_nitrogenflux_inst%leafn_storage_to_xfer_patch         , & ! Output:  [real(r8) (:)   ]                                                    
         frootn_storage_to_xfer              =>    cnveg_nitrogenflux_inst%frootn_storage_to_xfer_patch        , & ! Output:  [real(r8) (:)   ]                                                    
         livestemn_storage_to_xfer           =>    cnveg_nitrogenflux_inst%livestemn_storage_to_xfer_patch     , & ! Output:  [real(r8) (:)   ]                                                    
         deadstemn_storage_to_xfer           =>    cnveg_nitrogenflux_inst%deadstemn_storage_to_xfer_patch     , & ! Output:  [real(r8) (:)   ]                                                    
         livecrootn_storage_to_xfer          =>    cnveg_nitrogenflux_inst%livecrootn_storage_to_xfer_patch    , & ! Output:  [real(r8) (:)   ]                                                    
         deadcrootn_storage_to_xfer          =>    cnveg_nitrogenflux_inst%deadcrootn_storage_to_xfer_patch    , & ! Output:  [real(r8) (:)   ]   
         ileafst_to_ileafxf_phc              =>    cnveg_carbonflux_inst%ileafst_to_ileafxf_ph                 , & ! Input: [integer (:)] Index of phenology related C transfer from leaf storage pool to leaf transfer pool
         ileafxf_to_ileaf_phc                =>    cnveg_carbonflux_inst%ileafxf_to_ileaf_ph                   , & ! Input: [integer (:)] Index of phenology related C transfer from leaf transfer pool to leaf pool
         ifrootst_to_ifrootxf_phc            =>    cnveg_carbonflux_inst%ifrootst_to_ifrootxf_ph               , & ! Input: [integer (:)] Index of phenology related C transfer from fine root storage pool to fine root transfer pool
         ifrootxf_to_ifroot_phc              =>    cnveg_carbonflux_inst%ifrootxf_to_ifroot_ph                 , & ! Input: [integer (:)] Index of phenology related C transfer from fine root transfer pool to fine root pool
         ilivestemst_to_ilivestemxf_phc      =>    cnveg_carbonflux_inst%ilivestemst_to_ilivestemxf_ph         , & ! Input: [integer (:)] Index of phenology related C transfer from live stem storage pool to live stem transfer pool
         ilivestemxf_to_ilivestem_phc        =>    cnveg_carbonflux_inst%ilivestemxf_to_ilivestem_ph           , & ! Input: [integer (:)] Index of phenology related C transfer from live stem transfer pool to live stem pool
         ideadstemst_to_ideadstemxf_phc      =>    cnveg_carbonflux_inst%ideadstemst_to_ideadstemxf_ph         , & ! Input: [integer (:)] Index of phenology related C transfer from dead stem storage pool to dead stem transfer pool
         ideadstemxf_to_ideadstem_phc        =>    cnveg_carbonflux_inst%ideadstemxf_to_ideadstem_ph           , & ! Input: [integer (:)] Index of phenology related C transfer from dead stem transfer pool to dead stem pool
         ilivecrootst_to_ilivecrootxf_phc    =>    cnveg_carbonflux_inst%ilivecrootst_to_ilivecrootxf_ph       , & ! Input: [integer (:)] Index of phenology related C transfer from live coarse root storage pool to live coarse root transfer pool
         ilivecrootxf_to_ilivecroot_phc      =>    cnveg_carbonflux_inst%ilivecrootxf_to_ilivecroot_ph         , & ! Input: [integer (:)] Index of phenology related C transfer from live coarse root transfer pool to live coarse root pool
         ideadcrootst_to_ideadcrootxf_phc    =>    cnveg_carbonflux_inst%ideadcrootst_to_ideadcrootxf_ph       , & ! Input: [integer (:)] Index of phenology related C transfer from dead coarse root storage pool to dead coarse root transfer pool
         ideadcrootxf_to_ideadcroot_phc      =>    cnveg_carbonflux_inst%ideadcrootxf_to_ideadcroot_ph         , & ! Input: [integer (:)] Index of phenology related C transfer from dead coarse root transfer pool to dead coarse root pool
         ilivestem_to_ideadstem_phc          =>    cnveg_carbonflux_inst%ilivestem_to_ideadstem_ph             , & ! Input: [integer (:)] Index of phenology related C transfer from live stem pool to dead stem pool
         ilivecroot_to_ideadcroot_phc        =>    cnveg_carbonflux_inst%ilivecroot_to_ideadcroot_ph           , & ! Input: [integer (:)] Index of phenology related C transfer from live coarse root to dead coarse root pool
         ileaf_to_iout_phc                   =>    cnveg_carbonflux_inst%ileaf_to_iout_ph                      , & ! Input: [integer (:)] Index of phenology related C transfer from leaf pool to outside of vegetation pools
         ifroot_to_iout_phc                  =>    cnveg_carbonflux_inst%ifroot_to_iout_ph                     , & ! Input: [integer (:)] Index of phenology related C transfer from fine root pool to outside of vegetation pools
         ilivestem_to_iout_phc               =>    cnveg_carbonflux_inst%ilivestem_to_iout_ph                  , & ! Input: [integer (:)] Index of phenology related C transfer from live stem pool to outside of vegetation pools
         igrain_to_iout_phc                  =>    cnveg_carbonflux_inst%igrain_to_iout_ph                     , & ! Input: [integer (:)] Index of phenology related C transfer from grain pool to outside of vegetation pools
         ileafst_to_ileafxf_phn              =>    cnveg_nitrogenflux_inst%ileafst_to_ileafxf_ph               , & ! Input: [integer (:)] Index of phenology related C transfer from leaf storage pool to leaf transfer pool
         ileafxf_to_ileaf_phn                =>    cnveg_nitrogenflux_inst%ileafxf_to_ileaf_ph                 , & ! Input: [integer (:)] Index of phenology related C transfer from leaf transfer pool to leaf pool
         ifrootst_to_ifrootxf_phn            =>    cnveg_nitrogenflux_inst%ifrootst_to_ifrootxf_ph             , & ! Input: [integer (:)] Index of phenology related C transfer from fine root storage pool to fine root transfer pool
         ifrootxf_to_ifroot_phn              =>    cnveg_nitrogenflux_inst%ifrootxf_to_ifroot_ph               , & ! Input: [integer (:)] Index of phenology related C transfer from fine root transfer pool to fine root pool
         ilivestemst_to_ilivestemxf_phn      =>    cnveg_nitrogenflux_inst%ilivestemst_to_ilivestemxf_ph       , & ! Input: [integer (:)] Index of phenology related C transfer from live stem storage pool to live stem transfer pool
         ilivestemxf_to_ilivestem_phn        =>    cnveg_nitrogenflux_inst%ilivestemxf_to_ilivestem_ph         , & ! Input: [integer (:)] Index of phenology related C transfer from live stem transfer pool to live stem pool
         ideadstemst_to_ideadstemxf_phn      =>    cnveg_nitrogenflux_inst%ideadstemst_to_ideadstemxf_ph       , & ! Input: [integer (:)] Index of phenology related C transfer from dead stem storage pool to dead stem transfer pool
         ideadstemxf_to_ideadstem_phn        =>    cnveg_nitrogenflux_inst%ideadstemxf_to_ideadstem_ph         , & ! Input: [integer (:)] Index of phenology related C transfer from dead stem transfer pool to dead stem pool
         ilivecrootst_to_ilivecrootxf_phn    =>    cnveg_nitrogenflux_inst%ilivecrootst_to_ilivecrootxf_ph     , & ! Input: [integer (:)] Index of phenology related C transfer from live coarse root storage pool to live coarse root transfer pool
         ilivecrootxf_to_ilivecroot_phn      =>    cnveg_nitrogenflux_inst%ilivecrootxf_to_ilivecroot_ph       , & ! Input: [integer (:)] Index of phenology related C transfer from live coarse root transfer pool to live coarse root pool
         ideadcrootst_to_ideadcrootxf_phn    =>    cnveg_nitrogenflux_inst%ideadcrootst_to_ideadcrootxf_ph     , & ! Input: [integer (:)] Index of phenology related C transfer from dead coarse root storage pool to dead coarse root transfer pool
         ideadcrootxf_to_ideadcroot_phn      =>    cnveg_nitrogenflux_inst%ideadcrootxf_to_ideadcroot_ph       , & ! Input: [integer (:)] Index of phenology related C transfer from dead coarse root transfer pool to dead coarse root pool
         ilivestem_to_ideadstem_phn          =>    cnveg_nitrogenflux_inst%ilivestem_to_ideadstem_ph           , & ! Input: [integer (:)] Index of phenology related C transfer from live stem pool to dead stem pool
         ilivecroot_to_ideadcroot_phn        =>    cnveg_nitrogenflux_inst%ilivecroot_to_ideadcroot_ph         , & ! Input: [integer (:)] Index of phenology related C transfer from live coarse root to dead coarse root pool
         ileaf_to_iout_phn                   =>    cnveg_nitrogenflux_inst%ileaf_to_iout_ph                    , & ! Input: [integer (:)] Index of phenology related C transfer from leaf pool to outside of vegetation pools
         ifroot_to_iout_phn                  =>    cnveg_nitrogenflux_inst%ifroot_to_iout_ph                   , & ! Input: [integer (:)] Index of phenology related C transfer from fine root pool to outside of vegetation pools
         ilivestem_to_iout_phn               =>    cnveg_nitrogenflux_inst%ilivestem_to_iout_ph                , & ! Input: [integer (:)] Index of phenology related C transfer from live stem pool to outside of vegetation pools
         ileaf_to_iretransn_phn              =>    cnveg_nitrogenflux_inst%ileaf_to_iretransn_ph               , & ! Input: [integer (:)] Index of phenology related C transfer from leaf pool to retranslocation pool
         ilivestem_to_iretransn_phn          =>    cnveg_nitrogenflux_inst%ilivestem_to_iretransn_ph           , & ! Input: [integer (:)] Index of phenology related C transfer from live stem pool to retranslocation pool
         ilivecroot_to_iretransn_phn         =>    cnveg_nitrogenflux_inst%ilivecroot_to_iretransn_ph          , & ! Input: [integer (:)] Index of phenology related C transfer from live coarse root pool to retranslocation pool
         igrain_to_iout_phn                  =>    cnveg_nitrogenflux_inst%igrain_to_iout_ph                     & ! Input: [integer (:)] Index of phenology related C transfer from grain pool to outside of vegetation pools
         )

      ! start patch loop


      do fp = 1,num_soilp
         p = filter_soilp(fp)
         c = patch%column(p)
         g = patch%gridcell(p)

         if (season_decid(ivt(p)) == 1._r8) then

            ! set background litterfall rate, background transfer rate, and
            ! long growing season factor to 0 for seasonal deciduous types
            bglfr(p) = 0._r8
            bgtr(p) = 0._r8
            lgsf(p) = 0._r8

            ! onset gdd sum from Biome-BGC, v4.1.2
            crit_onset_gdd = exp(4.8_r8 + 0.13_r8*(annavg_t2m(p) - SHR_CONST_TKFRZ))

            ! set flag for solstice period (winter->summer = 1, summer->winter = 0)
            if (dayl(g) >= prev_dayl(g)) then
               ws_flag = 1._r8
            else
               ws_flag = 0._r8
            end if

            ! update offset_counter and test for the end of the offset period
            if (offset_flag(p) == 1.0_r8) then
               ! decrement counter for offset period
               offset_counter(p) = offset_counter(p) - dt

               ! if this is the end of the offset_period, reset phenology
               ! flags and indices
               if (offset_counter(p) < dt/2._r8) then
                  ! this code block was originally handled by call cn_offset_cleanup(p)
                  ! inlined during vectorization

                  offset_flag(p) = 0._r8
                  offset_counter(p) = 0._r8
                  dormant_flag(p) = 1._r8
                  days_active(p) = 0._r8
                  if (use_cndv) then
                     pftmayexist(p) = .true.
                  end if

                  ! reset the previous timestep litterfall flux memory
                  prev_leafc_to_litter(p) = 0._r8
                  prev_frootc_to_litter(p) = 0._r8
               end if
            end if

            ! update onset_counter and test for the end of the onset period
            if (onset_flag(p) == 1.0_r8) then
               ! decrement counter for onset period
               onset_counter(p) = onset_counter(p) - dt

               ! if this is the end of the onset period, reset phenology
               ! flags and indices
               if (onset_counter(p) < dt/2._r8) then
                  ! this code block was originally handled by call cn_onset_cleanup(p)
                  ! inlined during vectorization

                  onset_flag(p) = 0.0_r8
                  onset_counter(p) = 0.0_r8
                  ! set all transfer growth rates to 0.0
                  leafc_xfer_to_leafc(p)   = 0.0_r8
                  frootc_xfer_to_frootc(p) = 0.0_r8
                  leafn_xfer_to_leafn(p)   = 0.0_r8
                  frootn_xfer_to_frootn(p) = 0.0_r8
                  if (woody(ivt(p)) == 1.0_r8) then
                     livestemc_xfer_to_livestemc(p)   = 0.0_r8
                     deadstemc_xfer_to_deadstemc(p)   = 0.0_r8
                     livecrootc_xfer_to_livecrootc(p) = 0.0_r8
                     deadcrootc_xfer_to_deadcrootc(p) = 0.0_r8
                     livestemn_xfer_to_livestemn(p)   = 0.0_r8
                     deadstemn_xfer_to_deadstemn(p)   = 0.0_r8
                     livecrootn_xfer_to_livecrootn(p) = 0.0_r8
                     deadcrootn_xfer_to_deadcrootn(p) = 0.0_r8
                  end if
                  ! set transfer pools to 0.0
                  leafc_xfer(p) = 0.0_r8
                  leafn_xfer(p) = 0.0_r8
                  frootc_xfer(p) = 0.0_r8
                  frootn_xfer(p) = 0.0_r8
                  if (woody(ivt(p)) == 1.0_r8) then
                     livestemc_xfer(p) = 0.0_r8
                     livestemn_xfer(p) = 0.0_r8
                     deadstemc_xfer(p) = 0.0_r8
                     deadstemn_xfer(p) = 0.0_r8
                     livecrootc_xfer(p) = 0.0_r8
                     livecrootn_xfer(p) = 0.0_r8
                     deadcrootc_xfer(p) = 0.0_r8
                     deadcrootn_xfer(p) = 0.0_r8
                  end if
               end if
            end if

            ! test for switching from dormant period to growth period
            if (dormant_flag(p) == 1.0_r8) then
               onset_thresh = 0.0_r8
               ! Test to turn on growing degree-day sum, if off.
               ! switch on the growing degree day sum on the winter solstice

               if (onset_gddflag(p) == 0._r8 .and. ws_flag == 1._r8) then
                  onset_gddflag(p) = 1._r8
                  onset_gdd(p) = 0._r8
               end if

               ! Test to turn off growing degree-day sum, if on.
               ! This test resets the growing degree day sum if it gets past
               ! the summer solstice without reaching the threshold value.
               ! In that case, it will take until the next winter solstice
               ! before the growing degree-day summation starts again.

               if (onset_gddflag(p) == 1._r8 .and. ws_flag == 0._r8) then
                  onset_gddflag(p) = 0._r8
                  onset_gdd(p) = 0._r8
               end if

               ! if the gdd flag is set, and if the soil is above freezing
               ! then accumulate growing degree days for onset trigger

               soilt = t_soisno(c, phenology_soil_layer)
               if (onset_gddflag(p) == 1.0_r8 .and. soilt > SHR_CONST_TKFRZ) then
                  onset_gdd(p) = onset_gdd(p) + (soilt-SHR_CONST_TKFRZ)*fracday
               end if
               if ( onset_thresh_depends_on_veg ) then
                  ! separate into non-arctic seasonally deciduous pfts (temperate broadleaf deciduous
                  ! tree) and arctic/boreal seasonally deciduous pfts (boreal needleleaf deciduous tree,
                  ! boreal broadleaf deciduous tree, boreal broadleaf deciduous shrub, C3 arctic grass)
                  if (onset_gdd(p) > crit_onset_gdd .and. season_decid_temperate(ivt(p)) == 1) then
                     onset_thresh=1.0_r8
                  else if (season_decid_temperate(ivt(p)) == 0 .and. onset_gddflag(p) == 1.0_r8 .and. &
                          soila10(p) > SHR_CONST_TKFRZ .and. &
                          t_a5min(p) > SHR_CONST_TKFRZ .and. ws_flag==1.0_r8 .and. &
                          dayl(g)>(crit_dayl/2.0_r8) .and. snow_5day(c)<0.1_r8) then
                     onset_thresh=1.0_r8
                  end if              
               else
                 ! set onset_flag if critical growing degree-day sum is exceeded
                 if (onset_gdd(p) > crit_onset_gdd) onset_thresh = 1.0_r8
               end if
               ! If onset is being triggered
               if (onset_thresh == 1.0_r8) then
                  onset_flag(p) = 1.0_r8
                  dormant_flag(p) = 0.0_r8
                  onset_gddflag(p) = 0.0_r8
                  onset_gdd(p) = 0.0_r8
                  onset_thresh = 0.0_r8
                  onset_counter(p) = ndays_on * secspday

                  ! move all the storage pools into transfer pools,
                  ! where they will be transfered to displayed growth over the onset period.
                  ! this code was originally handled with call cn_storage_to_xfer(p)
                  ! inlined during vectorization

                  ! set carbon fluxes for shifting storage pools to transfer pools
                  if(use_matrixcn)then
                     leafc_storage_to_xfer(p)  = leafc_storage(p)  * matrix_update_phc(p,ileafst_to_ileafxf_phc,fstor2tran/dt,dt,cnveg_carbonflux_inst,matrixcheck_ph,acc_ph)
                     frootc_storage_to_xfer(p) = frootc_storage(p) * matrix_update_phc(p,ifrootst_to_ifrootxf_phc,fstor2tran/dt,dt,cnveg_carbonflux_inst,matrixcheck_ph,acc_ph)

                     if (woody(ivt(p)) == 1.0_r8) then
                       livestemc_storage_to_xfer(p)  = livestemc_storage(p)  * matrix_update_phc(p,ilivestemst_to_ilivestemxf_phc ,fstor2tran/dt,dt,cnveg_carbonflux_inst,matrixcheck_ph,acc_ph)
                        deadstemc_storage_to_xfer(p)  = deadstemc_storage(p)  * matrix_update_phc(p,ideadstemst_to_ideadstemxf_phc ,fstor2tran/dt,dt,cnveg_carbonflux_inst,matrixcheck_ph,acc_ph)
                        livecrootc_storage_to_xfer(p) = livecrootc_storage(p) * matrix_update_phc(p,ilivecrootst_to_ilivecrootxf_phc,fstor2tran/dt,dt,cnveg_carbonflux_inst,matrixcheck_ph,acc_ph)
                        deadcrootc_storage_to_xfer(p) = deadcrootc_storage(p) * matrix_update_phc(p,ideadcrootst_to_ideadcrootxf_phc,fstor2tran/dt,dt,cnveg_carbonflux_inst,matrixcheck_ph,acc_ph)
                        gresp_storage_to_xfer(p)      = fstor2tran * gresp_storage(p)/dt
                     end if
                     leafn_storage_to_xfer(p)  = leafn_storage(p)  * matrix_update_phn(p,ileafst_to_ileafxf_phn,fstor2tran/dt,dt,cnveg_nitrogenflux_inst,matrixcheck_ph,acc_ph)
                     frootn_storage_to_xfer(p) = frootn_storage(p) * matrix_update_phn(p,ifrootst_to_ifrootxf_phn,fstor2tran/dt,dt,cnveg_nitrogenflux_inst,matrixcheck_ph,acc_ph)

                     if (woody(ivt(p)) == 1.0_r8) then
                        livestemn_storage_to_xfer(p)  = livestemn_storage(p)  * matrix_update_phn(p,ilivestemst_to_ilivestemxf_phn ,fstor2tran/dt,dt,cnveg_nitrogenflux_inst,matrixcheck_ph,acc_ph)
                        deadstemn_storage_to_xfer(p)  = deadstemn_storage(p)  * matrix_update_phn(p,ideadstemst_to_ideadstemxf_phn ,fstor2tran/dt,dt,cnveg_nitrogenflux_inst,matrixcheck_ph,acc_ph)
                        livecrootn_storage_to_xfer(p) = livecrootn_storage(p) * matrix_update_phn(p,ilivecrootst_to_ilivecrootxf_phn,fstor2tran/dt,dt,cnveg_nitrogenflux_inst,matrixcheck_ph,acc_ph)
                        deadcrootn_storage_to_xfer(p) = deadcrootn_storage(p) * matrix_update_phn(p,ideadcrootst_to_ideadcrootxf_phn,fstor2tran/dt,dt,cnveg_nitrogenflux_inst,matrixcheck_ph,acc_ph)
                     end if
                  else
                     ! NOTE: The non matrix version of this is in CNCStateUpdate1::CStateUpdate1 EBK (11/26/2019)
                     !                                        and CNNStateUpdate1::NStateUpdate1
                     leafc_storage_to_xfer(p)  = fstor2tran * leafc_storage(p)/dt
                     frootc_storage_to_xfer(p) = fstor2tran * frootc_storage(p)/dt
                     if (woody(ivt(p)) == 1.0_r8) then
                        livestemc_storage_to_xfer(p)  = fstor2tran * livestemc_storage(p)/dt
                        deadstemc_storage_to_xfer(p)  = fstor2tran * deadstemc_storage(p)/dt
                        livecrootc_storage_to_xfer(p) = fstor2tran * livecrootc_storage(p)/dt
                        deadcrootc_storage_to_xfer(p) = fstor2tran * deadcrootc_storage(p)/dt
                        gresp_storage_to_xfer(p)      = fstor2tran * gresp_storage(p)/dt
                     end if

                     ! set nitrogen fluxes for shifting storage pools to transfer pools
                     leafn_storage_to_xfer(p)  = fstor2tran * leafn_storage(p)/dt
                     frootn_storage_to_xfer(p) = fstor2tran * frootn_storage(p)/dt
                     if (woody(ivt(p)) == 1.0_r8) then
                        livestemn_storage_to_xfer(p)  = fstor2tran * livestemn_storage(p)/dt
                        deadstemn_storage_to_xfer(p)  = fstor2tran * deadstemn_storage(p)/dt
                        livecrootn_storage_to_xfer(p) = fstor2tran * livecrootn_storage(p)/dt
                        deadcrootn_storage_to_xfer(p) = fstor2tran * deadcrootn_storage(p)/dt
                     end if
                  end if  ! use_matrixcn
               end if

               ! test for switching from growth period to offset period
            else if (offset_flag(p) == 0.0_r8) then
               if (use_cndv) then
                  ! If days_active > 355, then remove patch in
                  ! CNDVEstablishment at the end of the year.
                  ! days_active > 355 is a symptom of seasonal decid. patches occurring in
                  ! gridcells where dayl never drops below crit_dayl.
                  ! This results in TLAI>1e4 in a few gridcells.
                  days_active(p) = days_active(p) + fracday
                  if (days_active(p) > 355._r8) pftmayexist(p) = .false.
               end if

               if ( min_crtical_dayl_depends_on_lat )then
                  ! use 15 hr (54000 min) at ~65N from eitel 2019, to ~11hours in temperate regions
                  ! 15hr-11hr/(65N-45N)=linear slope = 720 min/latitude
                  crit_daylat=54000-720*(65-abs(grc%latdeg(g)))
                  if (crit_daylat < crit_dayl) then
                     crit_daylat = crit_dayl !maintain previous offset from White 2001 as minimum
                  end if
               else
                  crit_daylat = crit_dayl
               end if
               
               ! only begin to test for offset daylength once past the summer sol
               if (ws_flag == 0._r8 .and. dayl(g) < crit_daylat) then
                  offset_flag(p) = 1._r8
                  offset_counter(p) = ndays_off * secspday
                  prev_leafc_to_litter(p) = 0._r8
                  prev_frootc_to_litter(p) = 0._r8
               end if
            end if

         end if ! end if seasonal deciduous

      end do ! end of patch loop

    end associate
 
  end subroutine CNSeasonDecidPhenology

  !-----------------------------------------------------------------------
  subroutine CNStressDecidPhenology (num_soilp, filter_soilp , &
       soilstate_inst, temperature_inst, atm2lnd_inst, wateratm2lndbulk_inst, cnveg_state_inst, &
       cnveg_carbonstate_inst, cnveg_nitrogenstate_inst, &
       cnveg_carbonflux_inst, cnveg_nitrogenflux_inst)
    !
    ! !DESCRIPTION:
    ! This routine handles phenology for vegetation types, such as grasses and
    ! tropical drought deciduous trees, that respond to cold and drought stress
    ! signals and that can have multiple growing seasons in a given year.
    ! This routine allows for the possibility that leaves might persist year-round
    ! in the absence of a suitable stress trigger, by switching to an essentially
    ! evergreen habit, but maintaining a deciduous leaf longevity, while waiting
    ! for the next stress trigger.  This is in contrast to the seasonal deciduous
    ! algorithm (for temperate deciduous trees) that forces a single growing season
    ! per year.
    !
    ! !USES:
    use clm_time_manager , only : get_days_per_year
    use CNSharedParamsMod, only : use_fun
    use clm_varcon       , only : secspday
    use shr_const_mod    , only : SHR_CONST_TKFRZ, SHR_CONST_PI
    use CNSharedParamsMod, only : CNParamsShareInst
    !
    ! !ARGUMENTS:
    integer                        , intent(in)    :: num_soilp       ! number of soil patches in filter
    integer                        , intent(in)    :: filter_soilp(:) ! filter for soil patches
    type(soilstate_type)           , intent(in)    :: soilstate_inst
    type(temperature_type)         , intent(in)    :: temperature_inst
    type(atm2lnd_type)             , intent(in)    :: atm2lnd_inst
    type(wateratm2lndbulk_type)             , intent(in)    :: wateratm2lndbulk_inst
    type(cnveg_state_type)         , intent(inout) :: cnveg_state_inst
    type(cnveg_carbonstate_type)   , intent(inout) :: cnveg_carbonstate_inst
    type(cnveg_nitrogenstate_type) , intent(inout) :: cnveg_nitrogenstate_inst
    type(cnveg_carbonflux_type)    , intent(inout) :: cnveg_carbonflux_inst
    type(cnveg_nitrogenflux_type)  , intent(inout) :: cnveg_nitrogenflux_inst
    !
    ! !LOCAL VARIABLES:
    real(r8),parameter :: secspqtrday = secspday / 4  ! seconds per quarter day
    integer :: g,c,p           ! indices
    integer :: fp              ! lake filter patch index
    real(r8):: dayspyr         ! days per year
    real(r8):: crit_onset_gdd  ! degree days for onset trigger
    real(r8):: soilt           ! temperature of top soil layer
    real(r8):: psi             ! water stress of top soil layer
    real(r8):: rain_threshold  ! rain threshold for leaf on [mm]
    logical :: additional_onset_condition ! additional condition for leaf onset
    !-----------------------------------------------------------------------

    associate(                                                                                                   & 
         ivt                                 =>    patch%itype                                                   , & ! Input:  [integer   (:)   ]  patch vegetation type                                
         dayl                                =>    grc%dayl                                                    , & ! Input:  [real(r8)  (:)   ]  daylength (s)
         
         prec10                              => wateratm2lndbulk_inst%prec10_patch                                     , & ! Input:  [real(r8) (:)     ]  10-day running mean of tot. precipitation
         leaf_long                           =>    pftcon%leaf_long                                            , & ! Input:  leaf longevity (yrs)                              
         woody                               =>    pftcon%woody                                                , & ! Input:  binary flag for woody lifeform (1=woody, 0=not woody)
         stress_decid                        =>    pftcon%stress_decid                                         , & ! Input:  binary flag for stress-deciduous leaf habit (0 or 1)
         leafcn                              =>    pftcon%leafcn                                               , & ! Input:  leaf C:N (gC/gN)
         frootcn                             =>    pftcon%frootcn                                              , & ! Input:  fine root C:N (gC/gN) 
         
         soilpsi                             =>    soilstate_inst%soilpsi_col                                  , & ! Input:  [real(r8)  (:,:) ]  soil water potential in each soil layer (MPa)   
         
         t_soisno                            =>    temperature_inst%t_soisno_col                               , & ! Input:  [real(r8)  (:,:) ]  soil temperature (Kelvin)  (-nlevsno+1:nlevgrnd)
         dormant_flag                        =>    cnveg_state_inst%dormant_flag_patch                         , & ! Output:  [real(r8) (:)   ]  dormancy flag                                     
         days_active                         =>    cnveg_state_inst%days_active_patch                          , & ! Output:  [real(r8) (:)   ]  number of days since last dormancy                
         onset_flag                          =>    cnveg_state_inst%onset_flag_patch                           , & ! Output:  [real(r8) (:)   ]  onset flag                                        
         onset_counter                       =>    cnveg_state_inst%onset_counter_patch                        , & ! Output:  [real(r8) (:)   ]  onset counter (seconds)                           
         onset_gddflag                       =>    cnveg_state_inst%onset_gddflag_patch                        , & ! Output:  [real(r8) (:)   ]  onset freeze flag                                 
         onset_fdd                           =>    cnveg_state_inst%onset_fdd_patch                            , & ! Output:  [real(r8) (:)   ]  onset freezing degree days counter                
         onset_gdd                           =>    cnveg_state_inst%onset_gdd_patch                            , & ! Output:  [real(r8) (:)   ]  onset growing degree days                         
         onset_swi                           =>    cnveg_state_inst%onset_swi_patch                            , & ! Output:  [real(r8) (:)   ]  onset soil water index                            
         offset_flag                         =>    cnveg_state_inst%offset_flag_patch                          , & ! Output:  [real(r8) (:)   ]  offset flag                                       
         offset_counter                      =>    cnveg_state_inst%offset_counter_patch                       , & ! Output:  [real(r8) (:)   ]  offset counter (seconds)                          
         offset_fdd                          =>    cnveg_state_inst%offset_fdd_patch                           , & ! Output:  [real(r8) (:)   ]  offset freezing degree days counter               
         offset_swi                          =>    cnveg_state_inst%offset_swi_patch                           , & ! Output:  [real(r8) (:)   ]  offset soil water index                           
         lgsf                                =>    cnveg_state_inst%lgsf_patch                                 , & ! Output:  [real(r8) (:)   ]  long growing season factor [0-1]                  
         bglfr                               =>    cnveg_state_inst%bglfr_patch                                , & ! Output:  [real(r8) (:)   ]  background litterfall rate (1/s)                  
         bgtr                                =>    cnveg_state_inst%bgtr_patch                                 , & ! Output:  [real(r8) (:)   ]  background transfer growth rate (1/s)             
         annavg_t2m                          =>    cnveg_state_inst%annavg_t2m_patch                           , & ! Output:  [real(r8) (:)   ]  annual average 2m air temperature (K)             
         leafc                               =>    cnveg_carbonstate_inst%leafc_patch                          , & ! Input:  [real(r8)  (:)   ]  (gC/m2) leaf C 
     
         frootc                              =>    cnveg_carbonstate_inst%frootc_patch                         , & ! Input:  [real(r8) (:)    ]  (gC/m2) fine root C
         leafc_storage                       =>    cnveg_carbonstate_inst%leafc_storage_patch                  , & ! Input:  [real(r8)  (:)   ]  (gC/m2) leaf C storage                            
         frootc_storage                      =>    cnveg_carbonstate_inst%frootc_storage_patch                 , & ! Input:  [real(r8)  (:)   ]  (gC/m2) fine root C storage                       
         livestemc_storage                   =>    cnveg_carbonstate_inst%livestemc_storage_patch              , & ! Input:  [real(r8)  (:)   ]  (gC/m2) live stem C storage                       
         deadstemc_storage                   =>    cnveg_carbonstate_inst%deadstemc_storage_patch              , & ! Input:  [real(r8)  (:)   ]  (gC/m2) dead stem C storage                       
         livecrootc_storage                  =>    cnveg_carbonstate_inst%livecrootc_storage_patch             , & ! Input:  [real(r8)  (:)   ]  (gC/m2) live coarse root C storage                
         deadcrootc_storage                  =>    cnveg_carbonstate_inst%deadcrootc_storage_patch             , & ! Input:  [real(r8)  (:)   ]  (gC/m2) dead coarse root C storage                
         gresp_storage                       =>    cnveg_carbonstate_inst%gresp_storage_patch                  , & ! Input:  [real(r8)  (:)   ]  (gC/m2) growth respiration storage                
         leafc_xfer                          =>    cnveg_carbonstate_inst%leafc_xfer_patch                     , & ! Output:  [real(r8) (:)   ]  (gC/m2) leaf C transfer
         frootc_xfer                         =>    cnveg_carbonstate_inst%frootc_xfer_patch                    , & ! Output:  [real(r8) (:)   ]  (gC/m2) fine root C transfer                      
         livestemc_xfer                      =>    cnveg_carbonstate_inst%livestemc_xfer_patch                 , & ! Output:  [real(r8) (:)   ]  (gC/m2) live stem C transfer                      
         deadstemc_xfer                      =>    cnveg_carbonstate_inst%deadstemc_xfer_patch                 , & ! Output:  [real(r8) (:)   ]  (gC/m2) dead stem C transfer                      
         livecrootc_xfer                     =>    cnveg_carbonstate_inst%livecrootc_xfer_patch                , & ! Output:  [real(r8) (:)   ]  (gC/m2) live coarse root C transfer               
         deadcrootc_xfer                     =>    cnveg_carbonstate_inst%deadcrootc_xfer_patch                , & ! Output:  [real(r8) (:)   ]  (gC/m2) dead coarse root C transfer               
         leafn_storage                       =>    cnveg_nitrogenstate_inst%leafn_storage_patch                , & ! Input:  [real(r8)  (:)   ]  (gN/m2) leaf N storage                            
         frootn_storage                      =>    cnveg_nitrogenstate_inst%frootn_storage_patch               , & ! Input:  [real(r8)  (:)   ]  (gN/m2) fine root N storage                       
         livestemn_storage                   =>    cnveg_nitrogenstate_inst%livestemn_storage_patch            , & ! Input:  [real(r8)  (:)   ]  (gN/m2) live stem N storage                       
         deadstemn_storage                   =>    cnveg_nitrogenstate_inst%deadstemn_storage_patch            , & ! Input:  [real(r8)  (:)   ]  (gN/m2) dead stem N storage                       
         livecrootn_storage                  =>    cnveg_nitrogenstate_inst%livecrootn_storage_patch           , & ! Input:  [real(r8)  (:)   ]  (gN/m2) live coarse root N storage                
         deadcrootn_storage                  =>    cnveg_nitrogenstate_inst%deadcrootn_storage_patch           , & ! Input:  [real(r8)  (:)   ]  (gN/m2) dead coarse root N storage                
         leafn_xfer                          =>    cnveg_nitrogenstate_inst%leafn_xfer_patch                   , & ! Output:  [real(r8) (:)   ]  (gN/m2) leaf N transfer                           
         frootn_xfer                         =>    cnveg_nitrogenstate_inst%frootn_xfer_patch                  , & ! Output:  [real(r8) (:)   ]  (gN/m2) fine root N transfer                      
         livestemn_xfer                      =>    cnveg_nitrogenstate_inst%livestemn_xfer_patch               , & ! Output:  [real(r8) (:)   ]  (gN/m2) live stem N transfer                      
         deadstemn_xfer                      =>    cnveg_nitrogenstate_inst%deadstemn_xfer_patch               , & ! Output:  [real(r8) (:)   ]  (gN/m2) dead stem N transfer                      
         livecrootn_xfer                     =>    cnveg_nitrogenstate_inst%livecrootn_xfer_patch              , & ! Output:  [real(r8) (:)   ]  (gN/m2) live coarse root N transfer               
         deadcrootn_xfer                     =>    cnveg_nitrogenstate_inst%deadcrootn_xfer_patch              , & ! Output:  [real(r8) (:)   ]  (gN/m2) dead coarse root N transfer               
         
         prev_leafc_to_litter                =>    cnveg_carbonflux_inst%prev_leafc_to_litter_patch            , & ! Output:  [real(r8) (:)   ]  previous timestep leaf C litterfall flux (gC/m2/s)
         prev_frootc_to_litter               =>    cnveg_carbonflux_inst%prev_frootc_to_litter_patch           , & ! Output:  [real(r8) (:)   ]  previous timestep froot C litterfall flux (gC/m2/s)
         leafc_xfer_to_leafc                 =>    cnveg_carbonflux_inst%leafc_xfer_to_leafc_patch             , & ! Output:  [real(r8) (:)   ]                                                    
         frootc_xfer_to_frootc               =>    cnveg_carbonflux_inst%frootc_xfer_to_frootc_patch           , & ! Output:  [real(r8) (:)   ]                                                    
         livestemc_xfer_to_livestemc         =>    cnveg_carbonflux_inst%livestemc_xfer_to_livestemc_patch     , & ! Output:  [real(r8) (:)   ]                                                    
         deadstemc_xfer_to_deadstemc         =>    cnveg_carbonflux_inst%deadstemc_xfer_to_deadstemc_patch     , & ! Output:  [real(r8) (:)   ]                                                    
         livecrootc_xfer_to_livecrootc       =>    cnveg_carbonflux_inst%livecrootc_xfer_to_livecrootc_patch   , & ! Output:  [real(r8) (:)   ]                                                    
         deadcrootc_xfer_to_deadcrootc       =>    cnveg_carbonflux_inst%deadcrootc_xfer_to_deadcrootc_patch   , & ! Output:  [real(r8) (:)   ]                                                    
         leafc_storage_to_xfer               =>    cnveg_carbonflux_inst%leafc_storage_to_xfer_patch           , & ! Output:  [real(r8) (:)   ]                                                    
         frootc_storage_to_xfer              =>    cnveg_carbonflux_inst%frootc_storage_to_xfer_patch          , & ! Output:  [real(r8) (:)   ]                                                    
         livestemc_storage_to_xfer           =>    cnveg_carbonflux_inst%livestemc_storage_to_xfer_patch       , & ! Output:  [real(r8) (:)   ]                                                    
         deadstemc_storage_to_xfer           =>    cnveg_carbonflux_inst%deadstemc_storage_to_xfer_patch       , & ! Output:  [real(r8) (:)   ]                                                    
         livecrootc_storage_to_xfer          =>    cnveg_carbonflux_inst%livecrootc_storage_to_xfer_patch      , & ! Output:  [real(r8) (:)   ]                                                    
         deadcrootc_storage_to_xfer          =>    cnveg_carbonflux_inst%deadcrootc_storage_to_xfer_patch      , & ! Output:  [real(r8) (:)   ]                                                    
         gresp_storage_to_xfer               =>    cnveg_carbonflux_inst%gresp_storage_to_xfer_patch           , & ! Output:  [real(r8) (:)   ]                                                    
         
         leafn_xfer_to_leafn                 =>    cnveg_nitrogenflux_inst%leafn_xfer_to_leafn_patch           , & ! Output:  [real(r8) (:)   ]                                                    
         frootn_xfer_to_frootn               =>    cnveg_nitrogenflux_inst%frootn_xfer_to_frootn_patch         , & ! Output:  [real(r8) (:)   ]                                                    
         livestemn_xfer_to_livestemn         =>    cnveg_nitrogenflux_inst%livestemn_xfer_to_livestemn_patch   , & ! Output:  [real(r8) (:)   ]                                                    
         deadstemn_xfer_to_deadstemn         =>    cnveg_nitrogenflux_inst%deadstemn_xfer_to_deadstemn_patch   , & ! Output:  [real(r8) (:)   ]                                                    
         livecrootn_xfer_to_livecrootn       =>    cnveg_nitrogenflux_inst%livecrootn_xfer_to_livecrootn_patch , & ! Output:  [real(r8) (:)   ]                                                    
         deadcrootn_xfer_to_deadcrootn       =>    cnveg_nitrogenflux_inst%deadcrootn_xfer_to_deadcrootn_patch , & ! Output:  [real(r8) (:)   ]                                                    
         leafn_storage_to_xfer               =>    cnveg_nitrogenflux_inst%leafn_storage_to_xfer_patch         , & ! Output:  [real(r8) (:)   ]                                                    
         frootn_storage_to_xfer              =>    cnveg_nitrogenflux_inst%frootn_storage_to_xfer_patch        , & ! Output:  [real(r8) (:)   ]                                                    
         livestemn_storage_to_xfer           =>    cnveg_nitrogenflux_inst%livestemn_storage_to_xfer_patch     , & ! Output:  [real(r8) (:)   ]                                                    
         deadstemn_storage_to_xfer           =>    cnveg_nitrogenflux_inst%deadstemn_storage_to_xfer_patch     , & ! Output:  [real(r8) (:)   ]                                                    
         livecrootn_storage_to_xfer          =>    cnveg_nitrogenflux_inst%livecrootn_storage_to_xfer_patch    , & ! Output:  [real(r8) (:)   ]                                                    
         deadcrootn_storage_to_xfer          =>    cnveg_nitrogenflux_inst%deadcrootn_storage_to_xfer_patch    , & ! Output:  [real(r8) (:)		 ] 
         ileafst_to_ileafxf_phc              =>    cnveg_carbonflux_inst%ileafst_to_ileafxf_ph                 , & ! Input: [integer (:)] Index of phenology related C transfer from leaf storage pool to leaf transfer pool
         ileafxf_to_ileaf_phc                =>    cnveg_carbonflux_inst%ileafxf_to_ileaf_ph                   , & ! Input: [integer (:)] Index of phenology related C transfer from leaf transfer pool to leaf pool
         ifrootst_to_ifrootxf_phc            =>    cnveg_carbonflux_inst%ifrootst_to_ifrootxf_ph               , & ! Input: [integer (:)] Index of phenology related C transfer from fine root storage pool to fine root transfer pool
         ifrootxf_to_ifroot_phc              =>    cnveg_carbonflux_inst%ifrootxf_to_ifroot_ph                 , & ! Input: [integer (:)] Index of phenology related C transfer from fine root transfer pool to fine root pool
         ilivestemst_to_ilivestemxf_phc      =>    cnveg_carbonflux_inst%ilivestemst_to_ilivestemxf_ph         , & ! Input: [integer (:)] Index of phenology related C transfer from live stem storage pool to live stem transfer pool
         ilivestemxf_to_ilivestem_phc        =>    cnveg_carbonflux_inst%ilivestemxf_to_ilivestem_ph           , & ! Input: [integer (:)] Index of phenology related C transfer from live stem transfer pool to live stem pool
         ideadstemst_to_ideadstemxf_phc      =>    cnveg_carbonflux_inst%ideadstemst_to_ideadstemxf_ph         , & ! Input: [integer (:)] Index of phenology related C transfer from dead stem storage pool to dead stem transfer pool
         ideadstemxf_to_ideadstem_phc        =>    cnveg_carbonflux_inst%ideadstemxf_to_ideadstem_ph           , & ! Input: [integer (:)] Index of phenology related C transfer from dead stem transfer pool to dead stem pool
         ilivecrootst_to_ilivecrootxf_phc    =>    cnveg_carbonflux_inst%ilivecrootst_to_ilivecrootxf_ph       , & ! Input: [integer (:)] Index of phenology related C transfer from live coarse root storage pool to live coarse root transfer pool
         ilivecrootxf_to_ilivecroot_phc      =>    cnveg_carbonflux_inst%ilivecrootxf_to_ilivecroot_ph         , & ! Input: [integer (:)] Index of phenology related C transfer from live coarse root transfer pool to live coarse root pool
         ideadcrootst_to_ideadcrootxf_phc    =>    cnveg_carbonflux_inst%ideadcrootst_to_ideadcrootxf_ph       , & ! Input: [integer (:)] Index of phenology related C transfer from dead coarse root storage pool to dead coarse root transfer pool
         ideadcrootxf_to_ideadcroot_phc      =>    cnveg_carbonflux_inst%ideadcrootxf_to_ideadcroot_ph         , & ! Input: [integer (:)] Index of phenology related C transfer from dead coarse root transfer pool to dead coarse root pool
         ilivestem_to_ideadstem_phc          =>    cnveg_carbonflux_inst%ilivestem_to_ideadstem_ph             , & ! Input: [integer (:)] Index of phenology related C transfer from live stem pool to dead stem pool
         ilivecroot_to_ideadcroot_phc        =>    cnveg_carbonflux_inst%ilivecroot_to_ideadcroot_ph           , & ! Input: [integer (:)] Index of phenology related C transfer from live coarse root to dead coarse root pool
         ileaf_to_iout_phc                   =>    cnveg_carbonflux_inst%ileaf_to_iout_ph                      , & ! Input: [integer (:)] Index of phenology related C transfer from leaf pool to outside of vegetation pools
         ifroot_to_iout_phc                  =>    cnveg_carbonflux_inst%ifroot_to_iout_ph                     , & ! Input: [integer (:)] Index of phenology related C transfer from fine root pool to outside of vegetation pools
         ilivestem_to_iout_phc               =>    cnveg_carbonflux_inst%ilivestem_to_iout_ph                  , & ! Input: [integer (:)] Index of phenology related C transfer from live stem pool to outside of vegetation pools
         igrain_to_iout_phc                  =>    cnveg_carbonflux_inst%igrain_to_iout_ph                     , & ! Input: [integer (:)] Index of phenology related C transfer from grain pool to outside of vegetation pools
         ileafst_to_ileafxf_phn              =>    cnveg_nitrogenflux_inst%ileafst_to_ileafxf_ph               , & ! Input: [integer (:)] Index of phenology related C transfer from leaf storage pool to leaf transfer pool
         ileafxf_to_ileaf_phn                =>    cnveg_nitrogenflux_inst%ileafxf_to_ileaf_ph                 , & ! Input: [integer (:)] Index of phenology related C transfer from leaf transfer pool to leaf pool
         ifrootst_to_ifrootxf_phn            =>    cnveg_nitrogenflux_inst%ifrootst_to_ifrootxf_ph             , & ! Input: [integer (:)] Index of phenology related C transfer from fine root storage pool to fine root transfer pool
         ifrootxf_to_ifroot_phn              =>    cnveg_nitrogenflux_inst%ifrootxf_to_ifroot_ph               , & ! Input: [integer (:)] Index of phenology related C transfer from fine root transfer pool to fine root pool
         ilivestemst_to_ilivestemxf_phn      =>    cnveg_nitrogenflux_inst%ilivestemst_to_ilivestemxf_ph       , & ! Input: [integer (:)] Index of phenology related C transfer from live stem storage pool to live stem transfer pool
         ilivestemxf_to_ilivestem_phn        =>    cnveg_nitrogenflux_inst%ilivestemxf_to_ilivestem_ph         , & ! Input: [integer (:)] Index of phenology related C transfer from live stem transfer pool to live stem pool
         ideadstemst_to_ideadstemxf_phn      =>    cnveg_nitrogenflux_inst%ideadstemst_to_ideadstemxf_ph       , & ! Input: [integer (:)] Index of phenology related C transfer from dead stem storage pool to dead stem transfer pool
         ideadstemxf_to_ideadstem_phn        =>    cnveg_nitrogenflux_inst%ideadstemxf_to_ideadstem_ph         , & ! Input: [integer (:)] Index of phenology related C transfer from dead stem transfer pool to dead stem pool
         ilivecrootst_to_ilivecrootxf_phn    =>    cnveg_nitrogenflux_inst%ilivecrootst_to_ilivecrootxf_ph     , & ! Input: [integer (:)] Index of phenology related C transfer from live coarse root storage pool to live coarse root transfer pool
         ilivecrootxf_to_ilivecroot_phn      =>    cnveg_nitrogenflux_inst%ilivecrootxf_to_ilivecroot_ph       , & ! Input: [integer (:)] Index of phenology related C transfer from live coarse root transfer pool to live coarse root pool
         ideadcrootst_to_ideadcrootxf_phn    =>    cnveg_nitrogenflux_inst%ideadcrootst_to_ideadcrootxf_ph     , & ! Input: [integer (:)] Index of phenology related C transfer from dead coarse root storage pool to dead coarse root transfer pool
         ideadcrootxf_to_ideadcroot_phn      =>    cnveg_nitrogenflux_inst%ideadcrootxf_to_ideadcroot_ph       , & ! Input: [integer (:)] Index of phenology related C transfer from dead coarse root transfer pool to dead coarse root pool
         ilivestem_to_ideadstem_phn          =>    cnveg_nitrogenflux_inst%ilivestem_to_ideadstem_ph           , & ! Input: [integer (:)] Index of phenology related C transfer from live stem pool to dead stem pool
         ilivecroot_to_ideadcroot_phn        =>    cnveg_nitrogenflux_inst%ilivecroot_to_ideadcroot_ph         , & ! Input: [integer (:)] Index of phenology related C transfer from live coarse root to dead coarse root pool
         ileaf_to_iout_phn                   =>    cnveg_nitrogenflux_inst%ileaf_to_iout_ph                    , & ! Input: [integer (:)] Index of phenology related C transfer from leaf pool to outside of vegetation pools
         ifroot_to_iout_phn                  =>    cnveg_nitrogenflux_inst%ifroot_to_iout_ph                   , & ! Input: [integer (:)] Index of phenology related C transfer from fine root pool to outside of vegetation pools
         ilivestem_to_iout_phn               =>    cnveg_nitrogenflux_inst%ilivestem_to_iout_ph                , & ! Input: [integer (:)] Index of phenology related C transfer from live stem pool to outside of vegetation pools
         ileaf_to_iretransn_phn              =>    cnveg_nitrogenflux_inst%ileaf_to_iretransn_ph               , & ! Input: [integer (:)] Index of phenology related C transfer from leaf pool to retranslocation pool
         ilivestem_to_iretransn_phn          =>    cnveg_nitrogenflux_inst%ilivestem_to_iretransn_ph           , & ! Input: [integer (:)] Index of phenology related C transfer from live stem pool to retranslocation pool
         ilivecroot_to_iretransn_phn         =>    cnveg_nitrogenflux_inst%ilivecroot_to_iretransn_ph          , & ! Input: [integer (:)] Index of phenology related C transfer from live coarse root pool to retranslocation pool
         igrain_to_iout_phn                  =>    cnveg_nitrogenflux_inst%igrain_to_iout_ph                     & ! Input: [integer (:)] Index of phenology related C transfer from grain pool to outside of vegetation pools
         )

      ! set time steps
      dayspyr = get_days_per_year()

      ! specify rain threshold for leaf onset
      rain_threshold = 20._r8

      do fp = 1,num_soilp
         p = filter_soilp(fp)
         c = patch%column(p)
         g = patch%gridcell(p)

         if (stress_decid(ivt(p)) == 1._r8) then
            soilt = t_soisno(c, phenology_soil_layer)
            psi = soilpsi(c, phenology_soil_layer)

            ! onset gdd sum from Biome-BGC, v4.1.2
            crit_onset_gdd = exp(4.8_r8 + 0.13_r8*(annavg_t2m(p) - SHR_CONST_TKFRZ))


            ! update offset_counter and test for the end of the offset period
            if (offset_flag(p) == 1._r8) then
               ! decrement counter for offset period
               offset_counter(p) = offset_counter(p) - dt

               ! if this is the end of the offset_period, reset phenology
               ! flags and indices
               if (offset_counter(p) < dt/2._r8) then
                  ! this code block was originally handled by call cn_offset_cleanup(p)
                  ! inlined during vectorization
                  offset_flag(p) = 0._r8
                  offset_counter(p) = 0._r8
                  dormant_flag(p) = 1._r8
                  days_active(p) = 0._r8

                  ! reset the previous timestep litterfall flux memory
                  prev_leafc_to_litter(p) = 0._r8
                  prev_frootc_to_litter(p) = 0._r8
               end if
            end if

            ! update onset_counter and test for the end of the onset period
            if (onset_flag(p) == 1.0_r8) then
               ! decrement counter for onset period
               onset_counter(p) = onset_counter(p) - dt

               ! if this is the end of the onset period, reset phenology
               ! flags and indices
               if (onset_counter(p) < dt/2._r8) then
                  ! this code block was originally handled by call cn_onset_cleanup(p)
                  ! inlined during vectorization
                  onset_flag(p) = 0._r8
                  onset_counter(p) = 0._r8
                  ! set all transfer growth rates to 0.0
                  leafc_xfer_to_leafc(p)   = 0._r8
                  frootc_xfer_to_frootc(p) = 0._r8
                  leafn_xfer_to_leafn(p)   = 0._r8
                  frootn_xfer_to_frootn(p) = 0._r8
                  if (woody(ivt(p)) == 1.0_r8) then
                     livestemc_xfer_to_livestemc(p)   = 0._r8
                     deadstemc_xfer_to_deadstemc(p)   = 0._r8
                     livecrootc_xfer_to_livecrootc(p) = 0._r8
                     deadcrootc_xfer_to_deadcrootc(p) = 0._r8
                     livestemn_xfer_to_livestemn(p)   = 0._r8
                     deadstemn_xfer_to_deadstemn(p)   = 0._r8
                     livecrootn_xfer_to_livecrootn(p) = 0._r8
                     deadcrootn_xfer_to_deadcrootn(p) = 0._r8
                  end if
                  ! set transfer pools to 0.0
                  leafc_xfer(p) = 0._r8
                  leafn_xfer(p) = 0._r8
                  frootc_xfer(p) = 0._r8
                  frootn_xfer(p) = 0._r8
                  if (woody(ivt(p)) == 1.0_r8) then
                     livestemc_xfer(p) = 0._r8
                     livestemn_xfer(p) = 0._r8
                     deadstemc_xfer(p) = 0._r8
                     deadstemn_xfer(p) = 0._r8
                     livecrootc_xfer(p) = 0._r8
                     livecrootn_xfer(p) = 0._r8
                     deadcrootc_xfer(p) = 0._r8
                     deadcrootn_xfer(p) = 0._r8
                  end if
               end if
            end if

            ! test for switching from dormant period to growth period
            if (dormant_flag(p) == 1._r8) then

               ! keep track of the number of freezing degree days in this
               ! dormancy period (only if the freeze flag has not previously been set
               ! for this dormancy period

               if (onset_gddflag(p) == 0._r8 .and. soilt < SHR_CONST_TKFRZ) onset_fdd(p) = onset_fdd(p) + fracday

               ! if the number of freezing degree days exceeds a critical value,
               ! then onset will require both wet soils and a critical soil
               ! temperature sum.  If this case is triggered, reset any previously
               ! accumulated value in onset_swi, so that onset now depends on
               ! the accumulated soil water index following the freeze trigger

               if (onset_fdd(p) > crit_onset_fdd) then
                  onset_gddflag(p) = 1._r8
                  onset_fdd(p) = 0._r8
                  onset_swi(p) = 0._r8
               end if

               ! if the freeze flag is set, and if the soil is above freezing
               ! then accumulate growing degree days for onset trigger

               if (onset_gddflag(p) == 1._r8 .and. soilt > SHR_CONST_TKFRZ) then
                  onset_gdd(p) = onset_gdd(p) + (soilt-SHR_CONST_TKFRZ)*fracday
               end if

              ! if soils are wet, accumulate soil water index for onset trigger
               additional_onset_condition = .true.
               if(CNParamsShareInst%constrain_stress_deciduous_onset) then
                  ! if additional constraint condition not met,  set to false
                  if ((prec10(p) * (3600.0_r8*10.0_r8*24.0_r8)) < rain_threshold) then
                     additional_onset_condition = .false.
                  endif
               endif

               if (psi >= soilpsi_on) then
                  onset_swi(p) = onset_swi(p) + fracday
               endif

               ! if critical soil water index is exceeded, set onset_flag, and
               ! then test for soil temperature criteria

               ! Adding in Kyla's rainfall trigger when fun on. RF. prec10 (mm/s) needs to be higher than 8mm over 10 days. 

               if (onset_swi(p) > crit_onset_swi.and. additional_onset_condition)  then
                  onset_flag(p) = 1._r8
              
                  ! only check soil temperature criteria if freeze flag set since
                  ! beginning of last dormancy.  If freeze flag set and growing
                  ! degree day sum (since freeze trigger) is lower than critical
                  ! value, then override the onset_flag set from soil water.

                  if (onset_gddflag(p) == 1._r8 .and. onset_gdd(p) < crit_onset_gdd) onset_flag(p) = 0._r8
               end if

               ! only allow onset if dayl > 6hrs
               if (onset_flag(p) == 1._r8 .and. dayl(g) <= secspqtrday) then
                  onset_flag(p) = 0._r8
               end if

               ! if this is the beginning of the onset period
               ! then reset the phenology flags and indices

               if (onset_flag(p) == 1._r8) then
                  dormant_flag(p) = 0._r8
                  days_active(p) = 0._r8
                  onset_gddflag(p) = 0._r8
                  onset_fdd(p) = 0._r8
                  onset_gdd(p) = 0._r8
                  onset_swi(p) = 0._r8
                  onset_counter(p) = ndays_on * secspday

                  ! call subroutine to move all the storage pools into transfer pools,
                  ! where they will be transfered to displayed growth over the onset period.
                  ! this code was originally handled with call cn_storage_to_xfer(p)
                  ! inlined during vectorization

                  ! set carbon fluxes for shifting storage pools to transfer pools
                  if (use_matrixcn) then 
                     leafc_storage_to_xfer(p)  = leafc_storage(p)  * matrix_update_phc(p,ileafst_to_ileafxf_phc,fstor2tran/dt,dt,cnveg_carbonflux_inst,matrixcheck_ph,acc_ph)
                     frootc_storage_to_xfer(p) = frootc_storage(p) * matrix_update_phc(p,ifrootst_to_ifrootxf_phc,fstor2tran/dt,dt,cnveg_carbonflux_inst,matrixcheck_ph,acc_ph)
                     if (woody(ivt(p)) == 1.0_r8) then
                        livestemc_storage_to_xfer(p)  = livestemc_storage(p)  * matrix_update_phc(p,ilivestemst_to_ilivestemxf_phc,fstor2tran/dt,dt,cnveg_carbonflux_inst,matrixcheck_ph,acc_ph)
                        deadstemc_storage_to_xfer(p)  = deadstemc_storage(p)  * matrix_update_phc(p,ideadstemst_to_ideadstemxf_phc,fstor2tran/dt,dt,cnveg_carbonflux_inst,matrixcheck_ph,acc_ph)
                        livecrootc_storage_to_xfer(p) = livecrootc_storage(p) * matrix_update_phc(p,ilivecrootst_to_ilivecrootxf_phc,fstor2tran/dt,dt,cnveg_carbonflux_inst,matrixcheck_ph,acc_ph)
                        deadcrootc_storage_to_xfer(p) = deadcrootc_storage(p) * matrix_update_phc(p,ideadcrootst_to_ideadcrootxf_phc,fstor2tran/dt,dt,cnveg_carbonflux_inst,matrixcheck_ph,acc_ph)
                     end if

                     leafn_storage_to_xfer(p)  = leafn_storage(p)  * matrix_update_phn(p,ileafst_to_ileafxf_phn,fstor2tran/dt,dt,cnveg_nitrogenflux_inst,matrixcheck_ph,acc_ph)
                     frootn_storage_to_xfer(p) = frootn_storage(p) * matrix_update_phn(p,ifrootst_to_ifrootxf_phn,fstor2tran/dt,dt,cnveg_nitrogenflux_inst,matrixcheck_ph,acc_ph)
                     if (woody(ivt(p)) == 1.0_r8) then
                        livestemn_storage_to_xfer(p)  = livestemn_storage(p)  * matrix_update_phn(p,ilivestemst_to_ilivestemxf_phn,fstor2tran/dt,dt,cnveg_nitrogenflux_inst,matrixcheck_ph,acc_ph)
                        deadstemn_storage_to_xfer(p)  = deadstemn_storage(p)  * matrix_update_phn(p,ideadstemst_to_ideadstemxf_phn,fstor2tran/dt,dt,cnveg_nitrogenflux_inst,matrixcheck_ph,acc_ph)
                        livecrootn_storage_to_xfer(p) = livecrootn_storage(p) * matrix_update_phn(p,ilivecrootst_to_ilivecrootxf_phn,fstor2tran/dt,dt,cnveg_nitrogenflux_inst,matrixcheck_ph,acc_ph)
                        deadcrootn_storage_to_xfer(p) = deadcrootn_storage(p) * matrix_update_phn(p,ideadcrootst_to_ideadcrootxf_phn,fstor2tran/dt,dt,cnveg_nitrogenflux_inst,matrixcheck_ph,acc_ph)
                     end if
                  else
                     ! NOTE: The non matrix version of this is in CNCStateUpdate1::CStateUpdate1 EBK (11/26/2019)
                     !                                        and CNNStateUpdate1::NStateUpdate1
                     leafc_storage_to_xfer(p)  = fstor2tran * leafc_storage(p)/dt
                     frootc_storage_to_xfer(p) = fstor2tran * frootc_storage(p)/dt
                     if (woody(ivt(p)) == 1.0_r8) then
                        livestemc_storage_to_xfer(p)  = fstor2tran * livestemc_storage(p)/dt
                        deadstemc_storage_to_xfer(p)  = fstor2tran * deadstemc_storage(p)/dt
                        livecrootc_storage_to_xfer(p) = fstor2tran * livecrootc_storage(p)/dt
                        deadcrootc_storage_to_xfer(p) = fstor2tran * deadcrootc_storage(p)/dt
                        gresp_storage_to_xfer(p)      = fstor2tran * gresp_storage(p)/dt
                     end if

                     ! set nitrogen fluxes for shifting storage pools to transfer pools
                     leafn_storage_to_xfer(p)  = fstor2tran * leafn_storage(p)/dt
                     frootn_storage_to_xfer(p) = fstor2tran * frootn_storage(p)/dt
                     if (woody(ivt(p)) == 1.0_r8) then
                        livestemn_storage_to_xfer(p)  = fstor2tran * livestemn_storage(p)/dt
                        deadstemn_storage_to_xfer(p)  = fstor2tran * deadstemn_storage(p)/dt
                        livecrootn_storage_to_xfer(p) = fstor2tran * livecrootn_storage(p)/dt
                        deadcrootn_storage_to_xfer(p) = fstor2tran * deadcrootn_storage(p)/dt
                     end if
                  end if
               end if

               ! test for switching from growth period to offset period
            else if (offset_flag(p) == 0._r8) then

               ! if soil water potential lower than critical value, accumulate
               ! as stress in offset soil water index

               if (psi <= soilpsi_off) then
                  offset_swi(p) = offset_swi(p) + fracday

                  ! if the offset soil water index exceeds critical value, and
                  ! if this is not the middle of a previously initiated onset period,
                  ! then set flag to start the offset period and reset index variables

                  if (offset_swi(p) >= crit_offset_swi .and. onset_flag(p) == 0._r8) offset_flag(p) = 1._r8

                  ! if soil water potential higher than critical value, reduce the
                  ! offset water stress index.  By this mechanism, there must be a
                  ! sustained period of water stress to initiate offset.

               else if (psi >= soilpsi_on) then
                  offset_swi(p) = offset_swi(p) - fracday
                  offset_swi(p) = max(offset_swi(p),0._r8)
               end if

               ! decrease freezing day accumulator for warm soil
               if (offset_fdd(p) > 0._r8 .and. soilt > SHR_CONST_TKFRZ) then
                  offset_fdd(p) = offset_fdd(p) - fracday
                  offset_fdd(p) = max(0._r8, offset_fdd(p))
               end if

               ! increase freezing day accumulator for cold soil
               if (soilt <= SHR_CONST_TKFRZ) then
                  offset_fdd(p) = offset_fdd(p) + fracday

                  ! if freezing degree day sum is greater than critical value, initiate offset
                  if (offset_fdd(p) > crit_offset_fdd .and. onset_flag(p) == 0._r8) offset_flag(p) = 1._r8
               end if

               ! force offset if daylength is < 6 hrs
               if (dayl(g) <= secspqtrday) then
                  offset_flag(p) = 1._r8
               end if

               ! if this is the beginning of the offset period
               ! then reset flags and indices
               if (offset_flag(p) == 1._r8) then
                  offset_fdd(p) = 0._r8
                  offset_swi(p) = 0._r8
                  offset_counter(p) = ndays_off * secspday
                  prev_leafc_to_litter(p) = 0._r8
                  prev_frootc_to_litter(p) = 0._r8
               end if
            end if

            ! keep track of number of days since last dormancy for control on
            ! fraction of new growth to send to storage for next growing season

            if (dormant_flag(p) == 0.0_r8) then
               days_active(p) = days_active(p) + fracday
            end if

            ! calculate long growing season factor (lgsf)
            ! only begin to calculate a lgsf greater than 0.0 once the number
            ! of days active exceeds days/year.
            lgsf(p) = max(min(3.0_r8*(days_active(p)-leaf_long(ivt(p))*dayspyr )/dayspyr, 1._r8),0._r8)
            ! RosieF. 5 Nov 2015.  Changed this such that the increase in leaf turnover is faster after
            ! trees enter the 'fake evergreen' state. Otherwise, they have a whole year of 
            ! cheating, with less litterfall than they should have, resulting in very high LAI. 
            ! Further, the 'fake evergreen' state (where lgsf>0) is entered at the end of a single leaf lifespan
            ! and not a whole year. The '3' is arbitrary, given that this entire system is quite abstract. 


            ! set background litterfall rate, when not in the phenological offset period
            if (offset_flag(p) == 1._r8) then
               bglfr(p) = 0._r8
            else
               ! calculate the background litterfall rate (bglfr)
               ! in units 1/s, based on leaf longevity (yrs) and correction for long growing season

               bglfr(p) = (1._r8/(leaf_long(ivt(p))*dayspyr*secspday))*lgsf(p)
            end if

            ! set background transfer rate when active but not in the phenological onset period
            if (onset_flag(p) == 1._r8) then
               bgtr(p) = 0._r8
            else
               ! the background transfer rate is calculated as the rate that would result
               ! in complete turnover of the storage pools in one year at steady state,
               ! once lgsf has reached 1.0 (after 730 days active).

               bgtr(p) = (1._r8/(dayspyr*secspday))*lgsf(p)

               ! set carbon fluxes for shifting storage pools to transfer pools

               ! reduced the amount of stored carbon flowing to display pool by only counting the delta
               ! between leafc and leafc_store in the flux. RosieF, Nov5 2015. 
               leafc_storage_to_xfer(p)  = max(0.0_r8,(leafc_storage(p)-leafc(p))) * bgtr(p)
               frootc_storage_to_xfer(p) = max(0.0_r8,(frootc_storage(p)-frootc(p))) * bgtr(p)
               if (use_matrixcn) then
                  if(leafc_storage(p) .gt. 0)then
                     leafc_storage_to_xfer(p) = leafc_storage(p) * matrix_update_phc(p,ileafst_to_ileafxf_phc,&
                                                leafc_storage_to_xfer(p) / leafc_storage(p), dt,cnveg_carbonflux_inst,matrixcheck_ph,acc_ph)
                  else
                     leafc_storage_to_xfer(p) = 0
                  end if
                  if(frootc_storage(p) .gt. 0)then
                     frootc_storage_to_xfer(p) = frootc_storage(p) * matrix_update_phc(p,ifrootst_to_ifrootxf_phc,&
                                                 frootc_storage_to_xfer(p) / frootc_storage(p), dt,cnveg_carbonflux_inst,matrixcheck_ph,acc_ph)
                  else
                     frootc_storage_to_xfer(p) = 0   
                  end if
                if (woody(ivt(p)) == 1.0_r8) then
                     livestemc_storage_to_xfer(p)  = livestemc_storage(p)  * matrix_update_phc(p,ilivestemst_to_ilivestemxf_phc ,bgtr(p),dt,cnveg_carbonflux_inst,matrixcheck_ph,acc_ph)
                     deadstemc_storage_to_xfer(p)  = deadstemc_storage(p)  * matrix_update_phc(p,ideadstemst_to_ideadstemxf_phc ,bgtr(p),dt,cnveg_carbonflux_inst,matrixcheck_ph,acc_ph)
                     livecrootc_storage_to_xfer(p) = livecrootc_storage(p) * matrix_update_phc(p,ilivecrootst_to_ilivecrootxf_phc,bgtr(p),dt,cnveg_carbonflux_inst,matrixcheck_ph,acc_ph)
                     deadcrootc_storage_to_xfer(p) = deadcrootc_storage(p) * matrix_update_phc(p,ideadcrootst_to_ideadcrootxf_phc,bgtr(p),dt,cnveg_carbonflux_inst,matrixcheck_ph,acc_ph)
                 end if
              else
                 ! NOTE: The non matrix version of this is in CNCStateUpdate1::CStateUpdate1 EBK (11/26/2019)
                 !                                        and CNNStateUpdate1::NStateUpdate1
                 if (woody(ivt(p)) == 1.0_r8) then
                    livestemc_storage_to_xfer(p)  = livestemc_storage(p) * bgtr(p)
                    deadstemc_storage_to_xfer(p)  = deadstemc_storage(p) * bgtr(p)
                    livecrootc_storage_to_xfer(p) = livecrootc_storage(p) * bgtr(p)
                    deadcrootc_storage_to_xfer(p) = deadcrootc_storage(p) * bgtr(p)
                    gresp_storage_to_xfer(p)      = gresp_storage(p) * bgtr(p)
                 end if
              end if !use_matrixcn

               ! set nitrogen fluxes for shifting storage pools to transfer pools
               if (use_matrixcn) then 
                  leafn_storage_to_xfer(p)  = leafn_storage(p)  * matrix_update_phn(p,ileafst_to_ileafxf_phn,bgtr(p),dt,cnveg_nitrogenflux_inst,matrixcheck_ph,acc_ph)
                  frootn_storage_to_xfer(p) = frootn_storage(p) * matrix_update_phn(p,ifrootst_to_ifrootxf_phn,bgtr(p),dt,cnveg_nitrogenflux_inst,matrixcheck_ph,acc_ph)
                  if (woody(ivt(p)) == 1.0_r8) then
                     livestemn_storage_to_xfer(p)  = livestemn_storage(p)  * matrix_update_phn(p,ilivestemst_to_ilivestemxf_phn,bgtr(p) ,dt,cnveg_nitrogenflux_inst,matrixcheck_ph,acc_ph)
                     deadstemn_storage_to_xfer(p)  = deadstemn_storage(p)  * matrix_update_phn(p,ideadstemst_to_ideadstemxf_phn,bgtr(p) ,dt,cnveg_nitrogenflux_inst,matrixcheck_ph,acc_ph)
                     livecrootn_storage_to_xfer(p) = livecrootn_storage(p) * matrix_update_phn(p,ilivecrootst_to_ilivecrootxf_phn,bgtr(p),dt,cnveg_nitrogenflux_inst,matrixcheck_ph,acc_ph)
                     deadcrootn_storage_to_xfer(p) = deadcrootn_storage(p) * matrix_update_phn(p,ideadcrootst_to_ideadcrootxf_phn,bgtr(p),dt,cnveg_nitrogenflux_inst,matrixcheck_ph,acc_ph)
                  end if
               else
                  ! NOTE: The non matrix version of this is in CNCStateUpdate1::CStateUpdate1 EBK (11/26/2019)
                  !                                        and CNNStateUpdate1::NStateUpdate1
                  leafn_storage_to_xfer(p)  = leafn_storage(p) * bgtr(p)
                  frootn_storage_to_xfer(p) = frootn_storage(p) * bgtr(p)
                  if (woody(ivt(p)) == 1.0_r8) then
                     livestemn_storage_to_xfer(p)  = livestemn_storage(p) * bgtr(p)
                     deadstemn_storage_to_xfer(p)  = deadstemn_storage(p) * bgtr(p)
                     livecrootn_storage_to_xfer(p) = livecrootn_storage(p) * bgtr(p)
                     deadcrootn_storage_to_xfer(p) = deadcrootn_storage(p) * bgtr(p)
                  end if
               end if !use_matrixcn
            end if

         end if ! end if stress deciduous

      end do ! end of patch loop

    end associate

  end subroutine CNStressDecidPhenology

  !-----------------------------------------------------------------------
  subroutine CropPhenology(num_pcropp, filter_pcropp                     , &
       waterdiagnosticbulk_inst, temperature_inst, crop_inst, canopystate_inst, cnveg_state_inst , &
       cnveg_carbonstate_inst, cnveg_nitrogenstate_inst, cnveg_carbonflux_inst, cnveg_nitrogenflux_inst,&
       c13_cnveg_carbonstate_inst, c14_cnveg_carbonstate_inst)

    ! !DESCRIPTION:
    ! Code from AgroIBIS to determine crop phenology and code from CN to
    ! handle CN fluxes during the phenological onset                       & offset periods.
    
    ! !USES:
    use clm_time_manager , only : get_curr_date, get_curr_calday, get_days_per_year, get_rad_step_size
    use pftconMod        , only : ntmp_corn, nswheat, nwwheat, ntmp_soybean
    use pftconMod        , only : nirrig_tmp_corn, nirrig_swheat, nirrig_wwheat, nirrig_tmp_soybean
    use pftconMod        , only : ntrp_corn, nsugarcane, ntrp_soybean, ncotton, nrice
    use pftconMod        , only : nirrig_trp_corn, nirrig_sugarcane, nirrig_trp_soybean
    use pftconMod        , only : nirrig_cotton, nirrig_rice
    use pftconMod        , only : nmiscanthus, nirrig_miscanthus, nswitchgrass, nirrig_switchgrass
    
    use clm_varcon       , only : spval, secspday
    use clm_varctl       , only : use_fertilizer 
    use clm_varctl       , only : use_c13, use_c14
    use clm_varcon       , only : c13ratio, c14ratio
    !
    ! !ARGUMENTS:
    integer                        , intent(in)    :: num_pcropp       ! number of prog crop patches in filter
    integer                        , intent(in)    :: filter_pcropp(:) ! filter for prognostic crop patches
    type(waterdiagnosticbulk_type)          , intent(in)    :: waterdiagnosticbulk_inst
    type(temperature_type)         , intent(in)    :: temperature_inst
    type(crop_type)                , intent(inout) :: crop_inst
    type(canopystate_type)         , intent(in)    :: canopystate_inst
    type(cnveg_state_type)         , intent(inout) :: cnveg_state_inst
    type(cnveg_carbonstate_type)   , intent(inout) :: cnveg_carbonstate_inst
    type(cnveg_nitrogenstate_type) , intent(inout) :: cnveg_nitrogenstate_inst
    type(cnveg_carbonflux_type)    , intent(inout) :: cnveg_carbonflux_inst
    type(cnveg_nitrogenflux_type)  , intent(inout) :: cnveg_nitrogenflux_inst
    type(cnveg_carbonstate_type)   , intent(inout) :: c13_cnveg_carbonstate_inst
    type(cnveg_carbonstate_type)   , intent(inout) :: c14_cnveg_carbonstate_inst
    !
    ! LOCAL VARAIBLES:
    integer kyr       ! current year
    integer kmo       ! month of year  (1, ..., 12)
    integer kda       ! day of month   (1, ..., 31)
    integer mcsec     ! seconds of day (0, ..., seconds/day)
    integer jday      ! julian day of the year
    integer fp,p      ! patch indices
    integer c         ! column indices
    integer g         ! gridcell indices
    integer h         ! hemisphere indices
    integer idpp      ! number of days past planting
    real(r8) :: dtrad ! radiation time step delta t (seconds)
    real(r8) dayspyr  ! days per year
    real(r8) crmcorn  ! comparitive relative maturity for corn
    real(r8) ndays_on ! number of days to fertilize
    !------------------------------------------------------------------------

    associate(                                                                   & 
         ivt               =>    patch%itype                                     , & ! Input:  [integer  (:) ]  patch vegetation type                                
         
         leaf_long         =>    pftcon%leaf_long                              , & ! Input:  leaf longevity (yrs)                              
         leafcn            =>    pftcon%leafcn                                 , & ! Input:  leaf C:N (gC/gN)                                  
         manunitro         =>    pftcon%manunitro                              , & ! Input:  max manure to be applied in total (kgN/m2)
         mxmat             =>    pftcon%mxmat                                  , & ! Input:  
         minplanttemp      =>    pftcon%minplanttemp                           , & ! Input:  
         planttemp         =>    pftcon%planttemp                              , & ! Input:  
         gddmin            =>    pftcon%gddmin                                 , & ! Input:  
         hybgdd            =>    pftcon%hybgdd                                 , & ! Input:  
         lfemerg           =>    pftcon%lfemerg                                , & ! Input:  
         grnfill           =>    pftcon%grnfill                               , & ! Input:  

         t_ref2m_min       =>    temperature_inst%t_ref2m_min_patch            , & ! Input:  [real(r8) (:) ]  daily minimum of average 2 m height surface air temperature (K)
         t10               =>    temperature_inst%t_a10_patch                  , & ! Input:  [real(r8) (:) ]  10-day running mean of the 2 m temperature (K)    
         a5tmin            =>    temperature_inst%t_a5min_patch                , & ! Input:  [real(r8) (:) ]  5-day running mean of min 2-m temperature         
         a10tmin           =>    temperature_inst%t_a10min_patch               , & ! Input:  [real(r8) (:) ]  10-day running mean of min 2-m temperature        
         gdd020            =>    temperature_inst%gdd020_patch                 , & ! Input:  [real(r8) (:) ]  20 yr mean of gdd0                                
         gdd820            =>    temperature_inst%gdd820_patch                 , & ! Input:  [real(r8) (:) ]  20 yr mean of gdd8                                
         gdd1020           =>    temperature_inst%gdd1020_patch                , & ! Input:  [real(r8) (:) ]  20 yr mean of gdd10                               

         fertnitro         =>    crop_inst%fertnitro_patch                     , & ! Input:  [real(r8) (:) ]  fertilizer nitrogen
         hui               =>    crop_inst%gddplant_patch                      , & ! Input:  [real(r8) (:) ]  gdd since planting (gddplant)                    
         leafout           =>    crop_inst%gddtsoi_patch                       , & ! Input:  [real(r8) (:) ]  gdd from top soil layer temperature              
         harvdate          =>    crop_inst%harvdate_patch                      , & ! Output: [integer  (:) ]  harvest date                                       
         croplive          =>    crop_inst%croplive_patch                      , & ! Output: [logical  (:) ]  Flag, true if planted, not harvested               
         cropplant         =>    crop_inst%cropplant_patch                     , & ! Output: [logical  (:) ]  Flag, true if crop may be planted                  
         vf                =>    crop_inst%vf_patch                            , & ! Output: [real(r8) (:) ]  vernalization factor                              
         peaklai           =>    cnveg_state_inst%peaklai_patch                , & ! Output: [integer  (:) ]  1: max allowed lai; 0: not at max
         tlai              =>    canopystate_inst%tlai_patch                   , & ! Input:  [real(r8) (:) ]  one-sided leaf area index, no burying by snow     
         
         idop              =>    cnveg_state_inst%idop_patch                   , & ! Output: [integer  (:) ]  date of planting                                   
         gddmaturity       =>    cnveg_state_inst%gddmaturity_patch            , & ! Output: [real(r8) (:) ]  gdd needed to harvest                             
         huileaf           =>    cnveg_state_inst%huileaf_patch                , & ! Output: [real(r8) (:) ]  heat unit index needed from planting to leaf emergence
         huigrain          =>    cnveg_state_inst%huigrain_patch               , & ! Output: [real(r8) (:) ]  same to reach vegetative maturity                 
         cumvd             =>    cnveg_state_inst%cumvd_patch                  , & ! Output: [real(r8) (:) ]  cumulative vernalization d?ependence?             
         hdidx             =>    cnveg_state_inst%hdidx_patch                  , & ! Output: [real(r8) (:) ]  cold hardening index?                             
         bglfr             =>    cnveg_state_inst%bglfr_patch                  , & ! Output: [real(r8) (:) ]  background litterfall rate (1/s)                  
         bgtr              =>    cnveg_state_inst%bgtr_patch                   , & ! Output: [real(r8) (:) ]  background transfer growth rate (1/s)             
         lgsf              =>    cnveg_state_inst%lgsf_patch                   , & ! Output: [real(r8) (:) ]  long growing season factor [0-1]                  
         onset_flag        =>    cnveg_state_inst%onset_flag_patch             , & ! Output: [real(r8) (:) ]  onset flag                                        
         offset_flag       =>    cnveg_state_inst%offset_flag_patch            , & ! Output: [real(r8) (:) ]  offset flag                                       
         onset_counter     =>    cnveg_state_inst%onset_counter_patch          , & ! Output: [real(r8) (:) ]  onset counter                                     
         offset_counter    =>    cnveg_state_inst%offset_counter_patch         , & ! Output: [real(r8) (:) ]  offset counter                                    
         
         leafc_xfer        =>    cnveg_carbonstate_inst%leafc_xfer_patch       , & ! Output: [real(r8) (:) ]  (gC/m2)   leaf C transfer                           

         crop_seedc_to_leaf =>   cnveg_carbonflux_inst%crop_seedc_to_leaf_patch, & ! Output: [real(r8) (:) ]  (gC/m2/s) seed source to leaf

         fert_counter      =>    cnveg_nitrogenflux_inst%fert_counter_patch    , & ! Output: [real(r8) (:) ]  >0 fertilize; <=0 not (seconds)                   
         leafn_xfer        =>    cnveg_nitrogenstate_inst%leafn_xfer_patch     , & ! Output: [real(r8) (:) ]  (gN/m2)   leaf N transfer                           
         crop_seedn_to_leaf =>   cnveg_nitrogenflux_inst%crop_seedn_to_leaf_patch, & ! Output: [real(r8) (:) ]  (gN/m2/s) seed source to leaf
         cphase            =>    crop_inst%cphase_patch                        , & ! Output: [real(r8) (:)]   phenology phase
         fert              =>    cnveg_nitrogenflux_inst%fert_patch              & ! Output: [real(r8) (:) ]  (gN/m2/s) fertilizer applied each timestep 
         )

      ! get time info
      dayspyr = get_days_per_year()
      jday    = get_curr_calday()
      call get_curr_date(kyr, kmo, kda, mcsec)
      dtrad   = real( get_rad_step_size(), r8 )

      if (use_fertilizer) then
       ndays_on = 20._r8 ! number of days to fertilize
      else
       ndays_on = 0._r8 ! number of days to fertilize
      end if

      do fp = 1, num_pcropp
         p = filter_pcropp(fp)
         c = patch%column(p)
         g = patch%gridcell(p)
         h = inhemi(p)

         ! background litterfall and transfer rates; long growing season factor

         bglfr(p) = 0._r8 ! this value changes later in a crop's life cycle
         bgtr(p)  = 0._r8
         lgsf(p)  = 0._r8

         ! ---------------------------------
         ! from AgroIBIS subroutine planting
         ! ---------------------------------

         ! in order to allow a crop to be planted only once each year
         ! initialize cropplant = .false., but hold it = .true. through the end of the year

         ! initialize other variables that are calculated for crops
         ! on an annual basis in cropresidue subroutine

         if ( jday == jdayyrstart(h) .and. mcsec == 0 )then

            ! make sure variables aren't changed at beginning of the year
            ! for a crop that is currently planted, such as
            ! WINTER TEMPERATE CEREAL = winter (wheat + barley + rye)
            ! represented here by the winter wheat pft

            if (.not. croplive(p))  then
               cropplant(p) = .false.
               idop(p)      = NOT_Planted

               ! keep next for continuous, annual winter temperate cereal crop;
               ! if we removed elseif,
               ! winter cereal grown continuously would amount to a cereal/fallow
               ! rotation because cereal would only be planted every other year

            else if (croplive(p) .and. (ivt(p) == nwwheat .or. ivt(p) == nirrig_wwheat)) then
               cropplant(p) = .false.
               !           else ! not possible to have croplive and ivt==cornORsoy? (slevis)
            end if

         end if

         if ( (.not. croplive(p)) .and. (.not. cropplant(p)) ) then

            ! gdd needed for * chosen crop and a likely hybrid (for that region) *
            ! to reach full physiological maturity

            ! based on accumulated seasonal average growing degree days from
            ! April 1 - Sept 30 (inclusive)
            ! for corn and soybeans in the United States -
            ! decided upon by what the typical average growing season length is
            ! and the gdd needed to reach maturity in those regions

            ! first choice is used for spring temperate cereal and/or soybeans and maize

            ! slevis: ibis reads xinpdate in io.f from control.crops.nc variable name 'plantdate'
            !         According to Chris Kucharik, the dataset of
            !         xinpdate was generated from a previous model run at 0.5 deg resolution

            ! winter temperate cereal : use gdd0 as a limit to plant winter cereal

            if (ivt(p) == nwwheat .or. ivt(p) == nirrig_wwheat) then

               ! add check to only plant winter cereal after other crops (soybean, maize)
               ! have been harvested

               ! *** remember order of planting is crucial - in terms of which crops you want
               ! to be grown in what order ***

               ! in this case, corn or soybeans are assumed to be planted before
               ! cereal would be in any particular year that both patches are allowed
               ! to grow in the same grid cell (e.g., double-cropping)

               ! slevis: harvdate below needs cropplant(p) above to be cropplant(p,ivt(p))
               !         where ivt(p) has rotated to winter cereal because
               !         cropplant through the end of the year for a harvested crop.
               !         Also harvdate(p) should be harvdate(p,ivt(p)) and should be
               !         updated on Jan 1st instead of at harvest (slevis)
               if (a5tmin(p)             /= spval                  .and. &
                    a5tmin(p)             <= minplanttemp(ivt(p))   .and. &
                    jday                  >= minplantjday(ivt(p),h) .and. &
                    (gdd020(p)            /= spval                  .and. &
                    gdd020(p)             >= gddmin(ivt(p)))) then

                  cumvd(p)       = 0._r8
                  hdidx(p)       = 0._r8
                  vf(p)          = 0._r8
                  croplive(p)    = .true.
                  cropplant(p)   = .true.
                  idop(p)        = jday
                  harvdate(p)    = NOT_Harvested
                  gddmaturity(p) = hybgdd(ivt(p))
                  leafc_xfer(p)  = initial_seed_at_planting
                  leafn_xfer(p)  = leafc_xfer(p) / leafcn(ivt(p)) ! with onset
                  crop_seedc_to_leaf(p) = leafc_xfer(p)/dt
                  crop_seedn_to_leaf(p) = leafn_xfer(p)/dt

                  ! because leafc_xfer is set above rather than incremneted through the normal process, must also set its isotope
                  ! pools here.  use totvegc_patch as the closest analogue if nonzero, and use initial value otherwise
                  if (use_c13) then
                     if ( cnveg_carbonstate_inst%totvegc_patch(p) .gt. 0._r8) then
                        c13_cnveg_carbonstate_inst%leafc_xfer_patch(p) = leafc_xfer(p) * &
                             c13_cnveg_carbonstate_inst%totvegc_patch(p) / cnveg_carbonstate_inst%totvegc_patch(p)
                     else
                        c13_cnveg_carbonstate_inst%leafc_xfer_patch(p) = leafc_xfer(p) * c13ratio
                     endif
                  endif
                  if (use_c14) then
                     if ( cnveg_carbonstate_inst%totvegc_patch(p) .gt. 0._r8) then
                        c14_cnveg_carbonstate_inst%leafc_xfer_patch(p) = leafc_xfer(p) * &
                             c14_cnveg_carbonstate_inst%totvegc_patch(p) / cnveg_carbonstate_inst%totvegc_patch(p)
                     else
                        c14_cnveg_carbonstate_inst%leafc_xfer_patch(p) = leafc_xfer(p) * c14ratio
                     endif
                  endif

                  ! latest possible date to plant winter cereal and after all other 
                  ! crops were harvested for that year

               else if (jday       >=  maxplantjday(ivt(p),h) .and. &
                    gdd020(p)  /= spval                   .and. &
                    gdd020(p)  >= gddmin(ivt(p))) then

                  cumvd(p)       = 0._r8
                  hdidx(p)       = 0._r8
                  vf(p)          = 0._r8
                  croplive(p)    = .true.
                  cropplant(p)   = .true.
                  idop(p)        = jday
                  harvdate(p)    = NOT_Harvested
                  gddmaturity(p) = hybgdd(ivt(p))
                  leafc_xfer(p)  = initial_seed_at_planting
                  leafn_xfer(p)  = leafc_xfer(p) / leafcn(ivt(p)) ! with onset
                  crop_seedc_to_leaf(p) = leafc_xfer(p)/dt
                  crop_seedn_to_leaf(p) = leafn_xfer(p)/dt

                  ! because leafc_xfer is set above rather than incremneted through the normal process, must also set its isotope
                  ! pools here.  use totvegc_patch as the closest analogue if nonzero, and use initial value otherwise
                  if (use_c13) then
                     if ( cnveg_carbonstate_inst%totvegc_patch(p) .gt. 0._r8) then
                        c13_cnveg_carbonstate_inst%leafc_xfer_patch(p) = leafc_xfer(p) * &
                             c13_cnveg_carbonstate_inst%totvegc_patch(p) / cnveg_carbonstate_inst%totvegc_patch(p)
                     else
                        c13_cnveg_carbonstate_inst%leafc_xfer_patch(p) = leafc_xfer(p) * c13ratio
                     endif
                  endif
                  if (use_c14) then
                     if ( cnveg_carbonstate_inst%totvegc_patch(p) .gt. 0._r8) then
                        c14_cnveg_carbonstate_inst%leafc_xfer_patch(p) = leafc_xfer(p) * &
                             c14_cnveg_carbonstate_inst%totvegc_patch(p) / cnveg_carbonstate_inst%totvegc_patch(p)
                     else
                        c14_cnveg_carbonstate_inst%leafc_xfer_patch(p) = leafc_xfer(p) * c14ratio
                     endif
                  endif
               else
                  gddmaturity(p) = 0._r8
               end if

            else ! not winter cereal... slevis: added distinction between NH and SH
               ! slevis: The idea is that jday will equal idop sooner or later in the year
               !         while the gdd part is either true or false for the year.
               if (t10(p) /= spval.and. a10tmin(p) /= spval   .and. &
                    t10(p)     > planttemp(ivt(p))             .and. &
                    a10tmin(p) > minplanttemp(ivt(p))          .and. &
                    jday       >= minplantjday(ivt(p),h)       .and. &
                    jday       <= maxplantjday(ivt(p),h)       .and. &
                    t10(p) /= spval .and. a10tmin(p) /= spval  .and. &
                    gdd820(p) /= spval                         .and. &
                    gdd820(p) >= gddmin(ivt(p))) then

                  ! impose limit on growing season length needed
                  ! for crop maturity - for cold weather constraints
                  croplive(p)  = .true.
                  cropplant(p) = .true.
                  idop(p)      = jday
                  harvdate(p)  = NOT_Harvested

                  ! go a specified amount of time before/after
                  ! climatological date
                  if (ivt(p) == ntmp_soybean .or. ivt(p) == nirrig_tmp_soybean .or. &
                       ivt(p) == ntrp_soybean .or. ivt(p) == nirrig_trp_soybean) then
                     gddmaturity(p) = min(gdd1020(p), hybgdd(ivt(p)))
                  end if
                  
                  if (ivt(p) == ntmp_corn .or. ivt(p) == nirrig_tmp_corn .or. &
                      ivt(p) == ntrp_corn .or. ivt(p) == nirrig_trp_corn .or. &
                      ivt(p) == nsugarcane .or. ivt(p) == nirrig_sugarcane .or. &
                      ivt(p) == nmiscanthus .or. ivt(p) == nirrig_miscanthus .or. &
                      ivt(p) == nswitchgrass .or. ivt(p) == nirrig_switchgrass) then
                     gddmaturity(p) = max(950._r8, min(gdd820(p)*0.85_r8, hybgdd(ivt(p))))
                     gddmaturity(p) = max(950._r8, min(gddmaturity(p)+150._r8, 1850._r8))
                  end if
                  if (ivt(p) == nswheat .or. ivt(p) == nirrig_swheat .or. &
                      ivt(p) == ncotton .or. ivt(p) == nirrig_cotton .or. &
                      ivt(p) == nrice   .or. ivt(p) == nirrig_rice) then
                     gddmaturity(p) = min(gdd020(p), hybgdd(ivt(p)))
                  end if

                  leafc_xfer(p)  = initial_seed_at_planting
                  leafn_xfer(p) = leafc_xfer(p) / leafcn(ivt(p)) ! with onset
                  crop_seedc_to_leaf(p) = leafc_xfer(p)/dt
                  crop_seedn_to_leaf(p) = leafn_xfer(p)/dt

                  ! because leafc_xfer is set above rather than incremneted through the normal process, must also set its isotope
                  ! pools here.  use totvegc_patch as the closest analogue if nonzero, and use initial value otherwise
                  if (use_c13) then
                     if ( cnveg_carbonstate_inst%totvegc_patch(p) .gt. 0._r8) then
                        c13_cnveg_carbonstate_inst%leafc_xfer_patch(p) = leafc_xfer(p) * &
                             c13_cnveg_carbonstate_inst%totvegc_patch(p) / cnveg_carbonstate_inst%totvegc_patch(p)
                     else
                        c13_cnveg_carbonstate_inst%leafc_xfer_patch(p) = leafc_xfer(p) * c13ratio
                     endif
                  endif
                  if (use_c14) then
                     if ( cnveg_carbonstate_inst%totvegc_patch(p) .gt. 0._r8) then
                        c14_cnveg_carbonstate_inst%leafc_xfer_patch(p) = leafc_xfer(p) * &
                             c14_cnveg_carbonstate_inst%totvegc_patch(p) / cnveg_carbonstate_inst%totvegc_patch(p)
                     else
                        c14_cnveg_carbonstate_inst%leafc_xfer_patch(p) = leafc_xfer(p) * c14ratio
                     endif
                  endif


                  ! If hit the max planting julian day -- go ahead and plant
               else if (jday == maxplantjday(ivt(p),h) .and. gdd820(p) > 0._r8 .and. &
                    gdd820(p) /= spval ) then
                  croplive(p)  = .true.
                  cropplant(p) = .true.
                  idop(p)      = jday
                  harvdate(p)  = NOT_Harvested

                  if (ivt(p) == ntmp_soybean .or. ivt(p) == nirrig_tmp_soybean .or. &
                      ivt(p) == ntrp_soybean .or. ivt(p) == nirrig_trp_soybean) then
                     gddmaturity(p) = min(gdd1020(p), hybgdd(ivt(p)))
                  end if
                  
                  if (ivt(p) == ntmp_corn .or. ivt(p) == nirrig_tmp_corn .or. &
                      ivt(p) == ntrp_corn .or. ivt(p) == nirrig_trp_corn .or. &
                      ivt(p) == nsugarcane .or. ivt(p) == nirrig_sugarcane .or. &
                      ivt(p) == nmiscanthus .or. ivt(p) == nirrig_miscanthus .or. &
                      ivt(p) == nswitchgrass .or. ivt(p) == nirrig_switchgrass) then
                     gddmaturity(p) = max(950._r8, min(gdd820(p)*0.85_r8, hybgdd(ivt(p))))
                  end if
                  if (ivt(p) == nswheat .or. ivt(p) == nirrig_swheat .or. &
                      ivt(p) == ncotton .or. ivt(p) == nirrig_cotton .or. &
                      ivt(p) == nrice   .or. ivt(p) == nirrig_rice) then
                     gddmaturity(p) = min(gdd020(p), hybgdd(ivt(p)))
                  end if

                  leafc_xfer(p)  = initial_seed_at_planting
                  leafn_xfer(p) = leafc_xfer(p) / leafcn(ivt(p)) ! with onset
                  crop_seedc_to_leaf(p) = leafc_xfer(p)/dt
                  crop_seedn_to_leaf(p) = leafn_xfer(p)/dt

                  ! because leafc_xfer is set above rather than incremneted through the normal process, must also set its isotope
                  ! pools here.  use totvegc_patch as the closest analogue if nonzero, and use initial value otherwise
                  if (use_c13) then
                     if ( cnveg_carbonstate_inst%totvegc_patch(p) .gt. 0._r8) then
                        c13_cnveg_carbonstate_inst%leafc_xfer_patch(p) = leafc_xfer(p) * &
                             c13_cnveg_carbonstate_inst%totvegc_patch(p) / cnveg_carbonstate_inst%totvegc_patch(p)
                     else
                        c13_cnveg_carbonstate_inst%leafc_xfer_patch(p) = leafc_xfer(p) * c13ratio
                     endif
                  endif
                  if (use_c14) then
                     if ( cnveg_carbonstate_inst%totvegc_patch(p) .gt. 0._r8) then
                        c14_cnveg_carbonstate_inst%leafc_xfer_patch(p) = leafc_xfer(p) * &
                             c14_cnveg_carbonstate_inst%totvegc_patch(p) / cnveg_carbonstate_inst%totvegc_patch(p)
                     else
                        c14_cnveg_carbonstate_inst%leafc_xfer_patch(p) = leafc_xfer(p) * c14ratio
                     endif
                  endif

               else
                  gddmaturity(p) = 0._r8
               end if
            end if ! crop patch distinction

            ! crop phenology (gdd thresholds) controlled by gdd needed for
            ! maturity (physiological) which is based on the average gdd
            ! accumulation and hybrids in United States from April 1 - Sept 30

            ! calculate threshold from phase 1 to phase 2:
            ! threshold for attaining leaf emergence (based on fraction of
            ! gdd(i) -- climatological average)
            ! Hayhoe and Dwyer, 1990, Can. J. Soil Sci 70:493-497
            ! Carlson and Gage, 1989, Agric. For. Met., 45: 313-324
            ! J.T. Ritchie, 1991: Modeling Plant and Soil systems

            huileaf(p) = lfemerg(ivt(p)) * gddmaturity(p) ! 3-7% in cereal

            ! calculate threshhold from phase 2 to phase 3:
            ! from leaf emergence to beginning of grain-fill period
            ! this hypothetically occurs at the end of tassling, not the beginning
            ! tassel initiation typically begins at 0.5-0.55 * gddmaturity

            ! calculate linear relationship between huigrain fraction and relative
            ! maturity rating for maize

            if (ivt(p) == ntmp_corn .or. ivt(p) == nirrig_tmp_corn .or. &
                ivt(p) == ntrp_corn .or. ivt(p) == nirrig_trp_corn .or. &
                ivt(p) == nsugarcane .or. ivt(p) == nirrig_sugarcane .or. &
                ivt(p) == nmiscanthus .or. ivt(p) == nirrig_miscanthus .or. &
                ivt(p) == nswitchgrass .or. ivt(p) == nirrig_switchgrass) then
               ! the following estimation of crmcorn from gddmaturity is based on a linear
               ! regression using data from Pioneer-brand corn hybrids (Kucharik, 2003,
               ! Earth Interactions 7:1-33: fig. 2)
               crmcorn = max(73._r8, min(135._r8, (gddmaturity(p)+ 53.683_r8)/13.882_r8))

               ! the following adjustment of grnfill based on crmcorn is based on a tuning
               ! of Agro-IBIS to give reasonable results for max LAI and the seasonal
               ! progression of LAI growth (pers. comm. C. Kucharik June 10, 2010)
               huigrain(p) = -0.002_r8  * (crmcorn - 73._r8) + grnfill(ivt(p))

               huigrain(p) = min(max(huigrain(p), grnfill(ivt(p))-0.1_r8), grnfill(ivt(p)))
               huigrain(p) = huigrain(p) * gddmaturity(p)     ! Cabelguenne et
            else
               huigrain(p) = grnfill(ivt(p)) * gddmaturity(p) ! al. 1999
            end if

         end if ! crop not live nor planted

         ! ----------------------------------
         ! from AgroIBIS subroutine phenocrop
         ! ----------------------------------

         ! all of the phenology changes are based on the total number of gdd needed
         ! to change to the next phase - based on fractions of the total gdd typical
         ! for  that region based on the April 1 - Sept 30 window of development

         ! crop phenology (gdd thresholds) controlled by gdd needed for
         ! maturity (physiological) which is based on the average gdd
         ! accumulation and hybrids in United States from April 1 - Sept 30

         ! Phase 1: Planting to leaf emergence (now in CNAllocation)
         ! Phase 2: Leaf emergence to beginning of grain fill (general LAI accumulation)
         ! Phase 3: Grain fill to physiological maturity and harvest (LAI decline)
         ! Harvest: if gdd past grain fill initiation exceeds limit
         ! or number of days past planting reaches a maximum, the crop has
         ! reached physiological maturity and plant is harvested;
         ! crop could be live or dead at this stage - these limits
         ! could lead to reaching physiological maturity or determining
         ! a harvest date for a crop killed by an early frost (see next comments)
         ! --- --- ---
         ! keeping comments without the code (slevis):
         ! if minimum temperature, t_ref2m_min <= freeze kill threshold, tkill
         ! for 3 consecutive days and lai is above a minimum,
         ! plant will be damaged/killed. This function is more for spring freeze events
         ! or for early fall freeze events

         ! spring temperate cereal is affected by this, winter cereal kill function
         ! is determined in crops.f - is a more elaborate function of
         ! cold hardening of the plant

         ! currently simulates too many grid cells killed by freezing temperatures

         ! removed on March 12 2002 - C. Kucharik
         ! until it can be a bit more refined, or used at a smaller scale.
         ! we really have no way of validating this routine
         ! too difficult to implement on 0.5 degree scale grid cells
         ! --- --- ---

         onset_flag(p)  = 0._r8 ! CN terminology to trigger certain
         offset_flag(p) = 0._r8 ! carbon and nitrogen transfers

         if (croplive(p)) then
            cphase(p) = 1._r8

            ! call vernalization if winter temperate cereal planted, living, and the
            ! vernalization factor is not 1;
            ! vf affects the calculation of gddtsoi & gddplant

            if (t_ref2m_min(p) < 1.e30_r8 .and. vf(p) /= 1._r8 .and. &
               (ivt(p) == nwwheat .or. ivt(p) == nirrig_wwheat)) then
               call vernalization(p, &
                    canopystate_inst, temperature_inst, waterdiagnosticbulk_inst, cnveg_state_inst, &
                    crop_inst)
            end if

            ! days past planting may determine harvest

            if (jday >= idop(p)) then
               idpp = jday - idop(p)
            else
               idpp = int(dayspyr) + jday - idop(p)
            end if

            ! onset_counter initialized to zero when .not. croplive
            ! offset_counter relevant only at time step of harvest

            onset_counter(p) = onset_counter(p) - dt

            ! enter phase 2 onset for one time step:
            ! transfer seed carbon to leaf emergence

            if (peaklai(p) >= 1) then
               hui(p) = max(hui(p),huigrain(p))
            endif

            if (leafout(p) >= huileaf(p) .and. hui(p) < huigrain(p) .and. idpp < mxmat(ivt(p))) then
               cphase(p) = 2._r8
               if (abs(onset_counter(p)) > 1.e-6_r8) then
                  onset_flag(p)    = 1._r8
                  onset_counter(p) = dt
                    fert_counter(p)  = ndays_on * secspday
                    if (ndays_on .gt. 0) then
                       fert(p) = (manunitro(ivt(p)) * 1000._r8 + fertnitro(p))/ fert_counter(p)
                    else
                       fert(p) = 0._r8
                    end if
               else
                  ! this ensures no re-entry to onset of phase2
                  ! b/c onset_counter(p) = onset_counter(p) - dt
                  ! at every time step

                  onset_counter(p) = dt
               end if

               ! enter harvest for one time step:
               ! - transfer live biomass to litter and to crop yield
               ! - send xsmrpool to the atmosphere
               ! if onset and harvest needed to last longer than one timestep
               ! the onset_counter would change from dt and you'd need to make
               ! changes to the offset subroutine below

            else if (hui(p) >= gddmaturity(p) .or. idpp >= mxmat(ivt(p))) then
               if (harvdate(p) >= NOT_Harvested) harvdate(p) = jday
               croplive(p) = .false.     ! no re-entry in greater if-block
               cphase(p) = 4._r8
               if (tlai(p) > 0._r8) then ! plant had emerged before harvest
                  offset_flag(p) = 1._r8
                  offset_counter(p) = dt
               else                      ! plant never emerged from the ground
                  ! Revert planting transfers; this will replenish the crop seed deficit.
                  ! We subtract from any existing value in crop_seedc_to_leaf /
                  ! crop_seedn_to_leaf in the unlikely event that we enter this block of
                  ! code in the same time step where the planting transfer originally
                  ! occurred.
                  crop_seedc_to_leaf(p) = crop_seedc_to_leaf(p) - leafc_xfer(p)/dt
                  crop_seedn_to_leaf(p) = crop_seedn_to_leaf(p) - leafn_xfer(p)/dt
                  leafc_xfer(p) = 0._r8
                  leafn_xfer(p) = leafc_xfer(p) / leafcn(ivt(p))
                  if (use_c13) then
                     c13_cnveg_carbonstate_inst%leafc_xfer_patch(p) = 0._r8
                  endif
                  if (use_c14) then
                     c14_cnveg_carbonstate_inst%leafc_xfer_patch(p) = 0._r8
                  endif

               end if

               ! enter phase 3 while previous criteria fail and next is true;
               ! in terms of order, phase 3 occurs before harvest, but when
               ! harvest *can* occur, we want it to have first priority.
               ! AgroIBIS uses a complex formula for lai decline.
               ! Use CN's simple formula at least as a place holder (slevis)

            else if (hui(p) >= huigrain(p)) then
               cphase(p) = 3._r8
               bglfr(p) = 1._r8/(leaf_long(ivt(p))*dayspyr*secspday)
            end if

            ! continue fertilizer application while in phase 2;
            ! assumes that onset of phase 2 took one time step only

              if (fert_counter(p) <= 0._r8) then
                 fert(p) = 0._r8
              else ! continue same fert application every timestep
                 fert_counter(p) = fert_counter(p) - dtrad
              end if

         else   ! crop not live
            ! next 2 lines conserve mass if leaf*_xfer > 0 due to interpinic.
            ! We subtract from any existing value in crop_seedc_to_leaf /
            ! crop_seedn_to_leaf in the unlikely event that we enter this block of
            ! code in the same time step where the planting transfer originally
            ! occurred.
            crop_seedc_to_leaf(p) = crop_seedc_to_leaf(p) - leafc_xfer(p)/dt
            crop_seedn_to_leaf(p) = crop_seedn_to_leaf(p) - leafn_xfer(p)/dt
            onset_counter(p) = 0._r8
            leafc_xfer(p) = 0._r8
            leafn_xfer(p) = leafc_xfer(p) / leafcn(ivt(p))
            if (use_c13) then
               c13_cnveg_carbonstate_inst%leafc_xfer_patch(p) = 0._r8
            endif
            if (use_c14) then
               c14_cnveg_carbonstate_inst%leafc_xfer_patch(p) = 0._r8
            endif
         end if ! croplive

      end do ! prognostic crops loop

    end associate

  end subroutine CropPhenology

  !-----------------------------------------------------------------------
  subroutine CropPhenologyInit(bounds)
    !
    ! !DESCRIPTION:
    ! Initialization of CropPhenology. Must be called after time-manager is
    ! initialized, and after pftcon file is read in.
    !
    ! !USES:
    use pftconMod       , only: npcropmin, npcropmax
    use clm_time_manager, only: get_calday
    !
    ! !ARGUMENTS:
    type(bounds_type), intent(in) :: bounds  
    !
    ! LOCAL VARAIBLES:
    integer           :: p,g,n,i                     ! indices
    !------------------------------------------------------------------------

    allocate( inhemi(bounds%begp:bounds%endp) )

    allocate( minplantjday(0:maxveg,inSH)) ! minimum planting julian day
    allocate( maxplantjday(0:maxveg,inSH)) ! minimum planting julian day

    ! Julian day for the start of the year (mid-winter)
    jdayyrstart(inNH) =   1
    jdayyrstart(inSH) = 182

    ! Convert planting dates into julian day
    minplantjday(:,:) = huge(1)
    maxplantjday(:,:) = huge(1)
    do n = npcropmin, npcropmax
       if (pftcon%is_pft_known_to_model(n)) then
          minplantjday(n, inNH) = int( get_calday( pftcon%mnNHplantdate(n), 0 ) )
          maxplantjday(n, inNH) = int( get_calday( pftcon%mxNHplantdate(n), 0 ) )

          minplantjday(n, inSH) = int( get_calday( pftcon%mnSHplantdate(n), 0 ) )
          maxplantjday(n, inSH) = int( get_calday( pftcon%mxSHplantdate(n), 0 ) )
       end if
    end do

    ! Figure out what hemisphere each PATCH is in
    do p = bounds%begp, bounds%endp
       g = patch%gridcell(p)
       ! Northern hemisphere
       if ( grc%latdeg(g) > 0.0_r8 )then
          inhemi(p) = inNH
       else
          inhemi(p) = inSH
       end if
    end do

    !
    ! Constants for Crop vernalization
    !
    ! photoperiod factor calculation
    ! genetic constant - can be modified

    p1d = 0.004_r8  ! average for genotypes from Ritchey, 1991.
    ! Modeling plant & soil systems: Wheat phasic developmt
    p1v = 0.003_r8  ! average for genotypes from Ritchey, 1991.

    hti   = 1._r8
    tbase = 0._r8

  end subroutine CropPhenologyInit

  !-----------------------------------------------------------------------
  subroutine vernalization(p, &
       canopystate_inst, temperature_inst, waterdiagnosticbulk_inst, cnveg_state_inst, crop_inst)
    !
    ! !DESCRIPTION:
    !
    ! * * * only call for winter temperate cereal * * *
    !
    ! subroutine calculates vernalization and photoperiod effects on
    ! gdd accumulation in winter temperate cereal varieties. Thermal time accumulation
    ! is reduced in 1st period until plant is fully vernalized. During this
    ! time of emergence to spikelet formation, photoperiod can also have a
    ! drastic effect on plant development.
    !
    ! !ARGUMENTS:
    integer                , intent(in)    :: p    ! PATCH index running over
    type(canopystate_type) , intent(in)    :: canopystate_inst
    type(temperature_type) , intent(in)    :: temperature_inst
    type(waterdiagnosticbulk_type)  , intent(in)    :: waterdiagnosticbulk_inst
    type(cnveg_state_type) , intent(inout) :: cnveg_state_inst
    type(crop_type)        , intent(inout) :: crop_inst
    !
    ! LOCAL VARAIBLES:
    real(r8) tcrown                     ! ?
    real(r8) vd, vd1, vd2               ! vernalization dependence
    real(r8) tkil                       ! Freeze kill threshold
    integer  c,g                        ! indices
    !------------------------------------------------------------------------

    associate(                                               & 
         tlai        => canopystate_inst%tlai_patch        , & ! Input:  [real(r8) (:) ]  one-sided leaf area index, no burying by snow     

         t_ref2m     => temperature_inst%t_ref2m_patch     , & ! Input:  [real(r8) (:) ]  2 m height surface air temperature (K)            
         t_ref2m_min => temperature_inst%t_ref2m_min_patch , & ! Input:  [real(r8) (:) ] daily minimum of average 2 m height surface air temperature (K)
         t_ref2m_max => temperature_inst%t_ref2m_max_patch , & ! Input:  [real(r8) (:) ] daily maximum of average 2 m height surface air temperature (K)

         snow_depth  => waterdiagnosticbulk_inst%snow_depth_col     , & ! Input:  [real(r8) (:) ]  snow height (m)                                   

         hdidx       => cnveg_state_inst%hdidx_patch       , & ! Output: [real(r8) (:) ]  cold hardening index?                             
         cumvd       => cnveg_state_inst%cumvd_patch       , & ! Output: [real(r8) (:) ]  cumulative vernalization d?ependence?             
         gddmaturity => cnveg_state_inst%gddmaturity_patch , & ! Output: [real(r8) (:) ]  gdd needed to harvest                             
         huigrain    => cnveg_state_inst%huigrain_patch    , & ! Output: [real(r8) (:) ]  heat unit index needed to reach vegetative maturity

         vf          => crop_inst%vf_patch                   & ! Output: [real(r8) (:) ]  vernalization factor for cereal
         )

      c = patch%column(p)

      ! for all equations - temperatures must be in degrees (C)
      ! calculate temperature of crown of crop (e.g., 3 cm soil temperature)
      ! snow depth in centimeters
      
      if (t_ref2m(p) < tfrz) then !slevis: t_ref2m inst of td=daily avg (K)
         tcrown = 2._r8 + (t_ref2m(p) - tfrz) * (0.4_r8 + 0.0018_r8 * &
              (min(snow_depth(c)*100._r8, 15._r8) - 15._r8)**2)
      else !slevis: snow_depth inst of adsnod=daily average (m)
         tcrown = t_ref2m(p) - tfrz
      end if

      ! vernalization factor calculation
      ! if vf(p) = 1.  then plant is fully vernalized - and thermal time
      ! accumulation in phase 1 will be unaffected
      ! refers to gddtsoi & gddplant, defined in the accumulation routines (slevis)
      ! reset vf, cumvd, and hdidx to 0 at planting of crop (slevis)

      if (t_ref2m_max(p) > tfrz) then
         if (t_ref2m_min(p) <= tfrz+15._r8) then
            vd1      = 1.4_r8 - 0.0778_r8 * tcrown
            vd2      = 0.5_r8 + 13.44_r8 / ((t_ref2m_max(p)-t_ref2m_min(p)+3._r8)**2) * tcrown
            vd       = max(0._r8, min(1._r8, vd1, vd2))
            cumvd(p) = cumvd(p) + vd
         end if

         if (cumvd(p) < 10._r8 .and. t_ref2m_max(p) > tfrz+30._r8) then
            cumvd(p) = cumvd(p) - 0.5_r8 * (t_ref2m_max(p) - tfrz - 30._r8)
         end if
         cumvd(p) = max(0._r8, cumvd(p))       ! must be > 0

         vf(p) = 1._r8 - p1v * (50._r8 - cumvd(p))
         vf(p) = max(0._r8, min(vf(p), 1._r8)) ! must be between 0 - 1
      end if

      ! calculate cold hardening of plant
      ! determines for winter cereal varieties whether the plant has completed
      ! a period of cold hardening to protect it from freezing temperatures. If
      ! not, then exposure could result in death or killing of plants.

      ! there are two distinct phases of hardening

      if (t_ref2m_min(p) <= tfrz-3._r8 .or. hdidx(p) /= 0._r8) then
         if (hdidx(p) >= hti) then   ! done with phase 1
            hdidx(p) = hdidx(p) + 0.083_r8
            hdidx(p) = min(hdidx(p), hti*2._r8)
         end if

         if (t_ref2m_max(p) >= tbase + tfrz + 10._r8) then
            hdidx(p) = hdidx(p) - 0.02_r8 * (t_ref2m_max(p)-tbase-tfrz-10._r8)
            if (hdidx(p) > hti) hdidx(p) = hdidx(p) - 0.02_r8 * (t_ref2m_max(p)-tbase-tfrz-10._r8)
            hdidx(p) = max(0._r8, hdidx(p))
         end if

      else if (tcrown >= tbase-1._r8) then
         if (tcrown <= tbase+8._r8) then
            hdidx(p) = hdidx(p) + 0.1_r8 - (tcrown-tbase+3.5_r8)**2 / 506._r8
            if (hdidx(p) >= hti .and. tcrown <= tbase + 0._r8) then
               hdidx(p) = hdidx(p) + 0.083_r8
               hdidx(p) = min(hdidx(p), hti*2._r8)
            end if
         end if

         if (t_ref2m_max(p) >= tbase + tfrz + 10._r8) then
            hdidx(p) = hdidx(p) - 0.02_r8 * (t_ref2m_max(p)-tbase-tfrz-10._r8)
            if (hdidx(p) > hti) hdidx(p) = hdidx(p) - 0.02_r8 * (t_ref2m_max(p)-tbase-tfrz-10._r8)
            hdidx(p) = max(0._r8, hdidx(p))
         end if
      end if

      ! calculate what the cereal killing temperature
      ! there is a linear inverse relationship between
      ! hardening of the plant and the killing temperature or
      ! threshold that the plant can withstand
      ! when plant is fully-hardened (hdidx = 2), the killing threshold is -18 C

      ! will have to develop some type of relationship that reduces LAI and
      ! biomass pools in response to cold damaged crop

      if (t_ref2m_min(p) <= tfrz - 6._r8) then
         tkil = (tbase - 6._r8) - 6._r8 * hdidx(p)
         if (tkil >= tcrown) then
            if ((0.95_r8 - 0.02_r8 * (tcrown - tkil)**2) >= 0.02_r8) then
               write (iulog,*)  'crop damaged by cold temperatures at p,c =', p,c
            else if (tlai(p) > 0._r8) then ! slevis: kill if past phase1
               gddmaturity(p) = 0._r8      !         by forcing through
               huigrain(p)    = 0._r8      !         harvest
               write (iulog,*)  '95% of crop killed by cold temperatures at p,c =', p,c
            end if
         end if
      end if

    end associate 

  end subroutine vernalization

  !-----------------------------------------------------------------------
  subroutine CNOnsetGrowth (num_soilp, filter_soilp, &
       cnveg_state_inst, &
       cnveg_carbonstate_inst, cnveg_nitrogenstate_inst, cnveg_carbonflux_inst, cnveg_nitrogenflux_inst)
    !
    ! !DESCRIPTION:
    ! Determines the flux of stored C and N from transfer pools to display
    ! pools during the phenological onset period.
    !
    ! !ARGUMENTS:
    integer                        , intent(in)    :: num_soilp       ! number of soil patches in filter
    integer                        , intent(in)    :: filter_soilp(:) ! filter for soil patches
    type(cnveg_state_type)             , intent(in)    :: cnveg_state_inst
    type(cnveg_carbonstate_type)   , intent(in)    :: cnveg_carbonstate_inst
    type(cnveg_nitrogenstate_type) , intent(in)    :: cnveg_nitrogenstate_inst
    type(cnveg_carbonflux_type)    , intent(inout) :: cnveg_carbonflux_inst
    type(cnveg_nitrogenflux_type)  , intent(inout) :: cnveg_nitrogenflux_inst
    !
    ! !LOCAL VARIABLES:
    integer :: p            ! indices
    integer :: fp           ! lake filter patch index
    real(r8):: t1           ! temporary variable
    !-----------------------------------------------------------------------

    associate(                                                                                             & 
         ivt                                 =>    patch%itype                                                   , & ! Input:  [integer   (:) ]  patch vegetation type                                

         woody                               =>    pftcon%woody                                                , & ! Input:  binary flag for woody lifeform (1=woody, 0=not woody)
         
         onset_flag                          =>    cnveg_state_inst%onset_flag_patch                           , & ! Input:  [real(r8)  (:) ]  onset flag                                        
         onset_counter                       =>    cnveg_state_inst%onset_counter_patch                        , & ! Input:  [real(r8)  (:) ]  onset days counter                                
         bgtr                                =>    cnveg_state_inst%bgtr_patch                                 , & ! Input:  [real(r8)  (:) ]  background transfer growth rate (1/s)             
         
         leafc_xfer                          =>    cnveg_carbonstate_inst%leafc_xfer_patch                     , & ! Input:  [real(r8)  (:) ]  (gC/m2) leaf C transfer                           
         frootc_xfer                         =>    cnveg_carbonstate_inst%frootc_xfer_patch                    , & ! Input:  [real(r8)  (:) ]  (gC/m2) fine root C transfer                      
         livestemc_xfer                      =>    cnveg_carbonstate_inst%livestemc_xfer_patch                 , & ! Input:  [real(r8)  (:) ]  (gC/m2) live stem C transfer                      
         deadstemc_xfer                      =>    cnveg_carbonstate_inst%deadstemc_xfer_patch                 , & ! Input:  [real(r8)  (:) ]  (gC/m2) dead stem C transfer                      
         livecrootc_xfer                     =>    cnveg_carbonstate_inst%livecrootc_xfer_patch                , & ! Input:  [real(r8)  (:) ]  (gC/m2) live coarse root C transfer               
         deadcrootc_xfer                     =>    cnveg_carbonstate_inst%deadcrootc_xfer_patch                , & ! Input:  [real(r8)  (:) ]  (gC/m2) dead coarse root C transfer               
         
         leafn_xfer                          =>    cnveg_nitrogenstate_inst%leafn_xfer_patch                   , & ! Input:  [real(r8)  (:) ]  (gN/m2) leaf N transfer                           
         frootn_xfer                         =>    cnveg_nitrogenstate_inst%frootn_xfer_patch                  , & ! Input:  [real(r8)  (:) ]  (gN/m2) fine root N transfer                      
         livestemn_xfer                      =>    cnveg_nitrogenstate_inst%livestemn_xfer_patch               , & ! Input:  [real(r8)  (:) ]  (gN/m2) live stem N transfer                      
         deadstemn_xfer                      =>    cnveg_nitrogenstate_inst%deadstemn_xfer_patch               , & ! Input:  [real(r8)  (:) ]  (gN/m2) dead stem N transfer                      
         livecrootn_xfer                     =>    cnveg_nitrogenstate_inst%livecrootn_xfer_patch              , & ! Input:  [real(r8)  (:) ]  (gN/m2) live coarse root N transfer               
         deadcrootn_xfer                     =>    cnveg_nitrogenstate_inst%deadcrootn_xfer_patch              , & ! Input:  [real(r8)  (:) ]  (gN/m2) dead coarse root N transfer               
         
         leafc_xfer_to_leafc                 =>    cnveg_carbonflux_inst%leafc_xfer_to_leafc_patch             , & ! Output:  [real(r8) (:) ]                                                    
         frootc_xfer_to_frootc               =>    cnveg_carbonflux_inst%frootc_xfer_to_frootc_patch           , & ! Output:  [real(r8) (:) ]                                                    
         livestemc_xfer_to_livestemc         =>    cnveg_carbonflux_inst%livestemc_xfer_to_livestemc_patch     , & ! Output:  [real(r8) (:) ]                                                    
         deadstemc_xfer_to_deadstemc         =>    cnveg_carbonflux_inst%deadstemc_xfer_to_deadstemc_patch     , & ! Output:  [real(r8) (:) ]                                                    
         livecrootc_xfer_to_livecrootc       =>    cnveg_carbonflux_inst%livecrootc_xfer_to_livecrootc_patch   , & ! Output:  [real(r8) (:) ]                                                    
         deadcrootc_xfer_to_deadcrootc       =>    cnveg_carbonflux_inst%deadcrootc_xfer_to_deadcrootc_patch   , & ! Output:  [real(r8) (:) ]                                                    
         
         leafn_xfer_to_leafn                 =>    cnveg_nitrogenflux_inst%leafn_xfer_to_leafn_patch           , & ! Output:  [real(r8) (:) ]                                                    
         frootn_xfer_to_frootn               =>    cnveg_nitrogenflux_inst%frootn_xfer_to_frootn_patch         , & ! Output:  [real(r8) (:) ]                                                    
         livestemn_xfer_to_livestemn         =>    cnveg_nitrogenflux_inst%livestemn_xfer_to_livestemn_patch   , & ! Output:  [real(r8) (:) ]                                                    
         deadstemn_xfer_to_deadstemn         =>    cnveg_nitrogenflux_inst%deadstemn_xfer_to_deadstemn_patch   , & ! Output:  [real(r8) (:) ]                                                    
         livecrootn_xfer_to_livecrootn       =>    cnveg_nitrogenflux_inst%livecrootn_xfer_to_livecrootn_patch , & ! Output:  [real(r8) (:) ]                                                    
         deadcrootn_xfer_to_deadcrootn       =>    cnveg_nitrogenflux_inst%deadcrootn_xfer_to_deadcrootn_patch , & ! Output:  [real(r8) (:) ]
         ileafst_to_ileafxf_phc              =>    cnveg_carbonflux_inst%ileafst_to_ileafxf_ph                 , & ! Input: [integer (:)] Index of phenology related C transfer from leaf storage pool to leaf transfer pool
         ileafxf_to_ileaf_phc                =>    cnveg_carbonflux_inst%ileafxf_to_ileaf_ph                   , & ! Input: [integer (:)] Index of phenology related C transfer from leaf transfer pool to leaf pool
         ifrootst_to_ifrootxf_phc            =>    cnveg_carbonflux_inst%ifrootst_to_ifrootxf_ph               , & ! Input: [integer (:)] Index of phenology related C transfer from fine root storage pool to fine root transfer pool
         ifrootxf_to_ifroot_phc              =>    cnveg_carbonflux_inst%ifrootxf_to_ifroot_ph                 , & ! Input: [integer (:)] Index of phenology related C transfer from fine root transfer pool to fine root pool
         ilivestemst_to_ilivestemxf_phc      =>    cnveg_carbonflux_inst%ilivestemst_to_ilivestemxf_ph         , & ! Input: [integer (:)] Index of phenology related C transfer from live stem storage pool to live stem transfer pool
         ilivestemxf_to_ilivestem_phc        =>    cnveg_carbonflux_inst%ilivestemxf_to_ilivestem_ph           , & ! Input: [integer (:)] Index of phenology related C transfer from live stem transfer pool to live stem pool
         ideadstemst_to_ideadstemxf_phc      =>    cnveg_carbonflux_inst%ideadstemst_to_ideadstemxf_ph         , & ! Input: [integer (:)] Index of phenology related C transfer from dead stem storage pool to dead stem transfer pool
         ideadstemxf_to_ideadstem_phc        =>    cnveg_carbonflux_inst%ideadstemxf_to_ideadstem_ph           , & ! Input: [integer (:)] Index of phenology related C transfer from dead stem transfer pool to dead stem pool
         ilivecrootst_to_ilivecrootxf_phc    =>    cnveg_carbonflux_inst%ilivecrootst_to_ilivecrootxf_ph       , & ! Input: [integer (:)] Index of phenology related C transfer from live coarse root storage pool to live coarse root transfer pool
         ilivecrootxf_to_ilivecroot_phc      =>    cnveg_carbonflux_inst%ilivecrootxf_to_ilivecroot_ph         , & ! Input: [integer (:)] Index of phenology related C transfer from live coarse root transfer pool to live coarse root pool
         ideadcrootst_to_ideadcrootxf_phc    =>    cnveg_carbonflux_inst%ideadcrootst_to_ideadcrootxf_ph       , & ! Input: [integer (:)] Index of phenology related C transfer from dead coarse root storage pool to dead coarse root transfer pool
         ideadcrootxf_to_ideadcroot_phc      =>    cnveg_carbonflux_inst%ideadcrootxf_to_ideadcroot_ph         , & ! Input: [integer (:)] Index of phenology related C transfer from dead coarse root transfer pool to dead coarse root pool
         ilivestem_to_ideadstem_phc          =>    cnveg_carbonflux_inst%ilivestem_to_ideadstem_ph             , & ! Input: [integer (:)] Index of phenology related C transfer from live stem pool to dead stem pool
         ilivecroot_to_ideadcroot_phc        =>    cnveg_carbonflux_inst%ilivecroot_to_ideadcroot_ph           , & ! Input: [integer (:)] Index of phenology related C transfer from live coarse root to dead coarse root pool
         ileaf_to_iout_phc                   =>    cnveg_carbonflux_inst%ileaf_to_iout_ph                      , & ! Input: [integer (:)] Index of phenology related C transfer from leaf pool to outside of vegetation pools
         ifroot_to_iout_phc                  =>    cnveg_carbonflux_inst%ifroot_to_iout_ph                     , & ! Input: [integer (:)] Index of phenology related C transfer from fine root pool to outside of vegetation pools
         ilivestem_to_iout_phc               =>    cnveg_carbonflux_inst%ilivestem_to_iout_ph                  , & ! Input: [integer (:)] Index of phenology related C transfer from live stem pool to outside of vegetation pools
         igrain_to_iout_phc                  =>    cnveg_carbonflux_inst%igrain_to_iout_ph                     , & ! Input: [integer (:)] Index of phenology related C transfer from grain pool to outside of vegetation pools
         ileafst_to_ileafxf_phn              =>    cnveg_nitrogenflux_inst%ileafst_to_ileafxf_ph               , & ! Input: [integer (:)] Index of phenology related C transfer from leaf storage pool to leaf transfer pool
         ileafxf_to_ileaf_phn                =>    cnveg_nitrogenflux_inst%ileafxf_to_ileaf_ph                 , & ! Input: [integer (:)] Index of phenology related C transfer from leaf transfer pool to leaf pool
         ifrootst_to_ifrootxf_phn            =>    cnveg_nitrogenflux_inst%ifrootst_to_ifrootxf_ph             , & ! Input: [integer (:)] Index of phenology related C transfer from fine root storage pool to fine root transfer pool
         ifrootxf_to_ifroot_phn              =>    cnveg_nitrogenflux_inst%ifrootxf_to_ifroot_ph               , & ! Input: [integer (:)] Index of phenology related C transfer from fine root transfer pool to fine root pool
         ilivestemst_to_ilivestemxf_phn      =>    cnveg_nitrogenflux_inst%ilivestemst_to_ilivestemxf_ph       , & ! Input: [integer (:)] Index of phenology related C transfer from live stem storage pool to live stem transfer pool
         ilivestemxf_to_ilivestem_phn        =>    cnveg_nitrogenflux_inst%ilivestemxf_to_ilivestem_ph         , & ! Input: [integer (:)] Index of phenology related C transfer from live stem transfer pool to live stem pool
         ideadstemst_to_ideadstemxf_phn      =>    cnveg_nitrogenflux_inst%ideadstemst_to_ideadstemxf_ph       , & ! Input: [integer (:)] Index of phenology related C transfer from dead stem storage pool to dead stem transfer pool
         ideadstemxf_to_ideadstem_phn        =>    cnveg_nitrogenflux_inst%ideadstemxf_to_ideadstem_ph         , & ! Input: [integer (:)] Index of phenology related C transfer from dead stem transfer pool to dead stem pool
         ilivecrootst_to_ilivecrootxf_phn    =>    cnveg_nitrogenflux_inst%ilivecrootst_to_ilivecrootxf_ph     , & ! Input: [integer (:)] Index of phenology related C transfer from live coarse root storage pool to live coarse root transfer pool
         ilivecrootxf_to_ilivecroot_phn      =>    cnveg_nitrogenflux_inst%ilivecrootxf_to_ilivecroot_ph       , & ! Input: [integer (:)] Index of phenology related C transfer from live coarse root transfer pool to live coarse root pool
         ideadcrootst_to_ideadcrootxf_phn    =>    cnveg_nitrogenflux_inst%ideadcrootst_to_ideadcrootxf_ph     , & ! Input: [integer (:)] Index of phenology related C transfer from dead coarse root storage pool to dead coarse root transfer pool
         ideadcrootxf_to_ideadcroot_phn      =>    cnveg_nitrogenflux_inst%ideadcrootxf_to_ideadcroot_ph       , & ! Input: [integer (:)] Index of phenology related C transfer from dead coarse root transfer pool to dead coarse root pool
         ilivestem_to_ideadstem_phn          =>    cnveg_nitrogenflux_inst%ilivestem_to_ideadstem_ph           , & ! Input: [integer (:)] Index of phenology related C transfer from live stem pool to dead stem pool
         ilivecroot_to_ideadcroot_phn        =>    cnveg_nitrogenflux_inst%ilivecroot_to_ideadcroot_ph         , & ! Input: [integer (:)] Index of phenology related C transfer from live coarse root to dead coarse root pool
         ileaf_to_iout_phn                   =>    cnveg_nitrogenflux_inst%ileaf_to_iout_ph                    , & ! Input: [integer (:)] Index of phenology related C transfer from leaf pool to outside of vegetation pools
         ifroot_to_iout_phn                  =>    cnveg_nitrogenflux_inst%ifroot_to_iout_ph                   , & ! Input: [integer (:)] Index of phenology related C transfer from fine root pool to outside of vegetation pools
         ilivestem_to_iout_phn               =>    cnveg_nitrogenflux_inst%ilivestem_to_iout_ph                , & ! Input: [integer (:)] Index of phenology related C transfer from live stem pool to outside of vegetation pools
         ileaf_to_iretransn_phn              =>    cnveg_nitrogenflux_inst%ileaf_to_iretransn_ph               , & ! Input: [integer (:)] Index of phenology related C transfer from leaf pool to retranslocation pool
         ilivestem_to_iretransn_phn          =>    cnveg_nitrogenflux_inst%ilivestem_to_iretransn_ph           , & ! Input: [integer (:)] Index of phenology related C transfer from live stem pool to retranslocation pool
         ilivecroot_to_iretransn_phn         =>    cnveg_nitrogenflux_inst%ilivecroot_to_iretransn_ph          , & ! Input: [integer (:)] Index of phenology related C transfer from live coarse root pool to retranslocation pool
         igrain_to_iout_phn                  =>    cnveg_nitrogenflux_inst%igrain_to_iout_ph                     & ! Input: [integer (:)] Index of phenology related C transfer from grain pool to outside of vegetation pools
         )

      ! patch loop
      do fp = 1,num_soilp
         p = filter_soilp(fp)

         ! only calculate these fluxes during onset period
         if (onset_flag(p) == 1._r8) then

            ! The transfer rate is a linearly decreasing function of time,
            ! going to zero on the last timestep of the onset period

            if (abs(onset_counter(p) - dt) <= dt/2._r8) then
               t1 = 1.0_r8 / dt
            else
               t1 = 2.0_r8 / (onset_counter(p))
            end if
            if (use_matrixcn)then
               leafc_xfer_to_leafc(p)   = leafc_xfer(p) * matrix_update_phc(p,ileafxf_to_ileaf_phc,t1,dt,cnveg_carbonflux_inst,matrixcheck_ph,acc_ph)
               frootc_xfer_to_frootc(p) = frootc_xfer(p) * matrix_update_phc(p,ifrootxf_to_ifroot_phc,t1,dt,cnveg_carbonflux_inst,matrixcheck_ph,acc_ph)
               leafn_xfer_to_leafn(p)   = leafn_xfer(p) * matrix_update_phn(p,ileafxf_to_ileaf_phn,t1,dt,cnveg_nitrogenflux_inst,matrixcheck_ph,acc_ph)
               frootn_xfer_to_frootn(p) = frootn_xfer(p) * matrix_update_phn(p,ifrootxf_to_ifroot_phn,t1,dt,cnveg_nitrogenflux_inst,matrixcheck_ph,acc_ph)
               if (woody(ivt(p)) == 1.0_r8) then

                  livestemc_xfer_to_livestemc(p)   = livestemc_xfer(p)  * matrix_update_phc(p,ilivestemxf_to_ilivestem_phc,t1,dt,cnveg_carbonflux_inst,matrixcheck_ph,acc_ph)
                  deadstemc_xfer_to_deadstemc(p)   = deadstemc_xfer(p)  * matrix_update_phc(p,ideadstemxf_to_ideadstem_phc,t1,dt,cnveg_carbonflux_inst,matrixcheck_ph,acc_ph)
                  livecrootc_xfer_to_livecrootc(p) = livecrootc_xfer(p) * matrix_update_phc(p,ilivecrootxf_to_ilivecroot_phc,t1,dt,cnveg_carbonflux_inst,matrixcheck_ph,acc_ph)
                  deadcrootc_xfer_to_deadcrootc(p) = deadcrootc_xfer(p) * matrix_update_phc(p,ideadcrootxf_to_ideadcroot_phc,t1,dt,cnveg_carbonflux_inst,matrixcheck_ph,acc_ph)

                  livestemn_xfer_to_livestemn(p)   = livestemn_xfer(p)  * matrix_update_phn(p,ilivestemxf_to_ilivestem_phn,t1,dt,cnveg_nitrogenflux_inst,matrixcheck_ph,acc_ph)
                  deadstemn_xfer_to_deadstemn(p)   = deadstemn_xfer(p)  * matrix_update_phn(p,ideadstemxf_to_ideadstem_phn,t1,dt,cnveg_nitrogenflux_inst,matrixcheck_ph,acc_ph)
                  livecrootn_xfer_to_livecrootn(p) = livecrootn_xfer(p) * matrix_update_phn(p,ilivecrootxf_to_ilivecroot_phn,t1,dt,cnveg_nitrogenflux_inst,matrixcheck_ph,acc_ph)
                  deadcrootn_xfer_to_deadcrootn(p) = deadcrootn_xfer(p) * matrix_update_phn(p,ideadcrootxf_to_ideadcroot_phn,t1,dt,cnveg_nitrogenflux_inst,matrixcheck_ph,acc_ph)
               end if
            else
               ! NOTE: The non matrix version of this is in CNCStateUpdate1::CStateUpdate1 EBK (11/26/2019)
               !                                        and CNNStateUpdate1::NStateUpdate1
               leafc_xfer_to_leafc(p)   = t1 * leafc_xfer(p)
               frootc_xfer_to_frootc(p) = t1 * frootc_xfer(p)
               leafn_xfer_to_leafn(p)   = t1 * leafn_xfer(p)
               frootn_xfer_to_frootn(p) = t1 * frootn_xfer(p)
               if (woody(ivt(p)) == 1.0_r8) then
                  livestemc_xfer_to_livestemc(p)   = t1 * livestemc_xfer(p)
                  deadstemc_xfer_to_deadstemc(p)   = t1 * deadstemc_xfer(p)
                  livecrootc_xfer_to_livecrootc(p) = t1 * livecrootc_xfer(p)
                  deadcrootc_xfer_to_deadcrootc(p) = t1 * deadcrootc_xfer(p)
                  livestemn_xfer_to_livestemn(p)   = t1 * livestemn_xfer(p)
                  deadstemn_xfer_to_deadstemn(p)   = t1 * deadstemn_xfer(p)
                  livecrootn_xfer_to_livecrootn(p) = t1 * livecrootn_xfer(p)
                  deadcrootn_xfer_to_deadcrootn(p) = t1 * deadcrootn_xfer(p)
               end if
            end if !use_matrixcn

         end if ! end if onset period

         ! calculate the background rate of transfer growth (used for stress
         ! deciduous algorithm). In this case, all of the mass in the transfer
         ! pools should be moved to displayed growth in each timestep.

         if (bgtr(p) > 0._r8) then
            if(use_matrixcn)then
               leafc_xfer_to_leafc(p)   = leafc_xfer(p)  * matrix_update_phc(p,ileafxf_to_ileaf_phc,1._r8 / dt,dt,cnveg_carbonflux_inst,matrixcheck_ph,acc_ph)
               frootc_xfer_to_frootc(p) = frootc_xfer(p) * matrix_update_phc(p,ifrootxf_to_ifroot_phc,1._r8 / dt,dt,cnveg_carbonflux_inst,matrixcheck_ph,acc_ph)
               leafn_xfer_to_leafn(p)   = leafn_xfer(p)  * matrix_update_phn(p,ileafxf_to_ileaf_phn,1._r8 / dt,dt,cnveg_nitrogenflux_inst,matrixcheck_ph,acc_ph)
               frootn_xfer_to_frootn(p) = frootn_xfer(p) * matrix_update_phn(p,ifrootxf_to_ifroot_phn,1._r8 / dt,dt,cnveg_nitrogenflux_inst,matrixcheck_ph,acc_ph)
               if (woody(ivt(p)) == 1.0_r8) then

                  livestemc_xfer_to_livestemc(p)   = livestemc_xfer(p)  * matrix_update_phc(p,ilivestemxf_to_ilivestem_phc,1._r8 / dt,dt,cnveg_carbonflux_inst,matrixcheck_ph,acc_ph)
                  deadstemc_xfer_to_deadstemc(p)   = deadstemc_xfer(p)  * matrix_update_phc(p,ideadstemxf_to_ideadstem_phc,1._r8 / dt,dt,cnveg_carbonflux_inst,matrixcheck_ph,acc_ph)
                  livecrootc_xfer_to_livecrootc(p) = livecrootc_xfer(p)  * matrix_update_phc(p,ilivecrootxf_to_ilivecroot_phc,1._r8 / dt,dt,cnveg_carbonflux_inst,matrixcheck_ph,acc_ph)
                  deadcrootc_xfer_to_deadcrootc(p) = deadcrootc_xfer(p)  * matrix_update_phc(p,ideadcrootxf_to_ideadcroot_phc,1._r8 / dt,dt,cnveg_carbonflux_inst,matrixcheck_ph,acc_ph)

                  livestemn_xfer_to_livestemn(p)   = livestemn_xfer(p)  * matrix_update_phn(p,ilivestemxf_to_ilivestem_phn,1._r8 / dt,dt,cnveg_nitrogenflux_inst,matrixcheck_ph,acc_ph)
                  deadstemn_xfer_to_deadstemn(p)   = deadstemn_xfer(p)  * matrix_update_phn(p,ideadstemxf_to_ideadstem_phn,1._r8 / dt,dt,cnveg_nitrogenflux_inst,matrixcheck_ph,acc_ph)
                  livecrootn_xfer_to_livecrootn(p) = livecrootn_xfer(p)  * matrix_update_phn(p,ilivecrootxf_to_ilivecroot_phn,1._r8 / dt,dt,cnveg_nitrogenflux_inst,matrixcheck_ph,acc_ph)
                  deadcrootn_xfer_to_deadcrootn(p) = deadcrootn_xfer(p)  * matrix_update_phn(p,ideadcrootxf_to_ideadcroot_phn,1._r8 / dt,dt,cnveg_nitrogenflux_inst,matrixcheck_ph,acc_ph)
               end if
            else
               ! NOTE: The non matrix version of this is in CNCStateUpdate1::CStateUpdate1 EBK (11/26/2019)
               !                                        and CNNStateUpdate1::NStateUpdate1
               leafc_xfer_to_leafc(p)   = leafc_xfer(p) / dt
               frootc_xfer_to_frootc(p) = frootc_xfer(p) / dt
               leafn_xfer_to_leafn(p)   = leafn_xfer(p) / dt
               frootn_xfer_to_frootn(p) = frootn_xfer(p) / dt
               if (woody(ivt(p)) == 1.0_r8) then
                  livestemc_xfer_to_livestemc(p)   = livestemc_xfer(p) / dt
                  deadstemc_xfer_to_deadstemc(p)   = deadstemc_xfer(p) / dt
                  livecrootc_xfer_to_livecrootc(p) = livecrootc_xfer(p) / dt
                  deadcrootc_xfer_to_deadcrootc(p) = deadcrootc_xfer(p) / dt
                  livestemn_xfer_to_livestemn(p)   = livestemn_xfer(p) / dt
                  deadstemn_xfer_to_deadstemn(p)   = deadstemn_xfer(p) / dt
                  livecrootn_xfer_to_livecrootn(p) = livecrootn_xfer(p) / dt
                  deadcrootn_xfer_to_deadcrootn(p) = deadcrootn_xfer(p) / dt
               end if
            end if !use_matrixcn
         end if ! end if bgtr

      end do ! end patch loop

    end associate

  end subroutine CNOnsetGrowth

  !-----------------------------------------------------------------------
  subroutine CNOffsetLitterfall (num_soilp, filter_soilp, &
       cnveg_state_inst, cnveg_carbonstate_inst, cnveg_nitrogenstate_inst, cnveg_carbonflux_inst, cnveg_nitrogenflux_inst)
    !
    ! !DESCRIPTION:
    ! Determines the flux of C and N from displayed pools to litter
    ! pools during the phenological offset period.
    !
    ! !USES:
    use pftconMod        , only : npcropmin
    use pftconMod        , only : nmiscanthus, nirrig_miscanthus, nswitchgrass, nirrig_switchgrass
    
    use CNSharedParamsMod, only : use_fun
    use clm_varctl       , only : CNratio_floating    
    !
    ! !ARGUMENTS:
    integer                       , intent(in)    :: num_soilp       ! number of soil patches in filter
    integer                       , intent(in)    :: filter_soilp(:) ! filter for soil patches
    type(cnveg_state_type)        , intent(inout) :: cnveg_state_inst
    type(cnveg_carbonstate_type)  , intent(in)    :: cnveg_carbonstate_inst
    type(cnveg_nitrogenstate_type), intent(in)    :: cnveg_nitrogenstate_inst
    type(cnveg_carbonflux_type)   , intent(inout) :: cnveg_carbonflux_inst
    type(cnveg_nitrogenflux_type) , intent(inout) :: cnveg_nitrogenflux_inst
    !
    ! !LOCAL VARIABLES:
    integer :: p, c         ! indices
    integer :: fp           ! lake filter patch index
    real(r8):: t1           ! temporary variable
    real(r8):: denom        ! temporary variable for divisor
    real(r8) :: ntovr_leaf  
    real(r8) :: fr_leafn_to_litter ! fraction of the nitrogen turnover that goes to litter; remaining fraction is retranslocated
    real(r8) :: grainc_to_out, grainn_to_out ! Temporary for grain Carbon and grain Nitrogen output
    !-----------------------------------------------------------------------

    associate(                                                                           & 
         ivt                   =>    patch%itype                                       , & ! Input:  [integer  (:) ]  patch vegetation type                                

         leafcn                =>    pftcon%leafcn                                     , & ! Input:  leaf C:N (gC/gN) 
         
         biofuel_harvfrac      =>    pftcon%biofuel_harvfrac                           , & ! Input:  cut a fraction of leaf & stem for biofuel (-) 
                                          
         lflitcn               =>    pftcon%lflitcn                                    , & ! Input:  leaf litter C:N (gC/gN)                           
         frootcn               =>    pftcon%frootcn                                    , & ! Input:  fine root C:N (gC/gN)                             
         graincn               =>    pftcon%graincn                                    , & ! Input:  grain C:N (gC/gN)                                 

         offset_flag           =>    cnveg_state_inst%offset_flag_patch                , & ! Input:  [real(r8) (:) ]  offset flag                                       
         offset_counter        =>    cnveg_state_inst%offset_counter_patch             , & ! Input:  [real(r8) (:) ]  offset days counter                               

         leafc                 =>    cnveg_carbonstate_inst%leafc_patch                , & ! Input:  [real(r8) (:) ]  (gC/m2) leaf C                                    
         frootc                =>    cnveg_carbonstate_inst%frootc_patch               , & ! Input:  [real(r8) (:) ]  (gC/m2) fine root C                               
         grainc                =>    cnveg_carbonstate_inst%grainc_patch               , & ! Input:  [real(r8) (:) ]  (gC/m2) grain C                                   
         cropseedc_deficit     =>    cnveg_carbonstate_inst%cropseedc_deficit_patch    , & ! Input:  [real(r8) (:) ]  (gC/m2) crop seed C deficit
         livestemc             =>    cnveg_carbonstate_inst%livestemc_patch            , & ! Input:  [real(r8) (:) ]  (gC/m2) livestem C                                
         cropseedn_deficit     =>    cnveg_nitrogenstate_inst%cropseedn_deficit_patch  , & ! Input:  [real(r8) (:) ]  (gC/m2) crop seed N deficit
         livestemn             =>    cnveg_nitrogenstate_inst%livestemn_patch          , & ! Input:  [real(r8) (:) ]  (gN/m2) livestem N

         cpool_to_grainc       =>    cnveg_carbonflux_inst%cpool_to_grainc_patch       , & ! Input:  [real(r8) (:) ]  allocation to grain C (gC/m2/s)                   
         npool_to_grainn       =>    cnveg_nitrogenflux_inst%npool_to_grainn_patch     , & ! Input: [real(r8) (:)  ]  allocation to grain N (gN/m2/s)
         grainn                =>    cnveg_nitrogenstate_inst%grainn_patch             , & ! Input: [real(r8) (:)  ]  (kgN/m2) grain N
         cpool_to_livestemc    =>    cnveg_carbonflux_inst%cpool_to_livestemc_patch    , & ! Input:  [real(r8) (:) ]  allocation to live stem C (gC/m2/s)               
         cpool_to_leafc        =>    cnveg_carbonflux_inst%cpool_to_leafc_patch        , & ! Input:  [real(r8) (:) ]  allocation to leaf C (gC/m2/s)                    
         cpool_to_frootc       =>    cnveg_carbonflux_inst%cpool_to_frootc_patch       , & ! Input:  [real(r8) (:) ]  allocation to fine root C (gC/m2/s)               
         prev_leafc_to_litter  =>    cnveg_carbonflux_inst%prev_leafc_to_litter_patch  , & ! Output: [real(r8) (:) ]  previous timestep leaf C litterfall flux (gC/m2/s)
         prev_frootc_to_litter =>    cnveg_carbonflux_inst%prev_frootc_to_litter_patch , & ! Output: [real(r8) (:) ]  previous timestep froot C litterfall flux (gC/m2/s)
         leafc_to_litter       =>    cnveg_carbonflux_inst%leafc_to_litter_patch       , & ! Output: [real(r8) (:) ]  leaf C litterfall (gC/m2/s)                       
         frootc_to_litter      =>    cnveg_carbonflux_inst%frootc_to_litter_patch      , & ! Output: [real(r8) (:) ]  fine root C litterfall (gC/m2/s)                  
         livestemc_to_litter   =>    cnveg_carbonflux_inst%livestemc_to_litter_patch   , & ! Output: [real(r8) (:) ]  live stem C litterfall (gC/m2/s)                  
         grainc_to_food        =>    cnveg_carbonflux_inst%grainc_to_food_patch        , & ! Output: [real(r8) (:) ]  grain C to food (gC/m2/s)             
         grainc_to_seed        =>    cnveg_carbonflux_inst%grainc_to_seed_patch        , & ! Output: [real(r8) (:) ]  grain C to seed (gC/m2/s)
         leafc_to_biofuelc     =>    cnveg_carbonflux_inst%leafc_to_biofuelc_patch     , & ! Output: [real(r8) (:) ]  leaf C to biofuel C (gC/m2/s)
         livestemc_to_biofuelc =>    cnveg_carbonflux_inst%livestemc_to_biofuelc_patch , & ! Output: [real(r8) (:) ]  livestem C to biofuel C (gC/m2/s)
         leafn                 =>    cnveg_nitrogenstate_inst%leafn_patch              , & ! Input:  [real(r8) (:) ]  (gN/m2) leaf N      
         frootn                =>    cnveg_nitrogenstate_inst%frootn_patch             , & ! Input:  [real(r8) (:) ]  (gN/m2) fine root N                        

         livestemn_to_litter   =>    cnveg_nitrogenflux_inst%livestemn_to_litter_patch , & ! Output: [real(r8) (:) ]  livestem N to litter (gN/m2/s)                    
         grainn_to_food        =>    cnveg_nitrogenflux_inst%grainn_to_food_patch      , & ! Output: [real(r8) (:) ]  grain N to food (gN/m2/s)                                   
         grainn_to_seed        =>    cnveg_nitrogenflux_inst%grainn_to_seed_patch      , & ! Output: [real(r8) (:) ]  grain N to seed (gN/m2/s)
         leafn_to_biofueln     =>    cnveg_nitrogenflux_inst%leafn_to_biofueln_patch   , & ! Output: [real(r8) (:) ]  leaf N to biofuel N (gN/m2/s)
         livestemn_to_biofueln =>    cnveg_nitrogenflux_inst%livestemn_to_biofueln_patch, & ! Output: [real(r8) (:) ]  livestem N to biofuel N (gN/m2/s)     
         leafn_to_litter       =>    cnveg_nitrogenflux_inst%leafn_to_litter_patch     , & ! Output: [real(r8) (:) ]  leaf N litterfall (gN/m2/s)                       
         leafn_to_retransn     =>    cnveg_nitrogenflux_inst%leafn_to_retransn_patch   , & ! Input: [real(r8) (:) ]  leaf N to retranslocated N pool (gN/m2/s)         
         free_retransn_to_npool=>    cnveg_nitrogenflux_inst%free_retransn_to_npool_patch  , & ! Input: [real(r8) (:) ] free leaf N to retranslocated N pool (gN/m2/s)          
         paid_retransn_to_npool=>    cnveg_nitrogenflux_inst%retransn_to_npool_patch, & ! Input: [real(r8) (:) ] free leaf N to retranslocated N pool (gN/m2/s)          
         frootn_to_litter      =>    cnveg_nitrogenflux_inst%frootn_to_litter_patch    , & ! Output: [real(r8) (:) ]  fine root N litterfall (gN/m2/s)                  
         leafc_to_litter_fun   =>    cnveg_carbonflux_inst%leafc_to_litter_fun_patch   , & ! Output:  [real(r8) (:) ]  leaf C litterfall used by FUN (gC/m2/s)
         leafcn_offset         =>    cnveg_state_inst%leafcn_offset_patch              , & ! Output:  [real(r8) (:) ]  Leaf C:N used by FUN

         ileafst_to_ileafxf_phc              =>    cnveg_carbonflux_inst%ileafst_to_ileafxf_ph                 , & ! Input: [integer (:)] Index of phenology related C transfer from leaf storage pool to leaf transfer pool
         ileafxf_to_ileaf_phc                =>    cnveg_carbonflux_inst%ileafxf_to_ileaf_ph                   , & ! Input: [integer (:)] Index of phenology related C transfer from leaf transfer pool to leaf pool
         ifrootst_to_ifrootxf_phc            =>    cnveg_carbonflux_inst%ifrootst_to_ifrootxf_ph               , & ! Input: [integer (:)] Index of phenology related C transfer from fine root storage pool to fine root transfer pool
         ifrootxf_to_ifroot_phc              =>    cnveg_carbonflux_inst%ifrootxf_to_ifroot_ph                 , & ! Input: [integer (:)] Index of phenology related C transfer from fine root transfer pool to fine root pool
         ilivestemst_to_ilivestemxf_phc      =>    cnveg_carbonflux_inst%ilivestemst_to_ilivestemxf_ph         , & ! Input: [integer (:)] Index of phenology related C transfer from live stem storage pool to live stem transfer pool
         ilivestemxf_to_ilivestem_phc        =>    cnveg_carbonflux_inst%ilivestemxf_to_ilivestem_ph           , & ! Input: [integer (:)] Index of phenology related C transfer from live stem transfer pool to live stem pool
         ideadstemst_to_ideadstemxf_phc      =>    cnveg_carbonflux_inst%ideadstemst_to_ideadstemxf_ph         , & ! Input: [integer (:)] Index of phenology related C transfer from dead stem storage pool to dead stem transfer pool
         ideadstemxf_to_ideadstem_phc        =>    cnveg_carbonflux_inst%ideadstemxf_to_ideadstem_ph           , & ! Input: [integer (:)] Index of phenology related C transfer from dead stem transfer pool to dead stem pool
         ilivecrootst_to_ilivecrootxf_phc    =>    cnveg_carbonflux_inst%ilivecrootst_to_ilivecrootxf_ph       , & ! Input: [integer (:)] Index of phenology related C transfer from live coarse root storage pool to live coarse root transfer pool
         ilivecrootxf_to_ilivecroot_phc      =>    cnveg_carbonflux_inst%ilivecrootxf_to_ilivecroot_ph         , & ! Input: [integer (:)] Index of phenology related C transfer from live coarse root transfer pool to live coarse root pool
         ideadcrootst_to_ideadcrootxf_phc    =>    cnveg_carbonflux_inst%ideadcrootst_to_ideadcrootxf_ph       , & ! Input: [integer (:)] Index of phenology related C transfer from dead coarse root storage pool to dead coarse root transfer pool
         ideadcrootxf_to_ideadcroot_phc      =>    cnveg_carbonflux_inst%ideadcrootxf_to_ideadcroot_ph         , & ! Input: [integer (:)] Index of phenology related C transfer from dead coarse root transfer pool to dead coarse root pool
         ilivestem_to_ideadstem_phc          =>    cnveg_carbonflux_inst%ilivestem_to_ideadstem_ph             , & ! Input: [integer (:)] Index of phenology related C transfer from live stem pool to dead stem pool
         ilivecroot_to_ideadcroot_phc        =>    cnveg_carbonflux_inst%ilivecroot_to_ideadcroot_ph           , & ! Input: [integer (:)] Index of phenology related C transfer from live coarse root to dead coarse root pool
         ileaf_to_iout_phc                   =>    cnveg_carbonflux_inst%ileaf_to_iout_ph                      , & ! Input: [integer (:)] Index of phenology related C transfer from leaf pool to outside of vegetation pools
         ileaf_to_iout_gmc                   =>    cnveg_carbonflux_inst%ileaf_to_iout_gm                      , & ! Input: [integer (:)] Index of gap mortality related C transfer from leaf pool to outside of vegetation pools
         ileaf_to_iout_gmn                   =>    cnveg_nitrogenflux_inst%ileaf_to_iout_gm                    , & ! Input: [integer (:)] Index of gap mortality related N transfer from leaf pool to outside of vegetation pools
         ifroot_to_iout_phc                  =>    cnveg_carbonflux_inst%ifroot_to_iout_ph                     , & ! Input: [integer (:)] Index of phenology related C transfer from fine root pool to outside of vegetation pools
         ilivestem_to_iout_phc               =>    cnveg_carbonflux_inst%ilivestem_to_iout_ph                  , & ! Input: [integer (:)] Index of phenology related C transfer from live stem pool to outside of vegetation pools
         igrain_to_iout_phc                  =>    cnveg_carbonflux_inst%igrain_to_iout_ph                     , & ! Input: [integer (:)] Index of phenology related C transfer from grain pool to outside of vegetation pools
         ileafst_to_ileafxf_phn              =>    cnveg_nitrogenflux_inst%ileafst_to_ileafxf_ph               , & ! Input: [integer (:)] Index of phenology related C transfer from leaf storage pool to leaf transfer pool
         ileafxf_to_ileaf_phn                =>    cnveg_nitrogenflux_inst%ileafxf_to_ileaf_ph                 , & ! Input: [integer (:)] Index of phenology related C transfer from leaf transfer pool to leaf pool
         ifrootst_to_ifrootxf_phn            =>    cnveg_nitrogenflux_inst%ifrootst_to_ifrootxf_ph             , & ! Input: [integer (:)] Index of phenology related C transfer from fine root storage pool to fine root transfer pool
         ifrootxf_to_ifroot_phn              =>    cnveg_nitrogenflux_inst%ifrootxf_to_ifroot_ph               , & ! Input: [integer (:)] Index of phenology related C transfer from fine root transfer pool to fine root pool
         ilivestemst_to_ilivestemxf_phn      =>    cnveg_nitrogenflux_inst%ilivestemst_to_ilivestemxf_ph       , & ! Input: [integer (:)] Index of phenology related C transfer from live stem storage pool to live stem transfer pool
         ilivestemxf_to_ilivestem_phn        =>    cnveg_nitrogenflux_inst%ilivestemxf_to_ilivestem_ph         , & ! Input: [integer (:)] Index of phenology related C transfer from live stem transfer pool to live stem pool
         ideadstemst_to_ideadstemxf_phn      =>    cnveg_nitrogenflux_inst%ideadstemst_to_ideadstemxf_ph       , & ! Input: [integer (:)] Index of phenology related C transfer from dead stem storage pool to dead stem transfer pool
         ideadstemxf_to_ideadstem_phn        =>    cnveg_nitrogenflux_inst%ideadstemxf_to_ideadstem_ph         , & ! Input: [integer (:)] Index of phenology related C transfer from dead stem transfer pool to dead stem pool
         ilivecrootst_to_ilivecrootxf_phn    =>    cnveg_nitrogenflux_inst%ilivecrootst_to_ilivecrootxf_ph     , & ! Input: [integer (:)] Index of phenology related C transfer from live coarse root storage pool to live coarse root transfer pool
         ilivecrootxf_to_ilivecroot_phn      =>    cnveg_nitrogenflux_inst%ilivecrootxf_to_ilivecroot_ph       , & ! Input: [integer (:)] Index of phenology related C transfer from live coarse root transfer pool to live coarse root pool
         ideadcrootst_to_ideadcrootxf_phn    =>    cnveg_nitrogenflux_inst%ideadcrootst_to_ideadcrootxf_ph     , & ! Input: [integer (:)] Index of phenology related C transfer from dead coarse root storage pool to dead coarse root transfer pool
         ideadcrootxf_to_ideadcroot_phn      =>    cnveg_nitrogenflux_inst%ideadcrootxf_to_ideadcroot_ph       , & ! Input: [integer (:)] Index of phenology related C transfer from dead coarse root transfer pool to dead coarse root pool
         ilivestem_to_ideadstem_phn          =>    cnveg_nitrogenflux_inst%ilivestem_to_ideadstem_ph           , & ! Input: [integer (:)] Index of phenology related C transfer from live stem pool to dead stem pool
         ilivecroot_to_ideadcroot_phn        =>    cnveg_nitrogenflux_inst%ilivecroot_to_ideadcroot_ph         , & ! Input: [integer (:)] Index of phenology related C transfer from live coarse root to dead coarse root pool
         ileaf_to_iout_phn                   =>    cnveg_nitrogenflux_inst%ileaf_to_iout_ph                    , & ! Input: [integer (:)] Index of phenology related C transfer from leaf pool to outside of vegetation pools
         ifroot_to_iout_phn                  =>    cnveg_nitrogenflux_inst%ifroot_to_iout_ph                   , & ! Input: [integer (:)] Index of phenology related C transfer from fine root pool to outside of vegetation pools
         ilivestem_to_iout_phn               =>    cnveg_nitrogenflux_inst%ilivestem_to_iout_ph                , & ! Input: [integer (:)] Index of phenology related C transfer from live stem pool to outside of vegetation pools
         ilivestem_to_iout_gmc               =>    cnveg_carbonflux_inst%ilivestem_to_iout_gm                  , & ! Input: [integer (:)] Index of gap mortality related C transfer from live stem pool to outside of vegetation pools
         ilivestem_to_iout_gmn               =>    cnveg_nitrogenflux_inst%ilivestem_to_iout_gm                , & ! Input: [integer (:)] Index of gap mortality related N transfer from live stem pool to outside of vegetation pools
         ileaf_to_iretransn_phn              =>    cnveg_nitrogenflux_inst%ileaf_to_iretransn_ph               , & ! Input: [integer (:)] Index of phenology related C transfer from leaf pool to retranslocation pool
         ilivestem_to_iretransn_phn          =>    cnveg_nitrogenflux_inst%ilivestem_to_iretransn_ph           , & ! Input: [integer (:)] Index of phenology related C transfer from live stem pool to retranslocation pool
         ilivecroot_to_iretransn_phn         =>    cnveg_nitrogenflux_inst%ilivecroot_to_iretransn_ph          , & ! Input: [integer (:)] Index of phenology related C transfer from live coarse root pool to retranslocation pool
         igrain_to_iout_phn                  =>    cnveg_nitrogenflux_inst%igrain_to_iout_ph                     & ! Input: [integer (:)] Index of phenology related C transfer from grain pool to outside of vegetation pools
         )

      ! The litterfall transfer rate starts at 0.0 and increases linearly
      ! over time, with displayed growth going to 0.0 on the last day of litterfall
      
      do fp = 1,num_soilp
         p = filter_soilp(fp)

         ! only calculate fluxes during offset period
         if (offset_flag(p) == 1._r8) then

            if (abs(offset_counter(p) - dt) <= dt/2._r8) then
               t1 = 1.0_r8 / dt
               frootc_to_litter(p) = t1 * frootc(p) + cpool_to_frootc(p)
               
               ! biofuel_harvfrac is only non-zero for prognostic crops.
               leafc_to_litter(p)  = t1 * leafc(p)*(1._r8-biofuel_harvfrac(ivt(p)))  + cpool_to_leafc(p)

               if (use_matrixcn) then
                  if(leafc(p) .gt. 0)then
                     leafc_to_litter(p) = leafc(p) * matrix_update_phc(p,ileaf_to_iout_phc,leafc_to_litter(p) / leafc(p),dt,cnveg_carbonflux_inst,matrixcheck_ph,acc_ph)
                  else
                     leafc_to_litter(p) = 0
                  end if
                  if(frootc(p) .gt. 0)then
                     frootc_to_litter(p) = frootc(p) * matrix_update_phc(p,ifroot_to_iout_phc,frootc_to_litter(p) / frootc(p),dt,cnveg_carbonflux_inst,matrixcheck_ph,acc_ph)
                  else
                     frootc_to_litter(p) = 0
                  end if
               else
                  ! NOTE: The non matrix version of this is in CNCStateUpdate1::CStateUpdate1 EBK (11/26/2019)
                  !                                        and CNNStateUpdate1::NStateUpdate1
               end if ! use_matrixcn
               ! this assumes that offset_counter == dt for crops
               ! if this were ever changed, we'd need to add code to the "else"
               if (ivt(p) >= npcropmin) then
                  ! Replenish the seed deficits from grain, if there is enough
                  ! available grain. (If there is not enough available grain, the seed
                  ! deficits will accumulate until there is eventually enough grain to
                  ! replenish them.)
                  grainc_to_seed(p) = t1 * min(-cropseedc_deficit(p), grainc(p))
                  grainn_to_seed(p) = t1 * min(-cropseedn_deficit(p), grainn(p))
                  ! Send the remaining grain to the food product pool
                  grainc_to_food(p) = t1 * grainc(p)  + cpool_to_grainc(p) - grainc_to_seed(p)
                  grainn_to_food(p) = t1 * grainn(p)  + npool_to_grainn(p) - grainn_to_seed(p)
                  
                  ! Cut a certain fraction (i.e., biofuel_harvfrac(ivt(p))) (e.g., biofuel_harvfrac(ivt(p)=70% for bioenergy crops) of leaf C
                  ! and move this fration of leaf C to biofuel C, rather than move it to litter
                  leafc_to_biofuelc(p) = t1 * leafc(p) * biofuel_harvfrac(ivt(p))
                  leafn_to_biofueln(p) = t1 * leafn(p) * biofuel_harvfrac(ivt(p))

                  ! Cut a certain fraction (i.e., biofuel_harvfrac(ivt(p))) (e.g., biofuel_harvfrac(ivt(p)=70% for bioenergy crops) of livestem C
                  ! and move this fration of leaf C to biofuel C, rather than move it to litter
                  livestemc_to_litter(p)   = t1 * livestemc(p)*(1._r8-biofuel_harvfrac(ivt(p)))  + cpool_to_livestemc(p)
                  livestemc_to_biofuelc(p) = t1 * livestemc(p) * biofuel_harvfrac(ivt(p))
                  livestemn_to_biofueln(p) = t1 * livestemn(p) * biofuel_harvfrac(ivt(p))

                  if(use_matrixcn)then
                     if(grainc(p) .gt. 0)then
                        grainc_to_out = grainc(p) * matrix_update_phc(p,igrain_to_iout_phc,(grainc_to_seed(p) + grainc_to_food(p)) / grainc(p),dt,cnveg_carbonflux_inst,matrixcheck_ph,acc_ph)
                     else
                        grainc_to_seed(p) = 0
                        grainc_to_food(p) = 0
                     end if
                     if(grainn(p) .gt. 0)then
                        grainn_to_out = grainn(p) * matrix_update_phn(p,igrain_to_iout_phn,(grainn_to_seed(p) + grainn_to_food(p)) / grainn(p),dt,cnveg_nitrogenflux_inst,matrixcheck_ph,acc_ph)
                     else
                        grainn_to_seed(p) = 0
                        grainn_to_food(p) = 0
                     end if
                     if(livestemc(p) .gt. 0)then
                        livestemc_to_litter(p) = livestemc(p) * matrix_update_phc(p,ilivestem_to_iout_phc,livestemc_to_litter(p) / livestemc(p),dt,cnveg_carbonflux_inst,matrixcheck_ph,acc_ph)
                     else
                        livestemc_to_litter(p) = 0
                     end if
                     if(livestemn(p) .gt. 0)then
                        livestemn_to_biofueln(p) = livestemn(p) * matrix_update_gmn(p,ilivestem_to_iout_gmn,livestemn_to_biofueln(p) / livestemn(p),dt,cnveg_nitrogenflux_inst,matrixcheck_ph,.True.)
                     else
                        livestemn_to_biofueln(p) = 0
                     end if
                     if(leafn(p) > 0)then
                        leafn_to_biofueln(p) =  leafn(p) * matrix_update_gmn(p,ileaf_to_iout_gmn,leafn_to_biofueln(p) / leafn(p),dt,cnveg_nitrogenflux_inst,matrixcheck_ph,.True.)
                     else
                        leafn_to_biofueln(p) = 0
                     end if
                     if (leafc(p) > 0)then
                       leafc_to_biofuelc(p) =  leafc(p) * matrix_update_gmc(p,ileaf_to_iout_gmc,leafc_to_biofuelc(p) / leafc(p),dt,cnveg_carbonflux_inst,matrixcheck_ph,.True.)
                     else
                       leafc_to_biofuelc(p) = 0
                     end if
                     if(livestemc(p) .gt. 0)then
                        livestemc_to_biofuelc(p) = livestemc(p) * matrix_update_gmc(p,ilivestem_to_iout_gmc,livestemc_to_biofuelc(p) / livestemc(p),dt,cnveg_carbonflux_inst,matrixcheck_ph,.True.)
                     else
                        livestemc_to_biofuelc(p) = 0
                     end if
                  else
                     ! NOTE: The non matrix version of this is in CNCStateUpdate1::CStateUpdate1 EBK (11/26/2019)
                     !                                        and CNNStateUpdate1::NStateUpdate1
                  end if ! use_matrixcn
               end if
            else
               t1 = dt * 2.0_r8 / (offset_counter(p) * offset_counter(p))
               leafc_to_litter(p)  = prev_leafc_to_litter(p)  + t1*(leafc(p)  - prev_leafc_to_litter(p)*offset_counter(p))
               frootc_to_litter(p) = prev_frootc_to_litter(p) + t1*(frootc(p) - prev_frootc_to_litter(p)*offset_counter(p))

               if (use_matrixcn) then
                  if(leafc(p) .gt. 0)then
                     leafc_to_litter(p) = leafc(p) * matrix_update_phc(p,ileaf_to_iout_phc,leafc_to_litter(p) / leafc(p),dt,cnveg_carbonflux_inst,matrixcheck_ph,acc_ph)
                  else
                     leafc_to_litter(p) = 0
                  end if
                  if(frootc(p) .gt. 0)then
                     frootc_to_litter(p) = frootc(p) * matrix_update_phc(p,ifroot_to_iout_phc,frootc_to_litter(p) / frootc(p),dt,cnveg_carbonflux_inst,matrixcheck_ph,acc_ph)
                  else
                     frootc_to_litter(p) = 0
                  end if
               else
                  ! NOTE: The non matrix version of this is in CNCStateUpdate1::CStateUpdate1 EBK (11/26/2019)
                  !                                        and CNNStateUpdate1::NStateUpdate1
               end if !use_matrixcn
            end if
            
            if ( use_fun ) then
               if(leafc_to_litter(p)*dt.gt.leafc(p))then
                   leafc_to_litter(p) = leafc(p)/dt + cpool_to_leafc(p)
                  if (use_matrixcn) then
                     if(leafc(p) .gt. 0)then
                        leafc_to_litter(p) = leafc(p) * matrix_update_phc(p,ileaf_to_iout_phc,leafc_to_litter(p) / leafc(p),dt,cnveg_carbonflux_inst,matrixcheck_ph,acc_ph)
                     else
                        leafc_to_litter(p) = 0
                     end if
                  else
                     ! NOTE: The non matrix version of this is in CNCStateUpdate1::CStateUpdate1 EBK (11/26/2019)
                  end if !use_matrixcn 
               endif
               if(frootc_to_litter(p)*dt.gt.frootc(p))then
                   frootc_to_litter(p) = frootc(p)/dt + cpool_to_frootc(p)
                  if (use_matrixcn) then
                     if(frootc(p) .gt. 0)then
                        frootc_to_litter(p) = frootc(p) * matrix_update_phc(p,ifroot_to_iout_phc,frootc_to_litter(p) / frootc(p),dt,cnveg_carbonflux_inst,matrixcheck_ph,acc_ph)
                     else
                        frootc_to_litter(p) = 0
                     end if
                  else
                     ! NOTE: The non matrix version of this is in CNCStateUpdate1::CStateUpdate1 EBK (11/26/2019)
                  end if !use_matrixcn
               endif
            end if
            
            
            if ( use_fun ) then
               leafc_to_litter_fun(p)      =  leafc_to_litter(p)
               leafn_to_retransn(p)        =  paid_retransn_to_npool(p) + free_retransn_to_npool(p)
               if (leafn(p).gt.0._r8) then
                  if (leafn(p)-leafn_to_retransn(p)*dt.gt.0._r8) then
                      leafcn_offset(p)     =  leafc(p)/(leafn(p)-leafn_to_retransn(p)*dt)
                  else
                      leafcn_offset(p)     =  leafc(p)/leafn(p)
                  end if
               else
                  leafcn_offset(p)         =  leafcn(ivt(p))
               end if
               leafn_to_litter(p)          =  leafc_to_litter(p)/leafcn_offset(p) - leafn_to_retransn(p)
               leafn_to_litter(p)          =  max(leafn_to_litter(p),0._r8)
               if (use_matrixcn) then   
                  if(leafn(p) .gt. 0)then
                      leafn_to_litter(p)   = leafn(p) * matrix_update_phn(p,ileaf_to_iout_phn,leafn_to_litter(p) / leafn(p),dt,cnveg_nitrogenflux_inst,matrixcheck_ph,acc_ph)
                      leafn_to_retransn(p) = leafn(p) * matrix_update_phn(p,ileaf_to_iretransn_phn,leafn_to_retransn(p) / leafn(p),dt,cnveg_nitrogenflux_inst,matrixcheck_ph,acc_ph)
                  else
                      leafn_to_litter(p)   = 0
                      leafn_to_retransn(p) = 0
                  end if
               else
                  ! NOTE: The non matrix version of this is in CNCStateUpdate1::CStateUpdate1 EBK (11/26/2019)
                  !                                        and CNNStateUpdate1::NStateUpdate1
               end if !use_matrixcn
               
               denom = ( leafn_to_retransn(p) + leafn_to_litter(p) )
               if ( denom /= 0.0_r8 ) then
                  fr_leafn_to_litter =  leafn_to_litter(p) / ( leafn_to_retransn(p) + leafn_to_litter(p) )
               else if ( leafn_to_litter(p) == 0.0_r8 ) then
                  fr_leafn_to_litter =  0.0_r8
               else
                  fr_leafn_to_litter =  1.0_r8
               end if

            else
               if (CNratio_floating .eqv. .true.) then    
                  fr_leafn_to_litter = 0.5_r8    ! assuming 50% of nitrogen turnover goes to litter
               end if
               ! calculate the leaf N litterfall and retranslocation
               leafn_to_litter(p)   = leafc_to_litter(p)  / lflitcn(ivt(p))
               leafn_to_retransn(p) = (leafc_to_litter(p) / leafcn(ivt(p))) - leafn_to_litter(p)

               if (use_matrixcn) then   
                  if(leafn(p) .gt. 0)then
                      leafn_to_litter(p)   = leafn(p) * matrix_update_phn(p,ileaf_to_iout_phn,leafn_to_litter(p) / leafn(p),dt,cnveg_nitrogenflux_inst,matrixcheck_ph,acc_ph)
                      leafn_to_retransn(p) = leafn(p) * matrix_update_phn(p,ileaf_to_iretransn_phn,leafn_to_retransn(p) / leafn(p),dt,cnveg_nitrogenflux_inst,matrixcheck_ph,acc_ph)
                  else
                      leafn_to_litter(p)   = 0
                      leafn_to_retransn(p) = 0
                  end if
               else
                  ! NOTE: The non matrix version of this is in CNNStateUpdate1::NStateUpdate1 EBK (11/26/2019)
               end if !use_matrixcn
            end if    

            ! calculate fine root N litterfall (no retranslocation of fine root N)
            frootn_to_litter(p) = frootc_to_litter(p) / frootcn(ivt(p))
            if (use_matrixcn) then   
               if(frootn(p) .gt. 0)then
                  frootn_to_litter(p) = frootn(p) * matrix_update_phn(p,ifroot_to_iout_phn,frootn_to_litter(p) / frootn(p),dt,cnveg_nitrogenflux_inst,matrixcheck_ph,acc_ph)
               else
                  frootn_to_litter(p) = 0
               end if
            else
               ! NOTE: The non matrix version of this is in CNNStateUpdate1::NStateUpdate1 EBK (11/26/2019)
            end if !use_matrixcn
            
            if (CNratio_floating .eqv. .true.) then    
               if (leafc(p) == 0.0_r8) then    
                  ntovr_leaf = 0.0_r8    
               else    
                  ntovr_leaf = leafc_to_litter(p) * (leafn(p) / leafc(p))   
               end if   
           
               leafn_to_litter(p)   = fr_leafn_to_litter * ntovr_leaf
               leafn_to_retransn(p) = ntovr_leaf - leafn_to_litter(p)
               if (use_matrixcn) then   
                  if(leafn(p) .gt. 0)then
                      leafn_to_litter(p) = leafn(p) * matrix_update_phn(p,ileaf_to_iout_phn,leafn_to_litter(p) / leafn(p),dt,cnveg_nitrogenflux_inst,matrixcheck_ph,acc_ph)
                      leafn_to_retransn(p) = leafn(p) * matrix_update_phn(p,ileaf_to_iretransn_phn,leafn_to_retransn(p) / leafn(p),dt,cnveg_nitrogenflux_inst,matrixcheck_ph,acc_ph)
                  else
                      leafn_to_litter(p)   = 0
                      leafn_to_retransn(p) = 0
                  end if
               end if !use_matrixcn
               if (frootc(p) == 0.0_r8) then    
                   frootn_to_litter(p) = 0.0_r8    
                else    
                   frootn_to_litter(p) = frootc_to_litter(p) * (frootn(p) / frootc(p))   
                end if   
               if (use_matrixcn) then   
                  if(frootn(p) .gt. 0)then
                     frootn_to_litter(p) = frootn(p) * matrix_update_phn(p,ifroot_to_iout_phn,frootn_to_litter(p) / frootn(p),dt,cnveg_nitrogenflux_inst,matrixcheck_ph,acc_ph)
                  else
                     frootn_to_litter(p) = 0
                  end if
               else
                  ! NOTE: The non matrix version of this is in CNNStateUpdate1::NStateUpdate1 EBK (11/26/2019)
               end if !use_matrixcn
            end if  
            
            if ( use_fun ) then
               if(frootn_to_litter(p)*dt.gt.frootn(p))then
                  if (.not. use_matrixcn) then   
                     frootn_to_litter(p) = frootn(p)/dt
                  else
                     frootn_to_litter(p) = frootn(p) * matrix_update_phn(p,ifroot_to_iout_phn,1._r8/dt,dt,cnveg_nitrogenflux_inst,matrixcheck_ph,acc_ph)
                  end if
               endif    
            end if

            if (ivt(p) >= npcropmin) then
               ! NOTE(slevis, 2014-12) results in -ve livestemn and -ve totpftn
               !X! livestemn_to_litter(p) = livestemc_to_litter(p) / livewdcn(ivt(p))
               ! NOTE(slevis, 2014-12) Beth Drewniak suggested this instead
               livestemn_to_litter(p) = livestemn(p) / dt * (1._r8 - biofuel_harvfrac(ivt(p)))
               if(use_matrixcn)then
                  livestemn_to_litter(p) = livestemn(p) * matrix_update_phn(p,ilivestem_to_iout_phn, (1._r8- biofuel_harvfrac(ivt(p)))/dt, dt,cnveg_nitrogenflux_inst,matrixcheck_ph,acc_ph)
               end if
            end if

            ! save the current litterfall fluxes
            prev_leafc_to_litter(p)  = leafc_to_litter(p)
            prev_frootc_to_litter(p) = frootc_to_litter(p)
                
         end if ! end if offset period

      end do ! end patch loop
      !matrix for leafn_to_retran will be added in allocation subroutine

    end associate 

  end subroutine CNOffsetLitterfall

  !-----------------------------------------------------------------------
  subroutine CNBackgroundLitterfall (num_soilp, filter_soilp, &
       cnveg_state_inst, cnveg_carbonstate_inst, cnveg_nitrogenstate_inst, cnveg_carbonflux_inst, cnveg_nitrogenflux_inst)
    !
    ! !DESCRIPTION:
    ! Determines the flux of C and N from displayed pools to litter
    ! pools as the result of background litter fall.
    !
    ! !USES:
    use CNSharedParamsMod   , only : use_fun
    use clm_varctl          , only : CNratio_floating    
    ! !ARGUMENTS:
    implicit none
    integer                       , intent(in)    :: num_soilp       ! number of soil patches in filter
    integer                       , intent(in)    :: filter_soilp(:) ! filter for soil patches
    type(cnveg_state_type)        , intent(inout) :: cnveg_state_inst
    type(cnveg_carbonstate_type)  , intent(in)    :: cnveg_carbonstate_inst
    type(cnveg_nitrogenstate_type), intent(in)    :: cnveg_nitrogenstate_inst
    type(cnveg_carbonflux_type)   , intent(inout) :: cnveg_carbonflux_inst
    type(cnveg_nitrogenflux_type) , intent(inout) :: cnveg_nitrogenflux_inst
    !
    ! !LOCAL VARIABLES:
    integer :: p            ! indices
    integer :: fp           ! lake filter patch index
    real(r8) :: fr_leafn_to_litter ! fraction of the nitrogen turnover that goes to litter; remaining fraction is retranslocated
    real(r8) :: ntovr_leaf  
    real(r8) :: denom       
    !-----------------------------------------------------------------------

    associate(                                                                     & 
         ivt               =>    patch%itype                                     , & ! Input:  [integer  (:) ]  patch vegetation type                                

         leafcn            =>    pftcon%leafcn                                   , & ! Input:  leaf C:N (gC/gN)                                  
         lflitcn           =>    pftcon%lflitcn                                  , & ! Input:  leaf litter C:N (gC/gN)                           
         frootcn           =>    pftcon%frootcn                                  , & ! Input:  fine root C:N (gC/gN)                             

         bglfr             =>    cnveg_state_inst%bglfr_patch                    , & ! Input:  [real(r8) (:) ]  background litterfall rate (1/s)                  

         leafc             =>    cnveg_carbonstate_inst%leafc_patch              , & ! Input:  [real(r8) (:) ]  (gC/m2) leaf C                                    
         frootc            =>    cnveg_carbonstate_inst%frootc_patch             , & ! Input:  [real(r8) (:) ]  (gC/m2) fine root C                               
         
         leafc_to_litter   =>    cnveg_carbonflux_inst%leafc_to_litter_patch     , & ! Output: [real(r8) (:) ]                                                    
         frootc_to_litter  =>    cnveg_carbonflux_inst%frootc_to_litter_patch    , & ! Output: [real(r8) (:) ]                                                    

         leafn             =>    cnveg_nitrogenstate_inst%leafn_patch            , & ! Input:  [real(r8) (:) ]  (gN/m2) leaf N  
         frootn            =>    cnveg_nitrogenstate_inst%frootn_patch           , & ! Input:  [real(r8) (:) ]  (gN/m2) fine root N 
         leafn_to_litter   =>    cnveg_nitrogenflux_inst%leafn_to_litter_patch   , & ! Output: [real(r8) (:) ]                                                    
         leafn_to_retransn =>    cnveg_nitrogenflux_inst%leafn_to_retransn_patch , & ! Output: [real(r8) (:) ]                                                    
         frootn_to_litter  =>    cnveg_nitrogenflux_inst%frootn_to_litter_patch  , & ! Output: [real(r8) (:) ]                                                    
         leafc_to_litter_fun   => cnveg_carbonflux_inst%leafc_to_litter_fun_patch, & ! Output:  [real(r8) (:) ] leaf C litterfall used by FUN (gC/m2/s)
         leafcn_offset         => cnveg_state_inst%leafcn_offset_patch           , & ! Output:  [real(r8) (:) ] Leaf C:N used by FUN
         free_retransn_to_npool=>    cnveg_nitrogenflux_inst%free_retransn_to_npool_patch  , & ! Input: [real(r8) (:) ] free leaf N to retranslocated N pool (gN/m2/s)          
         paid_retransn_to_npool=>    cnveg_nitrogenflux_inst%retransn_to_npool_patch   , & ! Input: [real(r8) (:) ] free leaf N to retranslocated N pool (gN/m2/s)

         ileafst_to_ileafxf_phc              =>    cnveg_carbonflux_inst%ileafst_to_ileafxf_ph                 , & ! Input: [integer (:)] Index of phenology related C transfer from leaf storage pool to leaf transfer pool
         ileafxf_to_ileaf_phc                =>    cnveg_carbonflux_inst%ileafxf_to_ileaf_ph                   , & ! Input: [integer (:)] Index of phenology related C transfer from leaf transfer pool to leaf pool
         ifrootst_to_ifrootxf_phc            =>    cnveg_carbonflux_inst%ifrootst_to_ifrootxf_ph               , & ! Input: [integer (:)] Index of phenology related C transfer from fine root storage pool to fine root transfer pool
         ifrootxf_to_ifroot_phc              =>    cnveg_carbonflux_inst%ifrootxf_to_ifroot_ph                 , & ! Input: [integer (:)] Index of phenology related C transfer from fine root transfer pool to fine root pool
         ilivestemst_to_ilivestemxf_phc      =>    cnveg_carbonflux_inst%ilivestemst_to_ilivestemxf_ph         , & ! Input: [integer (:)] Index of phenology related C transfer from live stem storage pool to live stem transfer pool
         ilivestemxf_to_ilivestem_phc        =>    cnveg_carbonflux_inst%ilivestemxf_to_ilivestem_ph           , & ! Input: [integer (:)] Index of phenology related C transfer from live stem transfer pool to live stem pool
         ideadstemst_to_ideadstemxf_phc      =>    cnveg_carbonflux_inst%ideadstemst_to_ideadstemxf_ph         , & ! Input: [integer (:)] Index of phenology related C transfer from dead stem storage pool to dead stem transfer pool
         ideadstemxf_to_ideadstem_phc        =>    cnveg_carbonflux_inst%ideadstemxf_to_ideadstem_ph           , & ! Input: [integer (:)] Index of phenology related C transfer from dead stem transfer pool to dead stem pool
         ilivecrootst_to_ilivecrootxf_phc    =>    cnveg_carbonflux_inst%ilivecrootst_to_ilivecrootxf_ph       , & ! Input: [integer (:)] Index of phenology related C transfer from live coarse root storage pool to live coarse root transfer pool
         ilivecrootxf_to_ilivecroot_phc      =>    cnveg_carbonflux_inst%ilivecrootxf_to_ilivecroot_ph         , & ! Input: [integer (:)] Index of phenology related C transfer from live coarse root transfer pool to live coarse root pool
         ideadcrootst_to_ideadcrootxf_phc    =>    cnveg_carbonflux_inst%ideadcrootst_to_ideadcrootxf_ph       , & ! Input: [integer (:)] Index of phenology related C transfer from dead coarse root storage pool to dead coarse root transfer pool
         ideadcrootxf_to_ideadcroot_phc      =>    cnveg_carbonflux_inst%ideadcrootxf_to_ideadcroot_ph         , & ! Input: [integer (:)] Index of phenology related C transfer from dead coarse root transfer pool to dead coarse root pool
         ilivestem_to_ideadstem_phc          =>    cnveg_carbonflux_inst%ilivestem_to_ideadstem_ph             , & ! Input: [integer (:)] Index of phenology related C transfer from live stem pool to dead stem pool
         ilivecroot_to_ideadcroot_phc        =>    cnveg_carbonflux_inst%ilivecroot_to_ideadcroot_ph           , & ! Input: [integer (:)] Index of phenology related C transfer from live coarse root to dead coarse root pool
         ileaf_to_iout_phc                   =>    cnveg_carbonflux_inst%ileaf_to_iout_ph                      , & ! Input: [integer (:)] Index of phenology related C transfer from leaf pool to outside of vegetation pools
         ifroot_to_iout_phc                  =>    cnveg_carbonflux_inst%ifroot_to_iout_ph                     , & ! Input: [integer (:)] Index of phenology related C transfer from fine root pool to outside of vegetation pools
         ilivestem_to_iout_phc               =>    cnveg_carbonflux_inst%ilivestem_to_iout_ph                  , & ! Input: [integer (:)] Index of phenology related C transfer from live stem pool to outside of vegetation pools
         igrain_to_iout_phc                  =>    cnveg_carbonflux_inst%igrain_to_iout_ph                     , & ! Input: [integer (:)] Index of phenology related C transfer from grain pool to outside of vegetation pools
         ileafst_to_ileafxf_phn              =>    cnveg_nitrogenflux_inst%ileafst_to_ileafxf_ph               , & ! Input: [integer (:)] Index of phenology related C transfer from leaf storage pool to leaf transfer pool
         ileafxf_to_ileaf_phn                =>    cnveg_nitrogenflux_inst%ileafxf_to_ileaf_ph                 , & ! Input: [integer (:)] Index of phenology related C transfer from leaf transfer pool to leaf pool
         ifrootst_to_ifrootxf_phn            =>    cnveg_nitrogenflux_inst%ifrootst_to_ifrootxf_ph             , & ! Input: [integer (:)] Index of phenology related C transfer from fine root storage pool to fine root transfer pool
         ifrootxf_to_ifroot_phn              =>    cnveg_nitrogenflux_inst%ifrootxf_to_ifroot_ph               , & ! Input: [integer (:)] Index of phenology related C transfer from fine root transfer pool to fine root pool
         ilivestemst_to_ilivestemxf_phn      =>    cnveg_nitrogenflux_inst%ilivestemst_to_ilivestemxf_ph       , & ! Input: [integer (:)] Index of phenology related C transfer from live stem storage pool to live stem transfer pool
         ilivestemxf_to_ilivestem_phn        =>    cnveg_nitrogenflux_inst%ilivestemxf_to_ilivestem_ph         , & ! Input: [integer (:)] Index of phenology related C transfer from live stem transfer pool to live stem pool
         ideadstemst_to_ideadstemxf_phn      =>    cnveg_nitrogenflux_inst%ideadstemst_to_ideadstemxf_ph       , & ! Input: [integer (:)] Index of phenology related C transfer from dead stem storage pool to dead stem transfer pool
         ideadstemxf_to_ideadstem_phn        =>    cnveg_nitrogenflux_inst%ideadstemxf_to_ideadstem_ph         , & ! Input: [integer (:)] Index of phenology related C transfer from dead stem transfer pool to dead stem pool
         ilivecrootst_to_ilivecrootxf_phn    =>    cnveg_nitrogenflux_inst%ilivecrootst_to_ilivecrootxf_ph     , & ! Input: [integer (:)] Index of phenology related C transfer from live coarse root storage pool to live coarse root transfer pool
         ilivecrootxf_to_ilivecroot_phn      =>    cnveg_nitrogenflux_inst%ilivecrootxf_to_ilivecroot_ph       , & ! Input: [integer (:)] Index of phenology related C transfer from live coarse root transfer pool to live coarse root pool
         ideadcrootst_to_ideadcrootxf_phn    =>    cnveg_nitrogenflux_inst%ideadcrootst_to_ideadcrootxf_ph     , & ! Input: [integer (:)] Index of phenology related C transfer from dead coarse root storage pool to dead coarse root transfer pool
         ideadcrootxf_to_ideadcroot_phn      =>    cnveg_nitrogenflux_inst%ideadcrootxf_to_ideadcroot_ph       , & ! Input: [integer (:)] Index of phenology related C transfer from dead coarse root transfer pool to dead coarse root pool
         ilivestem_to_ideadstem_phn          =>    cnveg_nitrogenflux_inst%ilivestem_to_ideadstem_ph           , & ! Input: [integer (:)] Index of phenology related C transfer from live stem pool to dead stem pool
         ilivecroot_to_ideadcroot_phn        =>    cnveg_nitrogenflux_inst%ilivecroot_to_ideadcroot_ph         , & ! Input: [integer (:)] Index of phenology related C transfer from live coarse root to dead coarse root pool
         ileaf_to_iout_phn                   =>    cnveg_nitrogenflux_inst%ileaf_to_iout_ph                    , & ! Input: [integer (:)] Index of phenology related C transfer from leaf pool to outside of vegetation pools
         ifroot_to_iout_phn                  =>    cnveg_nitrogenflux_inst%ifroot_to_iout_ph                   , & ! Input: [integer (:)] Index of phenology related C transfer from fine root pool to outside of vegetation pools
         ilivestem_to_iout_phn               =>    cnveg_nitrogenflux_inst%ilivestem_to_iout_ph                , & ! Input: [integer (:)] Index of phenology related C transfer from live stem pool to outside of vegetation pools
         ileaf_to_iretransn_phn              =>    cnveg_nitrogenflux_inst%ileaf_to_iretransn_ph               , & ! Input: [integer (:)] Index of phenology related C transfer from leaf pool to retranslocation pool
         ilivestem_to_iretransn_phn          =>    cnveg_nitrogenflux_inst%ilivestem_to_iretransn_ph           , & ! Input: [integer (:)] Index of phenology related C transfer from live stem pool to retranslocation pool
         ilivecroot_to_iretransn_phn         =>    cnveg_nitrogenflux_inst%ilivecroot_to_iretransn_ph          , & ! Input: [integer (:)] Index of phenology related C transfer from live coarse root pool to retranslocation pool
         igrain_to_iout_phn                  =>    cnveg_nitrogenflux_inst%igrain_to_iout_ph                     & ! Input: [integer (:)] Index of phenology related C transfer from grain pool to outside of vegetation pools
         )

      ! patch loop
      do fp = 1,num_soilp
         p = filter_soilp(fp)

         ! only calculate these fluxes if the background litterfall rate is non-zero
         if (bglfr(p) > 0._r8) then
            ! units for bglfr are already 1/s
            leafc_to_litter(p)  = bglfr(p) * leafc(p)
            frootc_to_litter(p) = bglfr(p) * frootc(p)
            if (use_matrixcn) then
               leafc_to_litter(p)  = leafc(p)  * matrix_update_phc(p,ileaf_to_iout_phc,bglfr(p),dt,cnveg_carbonflux_inst,matrixcheck_ph,acc_ph)
               frootc_to_litter(p) = frootc(p) * matrix_update_phc(p,ifroot_to_iout_phc,bglfr(p),dt,cnveg_carbonflux_inst,matrixcheck_ph,acc_ph)
            end if
            if ( use_fun ) then
               leafc_to_litter_fun(p)     = leafc_to_litter(p)
               leafn_to_retransn(p)       = paid_retransn_to_npool(p) + free_retransn_to_npool(p)
               if (leafn(p).gt.0._r8) then
                  if (leafn(p)-leafn_to_retransn(p)*dt.gt.0._r8) then
                     leafcn_offset(p)     = leafc(p)/(leafn(p)-leafn_to_retransn(p)*dt)
                  else
                     leafcn_offset(p)     = leafc(p)/leafn(p)
                  end if
               else
                  leafcn_offset(p)        = leafcn(ivt(p))
               end if
               leafn_to_litter(p)         = leafc_to_litter(p)/leafcn_offset(p) - leafn_to_retransn(p)
               leafn_to_litter(p)         = max(leafn_to_litter(p),0._r8)
               if(use_matrixcn)then
                  if(leafn(p) .ne. 0._r8)then
                     leafn_to_litter(p)   = leafn(p) * matrix_update_phn(p,ileaf_to_iout_phn,leafn_to_litter(p)        / leafn(p),dt,cnveg_nitrogenflux_inst,matrixcheck_ph,acc_ph)
                     leafn_to_retransn(p) = leafn(p) * matrix_update_phn(p,ileaf_to_iretransn_phn,leafn_to_retransn(p) / leafn(p),dt,cnveg_nitrogenflux_inst,matrixcheck_ph,acc_ph)
                  end if
               else
                  ! NOTE: The non matrix version of this is in CNNStateUpdate1::NStateUpdate1 EBK (11/26/2019)
               end if !use_matrixcn

               denom = ( leafn_to_retransn(p) + leafn_to_litter(p) )
               if ( denom /= 0.0_r8 ) then
                  fr_leafn_to_litter =  leafn_to_litter(p) / ( leafn_to_retransn(p) + leafn_to_litter(p) )
               else if ( leafn_to_litter(p) == 0.0_r8 ) then
                  fr_leafn_to_litter =  0.0_r8
               else
                  fr_leafn_to_litter =  1.0_r8
               end if


            else
               if (CNratio_floating .eqv. .true.) then    
                  fr_leafn_to_litter = 0.5_r8    ! assuming 50% of nitrogen turnover goes to litter
               end if
               ! calculate the leaf N litterfall and retranslocation
               leafn_to_litter(p)   = leafc_to_litter(p)  / lflitcn(ivt(p))
               leafn_to_retransn(p) = (leafc_to_litter(p) / leafcn(ivt(p))) - leafn_to_litter(p)

               if (use_matrixcn) then   
                  if(leafn(p) .ne. 0)then
                     leafn_to_litter(p)   = leafn(p) * matrix_update_phn(p,ileaf_to_iout_phn,leafn_to_litter(p)        / leafn(p),dt,cnveg_nitrogenflux_inst,matrixcheck_ph,acc_ph)
                     leafn_to_retransn(p) = leafn(p) * matrix_update_phn(p,ileaf_to_iretransn_phn,leafn_to_retransn(p) / leafn(p),dt,cnveg_nitrogenflux_inst,matrixcheck_ph,acc_ph)
                  end if
               else
                  ! NOTE: The non matrix version of this is in CNNStateUpdate1::NStateUpdate1 EBK (11/26/2019)
               end if !use_matrixcn
            end if    

            ! calculate fine root N litterfall (no retranslocation of fine root N)
            frootn_to_litter(p) = frootc_to_litter(p) / frootcn(ivt(p))
            
            if (CNratio_floating .eqv. .true.) then    
               if (leafc(p) == 0.0_r8) then    
                  ntovr_leaf = 0.0_r8    
               else    
                  ntovr_leaf = leafc_to_litter(p) * (leafn(p) / leafc(p))   
               end if   
           
               leafn_to_litter(p)   = fr_leafn_to_litter * ntovr_leaf
               leafn_to_retransn(p) = ntovr_leaf - leafn_to_litter(p)
               if (use_matrixcn) then   
                  if(leafn(p) .gt. 0)then
                     leafn_to_litter(p)   = leafn(p) * matrix_update_phn(p,ileaf_to_iout_phn,leafn_to_litter(p)        / leafn(p),dt,cnveg_nitrogenflux_inst,matrixcheck_ph,acc_ph)
                     leafn_to_retransn(p) = leafn(p) * matrix_update_phn(p,ileaf_to_iretransn_phn,leafn_to_retransn(p) / leafn(p),dt,cnveg_nitrogenflux_inst,matrixcheck_ph,acc_ph)
                  else
                     leafn_to_litter(p)   = 0
                     leafn_to_retransn(p) = 0
                  end if
               else
                  ! NOTE: The non matrix version of this is in CNNStateUpdate1::NStateUpdate1 EBK (11/26/2019)
               end if !use_matrixcn
               if (frootc(p) == 0.0_r8) then    
                   frootn_to_litter(p) = 0.0_r8    
                else    
                   frootn_to_litter(p) = frootc_to_litter(p) * (frootn(p) / frootc(p))   
                end if   
            end if    

            if ( use_fun ) then
               if(frootn_to_litter(p)*dt.gt.frootn(p))then
                    frootn_to_litter(p) = frootn(p)/dt
               endif
            end if

            if (use_matrixcn) then   
               if(frootn(p) .ne. 0)then
                  frootn_to_litter(p) = frootn(p) * matrix_update_phn(p,ifroot_to_iout_phn,frootn_to_litter(p) / frootn(p),dt,cnveg_nitrogenflux_inst,matrixcheck_ph,acc_ph)
               end if
            else
               ! NOTE: The non matrix version of this is in CNNStateUpdate1::NStateUpdate1 EBK (11/26/2019)
            end if !use_matrixcn
         end if

      end do
      !matrix for retransn_to_leafn will be added in allocation subroutine
    end associate 

  end subroutine CNBackgroundLitterfall

  !-----------------------------------------------------------------------
  subroutine CNLivewoodTurnover (num_soilp, filter_soilp, &
       cnveg_carbonstate_inst, cnveg_nitrogenstate_inst, cnveg_carbonflux_inst, cnveg_nitrogenflux_inst)
    !
    ! !DESCRIPTION:
    ! Determines the flux of C and N from live wood to
    ! dead wood pools, for stem and coarse root.
    !
    use CNSharedParamsMod, only: use_fun
    use clm_varctl          , only : CNratio_floating    
    ! !ARGUMENTS:
    integer                        , intent(in)    :: num_soilp       ! number of soil patches in filter
    integer                        , intent(in)    :: filter_soilp(:) ! filter for soil patches
    type(cnveg_carbonstate_type)   , intent(in)    :: cnveg_carbonstate_inst
    type(cnveg_nitrogenstate_type) , intent(in)    :: cnveg_nitrogenstate_inst
    type(cnveg_carbonflux_type)    , intent(inout) :: cnveg_carbonflux_inst
    type(cnveg_nitrogenflux_type)  , intent(inout) :: cnveg_nitrogenflux_inst
    !
    ! !LOCAL VARIABLES:
    integer :: p            ! indices
    integer :: fp           ! lake filter patch index
    real(r8):: ctovr        ! temporary variable for carbon turnover
    real(r8):: ntovr        ! temporary variable for nitrogen turnover
    !-----------------------------------------------------------------------

    associate(                                                                                   & 
         ivt                      =>    patch%itype                                              , & ! Input:  [integer  (:) ]  patch vegetation type                                

         woody                    =>    pftcon%woody                                           , & ! Input:  binary flag for woody lifeform (1=woody, 0=not woody)
         livewdcn                 =>    pftcon%livewdcn                                        , & ! Input:  live wood (phloem and ray parenchyma) C:N (gC/gN) 
         deadwdcn                 =>    pftcon%deadwdcn                                        , & ! Input:  dead wood (xylem and heartwood) C:N (gC/gN)       

         livestemc                =>    cnveg_carbonstate_inst%livestemc_patch                 , & ! Input:  [real(r8) (:) ]  (gC/m2) live stem C                               
         livecrootc               =>    cnveg_carbonstate_inst%livecrootc_patch                , & ! Input:  [real(r8) (:) ]  (gC/m2) live coarse root C                        

         livestemn                =>    cnveg_nitrogenstate_inst%livestemn_patch               , & ! Input:  [real(r8) (:) ]  (gN/m2) live stem N                               
         livecrootn               =>    cnveg_nitrogenstate_inst%livecrootn_patch              , & ! Input:  [real(r8) (:) ]  (gN/m2) live coarse root N                        
         retransn                 =>    cnveg_nitrogenstate_inst%retransn_patch                , & ! Output: [real(r8)  (:)]
         
         livestemc_to_deadstemc   =>    cnveg_carbonflux_inst%livestemc_to_deadstemc_patch     , & ! Output: [real(r8) (:) ]                                                    
         livecrootc_to_deadcrootc =>    cnveg_carbonflux_inst%livecrootc_to_deadcrootc_patch   , & ! Output: [real(r8) (:) ]                                                    

         livestemn_to_deadstemn   =>    cnveg_nitrogenflux_inst%livestemn_to_deadstemn_patch   , & ! Output: [real(r8) (:) ]                                                    
         livestemn_to_retransn    =>    cnveg_nitrogenflux_inst%livestemn_to_retransn_patch    , & ! Output: [real(r8) (:) ]                                                    
         livecrootn_to_deadcrootn =>    cnveg_nitrogenflux_inst%livecrootn_to_deadcrootn_patch , & ! Output: [real(r8) (:) ]                                                    
         livecrootn_to_retransn   =>    cnveg_nitrogenflux_inst%livecrootn_to_retransn_patch   , & ! Output: [real(r8) (:) ] 
         free_retransn_to_npool   =>    cnveg_nitrogenflux_inst%free_retransn_to_npool_patch   , & ! Input:  [real(r8) (:) ] free leaf N to retranslocated N pool (gN/m2/s)          
         ileafst_to_ileafxf_phc              =>    cnveg_carbonflux_inst%ileafst_to_ileafxf_ph                 , & ! Input: [integer (:)] Index of phenology related C transfer from leaf storage pool to leaf transfer pool
         ileafxf_to_ileaf_phc                =>    cnveg_carbonflux_inst%ileafxf_to_ileaf_ph                   , & ! Input: [integer (:)] Index of phenology related C transfer from leaf transfer pool to leaf pool
         ifrootst_to_ifrootxf_phc            =>    cnveg_carbonflux_inst%ifrootst_to_ifrootxf_ph               , & ! Input: [integer (:)] Index of phenology related C transfer from fine root storage pool to fine root transfer pool
         ifrootxf_to_ifroot_phc              =>    cnveg_carbonflux_inst%ifrootxf_to_ifroot_ph                 , & ! Input: [integer (:)] Index of phenology related C transfer from fine root transfer pool to fine root pool
         ilivestemst_to_ilivestemxf_phc      =>    cnveg_carbonflux_inst%ilivestemst_to_ilivestemxf_ph         , & ! Input: [integer (:)] Index of phenology related C transfer from live stem storage pool to live stem transfer pool
         ilivestemxf_to_ilivestem_phc        =>    cnveg_carbonflux_inst%ilivestemxf_to_ilivestem_ph           , & ! Input: [integer (:)] Index of phenology related C transfer from live stem transfer pool to live stem pool
         ideadstemst_to_ideadstemxf_phc      =>    cnveg_carbonflux_inst%ideadstemst_to_ideadstemxf_ph         , & ! Input: [integer (:)] Index of phenology related C transfer from dead stem storage pool to dead stem transfer pool
         ideadstemxf_to_ideadstem_phc        =>    cnveg_carbonflux_inst%ideadstemxf_to_ideadstem_ph           , & ! Input: [integer (:)] Index of phenology related C transfer from dead stem transfer pool to dead stem pool
         ilivecrootst_to_ilivecrootxf_phc    =>    cnveg_carbonflux_inst%ilivecrootst_to_ilivecrootxf_ph       , & ! Input: [integer (:)] Index of phenology related C transfer from live coarse root storage pool to live coarse root transfer pool
         ilivecrootxf_to_ilivecroot_phc      =>    cnveg_carbonflux_inst%ilivecrootxf_to_ilivecroot_ph         , & ! Input: [integer (:)] Index of phenology related C transfer from live coarse root transfer pool to live coarse root pool
         ideadcrootst_to_ideadcrootxf_phc    =>    cnveg_carbonflux_inst%ideadcrootst_to_ideadcrootxf_ph       , & ! Input: [integer (:)] Index of phenology related C transfer from dead coarse root storage pool to dead coarse root transfer pool
         ideadcrootxf_to_ideadcroot_phc      =>    cnveg_carbonflux_inst%ideadcrootxf_to_ideadcroot_ph         , & ! Input: [integer (:)] Index of phenology related C transfer from dead coarse root transfer pool to dead coarse root pool
         ilivestem_to_ideadstem_phc          =>    cnveg_carbonflux_inst%ilivestem_to_ideadstem_ph             , & ! Input: [integer (:)] Index of phenology related C transfer from live stem pool to dead stem pool
         ilivecroot_to_ideadcroot_phc        =>    cnveg_carbonflux_inst%ilivecroot_to_ideadcroot_ph           , & ! Input: [integer (:)] Index of phenology related C transfer from live coarse root to dead coarse root pool
         ileaf_to_iout_phc                   =>    cnveg_carbonflux_inst%ileaf_to_iout_ph                      , & ! Input: [integer (:)] Index of phenology related C transfer from leaf pool to outside of vegetation pools
         ifroot_to_iout_phc                  =>    cnveg_carbonflux_inst%ifroot_to_iout_ph                     , & ! Input: [integer (:)] Index of phenology related C transfer from fine root pool to outside of vegetation pools
         ilivestem_to_iout_phc               =>    cnveg_carbonflux_inst%ilivestem_to_iout_ph                  , & ! Input: [integer (:)] Index of phenology related C transfer from live stem pool to outside of vegetation pools
         igrain_to_iout_phc                  =>    cnveg_carbonflux_inst%igrain_to_iout_ph                     , & ! Input: [integer (:)] Index of phenology related C transfer from grain pool to outside of vegetation pools
         ileafst_to_ileafxf_phn              =>    cnveg_nitrogenflux_inst%ileafst_to_ileafxf_ph               , & ! Input: [integer (:)] Index of phenology related C transfer from leaf storage pool to leaf transfer pool
         ileafxf_to_ileaf_phn                =>    cnveg_nitrogenflux_inst%ileafxf_to_ileaf_ph                 , & ! Input: [integer (:)] Index of phenology related C transfer from leaf transfer pool to leaf pool
         ifrootst_to_ifrootxf_phn            =>    cnveg_nitrogenflux_inst%ifrootst_to_ifrootxf_ph             , & ! Input: [integer (:)] Index of phenology related C transfer from fine root storage pool to fine root transfer pool
         ifrootxf_to_ifroot_phn              =>    cnveg_nitrogenflux_inst%ifrootxf_to_ifroot_ph               , & ! Input: [integer (:)] Index of phenology related C transfer from fine root transfer pool to fine root pool
         ilivestemst_to_ilivestemxf_phn      =>    cnveg_nitrogenflux_inst%ilivestemst_to_ilivestemxf_ph       , & ! Input: [integer (:)] Index of phenology related C transfer from live stem storage pool to live stem transfer pool
         ilivestemxf_to_ilivestem_phn        =>    cnveg_nitrogenflux_inst%ilivestemxf_to_ilivestem_ph         , & ! Input: [integer (:)] Index of phenology related C transfer from live stem transfer pool to live stem pool
         ideadstemst_to_ideadstemxf_phn      =>    cnveg_nitrogenflux_inst%ideadstemst_to_ideadstemxf_ph       , & ! Input: [integer (:)] Index of phenology related C transfer from dead stem storage pool to dead stem transfer pool
         ideadstemxf_to_ideadstem_phn        =>    cnveg_nitrogenflux_inst%ideadstemxf_to_ideadstem_ph         , & ! Input: [integer (:)] Index of phenology related C transfer from dead stem transfer pool to dead stem pool
         ilivecrootst_to_ilivecrootxf_phn    =>    cnveg_nitrogenflux_inst%ilivecrootst_to_ilivecrootxf_ph     , & ! Input: [integer (:)] Index of phenology related C transfer from live coarse root storage pool to live coarse root transfer pool
         ilivecrootxf_to_ilivecroot_phn      =>    cnveg_nitrogenflux_inst%ilivecrootxf_to_ilivecroot_ph       , & ! Input: [integer (:)] Index of phenology related C transfer from live coarse root transfer pool to live coarse root pool
         ideadcrootst_to_ideadcrootxf_phn    =>    cnveg_nitrogenflux_inst%ideadcrootst_to_ideadcrootxf_ph     , & ! Input: [integer (:)] Index of phenology related C transfer from dead coarse root storage pool to dead coarse root transfer pool
         ideadcrootxf_to_ideadcroot_phn      =>    cnveg_nitrogenflux_inst%ideadcrootxf_to_ideadcroot_ph       , & ! Input: [integer (:)] Index of phenology related C transfer from dead coarse root transfer pool to dead coarse root pool
         ilivestem_to_ideadstem_phn          =>    cnveg_nitrogenflux_inst%ilivestem_to_ideadstem_ph           , & ! Input: [integer (:)] Index of phenology related C transfer from live stem pool to dead stem pool
         ilivecroot_to_ideadcroot_phn        =>    cnveg_nitrogenflux_inst%ilivecroot_to_ideadcroot_ph         , & ! Input: [integer (:)] Index of phenology related C transfer from live coarse root to dead coarse root pool
         ileaf_to_iout_phn                   =>    cnveg_nitrogenflux_inst%ileaf_to_iout_ph                    , & ! Input: [integer (:)] Index of phenology related C transfer from leaf pool to outside of vegetation pools
         ifroot_to_iout_phn                  =>    cnveg_nitrogenflux_inst%ifroot_to_iout_ph                   , & ! Input: [integer (:)] Index of phenology related C transfer from fine root pool to outside of vegetation pools
         ilivestem_to_iout_phn               =>    cnveg_nitrogenflux_inst%ilivestem_to_iout_ph                , & ! Input: [integer (:)] Index of phenology related C transfer from live stem pool to outside of vegetation pools
         ileaf_to_iretransn_phn              =>    cnveg_nitrogenflux_inst%ileaf_to_iretransn_ph               , & ! Input: [integer (:)] Index of phenology related C transfer from leaf pool to retranslocation pool
         ilivestem_to_iretransn_phn          =>    cnveg_nitrogenflux_inst%ilivestem_to_iretransn_ph           , & ! Input: [integer (:)] Index of phenology related C transfer from live stem pool to retranslocation pool
         ilivecroot_to_iretransn_phn         =>    cnveg_nitrogenflux_inst%ilivecroot_to_iretransn_ph          , & ! Input: [integer (:)] Index of phenology related C transfer from live coarse root pool to retranslocation pool
         iretransn_to_iout                   =>    cnveg_nitrogenflux_inst%iretransn_to_iout_ph                , & ! Input: [integer    ]
         igrain_to_iout_phn                  =>    cnveg_nitrogenflux_inst%igrain_to_iout_ph                     & ! Input: [integer (:)] Index of phenology related C transfer from grain pool to outside of vegetation pools
         )



      ! patch loop
ptch: do fp = 1,num_soilp
         p = filter_soilp(fp)

         ! only calculate these fluxes for woody types
         if (woody(ivt(p)) > 0._r8) then

            ! live stem to dead stem turnover

            ctovr = livestemc(p) * lwtop
            ntovr = ctovr / livewdcn(ivt(p))
            livestemc_to_deadstemc(p) = ctovr
            livestemn_to_deadstemn(p) = ctovr / deadwdcn(ivt(p))
            if( use_matrixcn)then
               livestemc_to_deadstemc(p) = livestemc(p) * matrix_update_phc(p,ilivestem_to_ideadstem_phc,lwtop,dt,cnveg_carbonflux_inst,matrixcheck_ph,acc_ph)
               if (livestemn(p) .gt. 0.0_r8) then
                  livestemn_to_deadstemn(p) = livestemn(p) * matrix_update_phn(p,ilivestem_to_ideadstem_phn,livestemn_to_deadstemn(p)/livestemn(p),dt,cnveg_nitrogenflux_inst,matrixcheck_ph,acc_ph)
               else
                  livestemn_to_deadstemn(p) = 0
               end if
            else
               ! NOTE: The non matrix version of this is in CNCStateUpdate1::CStateUpdate1 EBK (11/26/2019)
               !                                        and CNNStateUpdate1::NStateUpdate1
            end if
            if (CNratio_floating .eqv. .true.) then    
               if (livestemc(p) == 0.0_r8) then    
                   ntovr = 0.0_r8    
                   livestemn_to_deadstemn(p) = 0.0_r8 
                else    
                   ntovr = ctovr * (livestemn(p) / livestemc(p))   
                   livestemn_to_deadstemn(p) = ctovr / deadwdcn(ivt(p)) 
                end if   

               if (use_matrixcn)then 
                  if (livestemn(p) .gt. 0.0_r8) then
                     livestemn_to_deadstemn(p) = livestemn(p) * matrix_update_phn(p,ilivestem_to_ideadstem_phn,&
                                                 livestemn_to_deadstemn(p) / livestemn(p),dt,cnveg_nitrogenflux_inst,matrixcheck_ph,acc_ph)
                  else
                     livestemn_to_deadstemn(p) = 0
                  end if
               else
                  ! NOTE: The non matrix version of this is in CNNStateUpdate1::NStateUpdate1 EBK (11/26/2019)
               end if
            end if
            
            livestemn_to_retransn(p)  = ntovr - livestemn_to_deadstemn(p)
            !matrix for livestemn_to_retransn will be added in allocation subroutine

            ! live coarse root to dead coarse root turnover

            ctovr = livecrootc(p) * lwtop
            ntovr = ctovr / livewdcn(ivt(p))
            if(.not. use_matrixcn)then
               ! NOTE: The non matrix version of this is in CNCStateUpdate1::CStateUpdate1 EBK (11/26/2019)
               !                                        and CNNStateUpdate1::NStateUpdate1
               livecrootc_to_deadcrootc(p) = ctovr
               livecrootn_to_deadcrootn(p) = ctovr / deadwdcn(ivt(p))
            else
               livecrootc_to_deadcrootc(p) = livecrootc(p) * matrix_update_phc(p,ilivecroot_to_ideadcroot_phc,lwtop,dt,cnveg_carbonflux_inst,matrixcheck_ph,acc_ph)
               livecrootn_to_deadcrootn(p) = livecrootn(p) * matrix_update_phn(p,ilivecroot_to_ideadcroot_phn,lwtop/deadwdcn(ivt(p)),dt,cnveg_nitrogenflux_inst,matrixcheck_ph,acc_ph)
            end if !use_matrixcn
            
            if (CNratio_floating .eqv. .true.) then    
               if (livecrootc(p) == 0.0_r8) then    
                  ntovr = 0.0_r8    
                  livecrootn_to_deadcrootn(p) = 0.0_r8 
               else    
                  ntovr = ctovr * (livecrootn(p) / livecrootc(p))   
                  livecrootn_to_deadcrootn(p) = ctovr / deadwdcn(ivt(p)) 
               end if   

               if (use_matrixcn)then 
                  if (livecrootn(p) .ne.0.0_r8 )then
                     livecrootn_to_deadcrootn(p) = matrix_update_phn(p,ilivecroot_to_ideadcroot_phn,&
                                                   livecrootn_to_deadcrootn(p) / livecrootn(p),dt,cnveg_nitrogenflux_inst,matrixcheck_ph,acc_ph) * livecrootn(p)
                  end if
               else
                  ! NOTE: The non matrix version of this is in CNNStateUpdate1::NStateUpdate1 EBK (11/26/2019)
               end if !use_matrixcn
            end if

            livecrootn_to_retransn(p)  = ntovr - livecrootn_to_deadcrootn(p)
               if(use_matrixcn)then
                  if(livecrootn(p) .gt. 0.0_r8) then
                     livecrootn_to_retransn(p) = matrix_update_phn(p,ilivecroot_to_iretransn_phn,&
                                                 livecrootn_to_retransn(p) / livecrootn(p),dt,cnveg_nitrogenflux_inst,matrixcheck_ph,acc_ph) * livecrootn(p)
                  else
                     livecrootn_to_retransn(p) = 0
                  end if
                  if(livestemn(p) .gt. 0.0_r8) then
                     livestemn_to_retransn(p) = matrix_update_phn(p,ilivestem_to_iretransn_phn,&
                                                livestemn_to_retransn(p) / livestemn(p),dt,cnveg_nitrogenflux_inst,matrixcheck_ph,acc_ph) * livestemn(p)
                  else
                     livestemn_to_retransn(p)  = 0
                  end if
                  ! WW change logic so livestem_retrans goes to npool (via
                  ! free_retrans flux)
                  ! this should likely be done more cleanly if it works, i.e. not
                  ! update fluxes w/ states
                  ! additional considerations for crop?
                  ! The non-matrix version of this is in NStateUpdate1
                  if (use_fun) then
                     if (retransn(p) .gt. 0._r8) then
                        ! The acc matrix check MUST be turned on, or this will
                        ! fail with Nitrogen balance error EBK 03/11/2021
                        free_retransn_to_npool(p) = free_retransn_to_npool(p) + retransn(p) * matrix_update_phn(p,iretransn_to_iout, &
                                                    (livestemn_to_retransn(p) + livecrootn_to_retransn(p)) / retransn(p),dt,         &
                                                    cnveg_nitrogenflux_inst, matrixcheck_ph, acc=.true.)
                     else
                        free_retransn_to_npool(p) = 0._r8
                     end if
                  end if
               end if !use_matrixcn

         end if

      end do ptch

    end associate 

  end subroutine CNLivewoodTurnover

  !-----------------------------------------------------------------------
  subroutine CNCropHarvestToProductPools(bounds, num_soilp, filter_soilp, num_soilc, filter_soilc, &
       cnveg_carbonflux_inst, cnveg_nitrogenflux_inst)
    !
    ! !DESCRIPTION:
    ! If using prognostic crop, then move any necessary harvested amounts into fluxes
    ! destined for the product pools.
    !
    ! !USES:
    use clm_varctl    , only : use_crop
    use clm_varctl    , only : use_grainproduct
    use subgridAveMod , only : p2c
    !
    ! !ARGUMENTS:
    type(bounds_type)             , intent(in)    :: bounds
    integer                       , intent(in)    :: num_soilp       ! number of soil patches in filter
    integer                       , intent(in)    :: filter_soilp(:) ! filter for soil patches
    integer                       , intent(in)    :: num_soilc       ! number of soil columns in filter
    integer                       , intent(in)    :: filter_soilc(:) ! filter for soil columns
    type(cnveg_carbonflux_type)   , intent(inout) :: cnveg_carbonflux_inst
    type(cnveg_nitrogenflux_type) , intent(inout) :: cnveg_nitrogenflux_inst
    !
    ! !LOCAL VARIABLES:
    integer :: fp, p

    character(len=*), parameter :: subname = 'CNCropHarvestToProductPools'
    !-----------------------------------------------------------------------

    if (use_crop) then
       do fp = 1, num_soilp
          p = filter_soilp(fp)
          cnveg_carbonflux_inst%grainc_to_cropprodc_patch(p) = cnveg_carbonflux_inst%leafc_to_biofuelc_patch(p) + &
               cnveg_carbonflux_inst%livestemc_to_biofuelc_patch(p)
          cnveg_nitrogenflux_inst%grainn_to_cropprodn_patch(p) = cnveg_nitrogenflux_inst%leafn_to_biofueln_patch(p) + &
               cnveg_nitrogenflux_inst%livestemn_to_biofueln_patch(p)
       end do

       if (use_grainproduct) then
          do fp = 1, num_soilp
             p = filter_soilp(fp)
             cnveg_carbonflux_inst%grainc_to_cropprodc_patch(p) = cnveg_carbonflux_inst%grainc_to_cropprodc_patch(p) + &
                  cnveg_carbonflux_inst%grainc_to_food_patch(p)
             cnveg_nitrogenflux_inst%grainn_to_cropprodn_patch(p) = cnveg_nitrogenflux_inst%grainn_to_cropprodn_patch(p) + &
                  cnveg_nitrogenflux_inst%grainn_to_food_patch(p)
          end do
       end if
       
       call p2c (bounds, num_soilc, filter_soilc, &
            cnveg_carbonflux_inst%grainc_to_cropprodc_patch(bounds%begp:bounds%endp), &
            cnveg_carbonflux_inst%grainc_to_cropprodc_col(bounds%begc:bounds%endc))

       call p2c (bounds, num_soilc, filter_soilc, &
            cnveg_nitrogenflux_inst%grainn_to_cropprodn_patch(bounds%begp:bounds%endp), &
            cnveg_nitrogenflux_inst%grainn_to_cropprodn_col(bounds%begc:bounds%endc))

    end if

  end subroutine CNCropHarvestToProductPools

  !-----------------------------------------------------------------------
  subroutine CNLitterToColumn (bounds, num_soilc, filter_soilc,         &
       cnveg_state_inst,cnveg_carbonflux_inst, cnveg_nitrogenflux_inst, &
       leaf_prof_patch, froot_prof_patch)
    !
    ! !DESCRIPTION:
    ! called at the end of cn_phenology to gather all patch-level litterfall fluxes
    ! to the column level and assign them to the three litter pools
    !
    ! !USES:
    use clm_varpar , only : max_patch_per_col, nlevdecomp
    use pftconMod  , only : npcropmin
    use clm_varctl , only : use_grainproduct
    !
    ! !ARGUMENTS:
    type(bounds_type)               , intent(in)    :: bounds
    integer                         , intent(in)    :: num_soilc       ! number of soil columns in filter
    integer                         , intent(in)    :: filter_soilc(:) ! filter for soil columns
    type(cnveg_state_type)          , intent(in)    :: cnveg_state_inst
    type(cnveg_carbonflux_type)     , intent(inout) :: cnveg_carbonflux_inst
    type(cnveg_nitrogenflux_type)   , intent(inout) :: cnveg_nitrogenflux_inst
    real(r8)                        , intent(in)    :: leaf_prof_patch(bounds%begp:,1:)
    real(r8)                        , intent(in)    :: froot_prof_patch(bounds%begp:,1:)
    !
    ! !LOCAL VARIABLES:
    integer :: fc,c,pi,p,j,i     ! indices
    !-----------------------------------------------------------------------

    SHR_ASSERT_ALL_FL((ubound(leaf_prof_patch)   == (/bounds%endp,nlevdecomp_full/)), sourcefile, __LINE__)
    SHR_ASSERT_ALL_FL((ubound(froot_prof_patch)  == (/bounds%endp,nlevdecomp_full/)), sourcefile, __LINE__)

    associate(                                                                                & 
         leaf_prof                 => leaf_prof_patch                                       , & ! Input:  [real(r8) (:,:) ]  (1/m) profile of leaves                         
         froot_prof                => froot_prof_patch                                      , & ! Input:  [real(r8) (:,:) ]  (1/m) profile of fine roots                     

         ivt                       => patch%itype                                             , & ! Input:  [integer  (:)   ]  patch vegetation type                                
         wtcol                     => patch%wtcol                                             , & ! Input:  [real(r8) (:)   ]  weight (relative to column) for this patch (0-1)    

         lf_f                      => pftcon%lf_f                                           , & ! Input:  leaf litter fractions
         fr_f                      => pftcon%fr_f                                           , & ! Input:  fine root litter fractions

         leafc_to_litter           => cnveg_carbonflux_inst%leafc_to_litter_patch           , & ! Input:  [real(r8) (:)   ]  leaf C litterfall (gC/m2/s)                       
         frootc_to_litter          => cnveg_carbonflux_inst%frootc_to_litter_patch          , & ! Input:  [real(r8) (:)   ]  fine root N litterfall (gN/m2/s)                  
         livestemc_to_litter       => cnveg_carbonflux_inst%livestemc_to_litter_patch       , & ! Input:  [real(r8) (:)   ]  live stem C litterfall (gC/m2/s)                  
         grainc_to_food            => cnveg_carbonflux_inst%grainc_to_food_patch            , & ! Input:  [real(r8) (:)   ]  grain C to food (gC/m2/s)                            
         phenology_c_to_litr_c     => cnveg_carbonflux_inst%phenology_c_to_litr_c_col       , & ! Output: [real(r8) (:,:,:) ]  C fluxes associated with phenology (litterfall and crop) to litter pools (gC/m3/s)

         livestemn_to_litter       => cnveg_nitrogenflux_inst%livestemn_to_litter_patch     , & ! Input:  [real(r8) (:)   ]  livestem N to litter (gN/m2/s)                    
         grainn_to_food            => cnveg_nitrogenflux_inst%grainn_to_food_patch          , & ! Input:  [real(r8) (:)   ]  grain N to food (gN/m2/s) 
         leafn_to_litter           => cnveg_nitrogenflux_inst%leafn_to_litter_patch         , & ! Input:  [real(r8) (:)   ]  leaf N litterfall (gN/m2/s)                       
         frootn_to_litter          => cnveg_nitrogenflux_inst%frootn_to_litter_patch        , & ! Input:  [real(r8) (:)   ]  fine root N litterfall (gN/m2/s)                  
         phenology_n_to_litr_n     => cnveg_nitrogenflux_inst%phenology_n_to_litr_n_col       & ! Output: [real(r8) (:,:,:) ]  N fluxes associated with phenology (litterfall and crop) to litter pools (gN/m3/s)
         )
    
      do j = 1, nlevdecomp
         do pi = 1,max_patch_per_col
            do fc = 1,num_soilc
               c = filter_soilc(fc)

               if ( pi <=  col%npatches(c) ) then
                  p = col%patchi(c) + pi - 1
                  if (patch%active(p)) then
<<<<<<< HEAD
                     ! leaf litter carbon fluxes
                     phenology_c_to_litr_met_c(c,j) = phenology_c_to_litr_met_c(c,j) &
                          + leafc_to_litter(p) * lf_flab(ivt(p)) * wtcol(p) * leaf_prof(p,j)
                     phenology_c_to_litr_cel_c(c,j) = phenology_c_to_litr_cel_c(c,j) &
                          + leafc_to_litter(p) * lf_fcel(ivt(p)) * wtcol(p) * leaf_prof(p,j)
                     phenology_c_to_litr_lig_c(c,j) = phenology_c_to_litr_lig_c(c,j) &
                          + leafc_to_litter(p) * lf_flig(ivt(p)) * wtcol(p) * leaf_prof(p,j)

                     ! leaf litter nitrogen fluxes
                     phenology_n_to_litr_met_n(c,j) = phenology_n_to_litr_met_n(c,j) &
                          + leafn_to_litter(p) * lf_flab(ivt(p)) * wtcol(p) * leaf_prof(p,j)
                     phenology_n_to_litr_cel_n(c,j) = phenology_n_to_litr_cel_n(c,j) &
                          + leafn_to_litter(p) * lf_fcel(ivt(p)) * wtcol(p) * leaf_prof(p,j)
                     phenology_n_to_litr_lig_n(c,j) = phenology_n_to_litr_lig_n(c,j) &
                          + leafn_to_litter(p) * lf_flig(ivt(p)) * wtcol(p) * leaf_prof(p,j)

                     ! fine root litter carbon fluxes
                     phenology_c_to_litr_met_c(c,j) = phenology_c_to_litr_met_c(c,j) &
                          + frootc_to_litter(p) * fr_flab(ivt(p)) * wtcol(p) * froot_prof(p,j)
                     phenology_c_to_litr_cel_c(c,j) = phenology_c_to_litr_cel_c(c,j) &
                          + frootc_to_litter(p) * fr_fcel(ivt(p)) * wtcol(p) * froot_prof(p,j)
                     phenology_c_to_litr_lig_c(c,j) = phenology_c_to_litr_lig_c(c,j) &
                          + frootc_to_litter(p) * fr_flig(ivt(p)) * wtcol(p) * froot_prof(p,j)

                     ! fine root litter nitrogen fluxes
                     phenology_n_to_litr_met_n(c,j) = phenology_n_to_litr_met_n(c,j) &
                          + frootn_to_litter(p) * fr_flab(ivt(p)) * wtcol(p) * froot_prof(p,j)
                     phenology_n_to_litr_cel_n(c,j) = phenology_n_to_litr_cel_n(c,j) &
                          + frootn_to_litter(p) * fr_fcel(ivt(p)) * wtcol(p) * froot_prof(p,j)
                     phenology_n_to_litr_lig_n(c,j) = phenology_n_to_litr_lig_n(c,j) &
                          + frootn_to_litter(p) * fr_flig(ivt(p)) * wtcol(p) * froot_prof(p,j)
=======

                     do i = i_litr_min, i_litr_max
                        ! leaf litter carbon fluxes
                        phenology_c_to_litr_c(c,j,i) = &
                           phenology_c_to_litr_c(c,j,i) + &
                           leafc_to_litter(p) * lf_f(ivt(p),i) * wtcol(p) * leaf_prof(p,j)

                        ! leaf litter nitrogen fluxes
                        phenology_n_to_litr_n(c,j,i) = &
                           phenology_n_to_litr_n(c,j,i) + &
                           leafn_to_litter(p) * lf_f(ivt(p),i) * wtcol(p) * leaf_prof(p,j)

                        ! fine root litter carbon fluxes
                        phenology_c_to_litr_c(c,j,i) = &
                           phenology_c_to_litr_c(c,j,i) + &
                           frootc_to_litter(p) * fr_f(ivt(p),i) * wtcol(p) * froot_prof(p,j)

                        ! fine root litter nitrogen fluxes
                        phenology_n_to_litr_n(c,j,i) = &
                           phenology_n_to_litr_n(c,j,i) + &
                           frootn_to_litter(p) * fr_f(ivt(p),i) * wtcol(p) * froot_prof(p,j)
                     end do
>>>>>>> 1e3cc271

                     ! agroibis puts crop stem litter together with leaf litter
                     ! so I've used the leaf lf_f* parameters instead of making
                     ! new ones for now (slevis)
                     ! also for simplicity I've put "food" into the litter pools

                     if (ivt(p) >= npcropmin) then ! add livestemc to litter
                        do i = i_litr_min, i_litr_max
                           ! stem litter carbon fluxes
                           phenology_c_to_litr_c(c,j,i) = &
                              phenology_c_to_litr_c(c,j,i) + &
                              livestemc_to_litter(p) * lf_f(ivt(p),i) * wtcol(p) * leaf_prof(p,j)

                           ! stem litter nitrogen fluxes
                           phenology_n_to_litr_n(c,j,i) = &
                              phenology_n_to_litr_n(c,j,i) + &
                              livestemn_to_litter(p) * lf_f(ivt(p),i) * wtcol(p) * leaf_prof(p,j)
                        end do

                        if (.not. use_grainproduct) then
                         do i = i_litr_min, i_litr_max
                            ! grain litter carbon fluxes
                            phenology_c_to_litr_c(c,j,i) = &
                               phenology_c_to_litr_c(c,j,i) + &
                               grainc_to_food(p) * lf_f(ivt(p),i) * wtcol(p) * leaf_prof(p,j)
 
                            ! grain litter nitrogen fluxes
                            phenology_n_to_litr_n(c,j,i) = &
                               phenology_n_to_litr_n(c,j,i) + &
                               grainn_to_food(p) * lf_f(ivt(p),i) * wtcol(p) * leaf_prof(p,j)
                         end do
                        end if


                     end if
                  end if
               end if

            end do

         end do
      end do

    end associate 

  end subroutine CNLitterToColumn

end module CNPhenologyMod<|MERGE_RESOLUTION|>--- conflicted
+++ resolved
@@ -21,12 +21,8 @@
                                                ideadcroot,ideadcroot_st,ideadcroot_xf,&
                                                igrain,igrain_st,igrain_xf,iretransn,ioutc,ioutn
   use clm_varpar                      , only : maxveg, nlevdecomp_full
-<<<<<<< HEAD
+  use clm_varpar                      , only : i_litr_min, i_litr_max
   use clm_varctl                      , only : iulog, use_cndv, use_matrixcn
-=======
-  use clm_varpar                      , only : i_litr_min, i_litr_max
-  use clm_varctl                      , only : iulog, use_cndv
->>>>>>> 1e3cc271
   use clm_varcon                      , only : tfrz
   use abortutils                      , only : endrun
   use CanopyStateType                 , only : canopystate_type
@@ -3676,39 +3672,6 @@
                if ( pi <=  col%npatches(c) ) then
                   p = col%patchi(c) + pi - 1
                   if (patch%active(p)) then
-<<<<<<< HEAD
-                     ! leaf litter carbon fluxes
-                     phenology_c_to_litr_met_c(c,j) = phenology_c_to_litr_met_c(c,j) &
-                          + leafc_to_litter(p) * lf_flab(ivt(p)) * wtcol(p) * leaf_prof(p,j)
-                     phenology_c_to_litr_cel_c(c,j) = phenology_c_to_litr_cel_c(c,j) &
-                          + leafc_to_litter(p) * lf_fcel(ivt(p)) * wtcol(p) * leaf_prof(p,j)
-                     phenology_c_to_litr_lig_c(c,j) = phenology_c_to_litr_lig_c(c,j) &
-                          + leafc_to_litter(p) * lf_flig(ivt(p)) * wtcol(p) * leaf_prof(p,j)
-
-                     ! leaf litter nitrogen fluxes
-                     phenology_n_to_litr_met_n(c,j) = phenology_n_to_litr_met_n(c,j) &
-                          + leafn_to_litter(p) * lf_flab(ivt(p)) * wtcol(p) * leaf_prof(p,j)
-                     phenology_n_to_litr_cel_n(c,j) = phenology_n_to_litr_cel_n(c,j) &
-                          + leafn_to_litter(p) * lf_fcel(ivt(p)) * wtcol(p) * leaf_prof(p,j)
-                     phenology_n_to_litr_lig_n(c,j) = phenology_n_to_litr_lig_n(c,j) &
-                          + leafn_to_litter(p) * lf_flig(ivt(p)) * wtcol(p) * leaf_prof(p,j)
-
-                     ! fine root litter carbon fluxes
-                     phenology_c_to_litr_met_c(c,j) = phenology_c_to_litr_met_c(c,j) &
-                          + frootc_to_litter(p) * fr_flab(ivt(p)) * wtcol(p) * froot_prof(p,j)
-                     phenology_c_to_litr_cel_c(c,j) = phenology_c_to_litr_cel_c(c,j) &
-                          + frootc_to_litter(p) * fr_fcel(ivt(p)) * wtcol(p) * froot_prof(p,j)
-                     phenology_c_to_litr_lig_c(c,j) = phenology_c_to_litr_lig_c(c,j) &
-                          + frootc_to_litter(p) * fr_flig(ivt(p)) * wtcol(p) * froot_prof(p,j)
-
-                     ! fine root litter nitrogen fluxes
-                     phenology_n_to_litr_met_n(c,j) = phenology_n_to_litr_met_n(c,j) &
-                          + frootn_to_litter(p) * fr_flab(ivt(p)) * wtcol(p) * froot_prof(p,j)
-                     phenology_n_to_litr_cel_n(c,j) = phenology_n_to_litr_cel_n(c,j) &
-                          + frootn_to_litter(p) * fr_fcel(ivt(p)) * wtcol(p) * froot_prof(p,j)
-                     phenology_n_to_litr_lig_n(c,j) = phenology_n_to_litr_lig_n(c,j) &
-                          + frootn_to_litter(p) * fr_flig(ivt(p)) * wtcol(p) * froot_prof(p,j)
-=======
 
                      do i = i_litr_min, i_litr_max
                         ! leaf litter carbon fluxes
@@ -3731,7 +3694,6 @@
                            phenology_n_to_litr_n(c,j,i) + &
                            frootn_to_litter(p) * fr_f(ivt(p),i) * wtcol(p) * froot_prof(p,j)
                      end do
->>>>>>> 1e3cc271
 
                      ! agroibis puts crop stem litter together with leaf litter
                      ! so I've used the leaf lf_f* parameters instead of making
