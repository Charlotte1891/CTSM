module CNPhenologyMod

#include "shr_assert.h"

  !-----------------------------------------------------------------------
  ! !MODULE: CNPhenologyMod
  !
  ! !DESCRIPTION:
  ! Module holding routines used in phenology model for coupled carbon
  ! nitrogen code.
  !
  ! !USES:
  use shr_kind_mod                    , only : r8 => shr_kind_r8
  use shr_log_mod                     , only : errMsg => shr_log_errMsg
  use shr_sys_mod                     , only : shr_sys_flush
  use decompMod                       , only : bounds_type
  use clm_varpar                      , only : maxveg, nlevdecomp_full, mxsowings, mxharvests
  use clm_varpar                      , only : i_litr_min, i_litr_max
  use clm_varctl                      , only : iulog, use_cndv
  use CNSharedParamsMod               , only : use_matrixcn
  use clm_varctl                      , only : for_testing_no_crop_seed_replenishment
  use clm_varcon                      , only : tfrz
  use abortutils                      , only : endrun
  use CanopyStateType                 , only : canopystate_type
  use CNDVType                        , only : dgvs_type
  use CNVegstateType                  , only : cnveg_state_type
  use CNVegCarbonStateType            , only : cnveg_carbonstate_type
  use CNVegCarbonFluxType             , only : cnveg_carbonflux_type
  use CNVegnitrogenstateType          , only : cnveg_nitrogenstate_type
  use CNVegnitrogenfluxType           , only : cnveg_nitrogenflux_type
  use CropType                        , only : crop_type
  use CropType                        , only : cphase_planted, cphase_leafemerge
  use CropType                        , only : cphase_grainfill, cphase_harvest
  use pftconMod                       , only : pftcon
  use SoilStateType                   , only : soilstate_type
  use TemperatureType                 , only : temperature_type
  use WaterDiagnosticBulkType         , only : waterdiagnosticbulk_type
  use Wateratm2lndBulkType            , only : wateratm2lndbulk_type
  use initVerticalMod                 , only : find_soil_layer_containing_depth
  use CropReprPoolsMod                , only : nrepr, repr_grain_min, repr_grain_max, repr_structure_min, repr_structure_max
  use ColumnType                      , only : col
  use GridcellType                    , only : grc                
  use PatchType                       , only : patch   
  use atm2lndType                     , only : atm2lnd_type             
  !
  implicit none
  private
  !
  ! !PUBLIC MEMBER FUNCTIONS:
  public :: readParams           ! Read parameters
  public :: CNPhenologyreadNML   ! Read namelist
  public :: CNPhenologyInit      ! Initialization
  public :: CNPhenology          ! Update
  public :: CropPhase            ! Get the current phase of each crop patch

  ! !PUBLIC for unit testing
  public :: CNPhenologySetNML         ! Set the namelist setttings explicitly for unit tests
  public :: CNPhenologySetParams      ! Set the parameters explicitly for unit tests
  public :: SeasonalDecidOnset        ! Logical function to determine is seasonal decidious onset should be triggered
  public :: SeasonalCriticalDaylength ! Critical day length needed for Seasonal decidious offset

  ! !PRIVITE MEMBER FIUNCTIONS:
  private :: CNPhenologyClimate             ! Get climatological everages to figure out triggers for Phenology
  private :: CNEvergreenPhenology           ! Phenology for evergreen plants
  private :: CNSeasonDecidPhenology         ! Phenology for seasonal decidious platnts
  private :: CNStressDecidPhenology         ! Phenology for stress deciidous plants
  private :: CropPhenology                  ! Phenology for crops
  private :: CropPhenologyInit              ! Initialize phenology for crops
  private :: vernalization                  ! Vernalization (overwinterring) of crops
  private :: CNOnsetGrowth                  ! Leaf Onset growth
  private :: CNOffsetLitterfall             ! Leaf Offset litter fall
  private :: CNBackgroundLitterfall         ! Background litter fall
  private :: CNLivewoodTurnover             ! Liver wood turnover to deadwood
  private :: CNCropHarvestToProductPools    ! Move crop harvest to product pools
  private :: CNLitterToColumn               ! Move litter ofrom patch to column level
  !
  ! !PRIVATE DATA MEMBERS:
  type, private :: params_type
     real(r8) :: crit_dayl             ! critical day length for senescence (sec) 
                                       ! (11 hrs [39,600 sec] from White 2001)
     real(r8) :: crit_dayl_at_high_lat ! critical day length for senescence at high latitudes (sec) 
                                       ! (in Eitel 2019 this was 54000 [15 hrs])
     real(r8) :: crit_dayl_lat_slope   ! Slope of time for critical day length with latitude (sec/deg) 
                                       ! (Birch et. all 2021 it was 720 see line below)
                                       ! 15hr-11hr/(65N-45N)=linear slope = 720 min/latitude (Birch et. al 2021)
     real(r8) :: ndays_on              ! number of days to complete leaf onset
     real(r8) :: ndays_off             ! number of days to complete leaf offset
     real(r8) :: fstor2tran            ! fraction of storage to move to transfer for each onset
     real(r8) :: crit_onset_fdd        ! critical number of freezing days to set gdd counter
     real(r8) :: crit_onset_swi        ! critical number of days > soilpsi_on for onset
     real(r8) :: soilpsi_on            ! critical soil water potential for leaf onset
     real(r8) :: crit_offset_fdd       ! critical number of freezing days to initiate offset
     real(r8) :: crit_offset_swi       ! critical number of water stress days to initiate offset
     real(r8) :: soilpsi_off           ! critical soil water potential for leaf offset
     real(r8) :: lwtop                 ! live wood turnover proportion (annual fraction)
     real(r8) :: phenology_soil_depth  ! soil depth used for measuring states for phenology triggers
  end type params_type

  type(params_type) :: params_inst

  real(r8) :: dt                            ! time step delta t (seconds)
  real(r8) :: fracday                       ! dtime as a fraction of day
  real(r8) :: crit_dayl                     ! critical daylength for offset (seconds)
  real(r8) :: ndays_on                      ! number of days to complete onset
  real(r8) :: ndays_off                     ! number of days to complete offset
  real(r8) :: fstor2tran                    ! fraction of storage to move to transfer on each onset
  real(r8) :: crit_onset_fdd                ! critical number of freezing days
  real(r8) :: crit_onset_swi                ! water stress days for offset trigger
  real(r8) :: soilpsi_on                    ! water potential for onset trigger (MPa)
  real(r8) :: crit_offset_fdd               ! critical number of freezing degree days to trigger offset
  real(r8) :: crit_offset_swi               ! water stress days for offset trigger
  real(r8) :: soilpsi_off                   ! water potential for offset trigger (MPa)
  real(r8) :: lwtop                         ! live wood turnover proportion (annual fraction)
  integer  :: phenology_soil_layer          ! soil layer used for measuring states for phenology triggers

  ! CropPhenology variables and constants
  real(r8) :: p1d, p1v                      ! photoperiod factor constants for crop vernalization
  real(r8) :: hti                           ! cold hardening index threshold for vernalization
  real(r8) :: tbase                         ! base temperature for vernalization

  integer, parameter :: NOT_Planted   = 999 ! If not planted   yet in year
  integer, parameter :: NOT_Harvested = 999 ! If not harvested yet in year
  integer, parameter :: inNH       = 1      ! Northern Hemisphere
  integer, parameter :: inSH       = 2      ! Southern Hemisphere
  integer, pointer   :: inhemi(:)           ! Hemisphere that patch is in 

  integer, allocatable :: minplantjday(:,:) ! minimum planting julian day
  integer, allocatable :: maxplantjday(:,:) ! maximum planting julian day
  integer              :: jdayyrstart(inSH) ! julian day of start of year

  ! Two matrix check parameters that will be invoked when the matrix solution
  ! comes in (use_matrixcn)
  logical,parameter :: matrixcheck_ph = .True.                   ! Matrix solution check
  logical,parameter :: acc_ph = .False.                          ! Another matrix solution check

  real(r8), private :: initial_seed_at_planting        = 3._r8   ! Initial seed at planting

  real(r8)         :: min_gddmaturity = 1._r8     ! Weird things can happen if gddmaturity is tiny
  logical,  public :: generate_crop_gdds = .false. ! If true, harvest the day before next sowing
  logical,  public :: use_mxmat = .true.           ! If true, ignore crop maximum growing season length

  ! Constants for seasonal decidious leaf onset and offset
  logical,  private :: onset_thresh_depends_on_veg     = .false. ! If onset threshold depends on vegetation type
  integer,  public, parameter :: critical_daylight_constant           = 1
  integer,  public, parameter :: critical_daylight_depends_on_lat     = critical_daylight_constant + 1
  integer,  public, parameter :: critical_daylight_depends_on_veg     = critical_daylight_depends_on_lat + 1
  integer,  public, parameter :: critical_daylight_depends_on_latnveg = critical_daylight_depends_on_veg + 1
  integer,  private :: critical_daylight_method = critical_daylight_constant
  ! For determining leaf offset latitude that's considered high latitude (see Eitel 2019)
  real(r8), parameter :: critical_offset_high_lat         = 65._r8     ! Start of what's considered high latitude (degrees)

  real(r8), parameter :: HARVEST_REASON_MATURE = 1._r8
  real(r8), parameter :: HARVEST_REASON_MAXSEASLENGTH = 2._r8
  real(r8), parameter :: HARVEST_REASON_SOWNBADDEC31 = 3._r8
  real(r8), parameter :: HARVEST_REASON_SOWTODAY = 4._r8
  real(r8), parameter :: HARVEST_REASON_SOWTOMORROW = 5._r8
  real(r8), parameter :: HARVEST_REASON_IDOPTOMORROW = 6._r8
  real(r8), parameter :: HARVEST_REASON_VERNFREEZEKILL = 7._r8

  character(len=*), parameter, private :: sourcefile = &
       __FILE__
  !-----------------------------------------------------------------------

contains

  !-----------------------------------------------------------------------
  subroutine CNPhenologyReadNML( NLFilename )
    !
    ! !DESCRIPTION:
    ! Read the namelist for CNPhenology
    !
    ! !USES:
    use fileutils      , only : getavu, relavu, opnfil
    use shr_nl_mod     , only : shr_nl_find_group_name
    use spmdMod        , only : masterproc, mpicom
    use shr_mpi_mod    , only : shr_mpi_bcast
    use clm_varctl     , only : iulog
    !
    ! !ARGUMENTS:
    character(len=*), intent(in) :: NLFilename ! Namelist filename
    !
    ! !LOCAL VARIABLES:
    integer :: ierr                 ! error code
    integer :: unitn                ! unit for namelist file

    character(len=25) :: min_critical_dayl_method   ! Method to determine critical day length for onset
    character(len=*), parameter :: subname = 'CNPhenologyReadNML'
    character(len=*), parameter :: nmlname = 'cnphenology'
    !-----------------------------------------------------------------------
    namelist /cnphenology/ initial_seed_at_planting, onset_thresh_depends_on_veg, &
                           min_critical_dayl_method, generate_crop_gdds, &
                           use_mxmat

    ! Initialize options to default values, in case they are not specified in
    ! the namelist

    if (masterproc) then
       unitn = getavu()
       write(iulog,*) 'Read in '//nmlname//'  namelist'
       call opnfil (NLFilename, unitn, 'F')
       call shr_nl_find_group_name(unitn, nmlname, status=ierr)
       if (ierr == 0) then
          read(unitn, nml=cnphenology, iostat=ierr)
          if (ierr /= 0) then
             call endrun(msg="ERROR reading "//nmlname//"namelist"//errmsg(sourcefile, __LINE__))
          end if
       else
          call endrun(msg="ERROR could NOT find "//nmlname//"namelist"//errmsg(sourcefile, __LINE__))
       end if
       call relavu( unitn )
    end if

    call shr_mpi_bcast (initial_seed_at_planting,    mpicom)
    call shr_mpi_bcast (onset_thresh_depends_on_veg, mpicom)
    call shr_mpi_bcast (min_critical_dayl_method,     mpicom)
    call shr_mpi_bcast (generate_crop_gdds,          mpicom)
    call shr_mpi_bcast (use_mxmat,                   mpicom)

    if (      min_critical_dayl_method == "DependsOnLat"       )then
       critical_daylight_method = critical_daylight_depends_on_lat
    else if ( min_critical_dayl_method == "DependsOnVeg"       )then
       critical_daylight_method = critical_daylight_depends_on_veg
    else if ( min_critical_dayl_method == "DependsOnLatAndVeg" )then
       critical_daylight_method = critical_daylight_depends_on_latnveg
    else if ( min_critical_dayl_method == "Constant"           )then
       critical_daylight_method = critical_daylight_constant
    else
       call endrun(msg="ERROR min_critical_dayl_method is NOT set to a valid value"//errmsg(sourcefile, __LINE__))
    end if

    if (masterproc) then
       write(iulog,*) ' '
       write(iulog,*) nmlname//' settings:'
       write(iulog,nml=cnphenology)
       write(iulog,*) ' '
    end if


    !-----------------------------------------------------------------------
    
  end subroutine CNPhenologyReadNML

  !-----------------------------------------------------------------------
  subroutine CNPhenologySetNML( input_onset_thresh_depends_on_veg, input_critical_daylight_method )
    !
    ! !DESCRIPTION:
    ! Set the namelist items for unit-testing
    !
    logical, intent(in) :: input_onset_thresh_depends_on_veg
    integer, intent(in) :: input_critical_daylight_method

    onset_thresh_depends_on_veg = input_onset_thresh_depends_on_veg
    critical_daylight_method = input_critical_daylight_method
    if ( (critical_daylight_method < critical_daylight_constant) .or. &
         (critical_daylight_method > critical_daylight_depends_on_latnveg) )then
       call endrun(msg="ERROR critical_daylight_method "//errmsg(sourcefile, __LINE__))
    end if
  end subroutine CNPhenologySetNML
  
  !-----------------------------------------------------------------------
  subroutine CNPhenologySetParams( )
    !
    ! !DESCRIPTION:
    ! Set the parameters for unit-testing
    !
    params_inst%crit_dayl             = 39200._r8     ! Seconds
    params_inst%crit_dayl_at_high_lat = 54000._r8     ! Seconds
    params_inst%crit_dayl_lat_slope   = 720._r8       ! Seconds / degree
    params_inst%ndays_on              = 15._r8        ! Days
    params_inst%ndays_off             = 30._r8        ! Days
    params_inst%fstor2tran            = 0.5           ! Fraction
    params_inst%crit_onset_fdd        = 15._r8        ! Days
    params_inst%crit_onset_swi        = 15._r8        ! Days
    params_inst%soilpsi_on            = -0.6_r8       ! MPa
    params_inst%crit_offset_fdd       = 15._r8        ! Days
    params_inst%crit_offset_swi       = 15._r8        ! Days
    params_inst%soilpsi_off           = -0.8          ! MPa
    params_inst%lwtop                 = 0.7_r8        ! Fraction
    params_inst%phenology_soil_depth  = 0.08_r8       ! m
  end subroutine CNPhenologySetParams
  
  !-----------------------------------------------------------------------
  subroutine readParams ( ncid )
    !
    ! !DESCRIPTION:
    !
    ! !USES:
    use ncdio_pio    , only: file_desc_t
    use paramUtilMod , only : readNcdioScalar

    ! !ARGUMENTS:
    implicit none
    type(file_desc_t),intent(inout) :: ncid   ! pio netCDF file id
    !
    ! !LOCAL VARIABLES:
    character(len=*), parameter  :: subname = 'readParams_CNPhenology'
    !-----------------------------------------------------------------------

    call readNcdioScalar(ncid, 'crit_dayl', subname, params_inst%crit_dayl)
    call readNcdioScalar(ncid, 'crit_dayl_at_high_lat', subname, params_inst%crit_dayl_at_high_lat)
    call readNcdioScalar(ncid, 'crit_dayl_lat_slope', subname, params_inst%crit_dayl_lat_slope)
    call readNcdioScalar(ncid, 'ndays_on', subname, params_inst%ndays_on)
    call readNcdioScalar(ncid, 'ndays_off', subname, params_inst%ndays_off)
    call readNcdioScalar(ncid, 'fstor2tran', subname, params_inst%fstor2tran)
    call readNcdioScalar(ncid, 'crit_onset_fdd', subname, params_inst%crit_onset_fdd)
    call readNcdioScalar(ncid, 'crit_onset_swi', subname, params_inst%crit_onset_swi)
    call readNcdioScalar(ncid, 'soilpsi_on', subname, params_inst%soilpsi_on)
    call readNcdioScalar(ncid, 'crit_offset_fdd', subname, params_inst%crit_offset_fdd)
    call readNcdioScalar(ncid, 'crit_offset_swi', subname, params_inst%crit_offset_swi)
    call readNcdioScalar(ncid, 'soilpsi_off', subname, params_inst%soilpsi_off)
    call readNcdioScalar(ncid, 'lwtop_ann', subname, params_inst%lwtop)
    call readNcdioScalar(ncid, 'phenology_soil_depth', subname, params_inst%phenology_soil_depth)
    

  end subroutine readParams

  !-----------------------------------------------------------------------
  subroutine CNPhenology (bounds, num_soilc, filter_soilc, num_soilp, &
       filter_soilp, num_pcropp, filter_pcropp, &
       waterdiagnosticbulk_inst, wateratm2lndbulk_inst, temperature_inst, atm2lnd_inst, crop_inst, &
       canopystate_inst, soilstate_inst, dgvs_inst, &
       cnveg_state_inst, cnveg_carbonstate_inst, cnveg_carbonflux_inst,    &
       cnveg_nitrogenstate_inst, cnveg_nitrogenflux_inst, &
       c13_cnveg_carbonstate_inst, c14_cnveg_carbonstate_inst, &
       leaf_prof_patch, froot_prof_patch, phase)
    ! !USES:
    use clm_time_manager , only: is_first_step
    use CNSharedParamsMod, only: use_fun
    !
    ! !DESCRIPTION:
    ! Dynamic phenology routine for coupled carbon-nitrogen code (CN)
    ! 1. grass phenology
    !
    ! !ARGUMENTS:
    type(bounds_type)              , intent(in)    :: bounds
    integer                        , intent(in)    :: num_soilc       ! number of soil columns in filter
    integer                        , intent(in)    :: filter_soilc(:) ! filter for soil columns
    integer                        , intent(in)    :: num_soilp       ! number of soil patches in filter
    integer                        , intent(in)    :: filter_soilp(:) ! filter for soil patches
    integer                        , intent(in)    :: num_pcropp      ! number of prog. crop patches in filter
    integer                        , intent(in)    :: filter_pcropp(:)! filter for prognostic crop patches
    type(waterdiagnosticbulk_type)          , intent(in)    :: waterdiagnosticbulk_inst
    type(wateratm2lndbulk_type)          , intent(in)    :: wateratm2lndbulk_inst
    type(temperature_type)         , intent(inout) :: temperature_inst
    type(atm2lnd_type)             , intent(in)    :: atm2lnd_inst
    type(crop_type)                , intent(inout) :: crop_inst
    type(canopystate_type)         , intent(in)    :: canopystate_inst
    type(soilstate_type)           , intent(in)    :: soilstate_inst
    type(dgvs_type)                , intent(inout) :: dgvs_inst
    type(cnveg_state_type)         , intent(inout) :: cnveg_state_inst
    type(cnveg_carbonstate_type)   , intent(inout) :: cnveg_carbonstate_inst
    type(cnveg_carbonflux_type)    , intent(inout) :: cnveg_carbonflux_inst
    type(cnveg_nitrogenstate_type) , intent(inout) :: cnveg_nitrogenstate_inst
    type(cnveg_nitrogenflux_type)  , intent(inout) :: cnveg_nitrogenflux_inst
    type(cnveg_carbonstate_type)   , intent(inout) :: c13_cnveg_carbonstate_inst
    type(cnveg_carbonstate_type)   , intent(inout) :: c14_cnveg_carbonstate_inst
    real(r8)                       , intent(in)    :: leaf_prof_patch(bounds%begp:,1:)
    real(r8)                       , intent(in)    :: froot_prof_patch(bounds%begp:,1:)
    integer                        , intent(in)    :: phase
    !-----------------------------------------------------------------------

    SHR_ASSERT_ALL_FL((ubound(leaf_prof_patch)   == (/bounds%endp,nlevdecomp_full/)), sourcefile, __LINE__)
    SHR_ASSERT_ALL_FL((ubound(froot_prof_patch)  == (/bounds%endp,nlevdecomp_full/)), sourcefile, __LINE__)

    ! each of the following phenology type routines includes a filter
    ! to operate only on the relevant patches


    if ( phase == 1 ) then
       call CNPhenologyClimate(num_soilp, filter_soilp, num_pcropp, filter_pcropp, &
            temperature_inst, cnveg_state_inst, crop_inst)
   
       call CNEvergreenPhenology(num_soilp, filter_soilp, &
            cnveg_state_inst, cnveg_carbonstate_inst, cnveg_nitrogenstate_inst, cnveg_carbonflux_inst, cnveg_nitrogenflux_inst)

       call CNSeasonDecidPhenology(num_soilp, filter_soilp, &
            temperature_inst, waterdiagnosticbulk_inst, cnveg_state_inst, dgvs_inst, &
            cnveg_carbonstate_inst, cnveg_nitrogenstate_inst, cnveg_carbonflux_inst, cnveg_nitrogenflux_inst)

       call CNStressDecidPhenology(num_soilp, filter_soilp,   &
            soilstate_inst, temperature_inst, atm2lnd_inst, wateratm2lndbulk_inst, cnveg_state_inst, &
            cnveg_carbonstate_inst, cnveg_nitrogenstate_inst, cnveg_carbonflux_inst, cnveg_nitrogenflux_inst)

       ! BACKWARDS_COMPATIBILITY(wjs, 2022-02-03) Old restart files generated at the end
       ! of the year can indicate that a crop was panted on Jan 1, because that used to be
       ! the time given to the last time step of the year. This would cause problems if we
       ! ran CropPhenology in time step 0, because now time step 0 is labeled as Dec 31,
       ! so CropPhenology would see the crop as having been planted 364 days ago, and so
       ! would want to harvest this newly-planted crop. To avoid this situation, we avoid
       ! calling CropPhenology on time step 0.
       !
       ! This .not. is_first_step() condition can be removed either when we can rely on
       ! all restart files having been generated with
       ! https://github.com/ESCOMP/CTSM/issues/1623 resolved, or we stop having a time
       ! step 0 (https://github.com/ESCOMP/CTSM/issues/925).
       if (num_pcropp > 0 .and. .not. is_first_step()) then
          call CropPhenology(num_pcropp, filter_pcropp, &
               waterdiagnosticbulk_inst, temperature_inst, crop_inst, canopystate_inst, cnveg_state_inst, &
               cnveg_carbonstate_inst, cnveg_nitrogenstate_inst, cnveg_carbonflux_inst, cnveg_nitrogenflux_inst, &
               c13_cnveg_carbonstate_inst, c14_cnveg_carbonstate_inst)
       end if
    else if ( phase == 2 ) then
       ! the same onset and offset routines are called regardless of
       ! phenology type - they depend only on onset_flag, offset_flag, bglfr, and bgtr

       call CNOnsetGrowth(num_soilp, filter_soilp, &
            cnveg_state_inst, &
            cnveg_carbonstate_inst, cnveg_nitrogenstate_inst, cnveg_carbonflux_inst, cnveg_nitrogenflux_inst)

       call CNOffsetLitterfall(num_soilp, filter_soilp, &
            cnveg_state_inst, cnveg_carbonstate_inst, cnveg_nitrogenstate_inst, cnveg_carbonflux_inst, cnveg_nitrogenflux_inst, &
            crop_inst)

       call CNBackgroundLitterfall(num_soilp, filter_soilp, &
            cnveg_state_inst, cnveg_carbonstate_inst, cnveg_nitrogenstate_inst, cnveg_carbonflux_inst, cnveg_nitrogenflux_inst)
   
       call CNLivewoodTurnover(num_soilp, filter_soilp, &
            cnveg_carbonstate_inst, cnveg_nitrogenstate_inst, cnveg_carbonflux_inst, cnveg_nitrogenflux_inst)

       call CNCropHarvestToProductPools(bounds, num_soilp, filter_soilp, num_soilc, filter_soilc, &
            cnveg_carbonflux_inst, cnveg_nitrogenflux_inst)

       ! gather all patch-level litterfall fluxes to the column for litter C and N inputs

       call CNLitterToColumn(bounds, num_soilp, filter_soilp, &
            cnveg_state_inst, cnveg_carbonflux_inst, cnveg_nitrogenflux_inst, &
            leaf_prof_patch(bounds%begp:bounds%endp,1:nlevdecomp_full), & 
            froot_prof_patch(bounds%begp:bounds%endp,1:nlevdecomp_full))
    else
       call endrun( 'bad phase' )
    end if

  end subroutine CNPhenology

  !-----------------------------------------------------------------------
  subroutine CNPhenologyInit(bounds)
    !
    ! !DESCRIPTION:
    ! Initialization of CNPhenology. Must be called after time-manager is
    ! initialized, and after pftcon file is read in.
    !
    ! !USES:
    use clm_time_manager, only: get_step_size_real
    use clm_varctl      , only: use_crop, use_cropcal_rx_sdates
    use clm_varcon      , only: secspday
    !
    ! !ARGUMENTS:
    type(bounds_type), intent(in) :: bounds  
    !------------------------------------------------------------------------

    !
    ! Get time-step and what fraction of a day it is
    !
    dt      = get_step_size_real()
    fracday = dt/secspday

    ! set constants for CNSeasonDecidPhenology 
    ! (critical daylength from Biome-BGC, v4.1.2)
    crit_dayl=params_inst%crit_dayl

    ! Set constants for CNSeasonDecidPhenology and CNStressDecidPhenology
    ndays_on=params_inst%ndays_on
    ndays_off=params_inst%ndays_off

    ! set transfer parameters
    fstor2tran=params_inst%fstor2tran

    call find_soil_layer_containing_depth( &
         depth = params_inst%phenology_soil_depth, &
         layer = phenology_soil_layer)

    ! -----------------------------------------
    ! Constants for CNStressDecidPhenology
    ! -----------------------------------------

    ! onset parameters
    crit_onset_fdd=params_inst%crit_onset_fdd
    ! critical onset gdd now being calculated as a function of annual
    ! average 2m temp.
    ! crit_onset_gdd = 150.0 ! c3 grass value
    ! crit_onset_gdd = 1000.0   ! c4 grass value
    crit_onset_swi=params_inst%crit_onset_swi
    soilpsi_on=params_inst%soilpsi_on

    ! offset parameters
    crit_offset_fdd=params_inst%crit_offset_fdd
    crit_offset_swi=params_inst%crit_offset_swi
    soilpsi_off=params_inst%soilpsi_off    

    ! -----------------------------------------
    ! Constants for CNLivewoodTurnover
    ! -----------------------------------------

    ! set the global parameter for livewood turnover rate
    ! define as an annual fraction (0.7), and convert to fraction per second
    lwtop=params_inst%lwtop/31536000.0_r8 !annual fraction converted to per second

    ! -----------------------------------------
    ! Call any subroutine specific initialization routines
    ! -----------------------------------------

    if ( use_crop ) call CropPhenologyInit(bounds)

    ! Error checking for parameters
    if ( (critical_daylight_method == critical_daylight_depends_on_lat) .or. &
         (critical_daylight_method == critical_daylight_depends_on_veg) .or.  &
         (critical_daylight_method == critical_daylight_depends_on_latnveg) )then
        if ( params_inst%crit_dayl_at_high_lat < params_inst%crit_dayl )then
            call endrun(msg="ERROR crit_dayl_at_high_lat should be higher than crit_dayl on paramsfile"//errmsg(sourcefile, __LINE__))
        end if
        if ( params_inst%crit_dayl_at_high_lat >= secspday )then
            call endrun(msg="ERROR crit_dayl_at_high_lat can NOT be higher than seconds in a day"//errmsg(sourcefile, __LINE__))
        end if
        if ( params_inst%crit_dayl >= secspday )then
            call endrun(msg="ERROR crit_dayl can NOT be higher than seconds in a day"//errmsg(sourcefile, __LINE__))
        end if
    end if
    if ( (critical_daylight_method == critical_daylight_depends_on_lat) .or. &
         (critical_daylight_method == critical_daylight_depends_on_latnveg) )then
        if ( params_inst%crit_dayl_lat_slope <= 0.0_r8 )then
            call endrun(msg="ERROR crit_dayl_lat_slope can not be negative or zero"//errmsg(sourcefile, __LINE__))
        end if
        if ( params_inst%crit_dayl_lat_slope >= (secspday - params_inst%crit_dayl_at_high_lat)/ &
                                                 (90._r8 - critical_offset_high_lat) )then
            call endrun(msg="ERROR crit_dayl_lat_slope cannot allow crit_dayl longer than a day"//errmsg(sourcefile, __LINE__))
        end if
    end if

  end subroutine CNPhenologyInit

  !-----------------------------------------------------------------------
  subroutine CNPhenologyClimate (num_soilp, filter_soilp, num_pcropp, filter_pcropp, &
       temperature_inst, cnveg_state_inst, crop_inst)
    !
    ! !DESCRIPTION:
    ! For coupled carbon-nitrogen code (CN).
    !
    ! !USES:
    use clm_time_manager , only : get_curr_days_per_year
    use clm_time_manager , only : get_curr_date, is_first_step
    !
    ! !ARGUMENTS:
    integer                , intent(in)    :: num_soilp       ! number of soil patches in filter
    integer                , intent(in)    :: filter_soilp(:) ! filter for soil patches
    integer                , intent(in)    :: num_pcropp      ! number of prognostic crops in filter
    integer                , intent(in)    :: filter_pcropp(:)! filter for prognostic crop patches
    type(temperature_type) , intent(inout) :: temperature_inst
    type(cnveg_state_type) , intent(inout) :: cnveg_state_inst
    type(crop_type)        , intent(inout) :: crop_inst
    !
    ! !LOCAL VARIABLES:
    integer  :: p       ! indices
    integer  :: fp      ! filter patch index
    real(r8) :: dayspyr ! days per year (days)
    integer  :: kyr     ! current year
    integer  :: kmo     ! month of year  (1, ..., 12)
    integer  :: kda     ! day of month   (1, ..., 31)
    integer  :: mcsec   ! seconds of day (0, ..., seconds/day)
    real(r8), parameter :: yravg   = 20.0_r8      ! length of years to average for gdd
    real(r8), parameter :: yravgm1 = yravg-1.0_r8 ! minus 1 of above
    !-----------------------------------------------------------------------

    associate(                                                & 
         nyrs_crop_active => crop_inst%nyrs_crop_active_patch,   & ! InOut:  [integer (:)  ]  number of years this crop patch has been active
         
         t_ref2m        => temperature_inst%t_ref2m_patch ,   & ! Input:  [real(r8) (:) ]  2m air temperature (K)
         gdd0           => temperature_inst%gdd0_patch    ,   & ! Output: [real(r8) (:) ]  growing deg. days base 0 deg C (ddays)            
         gdd8           => temperature_inst%gdd8_patch    ,   & ! Output: [real(r8) (:) ]     "     "    "    "   8  "  "    "               
         gdd10          => temperature_inst%gdd10_patch   ,   & ! Output: [real(r8) (:) ]     "     "    "    "  10  "  "    "               
         gdd020         => temperature_inst%gdd020_patch  ,   & ! Output: [real(r8) (:) ]  20-yr mean of gdd0 (ddays)                        
         gdd820         => temperature_inst%gdd820_patch  ,   & ! Output: [real(r8) (:) ]  20-yr mean of gdd8 (ddays)                        
         gdd1020        => temperature_inst%gdd1020_patch ,   & ! Output: [real(r8) (:) ]  20-yr mean of gdd10 (ddays)                       
         
         tempavg_t2m    => cnveg_state_inst%tempavg_t2m_patch & ! Output: [real(r8) (:) ]  temp. avg 2m air temperature (K)                  
         )

      ! set time steps
      
      dayspyr = get_curr_days_per_year()

      do fp = 1,num_soilp
         p = filter_soilp(fp)
         tempavg_t2m(p) = tempavg_t2m(p) + t_ref2m(p) * (fracday/dayspyr)
      end do

      !
      ! The following crop related steps are done here rather than CropPhenology
      ! so that they will be completed each time-step rather than with doalb.
      !
      ! NOTE(wjs, 2022-02-03) The above comment about doalb no longer applies, because
      ! there is no longer a doalb conditional around the CropPhenology call. Therefore,
      ! we could move these calculations into CropPhenology if it made sense to do so.
      !
      ! The following lines come from ibis's climate.f + stats.f
      ! gdd SUMMATIONS ARE RELATIVE TO THE PLANTING DATE (see subr. updateAccFlds)

      if (num_pcropp > 0) then
         ! get time-related info
         call get_curr_date(kyr, kmo, kda, mcsec)
      end if

      do fp = 1,num_pcropp
         p = filter_pcropp(fp)
         if (kmo == 1 .and. kda == 1 .and. nyrs_crop_active(p) == 0) then ! YR 1:
            gdd020(p)  = 0._r8                             ! set gdd..20 variables to 0
            gdd820(p)  = 0._r8                             ! and crops will not be planted
            gdd1020(p) = 0._r8
         end if
         if (kmo == 1 .and. kda == 1 .and. mcsec == 0) then        ! <-- END of EVERY YR:
            if (nyrs_crop_active(p) == 1) then                     ! <-- END of YR 1
               gdd020(p)  = gdd0(p)                                ! <-- END of YR 1
               gdd820(p)  = gdd8(p)                                ! <-- END of YR 1
               gdd1020(p) = gdd10(p)                               ! <-- END of YR 1
            end if                                                 ! <-- END of YR 1
            gdd020(p)  = (yravgm1* gdd020(p)  + gdd0(p))  / yravg  ! gdd..20 must be long term avgs
            gdd820(p)  = (yravgm1* gdd820(p)  + gdd8(p))  / yravg  ! so ignore results for yrs 1 & 2
            gdd1020(p) = (yravgm1* gdd1020(p) + gdd10(p)) / yravg 
         end if
      end do

    end associate

  end subroutine CNPhenologyClimate

  !-----------------------------------------------------------------------
  subroutine CNEvergreenPhenology (num_soilp, filter_soilp , &
       cnveg_state_inst, cnveg_carbonstate_inst, cnveg_nitrogenstate_inst, cnveg_carbonflux_inst, cnveg_nitrogenflux_inst)   
       ! cnveg_state_inst) 
    !
    ! !DESCRIPTION:
    ! For coupled carbon-nitrogen code (CN).
    !
    ! !USES:
    use clm_varcon       , only : secspday
    use clm_time_manager , only : get_average_days_per_year
    use clm_varctl       , only : CN_evergreen_phenology_opt   
    !
    ! !ARGUMENTS:
    integer           , intent(in)    :: num_soilp       ! number of soil patches in filter
    integer           , intent(in)    :: filter_soilp(:) ! filter for soil patches
    type(cnveg_state_type), intent(inout) :: cnveg_state_inst
    type(cnveg_carbonstate_type)   , intent(inout) :: cnveg_carbonstate_inst    
    type(cnveg_nitrogenstate_type) , intent(inout) :: cnveg_nitrogenstate_inst  
    type(cnveg_carbonflux_type)    , intent(inout) :: cnveg_carbonflux_inst     
    type(cnveg_nitrogenflux_type)  , intent(inout) :: cnveg_nitrogenflux_inst   
    !
    ! !LOCAL VARIABLES:
    real(r8):: avg_dayspyr                ! Average days per year
    integer :: p                          ! indices
    integer :: fp                         ! filter patch index
    
    real(r8):: tranr 				      
    real(r8):: t1                         ! temporary variable 
    !-----------------------------------------------------------------------

    associate(                                        & 
         ivt        => patch%itype                    , & ! Input:  [integer  (:) ]  patch vegetation type                                

         evergreen  => pftcon%evergreen             , & ! Input:  binary flag for evergreen leaf habit (0 or 1)     
         leaf_long  => pftcon%leaf_long             , & ! Input:  leaf longevity (yrs)  
         
         woody                               =>    pftcon%woody                                                         , & ! Input:  binary flag for woody lifeform (1=woody, 0=not woody)     
         
   		 leafc_storage                       =>    cnveg_carbonstate_inst%leafc_storage_patch                           , & ! Input:  [real(r8) (:)]  (gC/m2) leaf C storage                             
   		 frootc_storage                      =>    cnveg_carbonstate_inst%frootc_storage_patch                          , & ! Input:  [real(r8) (:)]  (gC/m2) fine root C storage                         
   		 livestemc_storage                   =>    cnveg_carbonstate_inst%livestemc_storage_patch                       , & ! Input:  [real(r8) (:)]  (gC/m2) live stem C storage                         
   		 deadstemc_storage                   =>    cnveg_carbonstate_inst%deadstemc_storage_patch                       , & ! Input:  [real(r8) (:)]  (gC/m2) dead stem C storage                         
   		 livecrootc_storage                  =>    cnveg_carbonstate_inst%livecrootc_storage_patch                      , & ! Input:  [real(r8) (:)]  (gC/m2) live coarse root C storage                  
   		 deadcrootc_storage                  =>    cnveg_carbonstate_inst%deadcrootc_storage_patch                      , & ! Input:  [real(r8) (:)]  (gC/m2) dead coarse root C storage                  
   		 gresp_storage                       =>    cnveg_carbonstate_inst%gresp_storage_patch                           , & ! Input:  [real(r8) (:)]  (gC/m2) growth respiration storage   
   		 leafc_xfer                          =>    cnveg_carbonstate_inst%leafc_xfer_patch                              , & ! InOut:  [real(r8) (:)]  (gC/m2) leaf C transfer                            
   		 frootc_xfer                         =>    cnveg_carbonstate_inst%frootc_xfer_patch                             , & ! InOut:  [real(r8) (:)]  (gC/m2) fine root C transfer                       
   		 livestemc_xfer                      =>    cnveg_carbonstate_inst%livestemc_xfer_patch                          , & ! InOut:  [real(r8) (:)]  (gC/m2) live stem C transfer                       
   		 deadstemc_xfer                      =>    cnveg_carbonstate_inst%deadstemc_xfer_patch                          , & ! InOut:  [real(r8) (:)]  (gC/m2) dead stem C transfer                       
   		 livecrootc_xfer                     =>    cnveg_carbonstate_inst%livecrootc_xfer_patch                         , & ! InOut:  [real(r8) (:)]  (gC/m2) live coarse root C transfer                
   		 deadcrootc_xfer                     =>    cnveg_carbonstate_inst%deadcrootc_xfer_patch                         , & ! InOut:  [real(r8) (:)]  (gC/m2) dead coarse root C transfer   
   		                
   		 leafn_storage                       =>    cnveg_nitrogenstate_inst%leafn_storage_patch                         , & ! Input:  [real(r8) (:)]  (gN/m2) leaf N storage                              
   		 frootn_storage                      =>    cnveg_nitrogenstate_inst%frootn_storage_patch                        , & ! Input:  [real(r8) (:)]  (gN/m2) fine root N storage                         
   		 livestemn_storage                   =>    cnveg_nitrogenstate_inst%livestemn_storage_patch                     , & ! Input:  [real(r8) (:)]  (gN/m2) live stem N storage                         
   		 deadstemn_storage                   =>    cnveg_nitrogenstate_inst%deadstemn_storage_patch                     , & ! Input:  [real(r8) (:)]  (gN/m2) dead stem N storage                         
   		 livecrootn_storage                  =>    cnveg_nitrogenstate_inst%livecrootn_storage_patch                    , & ! Input:  [real(r8) (:)]  (gN/m2) live coarse root N storage                  
   		 deadcrootn_storage                  =>    cnveg_nitrogenstate_inst%deadcrootn_storage_patch                    , & ! Input:  [real(r8) (:)]  (gN/m2) dead coarse root N storage               
   		 leafn_xfer                          =>    cnveg_nitrogenstate_inst%leafn_xfer_patch                            , & ! InOut:  [real(r8) (:)]  (gN/m2) leaf N transfer                            
   		 frootn_xfer                         =>    cnveg_nitrogenstate_inst%frootn_xfer_patch                           , & ! InOut:  [real(r8) (:)]  (gN/m2) fine root N transfer                       
   		 livestemn_xfer                      =>    cnveg_nitrogenstate_inst%livestemn_xfer_patch                        , & ! InOut:  [real(r8) (:)]  (gN/m2) live stem N transfer                       
   		 deadstemn_xfer                      =>    cnveg_nitrogenstate_inst%deadstemn_xfer_patch                        , & ! InOut:  [real(r8) (:)]  (gN/m2) dead stem N transfer                       
   		 livecrootn_xfer                     =>    cnveg_nitrogenstate_inst%livecrootn_xfer_patch                       , & ! InOut:  [real(r8) (:)]  (gN/m2) live coarse root N transfer                
   		 deadcrootn_xfer                     =>    cnveg_nitrogenstate_inst%deadcrootn_xfer_patch                       , & ! InOut:  [real(r8) (:)]  (gN/m2) dead coarse root N transfer     
   		                 
   		 leafc_storage_to_xfer               =>    cnveg_carbonflux_inst%leafc_storage_to_xfer_patch                    , & ! InOut:  [real(r8) (:)]                                                     
   		 frootc_storage_to_xfer              =>    cnveg_carbonflux_inst%frootc_storage_to_xfer_patch                   , & ! InOut:  [real(r8) (:)]                                                     
   		 livestemc_storage_to_xfer           =>    cnveg_carbonflux_inst%livestemc_storage_to_xfer_patch                , & ! InOut:  [real(r8) (:)]                                                     
   		 deadstemc_storage_to_xfer           =>    cnveg_carbonflux_inst%deadstemc_storage_to_xfer_patch                , & ! InOut:  [real(r8) (:)]                                                     
   		 livecrootc_storage_to_xfer          =>    cnveg_carbonflux_inst%livecrootc_storage_to_xfer_patch               , & ! InOut:  [real(r8) (:)]                                                     
   		 deadcrootc_storage_to_xfer          =>    cnveg_carbonflux_inst%deadcrootc_storage_to_xfer_patch               , & ! InOut:  [real(r8) (:)]                                                     
   		 gresp_storage_to_xfer               =>    cnveg_carbonflux_inst%gresp_storage_to_xfer_patch                    , & ! InOut:  [real(r8) (:)]  
   		 leafc_xfer_to_leafc                 =>    cnveg_carbonflux_inst%leafc_xfer_to_leafc_patch                      , & ! InOut:  [real(r8) (:)]                                                    
   		 frootc_xfer_to_frootc               =>    cnveg_carbonflux_inst%frootc_xfer_to_frootc_patch                    , & ! InOut:  [real(r8) (:)]                                                    
   		 livestemc_xfer_to_livestemc         =>    cnveg_carbonflux_inst%livestemc_xfer_to_livestemc_patch              , & ! InOut:  [real(r8) (:)]                                                    
   		 deadstemc_xfer_to_deadstemc         =>    cnveg_carbonflux_inst%deadstemc_xfer_to_deadstemc_patch              , & ! InOut:  [real(r8) (:)]                                                    
   		 livecrootc_xfer_to_livecrootc       =>    cnveg_carbonflux_inst%livecrootc_xfer_to_livecrootc_patch            , & ! InOut:  [real(r8) (:)]                                                    
   		 deadcrootc_xfer_to_deadcrootc       =>    cnveg_carbonflux_inst%deadcrootc_xfer_to_deadcrootc_patch            , & ! InOut:  [real(r8) (:)]   
   		                                                    
   		 leafn_storage_to_xfer               =>    cnveg_nitrogenflux_inst%leafn_storage_to_xfer_patch                  , & ! InOut:  [real(r8) (:)]                                                     
   		 frootn_storage_to_xfer              =>    cnveg_nitrogenflux_inst%frootn_storage_to_xfer_patch                 , & ! InOut:  [real(r8) (:)]                                                     
   		 livestemn_storage_to_xfer           =>    cnveg_nitrogenflux_inst%livestemn_storage_to_xfer_patch              , & ! InOut:  [real(r8) (:)]                                                     
   		 deadstemn_storage_to_xfer           =>    cnveg_nitrogenflux_inst%deadstemn_storage_to_xfer_patch              , & ! InOut:  [real(r8) (:)]                                                     
   		 livecrootn_storage_to_xfer          =>    cnveg_nitrogenflux_inst%livecrootn_storage_to_xfer_patch             , & ! InOut:  [real(r8) (:)]   
   		 deadcrootn_storage_to_xfer          =>    cnveg_nitrogenflux_inst%deadcrootn_storage_to_xfer_patch             , & ! InOut:  [real(r8) (:)]                                                     
   		 leafn_xfer_to_leafn                 =>    cnveg_nitrogenflux_inst%leafn_xfer_to_leafn_patch                    , & ! InOut:  [real(r8) (:)]                                                    
   		 frootn_xfer_to_frootn               =>    cnveg_nitrogenflux_inst%frootn_xfer_to_frootn_patch                  , & ! InOut:  [real(r8) (:)]                                                    
   		 livestemn_xfer_to_livestemn         =>    cnveg_nitrogenflux_inst%livestemn_xfer_to_livestemn_patch            , & ! InOut:  [real(r8) (:)]                                                    
   		 deadstemn_xfer_to_deadstemn         =>    cnveg_nitrogenflux_inst%deadstemn_xfer_to_deadstemn_patch            , & ! InOut:  [real(r8) (:)]                                                    
   		 livecrootn_xfer_to_livecrootn       =>    cnveg_nitrogenflux_inst%livecrootn_xfer_to_livecrootn_patch          , & ! InOut:  [real(r8) (:)]                                                    
   		 deadcrootn_xfer_to_deadcrootn       =>    cnveg_nitrogenflux_inst%deadcrootn_xfer_to_deadcrootn_patch          , & ! InOut:  [real(r8) (:)]     
   		           
   		 bglfr                               => cnveg_state_inst%bglfr_patch , & ! Output: [real(r8) (:) ]  background litterfall rate (1/s)                  
   		 bgtr                                => cnveg_state_inst%bgtr_patch  , & ! Output: [real(r8) (:) ]  background transfer growth rate (1/s)             
   		 lgsf                                => cnveg_state_inst%lgsf_patch    & ! Output: [real(r8) (:) ]  long growing season factor [0-1]                  

         )

      avg_dayspyr = get_average_days_per_year()

      do fp = 1,num_soilp
         p = filter_soilp(fp)
         if (evergreen(ivt(p)) == 1._r8) then
            bglfr(p) = 1._r8/(leaf_long(ivt(p)) * avg_dayspyr * secspday)
            bgtr(p)  = 0._r8
            lgsf(p)  = 0._r8
         end if
      end do
               
   !!!!!!!!!!!!!!!!!!!!!!!!!!!!!!!!!!!!!!!!!!!!!!!!!!!!! !!!!!!!!!!!!!!!!!!!!!!!!!!!!!!!!!!!!!!!!!!!!!!!!!!
   if (CN_evergreen_phenology_opt == 1) then    
   do fp = 1,num_soilp    
      p = filter_soilp(fp)    
      if (evergreen(ivt(p)) == 1._r8) then    
   
         tranr=0.0002_r8   
         ! set carbon fluxes for shifting storage pools to transfer pools    
         if (.not. use_matrixcn) then
            leafc_storage_to_xfer(p)  = tranr * leafc_storage(p)/dt
            frootc_storage_to_xfer(p) = tranr * frootc_storage(p)/dt
            if (woody(ivt(p)) == 1.0_r8) then
               livestemc_storage_to_xfer(p)  = tranr * livestemc_storage(p)/dt
               deadstemc_storage_to_xfer(p)  = tranr * deadstemc_storage(p)/dt
               livecrootc_storage_to_xfer(p) = tranr * livecrootc_storage(p)/dt
               deadcrootc_storage_to_xfer(p) = tranr * deadcrootc_storage(p)/dt
               gresp_storage_to_xfer(p)      = tranr * gresp_storage(p)/dt
            end if
         else
            ! NOTE: The non matrix version of this is in CNCStateUpdate1::CStateUpdate1 EBK (11/26/2019)
         end if !not use_matrixcn

        ! set nitrogen fluxes for shifting storage pools to transfer pools    
        if (use_matrixcn) then    
        else
           ! NOTE: The non matrix version of this is in CNNStateUpdate1::NStateUpdate1 EBK (11/26/2019)
           leafn_storage_to_xfer(p)  = tranr * leafn_storage(p)/dt    
           frootn_storage_to_xfer(p) = tranr * frootn_storage(p)/dt   
           if (woody(ivt(p)) == 1.0_r8) then    
               livestemn_storage_to_xfer(p)  = tranr * livestemn_storage(p)/dt    
               deadstemn_storage_to_xfer(p)  = tranr * deadstemn_storage(p)/dt    
               livecrootn_storage_to_xfer(p) = tranr * livecrootn_storage(p)/dt   
               deadcrootn_storage_to_xfer(p) = tranr * deadcrootn_storage(p)/dt   
           end if    
        end if !use_matrixcn  
                        
        t1 = 1.0_r8 / dt   

        if (use_matrixcn) then
        else
           ! NOTE: The non matrix version of this is in CNCStateUpdate1::CStateUpdate1 EBK (11/26/2019)
           !                                        and CNNStateUpdate1::NStateUpdate1
           leafc_xfer_to_leafc(p)   = t1 * leafc_xfer(p)    
           frootc_xfer_to_frootc(p) = t1 * frootc_xfer(p)   
            
           leafn_xfer_to_leafn(p)   = t1 * leafn_xfer(p)    
           frootn_xfer_to_frootn(p) = t1 * frootn_xfer(p)   
           if (woody(ivt(p)) == 1.0_r8) then   
               livestemc_xfer_to_livestemc(p)   = t1 * livestemc_xfer(p)   
               deadstemc_xfer_to_deadstemc(p)   = t1 * deadstemc_xfer(p)   
               livecrootc_xfer_to_livecrootc(p) = t1 * livecrootc_xfer(p)  
               deadcrootc_xfer_to_deadcrootc(p) = t1 * deadcrootc_xfer(p)  
                
               livestemn_xfer_to_livestemn(p)   = t1 * livestemn_xfer(p)   
               deadstemn_xfer_to_deadstemn(p)   = t1 * deadstemn_xfer(p)   
               livecrootn_xfer_to_livecrootn(p) = t1 * livecrootn_xfer(p)  
               deadcrootn_xfer_to_deadcrootn(p) = t1 * deadcrootn_xfer(p)  
           end if
        end if !use_matrixcn
                
      end if ! end of if (evergreen(ivt(p)) == 1._r8) then    
     
   end do ! end of pft loop 
   
   end if ! end of if (CN_evergreen_phenology_opt == 1) then    
   !!!!!!!!!!!!!!!!!!!!!!!!!!!!!!!!!!!!!!!!!!!!!!!!!!!!! !!!!!!!!!!!!!!!!!!!!!!!!!!!!!!!!!!!!!!!!!!!!!!!!!!

    end associate

  end subroutine CNEvergreenPhenology

  !-----------------------------------------------------------------------
  subroutine CNSeasonDecidPhenology (num_soilp, filter_soilp       , &
       temperature_inst, waterdiagnosticbulk_inst, cnveg_state_inst, dgvs_inst , &
       cnveg_carbonstate_inst, cnveg_nitrogenstate_inst, cnveg_carbonflux_inst, cnveg_nitrogenflux_inst)
    !
    ! !DESCRIPTION:
    ! For coupled carbon-nitrogen code (CN).
    ! This routine handles the seasonal deciduous phenology code (temperate
    ! deciduous vegetation that has only one growing season per year).
    !
    ! !USES:
    use shr_const_mod   , only: SHR_CONST_TKFRZ, SHR_CONST_PI
    use clm_varcon      , only: secspday
    use clm_varctl      , only: use_cndv
    !
    ! !ARGUMENTS:
    integer                        , intent(in)    :: num_soilp       ! number of soil patches in filter
    integer                        , intent(in)    :: filter_soilp(:) ! filter for soil patches
    type(temperature_type)         , intent(in)    :: temperature_inst
    type(waterdiagnosticbulk_type)          , intent(in)    :: waterdiagnosticbulk_inst
    type(cnveg_state_type)         , intent(inout) :: cnveg_state_inst
    type(dgvs_type)                , intent(inout) :: dgvs_inst
    type(cnveg_carbonstate_type)   , intent(inout) :: cnveg_carbonstate_inst
    type(cnveg_nitrogenstate_type) , intent(inout) :: cnveg_nitrogenstate_inst
    type(cnveg_carbonflux_type)    , intent(inout) :: cnveg_carbonflux_inst
    type(cnveg_nitrogenflux_type)  , intent(inout) :: cnveg_nitrogenflux_inst
    !
    ! !LOCAL VARIABLES:
    integer :: g,c,p          !indices
    integer :: fp             !filter patch index
    real(r8):: ws_flag        !winter-summer solstice flag (0 or 1)
    real(r8):: crit_onset_gdd !critical onset growing degree-day sum
    real(r8):: crit_daylat    !latitudinal light gradient in arctic-boreal 
    logical :: do_onset       ! Flag if onset should happen
    real(r8):: soilt          ! soil temperature for layer to use for seasonal phenology trigger
    !-----------------------------------------------------------------------

    associate(                                                                                                   & 
         ivt                                 =>    patch%itype                                                   , & ! Input:  [integer   (:)   ]  patch vegetation type                                
         dayl                                =>    grc%dayl                                                    , & ! Input:  [real(r8)  (:)   ]  daylength (s)
         prev_dayl                           =>    grc%prev_dayl                                               , & ! Input:  [real(r8)  (:)   ]  daylength from previous time step (s)
         
         woody                               =>    pftcon%woody                                                , & ! Input:  binary flag for woody lifeform (1=woody, 0=not woody)
         season_decid                        =>    pftcon%season_decid                                         , & ! Input:  binary flag for seasonal-deciduous leaf habit (0 or 1)
         season_decid_temperate              =>    pftcon%season_decid_temperate                               , & ! Input:  binary flag for seasonal-deciduous temperate leaf habit (0 or 1)
         
         t_soisno                            =>    temperature_inst%t_soisno_col                               , & ! Input:  [real(r8)  (:,:) ]  soil temperature (Kelvin)  (-nlevsno+1:nlevgrnd)
         soila10                             =>    temperature_inst%soila10_col                                , & ! Input:  [real(r8) (:)   ] 
         t_a5min                            =>    temperature_inst%t_a5min_patch                             , & ! input:  [real(r8) (:)   ]
         snow_5day                           =>    waterdiagnosticbulk_inst%snow_5day_col                      , & ! input:  [real(r8) (:)   ] 

         pftmayexist                         =>    dgvs_inst%pftmayexist_patch                                 , & ! Output: [logical   (:)   ]  exclude seasonal decid patches from tropics           

         annavg_t2m                          =>    cnveg_state_inst%annavg_t2m_patch                           , & ! Input:  [real(r8)  (:)   ]  annual average 2m air temperature (K)             
         dormant_flag                        =>    cnveg_state_inst%dormant_flag_patch                         , & ! Output: [real(r8)  (:)   ]  dormancy flag                                     
         days_active                         =>    cnveg_state_inst%days_active_patch                          , & ! Output: [real(r8)  (:)   ]  number of days since last dormancy                
         onset_flag                          =>    cnveg_state_inst%onset_flag_patch                           , & ! Output: [real(r8)  (:)   ]  onset flag                                        
         onset_counter                       =>    cnveg_state_inst%onset_counter_patch                        , & ! Output: [real(r8)  (:)   ]  onset counter (seconds)                           
         onset_gddflag                       =>    cnveg_state_inst%onset_gddflag_patch                        , & ! Output: [real(r8)  (:)   ]  onset freeze flag                                 
         onset_gdd                           =>    cnveg_state_inst%onset_gdd_patch                            , & ! Output: [real(r8)  (:)   ]  onset growing degree days                         
         offset_flag                         =>    cnveg_state_inst%offset_flag_patch                          , & ! Output: [real(r8)  (:)   ]  offset flag                                       
         offset_counter                      =>    cnveg_state_inst%offset_counter_patch                       , & ! Output: [real(r8)  (:)   ]  offset counter (seconds)                          
         bglfr                               =>    cnveg_state_inst%bglfr_patch                                , & ! Output: [real(r8)  (:)   ]  background litterfall rate (1/s)                  
         bgtr                                =>    cnveg_state_inst%bgtr_patch                                 , & ! Output: [real(r8)  (:)   ]  background transfer growth rate (1/s)             
         lgsf                                =>    cnveg_state_inst%lgsf_patch                                 , & ! Output: [real(r8)  (:)   ]  long growing season factor [0-1]                  
         
         leafc_storage                       =>    cnveg_carbonstate_inst%leafc_storage_patch                  , & ! Input:  [real(r8)  (:)   ]  (gC/m2) leaf C storage                            
         frootc_storage                      =>    cnveg_carbonstate_inst%frootc_storage_patch                 , & ! Input:  [real(r8)  (:)   ]  (gC/m2) fine root C storage                       
         livestemc_storage                   =>    cnveg_carbonstate_inst%livestemc_storage_patch              , & ! Input:  [real(r8)  (:)   ]  (gC/m2) live stem C storage                       
         deadstemc_storage                   =>    cnveg_carbonstate_inst%deadstemc_storage_patch              , & ! Input:  [real(r8)  (:)   ]  (gC/m2) dead stem C storage                       
         livecrootc_storage                  =>    cnveg_carbonstate_inst%livecrootc_storage_patch             , & ! Input:  [real(r8)  (:)   ]  (gC/m2) live coarse root C storage                
         deadcrootc_storage                  =>    cnveg_carbonstate_inst%deadcrootc_storage_patch             , & ! Input:  [real(r8)  (:)   ]  (gC/m2) dead coarse root C storage                
         gresp_storage                       =>    cnveg_carbonstate_inst%gresp_storage_patch                  , & ! Input:  [real(r8)  (:)   ]  (gC/m2) growth respiration storage                
         leafc_xfer                          =>    cnveg_carbonstate_inst%leafc_xfer_patch                     , & ! Output:  [real(r8) (:)   ]  (gC/m2) leaf C transfer                           
         frootc_xfer                         =>    cnveg_carbonstate_inst%frootc_xfer_patch                    , & ! Output:  [real(r8) (:)   ]  (gC/m2) fine root C transfer                      
         livestemc_xfer                      =>    cnveg_carbonstate_inst%livestemc_xfer_patch                 , & ! Output:  [real(r8) (:)   ]  (gC/m2) live stem C transfer                      
         deadstemc_xfer                      =>    cnveg_carbonstate_inst%deadstemc_xfer_patch                 , & ! Output:  [real(r8) (:)   ]  (gC/m2) dead stem C transfer                      
         livecrootc_xfer                     =>    cnveg_carbonstate_inst%livecrootc_xfer_patch                , & ! Output:  [real(r8) (:)   ]  (gC/m2) live coarse root C transfer               
         deadcrootc_xfer                     =>    cnveg_carbonstate_inst%deadcrootc_xfer_patch                , & ! Output:  [real(r8) (:)   ]  (gC/m2) dead coarse root C transfer               
         
         leafn_storage                       =>    cnveg_nitrogenstate_inst%leafn_storage_patch                , & ! Input:  [real(r8)  (:)   ]  (gN/m2) leaf N storage                            
         frootn_storage                      =>    cnveg_nitrogenstate_inst%frootn_storage_patch               , & ! Input:  [real(r8)  (:)   ]  (gN/m2) fine root N storage                       
         livestemn_storage                   =>    cnveg_nitrogenstate_inst%livestemn_storage_patch            , & ! Input:  [real(r8)  (:)   ]  (gN/m2) live stem N storage                       
         deadstemn_storage                   =>    cnveg_nitrogenstate_inst%deadstemn_storage_patch            , & ! Input:  [real(r8)  (:)   ]  (gN/m2) dead stem N storage                       
         livecrootn_storage                  =>    cnveg_nitrogenstate_inst%livecrootn_storage_patch           , & ! Input:  [real(r8)  (:)   ]  (gN/m2) live coarse root N storage                
         deadcrootn_storage                  =>    cnveg_nitrogenstate_inst%deadcrootn_storage_patch           , & ! Input:  [real(r8)  (:)   ]  (gN/m2) dead coarse root N storage                
         leafn_xfer                          =>    cnveg_nitrogenstate_inst%leafn_xfer_patch                   , & ! Output:  [real(r8) (:)   ]  (gN/m2) leaf N transfer                           
         frootn_xfer                         =>    cnveg_nitrogenstate_inst%frootn_xfer_patch                  , & ! Output:  [real(r8) (:)   ]  (gN/m2) fine root N transfer                      
         livestemn_xfer                      =>    cnveg_nitrogenstate_inst%livestemn_xfer_patch               , & ! Output:  [real(r8) (:)   ]  (gN/m2) live stem N transfer                      
         deadstemn_xfer                      =>    cnveg_nitrogenstate_inst%deadstemn_xfer_patch               , & ! Output:  [real(r8) (:)   ]  (gN/m2) dead stem N transfer                      
         livecrootn_xfer                     =>    cnveg_nitrogenstate_inst%livecrootn_xfer_patch              , & ! Output:  [real(r8) (:)   ]  (gN/m2) live coarse root N transfer               
         deadcrootn_xfer                     =>    cnveg_nitrogenstate_inst%deadcrootn_xfer_patch              , & ! Output:  [real(r8) (:)   ]  (gN/m2) dead coarse root N transfer               

         prev_leafc_to_litter                =>    cnveg_carbonflux_inst%prev_leafc_to_litter_patch            , & ! Output: [real(r8)  (:)   ]  previous timestep leaf C litterfall flux (gC/m2/s)
         prev_frootc_to_litter               =>    cnveg_carbonflux_inst%prev_frootc_to_litter_patch           , & ! Output: [real(r8)  (:)   ]  previous timestep froot C litterfall flux (gC/m2/s)
         leafc_xfer_to_leafc                 =>    cnveg_carbonflux_inst%leafc_xfer_to_leafc_patch             , & ! Output:  [real(r8) (:)   ]                                                    
         frootc_xfer_to_frootc               =>    cnveg_carbonflux_inst%frootc_xfer_to_frootc_patch           , & ! Output:  [real(r8) (:)   ]                                                    
         livestemc_xfer_to_livestemc         =>    cnveg_carbonflux_inst%livestemc_xfer_to_livestemc_patch     , & ! Output:  [real(r8) (:)   ]                                                    
         deadstemc_xfer_to_deadstemc         =>    cnveg_carbonflux_inst%deadstemc_xfer_to_deadstemc_patch     , & ! Output:  [real(r8) (:)   ]                                                    
         livecrootc_xfer_to_livecrootc       =>    cnveg_carbonflux_inst%livecrootc_xfer_to_livecrootc_patch   , & ! Output:  [real(r8) (:)   ]                                                    
         deadcrootc_xfer_to_deadcrootc       =>    cnveg_carbonflux_inst%deadcrootc_xfer_to_deadcrootc_patch   , & ! Output:  [real(r8) (:)   ]                                                    
         leafc_storage_to_xfer               =>    cnveg_carbonflux_inst%leafc_storage_to_xfer_patch           , & ! Output:  [real(r8) (:)   ]                                                    
         frootc_storage_to_xfer              =>    cnveg_carbonflux_inst%frootc_storage_to_xfer_patch          , & ! Output:  [real(r8) (:)   ]                                                    
         livestemc_storage_to_xfer           =>    cnveg_carbonflux_inst%livestemc_storage_to_xfer_patch       , & ! Output:  [real(r8) (:)   ]                                                    
         deadstemc_storage_to_xfer           =>    cnveg_carbonflux_inst%deadstemc_storage_to_xfer_patch       , & ! Output:  [real(r8) (:)   ]                                                    
         livecrootc_storage_to_xfer          =>    cnveg_carbonflux_inst%livecrootc_storage_to_xfer_patch      , & ! Output:  [real(r8) (:)   ]                                                    
         deadcrootc_storage_to_xfer          =>    cnveg_carbonflux_inst%deadcrootc_storage_to_xfer_patch      , & ! Output:  [real(r8) (:)   ]                                                    
         gresp_storage_to_xfer               =>    cnveg_carbonflux_inst%gresp_storage_to_xfer_patch           , & ! Output:  [real(r8) (:)   ]                                                    
         
         leafn_xfer_to_leafn                 =>    cnveg_nitrogenflux_inst%leafn_xfer_to_leafn_patch           , & ! Output:  [real(r8) (:)   ]                                                    
         frootn_xfer_to_frootn               =>    cnveg_nitrogenflux_inst%frootn_xfer_to_frootn_patch         , & ! Output:  [real(r8) (:)   ]                                                    
         livestemn_xfer_to_livestemn         =>    cnveg_nitrogenflux_inst%livestemn_xfer_to_livestemn_patch   , & ! Output:  [real(r8) (:)   ]                                                    
         deadstemn_xfer_to_deadstemn         =>    cnveg_nitrogenflux_inst%deadstemn_xfer_to_deadstemn_patch   , & ! Output:  [real(r8) (:)   ]                                                    
         livecrootn_xfer_to_livecrootn       =>    cnveg_nitrogenflux_inst%livecrootn_xfer_to_livecrootn_patch , & ! Output:  [real(r8) (:)   ]                                                    
         deadcrootn_xfer_to_deadcrootn       =>    cnveg_nitrogenflux_inst%deadcrootn_xfer_to_deadcrootn_patch , & ! Output:  [real(r8) (:)   ]                                                    
         leafn_storage_to_xfer               =>    cnveg_nitrogenflux_inst%leafn_storage_to_xfer_patch         , & ! Output:  [real(r8) (:)   ]                                                    
         frootn_storage_to_xfer              =>    cnveg_nitrogenflux_inst%frootn_storage_to_xfer_patch        , & ! Output:  [real(r8) (:)   ]                                                    
         livestemn_storage_to_xfer           =>    cnveg_nitrogenflux_inst%livestemn_storage_to_xfer_patch     , & ! Output:  [real(r8) (:)   ]                                                    
         deadstemn_storage_to_xfer           =>    cnveg_nitrogenflux_inst%deadstemn_storage_to_xfer_patch     , & ! Output:  [real(r8) (:)   ]                                                    
         livecrootn_storage_to_xfer          =>    cnveg_nitrogenflux_inst%livecrootn_storage_to_xfer_patch    , & ! Output:  [real(r8) (:)   ]                                                    
         deadcrootn_storage_to_xfer          =>    cnveg_nitrogenflux_inst%deadcrootn_storage_to_xfer_patch      & ! Output:  [real(r8) (:)   ]   
         )

      ! start patch loop


      do fp = 1,num_soilp
         p = filter_soilp(fp)
         c = patch%column(p)
         g = patch%gridcell(p)

         if (season_decid(ivt(p)) == 1._r8) then

            ! set background litterfall rate, background transfer rate, and
            ! long growing season factor to 0 for seasonal deciduous types
            bglfr(p) = 0._r8
            bgtr(p) = 0._r8
            lgsf(p) = 0._r8

            ! onset gdd sum from Biome-BGC, v4.1.2
            crit_onset_gdd = exp(4.8_r8 + 0.13_r8*(annavg_t2m(p) - SHR_CONST_TKFRZ))

            ! set flag for solstice period (winter->summer = 1, summer->winter = 0)
            if (dayl(g) >= prev_dayl(g)) then
               ws_flag = 1._r8
            else
               ws_flag = 0._r8
            end if

            ! update offset_counter and test for the end of the offset period
            if (offset_flag(p) == 1.0_r8) then
               ! decrement counter for offset period
               offset_counter(p) = offset_counter(p) - dt

               ! if this is the end of the offset_period, reset phenology
               ! flags and indices
               if (offset_counter(p) < dt/2._r8) then
                  ! this code block was originally handled by call cn_offset_cleanup(p)
                  ! inlined during vectorization

                  offset_flag(p) = 0._r8
                  offset_counter(p) = 0._r8
                  dormant_flag(p) = 1._r8
                  days_active(p) = 0._r8
                  if (use_cndv) then
                     pftmayexist(p) = .true.
                  end if

                  ! reset the previous timestep litterfall flux memory
                  prev_leafc_to_litter(p) = 0._r8
                  prev_frootc_to_litter(p) = 0._r8
               end if
            end if

            ! update onset_counter and test for the end of the onset period
            if (onset_flag(p) == 1.0_r8) then
               ! decrement counter for onset period
               onset_counter(p) = onset_counter(p) - dt

               ! if this is the end of the onset period, reset phenology
               ! flags and indices
               if (onset_counter(p) < dt/2._r8) then
                  ! this code block was originally handled by call cn_onset_cleanup(p)
                  ! inlined during vectorization

                  onset_flag(p) = 0.0_r8
                  onset_counter(p) = 0.0_r8
                  ! set all transfer growth rates to 0.0
                  leafc_xfer_to_leafc(p)   = 0.0_r8
                  frootc_xfer_to_frootc(p) = 0.0_r8
                  leafn_xfer_to_leafn(p)   = 0.0_r8
                  frootn_xfer_to_frootn(p) = 0.0_r8
                  if (woody(ivt(p)) == 1.0_r8) then
                     livestemc_xfer_to_livestemc(p)   = 0.0_r8
                     deadstemc_xfer_to_deadstemc(p)   = 0.0_r8
                     livecrootc_xfer_to_livecrootc(p) = 0.0_r8
                     deadcrootc_xfer_to_deadcrootc(p) = 0.0_r8
                     livestemn_xfer_to_livestemn(p)   = 0.0_r8
                     deadstemn_xfer_to_deadstemn(p)   = 0.0_r8
                     livecrootn_xfer_to_livecrootn(p) = 0.0_r8
                     deadcrootn_xfer_to_deadcrootn(p) = 0.0_r8
                  end if
                  ! set transfer pools to 0.0
                  leafc_xfer(p) = 0.0_r8
                  leafn_xfer(p) = 0.0_r8
                  frootc_xfer(p) = 0.0_r8
                  frootn_xfer(p) = 0.0_r8
                  if (woody(ivt(p)) == 1.0_r8) then
                     livestemc_xfer(p) = 0.0_r8
                     livestemn_xfer(p) = 0.0_r8
                     deadstemc_xfer(p) = 0.0_r8
                     deadstemn_xfer(p) = 0.0_r8
                     livecrootc_xfer(p) = 0.0_r8
                     livecrootn_xfer(p) = 0.0_r8
                     deadcrootc_xfer(p) = 0.0_r8
                     deadcrootn_xfer(p) = 0.0_r8
                  end if
               end if
            end if

            ! test for switching from dormant period to growth period
            if (dormant_flag(p) == 1.0_r8) then
               soilt = t_soisno(c, phenology_soil_layer)

               do_onset = SeasonalDecidOnset( onset_gdd(p), onset_gddflag(p), soilt, soila10(c), t_a5min(p), dayl(g), &
                                              snow_5day(c), ws_flag, crit_onset_gdd, season_decid_temperate(ivt(p)) )
               ! If onset is being triggered
               if (do_onset) then
                  onset_flag(p) = 1.0_r8
                  dormant_flag(p) = 0.0_r8
                  onset_gddflag(p) = 0.0_r8
                  onset_gdd(p) = 0.0_r8
                  do_onset = .false.
                  onset_counter(p) = ndays_on * secspday

                  ! move all the storage pools into transfer pools,
                  ! where they will be transfered to displayed growth over the onset period.
                  ! this code was originally handled with call cn_storage_to_xfer(p)
                  ! inlined during vectorization

                  ! set carbon fluxes for shifting storage pools to transfer pools
                  if(use_matrixcn)then
                  else
                     ! NOTE: The non matrix version of this is in CNCStateUpdate1::CStateUpdate1 EBK (11/26/2019)
                     !                                        and CNNStateUpdate1::NStateUpdate1
                     leafc_storage_to_xfer(p)  = fstor2tran * leafc_storage(p)/dt
                     frootc_storage_to_xfer(p) = fstor2tran * frootc_storage(p)/dt
                     if (woody(ivt(p)) == 1.0_r8) then
                        livestemc_storage_to_xfer(p)  = fstor2tran * livestemc_storage(p)/dt
                        deadstemc_storage_to_xfer(p)  = fstor2tran * deadstemc_storage(p)/dt
                        livecrootc_storage_to_xfer(p) = fstor2tran * livecrootc_storage(p)/dt
                        deadcrootc_storage_to_xfer(p) = fstor2tran * deadcrootc_storage(p)/dt
                        gresp_storage_to_xfer(p)      = fstor2tran * gresp_storage(p)/dt
                     end if

                     ! set nitrogen fluxes for shifting storage pools to transfer pools
                     leafn_storage_to_xfer(p)  = fstor2tran * leafn_storage(p)/dt
                     frootn_storage_to_xfer(p) = fstor2tran * frootn_storage(p)/dt
                     if (woody(ivt(p)) == 1.0_r8) then
                        livestemn_storage_to_xfer(p)  = fstor2tran * livestemn_storage(p)/dt
                        deadstemn_storage_to_xfer(p)  = fstor2tran * deadstemn_storage(p)/dt
                        livecrootn_storage_to_xfer(p) = fstor2tran * livecrootn_storage(p)/dt
                        deadcrootn_storage_to_xfer(p) = fstor2tran * deadcrootn_storage(p)/dt
                     end if
                  end if  ! use_matrixcn
               end if

               ! test for switching from growth period to offset period
            else if (offset_flag(p) == 0.0_r8) then
               if (use_cndv) then
                  ! If days_active > 355, then remove patch in
                  ! CNDVEstablishment at the end of the year.
                  ! days_active > 355 is a symptom of seasonal decid. patches occurring in
                  ! gridcells where dayl never drops below crit_dayl.
                  ! This results in TLAI>1e4 in a few gridcells.
                  days_active(p) = days_active(p) + fracday
                  if (days_active(p) > 355._r8) pftmayexist(p) = .false.
               end if

               crit_daylat = SeasonalCriticalDaylength( g, p )
               
               ! only begin to test for offset daylength once past the summer sol
               if (ws_flag == 0._r8 .and. dayl(g) < crit_daylat) then
                  offset_flag(p) = 1._r8
                  offset_counter(p) = ndays_off * secspday
                  prev_leafc_to_litter(p) = 0._r8
                  prev_frootc_to_litter(p) = 0._r8
               end if
            end if

         end if ! end if seasonal deciduous

      end do ! end of patch loop

    end associate
 
  end subroutine CNSeasonDecidPhenology

  !-----------------------------------------------------------------------
  function SeasonalCriticalDaylength( g, p ) result( crit_daylat )
    !
    ! !DESCRIPTION:
    ! Function to determine the critical day length needed for seasonal
    ! decidious leaf offset. When depends on latitude it's higher for
    ! high latitudes and lower for temperate regions.
    !
    ! !ARGUMENTS:
    integer, intent(IN) :: g ! Gridcell index
    integer, intent(IN) :: p ! Patch index
    real(r8) :: crit_daylat  ! Return value
    !
    ! !LOCAL VARIABLES:
    !-----------------------------------------------------------------------

    select case( critical_daylight_method )
    ! Critical day length depends on both vegetation type and latitude
    case(critical_daylight_depends_on_latnveg)
        ! Critical day length for offset is fixed for temperate type vegetation
        if ( pftcon%season_decid_temperate(patch%itype(p)) == 1 )then
           crit_daylat = crit_dayl
        ! For Arctic vegetation -- critical daylength is longer at high latitudes and shorter
        ! at midlatitudes
        else
           crit_daylat=params_inst%crit_dayl_at_high_lat-params_inst%crit_dayl_lat_slope* &
                       (critical_offset_high_lat-abs(grc%latdeg(g)))
           if (crit_daylat < crit_dayl) then
              crit_daylat = crit_dayl !maintain previous offset from White 2001 as minimum
           end if
        end if
    ! Critical day length depends just on vegetation type
    case(critical_daylight_depends_on_veg)
        if ( pftcon%season_decid_temperate(patch%itype(p)) == 1 )then
           crit_daylat = crit_dayl
        else
           crit_daylat=params_inst%crit_dayl_at_high_lat
        end if
    ! Critical day length depends on latitude
    case(critical_daylight_depends_on_lat)
        ! Critical daylength is higher at high latitudes and shorter
        ! for temperatre regions
        crit_daylat=params_inst%crit_dayl_at_high_lat-params_inst%crit_dayl_lat_slope* &
                    (critical_offset_high_lat-abs(grc%latdeg(g)))
        if (crit_daylat < crit_dayl) then
           crit_daylat = crit_dayl !maintain previous offset from White 2001 as minimum
        end if
    ! Critical day length is constant
    case(critical_daylight_constant)
        crit_daylat = crit_dayl
    case default
        call endrun(msg="ERROR SeasonalCriticalDaylength critical_daylight_method not implemented "//errmsg(sourcefile, __LINE__))
    end select

  end function SeasonalCriticalDaylength

  !-----------------------------------------------------------------------
  function SeasonalDecidOnset( onset_gdd, onset_gddflag, soilt, soila10, t_a5min, dayl, &
                               snow_5day, ws_flag, crit_onset_gdd, season_decid_temperate ) &
                       result( do_onset )

    !
    ! !DESCRIPTION:
    ! Function to determine if seasonal deciduous leaf onset should happen.
    !
    ! !USES:
    use shr_const_mod   , only: SHR_CONST_TKFRZ
    ! !ARGUMENTS:
    real(r8), intent(INOUT) :: onset_gdd      ! onset growing degree days 
    real(r8), intent(INOUT) :: onset_gddflag  ! Onset freeze flag
    real(r8), intent(IN)    :: soilt          ! Soil temperature at specific level for this evaluation
    real(r8), intent(IN)    :: soila10        ! 10-day running mean of the 12cm soil layer temperature (K)
    real(r8), intent(IN)    :: t_a5min        ! 5-day running mean of min 2-m temperature
    real(r8), intent(IN)    :: dayl           ! Day length
    real(r8), intent(IN)    :: snow_5day      ! 5-day average of snow
    real(r8), intent(IN)    :: ws_flag        ! winter-summer solstice flag (0 or 1)
    real(r8), intent(IN)    :: crit_onset_gdd ! critical onset growing degree-day sum
    real(r8), intent(IN)    :: season_decid_temperate  ! If this is a temperate seasonal decidious type 
    logical :: do_onset                       ! Flag if onset should happen (return value)
    !
    ! !LOCAL VARIABLES:
    real(r8), parameter :: snow5d_thresh_for_onset      = 0.1_r8          ! 5-day snow depth threshold for leaf onset
    real(r8), parameter :: min_critical_daylength_onset = 39300._r8/2._r8 ! Minimum daylength for onset to happen
                                                                          ! NOTE above: The 39300/2(19650) value is what we've
                                                                          ! tested with, we are concerned that changing 
                                                                          ! it might change answers. This trigger was just
                                                                          ! added to make sure that onset doesn't happen in Jan/Feb.
                                                                          ! See more notes on this parameter below.
    !-----------------------------------------------------------------------

    do_onset = .false.
    ! Test to turn on growing degree-day sum, if off.
    ! switch on the growing degree day sum on the winter solstice

    if (onset_gddflag == 0._r8 .and. ws_flag == 1._r8) then
        onset_gddflag = 1._r8
        onset_gdd = 0._r8
    end if

    ! Test to turn off growing degree-day sum, if on.
    ! This test resets the growing degree day sum if it gets past
    ! the summer solstice without reaching the threshold value.
    ! In that case, it will take until the next winter solstice
    ! before the growing degree-day summation starts again.

    if (onset_gddflag == 1._r8 .and. ws_flag == 0._r8) then
        onset_gddflag = 0._r8
        onset_gdd = 0._r8
    end if

    ! if the gdd flag is set, and if the soil is above freezing
    ! then accumulate growing degree days for onset trigger

    if (onset_gddflag == 1.0_r8 .and. soilt > SHR_CONST_TKFRZ) then
        onset_gdd = onset_gdd + (soilt-SHR_CONST_TKFRZ)*fracday
    end if
    if ( onset_thresh_depends_on_veg) then
       ! separate into non-arctic seasonally deciduous pfts
       ! (temperate broadleaf deciduous
       ! tree) and arctic/boreal seasonally deciduous pfts (boreal
       ! needleleaf deciduous tree,
       ! boreal broadleaf deciduous tree, boreal broadleaf deciduous
       ! shrub, C3 arctic grass)
       if (onset_gdd > crit_onset_gdd .and.  season_decid_temperate == 1) then
           do_onset = .true.
        ! Note: The check "dayl>min_critical_daylength_onset" in the if
        ! statement was added because for some coastal
        ! points the other triggers could allow onset in January/February
        ! which isn't sustainable and is a degenerate case. To prevent this
        ! condition was added, but now the other conditions aren't triggered
        ! until much later so it's value just needs to be high enough to prevent
        ! the degenerate case of happening too early, and low enough that it
        ! doesn't restrict onset. As such the value of this parameter shouldn't
        ! matter for reasonable values between the two degenerate cases.
        else if (season_decid_temperate == 0 .and.  onset_gddflag == 1.0_r8 .and. &
                soila10 > SHR_CONST_TKFRZ .and. &
                t_a5min > SHR_CONST_TKFRZ .and. ws_flag==1.0_r8 .and. &
                dayl>min_critical_daylength_onset .and.  snow_5day<snow5d_thresh_for_onset) then
           do_onset = .true.
        end if
    else
       ! set do_onset if critical growing degree-day sum is exceeded
       if (onset_gdd > crit_onset_gdd) do_onset = .true.
    end if

  end function SeasonalDecidOnset

  !-----------------------------------------------------------------------
  subroutine CNStressDecidPhenology (num_soilp, filter_soilp , &
       soilstate_inst, temperature_inst, atm2lnd_inst, wateratm2lndbulk_inst, cnveg_state_inst, &
       cnveg_carbonstate_inst, cnveg_nitrogenstate_inst, &
       cnveg_carbonflux_inst, cnveg_nitrogenflux_inst)
    !
    ! !DESCRIPTION:
    ! This routine handles phenology for vegetation types, such as grasses and
    ! tropical drought deciduous trees, that respond to cold and drought stress
    ! signals and that can have multiple growing seasons in a given year.
    ! This routine allows for the possibility that leaves might persist year-round
    ! in the absence of a suitable stress trigger, by switching to an essentially
    ! evergreen habit, but maintaining a deciduous leaf longevity, while waiting
    ! for the next stress trigger.  This is in contrast to the seasonal deciduous
    ! algorithm (for temperate deciduous trees) that forces a single growing season
    ! per year.
    !
    ! !USES:
    use clm_time_manager , only : get_average_days_per_year
    use CNSharedParamsMod, only : use_fun
    use clm_varcon       , only : secspday
    use shr_const_mod    , only : SHR_CONST_TKFRZ, SHR_CONST_PI
    use CNSharedParamsMod, only : CNParamsShareInst
    !
    ! !ARGUMENTS:
    integer                        , intent(in)    :: num_soilp       ! number of soil patches in filter
    integer                        , intent(in)    :: filter_soilp(:) ! filter for soil patches
    type(soilstate_type)           , intent(in)    :: soilstate_inst
    type(temperature_type)         , intent(in)    :: temperature_inst
    type(atm2lnd_type)             , intent(in)    :: atm2lnd_inst
    type(wateratm2lndbulk_type)             , intent(in)    :: wateratm2lndbulk_inst
    type(cnveg_state_type)         , intent(inout) :: cnveg_state_inst
    type(cnveg_carbonstate_type)   , intent(inout) :: cnveg_carbonstate_inst
    type(cnveg_nitrogenstate_type) , intent(inout) :: cnveg_nitrogenstate_inst
    type(cnveg_carbonflux_type)    , intent(inout) :: cnveg_carbonflux_inst
    type(cnveg_nitrogenflux_type)  , intent(inout) :: cnveg_nitrogenflux_inst
    !
    ! !LOCAL VARIABLES:
    real(r8),parameter :: secspqtrday = secspday / 4  ! seconds per quarter day
    integer :: g,c,p           ! indices
    integer :: fp              ! filter patch index
    real(r8):: avg_dayspyr     ! average days per year
    real(r8):: crit_onset_gdd  ! degree days for onset trigger
    real(r8):: soilt           ! temperature of top soil layer
    real(r8):: psi             ! water stress of top soil layer
    real(r8):: rain_threshold  ! rain threshold for leaf on [mm]
    logical :: additional_onset_condition ! additional condition for leaf onset
    !-----------------------------------------------------------------------

    associate(                                                                                                   & 
         ivt                                 =>    patch%itype                                                   , & ! Input:  [integer   (:)   ]  patch vegetation type                                
         dayl                                =>    grc%dayl                                                    , & ! Input:  [real(r8)  (:)   ]  daylength (s)
         
         prec10                              => wateratm2lndbulk_inst%prec10_patch                                     , & ! Input:  [real(r8) (:)     ]  10-day running mean of tot. precipitation
         leaf_long                           =>    pftcon%leaf_long                                            , & ! Input:  leaf longevity (yrs)                              
         woody                               =>    pftcon%woody                                                , & ! Input:  binary flag for woody lifeform (1=woody, 0=not woody)
         stress_decid                        =>    pftcon%stress_decid                                         , & ! Input:  binary flag for stress-deciduous leaf habit (0 or 1)
         leafcn                              =>    pftcon%leafcn                                               , & ! Input:  leaf C:N (gC/gN)
         frootcn                             =>    pftcon%frootcn                                              , & ! Input:  fine root C:N (gC/gN) 
         
         soilpsi                             =>    soilstate_inst%soilpsi_col                                  , & ! Input:  [real(r8)  (:,:) ]  soil water potential in each soil layer (MPa)   
         
         t_soisno                            =>    temperature_inst%t_soisno_col                               , & ! Input:  [real(r8)  (:,:) ]  soil temperature (Kelvin)  (-nlevsno+1:nlevgrnd)
         dormant_flag                        =>    cnveg_state_inst%dormant_flag_patch                         , & ! Output:  [real(r8) (:)   ]  dormancy flag                                     
         days_active                         =>    cnveg_state_inst%days_active_patch                          , & ! Output:  [real(r8) (:)   ]  number of days since last dormancy                
         onset_flag                          =>    cnveg_state_inst%onset_flag_patch                           , & ! Output:  [real(r8) (:)   ]  onset flag                                        
         onset_counter                       =>    cnveg_state_inst%onset_counter_patch                        , & ! Output:  [real(r8) (:)   ]  onset counter (seconds)                           
         onset_gddflag                       =>    cnveg_state_inst%onset_gddflag_patch                        , & ! Output:  [real(r8) (:)   ]  onset freeze flag                                 
         onset_fdd                           =>    cnveg_state_inst%onset_fdd_patch                            , & ! Output:  [real(r8) (:)   ]  onset freezing degree days counter                
         onset_gdd                           =>    cnveg_state_inst%onset_gdd_patch                            , & ! Output:  [real(r8) (:)   ]  onset growing degree days                         
         onset_swi                           =>    cnveg_state_inst%onset_swi_patch                            , & ! Output:  [real(r8) (:)   ]  onset soil water index                            
         offset_flag                         =>    cnveg_state_inst%offset_flag_patch                          , & ! Output:  [real(r8) (:)   ]  offset flag                                       
         offset_counter                      =>    cnveg_state_inst%offset_counter_patch                       , & ! Output:  [real(r8) (:)   ]  offset counter (seconds)                          
         offset_fdd                          =>    cnveg_state_inst%offset_fdd_patch                           , & ! Output:  [real(r8) (:)   ]  offset freezing degree days counter               
         offset_swi                          =>    cnveg_state_inst%offset_swi_patch                           , & ! Output:  [real(r8) (:)   ]  offset soil water index                           
         lgsf                                =>    cnveg_state_inst%lgsf_patch                                 , & ! Output:  [real(r8) (:)   ]  long growing season factor [0-1]                  
         bglfr                               =>    cnveg_state_inst%bglfr_patch                                , & ! Output:  [real(r8) (:)   ]  background litterfall rate (1/s)                  
         bgtr                                =>    cnveg_state_inst%bgtr_patch                                 , & ! Output:  [real(r8) (:)   ]  background transfer growth rate (1/s)             
         annavg_t2m                          =>    cnveg_state_inst%annavg_t2m_patch                           , & ! Output:  [real(r8) (:)   ]  annual average 2m air temperature (K)             
         leafc                               =>    cnveg_carbonstate_inst%leafc_patch                          , & ! Input:  [real(r8)  (:)   ]  (gC/m2) leaf C 
     
         frootc                              =>    cnveg_carbonstate_inst%frootc_patch                         , & ! Input:  [real(r8) (:)    ]  (gC/m2) fine root C
         leafc_storage                       =>    cnveg_carbonstate_inst%leafc_storage_patch                  , & ! Input:  [real(r8)  (:)   ]  (gC/m2) leaf C storage                            
         frootc_storage                      =>    cnveg_carbonstate_inst%frootc_storage_patch                 , & ! Input:  [real(r8)  (:)   ]  (gC/m2) fine root C storage                       
         livestemc_storage                   =>    cnveg_carbonstate_inst%livestemc_storage_patch              , & ! Input:  [real(r8)  (:)   ]  (gC/m2) live stem C storage                       
         deadstemc_storage                   =>    cnveg_carbonstate_inst%deadstemc_storage_patch              , & ! Input:  [real(r8)  (:)   ]  (gC/m2) dead stem C storage                       
         livecrootc_storage                  =>    cnveg_carbonstate_inst%livecrootc_storage_patch             , & ! Input:  [real(r8)  (:)   ]  (gC/m2) live coarse root C storage                
         deadcrootc_storage                  =>    cnveg_carbonstate_inst%deadcrootc_storage_patch             , & ! Input:  [real(r8)  (:)   ]  (gC/m2) dead coarse root C storage                
         gresp_storage                       =>    cnveg_carbonstate_inst%gresp_storage_patch                  , & ! Input:  [real(r8)  (:)   ]  (gC/m2) growth respiration storage                
         leafc_xfer                          =>    cnveg_carbonstate_inst%leafc_xfer_patch                     , & ! Output:  [real(r8) (:)   ]  (gC/m2) leaf C transfer
         frootc_xfer                         =>    cnveg_carbonstate_inst%frootc_xfer_patch                    , & ! Output:  [real(r8) (:)   ]  (gC/m2) fine root C transfer                      
         livestemc_xfer                      =>    cnveg_carbonstate_inst%livestemc_xfer_patch                 , & ! Output:  [real(r8) (:)   ]  (gC/m2) live stem C transfer                      
         deadstemc_xfer                      =>    cnveg_carbonstate_inst%deadstemc_xfer_patch                 , & ! Output:  [real(r8) (:)   ]  (gC/m2) dead stem C transfer                      
         livecrootc_xfer                     =>    cnveg_carbonstate_inst%livecrootc_xfer_patch                , & ! Output:  [real(r8) (:)   ]  (gC/m2) live coarse root C transfer               
         deadcrootc_xfer                     =>    cnveg_carbonstate_inst%deadcrootc_xfer_patch                , & ! Output:  [real(r8) (:)   ]  (gC/m2) dead coarse root C transfer               
         leafn_storage                       =>    cnveg_nitrogenstate_inst%leafn_storage_patch                , & ! Input:  [real(r8)  (:)   ]  (gN/m2) leaf N storage                            
         frootn_storage                      =>    cnveg_nitrogenstate_inst%frootn_storage_patch               , & ! Input:  [real(r8)  (:)   ]  (gN/m2) fine root N storage                       
         livestemn_storage                   =>    cnveg_nitrogenstate_inst%livestemn_storage_patch            , & ! Input:  [real(r8)  (:)   ]  (gN/m2) live stem N storage                       
         deadstemn_storage                   =>    cnveg_nitrogenstate_inst%deadstemn_storage_patch            , & ! Input:  [real(r8)  (:)   ]  (gN/m2) dead stem N storage                       
         livecrootn_storage                  =>    cnveg_nitrogenstate_inst%livecrootn_storage_patch           , & ! Input:  [real(r8)  (:)   ]  (gN/m2) live coarse root N storage                
         deadcrootn_storage                  =>    cnveg_nitrogenstate_inst%deadcrootn_storage_patch           , & ! Input:  [real(r8)  (:)   ]  (gN/m2) dead coarse root N storage                
         leafn_xfer                          =>    cnveg_nitrogenstate_inst%leafn_xfer_patch                   , & ! Output:  [real(r8) (:)   ]  (gN/m2) leaf N transfer                           
         frootn_xfer                         =>    cnveg_nitrogenstate_inst%frootn_xfer_patch                  , & ! Output:  [real(r8) (:)   ]  (gN/m2) fine root N transfer                      
         livestemn_xfer                      =>    cnveg_nitrogenstate_inst%livestemn_xfer_patch               , & ! Output:  [real(r8) (:)   ]  (gN/m2) live stem N transfer                      
         deadstemn_xfer                      =>    cnveg_nitrogenstate_inst%deadstemn_xfer_patch               , & ! Output:  [real(r8) (:)   ]  (gN/m2) dead stem N transfer                      
         livecrootn_xfer                     =>    cnveg_nitrogenstate_inst%livecrootn_xfer_patch              , & ! Output:  [real(r8) (:)   ]  (gN/m2) live coarse root N transfer               
         deadcrootn_xfer                     =>    cnveg_nitrogenstate_inst%deadcrootn_xfer_patch              , & ! Output:  [real(r8) (:)   ]  (gN/m2) dead coarse root N transfer               
         
         prev_leafc_to_litter                =>    cnveg_carbonflux_inst%prev_leafc_to_litter_patch            , & ! Output:  [real(r8) (:)   ]  previous timestep leaf C litterfall flux (gC/m2/s)
         prev_frootc_to_litter               =>    cnveg_carbonflux_inst%prev_frootc_to_litter_patch           , & ! Output:  [real(r8) (:)   ]  previous timestep froot C litterfall flux (gC/m2/s)
         leafc_xfer_to_leafc                 =>    cnveg_carbonflux_inst%leafc_xfer_to_leafc_patch             , & ! Output:  [real(r8) (:)   ]                                                    
         frootc_xfer_to_frootc               =>    cnveg_carbonflux_inst%frootc_xfer_to_frootc_patch           , & ! Output:  [real(r8) (:)   ]                                                    
         livestemc_xfer_to_livestemc         =>    cnveg_carbonflux_inst%livestemc_xfer_to_livestemc_patch     , & ! Output:  [real(r8) (:)   ]                                                    
         deadstemc_xfer_to_deadstemc         =>    cnveg_carbonflux_inst%deadstemc_xfer_to_deadstemc_patch     , & ! Output:  [real(r8) (:)   ]                                                    
         livecrootc_xfer_to_livecrootc       =>    cnveg_carbonflux_inst%livecrootc_xfer_to_livecrootc_patch   , & ! Output:  [real(r8) (:)   ]                                                    
         deadcrootc_xfer_to_deadcrootc       =>    cnveg_carbonflux_inst%deadcrootc_xfer_to_deadcrootc_patch   , & ! Output:  [real(r8) (:)   ]                                                    
         leafc_storage_to_xfer               =>    cnveg_carbonflux_inst%leafc_storage_to_xfer_patch           , & ! Output:  [real(r8) (:)   ]                                                    
         frootc_storage_to_xfer              =>    cnveg_carbonflux_inst%frootc_storage_to_xfer_patch          , & ! Output:  [real(r8) (:)   ]                                                    
         livestemc_storage_to_xfer           =>    cnveg_carbonflux_inst%livestemc_storage_to_xfer_patch       , & ! Output:  [real(r8) (:)   ]                                                    
         deadstemc_storage_to_xfer           =>    cnveg_carbonflux_inst%deadstemc_storage_to_xfer_patch       , & ! Output:  [real(r8) (:)   ]                                                    
         livecrootc_storage_to_xfer          =>    cnveg_carbonflux_inst%livecrootc_storage_to_xfer_patch      , & ! Output:  [real(r8) (:)   ]                                                    
         deadcrootc_storage_to_xfer          =>    cnveg_carbonflux_inst%deadcrootc_storage_to_xfer_patch      , & ! Output:  [real(r8) (:)   ]                                                    
         gresp_storage_to_xfer               =>    cnveg_carbonflux_inst%gresp_storage_to_xfer_patch           , & ! Output:  [real(r8) (:)   ]                                                    
         
         leafn_xfer_to_leafn                 =>    cnveg_nitrogenflux_inst%leafn_xfer_to_leafn_patch           , & ! Output:  [real(r8) (:)   ]                                                    
         frootn_xfer_to_frootn               =>    cnveg_nitrogenflux_inst%frootn_xfer_to_frootn_patch         , & ! Output:  [real(r8) (:)   ]                                                    
         livestemn_xfer_to_livestemn         =>    cnveg_nitrogenflux_inst%livestemn_xfer_to_livestemn_patch   , & ! Output:  [real(r8) (:)   ]                                                    
         deadstemn_xfer_to_deadstemn         =>    cnveg_nitrogenflux_inst%deadstemn_xfer_to_deadstemn_patch   , & ! Output:  [real(r8) (:)   ]                                                    
         livecrootn_xfer_to_livecrootn       =>    cnveg_nitrogenflux_inst%livecrootn_xfer_to_livecrootn_patch , & ! Output:  [real(r8) (:)   ]                                                    
         deadcrootn_xfer_to_deadcrootn       =>    cnveg_nitrogenflux_inst%deadcrootn_xfer_to_deadcrootn_patch , & ! Output:  [real(r8) (:)   ]                                                    
         leafn_storage_to_xfer               =>    cnveg_nitrogenflux_inst%leafn_storage_to_xfer_patch         , & ! Output:  [real(r8) (:)   ]                                                    
         frootn_storage_to_xfer              =>    cnveg_nitrogenflux_inst%frootn_storage_to_xfer_patch        , & ! Output:  [real(r8) (:)   ]                                                    
         livestemn_storage_to_xfer           =>    cnveg_nitrogenflux_inst%livestemn_storage_to_xfer_patch     , & ! Output:  [real(r8) (:)   ]                                                    
         deadstemn_storage_to_xfer           =>    cnveg_nitrogenflux_inst%deadstemn_storage_to_xfer_patch     , & ! Output:  [real(r8) (:)   ]                                                    
         livecrootn_storage_to_xfer          =>    cnveg_nitrogenflux_inst%livecrootn_storage_to_xfer_patch    , & ! Output:  [real(r8) (:)   ]                                                    
         deadcrootn_storage_to_xfer          =>    cnveg_nitrogenflux_inst%deadcrootn_storage_to_xfer_patch      & ! Output:  [real(r8) (:)		 ] 
         )

      avg_dayspyr = get_average_days_per_year()

      ! specify rain threshold for leaf onset
      rain_threshold = 20._r8

      do fp = 1,num_soilp
         p = filter_soilp(fp)
         c = patch%column(p)
         g = patch%gridcell(p)

         if (stress_decid(ivt(p)) == 1._r8) then
            soilt = t_soisno(c, phenology_soil_layer)
            psi = soilpsi(c, phenology_soil_layer)

            ! onset gdd sum from Biome-BGC, v4.1.2
            crit_onset_gdd = exp(4.8_r8 + 0.13_r8*(annavg_t2m(p) - SHR_CONST_TKFRZ))


            ! update offset_counter and test for the end of the offset period
            if (offset_flag(p) == 1._r8) then
               ! decrement counter for offset period
               offset_counter(p) = offset_counter(p) - dt

               ! if this is the end of the offset_period, reset phenology
               ! flags and indices
               if (offset_counter(p) < dt/2._r8) then
                  ! this code block was originally handled by call cn_offset_cleanup(p)
                  ! inlined during vectorization
                  offset_flag(p) = 0._r8
                  offset_counter(p) = 0._r8
                  dormant_flag(p) = 1._r8
                  days_active(p) = 0._r8

                  ! reset the previous timestep litterfall flux memory
                  prev_leafc_to_litter(p) = 0._r8
                  prev_frootc_to_litter(p) = 0._r8
               end if
            end if

            ! update onset_counter and test for the end of the onset period
            if (onset_flag(p) == 1.0_r8) then
               ! decrement counter for onset period
               onset_counter(p) = onset_counter(p) - dt

               ! if this is the end of the onset period, reset phenology
               ! flags and indices
               if (onset_counter(p) < dt/2._r8) then
                  ! this code block was originally handled by call cn_onset_cleanup(p)
                  ! inlined during vectorization
                  onset_flag(p) = 0._r8
                  onset_counter(p) = 0._r8
                  ! set all transfer growth rates to 0.0
                  leafc_xfer_to_leafc(p)   = 0._r8
                  frootc_xfer_to_frootc(p) = 0._r8
                  leafn_xfer_to_leafn(p)   = 0._r8
                  frootn_xfer_to_frootn(p) = 0._r8
                  if (woody(ivt(p)) == 1.0_r8) then
                     livestemc_xfer_to_livestemc(p)   = 0._r8
                     deadstemc_xfer_to_deadstemc(p)   = 0._r8
                     livecrootc_xfer_to_livecrootc(p) = 0._r8
                     deadcrootc_xfer_to_deadcrootc(p) = 0._r8
                     livestemn_xfer_to_livestemn(p)   = 0._r8
                     deadstemn_xfer_to_deadstemn(p)   = 0._r8
                     livecrootn_xfer_to_livecrootn(p) = 0._r8
                     deadcrootn_xfer_to_deadcrootn(p) = 0._r8
                  end if
                  ! set transfer pools to 0.0
                  leafc_xfer(p) = 0._r8
                  leafn_xfer(p) = 0._r8
                  frootc_xfer(p) = 0._r8
                  frootn_xfer(p) = 0._r8
                  if (woody(ivt(p)) == 1.0_r8) then
                     livestemc_xfer(p) = 0._r8
                     livestemn_xfer(p) = 0._r8
                     deadstemc_xfer(p) = 0._r8
                     deadstemn_xfer(p) = 0._r8
                     livecrootc_xfer(p) = 0._r8
                     livecrootn_xfer(p) = 0._r8
                     deadcrootc_xfer(p) = 0._r8
                     deadcrootn_xfer(p) = 0._r8
                  end if
               end if
            end if

            ! test for switching from dormant period to growth period
            if (dormant_flag(p) == 1._r8) then

               ! keep track of the number of freezing degree days in this
               ! dormancy period (only if the freeze flag has not previously been set
               ! for this dormancy period

               if (onset_gddflag(p) == 0._r8 .and. soilt < SHR_CONST_TKFRZ) onset_fdd(p) = onset_fdd(p) + fracday

               ! if the number of freezing degree days exceeds a critical value,
               ! then onset will require both wet soils and a critical soil
               ! temperature sum.  If this case is triggered, reset any previously
               ! accumulated value in onset_swi, so that onset now depends on
               ! the accumulated soil water index following the freeze trigger

               if (onset_fdd(p) > crit_onset_fdd) then
                  onset_gddflag(p) = 1._r8
                  onset_fdd(p) = 0._r8
                  onset_swi(p) = 0._r8
               end if

               ! if the freeze flag is set, and if the soil is above freezing
               ! then accumulate growing degree days for onset trigger

               if (onset_gddflag(p) == 1._r8 .and. soilt > SHR_CONST_TKFRZ) then
                  onset_gdd(p) = onset_gdd(p) + (soilt-SHR_CONST_TKFRZ)*fracday
               end if

              ! if soils are wet, accumulate soil water index for onset trigger
               additional_onset_condition = .true.
               if(CNParamsShareInst%constrain_stress_deciduous_onset) then
                  ! if additional constraint condition not met,  set to false
                  if ((prec10(p) * (3600.0_r8*10.0_r8*24.0_r8)) < rain_threshold) then
                     additional_onset_condition = .false.
                  endif
               endif

               if (psi >= soilpsi_on) then
                  onset_swi(p) = onset_swi(p) + fracday
               endif

               ! if critical soil water index is exceeded, set onset_flag, and
               ! then test for soil temperature criteria

               ! Adding in Kyla's rainfall trigger when fun on. RF. prec10 (mm/s) needs to be higher than 8mm over 10 days. 

               if (onset_swi(p) > crit_onset_swi.and. additional_onset_condition)  then
                  onset_flag(p) = 1._r8
              
                  ! only check soil temperature criteria if freeze flag set since
                  ! beginning of last dormancy.  If freeze flag set and growing
                  ! degree day sum (since freeze trigger) is lower than critical
                  ! value, then override the onset_flag set from soil water.

                  if (onset_gddflag(p) == 1._r8 .and. onset_gdd(p) < crit_onset_gdd) onset_flag(p) = 0._r8
               end if

               ! only allow onset if dayl > 6hrs
               if (onset_flag(p) == 1._r8 .and. dayl(g) <= secspqtrday) then
                  onset_flag(p) = 0._r8
               end if

               ! if this is the beginning of the onset period
               ! then reset the phenology flags and indices

               if (onset_flag(p) == 1._r8) then
                  dormant_flag(p) = 0._r8
                  days_active(p) = 0._r8
                  onset_gddflag(p) = 0._r8
                  onset_fdd(p) = 0._r8
                  onset_gdd(p) = 0._r8
                  onset_swi(p) = 0._r8
                  onset_counter(p) = ndays_on * secspday

                  ! call subroutine to move all the storage pools into transfer pools,
                  ! where they will be transfered to displayed growth over the onset period.
                  ! this code was originally handled with call cn_storage_to_xfer(p)
                  ! inlined during vectorization

                  ! set carbon fluxes for shifting storage pools to transfer pools
                  if (use_matrixcn) then 
                  else
                     ! NOTE: The non matrix version of this is in CNCStateUpdate1::CStateUpdate1 EBK (11/26/2019)
                     !                                        and CNNStateUpdate1::NStateUpdate1
                     leafc_storage_to_xfer(p)  = fstor2tran * leafc_storage(p)/dt
                     frootc_storage_to_xfer(p) = fstor2tran * frootc_storage(p)/dt
                     if (woody(ivt(p)) == 1.0_r8) then
                        livestemc_storage_to_xfer(p)  = fstor2tran * livestemc_storage(p)/dt
                        deadstemc_storage_to_xfer(p)  = fstor2tran * deadstemc_storage(p)/dt
                        livecrootc_storage_to_xfer(p) = fstor2tran * livecrootc_storage(p)/dt
                        deadcrootc_storage_to_xfer(p) = fstor2tran * deadcrootc_storage(p)/dt
                        gresp_storage_to_xfer(p)      = fstor2tran * gresp_storage(p)/dt
                     end if

                     ! set nitrogen fluxes for shifting storage pools to transfer pools
                     leafn_storage_to_xfer(p)  = fstor2tran * leafn_storage(p)/dt
                     frootn_storage_to_xfer(p) = fstor2tran * frootn_storage(p)/dt
                     if (woody(ivt(p)) == 1.0_r8) then
                        livestemn_storage_to_xfer(p)  = fstor2tran * livestemn_storage(p)/dt
                        deadstemn_storage_to_xfer(p)  = fstor2tran * deadstemn_storage(p)/dt
                        livecrootn_storage_to_xfer(p) = fstor2tran * livecrootn_storage(p)/dt
                        deadcrootn_storage_to_xfer(p) = fstor2tran * deadcrootn_storage(p)/dt
                     end if
                  end if
               end if

               ! test for switching from growth period to offset period
            else if (offset_flag(p) == 0._r8) then

               ! if soil water potential lower than critical value, accumulate
               ! as stress in offset soil water index

               if (psi <= soilpsi_off) then
                  offset_swi(p) = offset_swi(p) + fracday

                  ! if the offset soil water index exceeds critical value, and
                  ! if this is not the middle of a previously initiated onset period,
                  ! then set flag to start the offset period and reset index variables

                  if (offset_swi(p) >= crit_offset_swi .and. onset_flag(p) == 0._r8) offset_flag(p) = 1._r8

                  ! if soil water potential higher than critical value, reduce the
                  ! offset water stress index.  By this mechanism, there must be a
                  ! sustained period of water stress to initiate offset.

               else if (psi >= soilpsi_on) then
                  offset_swi(p) = offset_swi(p) - fracday
                  offset_swi(p) = max(offset_swi(p),0._r8)
               end if

               ! decrease freezing day accumulator for warm soil
               if (offset_fdd(p) > 0._r8 .and. soilt > SHR_CONST_TKFRZ) then
                  offset_fdd(p) = offset_fdd(p) - fracday
                  offset_fdd(p) = max(0._r8, offset_fdd(p))
               end if

               ! increase freezing day accumulator for cold soil
               if (soilt <= SHR_CONST_TKFRZ) then
                  offset_fdd(p) = offset_fdd(p) + fracday

                  ! if freezing degree day sum is greater than critical value, initiate offset
                  if (offset_fdd(p) > crit_offset_fdd .and. onset_flag(p) == 0._r8) offset_flag(p) = 1._r8
               end if

               ! force offset if daylength is < 6 hrs
               if (dayl(g) <= secspqtrday) then
                  offset_flag(p) = 1._r8
               end if

               ! if this is the beginning of the offset period
               ! then reset flags and indices
               if (offset_flag(p) == 1._r8) then
                  offset_fdd(p) = 0._r8
                  offset_swi(p) = 0._r8
                  offset_counter(p) = ndays_off * secspday
                  prev_leafc_to_litter(p) = 0._r8
                  prev_frootc_to_litter(p) = 0._r8
               end if
            end if

            ! keep track of number of days since last dormancy for control on
            ! fraction of new growth to send to storage for next growing season

            if (dormant_flag(p) == 0.0_r8) then
               days_active(p) = days_active(p) + fracday
            end if

            ! calculate long growing season factor (lgsf)
            ! only begin to calculate a lgsf greater than 0.0 once the number
            ! of days active exceeds days/year.
            lgsf(p) = max(min(3.0_r8*(days_active(p)-leaf_long(ivt(p))*avg_dayspyr )/avg_dayspyr, 1._r8),0._r8)
            ! RosieF. 5 Nov 2015.  Changed this such that the increase in leaf turnover is faster after
            ! trees enter the 'fake evergreen' state. Otherwise, they have a whole year of 
            ! cheating, with less litterfall than they should have, resulting in very high LAI. 
            ! Further, the 'fake evergreen' state (where lgsf>0) is entered at the end of a single leaf lifespan
            ! and not a whole year. The '3' is arbitrary, given that this entire system is quite abstract. 


            ! set background litterfall rate, when not in the phenological offset period
            if (offset_flag(p) == 1._r8) then
               bglfr(p) = 0._r8
            else
               ! calculate the background litterfall rate (bglfr)
               ! in units 1/s, based on leaf longevity (yrs) and correction for long growing season

               bglfr(p) = (1._r8/(leaf_long(ivt(p))*avg_dayspyr*secspday))*lgsf(p)
            end if

            ! set background transfer rate when active but not in the phenological onset period
            if (onset_flag(p) == 1._r8) then
               bgtr(p) = 0._r8
            else
               ! the background transfer rate is calculated as the rate that would result
               ! in complete turnover of the storage pools in one year at steady state,
               ! once lgsf has reached 1.0 (after 730 days active).

               bgtr(p) = (1._r8/(avg_dayspyr*secspday))*lgsf(p)

               ! set carbon fluxes for shifting storage pools to transfer pools

               ! reduced the amount of stored carbon flowing to display pool by only counting the delta
               ! between leafc and leafc_store in the flux. RosieF, Nov5 2015. 
               leafc_storage_to_xfer(p)  = max(0.0_r8,(leafc_storage(p)-leafc(p))) * bgtr(p)
               frootc_storage_to_xfer(p) = max(0.0_r8,(frootc_storage(p)-frootc(p))) * bgtr(p)

               if (use_matrixcn) then
               else
                 ! NOTE: The non matrix version of this is in CNCStateUpdate1::CStateUpdate1 EBK (11/26/2019)
                 !                                        and CNNStateUpdate1::NStateUpdate1
                 if (woody(ivt(p)) == 1.0_r8) then
                    livestemc_storage_to_xfer(p)  = livestemc_storage(p) * bgtr(p)
                    deadstemc_storage_to_xfer(p)  = deadstemc_storage(p) * bgtr(p)
                    livecrootc_storage_to_xfer(p) = livecrootc_storage(p) * bgtr(p)
                    deadcrootc_storage_to_xfer(p) = deadcrootc_storage(p) * bgtr(p)
                    gresp_storage_to_xfer(p)      = gresp_storage(p) * bgtr(p)
                 end if
              end if !use_matrixcn

               ! set nitrogen fluxes for shifting storage pools to transfer pools
               if (use_matrixcn) then 
               else
                  ! NOTE: The non matrix version of this is in CNCStateUpdate1::CStateUpdate1 EBK (11/26/2019)
                  !                                        and CNNStateUpdate1::NStateUpdate11
                  leafn_storage_to_xfer(p)  = leafn_storage(p) * bgtr(p)
                  frootn_storage_to_xfer(p) = frootn_storage(p) * bgtr(p)
                  if (woody(ivt(p)) == 1.0_r8) then
                     livestemn_storage_to_xfer(p)  = livestemn_storage(p) * bgtr(p)
                     deadstemn_storage_to_xfer(p)  = deadstemn_storage(p) * bgtr(p)
                     livecrootn_storage_to_xfer(p) = livecrootn_storage(p) * bgtr(p)
                     deadcrootn_storage_to_xfer(p) = deadcrootn_storage(p) * bgtr(p)
                  end if
               end if !use_matrixcn
            end if

         end if ! end if stress deciduous

      end do ! end of patch loop

    end associate

  end subroutine CNStressDecidPhenology

  !-----------------------------------------------------------------------
  subroutine CropPhenology(num_pcropp, filter_pcropp                     , &
       waterdiagnosticbulk_inst, temperature_inst, crop_inst, canopystate_inst, cnveg_state_inst , &
       cnveg_carbonstate_inst, cnveg_nitrogenstate_inst, cnveg_carbonflux_inst, cnveg_nitrogenflux_inst,&
       c13_cnveg_carbonstate_inst, c14_cnveg_carbonstate_inst)

    ! !DESCRIPTION:
    ! Code from AgroIBIS to determine crop phenology and code from CN to
    ! handle CN fluxes during the phenological onset                       & offset periods.
    
    ! !USES:
    use clm_time_manager , only : get_prev_calday, get_curr_days_per_year, is_beg_curr_year
    use clm_time_manager , only : get_average_days_per_year
    use clm_time_manager , only : get_prev_date
    use pftconMod        , only : ntmp_corn, nswheat, nwwheat, ntmp_soybean
    use pftconMod        , only : nirrig_tmp_corn, nirrig_swheat, nirrig_wwheat, nirrig_tmp_soybean
    use pftconMod        , only : ntrp_corn, nsugarcane, ntrp_soybean, ncotton, nrice
    use pftconMod        , only : nirrig_trp_corn, nirrig_sugarcane, nirrig_trp_soybean
    use pftconMod        , only : nirrig_cotton, nirrig_rice
    use pftconMod        , only : nmiscanthus, nirrig_miscanthus, nswitchgrass, nirrig_switchgrass
    
    use clm_varcon       , only : spval, secspday
    use clm_varctl       , only : use_fertilizer 
    use clm_varctl       , only : use_c13, use_c14
    use clm_varcon       , only : c13ratio, c14ratio
    use clm_varctl       , only : use_cropcal_rx_sdates, use_cropcal_rx_cultivar_gdds, use_cropcal_streams
    !
    ! !ARGUMENTS:
    integer                        , intent(in)    :: num_pcropp       ! number of prog crop patches in filter
    integer                        , intent(in)    :: filter_pcropp(:) ! filter for prognostic crop patches
    type(waterdiagnosticbulk_type)          , intent(in)    :: waterdiagnosticbulk_inst
    type(temperature_type)         , intent(in)    :: temperature_inst
    type(crop_type)                , intent(inout) :: crop_inst
    type(canopystate_type)         , intent(in)    :: canopystate_inst
    type(cnveg_state_type)         , intent(inout) :: cnveg_state_inst
    type(cnveg_carbonstate_type)   , intent(inout) :: cnveg_carbonstate_inst
    type(cnveg_nitrogenstate_type) , intent(inout) :: cnveg_nitrogenstate_inst
    type(cnveg_carbonflux_type)    , intent(inout) :: cnveg_carbonflux_inst
    type(cnveg_nitrogenflux_type)  , intent(inout) :: cnveg_nitrogenflux_inst
    type(cnveg_carbonstate_type)   , intent(inout) :: c13_cnveg_carbonstate_inst
    type(cnveg_carbonstate_type)   , intent(inout) :: c14_cnveg_carbonstate_inst
    !
    ! LOCAL VARAIBLES:
    integer jday      ! julian day of the year
    integer fp,p      ! patch indices
    integer c         ! column indices
    integer g         ! gridcell indices
    integer h         ! hemisphere indices
    integer s         ! growing season indices
    integer k         ! grain pool indices
    integer idpp      ! number of days past planting
    integer mxmat     ! maximum growing season length
    integer kyr       ! current year
    integer kmo       ! month of year  (1, ..., 12)
    integer kda       ! day of month   (1, ..., 31)
    integer mcsec     ! seconds of day (0, ..., seconds/day)
    real(r8) harvest_reason
    real(r8) dayspyr  ! days per year in this year
    real(r8) avg_dayspyr ! average number of days per year
    real(r8) crmcorn  ! comparitive relative maturity for corn
    real(r8) ndays_on ! number of days to fertilize
    logical is_in_sowing_window ! is the crop in its sowing window?
    logical is_end_sowing_window ! is it the last day of the crop's sowing window?
    logical sowing_gdd_requirement_met ! has the gridcell historically been warm enough to support the crop?
    logical do_plant_normal ! are the normal planting rules defined and satisfied?
    logical do_plant_lastchance ! if not the above, what about relaxed rules for the last day of the planting window?
    logical do_plant_prescribed ! is today the prescribed sowing date?
    logical do_plant  ! are we planting in this time step for any reason?
    logical did_plant ! did we plant the crop in this time step?
    logical allow_unprescribed_planting ! should crop be allowed to be planted according to sowing window rules?
    logical do_harvest    ! Are harvest conditions satisfied?
    logical fake_harvest  ! Dealing with incorrect Dec. 31 planting
    logical did_plant_prescribed_today    ! Was the crop sown today?
    logical will_plant_prescribed_tomorrow ! Is tomorrow a prescribed sowing day?
    logical vernalization_forces_harvest ! Was the crop killed by freezing during vernalization?
    !------------------------------------------------------------------------

    associate(                                                                   & 
         ivt               =>    patch%itype                                     , & ! Input:  [integer  (:) ]  patch vegetation type                                
         
         leaf_long         =>    pftcon%leaf_long                                , & ! Input:  leaf longevity (yrs)                              
         leafcn            =>    pftcon%leafcn                                 , & ! Input:  leaf C:N (gC/gN)                                  
         manunitro         =>    pftcon%manunitro                              , & ! Input:  max manure to be applied in total (kgN/m2)
         minplanttemp      =>    pftcon%minplanttemp                           , & ! Input:  
         planttemp         =>    pftcon%planttemp                              , & ! Input:  
         gddmin            =>    pftcon%gddmin                                 , & ! Input:  
         lfemerg           =>    pftcon%lfemerg                                , & ! Input:  
         grnfill           =>    pftcon%grnfill                               , & ! Input:  

         t_ref2m_min       =>    temperature_inst%t_ref2m_min_patch            , & ! Input:  [real(r8) (:) ]  daily minimum of average 2 m height surface air temperature (K)
         t10               =>    temperature_inst%t_a10_patch                  , & ! Input:  [real(r8) (:) ]  10-day running mean of the 2 m temperature (K)    
         a5tmin            =>    temperature_inst%t_a5min_patch                , & ! Input:  [real(r8) (:) ]  5-day running mean of min 2-m temperature         
         a10tmin           =>    temperature_inst%t_a10min_patch               , & ! Input:  [real(r8) (:) ]  10-day running mean of min 2-m temperature        
         gdd020            =>    temperature_inst%gdd020_patch                 , & ! Input:  [real(r8) (:) ]  20 yr mean of gdd0                                
         gdd820            =>    temperature_inst%gdd820_patch                 , & ! Input:  [real(r8) (:) ]  20 yr mean of gdd8                                

         fertnitro         =>    crop_inst%fertnitro_patch                     , & ! Input:  [real(r8) (:) ]  fertilizer nitrogen
         hui               =>    crop_inst%hui_patch                           , & ! Input:  [real(r8) (:) ]  crop patch heat unit index (growing degree-days); set to 0 at sowing and accumulated until harvest
         leafout           =>    crop_inst%gddtsoi_patch                       , & ! Input:  [real(r8) (:) ]  gdd from top soil layer temperature              
         harvdate          =>    crop_inst%harvdate_patch                      , & ! Output: [integer  (:) ]  harvest date                                       
         croplive          =>    crop_inst%croplive_patch                      , & ! Output: [logical  (:) ]  Flag, true if planted, not harvested               
         vf                =>    crop_inst%vf_patch                            , & ! Output: [real(r8) (:) ]  vernalization factor                              
         next_rx_sdate     =>    crop_inst%next_rx_sdate_patch                 , & ! Inout:  [integer  (:) ]  prescribed sowing date of next growing season this year
         sowing_count      =>    crop_inst%sowing_count                        , & ! Inout:  [integer  (:) ]  number of sowing events this year for this patch
         harvest_count     =>    crop_inst%harvest_count                       , & ! Inout:  [integer  (:) ]  number of harvest events this year for this patch
         peaklai           =>    cnveg_state_inst%peaklai_patch                , & ! Output: [integer  (:) ]  1: max allowed lai; 0: not at max
         tlai              =>    canopystate_inst%tlai_patch                   , & ! Input:  [real(r8) (:) ]  one-sided leaf area index, no burying by snow     
         
         idop              =>    cnveg_state_inst%idop_patch                   , & ! Output: [integer  (:) ]  date of planting (day of year)
         iyop              =>    cnveg_state_inst%iyop_patch                   , & ! Output: [integer  (:) ]  year of planting (day of year)
         gddmaturity       =>    cnveg_state_inst%gddmaturity_patch            , & ! Output: [real(r8) (:) ]  gdd needed to harvest                             
         huileaf           =>    cnveg_state_inst%huileaf_patch                , & ! Output: [real(r8) (:) ]  heat unit index needed from planting to leaf emergence
         huigrain          =>    cnveg_state_inst%huigrain_patch               , & ! Output: [real(r8) (:) ]  same to reach vegetative maturity                 
         cumvd             =>    cnveg_state_inst%cumvd_patch                  , & ! Output: [real(r8) (:) ]  cumulative vernalization d?ependence?             
         hdidx             =>    cnveg_state_inst%hdidx_patch                  , & ! Output: [real(r8) (:) ]  cold hardening index?                             
         bglfr             =>    cnveg_state_inst%bglfr_patch                  , & ! Output: [real(r8) (:) ]  background litterfall rate (1/s)                  
         bgtr              =>    cnveg_state_inst%bgtr_patch                   , & ! Output: [real(r8) (:) ]  background transfer growth rate (1/s)             
         lgsf              =>    cnveg_state_inst%lgsf_patch                   , & ! Output: [real(r8) (:) ]  long growing season factor [0-1]                  
         onset_flag        =>    cnveg_state_inst%onset_flag_patch             , & ! Output: [real(r8) (:) ]  onset flag                                        
         offset_flag       =>    cnveg_state_inst%offset_flag_patch            , & ! Output: [real(r8) (:) ]  offset flag                                       
         onset_counter     =>    cnveg_state_inst%onset_counter_patch          , & ! Output: [real(r8) (:) ]  onset counter                                     
         offset_counter    =>    cnveg_state_inst%offset_counter_patch         , & ! Output: [real(r8) (:) ]  offset counter                                    
         
         leafc_xfer        =>    cnveg_carbonstate_inst%leafc_xfer_patch       , & ! Output: [real(r8) (:) ]  (gC/m2)   leaf C transfer                           

         crop_seedc_to_leaf =>   cnveg_carbonflux_inst%crop_seedc_to_leaf_patch, & ! Output: [real(r8) (:) ]  (gC/m2/s) seed source to leaf

         fert_counter      =>    cnveg_nitrogenflux_inst%fert_counter_patch    , & ! Output: [real(r8) (:) ]  >0 fertilize; <=0 not (seconds)                   
         leafn_xfer        =>    cnveg_nitrogenstate_inst%leafn_xfer_patch     , & ! Output: [real(r8) (:) ]  (gN/m2)   leaf N transfer                           
         crop_seedn_to_leaf =>   cnveg_nitrogenflux_inst%crop_seedn_to_leaf_patch, & ! Output: [real(r8) (:) ]  (gN/m2/s) seed source to leaf
         cphase            =>    crop_inst%cphase_patch                        , & ! Output: [real(r8) (:)]   phenology phase
         fert              =>    cnveg_nitrogenflux_inst%fert_patch              & ! Output: [real(r8) (:) ]  (gN/m2/s) fertilizer applied each timestep 
         )

      ! get time info
      dayspyr = get_curr_days_per_year()
      avg_dayspyr = get_average_days_per_year()
      jday    = get_prev_calday()
      call get_prev_date(kyr, kmo, kda, mcsec)

      if (use_fertilizer) then
       ndays_on = 20._r8 ! number of days to fertilize
      else
       ndays_on = 0._r8 ! number of days to fertilize
      end if

      do fp = 1, num_pcropp
         p = filter_pcropp(fp)
         c = patch%column(p)
         g = patch%gridcell(p)
         h = inhemi(p)

         ! background litterfall and transfer rates; long growing season factor

         bglfr(p) = 0._r8 ! this value changes later in a crop's life cycle
         bgtr(p)  = 0._r8
         lgsf(p)  = 0._r8

         ! Should never be saved as zero, but including this so it's initialized just in case
         harvest_reason = 0._r8

         ! ---------------------------------
         ! from AgroIBIS subroutine planting
         ! ---------------------------------

         ! initialize other variables that are calculated for crops
         ! on an annual basis in cropresidue subroutine

         ! Second condition ensures everything is correctly set when resuming from a run with old code
         ! OR starting a run mid-year without any restart file OR handling a new crop column that just
         ! came into existence (and not at the year boundary for some reason).
         if ( is_beg_curr_year() .or. crop_inst%sdates_thisyr_patch(p,1) == spval ) then
            sowing_count(p) = 0
            harvest_count(p) = 0
            do s = 1, mxsowings
               crop_inst%sdates_thisyr_patch(p,s) = -1._r8
               crop_inst%sowing_reason_thisyr_patch(p,s) = -1._r8
            end do
            do s = 1, mxharvests
               crop_inst%sdates_perharv_patch(p,s) = -1._r8
               crop_inst%syears_perharv_patch(p,s) = -1._r8
               crop_inst%hdates_thisyr_patch(p,s) = -1._r8
               cnveg_state_inst%gddmaturity_thisyr(p,s) = -1._r8
               crop_inst%gddaccum_thisyr_patch(p,s) = -1._r8
               crop_inst%hui_thisyr_patch(p,s) = -1._r8
               crop_inst%sowing_reason_perharv_patch = -1._r8
               crop_inst%harvest_reason_thisyr_patch(p,s) = -1._r8
               do k = repr_grain_min, repr_grain_max
                  cnveg_carbonflux_inst%repr_grainc_to_food_perharv_patch(p,s,k) = 0._r8
               end do
            end do
            do k = repr_grain_min, repr_grain_max
               cnveg_carbonflux_inst%repr_grainc_to_food_thisyr_patch(p,k) = 0._r8
            end do
            next_rx_sdate(p) = crop_inst%rx_sdates_thisyr_patch(p,1)
         end if

         ! Get next sowing date
         if (sowing_count(p) < mxsowings) then
             next_rx_sdate(p) = crop_inst%rx_sdates_thisyr_patch(p,sowing_count(p)+1)
         end if

         ! CropType->InitAllocate() initializes next_rx_sdate to -1. It's only changed from that, by cropCalStreamMod->cropcal_interp(),  when use_cropcal_rx_sdates is true. So if not using prescribed sowing dates, this boolean will always be false, because jday can never be -1.
         do_plant_prescribed = next_rx_sdate(p) == jday .and. sowing_count(p) < mxsowings
         
         ! BACKWARDS_COMPATIBILITY(wjs/ssr, 2022-02-18)
         ! When resuming from a run with old code, may need to manually set these.
         ! Will be needed until we can rely on all restart files have been generated
         ! with CropPhenology() getting the day of the year from the START of the timestep
         ! (i.e., jday = get_prev_calday()) instead of the END of the timestep (i.e.,
         ! jday = get_calday()). See CTSM issue #1623.
         ! Once removed, can also remove the "Instead, always harvest the day before idop" bit.
         if (croplive(p) .and. idop(p) <= jday .and. sowing_count(p) == 0) then
             sowing_count(p) = 1
             crop_inst%sdates_thisyr_patch(p,1) = real(idop(p), r8)
         end if

         ! This is outside the croplive check so that the "harvest if planting conditions were met today" conditional works.
         is_in_sowing_window = jday >= minplantjday(ivt(p),h) .and. jday <= maxplantjday(ivt(p),h)
         is_end_sowing_window = jday == maxplantjday(ivt(p),h)
         !
         ! Only allow sowing according to normal "window" rules if not using prescribed
         ! sowing dates at all, or if this cell had no values in the prescribed sowing
         ! date file.
         allow_unprescribed_planting = (.not. use_cropcal_rx_sdates) .or. crop_inst%rx_sdates_thisyr_patch(p,1)<0
         if (sowing_count(p) == mxsowings) then
            do_plant_normal = .false.
            do_plant_lastchance = .false.
         else if (ivt(p) == nwwheat .or. ivt(p) == nirrig_wwheat) then
            ! winter temperate cereal : use gdd0 as a limit to plant winter cereal
            sowing_gdd_requirement_met = gdd020(p) /= spval .and. gdd020(p) >= gddmin(ivt(p))
            ! Are all the normal requirements for planting met?
            do_plant_normal = allow_unprescribed_planting           .and. &
                              a5tmin(p)   /= spval                  .and. &
                              a5tmin(p)   <= minplanttemp(ivt(p))   .and. &
                              is_in_sowing_window                   .and. &
                              sowing_gdd_requirement_met
            ! If not, but it's the last day of the planting window, what about relaxed rules?
            do_plant_lastchance = allow_unprescribed_planting           .and. &
                                  (.not. do_plant_normal)               .and. &
                                  is_end_sowing_window                  .and. &
                                  sowing_gdd_requirement_met
         else ! not winter cereal... slevis: added distinction between NH and SH
            ! slevis: The idea is that jday will equal idop sooner or later in the year
            !         while the gdd part is either true or false for the year.
            ! Are all the normal requirements for planting met?
            do_plant_normal = allow_unprescribed_planting               .and. &
                              t10(p) /= spval .and. a10tmin(p) /= spval .and. &
                              t10(p)     > planttemp(ivt(p))            .and. &
                              a10tmin(p) > minplanttemp(ivt(p))         .and. &
                              is_in_sowing_window                       .and. &
                              gdd820(p)  /= spval                       .and. &
                              gdd820(p)  >= gddmin(ivt(p))
            ! If not, but it's the last day of the planting window, what about relaxed rules?
            do_plant_lastchance = allow_unprescribed_planting    .and. &
                                  (.not. do_plant_normal)        .and. &
                                  is_end_sowing_window           .and. &
                                  gdd820(p) > 0._r8 .and. &
                                  gdd820(p) /= spval
         end if
         do_plant = do_plant_prescribed .or. do_plant_normal .or. do_plant_lastchance
         did_plant = .false.

         ! Once outputs can handle >1 planting per year, remove 2nd condition.
         if ( (.not. croplive(p)) .and. sowing_count(p) == 0 ) then

            ! gdd needed for * chosen crop and a likely hybrid (for that region) *
            ! to reach full physiological maturity

            ! based on accumulated seasonal average growing degree days from
            ! April 1 - Sept 30 (inclusive)
            ! for corn and soybeans in the United States -
            ! decided upon by what the typical average growing season length is
            ! and the gdd needed to reach maturity in those regions

            ! first choice is used for spring temperate cereal and/or soybeans and maize

            ! slevis: ibis reads xinpdate in io.f from control.crops.nc variable name 'plantdate'
            !         According to Chris Kucharik, the dataset of
            !         xinpdate was generated from a previous model run at 0.5 deg resolution

            if (do_plant) then

               if (ivt(p) == nwwheat .or. ivt(p) == nirrig_wwheat) then
                  cumvd(p)       = 0._r8
                  hdidx(p)       = 0._r8
                  vf(p)          = 0._r8
               end if

               call PlantCrop(p, leafcn(ivt(p)), jday, kyr, do_plant_normal, &
                              do_plant_lastchance, do_plant_prescribed,  &
                              temperature_inst, crop_inst, cnveg_state_inst, &
                              cnveg_carbonstate_inst, cnveg_nitrogenstate_inst, &
                              cnveg_carbonflux_inst, cnveg_nitrogenflux_inst, &
                              c13_cnveg_carbonstate_inst, c14_cnveg_carbonstate_inst)
               did_plant = .true.

            else
               gddmaturity(p) = 0._r8
            end if

            ! crop phenology (gdd thresholds) controlled by gdd needed for
            ! maturity (physiological) which is based on the average gdd
            ! accumulation and hybrids in United States from April 1 - Sept 30,
            ! unless using cultivar GDD target inputs

            ! calculate threshold from phase 1 to phase 2:
            ! threshold for attaining leaf emergence (based on fraction of
            ! gdd(i) -- climatological average)
            ! Hayhoe and Dwyer, 1990, Can. J. Soil Sci 70:493-497
            ! Carlson and Gage, 1989, Agric. For. Met., 45: 313-324
            ! J.T. Ritchie, 1991: Modeling Plant and Soil systems

            huileaf(p) = lfemerg(ivt(p)) * gddmaturity(p) ! 3-7% in cereal

            ! calculate threshhold from phase 2 to phase 3:
            ! from leaf emergence to beginning of grain-fill period
            ! this hypothetically occurs at the end of tassling, not the beginning
            ! tassel initiation typically begins at 0.5-0.55 * gddmaturity

            ! calculate linear relationship between huigrain fraction and relative
            ! maturity rating for maize

            if (ivt(p) == ntmp_corn .or. ivt(p) == nirrig_tmp_corn .or. &
                ivt(p) == ntrp_corn .or. ivt(p) == nirrig_trp_corn .or. &
                ivt(p) == nsugarcane .or. ivt(p) == nirrig_sugarcane .or. &
                ivt(p) == nmiscanthus .or. ivt(p) == nirrig_miscanthus .or. &
                ivt(p) == nswitchgrass .or. ivt(p) == nirrig_switchgrass) then
               ! the following estimation of crmcorn from gddmaturity is based on a linear
               ! regression using data from Pioneer-brand corn hybrids (Kucharik, 2003,
               ! Earth Interactions 7:1-33: fig. 2)
               crmcorn = max(73._r8, min(135._r8, (gddmaturity(p)+ 53.683_r8)/13.882_r8))

               ! the following adjustment of grnfill based on crmcorn is based on a tuning
               ! of Agro-IBIS to give reasonable results for max LAI and the seasonal
               ! progression of LAI growth (pers. comm. C. Kucharik June 10, 2010)
               huigrain(p) = -0.002_r8  * (crmcorn - 73._r8) + grnfill(ivt(p))

               huigrain(p) = min(max(huigrain(p), grnfill(ivt(p))-0.1_r8), grnfill(ivt(p)))
               huigrain(p) = huigrain(p) * gddmaturity(p)     ! Cabelguenne et
            else
               huigrain(p) = grnfill(ivt(p)) * gddmaturity(p) ! al. 1999
            end if

         end if ! crop not live nor planted

         ! ----------------------------------
         ! from AgroIBIS subroutine phenocrop
         ! ----------------------------------

         ! all of the phenology changes are based on the total number of gdd needed
         ! to change to the next phase - based on fractions of the total gdd typical
         ! for  that region based on the April 1 - Sept 30 window of development

         ! crop phenology (gdd thresholds) controlled by gdd needed for
         ! maturity (physiological) which is based on the average gdd
         ! accumulation and hybrids in United States from April 1 - Sept 30

         ! Phase 1: Planting to leaf emergence (now in CNAllocation)
         ! Phase 2: Leaf emergence to beginning of grain fill (general LAI accumulation)
         ! Phase 3: Grain fill to physiological maturity and harvest (LAI decline)
         ! Harvest: if gdd past grain fill initiation exceeds limit
         ! or number of days past planting reaches a maximum, the crop has
         ! reached physiological maturity and plant is harvested;
         ! crop could be live or dead at this stage - these limits
         ! could lead to reaching physiological maturity or determining
         ! a harvest date for a crop killed by an early frost (see next comments)
         ! --- --- ---
         ! keeping comments without the code (slevis):
         ! if minimum temperature, t_ref2m_min <= freeze kill threshold, tkill
         ! for 3 consecutive days and lai is above a minimum,
         ! plant will be damaged/killed. This function is more for spring freeze events
         ! or for early fall freeze events

         ! spring temperate cereal is affected by this, winter cereal kill function
         ! is determined in crops.f - is a more elaborate function of
         ! cold hardening of the plant

         ! currently simulates too many grid cells killed by freezing temperatures

         ! removed on March 12 2002 - C. Kucharik
         ! until it can be a bit more refined, or used at a smaller scale.
         ! we really have no way of validating this routine
         ! too difficult to implement on 0.5 degree scale grid cells
         ! --- --- ---

         onset_flag(p)  = 0._r8 ! CN terminology to trigger certain
         offset_flag(p) = 0._r8 ! carbon and nitrogen transfers

         if (croplive(p)) then
            cphase(p) = cphase_planted

            ! call vernalization if winter temperate cereal planted, living, and the
            ! vernalization factor is not 1;
            ! vf affects the calculation of gddtsoi & hui

            vernalization_forces_harvest = .false.
            if (t_ref2m_min(p) < 1.e30_r8 .and. vf(p) /= 1._r8 .and. &
               (ivt(p) == nwwheat .or. ivt(p) == nirrig_wwheat)) then
               call vernalization(p, &
                    canopystate_inst, temperature_inst, waterdiagnosticbulk_inst, cnveg_state_inst, &
                    crop_inst, vernalization_forces_harvest)
            end if

            ! days past planting may determine harvest

            if (jday >= idop(p)) then
               idpp = jday - idop(p)
            else
               idpp = int(dayspyr) + jday - idop(p)
            end if

            ! onset_counter initialized to zero when .not. croplive
            ! offset_counter relevant only at time step of harvest

            onset_counter(p) = onset_counter(p) - dt

            ! enter phase 2 onset for one time step:
            ! transfer seed carbon to leaf emergence

            if (peaklai(p) >= 1) then
               hui(p) = max(hui(p),huigrain(p))
            endif

            do_harvest = .false.
            fake_harvest = .false.
            did_plant_prescribed_today = .false.
            if (use_cropcal_rx_sdates .and. sowing_count(p) > 0) then
                did_plant_prescribed_today = crop_inst%sdates_thisyr_patch(p,sowing_count(p)) == real(jday, r8)
            end if

            ! Optionally ignore maximum growing season length
            mxmat = pftcon%mxmat(ivt(p))
            if (.not. use_mxmat) then
                mxmat = 999
            end if

            if (jday == 1 .and. croplive(p) .and. idop(p) == 1 .and. sowing_count(p) == 0) then
                ! BACKWARDS_COMPATIBILITY(ssr, 2022-02-03): To get rid of crops incorrectly planted in last time step of Dec. 31. That was fixed in commit dadbc62 ("Call CropPhenology regardless of doalb"), but this handles restart files with the old behavior. fake_harvest ensures that outputs aren't polluted.
                do_harvest = .true.
                fake_harvest = .true.
                harvest_reason = HARVEST_REASON_SOWNBADDEC31
            else if (use_cropcal_streams .and. do_plant .and. .not. did_plant) then
                ! Today was supposed to be the planting day, but the previous crop still hasn't been harvested.
                do_harvest = .true.
                harvest_reason = HARVEST_REASON_SOWTODAY

            ! If generate_crop_gdds and this patch has prescribed sowing inputs
            else if (generate_crop_gdds .and. crop_inst%rx_sdates_thisyr_patch(p,1) .gt. 0) then
               if (next_rx_sdate(p) >= 0) then
                  ! Harvest the day before the next sowing date this year.
                  do_harvest = jday == next_rx_sdate(p) - 1

                  ! ... unless that will lead to growing season length 365 (or 366,
                  ! if last year was a leap year). This would result in idop==jday,
                  ! which would invoke the "manually setting sowing_count and 
                  ! sdates_thisyr" code. This would lead to crops never getting
                  ! harvested. Instead, always harvest the day before idop.
                  if ((.not. do_harvest) .and. &
                      (idop(p) > 1 .and. jday == idop(p) - 1) .or. &
                      (idop(p) == 1 .and. jday == dayspyr)) then
                      do_harvest = .true.
                      if (do_harvest) then
                          harvest_reason = HARVEST_REASON_IDOPTOMORROW
                      end if
                  else if (do_harvest) then
                      harvest_reason = HARVEST_REASON_SOWTOMORROW
                  end if

               else
                  ! If this patch has already had all its plantings for the year, don't harvest
                  ! until some time next year.
                  do_harvest = .false.

                  ! ... unless first sowing next year happens Jan. 1.
                  ! WARNING: This implementation assumes that sowing dates don't change over time!
                  ! In order to avoid this, you'd have to read this year's AND next year's prescribed
                  ! sowing dates.
                  if (crop_inst%rx_sdates_thisyr_patch(p,1) == 1) then
                      do_harvest = jday == dayspyr
                  end if

                  if (do_harvest) then
                      harvest_reason = HARVEST_REASON_SOWTOMORROW
                  end if

               endif

            else if (did_plant_prescribed_today) then
               ! Do not harvest on the day this growing season began;
               ! would create challenges for postprocessing.
               do_harvest = .false.
            else if (vernalization_forces_harvest) then
               do_harvest = .true.
               harvest_reason = HARVEST_REASON_VERNFREEZEKILL
            else
               ! Original harvest rule
               do_harvest = hui(p) >= gddmaturity(p) .or. idpp >= mxmat

               ! Always harvest the day before the next prescribed sowing, if still alive.
               ! WARNING: This implementation assumes that sowing dates don't change over time!
               ! In order to avoid this, you'd have to read this year's AND next year's prescribed
               ! sowing dates.
               ! WARNING: This implementation assumes that all patches use prescribed sowing dates.
               if (use_cropcal_rx_sdates) then
                  will_plant_prescribed_tomorrow = (jday == next_rx_sdate(p) - 1) .or. &
                                              (crop_inst%sdates_thisyr_patch(p,1) == 1 .and. &
                                               jday == dayspyr)
               else
                  will_plant_prescribed_tomorrow = .false.
               end if
               do_harvest = do_harvest .or. will_plant_prescribed_tomorrow

               if (hui(p) >= gddmaturity(p)) then
                   harvest_reason = HARVEST_REASON_MATURE
               else if (idpp >= mxmat) then
                   harvest_reason = HARVEST_REASON_MAXSEASLENGTH
               else if (will_plant_prescribed_tomorrow) then
                   harvest_reason = HARVEST_REASON_SOWTOMORROW
               end if
            endif

            ! The following conditionals are similar to those in CropPhase. However, they
            ! differ slightly because here we are potentially setting a new crop phase,
            ! whereas CropPhase is just designed to get the current, already-determined
            ! phase. However, despite these differences: if you make changes to the
            ! following conditionals, you should also check to see if you should make
            ! similar changes in CropPhase.
            if ((.not. do_harvest) .and. leafout(p) >= huileaf(p) .and. hui(p) < huigrain(p) .and. idpp < mxmat) then
               cphase(p) = cphase_leafemerge
               if (abs(onset_counter(p)) > 1.e-6_r8) then
                  onset_flag(p)    = 1._r8
                  onset_counter(p) = dt
                    fert_counter(p)  = ndays_on * secspday
                    if (ndays_on .gt. 0) then
                       fert(p) = (manunitro(ivt(p)) * 1000._r8 + fertnitro(p))/ fert_counter(p)
                    else
                       fert(p) = 0._r8
                    end if
               else
                  ! this ensures no re-entry to onset of phase2
                  ! b/c onset_counter(p) = onset_counter(p) - dt
                  ! at every time step

                  onset_counter(p) = dt
               end if

               ! enter harvest for one time step:
               ! - transfer live biomass to litter and to crop yield
               ! - send xsmrpool to the atmosphere
               ! if onset and harvest needed to last longer than one timestep
               ! the onset_counter would change from dt and you'd need to make
               ! changes to the offset subroutine below

            else if (do_harvest) then
               ! Don't update these if you're just harvesting because of incorrect Dec.
               ! 31 planting
               if (.not. fake_harvest) then
                  if (harvdate(p) >= NOT_Harvested) harvdate(p) = jday
                  harvest_count(p) = harvest_count(p) + 1
                  crop_inst%sdates_perharv_patch(p, harvest_count(p)) = real(idop(p), r8)
                  crop_inst%syears_perharv_patch(p, harvest_count(p)) = real(iyop(p), r8)
                  crop_inst%hdates_thisyr_patch(p, harvest_count(p)) = real(jday, r8)
                  cnveg_state_inst%gddmaturity_thisyr(p,harvest_count(p)) = gddmaturity(p)
                  crop_inst%gddaccum_thisyr_patch(p, harvest_count(p)) = crop_inst%gddaccum_patch(p)
                  crop_inst%hui_thisyr_patch(p, harvest_count(p)) = hui(p)
                  crop_inst%sowing_reason_perharv_patch(p, harvest_count(p)) = real(crop_inst%sowing_reason_patch(p), r8)
                  crop_inst%sowing_reason_patch(p) = -1
                  crop_inst%harvest_reason_thisyr_patch(p, harvest_count(p)) = harvest_reason
               endif

               croplive(p) = .false.     ! no re-entry in greater if-block
               cphase(p) = cphase_harvest
               if (tlai(p) > 0._r8) then ! plant had emerged before harvest
                  offset_flag(p) = 1._r8
                  offset_counter(p) = dt
               else                      ! plant never emerged from the ground
                  ! Revert planting transfers; this will replenish the crop seed deficit.
                  ! We subtract from any existing value in crop_seedc_to_leaf /
                  ! crop_seedn_to_leaf in the unlikely event that we enter this block of
                  ! code in the same time step where the planting transfer originally
                  ! occurred.
                  crop_seedc_to_leaf(p) = crop_seedc_to_leaf(p) - leafc_xfer(p)/dt
                  crop_seedn_to_leaf(p) = crop_seedn_to_leaf(p) - leafn_xfer(p)/dt
                  leafc_xfer(p) = 0._r8

                  leafn_xfer(p) = leafc_xfer(p) / leafcn(ivt(p))
                  if (use_c13) then
                     c13_cnveg_carbonstate_inst%leafc_xfer_patch(p) = 0._r8
                  endif
                  if (use_c14) then
                     c14_cnveg_carbonstate_inst%leafc_xfer_patch(p) = 0._r8
                  endif

               end if

               ! enter phase 3 while previous criteria fail and next is true;
               ! in terms of order, phase 3 occurs before harvest, but when
               ! harvest *can* occur, we want it to have first priority.
               ! AgroIBIS uses a complex formula for lai decline.
               ! Use CN's simple formula at least as a place holder (slevis)

            else if (hui(p) >= huigrain(p)) then
               cphase(p) = cphase_grainfill
               bglfr(p) = 1._r8/(leaf_long(ivt(p))*avg_dayspyr*secspday)
            end if

            ! continue fertilizer application while in phase 2;
            ! assumes that onset of phase 2 took one time step only

              if (fert_counter(p) <= 0._r8) then
                 fert(p) = 0._r8
              else ! continue same fert application every timestep
                 fert_counter(p) = fert_counter(p) - dt
              end if

         else   ! crop not live
            ! next 2 lines conserve mass if leaf*_xfer > 0 due to interpinic.
            ! We subtract from any existing value in crop_seedc_to_leaf /
            ! crop_seedn_to_leaf in the unlikely event that we enter this block of
            ! code in the same time step where the planting transfer originally
            ! occurred.
            crop_seedc_to_leaf(p) = crop_seedc_to_leaf(p) - leafc_xfer(p)/dt
            crop_seedn_to_leaf(p) = crop_seedn_to_leaf(p) - leafn_xfer(p)/dt
            onset_counter(p) = 0._r8
            leafc_xfer(p) = 0._r8
            leafn_xfer(p) = leafc_xfer(p) / leafcn(ivt(p))
            if (use_c13) then
               c13_cnveg_carbonstate_inst%leafc_xfer_patch(p) = 0._r8
            endif
            if (use_c14) then
               c14_cnveg_carbonstate_inst%leafc_xfer_patch(p) = 0._r8
            endif
         end if ! croplive

      end do ! prognostic crops loop

    end associate

  end subroutine CropPhenology

  !-----------------------------------------------------------------------
  subroutine CropPhase(bounds, num_pcropp, filter_pcropp, &
       crop_inst, cnveg_state_inst, crop_phase)
    !
    ! !DESCRIPTION:
    ! Get the current phase of each crop patch.
    !
    ! The returned values (in crop_phase) are from the set of cphase_* values defined in
    ! CropType. The returned values in crop_phase are only valid for patches where
    ! croplive is true; the values are undefined where croplive is false and should not be
    ! used there!
    !
    ! This has logic similar to that in CropPhenology. If you make changes here, you
    ! should also check if similar changes need to be made in CropPhenology.
    !
    ! !ARGUMENTS:
    type(bounds_type)      , intent(in)    :: bounds
    integer                , intent(in)    :: num_pcropp       ! number of prog crop patches in filter
    integer                , intent(in)    :: filter_pcropp(:) ! filter for prognostic crop patches
    type(crop_type)        , intent(in)    :: crop_inst
    type(cnveg_state_type) , intent(in)    :: cnveg_state_inst
    real(r8)               , intent(inout) :: crop_phase(bounds%begp:)
    !
    ! !LOCAL VARIABLES:
    integer :: p, fp

    character(len=*), parameter :: subname = 'CropPhase'
    !-----------------------------------------------------------------------
    SHR_ASSERT_ALL_FL((ubound(crop_phase) == [bounds%endp]), sourcefile, __LINE__)

    associate( &
         croplive =>    crop_inst%croplive_patch        , & ! Input: [logical  (:) ]  Flag, true if planted, not harvested
         hui      =>    crop_inst%hui_patch             , & ! Input: [real(r8) (:) ]  gdd since planting (gddplant)
         leafout  =>    crop_inst%gddtsoi_patch         , & ! Input: [real(r8) (:) ]  gdd from top soil layer temperature
         huileaf  =>    cnveg_state_inst%huileaf_patch  , & ! Input: [real(r8) (:) ]  heat unit index needed from planting to leaf emergence
         huigrain =>    cnveg_state_inst%huigrain_patch   & ! Input: [real(r8) (:) ]  same to reach vegetative maturity
         )

    do fp = 1, num_pcropp
       p = filter_pcropp(fp)

       if (croplive(p)) then
          ! Start with cphase_planted, but this might get changed in the later
          ! conditional blocks.
          crop_phase(p) = cphase_planted
          if (leafout(p) >= huileaf(p) .and. hui(p) < huigrain(p)) then
             crop_phase(p) = cphase_leafemerge
          else if (hui(p) >= huigrain(p)) then
             ! Since we know croplive is true, any hui greater than huigrain implies that
             ! we're in the grainfill stage: if we were passt gddmaturity then croplive
             ! would be false.
             crop_phase(p) = cphase_grainfill
          end if
       end if
    end do

    end associate

  end subroutine CropPhase


  !-----------------------------------------------------------------------
  subroutine CropPhenologyInit(bounds)
    !
    ! !DESCRIPTION:
    ! Initialization of CropPhenology. Must be called after time-manager is
    ! initialized, and after pftcon file is read in.
    !
    ! !USES:
    use pftconMod       , only: npcropmin, npcropmax
    use clm_time_manager, only: get_calday
    !
    ! !ARGUMENTS:
    type(bounds_type), intent(in) :: bounds  
    !
    ! LOCAL VARAIBLES:
    integer           :: p,g,n,i                     ! indices
    !------------------------------------------------------------------------

    allocate( inhemi(bounds%begp:bounds%endp) )

    allocate( minplantjday(0:maxveg,inSH)) ! minimum planting julian day
    allocate( maxplantjday(0:maxveg,inSH)) ! minimum planting julian day

    ! Julian day for the start of the year (mid-winter)
    jdayyrstart(inNH) =   1
    jdayyrstart(inSH) = 182

    ! Convert planting dates into julian day
    minplantjday(:,:) = huge(1)
    maxplantjday(:,:) = huge(1)
    do n = npcropmin, npcropmax
       if (pftcon%is_pft_known_to_model(n)) then
          minplantjday(n, inNH) = int( get_calday( pftcon%mnNHplantdate(n), 0 ) )
          maxplantjday(n, inNH) = int( get_calday( pftcon%mxNHplantdate(n), 0 ) )

          minplantjday(n, inSH) = int( get_calday( pftcon%mnSHplantdate(n), 0 ) )
          maxplantjday(n, inSH) = int( get_calday( pftcon%mxSHplantdate(n), 0 ) )
       end if
    end do

    ! Figure out what hemisphere each PATCH is in
    do p = bounds%begp, bounds%endp
       g = patch%gridcell(p)
       ! Northern hemisphere
       if ( grc%latdeg(g) > 0.0_r8 )then
          inhemi(p) = inNH
       else
          inhemi(p) = inSH
       end if
    end do

    !
    ! Constants for Crop vernalization
    !
    ! photoperiod factor calculation
    ! genetic constant - can be modified

    p1d = 0.004_r8  ! average for genotypes from Ritchey, 1991.
    ! Modeling plant & soil systems: Wheat phasic developmt
    p1v = 0.003_r8  ! average for genotypes from Ritchey, 1991.

    hti   = 1._r8
    tbase = 0._r8

  end subroutine CropPhenologyInit

    !-----------------------------------------------------------------------
  subroutine PlantCrop(p, leafcn_in, jday, kyr, do_plant_normal, &
       do_plant_lastchance, do_plant_prescribed,            &
       temperature_inst, crop_inst, cnveg_state_inst,               &
       cnveg_carbonstate_inst, cnveg_nitrogenstate_inst,            &
       cnveg_carbonflux_inst, cnveg_nitrogenflux_inst,              &
       c13_cnveg_carbonstate_inst, c14_cnveg_carbonstate_inst)
    !
    ! !DESCRIPTION:
    !
    ! subroutine calculates initializes variables to what they should be upon
    ! planting. Includes only operations that apply to all crop types; 
    ! additional operations need to happen in CropPhenology().

    ! !USES:
    use clm_varctl       , only : use_c13, use_c14
    use clm_varctl       , only : use_cropcal_rx_sdates, use_cropcal_rx_cultivar_gdds, use_cropcal_streams
    use clm_varcon       , only : c13ratio, c14ratio
    use clm_varpar       , only : mxsowings
    use pftconMod        , only : ntmp_corn, nswheat, nwwheat, ntmp_soybean
    use pftconMod        , only : nirrig_tmp_corn, nirrig_swheat, nirrig_wwheat, nirrig_tmp_soybean
    use pftconMod        , only : ntrp_corn, nsugarcane, ntrp_soybean, ncotton, nrice
    use pftconMod        , only : nirrig_trp_corn, nirrig_sugarcane, nirrig_trp_soybean
    use pftconMod        , only : nirrig_cotton, nirrig_rice
    use pftconMod        , only : nmiscanthus, nirrig_miscanthus, nswitchgrass, nirrig_switchgrass
    !
    ! !ARGUMENTS:
    integer                , intent(in)    :: p         ! PATCH index running over
    real(r8)               , intent(in)    :: leafcn_in ! leaf C:N (gC/gN) of this patch's vegetation type (pftcon%leafcn(ivt(p)))
    integer                , intent(in)    :: jday      ! julian day of the year
    integer                , intent(in)    :: kyr       ! current year
    logical                , intent(in)    :: do_plant_normal ! Are all the normal requirements for planting met?
    logical                , intent(in)    :: do_plant_lastchance ! Are the last-chance requirements for planting met?
    logical                , intent(in)    :: do_plant_prescribed ! are we planting because it was prescribed?
    type(temperature_type)         , intent(in)    :: temperature_inst
    type(crop_type)                , intent(inout) :: crop_inst
    type(cnveg_state_type)         , intent(inout) :: cnveg_state_inst
    type(cnveg_carbonstate_type)   , intent(inout) :: cnveg_carbonstate_inst
    type(cnveg_nitrogenstate_type) , intent(inout) :: cnveg_nitrogenstate_inst
    type(cnveg_carbonflux_type)    , intent(inout) :: cnveg_carbonflux_inst
    type(cnveg_nitrogenflux_type)  , intent(inout) :: cnveg_nitrogenflux_inst
    type(cnveg_carbonstate_type)   , intent(inout) :: c13_cnveg_carbonstate_inst
    type(cnveg_carbonstate_type)   , intent(inout) :: c14_cnveg_carbonstate_inst
    !
    ! LOCAL VARAIBLES:
    integer s              ! growing season index
    integer k              ! grain pool index
    real(r8) gdd_target    ! cultivar GDD target this growing season
    real(r8) this_sowing_reason ! number representing sowing reason(s)
    logical did_rx_gdds    ! did this patch use a prescribed harvest requirement?
    !------------------------------------------------------------------------

    associate(                                                                     & 
         ivt               =>    patch%itype                                     , & ! Input:  [integer  (:) ]  patch vegetation type
         croplive          =>    crop_inst%croplive_patch                        , & ! Output: [logical  (:) ]  Flag, true if planted, not harvested
         harvdate          =>    crop_inst%harvdate_patch                        , & ! Output: [integer  (:) ]  harvest date
         next_rx_sdate     =>    crop_inst%next_rx_sdate_patch                   , & ! Inout:  [integer  (:) ]  prescribed sowing date of next growing season this year
         sowing_count      =>    crop_inst%sowing_count                          , & ! Inout:  [integer  (:) ]  number of sowing events this year for this patch
         sowing_reason     =>    crop_inst%sowing_reason_thisyr_patch            , & ! Output:  [real(r8)  (:) ]  reason for each sowing this year for this patch
         gddmaturity       =>    cnveg_state_inst%gddmaturity_patch            , & ! Output: [real(r8) (:) ]  gdd needed to harvest
         idop              =>    cnveg_state_inst%idop_patch                     , & ! Output: [integer  (:) ]  date of planting
         iyop              =>    cnveg_state_inst%iyop_patch                     , & ! Output: [integer  (:) ]  year of planting
         leafc_xfer        =>    cnveg_carbonstate_inst%leafc_xfer_patch         , & ! Output: [real(r8) (:) ]  (gC/m2)   leaf C transfer
         leafn_xfer        =>    cnveg_nitrogenstate_inst%leafn_xfer_patch       , & ! Output: [real(r8) (:) ]  (gN/m2)   leaf N transfer
         crop_seedc_to_leaf =>   cnveg_carbonflux_inst%crop_seedc_to_leaf_patch  , & ! Output: [real(r8) (:) ]  (gC/m2/s) seed source to leaf
         crop_seedn_to_leaf =>   cnveg_nitrogenflux_inst%crop_seedn_to_leaf_patch, & ! Output: [real(r8) (:) ]  (gN/m2/s) seed source to leaf
         hybgdd            =>    pftcon%hybgdd                                 , & ! Input:  [real(r8) (:) ]
         gddmin            =>    pftcon%gddmin                                 , & ! Input:
         gdd020            =>    temperature_inst%gdd020_patch                 , & ! Input:  [real(r8) (:) ]  20 yr mean of gdd0
         gdd820            =>    temperature_inst%gdd820_patch                 , & ! Input:  [real(r8) (:) ]  20 yr mean of gdd8
         gdd1020           =>    temperature_inst%gdd1020_patch                , & ! Input:  [real(r8) (:) ]  20 yr mean of gdd10
         aleafi            =>    cnveg_state_inst%aleafi_patch                 , & ! Output: [real(r8) (:)   ]  saved allocation coefficient from phase 2
         astemi            =>    cnveg_state_inst%astemi_patch                 , & ! Output: [real(r8) (:)   ]  saved allocation coefficient from phase 2
         aleaf             =>    cnveg_state_inst%aleaf_patch                  , & ! Output: [real(r8) (:)   ]  leaf allocation coefficient
         astem             =>    cnveg_state_inst%astem_patch                  , & ! Output: [real(r8) (:)   ]  stem allocation coefficient
         aroot             =>    cnveg_state_inst%aroot_patch                  , & ! Output: [real(r8) (:)   ]  root allocation coefficient
         arepr             =>    cnveg_state_inst%arepr_patch                    & ! Output: [real(r8) (:,:) ]  reproductive allocation coefficient(s)
         )

      ! impose limit on growing season length needed
      ! for crop maturity - for cold weather constraints
      croplive(p)  = .true.
      idop(p)      = jday
      iyop(p)      = kyr
      harvdate(p)  = NOT_Harvested
      sowing_count(p) = sowing_count(p) + 1

      if (use_cropcal_rx_sdates .and. sowing_count(p) < mxsowings) then
         next_rx_sdate(p) = crop_inst%rx_sdates_thisyr_patch(p, sowing_count(p)+1)
      else
         next_rx_sdate(p) = -1
      endif
      crop_inst%sdates_thisyr_patch(p,sowing_count(p)) = real(jday, r8)

      this_sowing_reason = 0._r8
      if (do_plant_prescribed) then
          this_sowing_reason = 10._r8
      end if
      if (do_plant_normal) then
          this_sowing_reason = this_sowing_reason + 1._r8
      else if (do_plant_lastchance) then
          this_sowing_reason = this_sowing_reason + 2._r8
      end if
      sowing_reason(p,sowing_count(p)) = this_sowing_reason
      crop_inst%sowing_reason_patch(p) = this_sowing_reason

      leafc_xfer(p)  = initial_seed_at_planting
      leafn_xfer(p) = leafc_xfer(p) / leafcn_in ! with onset
      crop_seedc_to_leaf(p) = leafc_xfer(p)/dt
      crop_seedn_to_leaf(p) = leafn_xfer(p)/dt

      ! because leafc_xfer is set above rather than incremneted through the normal process, must also set its isotope
      ! pools here.  use totvegc_patch as the closest analogue if nonzero, and use initial value otherwise
      if (use_c13) then
         if ( cnveg_carbonstate_inst%totvegc_patch(p) .gt. 0._r8) then
            c13_cnveg_carbonstate_inst%leafc_xfer_patch(p) = leafc_xfer(p) * &
            c13_cnveg_carbonstate_inst%totvegc_patch(p) / cnveg_carbonstate_inst%totvegc_patch(p)
         else
            c13_cnveg_carbonstate_inst%leafc_xfer_patch(p) = leafc_xfer(p) * c13ratio
         endif
      endif
      if (use_c14) then
         if ( cnveg_carbonstate_inst%totvegc_patch(p) .gt. 0._r8) then
            c14_cnveg_carbonstate_inst%leafc_xfer_patch(p) = leafc_xfer(p) * &
               c14_cnveg_carbonstate_inst%totvegc_patch(p) / cnveg_carbonstate_inst%totvegc_patch(p)
         else
            c14_cnveg_carbonstate_inst%leafc_xfer_patch(p) = leafc_xfer(p) * c14ratio
         endif
      endif

      ! set GDD target
      did_rx_gdds = .false.
      if (use_cropcal_rx_cultivar_gdds .and. crop_inst%rx_cultivar_gdds_thisyr_patch(p,sowing_count(p)) .ge. 0._r8) then
         gddmaturity(p) = crop_inst%rx_cultivar_gdds_thisyr_patch(p,sowing_count(p))
         did_rx_gdds = .true.
      else if (ivt(p) == nwwheat .or. ivt(p) == nirrig_wwheat) then
         gddmaturity(p) = hybgdd(ivt(p))
      else
         if (ivt(p) == ntmp_soybean .or. ivt(p) == nirrig_tmp_soybean .or. &
               ivt(p) == ntrp_soybean .or. ivt(p) == nirrig_trp_soybean) then
            gddmaturity(p) = min(gdd1020(p), hybgdd(ivt(p)))
         end if
         if (ivt(p) == ntmp_corn .or. ivt(p) == nirrig_tmp_corn .or. &
               ivt(p) == ntrp_corn .or. ivt(p) == nirrig_trp_corn .or. &
               ivt(p) == nsugarcane .or. ivt(p) == nirrig_sugarcane .or. &
               ivt(p) == nmiscanthus .or. ivt(p) == nirrig_miscanthus .or. &
               ivt(p) == nswitchgrass .or. ivt(p) == nirrig_switchgrass) then
            gddmaturity(p) = max(950._r8, min(gdd820(p)*0.85_r8, hybgdd(ivt(p))))
            if (do_plant_normal) then
               gddmaturity(p) = max(950._r8, min(gddmaturity(p)+150._r8, 1850._r8))
            end if
         end if
         if (ivt(p) == nswheat .or. ivt(p) == nirrig_swheat .or. &
               ivt(p) == ncotton .or. ivt(p) == nirrig_cotton .or. &
               ivt(p) == nrice   .or. ivt(p) == nirrig_rice) then
            gddmaturity(p) = min(gdd020(p), hybgdd(ivt(p)))
         end if

      endif

      if (use_cropcal_streams .and. gddmaturity(p) < min_gddmaturity) then
          if (did_rx_gdds) then
              write(iulog,*) 'Some patch with ivt ',ivt(p),' has rx gddmaturity',gddmaturity(p),'; using min_gddmaturity instead (',min_gddmaturity,')'
          endif
          gddmaturity(p) = min_gddmaturity
      endif

      ! Initialize allocation coefficients.
      ! Because crops have no live carbon pools when planted but not emerged, this shouldn't
      ! matter unless they skip the vegetative phase (which only happens in very weird run
      ! setups).
      aleaf(p) = 1._r8
      aleafi(p) = 1._r8
      astem(p) = 0._r8
      astemi(p) = 0._r8
      aroot(p) = 0._r8
      do k = 1, nrepr
         arepr(p,k) = 0._r8
      end do

    end associate

  end subroutine PlantCrop

  !-----------------------------------------------------------------------
  subroutine vernalization(p, &
       canopystate_inst, temperature_inst, waterdiagnosticbulk_inst, cnveg_state_inst, crop_inst, &
       force_harvest)
    !
    ! !DESCRIPTION:
    !
    ! * * * only call for winter temperate cereal * * *
    !
    ! subroutine calculates vernalization and photoperiod effects on
    ! gdd accumulation in winter temperate cereal varieties. Thermal time accumulation
    ! is reduced in 1st period until plant is fully vernalized. During this
    ! time of emergence to spikelet formation, photoperiod can also have a
    ! drastic effect on plant development.
    !
    ! !ARGUMENTS:
    integer                , intent(in)    :: p    ! PATCH index running over
    type(canopystate_type) , intent(in)    :: canopystate_inst
    type(temperature_type) , intent(in)    :: temperature_inst
    type(waterdiagnosticbulk_type)  , intent(in)    :: waterdiagnosticbulk_inst
    type(cnveg_state_type) , intent(inout) :: cnveg_state_inst
    type(crop_type)        , intent(inout) :: crop_inst
    logical                , intent(inout) :: force_harvest ! "harvest" forced if freeze-killed
    !
    ! LOCAL VARAIBLES:
    real(r8) tcrown                     ! ?
    real(r8) vd, vd1, vd2               ! vernalization dependence
    real(r8) tkil                       ! Freeze kill threshold
    integer  c,g                        ! indices
    !------------------------------------------------------------------------

    associate(                                               & 
         tlai        => canopystate_inst%tlai_patch        , & ! Input:  [real(r8) (:) ]  one-sided leaf area index, no burying by snow     

         t_ref2m     => temperature_inst%t_ref2m_patch     , & ! Input:  [real(r8) (:) ]  2 m height surface air temperature (K)            
         t_ref2m_min => temperature_inst%t_ref2m_min_patch , & ! Input:  [real(r8) (:) ] daily minimum of average 2 m height surface air temperature (K)
         t_ref2m_max => temperature_inst%t_ref2m_max_patch , & ! Input:  [real(r8) (:) ] daily maximum of average 2 m height surface air temperature (K)

         snow_depth  => waterdiagnosticbulk_inst%snow_depth_col     , & ! Input:  [real(r8) (:) ]  snow height (m)                                   

         hdidx       => cnveg_state_inst%hdidx_patch       , & ! Output: [real(r8) (:) ]  cold hardening index?                             
         cumvd       => cnveg_state_inst%cumvd_patch       , & ! Output: [real(r8) (:) ]  cumulative vernalization d?ependence?             

         vf          => crop_inst%vf_patch                   & ! Output: [real(r8) (:) ]  vernalization factor for cereal
         )

      c = patch%column(p)

      ! for all equations - temperatures must be in degrees (C)
      ! calculate temperature of crown of crop (e.g., 3 cm soil temperature)
      ! snow depth in centimeters
      
      if (t_ref2m(p) < tfrz) then !slevis: t_ref2m inst of td=daily avg (K)
         tcrown = 2._r8 + (t_ref2m(p) - tfrz) * (0.4_r8 + 0.0018_r8 * &
              (min(snow_depth(c)*100._r8, 15._r8) - 15._r8)**2)
      else !slevis: snow_depth inst of adsnod=daily average (m)
         tcrown = t_ref2m(p) - tfrz
      end if

      ! vernalization factor calculation
      ! if vf(p) = 1.  then plant is fully vernalized - and thermal time
      ! accumulation in phase 1 will be unaffected
      ! refers to gddtsoi & hui, defined in the accumulation routines (slevis)
      ! reset vf, cumvd, and hdidx to 0 at planting of crop (slevis)

      if (t_ref2m_max(p) > tfrz) then
         if (t_ref2m_min(p) <= tfrz+15._r8) then
            vd1      = 1.4_r8 - 0.0778_r8 * tcrown
            vd2      = 0.5_r8 + 13.44_r8 / ((t_ref2m_max(p)-t_ref2m_min(p)+3._r8)**2) * tcrown
            vd       = max(0._r8, min(1._r8, vd1, vd2))
            cumvd(p) = cumvd(p) + vd
         end if

         if (cumvd(p) < 10._r8 .and. t_ref2m_max(p) > tfrz+30._r8) then
            cumvd(p) = cumvd(p) - 0.5_r8 * (t_ref2m_max(p) - tfrz - 30._r8)
         end if
         cumvd(p) = max(0._r8, cumvd(p))       ! must be > 0

         vf(p) = 1._r8 - p1v * (50._r8 - cumvd(p))
         vf(p) = max(0._r8, min(vf(p), 1._r8)) ! must be between 0 - 1
      end if

      ! calculate cold hardening of plant
      ! determines for winter cereal varieties whether the plant has completed
      ! a period of cold hardening to protect it from freezing temperatures. If
      ! not, then exposure could result in death or killing of plants.

      ! there are two distinct phases of hardening

      if (t_ref2m_min(p) <= tfrz-3._r8 .or. hdidx(p) /= 0._r8) then
         if (hdidx(p) >= hti) then   ! done with phase 1
            hdidx(p) = hdidx(p) + 0.083_r8
            hdidx(p) = min(hdidx(p), hti*2._r8)
         end if

         if (t_ref2m_max(p) >= tbase + tfrz + 10._r8) then
            hdidx(p) = hdidx(p) - 0.02_r8 * (t_ref2m_max(p)-tbase-tfrz-10._r8)
            if (hdidx(p) > hti) hdidx(p) = hdidx(p) - 0.02_r8 * (t_ref2m_max(p)-tbase-tfrz-10._r8)
            hdidx(p) = max(0._r8, hdidx(p))
         end if

      else if (tcrown >= tbase-1._r8) then
         if (tcrown <= tbase+8._r8) then
            hdidx(p) = hdidx(p) + 0.1_r8 - (tcrown-tbase+3.5_r8)**2 / 506._r8
            if (hdidx(p) >= hti .and. tcrown <= tbase + 0._r8) then
               hdidx(p) = hdidx(p) + 0.083_r8
               hdidx(p) = min(hdidx(p), hti*2._r8)
            end if
         end if

         if (t_ref2m_max(p) >= tbase + tfrz + 10._r8) then
            hdidx(p) = hdidx(p) - 0.02_r8 * (t_ref2m_max(p)-tbase-tfrz-10._r8)
            if (hdidx(p) > hti) hdidx(p) = hdidx(p) - 0.02_r8 * (t_ref2m_max(p)-tbase-tfrz-10._r8)
            hdidx(p) = max(0._r8, hdidx(p))
         end if
      end if

      ! calculate what the cereal killing temperature
      ! there is a linear inverse relationship between
      ! hardening of the plant and the killing temperature or
      ! threshold that the plant can withstand
      ! when plant is fully-hardened (hdidx = 2), the killing threshold is -18 C

      ! will have to develop some type of relationship that reduces LAI and
      ! biomass pools in response to cold damaged crop

      if (t_ref2m_min(p) <= tfrz - 6._r8) then
         tkil = (tbase - 6._r8) - 6._r8 * hdidx(p)
         if (tkil >= tcrown) then
            if ((0.95_r8 - 0.02_r8 * (tcrown - tkil)**2) >= 0.02_r8) then
               write (iulog,*)  'crop damaged by cold temperatures at p,c =', p,c
            else if (tlai(p) > 0._r8) then
               ! slevis: kill if past phase1 by forcing through harvest
               ! srabin: do this with force_harvest instead of setting
               !         gddmaturity = huigrain = 0, since gddmaturity==0 can
               !         lead to 0/0 when the crop isn't actually harvested based
               !         on "maturity." This can occur when generate_crop_gdds
               !         is true.
               force_harvest = .true.
               write (iulog,*)  '95% of crop killed by cold temperatures at p,c =', p,c
            end if
         end if
      end if

    end associate 

  end subroutine vernalization

  !-----------------------------------------------------------------------
  subroutine CNOnsetGrowth (num_soilp, filter_soilp, &
       cnveg_state_inst, &
       cnveg_carbonstate_inst, cnveg_nitrogenstate_inst, cnveg_carbonflux_inst, cnveg_nitrogenflux_inst)
    !
    ! !DESCRIPTION:
    ! Determines the flux of stored C and N from transfer pools to display
    ! pools during the phenological onset period.
    !
    ! !ARGUMENTS:
    integer                        , intent(in)    :: num_soilp       ! number of soil patches in filter
    integer                        , intent(in)    :: filter_soilp(:) ! filter for soil patches
    type(cnveg_state_type)             , intent(in)    :: cnveg_state_inst
    type(cnveg_carbonstate_type)   , intent(in)    :: cnveg_carbonstate_inst
    type(cnveg_nitrogenstate_type) , intent(in)    :: cnveg_nitrogenstate_inst
    type(cnveg_carbonflux_type)    , intent(inout) :: cnveg_carbonflux_inst
    type(cnveg_nitrogenflux_type)  , intent(inout) :: cnveg_nitrogenflux_inst
    !
    ! !LOCAL VARIABLES:
    integer :: p            ! indices
    integer :: fp           ! filter patch index
    real(r8):: t1           ! temporary variable
    !-----------------------------------------------------------------------

    associate(                                                                                             & 
         ivt                                 =>    patch%itype                                                   , & ! Input:  [integer   (:) ]  patch vegetation type                                

         woody                               =>    pftcon%woody                                                , & ! Input:  binary flag for woody lifeform (1=woody, 0=not woody)
         
         onset_flag                          =>    cnveg_state_inst%onset_flag_patch                           , & ! Input:  [real(r8)  (:) ]  onset flag                                        
         onset_counter                       =>    cnveg_state_inst%onset_counter_patch                        , & ! Input:  [real(r8)  (:) ]  onset days counter                                
         bgtr                                =>    cnveg_state_inst%bgtr_patch                                 , & ! Input:  [real(r8)  (:) ]  background transfer growth rate (1/s)             
         
         leafc_xfer                          =>    cnveg_carbonstate_inst%leafc_xfer_patch                     , & ! Input:  [real(r8)  (:) ]  (gC/m2) leaf C transfer                           
         frootc_xfer                         =>    cnveg_carbonstate_inst%frootc_xfer_patch                    , & ! Input:  [real(r8)  (:) ]  (gC/m2) fine root C transfer                      
         livestemc_xfer                      =>    cnveg_carbonstate_inst%livestemc_xfer_patch                 , & ! Input:  [real(r8)  (:) ]  (gC/m2) live stem C transfer                      
         deadstemc_xfer                      =>    cnveg_carbonstate_inst%deadstemc_xfer_patch                 , & ! Input:  [real(r8)  (:) ]  (gC/m2) dead stem C transfer                      
         livecrootc_xfer                     =>    cnveg_carbonstate_inst%livecrootc_xfer_patch                , & ! Input:  [real(r8)  (:) ]  (gC/m2) live coarse root C transfer               
         deadcrootc_xfer                     =>    cnveg_carbonstate_inst%deadcrootc_xfer_patch                , & ! Input:  [real(r8)  (:) ]  (gC/m2) dead coarse root C transfer               
         
         leafn_xfer                          =>    cnveg_nitrogenstate_inst%leafn_xfer_patch                   , & ! Input:  [real(r8)  (:) ]  (gN/m2) leaf N transfer                           
         frootn_xfer                         =>    cnveg_nitrogenstate_inst%frootn_xfer_patch                  , & ! Input:  [real(r8)  (:) ]  (gN/m2) fine root N transfer                      
         livestemn_xfer                      =>    cnveg_nitrogenstate_inst%livestemn_xfer_patch               , & ! Input:  [real(r8)  (:) ]  (gN/m2) live stem N transfer                      
         deadstemn_xfer                      =>    cnveg_nitrogenstate_inst%deadstemn_xfer_patch               , & ! Input:  [real(r8)  (:) ]  (gN/m2) dead stem N transfer                      
         livecrootn_xfer                     =>    cnveg_nitrogenstate_inst%livecrootn_xfer_patch              , & ! Input:  [real(r8)  (:) ]  (gN/m2) live coarse root N transfer               
         deadcrootn_xfer                     =>    cnveg_nitrogenstate_inst%deadcrootn_xfer_patch              , & ! Input:  [real(r8)  (:) ]  (gN/m2) dead coarse root N transfer               
         
         leafc_xfer_to_leafc                 =>    cnveg_carbonflux_inst%leafc_xfer_to_leafc_patch             , & ! Output:  [real(r8) (:) ]                                                    
         frootc_xfer_to_frootc               =>    cnveg_carbonflux_inst%frootc_xfer_to_frootc_patch           , & ! Output:  [real(r8) (:) ]                                                    
         livestemc_xfer_to_livestemc         =>    cnveg_carbonflux_inst%livestemc_xfer_to_livestemc_patch     , & ! Output:  [real(r8) (:) ]                                                    
         deadstemc_xfer_to_deadstemc         =>    cnveg_carbonflux_inst%deadstemc_xfer_to_deadstemc_patch     , & ! Output:  [real(r8) (:) ]                                                    
         livecrootc_xfer_to_livecrootc       =>    cnveg_carbonflux_inst%livecrootc_xfer_to_livecrootc_patch   , & ! Output:  [real(r8) (:) ]                                                    
         deadcrootc_xfer_to_deadcrootc       =>    cnveg_carbonflux_inst%deadcrootc_xfer_to_deadcrootc_patch   , & ! Output:  [real(r8) (:) ]                                                    
         
         leafn_xfer_to_leafn                 =>    cnveg_nitrogenflux_inst%leafn_xfer_to_leafn_patch           , & ! Output:  [real(r8) (:) ]                                                    
         frootn_xfer_to_frootn               =>    cnveg_nitrogenflux_inst%frootn_xfer_to_frootn_patch         , & ! Output:  [real(r8) (:) ]                                                    
         livestemn_xfer_to_livestemn         =>    cnveg_nitrogenflux_inst%livestemn_xfer_to_livestemn_patch   , & ! Output:  [real(r8) (:) ]                                                    
         deadstemn_xfer_to_deadstemn         =>    cnveg_nitrogenflux_inst%deadstemn_xfer_to_deadstemn_patch   , & ! Output:  [real(r8) (:) ]                                                    
         livecrootn_xfer_to_livecrootn       =>    cnveg_nitrogenflux_inst%livecrootn_xfer_to_livecrootn_patch , & ! Output:  [real(r8) (:) ]                                                    
         deadcrootn_xfer_to_deadcrootn       =>    cnveg_nitrogenflux_inst%deadcrootn_xfer_to_deadcrootn_patch   & ! Output:  [real(r8) (:) ]
         )

      ! patch loop
      do fp = 1,num_soilp
         p = filter_soilp(fp)

         ! only calculate these fluxes during onset period
         if (onset_flag(p) == 1._r8) then

            ! The transfer rate is a linearly decreasing function of time,
            ! going to zero on the last timestep of the onset period

            if (abs(onset_counter(p) - dt) <= dt/2._r8) then
               t1 = 1.0_r8 / dt
            else
               t1 = 2.0_r8 / (onset_counter(p))
            end if
            if (use_matrixcn)then
            else
               ! NOTE: The non matrix version of this is in CNCStateUpdate1::CStateUpdate1 EBK (11/26/2019)
               !                                        and CNNStateUpdate1::NStateUpdate1
               leafc_xfer_to_leafc(p)   = t1 * leafc_xfer(p)
               frootc_xfer_to_frootc(p) = t1 * frootc_xfer(p)
               leafn_xfer_to_leafn(p)   = t1 * leafn_xfer(p)
               frootn_xfer_to_frootn(p) = t1 * frootn_xfer(p)
               if (woody(ivt(p)) == 1.0_r8) then
                  livestemc_xfer_to_livestemc(p)   = t1 * livestemc_xfer(p)
                  deadstemc_xfer_to_deadstemc(p)   = t1 * deadstemc_xfer(p)
                  livecrootc_xfer_to_livecrootc(p) = t1 * livecrootc_xfer(p)
                  deadcrootc_xfer_to_deadcrootc(p) = t1 * deadcrootc_xfer(p)
                  livestemn_xfer_to_livestemn(p)   = t1 * livestemn_xfer(p)
                  deadstemn_xfer_to_deadstemn(p)   = t1 * deadstemn_xfer(p)
                  livecrootn_xfer_to_livecrootn(p) = t1 * livecrootn_xfer(p)
                  deadcrootn_xfer_to_deadcrootn(p) = t1 * deadcrootn_xfer(p)
               end if
            end if !use_matrixcn

         end if ! end if onset period

         ! calculate the background rate of transfer growth (used for stress
         ! deciduous algorithm). In this case, all of the mass in the transfer
         ! pools should be moved to displayed growth in each timestep.

         if (bgtr(p) > 0._r8) then
            if(.not. use_matrixcn)then
               leafc_xfer_to_leafc(p)   = leafc_xfer(p) / dt
               frootc_xfer_to_frootc(p) = frootc_xfer(p) / dt
               leafn_xfer_to_leafn(p)   = leafn_xfer(p) / dt
               frootn_xfer_to_frootn(p) = frootn_xfer(p) / dt
               if (woody(ivt(p)) == 1.0_r8) then
                  livestemc_xfer_to_livestemc(p)   = livestemc_xfer(p) / dt
                  deadstemc_xfer_to_deadstemc(p)   = deadstemc_xfer(p) / dt
                  livecrootc_xfer_to_livecrootc(p) = livecrootc_xfer(p) / dt
                  deadcrootc_xfer_to_deadcrootc(p) = deadcrootc_xfer(p) / dt
                  livestemn_xfer_to_livestemn(p)   = livestemn_xfer(p) / dt
                  deadstemn_xfer_to_deadstemn(p)   = deadstemn_xfer(p) / dt
                  livecrootn_xfer_to_livecrootn(p) = livecrootn_xfer(p) / dt
                  deadcrootn_xfer_to_deadcrootn(p) = deadcrootn_xfer(p) / dt
               end if
            end if !not use_matrixcn
         end if ! end if bgtr

      end do ! end patch loop

    end associate

  end subroutine CNOnsetGrowth

  !-----------------------------------------------------------------------
  subroutine CNOffsetLitterfall (num_soilp, filter_soilp, &
       cnveg_state_inst, cnveg_carbonstate_inst, cnveg_nitrogenstate_inst, cnveg_carbonflux_inst, cnveg_nitrogenflux_inst, &
       crop_inst)
    !
    ! !DESCRIPTION:
    ! Determines the flux of C and N from displayed pools to litter
    ! pools during the phenological offset period.
    !
    ! !USES:
    use pftconMod        , only : npcropmin
    use pftconMod        , only : nmiscanthus, nirrig_miscanthus, nswitchgrass, nirrig_switchgrass
    
    use CNSharedParamsMod, only : use_fun
    use clm_varctl       , only : CNratio_floating    
    !
    ! !ARGUMENTS:
    integer                       , intent(in)    :: num_soilp       ! number of soil patches in filter
    integer                       , intent(in)    :: filter_soilp(:) ! filter for soil patches
    type(cnveg_state_type)        , intent(inout) :: cnveg_state_inst
    type(cnveg_carbonstate_type)  , intent(in)    :: cnveg_carbonstate_inst
    type(cnveg_nitrogenstate_type), intent(in)    :: cnveg_nitrogenstate_inst
    type(cnveg_carbonflux_type)   , intent(inout) :: cnveg_carbonflux_inst
    type(cnveg_nitrogenflux_type) , intent(inout) :: cnveg_nitrogenflux_inst
    type(crop_type)               , intent(in)    :: crop_inst
    !
    ! !LOCAL VARIABLES:
    integer :: p, c, k, h   ! indices
    integer :: fp           ! filter patch index
    real(r8):: t1           ! temporary variable
    real(r8):: denom        ! temporary variable for divisor
    real(r8) :: ntovr_leaf  
    real(r8) :: fr_leafn_to_litter ! fraction of the nitrogen turnover that goes to litter; remaining fraction is retranslocated
    real(r8) :: grainc_to_out, grainn_to_out ! Temporary for grain Carbon and grain Nitrogen output
    real(r8) :: cropseedc_deficit_remaining  ! remaining amount of crop seed C deficit that still needs to be restored (gC/m2) (positive, in contrast to the negative cropseedc_deficit)
    real(r8) :: cropseedn_deficit_remaining  ! remaining amount of crop seed N deficit that still needs to be restored (gN/m2) (positive, in contrast to the negative cropseedn_deficit)
    real(r8) :: cropseedc_deficit_to_restore ! amount of crop seed C deficit that will be restored from this grain pool (gC/m2)
    real(r8) :: cropseedn_deficit_to_restore ! amount of crop seed N deficit that will be restored from this grain pool (gN/m2)
    real(r8) :: repr_grainc_to_food_thispool ! amount added to / subtracted from repr_grainc_to_food for the pool in question (gC/m2/s)
    !-----------------------------------------------------------------------

    associate(                                                                           & 
         ivt                   =>    patch%itype                                       , & ! Input:  [integer  (:) ]  patch vegetation type                                

         leafcn                =>    pftcon%leafcn                                     , & ! Input:  leaf C:N (gC/gN) 
         
         biofuel_harvfrac      =>    pftcon%biofuel_harvfrac                           , & ! Input:  cut a fraction of leaf & stem for biofuel (-)
         repr_structure_harvfrac =>  pftcon%repr_structure_harvfrac                    , & ! Input:  fraction of each reproductive structure component that is harvested and sent to the crop products pool

         lflitcn               =>    pftcon%lflitcn                                    , & ! Input:  leaf litter C:N (gC/gN)                           
         frootcn               =>    pftcon%frootcn                                    , & ! Input:  fine root C:N (gC/gN)                             
         graincn               =>    pftcon%graincn                                    , & ! Input:  grain C:N (gC/gN)                                 

         offset_flag           =>    cnveg_state_inst%offset_flag_patch                , & ! Input:  [real(r8) (:) ]  offset flag                                       
         offset_counter        =>    cnveg_state_inst%offset_counter_patch             , & ! Input:  [real(r8) (:) ]  offset days counter                               

         leafc                 =>    cnveg_carbonstate_inst%leafc_patch                , & ! Input:  [real(r8) (:) ]  (gC/m2) leaf C                                    
         frootc                =>    cnveg_carbonstate_inst%frootc_patch               , & ! Input:  [real(r8) (:) ]  (gC/m2) fine root C                               
         reproductivec                =>    cnveg_carbonstate_inst%reproductivec_patch               , & ! Input:  [real(r8) (:,:) ]  (gC/m2) grain C
         cropseedc_deficit     =>    cnveg_carbonstate_inst%cropseedc_deficit_patch    , & ! Input:  [real(r8) (:) ]  (gC/m2) crop seed C deficit
         livestemc             =>    cnveg_carbonstate_inst%livestemc_patch            , & ! Input:  [real(r8) (:) ]  (gC/m2) livestem C                                
         cropseedn_deficit     =>    cnveg_nitrogenstate_inst%cropseedn_deficit_patch  , & ! Input:  [real(r8) (:) ]  (gC/m2) crop seed N deficit
         livestemn             =>    cnveg_nitrogenstate_inst%livestemn_patch          , & ! Input:  [real(r8) (:) ]  (gN/m2) livestem N

         cpool_to_reproductivec       =>    cnveg_carbonflux_inst%cpool_to_reproductivec_patch       , & ! Input:  [real(r8) (:,:) ]  allocation to grain C (gC/m2/s)
         npool_to_reproductiven       =>    cnveg_nitrogenflux_inst%npool_to_reproductiven_patch     , & ! Input: [real(r8) (:,:)  ]  allocation to grain N (gN/m2/s)
         reproductiven                =>    cnveg_nitrogenstate_inst%reproductiven_patch             , & ! Input: [real(r8) (:,:)  ]  (kgN/m2) grain N
         cpool_to_livestemc    =>    cnveg_carbonflux_inst%cpool_to_livestemc_patch    , & ! Input:  [real(r8) (:) ]  allocation to live stem C (gC/m2/s)               
         cpool_to_leafc        =>    cnveg_carbonflux_inst%cpool_to_leafc_patch        , & ! Input:  [real(r8) (:) ]  allocation to leaf C (gC/m2/s)                    
         cpool_to_frootc       =>    cnveg_carbonflux_inst%cpool_to_frootc_patch       , & ! Input:  [real(r8) (:) ]  allocation to fine root C (gC/m2/s)               
         prev_leafc_to_litter  =>    cnveg_carbonflux_inst%prev_leafc_to_litter_patch  , & ! Output: [real(r8) (:) ]  previous timestep leaf C litterfall flux (gC/m2/s)
         prev_frootc_to_litter =>    cnveg_carbonflux_inst%prev_frootc_to_litter_patch , & ! Output: [real(r8) (:) ]  previous timestep froot C litterfall flux (gC/m2/s)
         leafc_to_litter       =>    cnveg_carbonflux_inst%leafc_to_litter_patch       , & ! Output: [real(r8) (:) ]  leaf C litterfall (gC/m2/s)                       
         frootc_to_litter      =>    cnveg_carbonflux_inst%frootc_to_litter_patch      , & ! Output: [real(r8) (:) ]  fine root C litterfall (gC/m2/s)                  
         livestemc_to_litter   =>    cnveg_carbonflux_inst%livestemc_to_litter_patch   , & ! Output: [real(r8) (:) ]  live stem C litterfall (gC/m2/s)                  
         repr_grainc_to_food   =>    cnveg_carbonflux_inst%repr_grainc_to_food_patch   , & ! Output: [real(r8) (:,:) ]  grain C to food (gC/m2/s)
         repr_grainc_to_food_perharv => cnveg_carbonflux_inst%repr_grainc_to_food_perharv_patch, & ! Output: [real(r8) (:,:,:) ]  grain C to food per harvest (gC/m2)
         repr_grainc_to_food_thisyr => cnveg_carbonflux_inst%repr_grainc_to_food_thisyr_patch, & ! Output: [real(r8) (:,:) ]  grain C to food harvested this calendar year (gC/m2)
         repr_grainc_to_seed   =>    cnveg_carbonflux_inst%repr_grainc_to_seed_patch   , & ! Output: [real(r8) (:,:) ]  grain C to seed (gC/m2/s)
         repr_structurec_to_cropprod => cnveg_carbonflux_inst%repr_structurec_to_cropprod_patch, & ! Output: [real(r8) (:,:) ] reproductive structure C to crop product pool (gC/m2/s)
         repr_structurec_to_litter   => cnveg_carbonflux_inst%repr_structurec_to_litter_patch,   & ! Output: [real(r8) (:,:) ] reproductive structure C to litter (gC/m2/s)
         leafc_to_biofuelc     =>    cnveg_carbonflux_inst%leafc_to_biofuelc_patch     , & ! Output: [real(r8) (:) ]  leaf C to biofuel C (gC/m2/s)
         livestemc_to_biofuelc =>    cnveg_carbonflux_inst%livestemc_to_biofuelc_patch , & ! Output: [real(r8) (:) ]  livestem C to biofuel C (gC/m2/s)
         leafn                 =>    cnveg_nitrogenstate_inst%leafn_patch              , & ! Input:  [real(r8) (:) ]  (gN/m2) leaf N      
         frootn                =>    cnveg_nitrogenstate_inst%frootn_patch             , & ! Input:  [real(r8) (:) ]  (gN/m2) fine root N                        

         livestemn_to_litter   =>    cnveg_nitrogenflux_inst%livestemn_to_litter_patch , & ! Output: [real(r8) (:) ]  livestem N to litter (gN/m2/s)                    
         repr_grainn_to_food        =>    cnveg_nitrogenflux_inst%repr_grainn_to_food_patch      , & ! Output: [real(r8) (:,:) ]  grain N to food (gN/m2/s)
         repr_grainn_to_seed        =>    cnveg_nitrogenflux_inst%repr_grainn_to_seed_patch      , & ! Output: [real(r8) (:,:) ]  grain N to seed (gN/m2/s)
         repr_structuren_to_cropprod => cnveg_nitrogenflux_inst%repr_structuren_to_cropprod_patch, & ! Output: [real(r8) (:,:) ] reproductive structure N to crop product pool (gN/m2/s)
         repr_structuren_to_litter   => cnveg_nitrogenflux_inst%repr_structuren_to_litter_patch,   & ! Output: [real(r8) (:,:) ] reproductive structure N to litter (gN/m2/s)
         leafn_to_biofueln     =>    cnveg_nitrogenflux_inst%leafn_to_biofueln_patch   , & ! Output: [real(r8) (:) ]  leaf N to biofuel N (gN/m2/s)
         livestemn_to_biofueln =>    cnveg_nitrogenflux_inst%livestemn_to_biofueln_patch, & ! Output: [real(r8) (:) ]  livestem N to biofuel N (gN/m2/s)     
         leafn_to_litter       =>    cnveg_nitrogenflux_inst%leafn_to_litter_patch     , & ! Output: [real(r8) (:) ]  leaf N litterfall (gN/m2/s)                       
         leafn_to_retransn     =>    cnveg_nitrogenflux_inst%leafn_to_retransn_patch   , & ! Input: [real(r8) (:) ]  leaf N to retranslocated N pool (gN/m2/s)         
         free_retransn_to_npool=>    cnveg_nitrogenflux_inst%free_retransn_to_npool_patch  , & ! Input: [real(r8) (:) ] free leaf N to retranslocated N pool (gN/m2/s)          
         paid_retransn_to_npool=>    cnveg_nitrogenflux_inst%retransn_to_npool_patch, & ! Input: [real(r8) (:) ] free leaf N to retranslocated N pool (gN/m2/s)          
         frootn_to_litter      =>    cnveg_nitrogenflux_inst%frootn_to_litter_patch    , & ! Output: [real(r8) (:) ]  fine root N litterfall (gN/m2/s)                  
         leafc_to_litter_fun   =>    cnveg_carbonflux_inst%leafc_to_litter_fun_patch   , & ! Output:  [real(r8) (:) ]  leaf C litterfall used by FUN (gC/m2/s)
         leafcn_offset         =>    cnveg_state_inst%leafcn_offset_patch                & ! Output:  [real(r8) (:) ]  Leaf C:N used by FUN

         )

      ! The litterfall transfer rate starts at 0.0 and increases linearly
      ! over time, with displayed growth going to 0.0 on the last day of litterfall
      
      do fp = 1,num_soilp
         p = filter_soilp(fp)

         ! only calculate fluxes during offset period
         if (offset_flag(p) == 1._r8) then

            if (abs(offset_counter(p) - dt) <= dt/2._r8) then
               t1 = 1.0_r8 / dt
               frootc_to_litter(p) = t1 * frootc(p) + cpool_to_frootc(p)
               
               ! biofuel_harvfrac is only non-zero for prognostic crops.
               leafc_to_litter(p)  = t1 * leafc(p)*(1._r8-biofuel_harvfrac(ivt(p)))  + cpool_to_leafc(p)

               ! leafc_litter and frootc_to_litter for matrix
               if (use_matrixcn) then
               else
                  ! NOTE: The non matrix version of this is in CNCStateUpdate1::CStateUpdate1 EBK (11/26/2019)
                  !                                        and CNNStateUpdate1::NStateUpdate1
               end if ! use_matrixcn

               ! this assumes that offset_counter == dt for crops
               ! if this were ever changed, we'd need to add code to the "else"
               if (ivt(p) >= npcropmin) then

                  ! How many harvests have occurred?
                  h = crop_inst%harvest_count(p)

                  ! Replenish the seed deficits from grain, if there is enough available
                  ! grain. (If there is not enough available grain, the seed deficits will
                  ! accumulate until there is eventually enough grain to replenish them.)
                  ! Note that, if there are multiple grain pools, we arbitrarily pull
                  ! first from grain pool 1, then from grain pool 2, etc., until we have
                  ! fully replenished the seed deficit.
                  if (for_testing_no_crop_seed_replenishment) then
                     cropseedc_deficit_remaining = 0._r8
                     cropseedn_deficit_remaining = 0._r8
                  else
                     cropseedc_deficit_remaining = -cropseedc_deficit(p)
                     cropseedn_deficit_remaining = -cropseedn_deficit(p)
                  end if
                  do k = repr_grain_min, repr_grain_max
                     cropseedc_deficit_to_restore = min(cropseedc_deficit_remaining, reproductivec(p,k))
                     cropseedc_deficit_remaining = cropseedc_deficit_remaining - cropseedc_deficit_to_restore
                     repr_grainc_to_seed(p,k) = t1 * cropseedc_deficit_to_restore

                     cropseedn_deficit_to_restore = min(cropseedn_deficit_remaining, reproductiven(p,k))
                     cropseedn_deficit_remaining = cropseedn_deficit_remaining - cropseedn_deficit_to_restore
                     repr_grainn_to_seed(p,k) = t1 * cropseedn_deficit_to_restore

                     ! Send the remaining grain to the food product pool
                     repr_grainc_to_food_thispool = cpool_to_reproductivec(p,k) - repr_grainc_to_seed(p,k)
                     repr_grainc_to_food(p,k) = t1 * reproductivec(p,k) &
                          + repr_grainc_to_food_thispool
                     if (reproductivec(p,k) + repr_grainc_to_food_thispool * dt > 0._r8) then
                         repr_grainc_to_food_perharv(p,h,k) = reproductivec(p,k) &
                             + repr_grainc_to_food_thispool * dt
                         repr_grainc_to_food_thisyr(p,k) = repr_grainc_to_food_thisyr(p,k) &
                             + repr_grainc_to_food_perharv(p,h,k)
                     end if
                     repr_grainn_to_food(p,k) = t1 * reproductiven(p,k) &
                          + npool_to_reproductiven(p,k) - repr_grainn_to_seed(p,k)
                  end do

                  do k = repr_structure_min, repr_structure_max
                     repr_structurec_to_cropprod(p,k) = (t1 * reproductivec(p,k) + cpool_to_reproductivec(p,k)) &
                          * repr_structure_harvfrac(ivt(p), k)
                     repr_structurec_to_litter(p,k)   = (t1 * reproductivec(p,k) + cpool_to_reproductivec(p,k)) &
                          * (1._r8 - repr_structure_harvfrac(ivt(p), k))
                     repr_structuren_to_cropprod(p,k) = (t1 * reproductiven(p,k) + npool_to_reproductiven(p,k)) &
                          * repr_structure_harvfrac(ivt(p), k)
                     repr_structuren_to_litter(p,k)   = (t1 * reproductiven(p,k) + npool_to_reproductiven(p,k)) &
                          * (1._r8 - repr_structure_harvfrac(ivt(p), k))
                  end do
                  
                  ! Cut a certain fraction (i.e., biofuel_harvfrac(ivt(p))) (e.g., biofuel_harvfrac(ivt(p)=70% for bioenergy crops) of leaf C
                  ! and move this fration of leaf C to biofuel C, rather than move it to litter
                  leafc_to_biofuelc(p) = t1 * leafc(p) * biofuel_harvfrac(ivt(p))
                  leafn_to_biofueln(p) = t1 * leafn(p) * biofuel_harvfrac(ivt(p))

                  ! Cut a certain fraction (i.e., biofuel_harvfrac(ivt(p))) (e.g., biofuel_harvfrac(ivt(p)=70% for bioenergy crops) of livestem C
                  ! and move this fration of leaf C to biofuel C, rather than move it to litter
                  livestemc_to_litter(p)   = t1 * livestemc(p)*(1._r8-biofuel_harvfrac(ivt(p)))  + cpool_to_livestemc(p)
                  livestemc_to_biofuelc(p) = t1 * livestemc(p) * biofuel_harvfrac(ivt(p))
                  livestemn_to_biofueln(p) = t1 * livestemn(p) * biofuel_harvfrac(ivt(p))

                  ! Matrix for grain, livestem to litter and biofuel
                  if(use_matrixcn)then
                  else
                     ! NOTE: The non matrix version of this is in CNCStateUpdate1::CStateUpdate1 EBK (11/26/2019)
                     !                                        and CNNStateUpdate1::NStateUpdate1
                  end if ! use_matrixcn
               end if
            else
               t1 = dt * 2.0_r8 / (offset_counter(p) * offset_counter(p))
               leafc_to_litter(p)  = prev_leafc_to_litter(p)  + t1*(leafc(p)  - prev_leafc_to_litter(p)*offset_counter(p))
               frootc_to_litter(p) = prev_frootc_to_litter(p) + t1*(frootc(p) - prev_frootc_to_litter(p)*offset_counter(p))

               ! Matrix for leafc and frootc to litter
               if (use_matrixcn) then
               else
                  ! NOTE: The non matrix version of this is in CNCStateUpdate1::CStateUpdate1 EBK (11/26/2019)
                  !                                        and CNNStateUpdate1::NStateUpdate1
               end if !use_matrixcn
            end if
            
            if ( use_fun ) then
               if(leafc_to_litter(p)*dt.gt.leafc(p))then
                   leafc_to_litter(p) = leafc(p)/dt + cpool_to_leafc(p)

                   ! Matrix for leafc to litter
                   if (use_matrixcn) then
                   else
                      ! NOTE: The non matrix version of this is in CNCStateUpdate1::CStateUpdate1 EBK (11/26/2019)
                   end if !use_matrixcn 
               endif
               if(frootc_to_litter(p)*dt.gt.frootc(p))then
                   frootc_to_litter(p) = frootc(p)/dt + cpool_to_frootc(p)

                   ! Matrix update for frootc to litter
                  if (use_matrixcn) then
                  else
                     ! NOTE: The non matrix version of this is in CNCStateUpdate1::CStateUpdate1 EBK (11/26/2019)
                  end if !use_matrixcn
               endif
            end if
            
            
            if ( use_fun ) then
               leafc_to_litter_fun(p)      =  leafc_to_litter(p)
               leafn_to_retransn(p)        =  paid_retransn_to_npool(p) + free_retransn_to_npool(p)
               if (leafn(p).gt.0._r8) then
                  if (leafn(p)-leafn_to_retransn(p)*dt.gt.0._r8) then
                      leafcn_offset(p)     =  leafc(p)/(leafn(p)-leafn_to_retransn(p)*dt)
                  else
                      leafcn_offset(p)     =  leafc(p)/leafn(p)
                  end if
               else
                  leafcn_offset(p)         =  leafcn(ivt(p))
               end if
               leafn_to_litter(p)          =  leafc_to_litter(p)/leafcn_offset(p) - leafn_to_retransn(p)
               leafn_to_litter(p)          =  max(leafn_to_litter(p),0._r8)

               ! Matrix update for leafn to litter and retrans
               if (use_matrixcn) then   
               else
                  ! NOTE: The non matrix version of this is in CNCStateUpdate1::CStateUpdate1 EBK (11/26/2019)
                  !                                        and CNNStateUpdate1::NStateUpdate1
               end if !use_matrixcn
               
               denom = ( leafn_to_retransn(p) + leafn_to_litter(p) )
               if ( denom /= 0.0_r8 ) then
                  fr_leafn_to_litter =  leafn_to_litter(p) / ( leafn_to_retransn(p) + leafn_to_litter(p) )
               else if ( leafn_to_litter(p) == 0.0_r8 ) then
                  fr_leafn_to_litter =  0.0_r8
               else
                  fr_leafn_to_litter =  1.0_r8
               end if

            else
               if (CNratio_floating .eqv. .true.) then    
                  fr_leafn_to_litter = 0.5_r8    ! assuming 50% of nitrogen turnover goes to litter
               end if
               ! calculate the leaf N litterfall and retranslocation
               leafn_to_litter(p)   = leafc_to_litter(p)  / lflitcn(ivt(p))
               leafn_to_retransn(p) = (leafc_to_litter(p) / leafcn(ivt(p))) - leafn_to_litter(p)

               ! Matrix update for leafn to litter and retrans
               if (use_matrixcn) then   
               else
                  ! NOTE: The non matrix version of this is in CNNStateUpdate1::NStateUpdate1 EBK (11/26/2019)
               end if !use_matrixcn
            end if    

            ! calculate fine root N litterfall (no retranslocation of fine root N)
            frootn_to_litter(p) = frootc_to_litter(p) / frootcn(ivt(p))

            ! Matrix update for frootn to litter
            if (use_matrixcn) then   
            else
               ! NOTE: The non matrix version of this is in CNNStateUpdate1::NStateUpdate1 EBK (11/26/2019)
            end if !use_matrixcn
            
            if (CNratio_floating .eqv. .true.) then    
               if (leafc(p) == 0.0_r8) then    
                  ntovr_leaf = 0.0_r8    
               else    
                  ntovr_leaf = leafc_to_litter(p) * (leafn(p) / leafc(p))   
               end if   
           
               leafn_to_litter(p)   = fr_leafn_to_litter * ntovr_leaf
               leafn_to_retransn(p) = ntovr_leaf - leafn_to_litter(p)

               ! Matrix update for leafn to litter and retrans
               if (use_matrixcn) then   
               else
               end if !use_matrixcn
               if (frootc(p) == 0.0_r8) then    
                   frootn_to_litter(p) = 0.0_r8    
               else    
                   frootn_to_litter(p) = frootc_to_litter(p) * (frootn(p) / frootc(p))   
               end if   

               ! Matrix update for frootn to litter
               if (use_matrixcn) then   
               else
                  ! NOTE: The non matrix version of this is in CNNStateUpdate1::NStateUpdate1 EBK (11/26/2019)
               end if !use_matrixcn
            end if  
            
            if ( use_fun ) then
               if(frootn_to_litter(p)*dt.gt.frootn(p))then

                  ! Send all frootn to litter
                  if (.not. use_matrixcn) then   
                     frootn_to_litter(p) = frootn(p)/dt
                  else
                     ! Matrix update for frootn to litter
                  end if
               endif    
            end if

            if (ivt(p) >= npcropmin) then
               ! NOTE(slevis, 2014-12) results in -ve livestemn and -ve totpftn
               !X! livestemn_to_litter(p) = livestemc_to_litter(p) / livewdcn(ivt(p))
               ! NOTE(slevis, 2014-12) Beth Drewniak suggested this instead
               livestemn_to_litter(p) = livestemn(p) / dt * (1._r8 - biofuel_harvfrac(ivt(p)))

               ! Matrix update for livestemn to litter
               if(use_matrixcn)then
               else
               end if
            end if

            ! save the current litterfall fluxes
            prev_leafc_to_litter(p)  = leafc_to_litter(p)
            prev_frootc_to_litter(p) = frootc_to_litter(p)
                
         end if ! end if offset period

      end do ! end patch loop
      !matrix for leafn_to_retran will be added in allocation subroutine

    end associate 

  end subroutine CNOffsetLitterfall

  !-----------------------------------------------------------------------
  subroutine CNBackgroundLitterfall (num_soilp, filter_soilp, &
       cnveg_state_inst, cnveg_carbonstate_inst, cnveg_nitrogenstate_inst, cnveg_carbonflux_inst, cnveg_nitrogenflux_inst)
    !
    ! !DESCRIPTION:
    ! Determines the flux of C and N from displayed pools to litter
    ! pools as the result of background litter fall.
    !
    ! !USES:
    use CNSharedParamsMod   , only : use_fun
    use clm_varctl          , only : CNratio_floating    
    ! !ARGUMENTS:
    implicit none
    integer                       , intent(in)    :: num_soilp       ! number of soil patches in filter
    integer                       , intent(in)    :: filter_soilp(:) ! filter for soil patches
    type(cnveg_state_type)        , intent(inout) :: cnveg_state_inst
    type(cnveg_carbonstate_type)  , intent(in)    :: cnveg_carbonstate_inst
    type(cnveg_nitrogenstate_type), intent(in)    :: cnveg_nitrogenstate_inst
    type(cnveg_carbonflux_type)   , intent(inout) :: cnveg_carbonflux_inst
    type(cnveg_nitrogenflux_type) , intent(inout) :: cnveg_nitrogenflux_inst
    !
    ! !LOCAL VARIABLES:
    integer :: p            ! indices
    integer :: fp           ! filter patch index
    real(r8) :: fr_leafn_to_litter ! fraction of the nitrogen turnover that goes to litter; remaining fraction is retranslocated
    real(r8) :: ntovr_leaf  
    real(r8) :: denom       
    !-----------------------------------------------------------------------

    associate(                                                                     & 
         ivt               =>    patch%itype                                     , & ! Input:  [integer  (:) ]  patch vegetation type                                

         leafcn            =>    pftcon%leafcn                                   , & ! Input:  leaf C:N (gC/gN)                                  
         lflitcn           =>    pftcon%lflitcn                                  , & ! Input:  leaf litter C:N (gC/gN)                           
         frootcn           =>    pftcon%frootcn                                  , & ! Input:  fine root C:N (gC/gN)                             

         bglfr             =>    cnveg_state_inst%bglfr_patch                    , & ! Input:  [real(r8) (:) ]  background litterfall rate (1/s)                  

         leafc             =>    cnveg_carbonstate_inst%leafc_patch              , & ! Input:  [real(r8) (:) ]  (gC/m2) leaf C                                    
         frootc            =>    cnveg_carbonstate_inst%frootc_patch             , & ! Input:  [real(r8) (:) ]  (gC/m2) fine root C                               
         
         leafc_to_litter   =>    cnveg_carbonflux_inst%leafc_to_litter_patch     , & ! Output: [real(r8) (:) ]                                                    
         frootc_to_litter  =>    cnveg_carbonflux_inst%frootc_to_litter_patch    , & ! Output: [real(r8) (:) ]                                                    

         leafn             =>    cnveg_nitrogenstate_inst%leafn_patch            , & ! Input:  [real(r8) (:) ]  (gN/m2) leaf N  
         frootn            =>    cnveg_nitrogenstate_inst%frootn_patch           , & ! Input:  [real(r8) (:) ]  (gN/m2) fine root N 
         leafn_to_litter   =>    cnveg_nitrogenflux_inst%leafn_to_litter_patch   , & ! Output: [real(r8) (:) ]                                                    
         leafn_to_retransn =>    cnveg_nitrogenflux_inst%leafn_to_retransn_patch , & ! Output: [real(r8) (:) ]                                                    
         frootn_to_litter  =>    cnveg_nitrogenflux_inst%frootn_to_litter_patch  , & ! Output: [real(r8) (:) ]                                                    
         leafc_to_litter_fun   => cnveg_carbonflux_inst%leafc_to_litter_fun_patch, & ! Output:  [real(r8) (:) ] leaf C litterfall used by FUN (gC/m2/s)
         leafcn_offset         => cnveg_state_inst%leafcn_offset_patch           , & ! Output:  [real(r8) (:) ] Leaf C:N used by FUN
         free_retransn_to_npool=>    cnveg_nitrogenflux_inst%free_retransn_to_npool_patch  , & ! Input: [real(r8) (:) ] free leaf N to retranslocated N pool (gN/m2/s)          
         paid_retransn_to_npool=>    cnveg_nitrogenflux_inst%retransn_to_npool_patch     & ! Input: [real(r8) (:) ] free leaf N to retranslocated N pool (gN/m2/s)

         )

      ! patch loop
      do fp = 1,num_soilp
         p = filter_soilp(fp)

         ! only calculate these fluxes if the background litterfall rate is non-zero
         if (bglfr(p) > 0._r8) then
            ! units for bglfr are already 1/s
            leafc_to_litter(p)  = bglfr(p) * leafc(p)
            frootc_to_litter(p) = bglfr(p) * frootc(p)

            ! Matrix update for leafc and frootc to litter
            if (use_matrixcn) then
            else
            end if
            if ( use_fun ) then
               leafc_to_litter_fun(p)     = leafc_to_litter(p)
               leafn_to_retransn(p)       = paid_retransn_to_npool(p) + free_retransn_to_npool(p)
               if (leafn(p).gt.0._r8) then
                  if (leafn(p)-leafn_to_retransn(p)*dt.gt.0._r8) then
                     leafcn_offset(p)     = leafc(p)/(leafn(p)-leafn_to_retransn(p)*dt)
                  else
                     leafcn_offset(p)     = leafc(p)/leafn(p)
                  end if
               else
                  leafcn_offset(p)        = leafcn(ivt(p))
               end if
               leafn_to_litter(p)         = leafc_to_litter(p)/leafcn_offset(p) - leafn_to_retransn(p)
               leafn_to_litter(p)         = max(leafn_to_litter(p),0._r8)

               ! Matrix update for leafn to litter and retrans
               if(use_matrixcn)then
               else
                  ! NOTE: The non matrix version of this is in CNNStateUpdate1::NStateUpdate1 EBK (11/26/2019)
               end if !use_matrixcn

               denom = ( leafn_to_retransn(p) + leafn_to_litter(p) )
               if ( denom /= 0.0_r8 ) then
                  fr_leafn_to_litter =  leafn_to_litter(p) / ( leafn_to_retransn(p) + leafn_to_litter(p) )
               else if ( leafn_to_litter(p) == 0.0_r8 ) then
                  fr_leafn_to_litter =  0.0_r8
               else
                  fr_leafn_to_litter =  1.0_r8
               end if


            else
               if (CNratio_floating .eqv. .true.) then    
                  fr_leafn_to_litter = 0.5_r8    ! assuming 50% of nitrogen turnover goes to litter
               end if
               ! calculate the leaf N litterfall and retranslocation
               leafn_to_litter(p)   = leafc_to_litter(p)  / lflitcn(ivt(p))
               leafn_to_retransn(p) = (leafc_to_litter(p) / leafcn(ivt(p))) - leafn_to_litter(p)

               ! Matrix update for leafn to litter and retrans
               if (use_matrixcn) then   
               else
                  ! NOTE: The non matrix version of this is in CNNStateUpdate1::NStateUpdate1 EBK (11/26/2019)
               end if !use_matrixcn
            end if    

            ! calculate fine root N litterfall (no retranslocation of fine root N)
            frootn_to_litter(p) = frootc_to_litter(p) / frootcn(ivt(p))
            
            if (CNratio_floating .eqv. .true.) then    
               if (leafc(p) == 0.0_r8) then    
                  ntovr_leaf = 0.0_r8    
               else    
                  ntovr_leaf = leafc_to_litter(p) * (leafn(p) / leafc(p))   
               end if   
           
               leafn_to_litter(p)   = fr_leafn_to_litter * ntovr_leaf
               leafn_to_retransn(p) = ntovr_leaf - leafn_to_litter(p)

               ! Matrix update for leafn to litter and retrans
               if (use_matrixcn) then   
               else
                  ! NOTE: The non matrix version of this is in CNNStateUpdate1::NStateUpdate1 EBK (11/26/2019)
               end if !use_matrixcn
               if (frootc(p) == 0.0_r8) then    
                   frootn_to_litter(p) = 0.0_r8    
                else    
                   frootn_to_litter(p) = frootc_to_litter(p) * (frootn(p) / frootc(p))   
                end if   
            end if    

            if ( use_fun ) then
               if(frootn_to_litter(p)*dt.gt.frootn(p))then
                    frootn_to_litter(p) = frootn(p)/dt
               endif
            end if

            ! Matrix update for frootn to litter
            if (use_matrixcn) then   
            else
               ! NOTE: The non matrix version of this is in CNNStateUpdate1::NStateUpdate1 EBK (11/26/2019)
            end if !use_matrixcn
         end if

      end do
      !matrix for retransn_to_leafn will be added in allocation subroutine
    end associate 

  end subroutine CNBackgroundLitterfall

  !-----------------------------------------------------------------------
  subroutine CNLivewoodTurnover (num_soilp, filter_soilp, &
       cnveg_carbonstate_inst, cnveg_nitrogenstate_inst, cnveg_carbonflux_inst, cnveg_nitrogenflux_inst)
    !
    ! !DESCRIPTION:
    ! Determines the flux of C and N from live wood to
    ! dead wood pools, for stem and coarse root.
    !
    use CNSharedParamsMod, only: use_fun
    use clm_varctl          , only : CNratio_floating    
    ! !ARGUMENTS:
    integer                        , intent(in)    :: num_soilp       ! number of soil patches in filter
    integer                        , intent(in)    :: filter_soilp(:) ! filter for soil patches
    type(cnveg_carbonstate_type)   , intent(in)    :: cnveg_carbonstate_inst
    type(cnveg_nitrogenstate_type) , intent(in)    :: cnveg_nitrogenstate_inst
    type(cnveg_carbonflux_type)    , intent(inout) :: cnveg_carbonflux_inst
    type(cnveg_nitrogenflux_type)  , intent(inout) :: cnveg_nitrogenflux_inst
    !
    ! !LOCAL VARIABLES:
    integer :: p            ! indices
    integer :: fp           ! filter patch index
    real(r8):: ctovr        ! temporary variable for carbon turnover
    real(r8):: ntovr        ! temporary variable for nitrogen turnover
    !-----------------------------------------------------------------------

    associate(                                                                                   & 
         ivt                      =>    patch%itype                                              , & ! Input:  [integer  (:) ]  patch vegetation type                                

         woody                    =>    pftcon%woody                                           , & ! Input:  binary flag for woody lifeform (1=woody, 0=not woody)
         livewdcn                 =>    pftcon%livewdcn                                        , & ! Input:  live wood (phloem and ray parenchyma) C:N (gC/gN) 
         deadwdcn                 =>    pftcon%deadwdcn                                        , & ! Input:  dead wood (xylem and heartwood) C:N (gC/gN)       

         livestemc                =>    cnveg_carbonstate_inst%livestemc_patch                 , & ! Input:  [real(r8) (:) ]  (gC/m2) live stem C                               
         livecrootc               =>    cnveg_carbonstate_inst%livecrootc_patch                , & ! Input:  [real(r8) (:) ]  (gC/m2) live coarse root C                        

         livestemn                =>    cnveg_nitrogenstate_inst%livestemn_patch               , & ! Input:  [real(r8) (:) ]  (gN/m2) live stem N                               
         livecrootn               =>    cnveg_nitrogenstate_inst%livecrootn_patch              , & ! Input:  [real(r8) (:) ]  (gN/m2) live coarse root N                        
         retransn                 =>    cnveg_nitrogenstate_inst%retransn_patch                , & ! Output: [real(r8)  (:)]
         
         livestemc_to_deadstemc   =>    cnveg_carbonflux_inst%livestemc_to_deadstemc_patch     , & ! Output: [real(r8) (:) ]                                                    
         livecrootc_to_deadcrootc =>    cnveg_carbonflux_inst%livecrootc_to_deadcrootc_patch   , & ! Output: [real(r8) (:) ]                                                    

         livestemn_to_deadstemn   =>    cnveg_nitrogenflux_inst%livestemn_to_deadstemn_patch   , & ! Output: [real(r8) (:) ]                                                    
         livestemn_to_retransn    =>    cnveg_nitrogenflux_inst%livestemn_to_retransn_patch    , & ! Output: [real(r8) (:) ]                                                    
         livecrootn_to_deadcrootn =>    cnveg_nitrogenflux_inst%livecrootn_to_deadcrootn_patch , & ! Output: [real(r8) (:) ]                                                    
         livecrootn_to_retransn   =>    cnveg_nitrogenflux_inst%livecrootn_to_retransn_patch   , & ! Output: [real(r8) (:) ] 
         free_retransn_to_npool   =>    cnveg_nitrogenflux_inst%free_retransn_to_npool_patch     & ! Input:  [real(r8) (:) ] free leaf N to retranslocated N pool (gN/m2/s)          
         )



      ! patch loop
ptch: do fp = 1,num_soilp
         p = filter_soilp(fp)

         ! only calculate these fluxes for woody types
         if (woody(ivt(p)) > 0._r8) then

            ! live stem to dead stem turnover

            ctovr = livestemc(p) * lwtop
            ntovr = ctovr / livewdcn(ivt(p))
            livestemc_to_deadstemc(p) = ctovr
            livestemn_to_deadstemn(p) = ctovr / deadwdcn(ivt(p))

            ! Matrix update for livestemc to deadstem
            if( use_matrixcn)then
            else
               ! NOTE: The non matrix version of this is in CNCStateUpdate1::CStateUpdate1 EBK (11/26/2019)
               !                                        and CNNStateUpdate1::NStateUpdate1
            end if
            if (CNratio_floating .eqv. .true.) then    
               if (livestemc(p) == 0.0_r8) then    
                   ntovr = 0.0_r8    
                   livestemn_to_deadstemn(p) = 0.0_r8 
               else    
                   ntovr = ctovr * (livestemn(p) / livestemc(p))   
                   livestemn_to_deadstemn(p) = ctovr / deadwdcn(ivt(p)) 
               end if   

               ! Matrix update for livestemn to deadstem 
               if (use_matrixcn)then 
               else
                  ! NOTE: The non matrix version of this is in CNNStateUpdate1::NStateUpdate1 EBK (11/26/2019)
               end if
            end if
            
            livestemn_to_retransn(p)  = ntovr - livestemn_to_deadstemn(p)
            !matrix for livestemn_to_retransn will be added in allocation subroutine

            ! live coarse root to dead coarse root turnover

            ctovr = livecrootc(p) * lwtop
            ntovr = ctovr / livewdcn(ivt(p))

            if(.not. use_matrixcn)then
               ! NOTE: The non matrix version of this is in CNCStateUpdate1::CStateUpdate1 EBK (11/26/2019)
               !                                        and CNNStateUpdate1::NStateUpdate1
               livecrootc_to_deadcrootc(p) = ctovr
               livecrootn_to_deadcrootn(p) = ctovr / deadwdcn(ivt(p))
            else
               ! Matrix update for livecroot to deadcroot
            end if !use_matrixcn
            
            if (CNratio_floating .eqv. .true.) then    
               if (livecrootc(p) == 0.0_r8) then    
                  ntovr = 0.0_r8    
                  livecrootn_to_deadcrootn(p) = 0.0_r8 
               else    
                  ntovr = ctovr * (livecrootn(p) / livecrootc(p))   
                  livecrootn_to_deadcrootn(p) = ctovr / deadwdcn(ivt(p)) 
               end if   

               ! Matrix update for livecroot to deadcroot
               if (use_matrixcn)then 
               else
                  ! NOTE: The non matrix version of this is in CNNStateUpdate1::NStateUpdate1 EBK (11/26/2019)
               end if !use_matrixcn
            end if

            livecrootn_to_retransn(p)  = ntovr - livecrootn_to_deadcrootn(p)

            ! Matrix update for livecrootn and livestemn to retrans as well as free retransn to npool with FUN
            if(use_matrixcn)then
            else
               ! The non-matrix version of this is in NStateUpdate1
            end if !use_matrixcn

         end if

      end do ptch

    end associate 

  end subroutine CNLivewoodTurnover

  !-----------------------------------------------------------------------
  subroutine CNCropHarvestToProductPools(bounds, num_soilp, filter_soilp, num_soilc, filter_soilc, &
       cnveg_carbonflux_inst, cnveg_nitrogenflux_inst)
    !
    ! !DESCRIPTION:
    ! If using prognostic crop, then move any necessary harvested amounts into fluxes
    ! destined for the product pools.
    !
    ! !USES:
    use clm_varctl    , only : use_crop
    use clm_varctl    , only : use_grainproduct
    use subgridAveMod , only : p2c
    !
    ! !ARGUMENTS:
    type(bounds_type)             , intent(in)    :: bounds
    integer                       , intent(in)    :: num_soilp       ! number of soil patches in filter
    integer                       , intent(in)    :: filter_soilp(:) ! filter for soil patches
    integer                       , intent(in)    :: num_soilc       ! number of soil columns in filter
    integer                       , intent(in)    :: filter_soilc(:) ! filter for soil columns
    type(cnveg_carbonflux_type)   , intent(inout) :: cnveg_carbonflux_inst
    type(cnveg_nitrogenflux_type) , intent(inout) :: cnveg_nitrogenflux_inst
    !
    ! !LOCAL VARIABLES:
    integer :: fp, p, k

    character(len=*), parameter :: subname = 'CNCropHarvestToProductPools'
    !-----------------------------------------------------------------------

    if (use_crop) then
       do fp = 1, num_soilp
          p = filter_soilp(fp)
          cnveg_carbonflux_inst%crop_harvestc_to_cropprodc_patch(p) = &
               cnveg_carbonflux_inst%leafc_to_biofuelc_patch(p) + &
               cnveg_carbonflux_inst%livestemc_to_biofuelc_patch(p)
          cnveg_nitrogenflux_inst%crop_harvestn_to_cropprodn_patch(p) = &
               cnveg_nitrogenflux_inst%leafn_to_biofueln_patch(p) + &
               cnveg_nitrogenflux_inst%livestemn_to_biofueln_patch(p)
       end do

       if (use_grainproduct) then
          do k = repr_grain_min, repr_grain_max
             do fp = 1, num_soilp
                p = filter_soilp(fp)
                cnveg_carbonflux_inst%crop_harvestc_to_cropprodc_patch(p) = &
                     cnveg_carbonflux_inst%crop_harvestc_to_cropprodc_patch(p) + &
                     cnveg_carbonflux_inst%repr_grainc_to_food_patch(p,k)
                cnveg_nitrogenflux_inst%crop_harvestn_to_cropprodn_patch(p) = &
                     cnveg_nitrogenflux_inst%crop_harvestn_to_cropprodn_patch(p) + &
                     cnveg_nitrogenflux_inst%repr_grainn_to_food_patch(p,k)
             end do
          end do
       end if

       do k = repr_structure_min, repr_structure_max
          do fp = 1, num_soilp
             p = filter_soilp(fp)
             cnveg_carbonflux_inst%crop_harvestc_to_cropprodc_patch(p) = &
                  cnveg_carbonflux_inst%crop_harvestc_to_cropprodc_patch(p) + &
                  cnveg_carbonflux_inst%repr_structurec_to_cropprod_patch(p,k)
             cnveg_nitrogenflux_inst%crop_harvestn_to_cropprodn_patch(p) = &
                  cnveg_nitrogenflux_inst%crop_harvestn_to_cropprodn_patch(p) + &
                  cnveg_nitrogenflux_inst%repr_structuren_to_cropprod_patch(p,k)
          end do
       end do

       call p2c (bounds, num_soilc, filter_soilc, &
            cnveg_carbonflux_inst%crop_harvestc_to_cropprodc_patch(bounds%begp:bounds%endp), &
            cnveg_carbonflux_inst%crop_harvestc_to_cropprodc_col(bounds%begc:bounds%endc))

       call p2c (bounds, num_soilc, filter_soilc, &
            cnveg_nitrogenflux_inst%crop_harvestn_to_cropprodn_patch(bounds%begp:bounds%endp), &
            cnveg_nitrogenflux_inst%crop_harvestn_to_cropprodn_col(bounds%begc:bounds%endc))

    end if

  end subroutine CNCropHarvestToProductPools

  !-----------------------------------------------------------------------
<<<<<<< HEAD
  subroutine CNLitterToColumn (bounds, num_soilp, filter_soilp,         &
=======
  subroutine CNLitterToColumn (bounds, num_bgc_vegp, filter_bgc_vegp,         &
>>>>>>> 9fe4b626
       cnveg_state_inst,cnveg_carbonflux_inst, cnveg_nitrogenflux_inst, &
       leaf_prof_patch, froot_prof_patch)
    !
    ! !DESCRIPTION:
    ! called at the end of cn_phenology to gather all patch-level litterfall fluxes
    ! to the column level and assign them to the three litter pools
    !
    ! !USES:
    use clm_varpar , only : nlevdecomp
    use pftconMod  , only : npcropmin
    use clm_varctl , only : use_grainproduct
    !
    ! !ARGUMENTS:
    type(bounds_type)               , intent(in)    :: bounds
<<<<<<< HEAD
    integer                         , intent(in)    :: num_soilp       ! number of soil patches in filter
    integer                         , intent(in)    :: filter_soilp(:) ! filter for soil patches
=======
    integer                         , intent(in)    :: num_bgc_vegp       ! number of bgc veg patches
    integer                         , intent(in)    :: filter_bgc_vegp(:) ! filter for bgc veg patches
>>>>>>> 9fe4b626
    type(cnveg_state_type)          , intent(in)    :: cnveg_state_inst
    type(cnveg_carbonflux_type)     , intent(inout) :: cnveg_carbonflux_inst
    type(cnveg_nitrogenflux_type)   , intent(inout) :: cnveg_nitrogenflux_inst
    real(r8)                        , intent(in)    :: leaf_prof_patch(bounds%begp:,1:)
    real(r8)                        , intent(in)    :: froot_prof_patch(bounds%begp:,1:)
    !
    ! !LOCAL VARIABLES:
<<<<<<< HEAD
    integer :: fp,c,p,k,j,i  ! indices
=======
    integer :: fp,c,pi,p,k,j,i     ! indices
>>>>>>> 9fe4b626
    !-----------------------------------------------------------------------

    SHR_ASSERT_ALL_FL((ubound(leaf_prof_patch)   == (/bounds%endp,nlevdecomp_full/)), sourcefile, __LINE__)
    SHR_ASSERT_ALL_FL((ubound(froot_prof_patch)  == (/bounds%endp,nlevdecomp_full/)), sourcefile, __LINE__)

    associate(                                                                                & 
         leaf_prof                 => leaf_prof_patch                                       , & ! Input:  [real(r8) (:,:) ]  (1/m) profile of leaves                         
         froot_prof                => froot_prof_patch                                      , & ! Input:  [real(r8) (:,:) ]  (1/m) profile of fine roots                     

         ivt                       => patch%itype                                             , & ! Input:  [integer  (:)   ]  patch vegetation type                                
         wtcol                     => patch%wtcol                                             , & ! Input:  [real(r8) (:)   ]  weight (relative to column) for this patch (0-1)    

         lf_f                      => pftcon%lf_f                                           , & ! Input:  leaf litter fractions
         fr_f                      => pftcon%fr_f                                           , & ! Input:  fine root litter fractions

         leafc_to_litter           => cnveg_carbonflux_inst%leafc_to_litter_patch           , & ! Input:  [real(r8) (:)   ]  leaf C litterfall (gC/m2/s)                       
         frootc_to_litter          => cnveg_carbonflux_inst%frootc_to_litter_patch          , & ! Input:  [real(r8) (:)   ]  fine root N litterfall (gN/m2/s)                  
         livestemc_to_litter       => cnveg_carbonflux_inst%livestemc_to_litter_patch       , & ! Input:  [real(r8) (:)   ]  live stem C litterfall (gC/m2/s)                  
         repr_grainc_to_food       => cnveg_carbonflux_inst%repr_grainc_to_food_patch       , & ! Input:  [real(r8) (:,:) ]  grain C to food (gC/m2/s)
         repr_structurec_to_litter => cnveg_carbonflux_inst%repr_structurec_to_litter_patch,  & ! Input:  [real(r8) (:,:) ] reproductive structure C to litter (gC/m2/s)
         phenology_c_to_litr_c     => cnveg_carbonflux_inst%phenology_c_to_litr_c_col       , & ! Output: [real(r8) (:,:,:) ]  C fluxes associated with phenology (litterfall and crop) to litter pools (gC/m3/s)

         livestemn_to_litter       => cnveg_nitrogenflux_inst%livestemn_to_litter_patch     , & ! Input:  [real(r8) (:)   ]  livestem N to litter (gN/m2/s)                    
         repr_grainn_to_food       => cnveg_nitrogenflux_inst%repr_grainn_to_food_patch     , & ! Input:  [real(r8) (:,:) ]  grain N to food (gN/m2/s)
         repr_structuren_to_litter => cnveg_nitrogenflux_inst%repr_structuren_to_litter_patch,& ! Input:  [real(r8) (:,:) ] reproductive structure N to litter (gN/m2/s)
         leafn_to_litter           => cnveg_nitrogenflux_inst%leafn_to_litter_patch         , & ! Input:  [real(r8) (:)   ]  leaf N litterfall (gN/m2/s)                       
         frootn_to_litter          => cnveg_nitrogenflux_inst%frootn_to_litter_patch        , & ! Input:  [real(r8) (:)   ]  fine root N litterfall (gN/m2/s)                  
         phenology_n_to_litr_n     => cnveg_nitrogenflux_inst%phenology_n_to_litr_n_col       & ! Output: [real(r8) (:,:,:) ]  N fluxes associated with phenology (litterfall and crop) to litter pools (gN/m3/s)
         )
<<<<<<< HEAD
    
      do j = 1, nlevdecomp
         do fp = 1,num_soilp
            p = filter_soilp(fp)
            c = patch%column(p)

            do i = i_litr_min, i_litr_max
               ! leaf litter carbon fluxes
               phenology_c_to_litr_c(c,j,i) = &
                  phenology_c_to_litr_c(c,j,i) + &
                  leafc_to_litter(p) * lf_f(ivt(p),i) * wtcol(p) * leaf_prof(p,j)

               ! leaf litter nitrogen fluxes
               phenology_n_to_litr_n(c,j,i) = &
                  phenology_n_to_litr_n(c,j,i) + &
                  leafn_to_litter(p) * lf_f(ivt(p),i) * wtcol(p) * leaf_prof(p,j)

               ! fine root litter carbon fluxes
               phenology_c_to_litr_c(c,j,i) = &
                  phenology_c_to_litr_c(c,j,i) + &
                  frootc_to_litter(p) * fr_f(ivt(p),i) * wtcol(p) * froot_prof(p,j)

               ! fine root litter nitrogen fluxes
               phenology_n_to_litr_n(c,j,i) = &
                  phenology_n_to_litr_n(c,j,i) + &
                  frootn_to_litter(p) * fr_f(ivt(p),i) * wtcol(p) * froot_prof(p,j)
            end do

=======
      
      do_nlev: do j = 1, nlevdecomp

         do_vegp: do fp = 1,num_bgc_vegp
            p = filter_bgc_vegp(fp)
            c = patch%column(p)

            do_ilit: do i = i_litr_min, i_litr_max
               ! leaf litter carbon fluxes
               phenology_c_to_litr_c(c,j,i) = &
                    phenology_c_to_litr_c(c,j,i) + &
                    leafc_to_litter(p) * lf_f(ivt(p),i) * wtcol(p) * leaf_prof(p,j)
               
               ! leaf litter nitrogen fluxes
               phenology_n_to_litr_n(c,j,i) = &
                    phenology_n_to_litr_n(c,j,i) + &
                    leafn_to_litter(p) * lf_f(ivt(p),i) * wtcol(p) * leaf_prof(p,j)
               
               ! fine root litter carbon fluxes
               phenology_c_to_litr_c(c,j,i) = &
                    phenology_c_to_litr_c(c,j,i) + &
                    frootc_to_litter(p) * fr_f(ivt(p),i) * wtcol(p) * froot_prof(p,j)
               
               ! fine root litter nitrogen fluxes
               phenology_n_to_litr_n(c,j,i) = &
                    phenology_n_to_litr_n(c,j,i) + &
                    frootn_to_litter(p) * fr_f(ivt(p),i) * wtcol(p) * froot_prof(p,j)
            end do do_ilit
            
>>>>>>> 9fe4b626
            ! agroibis puts crop stem litter together with leaf litter
            ! so I've used the leaf lf_f* parameters instead of making
            ! new ones for now (slevis)
            ! also for simplicity I've put "food" into the litter pools
<<<<<<< HEAD

=======
            
>>>>>>> 9fe4b626
            if (ivt(p) >= npcropmin) then ! add livestemc to litter
               do i = i_litr_min, i_litr_max
                  ! stem litter carbon fluxes
                  phenology_c_to_litr_c(c,j,i) = &
<<<<<<< HEAD
                     phenology_c_to_litr_c(c,j,i) + &
                     livestemc_to_litter(p) * lf_f(ivt(p),i) * wtcol(p) * leaf_prof(p,j)

                  ! stem litter nitrogen fluxes
                  phenology_n_to_litr_n(c,j,i) = &
                     phenology_n_to_litr_n(c,j,i) + &
                     livestemn_to_litter(p) * lf_f(ivt(p),i) * wtcol(p) * leaf_prof(p,j)
               end do

=======
                       phenology_c_to_litr_c(c,j,i) + &
                       livestemc_to_litter(p) * lf_f(ivt(p),i) * wtcol(p) * leaf_prof(p,j)
                  
                  ! stem litter nitrogen fluxes
                  phenology_n_to_litr_n(c,j,i) = &
                       phenology_n_to_litr_n(c,j,i) + &
                       livestemn_to_litter(p) * lf_f(ivt(p),i) * wtcol(p) * leaf_prof(p,j)
               end do
               
>>>>>>> 9fe4b626
               if (.not. use_grainproduct) then
                  do i = i_litr_min, i_litr_max
                     do k = repr_grain_min, repr_grain_max
                        ! grain litter carbon fluxes
                        phenology_c_to_litr_c(c,j,i) = &
                             phenology_c_to_litr_c(c,j,i) + &
                             repr_grainc_to_food(p,k) * lf_f(ivt(p),i) * wtcol(p) * leaf_prof(p,j)
<<<<<<< HEAD

=======
                        
>>>>>>> 9fe4b626
                        ! grain litter nitrogen fluxes
                        phenology_n_to_litr_n(c,j,i) = &
                             phenology_n_to_litr_n(c,j,i) + &
                             repr_grainn_to_food(p,k) * lf_f(ivt(p),i) * wtcol(p) * leaf_prof(p,j)
                     end do
                  end do
               end if
<<<<<<< HEAD

=======
               
>>>>>>> 9fe4b626
               do i = i_litr_min, i_litr_max
                  do k = repr_structure_min, repr_structure_max
                     ! reproductive structure litter carbon fluxes
                     phenology_c_to_litr_c(c,j,i) = &
                          phenology_c_to_litr_c(c,j,i) + &
                          repr_structurec_to_litter(p,k) * lf_f(ivt(p),i) * wtcol(p) * leaf_prof(p,j)
<<<<<<< HEAD

=======
                     
>>>>>>> 9fe4b626
                     ! reproductive structure litter nitrogen fluxes
                     phenology_n_to_litr_n(c,j,i) = &
                          phenology_n_to_litr_n(c,j,i) + &
                          repr_structuren_to_litter(p,k) * lf_f(ivt(p),i) * wtcol(p) * leaf_prof(p,j)
                  end do
               end do
            end if
<<<<<<< HEAD
         end do
      end do

    end associate 

=======
         end do do_vegp
      end do do_nlev
      
    end associate
    
>>>>>>> 9fe4b626
  end subroutine CNLitterToColumn

end module CNPhenologyMod<|MERGE_RESOLUTION|>--- conflicted
+++ resolved
@@ -3666,11 +3666,7 @@
   end subroutine CNCropHarvestToProductPools
 
   !-----------------------------------------------------------------------
-<<<<<<< HEAD
-  subroutine CNLitterToColumn (bounds, num_soilp, filter_soilp,         &
-=======
   subroutine CNLitterToColumn (bounds, num_bgc_vegp, filter_bgc_vegp,         &
->>>>>>> 9fe4b626
        cnveg_state_inst,cnveg_carbonflux_inst, cnveg_nitrogenflux_inst, &
        leaf_prof_patch, froot_prof_patch)
     !
@@ -3685,13 +3681,8 @@
     !
     ! !ARGUMENTS:
     type(bounds_type)               , intent(in)    :: bounds
-<<<<<<< HEAD
-    integer                         , intent(in)    :: num_soilp       ! number of soil patches in filter
-    integer                         , intent(in)    :: filter_soilp(:) ! filter for soil patches
-=======
     integer                         , intent(in)    :: num_bgc_vegp       ! number of bgc veg patches
     integer                         , intent(in)    :: filter_bgc_vegp(:) ! filter for bgc veg patches
->>>>>>> 9fe4b626
     type(cnveg_state_type)          , intent(in)    :: cnveg_state_inst
     type(cnveg_carbonflux_type)     , intent(inout) :: cnveg_carbonflux_inst
     type(cnveg_nitrogenflux_type)   , intent(inout) :: cnveg_nitrogenflux_inst
@@ -3699,11 +3690,7 @@
     real(r8)                        , intent(in)    :: froot_prof_patch(bounds%begp:,1:)
     !
     ! !LOCAL VARIABLES:
-<<<<<<< HEAD
     integer :: fp,c,p,k,j,i  ! indices
-=======
-    integer :: fp,c,pi,p,k,j,i     ! indices
->>>>>>> 9fe4b626
     !-----------------------------------------------------------------------
 
     SHR_ASSERT_ALL_FL((ubound(leaf_prof_patch)   == (/bounds%endp,nlevdecomp_full/)), sourcefile, __LINE__)
@@ -3733,36 +3720,6 @@
          frootn_to_litter          => cnveg_nitrogenflux_inst%frootn_to_litter_patch        , & ! Input:  [real(r8) (:)   ]  fine root N litterfall (gN/m2/s)                  
          phenology_n_to_litr_n     => cnveg_nitrogenflux_inst%phenology_n_to_litr_n_col       & ! Output: [real(r8) (:,:,:) ]  N fluxes associated with phenology (litterfall and crop) to litter pools (gN/m3/s)
          )
-<<<<<<< HEAD
-    
-      do j = 1, nlevdecomp
-         do fp = 1,num_soilp
-            p = filter_soilp(fp)
-            c = patch%column(p)
-
-            do i = i_litr_min, i_litr_max
-               ! leaf litter carbon fluxes
-               phenology_c_to_litr_c(c,j,i) = &
-                  phenology_c_to_litr_c(c,j,i) + &
-                  leafc_to_litter(p) * lf_f(ivt(p),i) * wtcol(p) * leaf_prof(p,j)
-
-               ! leaf litter nitrogen fluxes
-               phenology_n_to_litr_n(c,j,i) = &
-                  phenology_n_to_litr_n(c,j,i) + &
-                  leafn_to_litter(p) * lf_f(ivt(p),i) * wtcol(p) * leaf_prof(p,j)
-
-               ! fine root litter carbon fluxes
-               phenology_c_to_litr_c(c,j,i) = &
-                  phenology_c_to_litr_c(c,j,i) + &
-                  frootc_to_litter(p) * fr_f(ivt(p),i) * wtcol(p) * froot_prof(p,j)
-
-               ! fine root litter nitrogen fluxes
-               phenology_n_to_litr_n(c,j,i) = &
-                  phenology_n_to_litr_n(c,j,i) + &
-                  frootn_to_litter(p) * fr_f(ivt(p),i) * wtcol(p) * froot_prof(p,j)
-            end do
-
-=======
       
       do_nlev: do j = 1, nlevdecomp
 
@@ -3792,31 +3749,15 @@
                     frootn_to_litter(p) * fr_f(ivt(p),i) * wtcol(p) * froot_prof(p,j)
             end do do_ilit
             
->>>>>>> 9fe4b626
             ! agroibis puts crop stem litter together with leaf litter
             ! so I've used the leaf lf_f* parameters instead of making
             ! new ones for now (slevis)
             ! also for simplicity I've put "food" into the litter pools
-<<<<<<< HEAD
-
-=======
             
->>>>>>> 9fe4b626
             if (ivt(p) >= npcropmin) then ! add livestemc to litter
                do i = i_litr_min, i_litr_max
                   ! stem litter carbon fluxes
                   phenology_c_to_litr_c(c,j,i) = &
-<<<<<<< HEAD
-                     phenology_c_to_litr_c(c,j,i) + &
-                     livestemc_to_litter(p) * lf_f(ivt(p),i) * wtcol(p) * leaf_prof(p,j)
-
-                  ! stem litter nitrogen fluxes
-                  phenology_n_to_litr_n(c,j,i) = &
-                     phenology_n_to_litr_n(c,j,i) + &
-                     livestemn_to_litter(p) * lf_f(ivt(p),i) * wtcol(p) * leaf_prof(p,j)
-               end do
-
-=======
                        phenology_c_to_litr_c(c,j,i) + &
                        livestemc_to_litter(p) * lf_f(ivt(p),i) * wtcol(p) * leaf_prof(p,j)
                   
@@ -3826,7 +3767,6 @@
                        livestemn_to_litter(p) * lf_f(ivt(p),i) * wtcol(p) * leaf_prof(p,j)
                end do
                
->>>>>>> 9fe4b626
                if (.not. use_grainproduct) then
                   do i = i_litr_min, i_litr_max
                      do k = repr_grain_min, repr_grain_max
@@ -3834,11 +3774,7 @@
                         phenology_c_to_litr_c(c,j,i) = &
                              phenology_c_to_litr_c(c,j,i) + &
                              repr_grainc_to_food(p,k) * lf_f(ivt(p),i) * wtcol(p) * leaf_prof(p,j)
-<<<<<<< HEAD
-
-=======
-                        
->>>>>>> 9fe4b626
+
                         ! grain litter nitrogen fluxes
                         phenology_n_to_litr_n(c,j,i) = &
                              phenology_n_to_litr_n(c,j,i) + &
@@ -3846,22 +3782,14 @@
                      end do
                   end do
                end if
-<<<<<<< HEAD
-
-=======
-               
->>>>>>> 9fe4b626
+
                do i = i_litr_min, i_litr_max
                   do k = repr_structure_min, repr_structure_max
                      ! reproductive structure litter carbon fluxes
                      phenology_c_to_litr_c(c,j,i) = &
                           phenology_c_to_litr_c(c,j,i) + &
                           repr_structurec_to_litter(p,k) * lf_f(ivt(p),i) * wtcol(p) * leaf_prof(p,j)
-<<<<<<< HEAD
-
-=======
-                     
->>>>>>> 9fe4b626
+
                      ! reproductive structure litter nitrogen fluxes
                      phenology_n_to_litr_n(c,j,i) = &
                           phenology_n_to_litr_n(c,j,i) + &
@@ -3869,19 +3797,11 @@
                   end do
                end do
             end if
-<<<<<<< HEAD
-         end do
-      end do
-
-    end associate 
-
-=======
          end do do_vegp
       end do do_nlev
-      
-    end associate
-    
->>>>>>> 9fe4b626
+
+    end associate 
+
   end subroutine CNLitterToColumn
 
 end module CNPhenologyMod