module CNPhenologyMod

#include "shr_assert.h"

  !-----------------------------------------------------------------------
  ! !MODULE: CNPhenologyMod
  !
  ! !DESCRIPTION:
  ! Module holding routines used in phenology model for coupled carbon
  ! nitrogen code.
  !
  ! !USES:
  use shr_kind_mod                    , only : r8 => shr_kind_r8
  use shr_log_mod                     , only : errMsg => shr_log_errMsg
  use shr_sys_mod                     , only : shr_sys_flush
  use decompMod                       , only : bounds_type
  use clm_varpar                      , only : maxveg, nlevdecomp_full, mxsowings, mxharvests
  use clm_varpar                      , only : i_litr_min, i_litr_max
  use clm_varctl                      , only : iulog, use_cndv
  use clm_varcon                      , only : tfrz
  use abortutils                      , only : endrun
  use CanopyStateType                 , only : canopystate_type
  use CNDVType                        , only : dgvs_type
  use CNVegstateType                  , only : cnveg_state_type
  use CNVegCarbonStateType            , only : cnveg_carbonstate_type
  use CNVegCarbonFluxType             , only : cnveg_carbonflux_type
  use CNVegnitrogenstateType          , only : cnveg_nitrogenstate_type
  use CNVegnitrogenfluxType           , only : cnveg_nitrogenflux_type
  use CropType                        , only : crop_type
  use pftconMod                       , only : pftcon
  use SoilStateType                   , only : soilstate_type
  use TemperatureType                 , only : temperature_type
  use WaterDiagnosticBulkType         , only : waterdiagnosticbulk_type
  use Wateratm2lndBulkType            , only : wateratm2lndbulk_type
  use initVerticalMod                 , only : find_soil_layer_containing_depth
  use ColumnType                      , only : col
  use GridcellType                    , only : grc                
  use PatchType                       , only : patch   
  use atm2lndType                     , only : atm2lnd_type             
  !
  implicit none
  private
  !
  ! !PUBLIC MEMBER FUNCTIONS:
  public :: readParams           ! Read parameters
  public :: CNPhenologyreadNML   ! Read namelist
  public :: CNPhenologyInit      ! Initialization
  public :: CNPhenology          ! Update

  ! !PUBLIC for unit testing
  public :: CNPhenologySetNML         ! Set the namelist setttings explicitly for unit tests
  public :: CNPhenologySetParams      ! Set the parameters explicitly for unit tests
  public :: SeasonalDecidOnset        ! Logical function to determine is seasonal decidious onset should be triggered
  public :: SeasonalCriticalDaylength ! Critical day length needed for Seasonal decidious offset

  ! !PRIVITE MEMBER FIUNCTIONS:
  private :: CNPhenologyClimate             ! Get climatological everages to figure out triggers for Phenology
  private :: CNEvergreenPhenology           ! Phenology for evergreen plants
  private :: CNSeasonDecidPhenology         ! Phenology for seasonal decidious platnts
  private :: CNStressDecidPhenology         ! Phenology for stress deciidous plants
  private :: CropPhenology                  ! Phenology for crops
  private :: CropPhenologyInit              ! Initialize phenology for crops
  private :: vernalization                  ! Vernalization (overwinterring) of crops
  private :: CNOnsetGrowth                  ! Leaf Onset growth
  private :: CNOffsetLitterfall             ! Leaf Offset litter fall
  private :: CNBackgroundLitterfall         ! Background litter fall
  private :: CNLivewoodTurnover             ! Liver wood turnover to deadwood
  private :: CNCropHarvestToProductPools    ! Move crop harvest to product pools
  private :: CNLitterToColumn               ! Move litter ofrom patch to column level
  !
  ! !PRIVATE DATA MEMBERS:
  type, private :: params_type
     real(r8) :: crit_dayl             ! critical day length for senescence (sec) 
                                       ! (11 hrs [39,600 sec] from White 2001)
     real(r8) :: crit_dayl_at_high_lat ! critical day length for senescence at high latitudes (sec) 
                                       ! (in Eitel 2019 this was 54000 [15 hrs])
     real(r8) :: crit_dayl_lat_slope   ! Slope of time for critical day length with latitude (sec/deg) 
                                       ! (Birch et. all 2021 it was 720 see line below)
                                       ! 15hr-11hr/(65N-45N)=linear slope = 720 min/latitude (Birch et. al 2021)
     real(r8) :: ndays_on              ! number of days to complete leaf onset
     real(r8) :: ndays_off             ! number of days to complete leaf offset
     real(r8) :: fstor2tran            ! fraction of storage to move to transfer for each onset
     real(r8) :: crit_onset_fdd        ! critical number of freezing days to set gdd counter
     real(r8) :: crit_onset_swi        ! critical number of days > soilpsi_on for onset
     real(r8) :: soilpsi_on            ! critical soil water potential for leaf onset
     real(r8) :: crit_offset_fdd       ! critical number of freezing days to initiate offset
     real(r8) :: crit_offset_swi       ! critical number of water stress days to initiate offset
     real(r8) :: soilpsi_off           ! critical soil water potential for leaf offset
     real(r8) :: lwtop                 ! live wood turnover proportion (annual fraction)
     real(r8) :: phenology_soil_depth  ! soil depth used for measuring states for phenology triggers
  end type params_type

  type(params_type) :: params_inst

  real(r8) :: dt                            ! time step delta t (seconds)
  real(r8) :: fracday                       ! dtime as a fraction of day
  real(r8) :: crit_dayl                     ! critical daylength for offset (seconds)
  real(r8) :: ndays_on                      ! number of days to complete onset
  real(r8) :: ndays_off                     ! number of days to complete offset
  real(r8) :: fstor2tran                    ! fraction of storage to move to transfer on each onset
  real(r8) :: crit_onset_fdd                ! critical number of freezing days
  real(r8) :: crit_onset_swi                ! water stress days for offset trigger
  real(r8) :: soilpsi_on                    ! water potential for onset trigger (MPa)
  real(r8) :: crit_offset_fdd               ! critical number of freezing degree days to trigger offset
  real(r8) :: crit_offset_swi               ! water stress days for offset trigger
  real(r8) :: soilpsi_off                   ! water potential for offset trigger (MPa)
  real(r8) :: lwtop                         ! live wood turnover proportion (annual fraction)
  integer  :: phenology_soil_layer          ! soil layer used for measuring states for phenology triggers

  ! CropPhenology variables and constants
  real(r8) :: p1d, p1v                      ! photoperiod factor constants for crop vernalization
  real(r8) :: hti                           ! cold hardening index threshold for vernalization
  real(r8) :: tbase                         ! base temperature for vernalization

  integer, parameter :: NOT_Planted   = 999 ! If not planted   yet in year
  integer, parameter :: NOT_Harvested = 999 ! If not harvested yet in year
  integer, parameter :: inNH       = 1      ! Northern Hemisphere
  integer, parameter :: inSH       = 2      ! Southern Hemisphere
  integer, pointer   :: inhemi(:)           ! Hemisphere that patch is in 

  integer, allocatable :: minplantjday(:,:) ! minimum planting julian day
  integer, allocatable :: maxplantjday(:,:) ! maximum planting julian day
  integer              :: jdayyrstart(inSH) ! julian day of start of year

  real(r8), private :: initial_seed_at_planting        = 3._r8   ! Initial seed at planting

  ! Constants for seasonal decidious leaf onset and offset
  logical,  private :: onset_thresh_depends_on_veg     = .false. ! If onset threshold depends on vegetation type
  integer,  public, parameter :: critical_daylight_constant           = 1
  integer,  public, parameter :: critical_daylight_depends_on_lat     = critical_daylight_constant + 1
  integer,  public, parameter :: critical_daylight_depends_on_veg     = critical_daylight_depends_on_lat + 1
  integer,  public, parameter :: critical_daylight_depends_on_latnveg = critical_daylight_depends_on_veg + 1
  integer,  private :: critical_daylight_method = critical_daylight_constant
  ! For determining leaf offset latitude that's considered high latitude (see Eitel 2019)
  real(r8), parameter :: critical_offset_high_lat         = 65._r8     ! Start of what's considered high latitude (degrees)

  character(len=*), parameter, private :: sourcefile = &
       __FILE__
  !-----------------------------------------------------------------------

contains

  !-----------------------------------------------------------------------
  subroutine CNPhenologyReadNML( NLFilename )
    !
    ! !DESCRIPTION:
    ! Read the namelist for CNPhenology
    !
    ! !USES:
    use fileutils      , only : getavu, relavu, opnfil
    use shr_nl_mod     , only : shr_nl_find_group_name
    use spmdMod        , only : masterproc, mpicom
    use shr_mpi_mod    , only : shr_mpi_bcast
    use clm_varctl     , only : iulog
    !
    ! !ARGUMENTS:
    character(len=*), intent(in) :: NLFilename ! Namelist filename
    !
    ! !LOCAL VARIABLES:
    integer :: ierr                 ! error code
    integer :: unitn                ! unit for namelist file

    character(len=25) :: min_critical_dayl_method   ! Method to determine critical day length for onset
    character(len=*), parameter :: subname = 'CNPhenologyReadNML'
    character(len=*), parameter :: nmlname = 'cnphenology'
    !-----------------------------------------------------------------------
    namelist /cnphenology/ initial_seed_at_planting, onset_thresh_depends_on_veg, &
                           min_critical_dayl_method

    ! Initialize options to default values, in case they are not specified in
    ! the namelist

    if (masterproc) then
       unitn = getavu()
       write(iulog,*) 'Read in '//nmlname//'  namelist'
       call opnfil (NLFilename, unitn, 'F')
       call shr_nl_find_group_name(unitn, nmlname, status=ierr)
       if (ierr == 0) then
          read(unitn, nml=cnphenology, iostat=ierr)
          if (ierr /= 0) then
             call endrun(msg="ERROR reading "//nmlname//"namelist"//errmsg(sourcefile, __LINE__))
          end if
       else
          call endrun(msg="ERROR could NOT find "//nmlname//"namelist"//errmsg(sourcefile, __LINE__))
       end if
       call relavu( unitn )
    end if

    call shr_mpi_bcast (initial_seed_at_planting,    mpicom)
    call shr_mpi_bcast (onset_thresh_depends_on_veg, mpicom)
    call shr_mpi_bcast (min_critical_dayl_method,     mpicom)

    if (      min_critical_dayl_method == "DependsOnLat"       )then
       critical_daylight_method = critical_daylight_depends_on_lat
    else if ( min_critical_dayl_method == "DependsOnVeg"       )then
       critical_daylight_method = critical_daylight_depends_on_veg
    else if ( min_critical_dayl_method == "DependsOnLatAndVeg" )then
       critical_daylight_method = critical_daylight_depends_on_latnveg
    else if ( min_critical_dayl_method == "Constant"           )then
       critical_daylight_method = critical_daylight_constant
    else
       call endrun(msg="ERROR min_critical_dayl_method is NOT set to a valid value"//errmsg(sourcefile, __LINE__))
    end if

    if (masterproc) then
       write(iulog,*) ' '
       write(iulog,*) nmlname//' settings:'
       write(iulog,nml=cnphenology)
       write(iulog,*) ' '
    end if


    !-----------------------------------------------------------------------
    
  end subroutine CNPhenologyReadNML

  !-----------------------------------------------------------------------
  subroutine CNPhenologySetNML( input_onset_thresh_depends_on_veg, input_critical_daylight_method )
    !
    ! !DESCRIPTION:
    ! Set the namelist items for unit-testing
    !
    logical, intent(in) :: input_onset_thresh_depends_on_veg
    integer, intent(in) :: input_critical_daylight_method

    onset_thresh_depends_on_veg = input_onset_thresh_depends_on_veg
    critical_daylight_method = input_critical_daylight_method
    if ( (critical_daylight_method < critical_daylight_constant) .or. &
         (critical_daylight_method > critical_daylight_depends_on_latnveg) )then
       call endrun(msg="ERROR critical_daylight_method "//errmsg(sourcefile, __LINE__))
    end if
  end subroutine CNPhenologySetNML
  
  !-----------------------------------------------------------------------
  subroutine CNPhenologySetParams( )
    !
    ! !DESCRIPTION:
    ! Set the parameters for unit-testing
    !
    params_inst%crit_dayl             = 39200._r8     ! Seconds
    params_inst%crit_dayl_at_high_lat = 54000._r8     ! Seconds
    params_inst%crit_dayl_lat_slope   = 720._r8       ! Seconds / degree
    params_inst%ndays_on              = 15._r8        ! Days
    params_inst%ndays_off             = 30._r8        ! Days
    params_inst%fstor2tran            = 0.5           ! Fraction
    params_inst%crit_onset_fdd        = 15._r8        ! Days
    params_inst%crit_onset_swi        = 15._r8        ! Days
    params_inst%soilpsi_on            = -0.6_r8       ! MPa
    params_inst%crit_offset_fdd       = 15._r8        ! Days
    params_inst%crit_offset_swi       = 15._r8        ! Days
    params_inst%soilpsi_off           = -0.8          ! MPa
    params_inst%lwtop                 = 0.7_r8        ! Fraction
    params_inst%phenology_soil_depth  = 0.08_r8       ! m
  end subroutine CNPhenologySetParams
  
  !-----------------------------------------------------------------------
  subroutine readParams ( ncid )
    !
    ! !DESCRIPTION:
    !
    ! !USES:
    use ncdio_pio    , only: file_desc_t
    use paramUtilMod , only : readNcdioScalar

    ! !ARGUMENTS:
    implicit none
    type(file_desc_t),intent(inout) :: ncid   ! pio netCDF file id
    !
    ! !LOCAL VARIABLES:
    character(len=*), parameter  :: subname = 'readParams_CNPhenology'
    !-----------------------------------------------------------------------

    call readNcdioScalar(ncid, 'crit_dayl', subname, params_inst%crit_dayl)
    call readNcdioScalar(ncid, 'crit_dayl_at_high_lat', subname, params_inst%crit_dayl_at_high_lat)
    call readNcdioScalar(ncid, 'crit_dayl_lat_slope', subname, params_inst%crit_dayl_lat_slope)
    call readNcdioScalar(ncid, 'ndays_on', subname, params_inst%ndays_on)
    call readNcdioScalar(ncid, 'ndays_off', subname, params_inst%ndays_off)
    call readNcdioScalar(ncid, 'fstor2tran', subname, params_inst%fstor2tran)
    call readNcdioScalar(ncid, 'crit_onset_fdd', subname, params_inst%crit_onset_fdd)
    call readNcdioScalar(ncid, 'crit_onset_swi', subname, params_inst%crit_onset_swi)
    call readNcdioScalar(ncid, 'soilpsi_on', subname, params_inst%soilpsi_on)
    call readNcdioScalar(ncid, 'crit_offset_fdd', subname, params_inst%crit_offset_fdd)
    call readNcdioScalar(ncid, 'crit_offset_swi', subname, params_inst%crit_offset_swi)
    call readNcdioScalar(ncid, 'soilpsi_off', subname, params_inst%soilpsi_off)
    call readNcdioScalar(ncid, 'lwtop_ann', subname, params_inst%lwtop)
    call readNcdioScalar(ncid, 'phenology_soil_depth', subname, params_inst%phenology_soil_depth)
    

  end subroutine readParams

  !-----------------------------------------------------------------------
  subroutine CNPhenology (bounds, num_soilc, filter_soilc, num_soilp, &
       filter_soilp, num_pcropp, filter_pcropp, &
       waterdiagnosticbulk_inst, wateratm2lndbulk_inst, temperature_inst, atm2lnd_inst, crop_inst, &
       canopystate_inst, soilstate_inst, dgvs_inst, &
       cnveg_state_inst, cnveg_carbonstate_inst, cnveg_carbonflux_inst,    &
       cnveg_nitrogenstate_inst, cnveg_nitrogenflux_inst, &
       c13_cnveg_carbonstate_inst, c14_cnveg_carbonstate_inst, &
       leaf_prof_patch, froot_prof_patch, phase)
    ! !USES:
    use clm_time_manager , only: is_first_step
    use CNSharedParamsMod, only: use_fun
    !
    ! !DESCRIPTION:
    ! Dynamic phenology routine for coupled carbon-nitrogen code (CN)
    ! 1. grass phenology
    !
    ! !ARGUMENTS:
    type(bounds_type)              , intent(in)    :: bounds
    integer                        , intent(in)    :: num_soilc       ! number of soil columns in filter
    integer                        , intent(in)    :: filter_soilc(:) ! filter for soil columns
    integer                        , intent(in)    :: num_soilp       ! number of soil patches in filter
    integer                        , intent(in)    :: filter_soilp(:) ! filter for soil patches
    integer                        , intent(in)    :: num_pcropp      ! number of prog. crop patches in filter
    integer                        , intent(in)    :: filter_pcropp(:)! filter for prognostic crop patches
    type(waterdiagnosticbulk_type)          , intent(in)    :: waterdiagnosticbulk_inst
    type(wateratm2lndbulk_type)          , intent(in)    :: wateratm2lndbulk_inst
    type(temperature_type)         , intent(inout) :: temperature_inst
    type(atm2lnd_type)             , intent(in)    :: atm2lnd_inst
    type(crop_type)                , intent(inout) :: crop_inst
    type(canopystate_type)         , intent(in)    :: canopystate_inst
    type(soilstate_type)           , intent(in)    :: soilstate_inst
    type(dgvs_type)                , intent(inout) :: dgvs_inst
    type(cnveg_state_type)         , intent(inout) :: cnveg_state_inst
    type(cnveg_carbonstate_type)   , intent(inout) :: cnveg_carbonstate_inst
    type(cnveg_carbonflux_type)    , intent(inout) :: cnveg_carbonflux_inst
    type(cnveg_nitrogenstate_type) , intent(inout) :: cnveg_nitrogenstate_inst
    type(cnveg_nitrogenflux_type)  , intent(inout) :: cnveg_nitrogenflux_inst
    type(cnveg_carbonstate_type)   , intent(inout) :: c13_cnveg_carbonstate_inst
    type(cnveg_carbonstate_type)   , intent(inout) :: c14_cnveg_carbonstate_inst
    real(r8)                       , intent(in)    :: leaf_prof_patch(bounds%begp:,1:)
    real(r8)                       , intent(in)    :: froot_prof_patch(bounds%begp:,1:)
    integer                        , intent(in)    :: phase
    !-----------------------------------------------------------------------

    SHR_ASSERT_ALL_FL((ubound(leaf_prof_patch)   == (/bounds%endp,nlevdecomp_full/)), sourcefile, __LINE__)
    SHR_ASSERT_ALL_FL((ubound(froot_prof_patch)  == (/bounds%endp,nlevdecomp_full/)), sourcefile, __LINE__)

    ! each of the following phenology type routines includes a filter
    ! to operate only on the relevant patches


    if ( phase == 1 ) then
       call CNPhenologyClimate(num_soilp, filter_soilp, num_pcropp, filter_pcropp, &
            temperature_inst, cnveg_state_inst, crop_inst)
   
       call CNEvergreenPhenology(num_soilp, filter_soilp, &
            cnveg_state_inst, cnveg_carbonstate_inst, cnveg_nitrogenstate_inst, cnveg_carbonflux_inst, cnveg_nitrogenflux_inst)

       call CNSeasonDecidPhenology(num_soilp, filter_soilp, &
            temperature_inst, waterdiagnosticbulk_inst, cnveg_state_inst, dgvs_inst, &
            cnveg_carbonstate_inst, cnveg_nitrogenstate_inst, cnveg_carbonflux_inst, cnveg_nitrogenflux_inst)

       call CNStressDecidPhenology(num_soilp, filter_soilp,   &
            soilstate_inst, temperature_inst, atm2lnd_inst, wateratm2lndbulk_inst, cnveg_state_inst, &
            cnveg_carbonstate_inst, cnveg_nitrogenstate_inst, cnveg_carbonflux_inst, cnveg_nitrogenflux_inst)

       ! BACKWARDS_COMPATIBILITY(wjs, 2022-02-03) Old restart files generated at the end
       ! of the year can indicate that a crop was panted on Jan 1, because that used to be
       ! the time given to the last time step of the year. This would cause problems if we
       ! ran CropPhenology in time step 0, because now time step 0 is labeled as Dec 31,
       ! so CropPhenology would see the crop as having been planted 364 days ago, and so
       ! would want to harvest this newly-planted crop. To avoid this situation, we avoid
       ! calling CropPhenology on time step 0.
       !
       ! This .not. is_first_step() condition can be removed either when we can rely on
       ! all restart files having been generated with
       ! https://github.com/ESCOMP/CTSM/issues/1623 resolved, or we stop having a time
       ! step 0 (https://github.com/ESCOMP/CTSM/issues/925).
       if (num_pcropp > 0 .and. .not. is_first_step()) then
          call CropPhenology(num_pcropp, filter_pcropp, &
               waterdiagnosticbulk_inst, temperature_inst, crop_inst, canopystate_inst, cnveg_state_inst, &
               cnveg_carbonstate_inst, cnveg_nitrogenstate_inst, cnveg_carbonflux_inst, cnveg_nitrogenflux_inst, &
               c13_cnveg_carbonstate_inst, c14_cnveg_carbonstate_inst)
       end if
    else if ( phase == 2 ) then
       ! the same onset and offset routines are called regardless of
       ! phenology type - they depend only on onset_flag, offset_flag, bglfr, and bgtr

       call CNOnsetGrowth(num_soilp, filter_soilp, &
            cnveg_state_inst, &
            cnveg_carbonstate_inst, cnveg_nitrogenstate_inst, cnveg_carbonflux_inst, cnveg_nitrogenflux_inst)

       call CNOffsetLitterfall(num_soilp, filter_soilp, &
            cnveg_state_inst, cnveg_carbonstate_inst, cnveg_nitrogenstate_inst, cnveg_carbonflux_inst, cnveg_nitrogenflux_inst)

       call CNBackgroundLitterfall(num_soilp, filter_soilp, &
            cnveg_state_inst, cnveg_carbonstate_inst, cnveg_nitrogenstate_inst, cnveg_carbonflux_inst, cnveg_nitrogenflux_inst)
   
       call CNLivewoodTurnover(num_soilp, filter_soilp, &
            cnveg_carbonstate_inst, cnveg_nitrogenstate_inst, cnveg_carbonflux_inst, cnveg_nitrogenflux_inst)

       call CNCropHarvestToProductPools(bounds, num_soilp, filter_soilp, num_soilc, filter_soilc, &
            cnveg_carbonflux_inst, cnveg_nitrogenflux_inst)

       ! gather all patch-level litterfall fluxes to the column for litter C and N inputs

       call CNLitterToColumn(bounds, num_soilc, filter_soilc, &
            cnveg_state_inst, cnveg_carbonflux_inst, cnveg_nitrogenflux_inst, &
            leaf_prof_patch(bounds%begp:bounds%endp,1:nlevdecomp_full), & 
            froot_prof_patch(bounds%begp:bounds%endp,1:nlevdecomp_full))
    else
       call endrun( 'bad phase' )
    end if

  end subroutine CNPhenology

  !-----------------------------------------------------------------------
  subroutine CNPhenologyInit(bounds)
    !
    ! !DESCRIPTION:
    ! Initialization of CNPhenology. Must be called after time-manager is
    ! initialized, and after pftcon file is read in.
    !
    ! !USES:
    use clm_time_manager, only: get_step_size_real
    use clm_varctl      , only: use_crop
    use clm_varcon      , only: secspday
    !
    ! !ARGUMENTS:
    type(bounds_type), intent(in) :: bounds  
    !------------------------------------------------------------------------

    !
    ! Get time-step and what fraction of a day it is
    !
    dt      = get_step_size_real()
    fracday = dt/secspday

    ! set constants for CNSeasonDecidPhenology 
    ! (critical daylength from Biome-BGC, v4.1.2)
    crit_dayl=params_inst%crit_dayl

    ! Set constants for CNSeasonDecidPhenology and CNStressDecidPhenology
    ndays_on=params_inst%ndays_on
    ndays_off=params_inst%ndays_off

    ! set transfer parameters
    fstor2tran=params_inst%fstor2tran

    call find_soil_layer_containing_depth( &
         depth = params_inst%phenology_soil_depth, &
         layer = phenology_soil_layer)

    ! -----------------------------------------
    ! Constants for CNStressDecidPhenology
    ! -----------------------------------------

    ! onset parameters
    crit_onset_fdd=params_inst%crit_onset_fdd
    ! critical onset gdd now being calculated as a function of annual
    ! average 2m temp.
    ! crit_onset_gdd = 150.0 ! c3 grass value
    ! crit_onset_gdd = 1000.0   ! c4 grass value
    crit_onset_swi=params_inst%crit_onset_swi
    soilpsi_on=params_inst%soilpsi_on

    ! offset parameters
    crit_offset_fdd=params_inst%crit_offset_fdd
    crit_offset_swi=params_inst%crit_offset_swi
    soilpsi_off=params_inst%soilpsi_off    

    ! -----------------------------------------
    ! Constants for CNLivewoodTurnover
    ! -----------------------------------------

    ! set the global parameter for livewood turnover rate
    ! define as an annual fraction (0.7), and convert to fraction per second
    lwtop=params_inst%lwtop/31536000.0_r8 !annual fraction converted to per second

    ! -----------------------------------------
    ! Call any subroutine specific initialization routines
    ! -----------------------------------------

    if ( use_crop ) call CropPhenologyInit(bounds)

    ! Error checking for parameters
    if ( (critical_daylight_method == critical_daylight_depends_on_lat) .or. &
         (critical_daylight_method == critical_daylight_depends_on_veg) .or.  &
         (critical_daylight_method == critical_daylight_depends_on_latnveg) )then
        if ( params_inst%crit_dayl_at_high_lat < params_inst%crit_dayl )then
            call endrun(msg="ERROR crit_dayl_at_high_lat should be higher than crit_dayl on paramsfile"//errmsg(sourcefile, __LINE__))
        end if
        if ( params_inst%crit_dayl_at_high_lat >= secspday )then
            call endrun(msg="ERROR crit_dayl_at_high_lat can NOT be higher than seconds in a day"//errmsg(sourcefile, __LINE__))
        end if
        if ( params_inst%crit_dayl >= secspday )then
            call endrun(msg="ERROR crit_dayl can NOT be higher than seconds in a day"//errmsg(sourcefile, __LINE__))
        end if
    end if
    if ( (critical_daylight_method == critical_daylight_depends_on_lat) .or. &
         (critical_daylight_method == critical_daylight_depends_on_latnveg) )then
        if ( params_inst%crit_dayl_lat_slope <= 0.0_r8 )then
            call endrun(msg="ERROR crit_dayl_lat_slope can not be negative or zero"//errmsg(sourcefile, __LINE__))
        end if
        if ( params_inst%crit_dayl_lat_slope >= (secspday - params_inst%crit_dayl_at_high_lat)/ &
                                                 (90._r8 - critical_offset_high_lat) )then
            call endrun(msg="ERROR crit_dayl_lat_slope cannot allow crit_dayl longer than a day"//errmsg(sourcefile, __LINE__))
        end if
    end if

  end subroutine CNPhenologyInit

  !-----------------------------------------------------------------------
  subroutine CNPhenologyClimate (num_soilp, filter_soilp, num_pcropp, filter_pcropp, &
       temperature_inst, cnveg_state_inst, crop_inst)
    !
    ! !DESCRIPTION:
    ! For coupled carbon-nitrogen code (CN).
    !
    ! !USES:
    use clm_time_manager , only : get_curr_days_per_year
    use clm_time_manager , only : get_curr_date, is_first_step
    !
    ! !ARGUMENTS:
    integer                , intent(in)    :: num_soilp       ! number of soil patches in filter
    integer                , intent(in)    :: filter_soilp(:) ! filter for soil patches
    integer                , intent(in)    :: num_pcropp      ! number of prognostic crops in filter
    integer                , intent(in)    :: filter_pcropp(:)! filter for prognostic crop patches
    type(temperature_type) , intent(inout) :: temperature_inst
    type(cnveg_state_type) , intent(inout) :: cnveg_state_inst
    type(crop_type)        , intent(inout) :: crop_inst
    !
    ! !LOCAL VARIABLES:
    integer  :: p       ! indices
    integer  :: fp      ! lake filter patch index
    real(r8) :: dayspyr ! days per year (days)
    integer  :: kyr     ! current year
    integer  :: kmo     ! month of year  (1, ..., 12)
    integer  :: kda     ! day of month   (1, ..., 31)
    integer  :: mcsec   ! seconds of day (0, ..., seconds/day)
    real(r8), parameter :: yravg   = 20.0_r8      ! length of years to average for gdd
    real(r8), parameter :: yravgm1 = yravg-1.0_r8 ! minus 1 of above
    !-----------------------------------------------------------------------

    associate(                                                & 
         nyrs_crop_active => crop_inst%nyrs_crop_active_patch,   & ! InOut:  [integer (:)  ]  number of years this crop patch has been active
         
         t_ref2m        => temperature_inst%t_ref2m_patch ,   & ! Input:  [real(r8) (:) ]  2m air temperature (K)
         gdd0           => temperature_inst%gdd0_patch    ,   & ! Output: [real(r8) (:) ]  growing deg. days base 0 deg C (ddays)            
         gdd8           => temperature_inst%gdd8_patch    ,   & ! Output: [real(r8) (:) ]     "     "    "    "   8  "  "    "               
         gdd10          => temperature_inst%gdd10_patch   ,   & ! Output: [real(r8) (:) ]     "     "    "    "  10  "  "    "               
         gdd020         => temperature_inst%gdd020_patch  ,   & ! Output: [real(r8) (:) ]  20-yr mean of gdd0 (ddays)                        
         gdd820         => temperature_inst%gdd820_patch  ,   & ! Output: [real(r8) (:) ]  20-yr mean of gdd8 (ddays)                        
         gdd1020        => temperature_inst%gdd1020_patch ,   & ! Output: [real(r8) (:) ]  20-yr mean of gdd10 (ddays)                       
         
         tempavg_t2m    => cnveg_state_inst%tempavg_t2m_patch & ! Output: [real(r8) (:) ]  temp. avg 2m air temperature (K)                  
         )

      ! set time steps
      
      dayspyr = get_curr_days_per_year()

      do fp = 1,num_soilp
         p = filter_soilp(fp)
         tempavg_t2m(p) = tempavg_t2m(p) + t_ref2m(p) * (fracday/dayspyr)
      end do

      !
      ! The following crop related steps are done here rather than CropPhenology
      ! so that they will be completed each time-step rather than with doalb.
      !
      ! NOTE(wjs, 2022-02-03) The above comment about doalb no longer applies, because
      ! there is no longer a doalb conditional around the CropPhenology call. Therefore,
      ! we could move these calculations into CropPhenology if it made sense to do so.
      !
      ! The following lines come from ibis's climate.f + stats.f
      ! gdd SUMMATIONS ARE RELATIVE TO THE PLANTING DATE (see subr. updateAccFlds)

      if (num_pcropp > 0) then
         ! get time-related info
         call get_curr_date(kyr, kmo, kda, mcsec)
      end if

      do fp = 1,num_pcropp
         p = filter_pcropp(fp)
         if (kmo == 1 .and. kda == 1 .and. nyrs_crop_active(p) == 0) then ! YR 1:
            gdd020(p)  = 0._r8                             ! set gdd..20 variables to 0
            gdd820(p)  = 0._r8                             ! and crops will not be planted
            gdd1020(p) = 0._r8
         end if
         if (kmo == 1 .and. kda == 1 .and. mcsec == 0) then        ! <-- END of EVERY YR:
            if (nyrs_crop_active(p) == 1) then                     ! <-- END of YR 1
               gdd020(p)  = gdd0(p)                                ! <-- END of YR 1
               gdd820(p)  = gdd8(p)                                ! <-- END of YR 1
               gdd1020(p) = gdd10(p)                               ! <-- END of YR 1
            end if                                                 ! <-- END of YR 1
            gdd020(p)  = (yravgm1* gdd020(p)  + gdd0(p))  / yravg  ! gdd..20 must be long term avgs
            gdd820(p)  = (yravgm1* gdd820(p)  + gdd8(p))  / yravg  ! so ignore results for yrs 1 & 2
            gdd1020(p) = (yravgm1* gdd1020(p) + gdd10(p)) / yravg 
         end if
      end do

    end associate

  end subroutine CNPhenologyClimate

  !-----------------------------------------------------------------------
  subroutine CNEvergreenPhenology (num_soilp, filter_soilp , &
       cnveg_state_inst, cnveg_carbonstate_inst, cnveg_nitrogenstate_inst, cnveg_carbonflux_inst, cnveg_nitrogenflux_inst)   
       ! cnveg_state_inst) 
    !
    ! !DESCRIPTION:
    ! For coupled carbon-nitrogen code (CN).
    !
    ! !USES:
    use clm_varcon       , only : secspday
    use clm_time_manager , only : get_average_days_per_year
    use clm_varctl       , only : CN_evergreen_phenology_opt   
    !
    ! !ARGUMENTS:
    integer           , intent(in)    :: num_soilp       ! number of soil patches in filter
    integer           , intent(in)    :: filter_soilp(:) ! filter for soil patches
    type(cnveg_state_type), intent(inout) :: cnveg_state_inst
    type(cnveg_carbonstate_type)   , intent(inout) :: cnveg_carbonstate_inst    
    type(cnveg_nitrogenstate_type) , intent(inout) :: cnveg_nitrogenstate_inst  
    type(cnveg_carbonflux_type)    , intent(inout) :: cnveg_carbonflux_inst     
    type(cnveg_nitrogenflux_type)  , intent(inout) :: cnveg_nitrogenflux_inst   
    !
    ! !LOCAL VARIABLES:
    real(r8):: avg_dayspyr                ! Average days per year
    integer :: p                          ! indices
    integer :: fp                         ! lake filter patch index
    
    real(r8):: tranr 				      
    real(r8):: t1                         ! temporary variable 
    !-----------------------------------------------------------------------

    associate(                                        & 
         ivt        => patch%itype                    , & ! Input:  [integer  (:) ]  patch vegetation type                                

         evergreen  => pftcon%evergreen             , & ! Input:  binary flag for evergreen leaf habit (0 or 1)     
         leaf_long  => pftcon%leaf_long             , & ! Input:  leaf longevity (yrs)  
         
         woody                               =>    pftcon%woody                                                         , & ! Input:  binary flag for woody lifeform (1=woody, 0=not woody)     
         
         leafc_storage                       =>    cnveg_carbonstate_inst%leafc_storage_patch                           , & ! Input:  [real(r8) (:)]  (gC/m2) leaf C storage                             
   		 frootc_storage                      =>    cnveg_carbonstate_inst%frootc_storage_patch                          , & ! Input:  [real(r8) (:)]  (gC/m2) fine root C storage                         
         livestemc_storage                   =>    cnveg_carbonstate_inst%livestemc_storage_patch                       , & ! Input:  [real(r8) (:)]  (gC/m2) live stem C storage                         
         deadstemc_storage                   =>    cnveg_carbonstate_inst%deadstemc_storage_patch                       , & ! Input:  [real(r8) (:)]  (gC/m2) dead stem C storage                         
   		 livecrootc_storage                  =>    cnveg_carbonstate_inst%livecrootc_storage_patch                      , & ! Input:  [real(r8) (:)]  (gC/m2) live coarse root C storage                  
   		 deadcrootc_storage                  =>    cnveg_carbonstate_inst%deadcrootc_storage_patch                      , & ! Input:  [real(r8) (:)]  (gC/m2) dead coarse root C storage                  
   		 gresp_storage                       =>    cnveg_carbonstate_inst%gresp_storage_patch                           , & ! Input:  [real(r8) (:)]  (gC/m2) growth respiration storage   
   		 leafc_xfer                          =>    cnveg_carbonstate_inst%leafc_xfer_patch                              , & ! InOut:  [real(r8) (:)]  (gC/m2) leaf C transfer                            
   		 frootc_xfer                         =>    cnveg_carbonstate_inst%frootc_xfer_patch                             , & ! InOut:  [real(r8) (:)]  (gC/m2) fine root C transfer                       
   		 livestemc_xfer                      =>    cnveg_carbonstate_inst%livestemc_xfer_patch                          , & ! InOut:  [real(r8) (:)]  (gC/m2) live stem C transfer                       
   		 deadstemc_xfer                      =>    cnveg_carbonstate_inst%deadstemc_xfer_patch                          , & ! InOut:  [real(r8) (:)]  (gC/m2) dead stem C transfer                       
   		 livecrootc_xfer                     =>    cnveg_carbonstate_inst%livecrootc_xfer_patch                         , & ! InOut:  [real(r8) (:)]  (gC/m2) live coarse root C transfer                
   		 deadcrootc_xfer                     =>    cnveg_carbonstate_inst%deadcrootc_xfer_patch                         , & ! InOut:  [real(r8) (:)]  (gC/m2) dead coarse root C transfer   
   		                
   		 leafn_storage                       =>    cnveg_nitrogenstate_inst%leafn_storage_patch                         , & ! Input:  [real(r8) (:)]  (gN/m2) leaf N storage                              
   		 frootn_storage                      =>    cnveg_nitrogenstate_inst%frootn_storage_patch                        , & ! Input:  [real(r8) (:)]  (gN/m2) fine root N storage                         
   		 livestemn_storage                   =>    cnveg_nitrogenstate_inst%livestemn_storage_patch                     , & ! Input:  [real(r8) (:)]  (gN/m2) live stem N storage                         
   		 deadstemn_storage                   =>    cnveg_nitrogenstate_inst%deadstemn_storage_patch                     , & ! Input:  [real(r8) (:)]  (gN/m2) dead stem N storage                         
   		 livecrootn_storage                  =>    cnveg_nitrogenstate_inst%livecrootn_storage_patch                    , & ! Input:  [real(r8) (:)]  (gN/m2) live coarse root N storage                  
   		 deadcrootn_storage                  =>    cnveg_nitrogenstate_inst%deadcrootn_storage_patch                    , & ! Input:  [real(r8) (:)]  (gN/m2) dead coarse root N storage               
   		 leafn_xfer                          =>    cnveg_nitrogenstate_inst%leafn_xfer_patch                            , & ! InOut:  [real(r8) (:)]  (gN/m2) leaf N transfer                            
   		 frootn_xfer                         =>    cnveg_nitrogenstate_inst%frootn_xfer_patch                           , & ! InOut:  [real(r8) (:)]  (gN/m2) fine root N transfer                       
   		 livestemn_xfer                      =>    cnveg_nitrogenstate_inst%livestemn_xfer_patch                        , & ! InOut:  [real(r8) (:)]  (gN/m2) live stem N transfer                       
   		 deadstemn_xfer                      =>    cnveg_nitrogenstate_inst%deadstemn_xfer_patch                        , & ! InOut:  [real(r8) (:)]  (gN/m2) dead stem N transfer                       
   		 livecrootn_xfer                     =>    cnveg_nitrogenstate_inst%livecrootn_xfer_patch                       , & ! InOut:  [real(r8) (:)]  (gN/m2) live coarse root N transfer                
   		 deadcrootn_xfer                     =>    cnveg_nitrogenstate_inst%deadcrootn_xfer_patch                       , & ! InOut:  [real(r8) (:)]  (gN/m2) dead coarse root N transfer     
   		                 
   		 leafc_storage_to_xfer               =>    cnveg_carbonflux_inst%leafc_storage_to_xfer_patch                    , & ! InOut:  [real(r8) (:)]                                                     
   		 frootc_storage_to_xfer              =>    cnveg_carbonflux_inst%frootc_storage_to_xfer_patch                   , & ! InOut:  [real(r8) (:)]                                                     
   		 livestemc_storage_to_xfer           =>    cnveg_carbonflux_inst%livestemc_storage_to_xfer_patch                , & ! InOut:  [real(r8) (:)]                                                     
   		 deadstemc_storage_to_xfer           =>    cnveg_carbonflux_inst%deadstemc_storage_to_xfer_patch                , & ! InOut:  [real(r8) (:)]                                                     
   		 livecrootc_storage_to_xfer          =>    cnveg_carbonflux_inst%livecrootc_storage_to_xfer_patch               , & ! InOut:  [real(r8) (:)]                                                     
   		 deadcrootc_storage_to_xfer          =>    cnveg_carbonflux_inst%deadcrootc_storage_to_xfer_patch               , & ! InOut:  [real(r8) (:)]                                                     
   		 gresp_storage_to_xfer               =>    cnveg_carbonflux_inst%gresp_storage_to_xfer_patch                    , & ! InOut:  [real(r8) (:)]  
   		 leafc_xfer_to_leafc                 =>    cnveg_carbonflux_inst%leafc_xfer_to_leafc_patch                      , & ! InOut:  [real(r8) (:)]                                                    
   		 frootc_xfer_to_frootc               =>    cnveg_carbonflux_inst%frootc_xfer_to_frootc_patch                    , & ! InOut:  [real(r8) (:)]                                                    
   		 livestemc_xfer_to_livestemc         =>    cnveg_carbonflux_inst%livestemc_xfer_to_livestemc_patch              , & ! InOut:  [real(r8) (:)]                                                    
   		 deadstemc_xfer_to_deadstemc         =>    cnveg_carbonflux_inst%deadstemc_xfer_to_deadstemc_patch              , & ! InOut:  [real(r8) (:)]                                                    
   		 livecrootc_xfer_to_livecrootc       =>    cnveg_carbonflux_inst%livecrootc_xfer_to_livecrootc_patch            , & ! InOut:  [real(r8) (:)]                                                    
   		 deadcrootc_xfer_to_deadcrootc       =>    cnveg_carbonflux_inst%deadcrootc_xfer_to_deadcrootc_patch            , & ! InOut:  [real(r8) (:)]   
   		                                                    
   		 leafn_storage_to_xfer               =>    cnveg_nitrogenflux_inst%leafn_storage_to_xfer_patch                  , & ! InOut:  [real(r8) (:)]                                                     
   		 frootn_storage_to_xfer              =>    cnveg_nitrogenflux_inst%frootn_storage_to_xfer_patch                 , & ! InOut:  [real(r8) (:)]                                                     
   		 livestemn_storage_to_xfer           =>    cnveg_nitrogenflux_inst%livestemn_storage_to_xfer_patch              , & ! InOut:  [real(r8) (:)]                                                     
   		 deadstemn_storage_to_xfer           =>    cnveg_nitrogenflux_inst%deadstemn_storage_to_xfer_patch              , & ! InOut:  [real(r8) (:)]                                                     
   		 livecrootn_storage_to_xfer          =>    cnveg_nitrogenflux_inst%livecrootn_storage_to_xfer_patch             , & ! InOut:  [real(r8) (:)]   
   		 deadcrootn_storage_to_xfer          =>    cnveg_nitrogenflux_inst%deadcrootn_storage_to_xfer_patch             , & ! InOut:  [real(r8) (:)]                                                     
   		 leafn_xfer_to_leafn                 =>    cnveg_nitrogenflux_inst%leafn_xfer_to_leafn_patch                    , & ! InOut:  [real(r8) (:)]                                                    
   		 frootn_xfer_to_frootn               =>    cnveg_nitrogenflux_inst%frootn_xfer_to_frootn_patch                  , & ! InOut:  [real(r8) (:)]                                                    
   		 livestemn_xfer_to_livestemn         =>    cnveg_nitrogenflux_inst%livestemn_xfer_to_livestemn_patch            , & ! InOut:  [real(r8) (:)]                                                    
   		 deadstemn_xfer_to_deadstemn         =>    cnveg_nitrogenflux_inst%deadstemn_xfer_to_deadstemn_patch            , & ! InOut:  [real(r8) (:)]                                                    
   		 livecrootn_xfer_to_livecrootn       =>    cnveg_nitrogenflux_inst%livecrootn_xfer_to_livecrootn_patch          , & ! InOut:  [real(r8) (:)]                                                    
   		 deadcrootn_xfer_to_deadcrootn       =>    cnveg_nitrogenflux_inst%deadcrootn_xfer_to_deadcrootn_patch          , & ! InOut:  [real(r8) (:)]     
   		           
         bglfr      => cnveg_state_inst%bglfr_patch , & ! Output: [real(r8) (:) ]  background litterfall rate (1/s)                  
         bgtr       => cnveg_state_inst%bgtr_patch  , & ! Output: [real(r8) (:) ]  background transfer growth rate (1/s)             
         lgsf       => cnveg_state_inst%lgsf_patch    & ! Output: [real(r8) (:) ]  long growing season factor [0-1]                  
         )

      avg_dayspyr = get_average_days_per_year()

      do fp = 1,num_soilp
         p = filter_soilp(fp)
         if (evergreen(ivt(p)) == 1._r8) then
            bglfr(p) = 1._r8/(leaf_long(ivt(p)) * avg_dayspyr * secspday)
            bgtr(p)  = 0._r8
            lgsf(p)  = 0._r8
         end if
      end do
               
   !!!!!!!!!!!!!!!!!!!!!!!!!!!!!!!!!!!!!!!!!!!!!!!!!!!!! !!!!!!!!!!!!!!!!!!!!!!!!!!!!!!!!!!!!!!!!!!!!!!!!!!
   if (CN_evergreen_phenology_opt == 1) then    
   do fp = 1,num_soilp    
      p = filter_soilp(fp)    
      if (evergreen(ivt(p)) == 1._r8) then    
   
         tranr=0.0002_r8   
         ! set carbon fluxes for shifting storage pools to transfer pools    
         leafc_storage_to_xfer(p)  = tranr * leafc_storage(p)/dt    
         frootc_storage_to_xfer(p) = tranr * frootc_storage(p)/dt    
         if (woody(ivt(p)) == 1.0_r8) then    
            livestemc_storage_to_xfer(p)  = tranr * livestemc_storage(p)/dt    
            deadstemc_storage_to_xfer(p)  = tranr * deadstemc_storage(p)/dt    
            livecrootc_storage_to_xfer(p) = tranr * livecrootc_storage(p)/dt   
            deadcrootc_storage_to_xfer(p) = tranr * deadcrootc_storage(p)/dt   
            gresp_storage_to_xfer(p)      = tranr * gresp_storage(p)/dt        
         end if    

        ! set nitrogen fluxes for shifting storage pools to transfer pools    
        leafn_storage_to_xfer(p)  = tranr * leafn_storage(p)/dt    
        frootn_storage_to_xfer(p) = tranr * frootn_storage(p)/dt   
        if (woody(ivt(p)) == 1.0_r8) then    
            livestemn_storage_to_xfer(p)  = tranr * livestemn_storage(p)/dt    
            deadstemn_storage_to_xfer(p)  = tranr * deadstemn_storage(p)/dt    
            livecrootn_storage_to_xfer(p) = tranr * livecrootn_storage(p)/dt   
            deadcrootn_storage_to_xfer(p) = tranr * deadcrootn_storage(p)/dt   
        end if    
                        
        t1 = 1.0_r8 / dt   
            
        leafc_xfer_to_leafc(p)   = t1 * leafc_xfer(p)    
        frootc_xfer_to_frootc(p) = t1 * frootc_xfer(p)   
            
        leafn_xfer_to_leafn(p)   = t1 * leafn_xfer(p)    
        frootn_xfer_to_frootn(p) = t1 * frootn_xfer(p)   
        if (woody(ivt(p)) == 1.0_r8) then   
            livestemc_xfer_to_livestemc(p)   = t1 * livestemc_xfer(p)   
            deadstemc_xfer_to_deadstemc(p)   = t1 * deadstemc_xfer(p)   
            livecrootc_xfer_to_livecrootc(p) = t1 * livecrootc_xfer(p)  
            deadcrootc_xfer_to_deadcrootc(p) = t1 * deadcrootc_xfer(p)  
                
            livestemn_xfer_to_livestemn(p)   = t1 * livestemn_xfer(p)   
            deadstemn_xfer_to_deadstemn(p)   = t1 * deadstemn_xfer(p)   
            livecrootn_xfer_to_livecrootn(p) = t1 * livecrootn_xfer(p)  
            deadcrootn_xfer_to_deadcrootn(p) = t1 * deadcrootn_xfer(p)  
        end if
                
      end if ! end of if (evergreen(ivt(p)) == 1._r8) then    
     
   end do ! end of pft loop 
   
   end if ! end of if (CN_evergreen_phenology_opt == 1) then    
   !!!!!!!!!!!!!!!!!!!!!!!!!!!!!!!!!!!!!!!!!!!!!!!!!!!!! !!!!!!!!!!!!!!!!!!!!!!!!!!!!!!!!!!!!!!!!!!!!!!!!!!

    end associate

  end subroutine CNEvergreenPhenology

  !-----------------------------------------------------------------------
  subroutine CNSeasonDecidPhenology (num_soilp, filter_soilp       , &
       temperature_inst, waterdiagnosticbulk_inst, cnveg_state_inst, dgvs_inst , &
       cnveg_carbonstate_inst, cnveg_nitrogenstate_inst, cnveg_carbonflux_inst, cnveg_nitrogenflux_inst)
    !
    ! !DESCRIPTION:
    ! For coupled carbon-nitrogen code (CN).
    ! This routine handles the seasonal deciduous phenology code (temperate
    ! deciduous vegetation that has only one growing season per year).
    !
    ! !USES:
    use shr_const_mod   , only: SHR_CONST_TKFRZ, SHR_CONST_PI
    use clm_varcon      , only: secspday
    use clm_varctl      , only: use_cndv
    !
    ! !ARGUMENTS:
    integer                        , intent(in)    :: num_soilp       ! number of soil patches in filter
    integer                        , intent(in)    :: filter_soilp(:) ! filter for soil patches
    type(temperature_type)         , intent(in)    :: temperature_inst
    type(waterdiagnosticbulk_type)          , intent(in)    :: waterdiagnosticbulk_inst
    type(cnveg_state_type)         , intent(inout) :: cnveg_state_inst
    type(dgvs_type)                , intent(inout) :: dgvs_inst
    type(cnveg_carbonstate_type)   , intent(inout) :: cnveg_carbonstate_inst
    type(cnveg_nitrogenstate_type) , intent(inout) :: cnveg_nitrogenstate_inst
    type(cnveg_carbonflux_type)    , intent(inout) :: cnveg_carbonflux_inst
    type(cnveg_nitrogenflux_type)  , intent(inout) :: cnveg_nitrogenflux_inst
    !
    ! !LOCAL VARIABLES:
    integer :: g,c,p          !indices
    integer :: fp             !lake filter patch index
    real(r8):: ws_flag        !winter-summer solstice flag (0 or 1)
    real(r8):: crit_onset_gdd !critical onset growing degree-day sum
    real(r8):: crit_daylat    !latitudinal light gradient in arctic-boreal 
    logical :: do_onset       ! Flag if onset should happen
    real(r8):: soilt          ! soil temperature for layer to use for seasonal phenology trigger
    !-----------------------------------------------------------------------

    associate(                                                                                                   & 
         ivt                                 =>    patch%itype                                                   , & ! Input:  [integer   (:)   ]  patch vegetation type                                
         dayl                                =>    grc%dayl                                                    , & ! Input:  [real(r8)  (:)   ]  daylength (s)
         prev_dayl                           =>    grc%prev_dayl                                               , & ! Input:  [real(r8)  (:)   ]  daylength from previous time step (s)
         
         woody                               =>    pftcon%woody                                                , & ! Input:  binary flag for woody lifeform (1=woody, 0=not woody)
         season_decid                        =>    pftcon%season_decid                                         , & ! Input:  binary flag for seasonal-deciduous leaf habit (0 or 1)
         season_decid_temperate              =>    pftcon%season_decid_temperate                               , & ! Input:  binary flag for seasonal-deciduous temperate leaf habit (0 or 1)
         
         t_soisno                            =>    temperature_inst%t_soisno_col                               , & ! Input:  [real(r8)  (:,:) ]  soil temperature (Kelvin)  (-nlevsno+1:nlevgrnd)
         soila10                             =>    temperature_inst%soila10_col                                , & ! Input:  [real(r8) (:)   ] 
         t_a5min                            =>    temperature_inst%t_a5min_patch                             , & ! input:  [real(r8) (:)   ]
         snow_5day                           =>    waterdiagnosticbulk_inst%snow_5day_col                      , & ! input:  [real(r8) (:)   ] 

         pftmayexist                         =>    dgvs_inst%pftmayexist_patch                                 , & ! Output: [logical   (:)   ]  exclude seasonal decid patches from tropics           

         annavg_t2m                          =>    cnveg_state_inst%annavg_t2m_patch                           , & ! Input:  [real(r8)  (:)   ]  annual average 2m air temperature (K)             
         dormant_flag                        =>    cnveg_state_inst%dormant_flag_patch                         , & ! Output: [real(r8)  (:)   ]  dormancy flag                                     
         days_active                         =>    cnveg_state_inst%days_active_patch                          , & ! Output: [real(r8)  (:)   ]  number of days since last dormancy                
         onset_flag                          =>    cnveg_state_inst%onset_flag_patch                           , & ! Output: [real(r8)  (:)   ]  onset flag                                        
         onset_counter                       =>    cnveg_state_inst%onset_counter_patch                        , & ! Output: [real(r8)  (:)   ]  onset counter (seconds)                           
         onset_gddflag                       =>    cnveg_state_inst%onset_gddflag_patch                        , & ! Output: [real(r8)  (:)   ]  onset freeze flag                                 
         onset_gdd                           =>    cnveg_state_inst%onset_gdd_patch                            , & ! Output: [real(r8)  (:)   ]  onset growing degree days                         
         offset_flag                         =>    cnveg_state_inst%offset_flag_patch                          , & ! Output: [real(r8)  (:)   ]  offset flag                                       
         offset_counter                      =>    cnveg_state_inst%offset_counter_patch                       , & ! Output: [real(r8)  (:)   ]  offset counter (seconds)                          
         bglfr                               =>    cnveg_state_inst%bglfr_patch                                , & ! Output: [real(r8)  (:)   ]  background litterfall rate (1/s)                  
         bgtr                                =>    cnveg_state_inst%bgtr_patch                                 , & ! Output: [real(r8)  (:)   ]  background transfer growth rate (1/s)             
         lgsf                                =>    cnveg_state_inst%lgsf_patch                                 , & ! Output: [real(r8)  (:)   ]  long growing season factor [0-1]                  
         
         leafc_storage                       =>    cnveg_carbonstate_inst%leafc_storage_patch                  , & ! Input:  [real(r8)  (:)   ]  (gC/m2) leaf C storage                            
         frootc_storage                      =>    cnveg_carbonstate_inst%frootc_storage_patch                 , & ! Input:  [real(r8)  (:)   ]  (gC/m2) fine root C storage                       
         livestemc_storage                   =>    cnveg_carbonstate_inst%livestemc_storage_patch              , & ! Input:  [real(r8)  (:)   ]  (gC/m2) live stem C storage                       
         deadstemc_storage                   =>    cnveg_carbonstate_inst%deadstemc_storage_patch              , & ! Input:  [real(r8)  (:)   ]  (gC/m2) dead stem C storage                       
         livecrootc_storage                  =>    cnveg_carbonstate_inst%livecrootc_storage_patch             , & ! Input:  [real(r8)  (:)   ]  (gC/m2) live coarse root C storage                
         deadcrootc_storage                  =>    cnveg_carbonstate_inst%deadcrootc_storage_patch             , & ! Input:  [real(r8)  (:)   ]  (gC/m2) dead coarse root C storage                
         gresp_storage                       =>    cnveg_carbonstate_inst%gresp_storage_patch                  , & ! Input:  [real(r8)  (:)   ]  (gC/m2) growth respiration storage                
         leafc_xfer                          =>    cnveg_carbonstate_inst%leafc_xfer_patch                     , & ! Output:  [real(r8) (:)   ]  (gC/m2) leaf C transfer                           
         frootc_xfer                         =>    cnveg_carbonstate_inst%frootc_xfer_patch                    , & ! Output:  [real(r8) (:)   ]  (gC/m2) fine root C transfer                      
         livestemc_xfer                      =>    cnveg_carbonstate_inst%livestemc_xfer_patch                 , & ! Output:  [real(r8) (:)   ]  (gC/m2) live stem C transfer                      
         deadstemc_xfer                      =>    cnveg_carbonstate_inst%deadstemc_xfer_patch                 , & ! Output:  [real(r8) (:)   ]  (gC/m2) dead stem C transfer                      
         livecrootc_xfer                     =>    cnveg_carbonstate_inst%livecrootc_xfer_patch                , & ! Output:  [real(r8) (:)   ]  (gC/m2) live coarse root C transfer               
         deadcrootc_xfer                     =>    cnveg_carbonstate_inst%deadcrootc_xfer_patch                , & ! Output:  [real(r8) (:)   ]  (gC/m2) dead coarse root C transfer               
         
         leafn_storage                       =>    cnveg_nitrogenstate_inst%leafn_storage_patch                , & ! Input:  [real(r8)  (:)   ]  (gN/m2) leaf N storage                            
         frootn_storage                      =>    cnveg_nitrogenstate_inst%frootn_storage_patch               , & ! Input:  [real(r8)  (:)   ]  (gN/m2) fine root N storage                       
         livestemn_storage                   =>    cnveg_nitrogenstate_inst%livestemn_storage_patch            , & ! Input:  [real(r8)  (:)   ]  (gN/m2) live stem N storage                       
         deadstemn_storage                   =>    cnveg_nitrogenstate_inst%deadstemn_storage_patch            , & ! Input:  [real(r8)  (:)   ]  (gN/m2) dead stem N storage                       
         livecrootn_storage                  =>    cnveg_nitrogenstate_inst%livecrootn_storage_patch           , & ! Input:  [real(r8)  (:)   ]  (gN/m2) live coarse root N storage                
         deadcrootn_storage                  =>    cnveg_nitrogenstate_inst%deadcrootn_storage_patch           , & ! Input:  [real(r8)  (:)   ]  (gN/m2) dead coarse root N storage                
         leafn_xfer                          =>    cnveg_nitrogenstate_inst%leafn_xfer_patch                   , & ! Output:  [real(r8) (:)   ]  (gN/m2) leaf N transfer                           
         frootn_xfer                         =>    cnveg_nitrogenstate_inst%frootn_xfer_patch                  , & ! Output:  [real(r8) (:)   ]  (gN/m2) fine root N transfer                      
         livestemn_xfer                      =>    cnveg_nitrogenstate_inst%livestemn_xfer_patch               , & ! Output:  [real(r8) (:)   ]  (gN/m2) live stem N transfer                      
         deadstemn_xfer                      =>    cnveg_nitrogenstate_inst%deadstemn_xfer_patch               , & ! Output:  [real(r8) (:)   ]  (gN/m2) dead stem N transfer                      
         livecrootn_xfer                     =>    cnveg_nitrogenstate_inst%livecrootn_xfer_patch              , & ! Output:  [real(r8) (:)   ]  (gN/m2) live coarse root N transfer               
         deadcrootn_xfer                     =>    cnveg_nitrogenstate_inst%deadcrootn_xfer_patch              , & ! Output:  [real(r8) (:)   ]  (gN/m2) dead coarse root N transfer               

         prev_leafc_to_litter                =>    cnveg_carbonflux_inst%prev_leafc_to_litter_patch            , & ! Output: [real(r8)  (:)   ]  previous timestep leaf C litterfall flux (gC/m2/s)
         prev_frootc_to_litter               =>    cnveg_carbonflux_inst%prev_frootc_to_litter_patch           , & ! Output: [real(r8)  (:)   ]  previous timestep froot C litterfall flux (gC/m2/s)
         leafc_xfer_to_leafc                 =>    cnveg_carbonflux_inst%leafc_xfer_to_leafc_patch             , & ! Output:  [real(r8) (:)   ]                                                    
         frootc_xfer_to_frootc               =>    cnveg_carbonflux_inst%frootc_xfer_to_frootc_patch           , & ! Output:  [real(r8) (:)   ]                                                    
         livestemc_xfer_to_livestemc         =>    cnveg_carbonflux_inst%livestemc_xfer_to_livestemc_patch     , & ! Output:  [real(r8) (:)   ]                                                    
         deadstemc_xfer_to_deadstemc         =>    cnveg_carbonflux_inst%deadstemc_xfer_to_deadstemc_patch     , & ! Output:  [real(r8) (:)   ]                                                    
         livecrootc_xfer_to_livecrootc       =>    cnveg_carbonflux_inst%livecrootc_xfer_to_livecrootc_patch   , & ! Output:  [real(r8) (:)   ]                                                    
         deadcrootc_xfer_to_deadcrootc       =>    cnveg_carbonflux_inst%deadcrootc_xfer_to_deadcrootc_patch   , & ! Output:  [real(r8) (:)   ]                                                    
         leafc_storage_to_xfer               =>    cnveg_carbonflux_inst%leafc_storage_to_xfer_patch           , & ! Output:  [real(r8) (:)   ]                                                    
         frootc_storage_to_xfer              =>    cnveg_carbonflux_inst%frootc_storage_to_xfer_patch          , & ! Output:  [real(r8) (:)   ]                                                    
         livestemc_storage_to_xfer           =>    cnveg_carbonflux_inst%livestemc_storage_to_xfer_patch       , & ! Output:  [real(r8) (:)   ]                                                    
         deadstemc_storage_to_xfer           =>    cnveg_carbonflux_inst%deadstemc_storage_to_xfer_patch       , & ! Output:  [real(r8) (:)   ]                                                    
         livecrootc_storage_to_xfer          =>    cnveg_carbonflux_inst%livecrootc_storage_to_xfer_patch      , & ! Output:  [real(r8) (:)   ]                                                    
         deadcrootc_storage_to_xfer          =>    cnveg_carbonflux_inst%deadcrootc_storage_to_xfer_patch      , & ! Output:  [real(r8) (:)   ]                                                    
         gresp_storage_to_xfer               =>    cnveg_carbonflux_inst%gresp_storage_to_xfer_patch           , & ! Output:  [real(r8) (:)   ]                                                    
         
         leafn_xfer_to_leafn                 =>    cnveg_nitrogenflux_inst%leafn_xfer_to_leafn_patch           , & ! Output:  [real(r8) (:)   ]                                                    
         frootn_xfer_to_frootn               =>    cnveg_nitrogenflux_inst%frootn_xfer_to_frootn_patch         , & ! Output:  [real(r8) (:)   ]                                                    
         livestemn_xfer_to_livestemn         =>    cnveg_nitrogenflux_inst%livestemn_xfer_to_livestemn_patch   , & ! Output:  [real(r8) (:)   ]                                                    
         deadstemn_xfer_to_deadstemn         =>    cnveg_nitrogenflux_inst%deadstemn_xfer_to_deadstemn_patch   , & ! Output:  [real(r8) (:)   ]                                                    
         livecrootn_xfer_to_livecrootn       =>    cnveg_nitrogenflux_inst%livecrootn_xfer_to_livecrootn_patch , & ! Output:  [real(r8) (:)   ]                                                    
         deadcrootn_xfer_to_deadcrootn       =>    cnveg_nitrogenflux_inst%deadcrootn_xfer_to_deadcrootn_patch , & ! Output:  [real(r8) (:)   ]                                                    
         leafn_storage_to_xfer               =>    cnveg_nitrogenflux_inst%leafn_storage_to_xfer_patch         , & ! Output:  [real(r8) (:)   ]                                                    
         frootn_storage_to_xfer              =>    cnveg_nitrogenflux_inst%frootn_storage_to_xfer_patch        , & ! Output:  [real(r8) (:)   ]                                                    
         livestemn_storage_to_xfer           =>    cnveg_nitrogenflux_inst%livestemn_storage_to_xfer_patch     , & ! Output:  [real(r8) (:)   ]                                                    
         deadstemn_storage_to_xfer           =>    cnveg_nitrogenflux_inst%deadstemn_storage_to_xfer_patch     , & ! Output:  [real(r8) (:)   ]                                                    
         livecrootn_storage_to_xfer          =>    cnveg_nitrogenflux_inst%livecrootn_storage_to_xfer_patch    , & ! Output:  [real(r8) (:)   ]                                                    
         deadcrootn_storage_to_xfer          =>    cnveg_nitrogenflux_inst%deadcrootn_storage_to_xfer_patch      & ! Output:  [real(r8) (:)   ]                                                    
         )

      ! start patch loop


      do fp = 1,num_soilp
         p = filter_soilp(fp)
         c = patch%column(p)
         g = patch%gridcell(p)

         if (season_decid(ivt(p)) == 1._r8) then

            ! set background litterfall rate, background transfer rate, and
            ! long growing season factor to 0 for seasonal deciduous types
            bglfr(p) = 0._r8
            bgtr(p) = 0._r8
            lgsf(p) = 0._r8

            ! onset gdd sum from Biome-BGC, v4.1.2
            crit_onset_gdd = exp(4.8_r8 + 0.13_r8*(annavg_t2m(p) - SHR_CONST_TKFRZ))

            ! set flag for solstice period (winter->summer = 1, summer->winter = 0)
            if (dayl(g) >= prev_dayl(g)) then
               ws_flag = 1._r8
            else
               ws_flag = 0._r8
            end if

            ! update offset_counter and test for the end of the offset period
            if (offset_flag(p) == 1.0_r8) then
               ! decrement counter for offset period
               offset_counter(p) = offset_counter(p) - dt

               ! if this is the end of the offset_period, reset phenology
               ! flags and indices
               if (offset_counter(p) < dt/2._r8) then
                  ! this code block was originally handled by call cn_offset_cleanup(p)
                  ! inlined during vectorization

                  offset_flag(p) = 0._r8
                  offset_counter(p) = 0._r8
                  dormant_flag(p) = 1._r8
                  days_active(p) = 0._r8
                  if (use_cndv) then
                     pftmayexist(p) = .true.
                  end if

                  ! reset the previous timestep litterfall flux memory
                  prev_leafc_to_litter(p) = 0._r8
                  prev_frootc_to_litter(p) = 0._r8
               end if
            end if

            ! update onset_counter and test for the end of the onset period
            if (onset_flag(p) == 1.0_r8) then
               ! decrement counter for onset period
               onset_counter(p) = onset_counter(p) - dt

               ! if this is the end of the onset period, reset phenology
               ! flags and indices
               if (onset_counter(p) < dt/2._r8) then
                  ! this code block was originally handled by call cn_onset_cleanup(p)
                  ! inlined during vectorization

                  onset_flag(p) = 0.0_r8
                  onset_counter(p) = 0.0_r8
                  ! set all transfer growth rates to 0.0
                  leafc_xfer_to_leafc(p)   = 0.0_r8
                  frootc_xfer_to_frootc(p) = 0.0_r8
                  leafn_xfer_to_leafn(p)   = 0.0_r8
                  frootn_xfer_to_frootn(p) = 0.0_r8
                  if (woody(ivt(p)) == 1.0_r8) then
                     livestemc_xfer_to_livestemc(p)   = 0.0_r8
                     deadstemc_xfer_to_deadstemc(p)   = 0.0_r8
                     livecrootc_xfer_to_livecrootc(p) = 0.0_r8
                     deadcrootc_xfer_to_deadcrootc(p) = 0.0_r8
                     livestemn_xfer_to_livestemn(p)   = 0.0_r8
                     deadstemn_xfer_to_deadstemn(p)   = 0.0_r8
                     livecrootn_xfer_to_livecrootn(p) = 0.0_r8
                     deadcrootn_xfer_to_deadcrootn(p) = 0.0_r8
                  end if
                  ! set transfer pools to 0.0
                  leafc_xfer(p) = 0.0_r8
                  leafn_xfer(p) = 0.0_r8
                  frootc_xfer(p) = 0.0_r8
                  frootn_xfer(p) = 0.0_r8
                  if (woody(ivt(p)) == 1.0_r8) then
                     livestemc_xfer(p) = 0.0_r8
                     livestemn_xfer(p) = 0.0_r8
                     deadstemc_xfer(p) = 0.0_r8
                     deadstemn_xfer(p) = 0.0_r8
                     livecrootc_xfer(p) = 0.0_r8
                     livecrootn_xfer(p) = 0.0_r8
                     deadcrootc_xfer(p) = 0.0_r8
                     deadcrootn_xfer(p) = 0.0_r8
                  end if
               end if
            end if

            ! test for switching from dormant period to growth period
            if (dormant_flag(p) == 1.0_r8) then
               soilt = t_soisno(c, phenology_soil_layer)

               do_onset = SeasonalDecidOnset( onset_gdd(p), onset_gddflag(p), soilt, soila10(c), t_a5min(p), dayl(g), &
                                              snow_5day(c), ws_flag, crit_onset_gdd, season_decid_temperate(ivt(p)) )
               ! If onset is being triggered
               if (do_onset) then
                  onset_flag(p) = 1.0_r8
                  dormant_flag(p) = 0.0_r8
                  onset_gddflag(p) = 0.0_r8
                  onset_gdd(p) = 0.0_r8
                  do_onset = .false.
                  onset_counter(p) = ndays_on * secspday

                  ! move all the storage pools into transfer pools,
                  ! where they will be transfered to displayed growth over the onset period.
                  ! this code was originally handled with call cn_storage_to_xfer(p)
                  ! inlined during vectorization

                  ! set carbon fluxes for shifting storage pools to transfer pools
                  leafc_storage_to_xfer(p)  = fstor2tran * leafc_storage(p)/dt
                  frootc_storage_to_xfer(p) = fstor2tran * frootc_storage(p)/dt
                  if (woody(ivt(p)) == 1.0_r8) then
                     livestemc_storage_to_xfer(p)  = fstor2tran * livestemc_storage(p)/dt
                     deadstemc_storage_to_xfer(p)  = fstor2tran * deadstemc_storage(p)/dt
                     livecrootc_storage_to_xfer(p) = fstor2tran * livecrootc_storage(p)/dt
                     deadcrootc_storage_to_xfer(p) = fstor2tran * deadcrootc_storage(p)/dt
                     gresp_storage_to_xfer(p)      = fstor2tran * gresp_storage(p)/dt
                  end if

                  ! set nitrogen fluxes for shifting storage pools to transfer pools
                  leafn_storage_to_xfer(p)  = fstor2tran * leafn_storage(p)/dt
                  frootn_storage_to_xfer(p) = fstor2tran * frootn_storage(p)/dt
                  if (woody(ivt(p)) == 1.0_r8) then
                     livestemn_storage_to_xfer(p)  = fstor2tran * livestemn_storage(p)/dt
                     deadstemn_storage_to_xfer(p)  = fstor2tran * deadstemn_storage(p)/dt
                     livecrootn_storage_to_xfer(p) = fstor2tran * livecrootn_storage(p)/dt
                     deadcrootn_storage_to_xfer(p) = fstor2tran * deadcrootn_storage(p)/dt
                  end if
               end if

               ! test for switching from growth period to offset period
            else if (offset_flag(p) == 0.0_r8) then
               if (use_cndv) then
                  ! If days_active > 355, then remove patch in
                  ! CNDVEstablishment at the end of the year.
                  ! days_active > 355 is a symptom of seasonal decid. patches occurring in
                  ! gridcells where dayl never drops below crit_dayl.
                  ! This results in TLAI>1e4 in a few gridcells.
                  days_active(p) = days_active(p) + fracday
                  if (days_active(p) > 355._r8) pftmayexist(p) = .false.
               end if

               crit_daylat = SeasonalCriticalDaylength( g, p )
               
               ! only begin to test for offset daylength once past the summer sol
               if (ws_flag == 0._r8 .and. dayl(g) < crit_daylat) then
                  offset_flag(p) = 1._r8
                  offset_counter(p) = ndays_off * secspday
                  prev_leafc_to_litter(p) = 0._r8
                  prev_frootc_to_litter(p) = 0._r8
               end if
            end if

         end if ! end if seasonal deciduous

      end do ! end of patch loop

    end associate
 
  end subroutine CNSeasonDecidPhenology

  !-----------------------------------------------------------------------
  function SeasonalCriticalDaylength( g, p ) result( crit_daylat )
    !
    ! !DESCRIPTION:
    ! Function to determine the critical day length needed for seasonal
    ! decidious leaf offset. When depends on latitude it's higher for
    ! high latitudes and lower for temperate regions.
    !
    ! !ARGUMENTS:
    integer, intent(IN) :: g ! Gridcell index
    integer, intent(IN) :: p ! Patch index
    real(r8) :: crit_daylat  ! Return value
    !
    ! !LOCAL VARIABLES:
    !-----------------------------------------------------------------------

    select case( critical_daylight_method )
    ! Critical day length depends on both vegetation type and latitude
    case(critical_daylight_depends_on_latnveg)
        ! Critical day length for offset is fixed for temperate type vegetation
        if ( pftcon%season_decid_temperate(patch%itype(p)) == 1 )then
           crit_daylat = crit_dayl
        ! For Arctic vegetation -- critical daylength is longer at high latitudes and shorter
        ! at midlatitudes
        else
           crit_daylat=params_inst%crit_dayl_at_high_lat-params_inst%crit_dayl_lat_slope* &
                       (critical_offset_high_lat-abs(grc%latdeg(g)))
           if (crit_daylat < crit_dayl) then
              crit_daylat = crit_dayl !maintain previous offset from White 2001 as minimum
           end if
        end if
    ! Critical day length depends just on vegetation type
    case(critical_daylight_depends_on_veg)
        if ( pftcon%season_decid_temperate(patch%itype(p)) == 1 )then
           crit_daylat = crit_dayl
        else
           crit_daylat=params_inst%crit_dayl_at_high_lat
        end if
    ! Critical day length depends on latitude
    case(critical_daylight_depends_on_lat)
        ! Critical daylength is higher at high latitudes and shorter
        ! for temperatre regions
        crit_daylat=params_inst%crit_dayl_at_high_lat-params_inst%crit_dayl_lat_slope* &
                    (critical_offset_high_lat-abs(grc%latdeg(g)))
        if (crit_daylat < crit_dayl) then
           crit_daylat = crit_dayl !maintain previous offset from White 2001 as minimum
        end if
    ! Critical day length is constant
    case(critical_daylight_constant)
        crit_daylat = crit_dayl
    case default
        call endrun(msg="ERROR SeasonalCriticalDaylength critical_daylight_method not implemented "//errmsg(sourcefile, __LINE__))
    end select

  end function SeasonalCriticalDaylength

  !-----------------------------------------------------------------------
  function SeasonalDecidOnset( onset_gdd, onset_gddflag, soilt, soila10, t_a5min, dayl, &
                               snow_5day, ws_flag, crit_onset_gdd, season_decid_temperate ) &
                       result( do_onset )

    !
    ! !DESCRIPTION:
    ! Function to determine if seasonal deciduous leaf onset should happen.
    !
    ! !USES:
    use shr_const_mod   , only: SHR_CONST_TKFRZ
    ! !ARGUMENTS:
    real(r8), intent(INOUT) :: onset_gdd      ! onset growing degree days 
    real(r8), intent(INOUT) :: onset_gddflag  ! Onset freeze flag
    real(r8), intent(IN)    :: soilt          ! Soil temperature at specific level for this evaluation
    real(r8), intent(IN)    :: soila10        ! 10-day running mean of the 12cm soil layer temperature (K)
    real(r8), intent(IN)    :: t_a5min        ! 5-day running mean of min 2-m temperature
    real(r8), intent(IN)    :: dayl           ! Day length
    real(r8), intent(IN)    :: snow_5day      ! 5-day average of snow
    real(r8), intent(IN)    :: ws_flag        ! winter-summer solstice flag (0 or 1)
    real(r8), intent(IN)    :: crit_onset_gdd ! critical onset growing degree-day sum
    real(r8), intent(IN)    :: season_decid_temperate  ! If this is a temperate seasonal decidious type 
    logical :: do_onset                       ! Flag if onset should happen (return value)
    !
    ! !LOCAL VARIABLES:
    real(r8), parameter :: snow5d_thresh_for_onset      = 0.1_r8          ! 5-day snow depth threshold for leaf onset
    real(r8), parameter :: min_critical_daylength_onset = 39300._r8/2._r8 ! Minimum daylength for onset to happen
                                                                          ! NOTE above: The 39300/2(19650) value is what we've
                                                                          ! tested with, we are concerned that changing 
                                                                          ! it might change answers. This trigger was just
                                                                          ! added to make sure that onset doesn't happen in Jan/Feb.
                                                                          ! See more notes on this parameter below.
    !-----------------------------------------------------------------------

    do_onset = .false.
    ! Test to turn on growing degree-day sum, if off.
    ! switch on the growing degree day sum on the winter solstice

    if (onset_gddflag == 0._r8 .and. ws_flag == 1._r8) then
        onset_gddflag = 1._r8
        onset_gdd = 0._r8
    end if

    ! Test to turn off growing degree-day sum, if on.
    ! This test resets the growing degree day sum if it gets past
    ! the summer solstice without reaching the threshold value.
    ! In that case, it will take until the next winter solstice
    ! before the growing degree-day summation starts again.

    if (onset_gddflag == 1._r8 .and. ws_flag == 0._r8) then
        onset_gddflag = 0._r8
        onset_gdd = 0._r8
    end if

    ! if the gdd flag is set, and if the soil is above freezing
    ! then accumulate growing degree days for onset trigger

    if (onset_gddflag == 1.0_r8 .and. soilt > SHR_CONST_TKFRZ) then
        onset_gdd = onset_gdd + (soilt-SHR_CONST_TKFRZ)*fracday
    end if
    if ( onset_thresh_depends_on_veg) then
       ! separate into non-arctic seasonally deciduous pfts
       ! (temperate broadleaf deciduous
       ! tree) and arctic/boreal seasonally deciduous pfts (boreal
       ! needleleaf deciduous tree,
       ! boreal broadleaf deciduous tree, boreal broadleaf deciduous
       ! shrub, C3 arctic grass)
       if (onset_gdd > crit_onset_gdd .and.  season_decid_temperate == 1) then
           do_onset = .true.
        ! Note: The check "dayl>min_critical_daylength_onset" in the if
        ! statement was added because for some coastal
        ! points the other triggers could allow onset in January/February
        ! which isn't sustainable and is a degenerate case. To prevent this
        ! condition was added, but now the other conditions aren't triggered
        ! until much later so it's value just needs to be high enough to prevent
        ! the degenerate case of happening too early, and low enough that it
        ! doesn't restrict onset. As such the value of this parameter shouldn't
        ! matter for reasonable values between the two degenerate cases.
        else if (season_decid_temperate == 0 .and.  onset_gddflag == 1.0_r8 .and. &
                soila10 > SHR_CONST_TKFRZ .and. &
                t_a5min > SHR_CONST_TKFRZ .and. ws_flag==1.0_r8 .and. &
                dayl>min_critical_daylength_onset .and.  snow_5day<snow5d_thresh_for_onset) then
           do_onset = .true.
        end if
    else
       ! set do_onset if critical growing degree-day sum is exceeded
       if (onset_gdd > crit_onset_gdd) do_onset = .true.
    end if

  end function SeasonalDecidOnset

  !-----------------------------------------------------------------------
  subroutine CNStressDecidPhenology (num_soilp, filter_soilp , &
       soilstate_inst, temperature_inst, atm2lnd_inst, wateratm2lndbulk_inst, cnveg_state_inst, &
       cnveg_carbonstate_inst, cnveg_nitrogenstate_inst, &
       cnveg_carbonflux_inst, cnveg_nitrogenflux_inst)
    !
    ! !DESCRIPTION:
    ! This routine handles phenology for vegetation types, such as grasses and
    ! tropical drought deciduous trees, that respond to cold and drought stress
    ! signals and that can have multiple growing seasons in a given year.
    ! This routine allows for the possibility that leaves might persist year-round
    ! in the absence of a suitable stress trigger, by switching to an essentially
    ! evergreen habit, but maintaining a deciduous leaf longevity, while waiting
    ! for the next stress trigger.  This is in contrast to the seasonal deciduous
    ! algorithm (for temperate deciduous trees) that forces a single growing season
    ! per year.
    !
    ! !USES:
    use clm_time_manager , only : get_average_days_per_year
    use CNSharedParamsMod, only : use_fun
    use clm_varcon       , only : secspday
    use shr_const_mod    , only : SHR_CONST_TKFRZ, SHR_CONST_PI
    use CNSharedParamsMod, only : CNParamsShareInst
    !
    ! !ARGUMENTS:
    integer                        , intent(in)    :: num_soilp       ! number of soil patches in filter
    integer                        , intent(in)    :: filter_soilp(:) ! filter for soil patches
    type(soilstate_type)           , intent(in)    :: soilstate_inst
    type(temperature_type)         , intent(in)    :: temperature_inst
    type(atm2lnd_type)             , intent(in)    :: atm2lnd_inst
    type(wateratm2lndbulk_type)             , intent(in)    :: wateratm2lndbulk_inst
    type(cnveg_state_type)         , intent(inout) :: cnveg_state_inst
    type(cnveg_carbonstate_type)   , intent(inout) :: cnveg_carbonstate_inst
    type(cnveg_nitrogenstate_type) , intent(inout) :: cnveg_nitrogenstate_inst
    type(cnveg_carbonflux_type)    , intent(inout) :: cnveg_carbonflux_inst
    type(cnveg_nitrogenflux_type)  , intent(inout) :: cnveg_nitrogenflux_inst
    !
    ! !LOCAL VARIABLES:
    real(r8),parameter :: secspqtrday = secspday / 4  ! seconds per quarter day
    integer :: g,c,p           ! indices
    integer :: fp              ! lake filter patch index
    real(r8):: avg_dayspyr     ! average days per year
    real(r8):: crit_onset_gdd  ! degree days for onset trigger
    real(r8):: soilt           ! temperature of top soil layer
    real(r8):: psi             ! water stress of top soil layer
    real(r8):: rain_threshold  ! rain threshold for leaf on [mm]
    logical :: additional_onset_condition ! additional condition for leaf onset
    !-----------------------------------------------------------------------

    associate(                                                                                                   & 
         ivt                                 =>    patch%itype                                                   , & ! Input:  [integer   (:)   ]  patch vegetation type                                
         dayl                                =>    grc%dayl                                                    , & ! Input:  [real(r8)  (:)   ]  daylength (s)
         
         prec10                              => wateratm2lndbulk_inst%prec10_patch                                     , & ! Input:  [real(r8) (:)     ]  10-day running mean of tot. precipitation
         leaf_long                           =>    pftcon%leaf_long                                            , & ! Input:  leaf longevity (yrs)                              
         woody                               =>    pftcon%woody                                                , & ! Input:  binary flag for woody lifeform (1=woody, 0=not woody)
         stress_decid                        =>    pftcon%stress_decid                                         , & ! Input:  binary flag for stress-deciduous leaf habit (0 or 1)
         
         soilpsi                             =>    soilstate_inst%soilpsi_col                                  , & ! Input:  [real(r8)  (:,:) ]  soil water potential in each soil layer (MPa)   
         
         t_soisno                            =>    temperature_inst%t_soisno_col                               , & ! Input:  [real(r8)  (:,:) ]  soil temperature (Kelvin)  (-nlevsno+1:nlevgrnd)
         dormant_flag                        =>    cnveg_state_inst%dormant_flag_patch                         , & ! Output:  [real(r8) (:)   ]  dormancy flag                                     
         days_active                         =>    cnveg_state_inst%days_active_patch                          , & ! Output:  [real(r8) (:)   ]  number of days since last dormancy                
         onset_flag                          =>    cnveg_state_inst%onset_flag_patch                           , & ! Output:  [real(r8) (:)   ]  onset flag                                        
         onset_counter                       =>    cnveg_state_inst%onset_counter_patch                        , & ! Output:  [real(r8) (:)   ]  onset counter (seconds)                           
         onset_gddflag                       =>    cnveg_state_inst%onset_gddflag_patch                        , & ! Output:  [real(r8) (:)   ]  onset freeze flag                                 
         onset_fdd                           =>    cnveg_state_inst%onset_fdd_patch                            , & ! Output:  [real(r8) (:)   ]  onset freezing degree days counter                
         onset_gdd                           =>    cnveg_state_inst%onset_gdd_patch                            , & ! Output:  [real(r8) (:)   ]  onset growing degree days                         
         onset_swi                           =>    cnveg_state_inst%onset_swi_patch                            , & ! Output:  [real(r8) (:)   ]  onset soil water index                            
         offset_flag                         =>    cnveg_state_inst%offset_flag_patch                          , & ! Output:  [real(r8) (:)   ]  offset flag                                       
         offset_counter                      =>    cnveg_state_inst%offset_counter_patch                       , & ! Output:  [real(r8) (:)   ]  offset counter (seconds)                          
         offset_fdd                          =>    cnveg_state_inst%offset_fdd_patch                           , & ! Output:  [real(r8) (:)   ]  offset freezing degree days counter               
         offset_swi                          =>    cnveg_state_inst%offset_swi_patch                           , & ! Output:  [real(r8) (:)   ]  offset soil water index                           
         lgsf                                =>    cnveg_state_inst%lgsf_patch                                 , & ! Output:  [real(r8) (:)   ]  long growing season factor [0-1]                  
         bglfr                               =>    cnveg_state_inst%bglfr_patch                                , & ! Output:  [real(r8) (:)   ]  background litterfall rate (1/s)                  
         bgtr                                =>    cnveg_state_inst%bgtr_patch                                 , & ! Output:  [real(r8) (:)   ]  background transfer growth rate (1/s)             
         annavg_t2m                          =>    cnveg_state_inst%annavg_t2m_patch                           , & ! Output:  [real(r8) (:)   ]  annual average 2m air temperature (K)             
         leafc                               =>    cnveg_carbonstate_inst%leafc_patch                          , & ! Input:  [real(r8)  (:)   ]  (gC/m2) leaf C 
     
         frootc                              =>    cnveg_carbonstate_inst%frootc_patch                         , & ! Input:  [real(r8) (:)    ]  (gC/m2) fine root C
         leafc_storage                       =>    cnveg_carbonstate_inst%leafc_storage_patch                  , & ! Input:  [real(r8)  (:)   ]  (gC/m2) leaf C storage                            
         frootc_storage                      =>    cnveg_carbonstate_inst%frootc_storage_patch                 , & ! Input:  [real(r8)  (:)   ]  (gC/m2) fine root C storage                       
         livestemc_storage                   =>    cnveg_carbonstate_inst%livestemc_storage_patch              , & ! Input:  [real(r8)  (:)   ]  (gC/m2) live stem C storage                       
         deadstemc_storage                   =>    cnveg_carbonstate_inst%deadstemc_storage_patch              , & ! Input:  [real(r8)  (:)   ]  (gC/m2) dead stem C storage                       
         livecrootc_storage                  =>    cnveg_carbonstate_inst%livecrootc_storage_patch             , & ! Input:  [real(r8)  (:)   ]  (gC/m2) live coarse root C storage                
         deadcrootc_storage                  =>    cnveg_carbonstate_inst%deadcrootc_storage_patch             , & ! Input:  [real(r8)  (:)   ]  (gC/m2) dead coarse root C storage                
         gresp_storage                       =>    cnveg_carbonstate_inst%gresp_storage_patch                  , & ! Input:  [real(r8)  (:)   ]  (gC/m2) growth respiration storage                
         leafc_xfer                          =>    cnveg_carbonstate_inst%leafc_xfer_patch                     , & ! Output:  [real(r8) (:)   ]  (gC/m2) leaf C transfer
         frootc_xfer                         =>    cnveg_carbonstate_inst%frootc_xfer_patch                    , & ! Output:  [real(r8) (:)   ]  (gC/m2) fine root C transfer                      
         livestemc_xfer                      =>    cnveg_carbonstate_inst%livestemc_xfer_patch                 , & ! Output:  [real(r8) (:)   ]  (gC/m2) live stem C transfer                      
         deadstemc_xfer                      =>    cnveg_carbonstate_inst%deadstemc_xfer_patch                 , & ! Output:  [real(r8) (:)   ]  (gC/m2) dead stem C transfer                      
         livecrootc_xfer                     =>    cnveg_carbonstate_inst%livecrootc_xfer_patch                , & ! Output:  [real(r8) (:)   ]  (gC/m2) live coarse root C transfer               
         deadcrootc_xfer                     =>    cnveg_carbonstate_inst%deadcrootc_xfer_patch                , & ! Output:  [real(r8) (:)   ]  (gC/m2) dead coarse root C transfer               
         leafn_storage                       =>    cnveg_nitrogenstate_inst%leafn_storage_patch                , & ! Input:  [real(r8)  (:)   ]  (gN/m2) leaf N storage                            
         frootn_storage                      =>    cnveg_nitrogenstate_inst%frootn_storage_patch               , & ! Input:  [real(r8)  (:)   ]  (gN/m2) fine root N storage                       
         livestemn_storage                   =>    cnveg_nitrogenstate_inst%livestemn_storage_patch            , & ! Input:  [real(r8)  (:)   ]  (gN/m2) live stem N storage                       
         deadstemn_storage                   =>    cnveg_nitrogenstate_inst%deadstemn_storage_patch            , & ! Input:  [real(r8)  (:)   ]  (gN/m2) dead stem N storage                       
         livecrootn_storage                  =>    cnveg_nitrogenstate_inst%livecrootn_storage_patch           , & ! Input:  [real(r8)  (:)   ]  (gN/m2) live coarse root N storage                
         deadcrootn_storage                  =>    cnveg_nitrogenstate_inst%deadcrootn_storage_patch           , & ! Input:  [real(r8)  (:)   ]  (gN/m2) dead coarse root N storage                
         leafn_xfer                          =>    cnveg_nitrogenstate_inst%leafn_xfer_patch                   , & ! Output:  [real(r8) (:)   ]  (gN/m2) leaf N transfer                           
         frootn_xfer                         =>    cnveg_nitrogenstate_inst%frootn_xfer_patch                  , & ! Output:  [real(r8) (:)   ]  (gN/m2) fine root N transfer                      
         livestemn_xfer                      =>    cnveg_nitrogenstate_inst%livestemn_xfer_patch               , & ! Output:  [real(r8) (:)   ]  (gN/m2) live stem N transfer                      
         deadstemn_xfer                      =>    cnveg_nitrogenstate_inst%deadstemn_xfer_patch               , & ! Output:  [real(r8) (:)   ]  (gN/m2) dead stem N transfer                      
         livecrootn_xfer                     =>    cnveg_nitrogenstate_inst%livecrootn_xfer_patch              , & ! Output:  [real(r8) (:)   ]  (gN/m2) live coarse root N transfer               
         deadcrootn_xfer                     =>    cnveg_nitrogenstate_inst%deadcrootn_xfer_patch              , & ! Output:  [real(r8) (:)   ]  (gN/m2) dead coarse root N transfer               
         
         prev_leafc_to_litter                =>    cnveg_carbonflux_inst%prev_leafc_to_litter_patch            , & ! Output:  [real(r8) (:)   ]  previous timestep leaf C litterfall flux (gC/m2/s)
         prev_frootc_to_litter               =>    cnveg_carbonflux_inst%prev_frootc_to_litter_patch           , & ! Output:  [real(r8) (:)   ]  previous timestep froot C litterfall flux (gC/m2/s)
         leafc_xfer_to_leafc                 =>    cnveg_carbonflux_inst%leafc_xfer_to_leafc_patch             , & ! Output:  [real(r8) (:)   ]                                                    
         frootc_xfer_to_frootc               =>    cnveg_carbonflux_inst%frootc_xfer_to_frootc_patch           , & ! Output:  [real(r8) (:)   ]                                                    
         livestemc_xfer_to_livestemc         =>    cnveg_carbonflux_inst%livestemc_xfer_to_livestemc_patch     , & ! Output:  [real(r8) (:)   ]                                                    
         deadstemc_xfer_to_deadstemc         =>    cnveg_carbonflux_inst%deadstemc_xfer_to_deadstemc_patch     , & ! Output:  [real(r8) (:)   ]                                                    
         livecrootc_xfer_to_livecrootc       =>    cnveg_carbonflux_inst%livecrootc_xfer_to_livecrootc_patch   , & ! Output:  [real(r8) (:)   ]                                                    
         deadcrootc_xfer_to_deadcrootc       =>    cnveg_carbonflux_inst%deadcrootc_xfer_to_deadcrootc_patch   , & ! Output:  [real(r8) (:)   ]                                                    
         leafc_storage_to_xfer               =>    cnveg_carbonflux_inst%leafc_storage_to_xfer_patch           , & ! Output:  [real(r8) (:)   ]                                                    
         frootc_storage_to_xfer              =>    cnveg_carbonflux_inst%frootc_storage_to_xfer_patch          , & ! Output:  [real(r8) (:)   ]                                                    
         livestemc_storage_to_xfer           =>    cnveg_carbonflux_inst%livestemc_storage_to_xfer_patch       , & ! Output:  [real(r8) (:)   ]                                                    
         deadstemc_storage_to_xfer           =>    cnveg_carbonflux_inst%deadstemc_storage_to_xfer_patch       , & ! Output:  [real(r8) (:)   ]                                                    
         livecrootc_storage_to_xfer          =>    cnveg_carbonflux_inst%livecrootc_storage_to_xfer_patch      , & ! Output:  [real(r8) (:)   ]                                                    
         deadcrootc_storage_to_xfer          =>    cnveg_carbonflux_inst%deadcrootc_storage_to_xfer_patch      , & ! Output:  [real(r8) (:)   ]                                                    
         gresp_storage_to_xfer               =>    cnveg_carbonflux_inst%gresp_storage_to_xfer_patch           , & ! Output:  [real(r8) (:)   ]                                                    
         
         leafn_xfer_to_leafn                 =>    cnveg_nitrogenflux_inst%leafn_xfer_to_leafn_patch           , & ! Output:  [real(r8) (:)   ]                                                    
         frootn_xfer_to_frootn               =>    cnveg_nitrogenflux_inst%frootn_xfer_to_frootn_patch         , & ! Output:  [real(r8) (:)   ]                                                    
         livestemn_xfer_to_livestemn         =>    cnveg_nitrogenflux_inst%livestemn_xfer_to_livestemn_patch   , & ! Output:  [real(r8) (:)   ]                                                    
         deadstemn_xfer_to_deadstemn         =>    cnveg_nitrogenflux_inst%deadstemn_xfer_to_deadstemn_patch   , & ! Output:  [real(r8) (:)   ]                                                    
         livecrootn_xfer_to_livecrootn       =>    cnveg_nitrogenflux_inst%livecrootn_xfer_to_livecrootn_patch , & ! Output:  [real(r8) (:)   ]                                                    
         deadcrootn_xfer_to_deadcrootn       =>    cnveg_nitrogenflux_inst%deadcrootn_xfer_to_deadcrootn_patch , & ! Output:  [real(r8) (:)   ]                                                    
         leafn_storage_to_xfer               =>    cnveg_nitrogenflux_inst%leafn_storage_to_xfer_patch         , & ! Output:  [real(r8) (:)   ]                                                    
         frootn_storage_to_xfer              =>    cnveg_nitrogenflux_inst%frootn_storage_to_xfer_patch        , & ! Output:  [real(r8) (:)   ]                                                    
         livestemn_storage_to_xfer           =>    cnveg_nitrogenflux_inst%livestemn_storage_to_xfer_patch     , & ! Output:  [real(r8) (:)   ]                                                    
         deadstemn_storage_to_xfer           =>    cnveg_nitrogenflux_inst%deadstemn_storage_to_xfer_patch     , & ! Output:  [real(r8) (:)   ]                                                    
         livecrootn_storage_to_xfer          =>    cnveg_nitrogenflux_inst%livecrootn_storage_to_xfer_patch    , & ! Output:  [real(r8) (:)   ]                                                    
         deadcrootn_storage_to_xfer          =>    cnveg_nitrogenflux_inst%deadcrootn_storage_to_xfer_patch      & ! Output:  [real(r8) (:)   ]                                                    
         )

      avg_dayspyr = get_average_days_per_year()

      ! specify rain threshold for leaf onset
      rain_threshold = 20._r8

      do fp = 1,num_soilp
         p = filter_soilp(fp)
         c = patch%column(p)
         g = patch%gridcell(p)

         if (stress_decid(ivt(p)) == 1._r8) then
            soilt = t_soisno(c, phenology_soil_layer)
            psi = soilpsi(c, phenology_soil_layer)

            ! onset gdd sum from Biome-BGC, v4.1.2
            crit_onset_gdd = exp(4.8_r8 + 0.13_r8*(annavg_t2m(p) - SHR_CONST_TKFRZ))


            ! update offset_counter and test for the end of the offset period
            if (offset_flag(p) == 1._r8) then
               ! decrement counter for offset period
               offset_counter(p) = offset_counter(p) - dt

               ! if this is the end of the offset_period, reset phenology
               ! flags and indices
               if (offset_counter(p) < dt/2._r8) then
                  ! this code block was originally handled by call cn_offset_cleanup(p)
                  ! inlined during vectorization
                  offset_flag(p) = 0._r8
                  offset_counter(p) = 0._r8
                  dormant_flag(p) = 1._r8
                  days_active(p) = 0._r8

                  ! reset the previous timestep litterfall flux memory
                  prev_leafc_to_litter(p) = 0._r8
                  prev_frootc_to_litter(p) = 0._r8
               end if
            end if

            ! update onset_counter and test for the end of the onset period
            if (onset_flag(p) == 1.0_r8) then
               ! decrement counter for onset period
               onset_counter(p) = onset_counter(p) - dt

               ! if this is the end of the onset period, reset phenology
               ! flags and indices
               if (onset_counter(p) < dt/2._r8) then
                  ! this code block was originally handled by call cn_onset_cleanup(p)
                  ! inlined during vectorization
                  onset_flag(p) = 0._r8
                  onset_counter(p) = 0._r8
                  ! set all transfer growth rates to 0.0
                  leafc_xfer_to_leafc(p)   = 0._r8
                  frootc_xfer_to_frootc(p) = 0._r8
                  leafn_xfer_to_leafn(p)   = 0._r8
                  frootn_xfer_to_frootn(p) = 0._r8
                  if (woody(ivt(p)) == 1.0_r8) then
                     livestemc_xfer_to_livestemc(p)   = 0._r8
                     deadstemc_xfer_to_deadstemc(p)   = 0._r8
                     livecrootc_xfer_to_livecrootc(p) = 0._r8
                     deadcrootc_xfer_to_deadcrootc(p) = 0._r8
                     livestemn_xfer_to_livestemn(p)   = 0._r8
                     deadstemn_xfer_to_deadstemn(p)   = 0._r8
                     livecrootn_xfer_to_livecrootn(p) = 0._r8
                     deadcrootn_xfer_to_deadcrootn(p) = 0._r8
                  end if
                  ! set transfer pools to 0.0
                  leafc_xfer(p) = 0._r8
                  leafn_xfer(p) = 0._r8
                  frootc_xfer(p) = 0._r8
                  frootn_xfer(p) = 0._r8
                  if (woody(ivt(p)) == 1.0_r8) then
                     livestemc_xfer(p) = 0._r8
                     livestemn_xfer(p) = 0._r8
                     deadstemc_xfer(p) = 0._r8
                     deadstemn_xfer(p) = 0._r8
                     livecrootc_xfer(p) = 0._r8
                     livecrootn_xfer(p) = 0._r8
                     deadcrootc_xfer(p) = 0._r8
                     deadcrootn_xfer(p) = 0._r8
                  end if
               end if
            end if

            ! test for switching from dormant period to growth period
            if (dormant_flag(p) == 1._r8) then

               ! keep track of the number of freezing degree days in this
               ! dormancy period (only if the freeze flag has not previously been set
               ! for this dormancy period

               if (onset_gddflag(p) == 0._r8 .and. soilt < SHR_CONST_TKFRZ) onset_fdd(p) = onset_fdd(p) + fracday

               ! if the number of freezing degree days exceeds a critical value,
               ! then onset will require both wet soils and a critical soil
               ! temperature sum.  If this case is triggered, reset any previously
               ! accumulated value in onset_swi, so that onset now depends on
               ! the accumulated soil water index following the freeze trigger

               if (onset_fdd(p) > crit_onset_fdd) then
                  onset_gddflag(p) = 1._r8
                  onset_fdd(p) = 0._r8
                  onset_swi(p) = 0._r8
               end if

               ! if the freeze flag is set, and if the soil is above freezing
               ! then accumulate growing degree days for onset trigger

               if (onset_gddflag(p) == 1._r8 .and. soilt > SHR_CONST_TKFRZ) then
                  onset_gdd(p) = onset_gdd(p) + (soilt-SHR_CONST_TKFRZ)*fracday
               end if

              ! if soils are wet, accumulate soil water index for onset trigger
               additional_onset_condition = .true.
               if(CNParamsShareInst%constrain_stress_deciduous_onset) then
                  ! if additional constraint condition not met,  set to false
                  if ((prec10(p) * (3600.0_r8*10.0_r8*24.0_r8)) < rain_threshold) then
                     additional_onset_condition = .false.
                  endif
               endif

               if (psi >= soilpsi_on) then
                  onset_swi(p) = onset_swi(p) + fracday
               endif

               ! if critical soil water index is exceeded, set onset_flag, and
               ! then test for soil temperature criteria

               ! Adding in Kyla's rainfall trigger when fun on. RF. prec10 (mm/s) needs to be higher than 8mm over 10 days. 

               if (onset_swi(p) > crit_onset_swi.and. additional_onset_condition)  then
                  onset_flag(p) = 1._r8
              
                  ! only check soil temperature criteria if freeze flag set since
                  ! beginning of last dormancy.  If freeze flag set and growing
                  ! degree day sum (since freeze trigger) is lower than critical
                  ! value, then override the onset_flag set from soil water.

                  if (onset_gddflag(p) == 1._r8 .and. onset_gdd(p) < crit_onset_gdd) onset_flag(p) = 0._r8
               end if

               ! only allow onset if dayl > 6hrs
               if (onset_flag(p) == 1._r8 .and. dayl(g) <= secspqtrday) then
                  onset_flag(p) = 0._r8
               end if

               ! if this is the beginning of the onset period
               ! then reset the phenology flags and indices

               if (onset_flag(p) == 1._r8) then
                  dormant_flag(p) = 0._r8
                  days_active(p) = 0._r8
                  onset_gddflag(p) = 0._r8
                  onset_fdd(p) = 0._r8
                  onset_gdd(p) = 0._r8
                  onset_swi(p) = 0._r8
                  onset_counter(p) = ndays_on * secspday

                  ! call subroutine to move all the storage pools into transfer pools,
                  ! where they will be transfered to displayed growth over the onset period.
                  ! this code was originally handled with call cn_storage_to_xfer(p)
                  ! inlined during vectorization

                  ! set carbon fluxes for shifting storage pools to transfer pools
                  leafc_storage_to_xfer(p)  = fstor2tran * leafc_storage(p)/dt
                  frootc_storage_to_xfer(p) = fstor2tran * frootc_storage(p)/dt
                  if (woody(ivt(p)) == 1.0_r8) then
                     livestemc_storage_to_xfer(p)  = fstor2tran * livestemc_storage(p)/dt
                     deadstemc_storage_to_xfer(p)  = fstor2tran * deadstemc_storage(p)/dt
                     livecrootc_storage_to_xfer(p) = fstor2tran * livecrootc_storage(p)/dt
                     deadcrootc_storage_to_xfer(p) = fstor2tran * deadcrootc_storage(p)/dt
                     gresp_storage_to_xfer(p)      = fstor2tran * gresp_storage(p)/dt
                  end if

                  ! set nitrogen fluxes for shifting storage pools to transfer pools
                  leafn_storage_to_xfer(p)  = fstor2tran * leafn_storage(p)/dt
                  frootn_storage_to_xfer(p) = fstor2tran * frootn_storage(p)/dt
                  if (woody(ivt(p)) == 1.0_r8) then
                     livestemn_storage_to_xfer(p)  = fstor2tran * livestemn_storage(p)/dt
                     deadstemn_storage_to_xfer(p)  = fstor2tran * deadstemn_storage(p)/dt
                     livecrootn_storage_to_xfer(p) = fstor2tran * livecrootn_storage(p)/dt
                     deadcrootn_storage_to_xfer(p) = fstor2tran * deadcrootn_storage(p)/dt
                  end if
               end if

               ! test for switching from growth period to offset period
            else if (offset_flag(p) == 0._r8) then

               ! if soil water potential lower than critical value, accumulate
               ! as stress in offset soil water index

               if (psi <= soilpsi_off) then
                  offset_swi(p) = offset_swi(p) + fracday

                  ! if the offset soil water index exceeds critical value, and
                  ! if this is not the middle of a previously initiated onset period,
                  ! then set flag to start the offset period and reset index variables

                  if (offset_swi(p) >= crit_offset_swi .and. onset_flag(p) == 0._r8) offset_flag(p) = 1._r8

                  ! if soil water potential higher than critical value, reduce the
                  ! offset water stress index.  By this mechanism, there must be a
                  ! sustained period of water stress to initiate offset.

               else if (psi >= soilpsi_on) then
                  offset_swi(p) = offset_swi(p) - fracday
                  offset_swi(p) = max(offset_swi(p),0._r8)
               end if

               ! decrease freezing day accumulator for warm soil
               if (offset_fdd(p) > 0._r8 .and. soilt > SHR_CONST_TKFRZ) then
                  offset_fdd(p) = offset_fdd(p) - fracday
                  offset_fdd(p) = max(0._r8, offset_fdd(p))
               end if

               ! increase freezing day accumulator for cold soil
               if (soilt <= SHR_CONST_TKFRZ) then
                  offset_fdd(p) = offset_fdd(p) + fracday

                  ! if freezing degree day sum is greater than critical value, initiate offset
                  if (offset_fdd(p) > crit_offset_fdd .and. onset_flag(p) == 0._r8) offset_flag(p) = 1._r8
               end if

               ! force offset if daylength is < 6 hrs
               if (dayl(g) <= secspqtrday) then
                  offset_flag(p) = 1._r8
               end if

               ! if this is the beginning of the offset period
               ! then reset flags and indices
               if (offset_flag(p) == 1._r8) then
                  offset_fdd(p) = 0._r8
                  offset_swi(p) = 0._r8
                  offset_counter(p) = ndays_off * secspday
                  prev_leafc_to_litter(p) = 0._r8
                  prev_frootc_to_litter(p) = 0._r8
               end if
            end if

            ! keep track of number of days since last dormancy for control on
            ! fraction of new growth to send to storage for next growing season

            if (dormant_flag(p) == 0.0_r8) then
               days_active(p) = days_active(p) + fracday
            end if

            ! calculate long growing season factor (lgsf)
            ! only begin to calculate a lgsf greater than 0.0 once the number
            ! of days active exceeds days/year.
            lgsf(p) = max(min(3.0_r8*(days_active(p)-leaf_long(ivt(p))*avg_dayspyr )/avg_dayspyr, 1._r8),0._r8)
            ! RosieF. 5 Nov 2015.  Changed this such that the increase in leaf turnover is faster after
            ! trees enter the 'fake evergreen' state. Otherwise, they have a whole year of 
            ! cheating, with less litterfall than they should have, resulting in very high LAI. 
            ! Further, the 'fake evergreen' state (where lgsf>0) is entered at the end of a single leaf lifespan
            ! and not a whole year. The '3' is arbitrary, given that this entire system is quite abstract. 


            ! set background litterfall rate, when not in the phenological offset period
            if (offset_flag(p) == 1._r8) then
               bglfr(p) = 0._r8
            else
               ! calculate the background litterfall rate (bglfr)
               ! in units 1/s, based on leaf longevity (yrs) and correction for long growing season

               bglfr(p) = (1._r8/(leaf_long(ivt(p))*avg_dayspyr*secspday))*lgsf(p)
            end if

            ! set background transfer rate when active but not in the phenological onset period
            if (onset_flag(p) == 1._r8) then
               bgtr(p) = 0._r8
            else
               ! the background transfer rate is calculated as the rate that would result
               ! in complete turnover of the storage pools in one year at steady state,
               ! once lgsf has reached 1.0 (after 730 days active).

               bgtr(p) = (1._r8/(avg_dayspyr*secspday))*lgsf(p)

               ! set carbon fluxes for shifting storage pools to transfer pools

               ! reduced the amount of stored carbon flowing to display pool by only counting the delta
               ! between leafc and leafc_store in the flux. RosieF, Nov5 2015. 
               leafc_storage_to_xfer(p)  = max(0.0_r8,(leafc_storage(p)-leafc(p))) * bgtr(p)
               frootc_storage_to_xfer(p) = max(0.0_r8,(frootc_storage(p)-frootc(p))) * bgtr(p)
               if (woody(ivt(p)) == 1.0_r8) then
                  livestemc_storage_to_xfer(p)  = livestemc_storage(p) * bgtr(p)
                  deadstemc_storage_to_xfer(p)  = deadstemc_storage(p) * bgtr(p)
                  livecrootc_storage_to_xfer(p) = livecrootc_storage(p) * bgtr(p)
                  deadcrootc_storage_to_xfer(p) = deadcrootc_storage(p) * bgtr(p)
                  gresp_storage_to_xfer(p)      = gresp_storage(p) * bgtr(p)
               end if

               ! set nitrogen fluxes for shifting storage pools to transfer pools
               leafn_storage_to_xfer(p)  = leafn_storage(p) * bgtr(p)
               frootn_storage_to_xfer(p) = frootn_storage(p) * bgtr(p)
               if (woody(ivt(p)) == 1.0_r8) then
                  livestemn_storage_to_xfer(p)  = livestemn_storage(p) * bgtr(p)
                  deadstemn_storage_to_xfer(p)  = deadstemn_storage(p) * bgtr(p)
                  livecrootn_storage_to_xfer(p) = livecrootn_storage(p) * bgtr(p)
                  deadcrootn_storage_to_xfer(p) = deadcrootn_storage(p) * bgtr(p)
               end if
            end if

         end if ! end if stress deciduous

      end do ! end of patch loop

    end associate

  end subroutine CNStressDecidPhenology

  !-----------------------------------------------------------------------
  subroutine CropPhenology(num_pcropp, filter_pcropp                     , &
       waterdiagnosticbulk_inst, temperature_inst, crop_inst, canopystate_inst, cnveg_state_inst , &
       cnveg_carbonstate_inst, cnveg_nitrogenstate_inst, cnveg_carbonflux_inst, cnveg_nitrogenflux_inst,&
       c13_cnveg_carbonstate_inst, c14_cnveg_carbonstate_inst)

    ! !DESCRIPTION:
    ! Code from AgroIBIS to determine crop phenology and code from CN to
    ! handle CN fluxes during the phenological onset                       & offset periods.
    
    ! !USES:
<<<<<<< HEAD
    use clm_time_manager , only : get_prev_calday, get_curr_days_per_year, is_beg_curr_year
=======
    use clm_time_manager , only : get_prev_date, get_prev_calday, get_curr_days_per_year
    use clm_time_manager , only : get_average_days_per_year
>>>>>>> bf958ac2
    use pftconMod        , only : ntmp_corn, nswheat, nwwheat, ntmp_soybean
    use pftconMod        , only : nirrig_tmp_corn, nirrig_swheat, nirrig_wwheat, nirrig_tmp_soybean
    use pftconMod        , only : ntrp_corn, nsugarcane, ntrp_soybean, ncotton, nrice
    use pftconMod        , only : nirrig_trp_corn, nirrig_sugarcane, nirrig_trp_soybean
    use pftconMod        , only : nirrig_cotton, nirrig_rice
    use pftconMod        , only : nmiscanthus, nirrig_miscanthus, nswitchgrass, nirrig_switchgrass
    
    use clm_varcon       , only : spval, secspday
    use clm_varctl       , only : use_fertilizer 
    use clm_varctl       , only : use_c13, use_c14
    use clm_varcon       , only : c13ratio, c14ratio
    !
    ! !ARGUMENTS:
    integer                        , intent(in)    :: num_pcropp       ! number of prog crop patches in filter
    integer                        , intent(in)    :: filter_pcropp(:) ! filter for prognostic crop patches
    type(waterdiagnosticbulk_type)          , intent(in)    :: waterdiagnosticbulk_inst
    type(temperature_type)         , intent(in)    :: temperature_inst
    type(crop_type)                , intent(inout) :: crop_inst
    type(canopystate_type)         , intent(in)    :: canopystate_inst
    type(cnveg_state_type)         , intent(inout) :: cnveg_state_inst
    type(cnveg_carbonstate_type)   , intent(inout) :: cnveg_carbonstate_inst
    type(cnveg_nitrogenstate_type) , intent(inout) :: cnveg_nitrogenstate_inst
    type(cnveg_carbonflux_type)    , intent(inout) :: cnveg_carbonflux_inst
    type(cnveg_nitrogenflux_type)  , intent(inout) :: cnveg_nitrogenflux_inst
    type(cnveg_carbonstate_type)   , intent(inout) :: c13_cnveg_carbonstate_inst
    type(cnveg_carbonstate_type)   , intent(inout) :: c14_cnveg_carbonstate_inst
    !
    ! LOCAL VARAIBLES:
    integer jday      ! julian day of the year
    integer fp,p      ! patch indices
    integer c         ! column indices
    integer g         ! gridcell indices
    integer h         ! hemisphere indices
    integer s         ! growing season indices
    integer idpp      ! number of days past planting
    real(r8) dayspyr  ! days per year in this year
    real(r8) avg_dayspyr ! average number of days per year
    real(r8) crmcorn  ! comparitive relative maturity for corn
    real(r8) ndays_on ! number of days to fertilize
    logical do_plant_normal ! are the normal planting rules defined and satisfied?
    logical do_plant_lastchance ! if not the above, what about relaxed rules for the last day of the planting window?
    !------------------------------------------------------------------------

    associate(                                                                   & 
         ivt               =>    patch%itype                                     , & ! Input:  [integer  (:) ]  patch vegetation type                                
         
         leaf_long         =>    pftcon%leaf_long                              , & ! Input:  leaf longevity (yrs)                              
         leafcn            =>    pftcon%leafcn                                 , & ! Input:  leaf C:N (gC/gN)                                  
         manunitro         =>    pftcon%manunitro                              , & ! Input:  max manure to be applied in total (kgN/m2)
         mxmat             =>    pftcon%mxmat                                  , & ! Input:  
         minplanttemp      =>    pftcon%minplanttemp                           , & ! Input:  
         planttemp         =>    pftcon%planttemp                              , & ! Input:  
         gddmin            =>    pftcon%gddmin                                 , & ! Input:  
         hybgdd            =>    pftcon%hybgdd                                 , & ! Input:  
         lfemerg           =>    pftcon%lfemerg                                , & ! Input:  
         grnfill           =>    pftcon%grnfill                               , & ! Input:  

         t_ref2m_min       =>    temperature_inst%t_ref2m_min_patch            , & ! Input:  [real(r8) (:) ]  daily minimum of average 2 m height surface air temperature (K)
         t10               =>    temperature_inst%t_a10_patch                  , & ! Input:  [real(r8) (:) ]  10-day running mean of the 2 m temperature (K)    
         a5tmin            =>    temperature_inst%t_a5min_patch                , & ! Input:  [real(r8) (:) ]  5-day running mean of min 2-m temperature         
         a10tmin           =>    temperature_inst%t_a10min_patch               , & ! Input:  [real(r8) (:) ]  10-day running mean of min 2-m temperature        
         gdd020            =>    temperature_inst%gdd020_patch                 , & ! Input:  [real(r8) (:) ]  20 yr mean of gdd0                                
         gdd820            =>    temperature_inst%gdd820_patch                 , & ! Input:  [real(r8) (:) ]  20 yr mean of gdd8                                
         gdd1020           =>    temperature_inst%gdd1020_patch                , & ! Input:  [real(r8) (:) ]  20 yr mean of gdd10                               

         fertnitro         =>    crop_inst%fertnitro_patch                     , & ! Input:  [real(r8) (:) ]  fertilizer nitrogen
         hui               =>    crop_inst%gddplant_patch                      , & ! Input:  [real(r8) (:) ]  gdd since planting (gddplant)                    
         leafout           =>    crop_inst%gddtsoi_patch                       , & ! Input:  [real(r8) (:) ]  gdd from top soil layer temperature              
         harvdate          =>    crop_inst%harvdate_patch                      , & ! Output: [integer  (:) ]  harvest date                                       
         croplive          =>    crop_inst%croplive_patch                      , & ! Output: [logical  (:) ]  Flag, true if planted, not harvested               
         vf                =>    crop_inst%vf_patch                            , & ! Output: [real(r8) (:) ]  vernalization factor                              
         sowing_count      =>    crop_inst%sowing_count                        , & ! Inout:  [integer  (:) ]  number of sowing events this year for this patch
         harvest_count     =>    crop_inst%harvest_count                       , & ! Inout:  [integer  (:) ]  number of harvest events this year for this patch
         peaklai           =>  cnveg_state_inst%peaklai_patch                  , & ! Output: [integer  (:) ] 1: max allowed lai; 0: not at max                  
         tlai              =>    canopystate_inst%tlai_patch                   , & ! Input:  [real(r8) (:) ]  one-sided leaf area index, no burying by snow     
         
         idop              =>    cnveg_state_inst%idop_patch                   , & ! Output: [integer  (:) ]  date of planting                                   
         gddmaturity       =>    cnveg_state_inst%gddmaturity_patch            , & ! Output: [real(r8) (:) ]  gdd needed to harvest                             
         huileaf           =>    cnveg_state_inst%huileaf_patch                , & ! Output: [real(r8) (:) ]  heat unit index needed from planting to leaf emergence
         huigrain          =>    cnveg_state_inst%huigrain_patch               , & ! Output: [real(r8) (:) ]  same to reach vegetative maturity                 
         cumvd             =>    cnveg_state_inst%cumvd_patch                  , & ! Output: [real(r8) (:) ]  cumulative vernalization d?ependence?             
         hdidx             =>    cnveg_state_inst%hdidx_patch                  , & ! Output: [real(r8) (:) ]  cold hardening index?                             
         bglfr             =>    cnveg_state_inst%bglfr_patch                  , & ! Output: [real(r8) (:) ]  background litterfall rate (1/s)                  
         bgtr              =>    cnveg_state_inst%bgtr_patch                   , & ! Output: [real(r8) (:) ]  background transfer growth rate (1/s)             
         lgsf              =>    cnveg_state_inst%lgsf_patch                   , & ! Output: [real(r8) (:) ]  long growing season factor [0-1]                  
         onset_flag        =>    cnveg_state_inst%onset_flag_patch             , & ! Output: [real(r8) (:) ]  onset flag                                        
         offset_flag       =>    cnveg_state_inst%offset_flag_patch            , & ! Output: [real(r8) (:) ]  offset flag                                       
         onset_counter     =>    cnveg_state_inst%onset_counter_patch          , & ! Output: [real(r8) (:) ]  onset counter                                     
         offset_counter    =>    cnveg_state_inst%offset_counter_patch         , & ! Output: [real(r8) (:) ]  offset counter                                    
         
         leafc_xfer        =>    cnveg_carbonstate_inst%leafc_xfer_patch       , & ! Output: [real(r8) (:) ]  (gC/m2)   leaf C transfer                           

         crop_seedc_to_leaf =>   cnveg_carbonflux_inst%crop_seedc_to_leaf_patch, & ! Output: [real(r8) (:) ]  (gC/m2/s) seed source to leaf

         fert_counter      =>    cnveg_nitrogenflux_inst%fert_counter_patch    , & ! Output: [real(r8) (:) ]  >0 fertilize; <=0 not (seconds)                   
         leafn_xfer        =>    cnveg_nitrogenstate_inst%leafn_xfer_patch     , & ! Output: [real(r8) (:) ]  (gN/m2)   leaf N transfer                           
         crop_seedn_to_leaf =>   cnveg_nitrogenflux_inst%crop_seedn_to_leaf_patch, & ! Output: [real(r8) (:) ]  (gN/m2/s) seed source to leaf
         cphase            =>    crop_inst%cphase_patch                        , & ! Output: [real(r8) (:)]   phenology phase
         fert              =>    cnveg_nitrogenflux_inst%fert_patch              & ! Output: [real(r8) (:) ]  (gN/m2/s) fertilizer applied each timestep 
         )

      ! get time info
      dayspyr = get_curr_days_per_year()
      avg_dayspyr = get_average_days_per_year()
      jday    = get_prev_calday()

      if (use_fertilizer) then
       ndays_on = 20._r8 ! number of days to fertilize
      else
       ndays_on = 0._r8 ! number of days to fertilize
      end if

      do fp = 1, num_pcropp
         p = filter_pcropp(fp)
         c = patch%column(p)
         g = patch%gridcell(p)
         h = inhemi(p)

         ! background litterfall and transfer rates; long growing season factor

         bglfr(p) = 0._r8 ! this value changes later in a crop's life cycle
         bgtr(p)  = 0._r8
         lgsf(p)  = 0._r8

         ! ---------------------------------
         ! from AgroIBIS subroutine planting
         ! ---------------------------------

         ! initialize other variables that are calculated for crops
         ! on an annual basis in cropresidue subroutine

         ! Second condition ensures everything is correctly set when resuming from a run with old code
         ! OR starting a run mid-year without any restart file OR handling a new crop column that just
         ! came into existence (and not at the year boundary for some reason).
         if ( is_beg_curr_year() .or. crop_inst%sdates_thisyr(p,1) == spval ) then
            sowing_count(p) = 0
            harvest_count(p) = 0
            do s = 1, mxsowings
               crop_inst%sdates_thisyr(p,s) = -1._r8
            end do
            do s = 1, mxharvests
               crop_inst%hdates_thisyr(p,s) = -1._r8
            end do
         end if

         ! BACKWARDS_COMPATIBILITY(wjs/ssr, 2022-02-18)
         ! When resuming from a run with old code, may need to manually set these.
         ! Will be needed until we can rely on all restart files have been generated
         ! with CropPhenology() getting the day of the year from the START of the timestep
         ! (i.e., jday = get_prev_calday()) instead of the END of the timestep (i.e.,
         ! jday = get_calday()). See CTSM issue #1623.
         if (croplive(p) .and. idop(p) <= jday .and. sowing_count(p) == 0) then
             sowing_count(p) = 1
             crop_inst%sdates_thisyr(p,1) = real(idop(p), r8)
         end if


         ! Once outputs can handle >1 planting per year, remove 2nd condition.
         if ( (.not. croplive(p)) .and. sowing_count(p) == 0 ) then

            ! gdd needed for * chosen crop and a likely hybrid (for that region) *
            ! to reach full physiological maturity

            ! based on accumulated seasonal average growing degree days from
            ! April 1 - Sept 30 (inclusive)
            ! for corn and soybeans in the United States -
            ! decided upon by what the typical average growing season length is
            ! and the gdd needed to reach maturity in those regions

            ! first choice is used for spring temperate cereal and/or soybeans and maize

            ! slevis: ibis reads xinpdate in io.f from control.crops.nc variable name 'plantdate'
            !         According to Chris Kucharik, the dataset of
            !         xinpdate was generated from a previous model run at 0.5 deg resolution

            ! winter temperate cereal : use gdd0 as a limit to plant winter cereal

            if (ivt(p) == nwwheat .or. ivt(p) == nirrig_wwheat) then

               ! Are all the normal requirements for planting met?
               do_plant_normal = a5tmin(p)   /= spval                  .and. &
                                 a5tmin(p)   <= minplanttemp(ivt(p))   .and. &
                                 jday        >= minplantjday(ivt(p),h) .and. &
                                 (gdd020(p)  /= spval                  .and. &
                                 gdd020(p)   >= gddmin(ivt(p)))
               ! If not, but it's the last day of the planting window, what about relaxed rules?
               do_plant_lastchance = (.not. do_plant_normal)               .and. &
                                     jday       >=  maxplantjday(ivt(p),h) .and. &
                                     gdd020(p)  /= spval                   .and. &
                                     gdd020(p)  >= gddmin(ivt(p))

               if (do_plant_normal .or. do_plant_lastchance) then

                  cumvd(p)       = 0._r8
                  hdidx(p)       = 0._r8
                  vf(p)          = 0._r8
                  
                  call PlantCrop(p, leafcn(ivt(p)), jday, crop_inst, cnveg_state_inst, &
                                 cnveg_carbonstate_inst, cnveg_nitrogenstate_inst, &
                                 cnveg_carbonflux_inst, cnveg_nitrogenflux_inst, &
                                 c13_cnveg_carbonstate_inst, c14_cnveg_carbonstate_inst)

                  gddmaturity(p) = hybgdd(ivt(p))

               else
                  gddmaturity(p) = 0._r8
               end if

            else ! not winter cereal... slevis: added distinction between NH and SH
               ! slevis: The idea is that jday will equal idop sooner or later in the year
               !         while the gdd part is either true or false for the year.

               ! Are all the normal requirements for planting met?
               do_plant_normal = t10(p) /= spval .and. a10tmin(p) /= spval .and. &
                                 t10(p)     > planttemp(ivt(p))            .and. &
                                 a10tmin(p) > minplanttemp(ivt(p))         .and. &
                                 jday       >= minplantjday(ivt(p),h)      .and. &
                                 jday       <= maxplantjday(ivt(p),h)      .and. &
                                 gdd820(p)  /= spval                       .and. &
                                 gdd820(p)  >= gddmin(ivt(p))
               ! If not, but it's the last day of the planting window, what about relaxed rules?
               do_plant_lastchance = (.not. do_plant_normal) .and. &
                                     jday == maxplantjday(ivt(p),h) .and. &
                                     gdd820(p) > 0._r8 .and. &
                                     gdd820(p) /= spval

               if (do_plant_normal .or. do_plant_lastchance) then

                  call PlantCrop(p, leafcn(ivt(p)), jday, crop_inst, cnveg_state_inst, &
                                 cnveg_carbonstate_inst, cnveg_nitrogenstate_inst, &
                                 cnveg_carbonflux_inst, cnveg_nitrogenflux_inst, &
                                 c13_cnveg_carbonstate_inst, c14_cnveg_carbonstate_inst)

                  ! go a specified amount of time before/after
                  ! climatological date
                  if (ivt(p) == ntmp_soybean .or. ivt(p) == nirrig_tmp_soybean .or. &
                       ivt(p) == ntrp_soybean .or. ivt(p) == nirrig_trp_soybean) then
                     gddmaturity(p) = min(gdd1020(p), hybgdd(ivt(p)))
                  end if
                  
                  if (ivt(p) == ntmp_corn .or. ivt(p) == nirrig_tmp_corn .or. &
                      ivt(p) == ntrp_corn .or. ivt(p) == nirrig_trp_corn .or. &
                      ivt(p) == nsugarcane .or. ivt(p) == nirrig_sugarcane .or. &
                      ivt(p) == nmiscanthus .or. ivt(p) == nirrig_miscanthus .or. &
                      ivt(p) == nswitchgrass .or. ivt(p) == nirrig_switchgrass) then
                     gddmaturity(p) = max(950._r8, min(gdd820(p)*0.85_r8, hybgdd(ivt(p))))
                     if (do_plant_normal) then
                        gddmaturity(p) = max(950._r8, min(gddmaturity(p)+150._r8, 1850._r8))
                     end if
                  end if
                  if (ivt(p) == nswheat .or. ivt(p) == nirrig_swheat .or. &
                      ivt(p) == ncotton .or. ivt(p) == nirrig_cotton .or. &
                      ivt(p) == nrice   .or. ivt(p) == nirrig_rice) then
                     gddmaturity(p) = min(gdd020(p), hybgdd(ivt(p)))
                  end if

               else
                  gddmaturity(p) = 0._r8
               end if
            end if ! crop patch distinction

            ! crop phenology (gdd thresholds) controlled by gdd needed for
            ! maturity (physiological) which is based on the average gdd
            ! accumulation and hybrids in United States from April 1 - Sept 30

            ! calculate threshold from phase 1 to phase 2:
            ! threshold for attaining leaf emergence (based on fraction of
            ! gdd(i) -- climatological average)
            ! Hayhoe and Dwyer, 1990, Can. J. Soil Sci 70:493-497
            ! Carlson and Gage, 1989, Agric. For. Met., 45: 313-324
            ! J.T. Ritchie, 1991: Modeling Plant and Soil systems

            huileaf(p) = lfemerg(ivt(p)) * gddmaturity(p) ! 3-7% in cereal

            ! calculate threshhold from phase 2 to phase 3:
            ! from leaf emergence to beginning of grain-fill period
            ! this hypothetically occurs at the end of tassling, not the beginning
            ! tassel initiation typically begins at 0.5-0.55 * gddmaturity

            ! calculate linear relationship between huigrain fraction and relative
            ! maturity rating for maize

            if (ivt(p) == ntmp_corn .or. ivt(p) == nirrig_tmp_corn .or. &
                ivt(p) == ntrp_corn .or. ivt(p) == nirrig_trp_corn .or. &
                ivt(p) == nsugarcane .or. ivt(p) == nirrig_sugarcane .or. &
                ivt(p) == nmiscanthus .or. ivt(p) == nirrig_miscanthus .or. &
                ivt(p) == nswitchgrass .or. ivt(p) == nirrig_switchgrass) then
               ! the following estimation of crmcorn from gddmaturity is based on a linear
               ! regression using data from Pioneer-brand corn hybrids (Kucharik, 2003,
               ! Earth Interactions 7:1-33: fig. 2)
               crmcorn = max(73._r8, min(135._r8, (gddmaturity(p)+ 53.683_r8)/13.882_r8))

               ! the following adjustment of grnfill based on crmcorn is based on a tuning
               ! of Agro-IBIS to give reasonable results for max LAI and the seasonal
               ! progression of LAI growth (pers. comm. C. Kucharik June 10, 2010)
               huigrain(p) = -0.002_r8  * (crmcorn - 73._r8) + grnfill(ivt(p))

               huigrain(p) = min(max(huigrain(p), grnfill(ivt(p))-0.1_r8), grnfill(ivt(p)))
               huigrain(p) = huigrain(p) * gddmaturity(p)     ! Cabelguenne et
            else
               huigrain(p) = grnfill(ivt(p)) * gddmaturity(p) ! al. 1999
            end if

         end if ! crop not live nor planted

         ! ----------------------------------
         ! from AgroIBIS subroutine phenocrop
         ! ----------------------------------

         ! all of the phenology changes are based on the total number of gdd needed
         ! to change to the next phase - based on fractions of the total gdd typical
         ! for  that region based on the April 1 - Sept 30 window of development

         ! crop phenology (gdd thresholds) controlled by gdd needed for
         ! maturity (physiological) which is based on the average gdd
         ! accumulation and hybrids in United States from April 1 - Sept 30

         ! Phase 1: Planting to leaf emergence (now in CNAllocation)
         ! Phase 2: Leaf emergence to beginning of grain fill (general LAI accumulation)
         ! Phase 3: Grain fill to physiological maturity and harvest (LAI decline)
         ! Harvest: if gdd past grain fill initiation exceeds limit
         ! or number of days past planting reaches a maximum, the crop has
         ! reached physiological maturity and plant is harvested;
         ! crop could be live or dead at this stage - these limits
         ! could lead to reaching physiological maturity or determining
         ! a harvest date for a crop killed by an early frost (see next comments)
         ! --- --- ---
         ! keeping comments without the code (slevis):
         ! if minimum temperature, t_ref2m_min <= freeze kill threshold, tkill
         ! for 3 consecutive days and lai is above a minimum,
         ! plant will be damaged/killed. This function is more for spring freeze events
         ! or for early fall freeze events

         ! spring temperate cereal is affected by this, winter cereal kill function
         ! is determined in crops.f - is a more elaborate function of
         ! cold hardening of the plant

         ! currently simulates too many grid cells killed by freezing temperatures

         ! removed on March 12 2002 - C. Kucharik
         ! until it can be a bit more refined, or used at a smaller scale.
         ! we really have no way of validating this routine
         ! too difficult to implement on 0.5 degree scale grid cells
         ! --- --- ---

         onset_flag(p)  = 0._r8 ! CN terminology to trigger certain
         offset_flag(p) = 0._r8 ! carbon and nitrogen transfers

         if (croplive(p)) then
            cphase(p) = 1._r8

            ! call vernalization if winter temperate cereal planted, living, and the
            ! vernalization factor is not 1;
            ! vf affects the calculation of gddtsoi & gddplant

            if (t_ref2m_min(p) < 1.e30_r8 .and. vf(p) /= 1._r8 .and. &
               (ivt(p) == nwwheat .or. ivt(p) == nirrig_wwheat)) then
               call vernalization(p, &
                    canopystate_inst, temperature_inst, waterdiagnosticbulk_inst, cnveg_state_inst, &
                    crop_inst)
            end if

            ! days past planting may determine harvest

            if (jday >= idop(p)) then
               idpp = jday - idop(p)
            else
               idpp = int(dayspyr) + jday - idop(p)
            end if

            ! onset_counter initialized to zero when .not. croplive
            ! offset_counter relevant only at time step of harvest

            onset_counter(p) = onset_counter(p) - dt

            ! enter phase 2 onset for one time step:
            ! transfer seed carbon to leaf emergence

            if (peaklai(p) >= 1) then
               hui(p) = max(hui(p),huigrain(p))
            endif

            if (leafout(p) >= huileaf(p) .and. hui(p) < huigrain(p) .and. idpp < mxmat(ivt(p))) then
               cphase(p) = 2._r8
               if (abs(onset_counter(p)) > 1.e-6_r8) then
                  onset_flag(p)    = 1._r8
                  onset_counter(p) = dt
                    fert_counter(p)  = ndays_on * secspday
                    if (ndays_on .gt. 0) then
                       fert(p) = (manunitro(ivt(p)) * 1000._r8 + fertnitro(p))/ fert_counter(p)
                    else
                       fert(p) = 0._r8
                    end if
               else
                  ! this ensures no re-entry to onset of phase2
                  ! b/c onset_counter(p) = onset_counter(p) - dt
                  ! at every time step

                  onset_counter(p) = dt
               end if

               ! enter harvest for one time step:
               ! - transfer live biomass to litter and to crop yield
               ! - send xsmrpool to the atmosphere
               ! if onset and harvest needed to last longer than one timestep
               ! the onset_counter would change from dt and you'd need to make
               ! changes to the offset subroutine below

            else if (hui(p) >= gddmaturity(p) .or. idpp >= mxmat(ivt(p))) then
               if (harvdate(p) >= NOT_Harvested) harvdate(p) = jday
               harvest_count(p) = harvest_count(p) + 1
               crop_inst%hdates_thisyr(p, harvest_count(p)) = real(jday, r8)
               croplive(p) = .false.     ! no re-entry in greater if-block
               cphase(p) = 4._r8
               if (tlai(p) > 0._r8) then ! plant had emerged before harvest
                  offset_flag(p) = 1._r8
                  offset_counter(p) = dt
               else                      ! plant never emerged from the ground
                  ! Revert planting transfers; this will replenish the crop seed deficit.
                  ! We subtract from any existing value in crop_seedc_to_leaf /
                  ! crop_seedn_to_leaf in the unlikely event that we enter this block of
                  ! code in the same time step where the planting transfer originally
                  ! occurred.
                  crop_seedc_to_leaf(p) = crop_seedc_to_leaf(p) - leafc_xfer(p)/dt
                  crop_seedn_to_leaf(p) = crop_seedn_to_leaf(p) - leafn_xfer(p)/dt
                  leafc_xfer(p) = 0._r8
                  leafn_xfer(p) = leafc_xfer(p) / leafcn(ivt(p))
                  if (use_c13) then
                     c13_cnveg_carbonstate_inst%leafc_xfer_patch(p) = 0._r8
                  endif
                  if (use_c14) then
                     c14_cnveg_carbonstate_inst%leafc_xfer_patch(p) = 0._r8
                  endif

               end if

               ! enter phase 3 while previous criteria fail and next is true;
               ! in terms of order, phase 3 occurs before harvest, but when
               ! harvest *can* occur, we want it to have first priority.
               ! AgroIBIS uses a complex formula for lai decline.
               ! Use CN's simple formula at least as a place holder (slevis)

            else if (hui(p) >= huigrain(p)) then
               cphase(p) = 3._r8
               bglfr(p) = 1._r8/(leaf_long(ivt(p))*avg_dayspyr*secspday)
            end if

            ! continue fertilizer application while in phase 2;
            ! assumes that onset of phase 2 took one time step only

              if (fert_counter(p) <= 0._r8) then
                 fert(p) = 0._r8
              else ! continue same fert application every timestep
                 fert_counter(p) = fert_counter(p) - dt
              end if

         else   ! crop not live
            ! next 2 lines conserve mass if leaf*_xfer > 0 due to interpinic.
            ! We subtract from any existing value in crop_seedc_to_leaf /
            ! crop_seedn_to_leaf in the unlikely event that we enter this block of
            ! code in the same time step where the planting transfer originally
            ! occurred.
            crop_seedc_to_leaf(p) = crop_seedc_to_leaf(p) - leafc_xfer(p)/dt
            crop_seedn_to_leaf(p) = crop_seedn_to_leaf(p) - leafn_xfer(p)/dt
            onset_counter(p) = 0._r8
            leafc_xfer(p) = 0._r8
            leafn_xfer(p) = leafc_xfer(p) / leafcn(ivt(p))
            if (use_c13) then
               c13_cnveg_carbonstate_inst%leafc_xfer_patch(p) = 0._r8
            endif
            if (use_c14) then
               c14_cnveg_carbonstate_inst%leafc_xfer_patch(p) = 0._r8
            endif
         end if ! croplive

      end do ! prognostic crops loop

    end associate

  end subroutine CropPhenology

  !-----------------------------------------------------------------------
  subroutine CropPhenologyInit(bounds)
    !
    ! !DESCRIPTION:
    ! Initialization of CropPhenology. Must be called after time-manager is
    ! initialized, and after pftcon file is read in.
    !
    ! !USES:
    use pftconMod       , only: npcropmin, npcropmax
    use clm_time_manager, only: get_calday
    !
    ! !ARGUMENTS:
    type(bounds_type), intent(in) :: bounds  
    !
    ! LOCAL VARAIBLES:
    integer           :: p,g,n,i                     ! indices
    !------------------------------------------------------------------------

    allocate( inhemi(bounds%begp:bounds%endp) )

    allocate( minplantjday(0:maxveg,inSH)) ! minimum planting julian day
    allocate( maxplantjday(0:maxveg,inSH)) ! minimum planting julian day

    ! Julian day for the start of the year (mid-winter)
    jdayyrstart(inNH) =   1
    jdayyrstart(inSH) = 182

    ! Convert planting dates into julian day
    minplantjday(:,:) = huge(1)
    maxplantjday(:,:) = huge(1)
    do n = npcropmin, npcropmax
       if (pftcon%is_pft_known_to_model(n)) then
          minplantjday(n, inNH) = int( get_calday( pftcon%mnNHplantdate(n), 0 ) )
          maxplantjday(n, inNH) = int( get_calday( pftcon%mxNHplantdate(n), 0 ) )

          minplantjday(n, inSH) = int( get_calday( pftcon%mnSHplantdate(n), 0 ) )
          maxplantjday(n, inSH) = int( get_calday( pftcon%mxSHplantdate(n), 0 ) )
       end if
    end do

    ! Figure out what hemisphere each PATCH is in
    do p = bounds%begp, bounds%endp
       g = patch%gridcell(p)
       ! Northern hemisphere
       if ( grc%latdeg(g) > 0.0_r8 )then
          inhemi(p) = inNH
       else
          inhemi(p) = inSH
       end if
    end do

    !
    ! Constants for Crop vernalization
    !
    ! photoperiod factor calculation
    ! genetic constant - can be modified

    p1d = 0.004_r8  ! average for genotypes from Ritchey, 1991.
    ! Modeling plant & soil systems: Wheat phasic developmt
    p1v = 0.003_r8  ! average for genotypes from Ritchey, 1991.

    hti   = 1._r8
    tbase = 0._r8

  end subroutine CropPhenologyInit

    !-----------------------------------------------------------------------
  subroutine PlantCrop(p, leafcn_in, jday, &
       crop_inst, cnveg_state_inst,                                 &
       cnveg_carbonstate_inst, cnveg_nitrogenstate_inst,            &
       cnveg_carbonflux_inst, cnveg_nitrogenflux_inst,              &
       c13_cnveg_carbonstate_inst, c14_cnveg_carbonstate_inst)
    !
    ! !DESCRIPTION:
    !
    ! subroutine calculates initializes variables to what they should be upon
    ! planting. Includes only operations that apply to all crop types; 
    ! additional operations need to happen in CropPhenology().

    ! !USES:
    use clm_varctl       , only : use_c13, use_c14
    use clm_varcon       , only : c13ratio, c14ratio
    !
    ! !ARGUMENTS:
    integer                , intent(in)    :: p         ! PATCH index running over
    real(r8)               , intent(in)    :: leafcn_in ! leaf C:N (gC/gN) of this patch's vegetation type (pftcon%leafcn(ivt(p)))
    integer                , intent(in)    :: jday      ! julian day of the year
    type(crop_type)                , intent(inout) :: crop_inst
    type(cnveg_state_type)         , intent(inout) :: cnveg_state_inst
    type(cnveg_carbonstate_type)   , intent(inout) :: cnveg_carbonstate_inst
    type(cnveg_nitrogenstate_type) , intent(inout) :: cnveg_nitrogenstate_inst
    type(cnveg_carbonflux_type)    , intent(inout) :: cnveg_carbonflux_inst
    type(cnveg_nitrogenflux_type)  , intent(inout) :: cnveg_nitrogenflux_inst
    type(cnveg_carbonstate_type)   , intent(inout) :: c13_cnveg_carbonstate_inst
    type(cnveg_carbonstate_type)   , intent(inout) :: c14_cnveg_carbonstate_inst
    !------------------------------------------------------------------------

    associate(                                                                     & 
         croplive          =>    crop_inst%croplive_patch                        , & ! Output: [logical  (:) ]  Flag, true if planted, not harvested
         harvdate          =>    crop_inst%harvdate_patch                        , & ! Output: [integer  (:) ]  harvest date
         sowing_count      =>    crop_inst%sowing_count                          , & ! Inout:  [integer  (:) ]  number of sowing events this year for this patch
         idop              =>    cnveg_state_inst%idop_patch                     , & ! Output: [integer  (:) ]  date of planting                                   
         leafc_xfer        =>    cnveg_carbonstate_inst%leafc_xfer_patch         , & ! Output: [real(r8) (:) ]  (gC/m2)   leaf C transfer
         leafn_xfer        =>    cnveg_nitrogenstate_inst%leafn_xfer_patch       , & ! Output: [real(r8) (:) ]  (gN/m2)   leaf N transfer
         crop_seedc_to_leaf =>   cnveg_carbonflux_inst%crop_seedc_to_leaf_patch  , & ! Output: [real(r8) (:) ]  (gC/m2/s) seed source to leaf
         crop_seedn_to_leaf =>   cnveg_nitrogenflux_inst%crop_seedn_to_leaf_patch & ! Output: [real(r8) (:) ]  (gN/m2/s) seed source to leaf
         )

      ! impose limit on growing season length needed
      ! for crop maturity - for cold weather constraints
      croplive(p)  = .true.
      idop(p)      = jday
      harvdate(p)  = NOT_Harvested
      sowing_count(p) = sowing_count(p) + 1
      crop_inst%sdates_thisyr(p,sowing_count(p)) = jday

      leafc_xfer(p)  = initial_seed_at_planting
      leafn_xfer(p) = leafc_xfer(p) / leafcn_in ! with onset
      crop_seedc_to_leaf(p) = leafc_xfer(p)/dt
      crop_seedn_to_leaf(p) = leafn_xfer(p)/dt

      ! because leafc_xfer is set above rather than incremneted through the normal process, must also set its isotope
      ! pools here.  use totvegc_patch as the closest analogue if nonzero, and use initial value otherwise
      if (use_c13) then
         if ( cnveg_carbonstate_inst%totvegc_patch(p) .gt. 0._r8) then
            c13_cnveg_carbonstate_inst%leafc_xfer_patch(p) = leafc_xfer(p) * &
            c13_cnveg_carbonstate_inst%totvegc_patch(p) / cnveg_carbonstate_inst%totvegc_patch(p)
         else
            c13_cnveg_carbonstate_inst%leafc_xfer_patch(p) = leafc_xfer(p) * c13ratio
         endif
      endif
      if (use_c14) then
         if ( cnveg_carbonstate_inst%totvegc_patch(p) .gt. 0._r8) then
            c14_cnveg_carbonstate_inst%leafc_xfer_patch(p) = leafc_xfer(p) * &
               c14_cnveg_carbonstate_inst%totvegc_patch(p) / cnveg_carbonstate_inst%totvegc_patch(p)
         else
            c14_cnveg_carbonstate_inst%leafc_xfer_patch(p) = leafc_xfer(p) * c14ratio
         endif
      endif

    end associate

  end subroutine PlantCrop

  !-----------------------------------------------------------------------
  subroutine vernalization(p, &
       canopystate_inst, temperature_inst, waterdiagnosticbulk_inst, cnveg_state_inst, crop_inst)
    !
    ! !DESCRIPTION:
    !
    ! * * * only call for winter temperate cereal * * *
    !
    ! subroutine calculates vernalization and photoperiod effects on
    ! gdd accumulation in winter temperate cereal varieties. Thermal time accumulation
    ! is reduced in 1st period until plant is fully vernalized. During this
    ! time of emergence to spikelet formation, photoperiod can also have a
    ! drastic effect on plant development.
    !
    ! !ARGUMENTS:
    integer                , intent(in)    :: p    ! PATCH index running over
    type(canopystate_type) , intent(in)    :: canopystate_inst
    type(temperature_type) , intent(in)    :: temperature_inst
    type(waterdiagnosticbulk_type)  , intent(in)    :: waterdiagnosticbulk_inst
    type(cnveg_state_type) , intent(inout) :: cnveg_state_inst
    type(crop_type)        , intent(inout) :: crop_inst
    !
    ! LOCAL VARAIBLES:
    real(r8) tcrown                     ! ?
    real(r8) vd, vd1, vd2               ! vernalization dependence
    real(r8) tkil                       ! Freeze kill threshold
    integer  c,g                        ! indices
    !------------------------------------------------------------------------

    associate(                                               & 
         tlai        => canopystate_inst%tlai_patch        , & ! Input:  [real(r8) (:) ]  one-sided leaf area index, no burying by snow     

         t_ref2m     => temperature_inst%t_ref2m_patch     , & ! Input:  [real(r8) (:) ]  2 m height surface air temperature (K)            
         t_ref2m_min => temperature_inst%t_ref2m_min_patch , & ! Input:  [real(r8) (:) ] daily minimum of average 2 m height surface air temperature (K)
         t_ref2m_max => temperature_inst%t_ref2m_max_patch , & ! Input:  [real(r8) (:) ] daily maximum of average 2 m height surface air temperature (K)

         snow_depth  => waterdiagnosticbulk_inst%snow_depth_col     , & ! Input:  [real(r8) (:) ]  snow height (m)                                   

         hdidx       => cnveg_state_inst%hdidx_patch       , & ! Output: [real(r8) (:) ]  cold hardening index?                             
         cumvd       => cnveg_state_inst%cumvd_patch       , & ! Output: [real(r8) (:) ]  cumulative vernalization d?ependence?             
         gddmaturity => cnveg_state_inst%gddmaturity_patch , & ! Output: [real(r8) (:) ]  gdd needed to harvest                             
         huigrain    => cnveg_state_inst%huigrain_patch    , & ! Output: [real(r8) (:) ]  heat unit index needed to reach vegetative maturity

         vf          => crop_inst%vf_patch                   & ! Output: [real(r8) (:) ]  vernalization factor for cereal
         )

      c = patch%column(p)

      ! for all equations - temperatures must be in degrees (C)
      ! calculate temperature of crown of crop (e.g., 3 cm soil temperature)
      ! snow depth in centimeters
      
      if (t_ref2m(p) < tfrz) then !slevis: t_ref2m inst of td=daily avg (K)
         tcrown = 2._r8 + (t_ref2m(p) - tfrz) * (0.4_r8 + 0.0018_r8 * &
              (min(snow_depth(c)*100._r8, 15._r8) - 15._r8)**2)
      else !slevis: snow_depth inst of adsnod=daily average (m)
         tcrown = t_ref2m(p) - tfrz
      end if

      ! vernalization factor calculation
      ! if vf(p) = 1.  then plant is fully vernalized - and thermal time
      ! accumulation in phase 1 will be unaffected
      ! refers to gddtsoi & gddplant, defined in the accumulation routines (slevis)
      ! reset vf, cumvd, and hdidx to 0 at planting of crop (slevis)

      if (t_ref2m_max(p) > tfrz) then
         if (t_ref2m_min(p) <= tfrz+15._r8) then
            vd1      = 1.4_r8 - 0.0778_r8 * tcrown
            vd2      = 0.5_r8 + 13.44_r8 / ((t_ref2m_max(p)-t_ref2m_min(p)+3._r8)**2) * tcrown
            vd       = max(0._r8, min(1._r8, vd1, vd2))
            cumvd(p) = cumvd(p) + vd
         end if

         if (cumvd(p) < 10._r8 .and. t_ref2m_max(p) > tfrz+30._r8) then
            cumvd(p) = cumvd(p) - 0.5_r8 * (t_ref2m_max(p) - tfrz - 30._r8)
         end if
         cumvd(p) = max(0._r8, cumvd(p))       ! must be > 0

         vf(p) = 1._r8 - p1v * (50._r8 - cumvd(p))
         vf(p) = max(0._r8, min(vf(p), 1._r8)) ! must be between 0 - 1
      end if

      ! calculate cold hardening of plant
      ! determines for winter cereal varieties whether the plant has completed
      ! a period of cold hardening to protect it from freezing temperatures. If
      ! not, then exposure could result in death or killing of plants.

      ! there are two distinct phases of hardening

      if (t_ref2m_min(p) <= tfrz-3._r8 .or. hdidx(p) /= 0._r8) then
         if (hdidx(p) >= hti) then   ! done with phase 1
            hdidx(p) = hdidx(p) + 0.083_r8
            hdidx(p) = min(hdidx(p), hti*2._r8)
         end if

         if (t_ref2m_max(p) >= tbase + tfrz + 10._r8) then
            hdidx(p) = hdidx(p) - 0.02_r8 * (t_ref2m_max(p)-tbase-tfrz-10._r8)
            if (hdidx(p) > hti) hdidx(p) = hdidx(p) - 0.02_r8 * (t_ref2m_max(p)-tbase-tfrz-10._r8)
            hdidx(p) = max(0._r8, hdidx(p))
         end if

      else if (tcrown >= tbase-1._r8) then
         if (tcrown <= tbase+8._r8) then
            hdidx(p) = hdidx(p) + 0.1_r8 - (tcrown-tbase+3.5_r8)**2 / 506._r8
            if (hdidx(p) >= hti .and. tcrown <= tbase + 0._r8) then
               hdidx(p) = hdidx(p) + 0.083_r8
               hdidx(p) = min(hdidx(p), hti*2._r8)
            end if
         end if

         if (t_ref2m_max(p) >= tbase + tfrz + 10._r8) then
            hdidx(p) = hdidx(p) - 0.02_r8 * (t_ref2m_max(p)-tbase-tfrz-10._r8)
            if (hdidx(p) > hti) hdidx(p) = hdidx(p) - 0.02_r8 * (t_ref2m_max(p)-tbase-tfrz-10._r8)
            hdidx(p) = max(0._r8, hdidx(p))
         end if
      end if

      ! calculate what the cereal killing temperature
      ! there is a linear inverse relationship between
      ! hardening of the plant and the killing temperature or
      ! threshold that the plant can withstand
      ! when plant is fully-hardened (hdidx = 2), the killing threshold is -18 C

      ! will have to develop some type of relationship that reduces LAI and
      ! biomass pools in response to cold damaged crop

      if (t_ref2m_min(p) <= tfrz - 6._r8) then
         tkil = (tbase - 6._r8) - 6._r8 * hdidx(p)
         if (tkil >= tcrown) then
            if ((0.95_r8 - 0.02_r8 * (tcrown - tkil)**2) >= 0.02_r8) then
               write (iulog,*)  'crop damaged by cold temperatures at p,c =', p,c
            else if (tlai(p) > 0._r8) then ! slevis: kill if past phase1
               gddmaturity(p) = 0._r8      !         by forcing through
               huigrain(p)    = 0._r8      !         harvest
               write (iulog,*)  '95% of crop killed by cold temperatures at p,c =', p,c
            end if
         end if
      end if

    end associate 

  end subroutine vernalization

  !-----------------------------------------------------------------------
  subroutine CNOnsetGrowth (num_soilp, filter_soilp, &
       cnveg_state_inst, &
       cnveg_carbonstate_inst, cnveg_nitrogenstate_inst, cnveg_carbonflux_inst, cnveg_nitrogenflux_inst)
    !
    ! !DESCRIPTION:
    ! Determines the flux of stored C and N from transfer pools to display
    ! pools during the phenological onset period.
    !
    ! !ARGUMENTS:
    integer                        , intent(in)    :: num_soilp       ! number of soil patches in filter
    integer                        , intent(in)    :: filter_soilp(:) ! filter for soil patches
    type(cnveg_state_type)             , intent(in)    :: cnveg_state_inst
    type(cnveg_carbonstate_type)   , intent(in)    :: cnveg_carbonstate_inst
    type(cnveg_nitrogenstate_type) , intent(in)    :: cnveg_nitrogenstate_inst
    type(cnveg_carbonflux_type)    , intent(inout) :: cnveg_carbonflux_inst
    type(cnveg_nitrogenflux_type)  , intent(inout) :: cnveg_nitrogenflux_inst
    !
    ! !LOCAL VARIABLES:
    integer :: p            ! indices
    integer :: fp           ! lake filter patch index
    real(r8):: t1           ! temporary variable
    !-----------------------------------------------------------------------

    associate(                                                                                             & 
         ivt                                 =>    patch%itype                                                   , & ! Input:  [integer   (:) ]  patch vegetation type                                

         woody                               =>    pftcon%woody                                                , & ! Input:  binary flag for woody lifeform (1=woody, 0=not woody)
         
         onset_flag                          =>    cnveg_state_inst%onset_flag_patch                           , & ! Input:  [real(r8)  (:) ]  onset flag                                        
         onset_counter                       =>    cnveg_state_inst%onset_counter_patch                        , & ! Input:  [real(r8)  (:) ]  onset days counter                                
         bgtr                                =>    cnveg_state_inst%bgtr_patch                                 , & ! Input:  [real(r8)  (:) ]  background transfer growth rate (1/s)             
         
         leafc_xfer                          =>    cnveg_carbonstate_inst%leafc_xfer_patch                     , & ! Input:  [real(r8)  (:) ]  (gC/m2) leaf C transfer                           
         frootc_xfer                         =>    cnveg_carbonstate_inst%frootc_xfer_patch                    , & ! Input:  [real(r8)  (:) ]  (gC/m2) fine root C transfer                      
         livestemc_xfer                      =>    cnveg_carbonstate_inst%livestemc_xfer_patch                 , & ! Input:  [real(r8)  (:) ]  (gC/m2) live stem C transfer                      
         deadstemc_xfer                      =>    cnveg_carbonstate_inst%deadstemc_xfer_patch                 , & ! Input:  [real(r8)  (:) ]  (gC/m2) dead stem C transfer                      
         livecrootc_xfer                     =>    cnveg_carbonstate_inst%livecrootc_xfer_patch                , & ! Input:  [real(r8)  (:) ]  (gC/m2) live coarse root C transfer               
         deadcrootc_xfer                     =>    cnveg_carbonstate_inst%deadcrootc_xfer_patch                , & ! Input:  [real(r8)  (:) ]  (gC/m2) dead coarse root C transfer               
         
         leafn_xfer                          =>    cnveg_nitrogenstate_inst%leafn_xfer_patch                   , & ! Input:  [real(r8)  (:) ]  (gN/m2) leaf N transfer                           
         frootn_xfer                         =>    cnveg_nitrogenstate_inst%frootn_xfer_patch                  , & ! Input:  [real(r8)  (:) ]  (gN/m2) fine root N transfer                      
         livestemn_xfer                      =>    cnveg_nitrogenstate_inst%livestemn_xfer_patch               , & ! Input:  [real(r8)  (:) ]  (gN/m2) live stem N transfer                      
         deadstemn_xfer                      =>    cnveg_nitrogenstate_inst%deadstemn_xfer_patch               , & ! Input:  [real(r8)  (:) ]  (gN/m2) dead stem N transfer                      
         livecrootn_xfer                     =>    cnveg_nitrogenstate_inst%livecrootn_xfer_patch              , & ! Input:  [real(r8)  (:) ]  (gN/m2) live coarse root N transfer               
         deadcrootn_xfer                     =>    cnveg_nitrogenstate_inst%deadcrootn_xfer_patch              , & ! Input:  [real(r8)  (:) ]  (gN/m2) dead coarse root N transfer               
         
         leafc_xfer_to_leafc                 =>    cnveg_carbonflux_inst%leafc_xfer_to_leafc_patch             , & ! Output:  [real(r8) (:) ]                                                    
         frootc_xfer_to_frootc               =>    cnveg_carbonflux_inst%frootc_xfer_to_frootc_patch           , & ! Output:  [real(r8) (:) ]                                                    
         livestemc_xfer_to_livestemc         =>    cnveg_carbonflux_inst%livestemc_xfer_to_livestemc_patch     , & ! Output:  [real(r8) (:) ]                                                    
         deadstemc_xfer_to_deadstemc         =>    cnveg_carbonflux_inst%deadstemc_xfer_to_deadstemc_patch     , & ! Output:  [real(r8) (:) ]                                                    
         livecrootc_xfer_to_livecrootc       =>    cnveg_carbonflux_inst%livecrootc_xfer_to_livecrootc_patch   , & ! Output:  [real(r8) (:) ]                                                    
         deadcrootc_xfer_to_deadcrootc       =>    cnveg_carbonflux_inst%deadcrootc_xfer_to_deadcrootc_patch   , & ! Output:  [real(r8) (:) ]                                                    
         
         leafn_xfer_to_leafn                 =>    cnveg_nitrogenflux_inst%leafn_xfer_to_leafn_patch           , & ! Output:  [real(r8) (:) ]                                                    
         frootn_xfer_to_frootn               =>    cnveg_nitrogenflux_inst%frootn_xfer_to_frootn_patch         , & ! Output:  [real(r8) (:) ]                                                    
         livestemn_xfer_to_livestemn         =>    cnveg_nitrogenflux_inst%livestemn_xfer_to_livestemn_patch   , & ! Output:  [real(r8) (:) ]                                                    
         deadstemn_xfer_to_deadstemn         =>    cnveg_nitrogenflux_inst%deadstemn_xfer_to_deadstemn_patch   , & ! Output:  [real(r8) (:) ]                                                    
         livecrootn_xfer_to_livecrootn       =>    cnveg_nitrogenflux_inst%livecrootn_xfer_to_livecrootn_patch , & ! Output:  [real(r8) (:) ]                                                    
         deadcrootn_xfer_to_deadcrootn       =>    cnveg_nitrogenflux_inst%deadcrootn_xfer_to_deadcrootn_patch   & ! Output:  [real(r8) (:) ]                                                    
         )

      ! patch loop
      do fp = 1,num_soilp
         p = filter_soilp(fp)

         ! only calculate these fluxes during onset period
         if (onset_flag(p) == 1._r8) then

            ! The transfer rate is a linearly decreasing function of time,
            ! going to zero on the last timestep of the onset period

            if (abs(onset_counter(p) - dt) <= dt/2._r8) then
               t1 = 1.0_r8 / dt
            else
               t1 = 2.0_r8 / (onset_counter(p))
            end if
            leafc_xfer_to_leafc(p)   = t1 * leafc_xfer(p)
            frootc_xfer_to_frootc(p) = t1 * frootc_xfer(p)
            leafn_xfer_to_leafn(p)   = t1 * leafn_xfer(p)
            frootn_xfer_to_frootn(p) = t1 * frootn_xfer(p)
            if (woody(ivt(p)) == 1.0_r8) then
               livestemc_xfer_to_livestemc(p)   = t1 * livestemc_xfer(p)
               deadstemc_xfer_to_deadstemc(p)   = t1 * deadstemc_xfer(p)
               livecrootc_xfer_to_livecrootc(p) = t1 * livecrootc_xfer(p)
               deadcrootc_xfer_to_deadcrootc(p) = t1 * deadcrootc_xfer(p)
               livestemn_xfer_to_livestemn(p)   = t1 * livestemn_xfer(p)
               deadstemn_xfer_to_deadstemn(p)   = t1 * deadstemn_xfer(p)
               livecrootn_xfer_to_livecrootn(p) = t1 * livecrootn_xfer(p)
               deadcrootn_xfer_to_deadcrootn(p) = t1 * deadcrootn_xfer(p)
            end if

         end if ! end if onset period

         ! calculate the background rate of transfer growth (used for stress
         ! deciduous algorithm). In this case, all of the mass in the transfer
         ! pools should be moved to displayed growth in each timestep.

         if (bgtr(p) > 0._r8) then
            leafc_xfer_to_leafc(p)   = leafc_xfer(p) / dt
            frootc_xfer_to_frootc(p) = frootc_xfer(p) / dt
            leafn_xfer_to_leafn(p)   = leafn_xfer(p) / dt
            frootn_xfer_to_frootn(p) = frootn_xfer(p) / dt
            if (woody(ivt(p)) == 1.0_r8) then
               livestemc_xfer_to_livestemc(p)   = livestemc_xfer(p) / dt
               deadstemc_xfer_to_deadstemc(p)   = deadstemc_xfer(p) / dt
               livecrootc_xfer_to_livecrootc(p) = livecrootc_xfer(p) / dt
               deadcrootc_xfer_to_deadcrootc(p) = deadcrootc_xfer(p) / dt
               livestemn_xfer_to_livestemn(p)   = livestemn_xfer(p) / dt
               deadstemn_xfer_to_deadstemn(p)   = deadstemn_xfer(p) / dt
               livecrootn_xfer_to_livecrootn(p) = livecrootn_xfer(p) / dt
               deadcrootn_xfer_to_deadcrootn(p) = deadcrootn_xfer(p) / dt
            end if
         end if ! end if bgtr

      end do ! end patch loop

    end associate

  end subroutine CNOnsetGrowth

  !-----------------------------------------------------------------------
  subroutine CNOffsetLitterfall (num_soilp, filter_soilp, &
       cnveg_state_inst, cnveg_carbonstate_inst, cnveg_nitrogenstate_inst, cnveg_carbonflux_inst, cnveg_nitrogenflux_inst)
    !
    ! !DESCRIPTION:
    ! Determines the flux of C and N from displayed pools to litter
    ! pools during the phenological offset period.
    !
    ! !USES:
    use pftconMod        , only : npcropmin
    use pftconMod        , only : nmiscanthus, nirrig_miscanthus, nswitchgrass, nirrig_switchgrass
    
    use CNSharedParamsMod, only : use_fun
    use clm_varctl       , only : CNratio_floating    
    !
    ! !ARGUMENTS:
    integer                       , intent(in)    :: num_soilp       ! number of soil patches in filter
    integer                       , intent(in)    :: filter_soilp(:) ! filter for soil patches
    type(cnveg_state_type)        , intent(inout) :: cnveg_state_inst
    type(cnveg_carbonstate_type)  , intent(in)    :: cnveg_carbonstate_inst
    type(cnveg_nitrogenstate_type), intent(in)    :: cnveg_nitrogenstate_inst
    type(cnveg_carbonflux_type)   , intent(inout) :: cnveg_carbonflux_inst
    type(cnveg_nitrogenflux_type) , intent(inout) :: cnveg_nitrogenflux_inst
    !
    ! !LOCAL VARIABLES:
    integer :: p, c         ! indices
    integer :: fp           ! lake filter patch index
    real(r8):: t1           ! temporary variable
    real(r8):: denom        ! temporary variable for divisor
    real(r8) :: ntovr_leaf  
    real(r8) :: fr_leafn_to_litter ! fraction of the nitrogen turnover that goes to litter; remaining fraction is retranslocated
    !-----------------------------------------------------------------------

    associate(                                                                           & 
         ivt                   =>    patch%itype                                       , & ! Input:  [integer  (:) ]  patch vegetation type                                

         leafcn                =>    pftcon%leafcn                                     , & ! Input:  leaf C:N (gC/gN) 
         
         biofuel_harvfrac      =>    pftcon%biofuel_harvfrac                           , & ! Input:  cut a fraction of leaf & stem for biofuel (-) 
                                          
         lflitcn               =>    pftcon%lflitcn                                    , & ! Input:  leaf litter C:N (gC/gN)                           
         frootcn               =>    pftcon%frootcn                                    , & ! Input:  fine root C:N (gC/gN)                             
         graincn               =>    pftcon%graincn                                    , & ! Input:  grain C:N (gC/gN)                                 

         offset_flag           =>    cnveg_state_inst%offset_flag_patch                , & ! Input:  [real(r8) (:) ]  offset flag                                       
         offset_counter        =>    cnveg_state_inst%offset_counter_patch             , & ! Input:  [real(r8) (:) ]  offset days counter                               

         leafc                 =>    cnveg_carbonstate_inst%leafc_patch                , & ! Input:  [real(r8) (:) ]  (gC/m2) leaf C                                    
         frootc                =>    cnveg_carbonstate_inst%frootc_patch               , & ! Input:  [real(r8) (:) ]  (gC/m2) fine root C                               
         grainc                =>    cnveg_carbonstate_inst%grainc_patch               , & ! Input:  [real(r8) (:) ]  (gC/m2) grain C                                   
         cropseedc_deficit     =>    cnveg_carbonstate_inst%cropseedc_deficit_patch    , & ! Input:  [real(r8) (:) ]  (gC/m2) crop seed C deficit
         livestemc             =>    cnveg_carbonstate_inst%livestemc_patch            , & ! Input:  [real(r8) (:) ]  (gC/m2) livestem C                                
         cropseedn_deficit     =>    cnveg_nitrogenstate_inst%cropseedn_deficit_patch  , & ! Input:  [real(r8) (:) ]  (gC/m2) crop seed N deficit
         livestemn             =>    cnveg_nitrogenstate_inst%livestemn_patch          , & ! Input:  [real(r8) (:) ]  (gN/m2) livestem N

         cpool_to_grainc       =>    cnveg_carbonflux_inst%cpool_to_grainc_patch       , & ! Input:  [real(r8) (:) ]  allocation to grain C (gC/m2/s)                   
         npool_to_grainn       =>    cnveg_nitrogenflux_inst%npool_to_grainn_patch     , & ! Input: [real(r8) (:)  ]  allocation to grain N (gN/m2/s)
         grainn                =>    cnveg_nitrogenstate_inst%grainn_patch             , & ! Input: [real(r8) (:)  ]  (kgN/m2) grain N
         cpool_to_livestemc    =>    cnveg_carbonflux_inst%cpool_to_livestemc_patch    , & ! Input:  [real(r8) (:) ]  allocation to live stem C (gC/m2/s)               
         cpool_to_leafc        =>    cnveg_carbonflux_inst%cpool_to_leafc_patch        , & ! Input:  [real(r8) (:) ]  allocation to leaf C (gC/m2/s)                    
         cpool_to_frootc       =>    cnveg_carbonflux_inst%cpool_to_frootc_patch       , & ! Input:  [real(r8) (:) ]  allocation to fine root C (gC/m2/s)               
         prev_leafc_to_litter  =>    cnveg_carbonflux_inst%prev_leafc_to_litter_patch  , & ! Output: [real(r8) (:) ]  previous timestep leaf C litterfall flux (gC/m2/s)
         prev_frootc_to_litter =>    cnveg_carbonflux_inst%prev_frootc_to_litter_patch , & ! Output: [real(r8) (:) ]  previous timestep froot C litterfall flux (gC/m2/s)
         leafc_to_litter       =>    cnveg_carbonflux_inst%leafc_to_litter_patch       , & ! Output: [real(r8) (:) ]  leaf C litterfall (gC/m2/s)                       
         frootc_to_litter      =>    cnveg_carbonflux_inst%frootc_to_litter_patch      , & ! Output: [real(r8) (:) ]  fine root C litterfall (gC/m2/s)                  
         livestemc_to_litter   =>    cnveg_carbonflux_inst%livestemc_to_litter_patch   , & ! Output: [real(r8) (:) ]  live stem C litterfall (gC/m2/s)                  
         grainc_to_food        =>    cnveg_carbonflux_inst%grainc_to_food_patch        , & ! Output: [real(r8) (:) ]  grain C to food (gC/m2/s)             
         grainc_to_seed        =>    cnveg_carbonflux_inst%grainc_to_seed_patch        , & ! Output: [real(r8) (:) ]  grain C to seed (gC/m2/s)
         leafc_to_biofuelc     =>    cnveg_carbonflux_inst%leafc_to_biofuelc_patch     , & ! Output: [real(r8) (:) ]  leaf C to biofuel C (gC/m2/s)
         livestemc_to_biofuelc =>    cnveg_carbonflux_inst%livestemc_to_biofuelc_patch , & ! Output: [real(r8) (:) ]  livestem C to biofuel C (gC/m2/s)
         leafn                 =>    cnveg_nitrogenstate_inst%leafn_patch              , & ! Input:  [real(r8) (:) ]  (gN/m2) leaf N      
         frootn                =>    cnveg_nitrogenstate_inst%frootn_patch             , & ! Input:  [real(r8) (:) ]  (gN/m2) fine root N                        

         livestemn_to_litter   =>    cnveg_nitrogenflux_inst%livestemn_to_litter_patch , & ! Output: [real(r8) (:) ]  livestem N to litter (gN/m2/s)                    
         grainn_to_food        =>    cnveg_nitrogenflux_inst%grainn_to_food_patch      , & ! Output: [real(r8) (:) ]  grain N to food (gN/m2/s)                                   
         grainn_to_seed        =>    cnveg_nitrogenflux_inst%grainn_to_seed_patch      , & ! Output: [real(r8) (:) ]  grain N to seed (gN/m2/s)
         leafn_to_biofueln     =>    cnveg_nitrogenflux_inst%leafn_to_biofueln_patch   , & ! Output: [real(r8) (:) ]  leaf N to biofuel N (gN/m2/s)
         livestemn_to_biofueln =>    cnveg_nitrogenflux_inst%livestemn_to_biofueln_patch, & ! Output: [real(r8) (:) ]  livestem N to biofuel N (gN/m2/s)     
         leafn_to_litter       =>    cnveg_nitrogenflux_inst%leafn_to_litter_patch     , & ! Output: [real(r8) (:) ]  leaf N litterfall (gN/m2/s)                       
         leafn_to_retransn     =>    cnveg_nitrogenflux_inst%leafn_to_retransn_patch   , & ! Input: [real(r8) (:) ]  leaf N to retranslocated N pool (gN/m2/s)         
         free_retransn_to_npool=>    cnveg_nitrogenflux_inst%free_retransn_to_npool_patch  , & ! Input: [real(r8) (:) ] free leaf N to retranslocated N pool (gN/m2/s)          
         paid_retransn_to_npool=>    cnveg_nitrogenflux_inst%retransn_to_npool_patch, & ! Input: [real(r8) (:) ] free leaf N to retranslocated N pool (gN/m2/s)          
         frootn_to_litter      =>    cnveg_nitrogenflux_inst%frootn_to_litter_patch    , & ! Output: [real(r8) (:) ]  fine root N litterfall (gN/m2/s)                  
         leafc_to_litter_fun   =>    cnveg_carbonflux_inst%leafc_to_litter_fun_patch   , & ! Output:  [real(r8) (:) ]  leaf C litterfall used by FUN (gC/m2/s)
         leafcn_offset         =>    cnveg_state_inst%leafcn_offset_patch               & ! Output:  [real(r8) (:) ]  Leaf C:N used by FUN
         )

      ! The litterfall transfer rate starts at 0.0 and increases linearly
      ! over time, with displayed growth going to 0.0 on the last day of litterfall
      
      do fp = 1,num_soilp
         p = filter_soilp(fp)

         ! only calculate fluxes during offset period
         if (offset_flag(p) == 1._r8) then

            if (abs(offset_counter(p) - dt) <= dt/2._r8) then
               t1 = 1.0_r8 / dt
               frootc_to_litter(p) = t1 * frootc(p) + cpool_to_frootc(p)
               
               ! biofuel_harvfrac is only non-zero for prognostic crops.
               leafc_to_litter(p)  = t1 * leafc(p)*(1._r8-biofuel_harvfrac(ivt(p)))  + cpool_to_leafc(p)

               ! this assumes that offset_counter == dt for crops
               ! if this were ever changed, we'd need to add code to the "else"
               if (ivt(p) >= npcropmin) then
                  ! Replenish the seed deficits from grain, if there is enough
                  ! available grain. (If there is not enough available grain, the seed
                  ! deficits will accumulate until there is eventually enough grain to
                  ! replenish them.)
                  grainc_to_seed(p) = t1 * min(-cropseedc_deficit(p), grainc(p))
                  grainn_to_seed(p) = t1 * min(-cropseedn_deficit(p), grainn(p))
                  ! Send the remaining grain to the food product pool
                  grainc_to_food(p) = t1 * grainc(p)  + cpool_to_grainc(p) - grainc_to_seed(p)
                  grainn_to_food(p) = t1 * grainn(p)  + npool_to_grainn(p) - grainn_to_seed(p)
                  
                  ! Cut a certain fraction (i.e., biofuel_harvfrac(ivt(p))) (e.g., biofuel_harvfrac(ivt(p)=70% for bioenergy crops) of leaf C
                  ! and move this fration of leaf C to biofuel C, rather than move it to litter
                  leafc_to_biofuelc(p) = t1 * leafc(p) * biofuel_harvfrac(ivt(p))
                  leafn_to_biofueln(p) = t1 * leafn(p) * biofuel_harvfrac(ivt(p))

                  ! Cut a certain fraction (i.e., biofuel_harvfrac(ivt(p))) (e.g., biofuel_harvfrac(ivt(p)=70% for bioenergy crops) of livestem C
                  ! and move this fration of leaf C to biofuel C, rather than move it to litter
                  livestemc_to_litter(p)   = t1 * livestemc(p)*(1._r8-biofuel_harvfrac(ivt(p)))  + cpool_to_livestemc(p)
                  livestemc_to_biofuelc(p) = t1 * livestemc(p) * biofuel_harvfrac(ivt(p))
                  livestemn_to_biofueln(p) = t1 * livestemn(p) * biofuel_harvfrac(ivt(p))
               end if
            else
               t1 = dt * 2.0_r8 / (offset_counter(p) * offset_counter(p))
               leafc_to_litter(p)  = prev_leafc_to_litter(p)  + t1*(leafc(p)  - prev_leafc_to_litter(p)*offset_counter(p))
               frootc_to_litter(p) = prev_frootc_to_litter(p) + t1*(frootc(p) - prev_frootc_to_litter(p)*offset_counter(p))

            end if
            
            if ( use_fun ) then
               if(leafc_to_litter(p)*dt.gt.leafc(p))then
                   leafc_to_litter(p) = leafc(p)/dt + cpool_to_leafc(p)
               endif
               if(frootc_to_litter(p)*dt.gt.frootc(p))then
                   frootc_to_litter(p) = frootc(p)/dt + cpool_to_frootc(p)
               endif
            end if
            
            
            if ( use_fun ) then
               leafc_to_litter_fun(p)      =  leafc_to_litter(p)
               leafn_to_retransn(p)        =  paid_retransn_to_npool(p) + free_retransn_to_npool(p)
               if (leafn(p).gt.0._r8) then
                  if (leafn(p)-leafn_to_retransn(p)*dt.gt.0._r8) then
                      leafcn_offset(p)     =  leafc(p)/(leafn(p)-leafn_to_retransn(p)*dt)
                  else
                      leafcn_offset(p)     =  leafc(p)/leafn(p)
                  end if
               else
                  leafcn_offset(p)         =  leafcn(ivt(p))
               end if
               leafn_to_litter(p)          =  leafc_to_litter(p)/leafcn_offset(p) - leafn_to_retransn(p)
               leafn_to_litter(p)          =  max(leafn_to_litter(p),0._r8)
               
               denom = ( leafn_to_retransn(p) + leafn_to_litter(p) )
               if ( denom /= 0.0_r8 ) then
                  fr_leafn_to_litter =  leafn_to_litter(p) / ( leafn_to_retransn(p) + leafn_to_litter(p) )
               else if ( leafn_to_litter(p) == 0.0_r8 ) then
                  fr_leafn_to_litter =  0.0_r8
               else
                  fr_leafn_to_litter =  1.0_r8
               end if

            else
               if (CNratio_floating .eqv. .true.) then    
                  fr_leafn_to_litter = 0.5_r8    ! assuming 50% of nitrogen turnover goes to litter
               end if
               ! calculate the leaf N litterfall and retranslocation
               leafn_to_litter(p)   = leafc_to_litter(p)  / lflitcn(ivt(p))
               leafn_to_retransn(p) = (leafc_to_litter(p) / leafcn(ivt(p))) - leafn_to_litter(p)

            end if    

            ! calculate fine root N litterfall (no retranslocation of fine root N)
            frootn_to_litter(p) = frootc_to_litter(p) / frootcn(ivt(p))
            
            if (CNratio_floating .eqv. .true.) then    
               if (leafc(p) == 0.0_r8) then    
                  ntovr_leaf = 0.0_r8    
               else    
                  ntovr_leaf = leafc_to_litter(p) * (leafn(p) / leafc(p))   
               end if   
           
               leafn_to_litter(p)   = fr_leafn_to_litter * ntovr_leaf
               leafn_to_retransn(p) = ntovr_leaf - leafn_to_litter(p)
               if (frootc(p) == 0.0_r8) then    
                   frootn_to_litter(p) = 0.0_r8    
                else    
                   frootn_to_litter(p) = frootc_to_litter(p) * (frootn(p) / frootc(p))   
                end if   
            end if  
            
            if ( use_fun ) then
               if(frootn_to_litter(p)*dt.gt.frootn(p))then
                   frootn_to_litter(p) = frootn(p)/dt
               endif    
            end if

            if (ivt(p) >= npcropmin) then
               ! NOTE(slevis, 2014-12) results in -ve livestemn and -ve totpftn
               !X! livestemn_to_litter(p) = livestemc_to_litter(p) / livewdcn(ivt(p))
               ! NOTE(slevis, 2014-12) Beth Drewniak suggested this instead
               livestemn_to_litter(p) = livestemn(p) / dt * (1 - biofuel_harvfrac(ivt(p)))
            end if

            ! save the current litterfall fluxes
            prev_leafc_to_litter(p)  = leafc_to_litter(p)
            prev_frootc_to_litter(p) = frootc_to_litter(p)
                
         end if ! end if offset period

      end do ! end patch loop

    end associate 

  end subroutine CNOffsetLitterfall

  !-----------------------------------------------------------------------
  subroutine CNBackgroundLitterfall (num_soilp, filter_soilp, &
       cnveg_state_inst, cnveg_carbonstate_inst, cnveg_nitrogenstate_inst, cnveg_carbonflux_inst, cnveg_nitrogenflux_inst)
    !
    ! !DESCRIPTION:
    ! Determines the flux of C and N from displayed pools to litter
    ! pools as the result of background litter fall.
    !
    ! !USES:
    use CNSharedParamsMod   , only : use_fun
    use clm_varctl          , only : CNratio_floating    
    ! !ARGUMENTS:
    implicit none
    integer                       , intent(in)    :: num_soilp       ! number of soil patches in filter
    integer                       , intent(in)    :: filter_soilp(:) ! filter for soil patches
    type(cnveg_state_type)        , intent(inout) :: cnveg_state_inst
    type(cnveg_carbonstate_type)  , intent(in)    :: cnveg_carbonstate_inst
    type(cnveg_nitrogenstate_type), intent(in)    :: cnveg_nitrogenstate_inst
    type(cnveg_carbonflux_type)   , intent(inout) :: cnveg_carbonflux_inst
    type(cnveg_nitrogenflux_type) , intent(inout) :: cnveg_nitrogenflux_inst
    !
    ! !LOCAL VARIABLES:
    integer :: p            ! indices
    integer :: fp           ! lake filter patch index
    real(r8) :: fr_leafn_to_litter ! fraction of the nitrogen turnover that goes to litter; remaining fraction is retranslocated
    real(r8) :: ntovr_leaf  
    real(r8) :: denom       
    !-----------------------------------------------------------------------

    associate(                                                                     & 
         ivt               =>    patch%itype                                     , & ! Input:  [integer  (:) ]  patch vegetation type                                

         leafcn            =>    pftcon%leafcn                                   , & ! Input:  leaf C:N (gC/gN)                                  
         lflitcn           =>    pftcon%lflitcn                                  , & ! Input:  leaf litter C:N (gC/gN)                           
         frootcn           =>    pftcon%frootcn                                  , & ! Input:  fine root C:N (gC/gN)                             

         bglfr             =>    cnveg_state_inst%bglfr_patch                    , & ! Input:  [real(r8) (:) ]  background litterfall rate (1/s)                  

         leafc             =>    cnveg_carbonstate_inst%leafc_patch              , & ! Input:  [real(r8) (:) ]  (gC/m2) leaf C                                    
         frootc            =>    cnveg_carbonstate_inst%frootc_patch             , & ! Input:  [real(r8) (:) ]  (gC/m2) fine root C                               
         
         leafc_to_litter   =>    cnveg_carbonflux_inst%leafc_to_litter_patch     , & ! Output: [real(r8) (:) ]                                                    
         frootc_to_litter  =>    cnveg_carbonflux_inst%frootc_to_litter_patch    , & ! Output: [real(r8) (:) ]                                                    

         leafn             =>    cnveg_nitrogenstate_inst%leafn_patch            , & ! Input:  [real(r8) (:) ]  (gN/m2) leaf N  
         frootn            =>    cnveg_nitrogenstate_inst%frootn_patch           , & ! Input:  [real(r8) (:) ]  (gN/m2) fine root N 
         leafn_to_litter   =>    cnveg_nitrogenflux_inst%leafn_to_litter_patch   , & ! Output: [real(r8) (:) ]                                                    
         leafn_to_retransn =>    cnveg_nitrogenflux_inst%leafn_to_retransn_patch , & ! Output: [real(r8) (:) ]                                                    
         frootn_to_litter  =>    cnveg_nitrogenflux_inst%frootn_to_litter_patch  , & ! Output: [real(r8) (:) ]                                                    
         leafc_to_litter_fun   => cnveg_carbonflux_inst%leafc_to_litter_fun_patch, & ! Output:  [real(r8) (:) ] leaf C litterfall used by FUN (gC/m2/s)
         leafcn_offset         => cnveg_state_inst%leafcn_offset_patch           , & ! Output:  [real(r8) (:) ] Leaf C:N used by FUN
         free_retransn_to_npool=>    cnveg_nitrogenflux_inst%free_retransn_to_npool_patch  , & ! Input: [real(r8) (:) ] free leaf N to retranslocated N pool (gN/m2/s)          
         paid_retransn_to_npool=>    cnveg_nitrogenflux_inst%retransn_to_npool_patch   & ! Input: [real(r8) (:) ] free leaf N to retranslocated N pool (gN/m2/s)          
         )

      ! patch loop
      do fp = 1,num_soilp
         p = filter_soilp(fp)

         ! only calculate these fluxes if the background litterfall rate is non-zero
         if (bglfr(p) > 0._r8) then
            ! units for bglfr are already 1/s
            leafc_to_litter(p)  = bglfr(p) * leafc(p)
            frootc_to_litter(p) = bglfr(p) * frootc(p)
            if ( use_fun ) then
               leafc_to_litter_fun(p)     = leafc_to_litter(p)
               leafn_to_retransn(p)       = paid_retransn_to_npool(p) + free_retransn_to_npool(p)
               if (leafn(p).gt.0._r8) then
                  if (leafn(p)-leafn_to_retransn(p)*dt.gt.0._r8) then
                     leafcn_offset(p)     = leafc(p)/(leafn(p)-leafn_to_retransn(p)*dt)
                  else
                     leafcn_offset(p)     = leafc(p)/leafn(p)
                  end if
               else
                  leafcn_offset(p)        = leafcn(ivt(p))
               end if
               leafn_to_litter(p)         = leafc_to_litter(p)/leafcn_offset(p) - leafn_to_retransn(p)
               leafn_to_litter(p)         = max(leafn_to_litter(p),0._r8)

               denom = ( leafn_to_retransn(p) + leafn_to_litter(p) )
               if ( denom /= 0.0_r8 ) then
                  fr_leafn_to_litter =  leafn_to_litter(p) / ( leafn_to_retransn(p) + leafn_to_litter(p) )
               else if ( leafn_to_litter(p) == 0.0_r8 ) then
                  fr_leafn_to_litter =  0.0_r8
               else
                  fr_leafn_to_litter =  1.0_r8
               end if


            else
               if (CNratio_floating .eqv. .true.) then    
                  fr_leafn_to_litter = 0.5_r8    ! assuming 50% of nitrogen turnover goes to litter
               end if
               ! calculate the leaf N litterfall and retranslocation
               leafn_to_litter(p)   = leafc_to_litter(p)  / lflitcn(ivt(p))
               leafn_to_retransn(p) = (leafc_to_litter(p) / leafcn(ivt(p))) - leafn_to_litter(p)

            end if    

            ! calculate fine root N litterfall (no retranslocation of fine root N)
            frootn_to_litter(p) = frootc_to_litter(p) / frootcn(ivt(p))
            
            if (CNratio_floating .eqv. .true.) then    
               if (leafc(p) == 0.0_r8) then    
                  ntovr_leaf = 0.0_r8    
               else    
                  ntovr_leaf = leafc_to_litter(p) * (leafn(p) / leafc(p))   
               end if   
           
               leafn_to_litter(p)   = fr_leafn_to_litter * ntovr_leaf
               leafn_to_retransn(p) = ntovr_leaf - leafn_to_litter(p)
               if (frootc(p) == 0.0_r8) then    
                   frootn_to_litter(p) = 0.0_r8    
                else    
                   frootn_to_litter(p) = frootc_to_litter(p) * (frootn(p) / frootc(p))   
                end if   
            end if    

            if ( use_fun ) then
               if(frootn_to_litter(p)*dt.gt.frootn(p))then
                    frootn_to_litter(p) = frootn(p)/dt
               endif
            end if

         end if

      end do

    end associate 

  end subroutine CNBackgroundLitterfall

  !-----------------------------------------------------------------------
  subroutine CNLivewoodTurnover (num_soilp, filter_soilp, &
       cnveg_carbonstate_inst, cnveg_nitrogenstate_inst, cnveg_carbonflux_inst, cnveg_nitrogenflux_inst)
    !
    ! !DESCRIPTION:
    ! Determines the flux of C and N from live wood to
    ! dead wood pools, for stem and coarse root.
    !
    use CNSharedParamsMod, only: use_fun
    use clm_varctl          , only : CNratio_floating    
    ! !ARGUMENTS:
    integer                        , intent(in)    :: num_soilp       ! number of soil patches in filter
    integer                        , intent(in)    :: filter_soilp(:) ! filter for soil patches
    type(cnveg_carbonstate_type)   , intent(in)    :: cnveg_carbonstate_inst
    type(cnveg_nitrogenstate_type) , intent(in)    :: cnveg_nitrogenstate_inst
    type(cnveg_carbonflux_type)    , intent(inout) :: cnveg_carbonflux_inst
    type(cnveg_nitrogenflux_type)  , intent(inout) :: cnveg_nitrogenflux_inst
    !
    ! !LOCAL VARIABLES:
    integer :: p            ! indices
    integer :: fp           ! lake filter patch index
    real(r8):: ctovr        ! temporary variable for carbon turnover
    real(r8):: ntovr        ! temporary variable for nitrogen turnover
    !-----------------------------------------------------------------------

    associate(                                                                                   & 
         ivt                      =>    patch%itype                                              , & ! Input:  [integer  (:) ]  patch vegetation type                                

         woody                    =>    pftcon%woody                                           , & ! Input:  binary flag for woody lifeform (1=woody, 0=not woody)
         livewdcn                 =>    pftcon%livewdcn                                        , & ! Input:  live wood (phloem and ray parenchyma) C:N (gC/gN) 
         deadwdcn                 =>    pftcon%deadwdcn                                        , & ! Input:  dead wood (xylem and heartwood) C:N (gC/gN)       

         livestemc                =>    cnveg_carbonstate_inst%livestemc_patch                 , & ! Input:  [real(r8) (:) ]  (gC/m2) live stem C                               
         livecrootc               =>    cnveg_carbonstate_inst%livecrootc_patch                , & ! Input:  [real(r8) (:) ]  (gC/m2) live coarse root C                        

         livestemn                =>    cnveg_nitrogenstate_inst%livestemn_patch               , & ! Input:  [real(r8) (:) ]  (gN/m2) live stem N                               
         livecrootn               =>    cnveg_nitrogenstate_inst%livecrootn_patch              , & ! Input:  [real(r8) (:) ]  (gN/m2) live coarse root N                        
         
         livestemc_to_deadstemc   =>    cnveg_carbonflux_inst%livestemc_to_deadstemc_patch     , & ! Output: [real(r8) (:) ]                                                    
         livecrootc_to_deadcrootc =>    cnveg_carbonflux_inst%livecrootc_to_deadcrootc_patch   , & ! Output: [real(r8) (:) ]                                                    

         livestemn_to_deadstemn   =>    cnveg_nitrogenflux_inst%livestemn_to_deadstemn_patch   , & ! Output: [real(r8) (:) ]                                                    
         livestemn_to_retransn    =>    cnveg_nitrogenflux_inst%livestemn_to_retransn_patch    , & ! Output: [real(r8) (:) ]                                                    
         livecrootn_to_deadcrootn =>    cnveg_nitrogenflux_inst%livecrootn_to_deadcrootn_patch , & ! Output: [real(r8) (:) ]                                                    
         livecrootn_to_retransn   =>    cnveg_nitrogenflux_inst%livecrootn_to_retransn_patch     & ! Output: [real(r8) (:) ]                                                    
         )



      ! patch loop
      do fp = 1,num_soilp
         p = filter_soilp(fp)

         ! only calculate these fluxes for woody types
         if (woody(ivt(p)) > 0._r8) then

            ! live stem to dead stem turnover

            ctovr = livestemc(p) * lwtop
            ntovr = ctovr / livewdcn(ivt(p))
            livestemc_to_deadstemc(p) = ctovr
            livestemn_to_deadstemn(p) = ctovr / deadwdcn(ivt(p))
            
            if (CNratio_floating .eqv. .true.) then    
               if (livestemc(p) == 0.0_r8) then    
                   ntovr = 0.0_r8    
                   livestemn_to_deadstemn(p) = 0.0_r8 
                else    
                   ntovr = ctovr * (livestemn(p) / livestemc(p))   
                   livestemn_to_deadstemn(p) = ctovr / deadwdcn(ivt(p)) 
                end if   

            end if    
            
            livestemn_to_retransn(p)  = ntovr - livestemn_to_deadstemn(p)

            ! live coarse root to dead coarse root turnover

            ctovr = livecrootc(p) * lwtop
            ntovr = ctovr / livewdcn(ivt(p))
            livecrootc_to_deadcrootc(p) = ctovr
            livecrootn_to_deadcrootn(p) = ctovr / deadwdcn(ivt(p))
            
            if (CNratio_floating .eqv. .true.) then    
              if (livecrootc(p) == 0.0_r8) then    
                  ntovr = 0.0_r8    
                  livecrootn_to_deadcrootn(p) = 0.0_r8 
               else    
                  ntovr = ctovr * (livecrootn(p) / livecrootc(p))   
                   livecrootn_to_deadcrootn(p) = ctovr / deadwdcn(ivt(p)) 
               end if   

            end if    
            
            livecrootn_to_retransn(p)  = ntovr - livecrootn_to_deadcrootn(p)

         end if

      end do

    end associate 

  end subroutine CNLivewoodTurnover

  !-----------------------------------------------------------------------
  subroutine CNCropHarvestToProductPools(bounds, num_soilp, filter_soilp, num_soilc, filter_soilc, &
       cnveg_carbonflux_inst, cnveg_nitrogenflux_inst)
    !
    ! !DESCRIPTION:
    ! If using prognostic crop, then move any necessary harvested amounts into fluxes
    ! destined for the product pools.
    !
    ! !USES:
    use clm_varctl    , only : use_crop
    use clm_varctl    , only : use_grainproduct
    use subgridAveMod , only : p2c
    !
    ! !ARGUMENTS:
    type(bounds_type)             , intent(in)    :: bounds
    integer                       , intent(in)    :: num_soilp       ! number of soil patches in filter
    integer                       , intent(in)    :: filter_soilp(:) ! filter for soil patches
    integer                       , intent(in)    :: num_soilc       ! number of soil columns in filter
    integer                       , intent(in)    :: filter_soilc(:) ! filter for soil columns
    type(cnveg_carbonflux_type)   , intent(inout) :: cnveg_carbonflux_inst
    type(cnveg_nitrogenflux_type) , intent(inout) :: cnveg_nitrogenflux_inst
    !
    ! !LOCAL VARIABLES:
    integer :: fp, p

    character(len=*), parameter :: subname = 'CNCropHarvestToProductPools'
    !-----------------------------------------------------------------------

    if (use_crop) then
       do fp = 1, num_soilp
          p = filter_soilp(fp)
          cnveg_carbonflux_inst%grainc_to_cropprodc_patch(p) = cnveg_carbonflux_inst%leafc_to_biofuelc_patch(p) + &
               cnveg_carbonflux_inst%livestemc_to_biofuelc_patch(p)
          cnveg_nitrogenflux_inst%grainn_to_cropprodn_patch(p) = cnveg_nitrogenflux_inst%leafn_to_biofueln_patch(p) + &
               cnveg_nitrogenflux_inst%livestemn_to_biofueln_patch(p)
       end do

       if (use_grainproduct) then
          do fp = 1, num_soilp
             p = filter_soilp(fp)
             cnveg_carbonflux_inst%grainc_to_cropprodc_patch(p) = cnveg_carbonflux_inst%grainc_to_cropprodc_patch(p) + &
                  cnveg_carbonflux_inst%grainc_to_food_patch(p)
             cnveg_nitrogenflux_inst%grainn_to_cropprodn_patch(p) = cnveg_nitrogenflux_inst%grainn_to_cropprodn_patch(p) + &
                  cnveg_nitrogenflux_inst%grainn_to_food_patch(p)
          end do
       end if
       
       call p2c (bounds, num_soilc, filter_soilc, &
            cnveg_carbonflux_inst%grainc_to_cropprodc_patch(bounds%begp:bounds%endp), &
            cnveg_carbonflux_inst%grainc_to_cropprodc_col(bounds%begc:bounds%endc))

       call p2c (bounds, num_soilc, filter_soilc, &
            cnveg_nitrogenflux_inst%grainn_to_cropprodn_patch(bounds%begp:bounds%endp), &
            cnveg_nitrogenflux_inst%grainn_to_cropprodn_col(bounds%begc:bounds%endc))

    end if

  end subroutine CNCropHarvestToProductPools

  !-----------------------------------------------------------------------
  subroutine CNLitterToColumn (bounds, num_soilc, filter_soilc,         &
       cnveg_state_inst,cnveg_carbonflux_inst, cnveg_nitrogenflux_inst, &
       leaf_prof_patch, froot_prof_patch)
    !
    ! !DESCRIPTION:
    ! called at the end of cn_phenology to gather all patch-level litterfall fluxes
    ! to the column level and assign them to the three litter pools
    !
    ! !USES:
    use clm_varpar , only : max_patch_per_col, nlevdecomp
    use pftconMod  , only : npcropmin
    use clm_varctl , only : use_grainproduct
    !
    ! !ARGUMENTS:
    type(bounds_type)               , intent(in)    :: bounds
    integer                         , intent(in)    :: num_soilc       ! number of soil columns in filter
    integer                         , intent(in)    :: filter_soilc(:) ! filter for soil columns
    type(cnveg_state_type)          , intent(in)    :: cnveg_state_inst
    type(cnveg_carbonflux_type)     , intent(inout) :: cnveg_carbonflux_inst
    type(cnveg_nitrogenflux_type)   , intent(inout) :: cnveg_nitrogenflux_inst
    real(r8)                        , intent(in)    :: leaf_prof_patch(bounds%begp:,1:)
    real(r8)                        , intent(in)    :: froot_prof_patch(bounds%begp:,1:)
    !
    ! !LOCAL VARIABLES:
    integer :: fc,c,pi,p,j,i     ! indices
    !-----------------------------------------------------------------------

    SHR_ASSERT_ALL_FL((ubound(leaf_prof_patch)   == (/bounds%endp,nlevdecomp_full/)), sourcefile, __LINE__)
    SHR_ASSERT_ALL_FL((ubound(froot_prof_patch)  == (/bounds%endp,nlevdecomp_full/)), sourcefile, __LINE__)

    associate(                                                                                & 
         leaf_prof                 => leaf_prof_patch                                       , & ! Input:  [real(r8) (:,:) ]  (1/m) profile of leaves                         
         froot_prof                => froot_prof_patch                                      , & ! Input:  [real(r8) (:,:) ]  (1/m) profile of fine roots                     

         ivt                       => patch%itype                                             , & ! Input:  [integer  (:)   ]  patch vegetation type                                
         wtcol                     => patch%wtcol                                             , & ! Input:  [real(r8) (:)   ]  weight (relative to column) for this patch (0-1)    

         lf_f                      => pftcon%lf_f                                           , & ! Input:  leaf litter fractions
         fr_f                      => pftcon%fr_f                                           , & ! Input:  fine root litter fractions

         leafc_to_litter           => cnveg_carbonflux_inst%leafc_to_litter_patch           , & ! Input:  [real(r8) (:)   ]  leaf C litterfall (gC/m2/s)                       
         frootc_to_litter          => cnveg_carbonflux_inst%frootc_to_litter_patch          , & ! Input:  [real(r8) (:)   ]  fine root N litterfall (gN/m2/s)                  
         livestemc_to_litter       => cnveg_carbonflux_inst%livestemc_to_litter_patch       , & ! Input:  [real(r8) (:)   ]  live stem C litterfall (gC/m2/s)                  
         grainc_to_food            => cnveg_carbonflux_inst%grainc_to_food_patch            , & ! Input:  [real(r8) (:)   ]  grain C to food (gC/m2/s)                            
         phenology_c_to_litr_c     => cnveg_carbonflux_inst%phenology_c_to_litr_c_col       , & ! Output: [real(r8) (:,:,:) ]  C fluxes associated with phenology (litterfall and crop) to litter pools (gC/m3/s)

         livestemn_to_litter       => cnveg_nitrogenflux_inst%livestemn_to_litter_patch     , & ! Input:  [real(r8) (:)   ]  livestem N to litter (gN/m2/s)                    
         grainn_to_food            => cnveg_nitrogenflux_inst%grainn_to_food_patch          , & ! Input:  [real(r8) (:)   ]  grain N to food (gN/m2/s) 
         leafn_to_litter           => cnveg_nitrogenflux_inst%leafn_to_litter_patch         , & ! Input:  [real(r8) (:)   ]  leaf N litterfall (gN/m2/s)                       
         frootn_to_litter          => cnveg_nitrogenflux_inst%frootn_to_litter_patch        , & ! Input:  [real(r8) (:)   ]  fine root N litterfall (gN/m2/s)                  
         phenology_n_to_litr_n     => cnveg_nitrogenflux_inst%phenology_n_to_litr_n_col       & ! Output: [real(r8) (:,:,:) ]  N fluxes associated with phenology (litterfall and crop) to litter pools (gN/m3/s)
         )
    
      do j = 1, nlevdecomp
         do pi = 1,max_patch_per_col
            do fc = 1,num_soilc
               c = filter_soilc(fc)

               if ( pi <=  col%npatches(c) ) then
                  p = col%patchi(c) + pi - 1
                  if (patch%active(p)) then

                     do i = i_litr_min, i_litr_max
                        ! leaf litter carbon fluxes
                        phenology_c_to_litr_c(c,j,i) = &
                           phenology_c_to_litr_c(c,j,i) + &
                           leafc_to_litter(p) * lf_f(ivt(p),i) * wtcol(p) * leaf_prof(p,j)

                        ! leaf litter nitrogen fluxes
                        phenology_n_to_litr_n(c,j,i) = &
                           phenology_n_to_litr_n(c,j,i) + &
                           leafn_to_litter(p) * lf_f(ivt(p),i) * wtcol(p) * leaf_prof(p,j)

                        ! fine root litter carbon fluxes
                        phenology_c_to_litr_c(c,j,i) = &
                           phenology_c_to_litr_c(c,j,i) + &
                           frootc_to_litter(p) * fr_f(ivt(p),i) * wtcol(p) * froot_prof(p,j)

                        ! fine root litter nitrogen fluxes
                        phenology_n_to_litr_n(c,j,i) = &
                           phenology_n_to_litr_n(c,j,i) + &
                           frootn_to_litter(p) * fr_f(ivt(p),i) * wtcol(p) * froot_prof(p,j)
                     end do

                     ! agroibis puts crop stem litter together with leaf litter
                     ! so I've used the leaf lf_f* parameters instead of making
                     ! new ones for now (slevis)
                     ! also for simplicity I've put "food" into the litter pools

                     if (ivt(p) >= npcropmin) then ! add livestemc to litter
                        do i = i_litr_min, i_litr_max
                           ! stem litter carbon fluxes
                           phenology_c_to_litr_c(c,j,i) = &
                              phenology_c_to_litr_c(c,j,i) + &
                              livestemc_to_litter(p) * lf_f(ivt(p),i) * wtcol(p) * leaf_prof(p,j)

                           ! stem litter nitrogen fluxes
                           phenology_n_to_litr_n(c,j,i) = &
                              phenology_n_to_litr_n(c,j,i) + &
                              livestemn_to_litter(p) * lf_f(ivt(p),i) * wtcol(p) * leaf_prof(p,j)
                        end do

                        if (.not. use_grainproduct) then
                         do i = i_litr_min, i_litr_max
                            ! grain litter carbon fluxes
                            phenology_c_to_litr_c(c,j,i) = &
                               phenology_c_to_litr_c(c,j,i) + &
                               grainc_to_food(p) * lf_f(ivt(p),i) * wtcol(p) * leaf_prof(p,j)
 
                            ! grain litter nitrogen fluxes
                            phenology_n_to_litr_n(c,j,i) = &
                               phenology_n_to_litr_n(c,j,i) + &
                               grainn_to_food(p) * lf_f(ivt(p),i) * wtcol(p) * leaf_prof(p,j)
                         end do
                        end if


                     end if
                  end if
               end if

            end do

         end do
      end do

    end associate 

  end subroutine CNLitterToColumn

end module CNPhenologyMod<|MERGE_RESOLUTION|>--- conflicted
+++ resolved
@@ -1659,12 +1659,8 @@
     ! handle CN fluxes during the phenological onset                       & offset periods.
     
     ! !USES:
-<<<<<<< HEAD
     use clm_time_manager , only : get_prev_calday, get_curr_days_per_year, is_beg_curr_year
-=======
-    use clm_time_manager , only : get_prev_date, get_prev_calday, get_curr_days_per_year
     use clm_time_manager , only : get_average_days_per_year
->>>>>>> bf958ac2
     use pftconMod        , only : ntmp_corn, nswheat, nwwheat, ntmp_soybean
     use pftconMod        , only : nirrig_tmp_corn, nirrig_swheat, nirrig_wwheat, nirrig_tmp_soybean
     use pftconMod        , only : ntrp_corn, nsugarcane, ntrp_soybean, ncotton, nrice
