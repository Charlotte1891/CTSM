module CNProductsMod
  !-----------------------------------------------------------------------
  ! !DESCRIPTION:
  ! Calculate loss fluxes from wood products pools, and update product pool state variables
  !
  ! !USES:
#include "shr_assert.h"
  use shr_kind_mod            , only : r8 => shr_kind_r8
  use shr_infnan_mod          , only : nan => shr_infnan_nan, assignment(=)
  use shr_log_mod             , only : errMsg => shr_log_errMsg
  use decompMod               , only : bounds_type
  use abortutils              , only : endrun
  use clm_time_manager        , only : get_step_size_real
  use SpeciesBaseType         , only : species_base_type
  use PatchType               , only : patch
  !
  implicit none
  private
  !
  ! !PUBLIC TYPES:
  type, public :: cn_products_type
     private
     ! ------------------------------------------------------------------------
     ! Public instance variables
     ! ------------------------------------------------------------------------

     real(r8), pointer, public :: product_loss_grc(:)   ! (g[C or N]/m2/s) total decomposition loss from ALL product pools
     real(r8), pointer, public :: cropprod1_grc(:)  ! (g[C or N]/m2) crop product pool (grain + biofuel), 1-year lifespan
     real(r8), pointer, public :: tot_woodprod_grc(:)  ! (g[C or N]/m2) total wood product pool

     ! ------------------------------------------------------------------------
     ! Private instance variables
     ! ------------------------------------------------------------------------

     class(species_base_type), allocatable :: species    ! C, N, C13, C14, etc.

     ! States
     real(r8), pointer :: prod10_grc(:)       ! (g[C or N]/m2) wood product pool, 10-year lifespan
     real(r8), pointer :: prod100_grc(:)      ! (g[C or N]/m2) wood product pool, 100-year lifespan

     ! Fluxes: gains
     real(r8), pointer :: dwt_prod10_gain_grc(:)  ! (g[C or N]/m2/s) dynamic landcover addition to 10-year wood product pool
     real(r8), pointer :: dwt_prod100_gain_grc(:) ! (g[C or N]/m2/s) dynamic landcover addition to 100-year wood product pool
     real(r8), pointer :: dwt_woodprod_gain_grc(:) ! (g[C or N]/m2/s) dynamic landcover addition to wood product pools
     real(r8), pointer :: dwt_cropprod1_gain_grc(:) ! (g[C or N]/m2/s) dynamic landcover addition to 1-year crop product pool
     real(r8), pointer :: gru_prod10_gain_patch(:)  ! (g[C or N]/m2/s) gross unrepresented landcover addition to 10-year wood product pool
     real(r8), pointer :: gru_prod10_gain_grc(:)  ! (g[C or N]/m2/s) gross unrepresented landcover addition to 10-year wood product pool
     real(r8), pointer :: gru_prod100_gain_patch(:) ! (g[C or N]/m2/s) gross unrepresented landcover addition to 100-year wood product pool
     real(r8), pointer :: gru_prod100_gain_grc(:) ! (g[C or N]/m2/s) gross unrepresented landcover addition to 100-year wood product pool
     real(r8), pointer :: gru_woodprod_gain_grc(:) ! (g[C or N]/m2/s) gross unrepresented landcover addition to wood product pools
     real(r8), pointer :: hrv_deadstem_to_prod10_patch(:)  ! (g[C or N]/m2/s) dead stem harvest to 10-year wood product pool
     real(r8), pointer :: hrv_deadstem_to_prod10_grc(:)  ! (g[C or N]/m2/s) dead stem harvest to 10-year wood product pool
     real(r8), pointer :: hrv_deadstem_to_prod100_patch(:) ! (g[C or N]/m2/s) dead stem harvest to 100-year wood product pool
     real(r8), pointer :: hrv_deadstem_to_prod100_grc(:) ! (g[C or N]/m2/s) dead stem harvest to 100-year wood product pool
     real(r8), pointer :: crop_harvest_to_cropprod1_patch(:) ! (g[C or N]/m2/s) crop harvest to 1-year crop product pool
     real(r8), pointer :: crop_harvest_to_cropprod1_grc(:) ! (g[C or N]/m2/s) crop harvest to 1-year crop product pool

     ! Fluxes: losses
     real(r8), pointer :: cropprod1_loss_grc(:)    ! (g[C or N]/m2/s) decomposition loss from 1-yr crop product pool
     real(r8), pointer :: prod10_loss_grc(:)       ! (g[C or N]/m2/s) decomposition loss from 10-yr wood product pool
     real(r8), pointer :: prod100_loss_grc(:)      ! (g[C or N]/m2/s) decomposition loss from 100-yr wood product pool
     real(r8), pointer :: tot_woodprod_loss_grc(:) ! (g[C or N]/m2/s) decompomposition loss from all wood product pools

   contains

     ! Infrastructure routines
     procedure, public  :: Init
     procedure, private :: InitAllocate
     procedure, private :: InitHistory
     procedure, private :: InitCold
     procedure, public  :: Restart

     ! Science routines
     procedure, public  :: UpdateProducts
     procedure, private :: PartitionWoodFluxes
     procedure, private :: PartitionCropFluxes
     procedure, private :: ComputeSummaryVars

  end type cn_products_type

  character(len=*), parameter, private :: sourcefile = &
       __FILE__

  !-----------------------------------------------------------------------

contains

  !-----------------------------------------------------------------------
  subroutine Init(this, bounds, species)
    ! !ARGUMENTS:
    class(cn_products_type), intent(inout) :: this
    type(bounds_type), intent(in) :: bounds

    ! species tells whether this object is being used for C, N, C13, C14, etc. This is
    ! just used for naming history and restart fields
    class(species_base_type), intent(in) :: species

    !
    ! !LOCAL VARIABLES:

    character(len=*), parameter :: subname = 'Init'
    !-----------------------------------------------------------------------

    allocate(this%species, source = species)

    call this%InitAllocate(bounds)
    call this%InitHistory(bounds)
    call this%InitCold(bounds)

  end subroutine Init

  !-----------------------------------------------------------------------
  subroutine InitAllocate(this, bounds)
    ! !ARGUMENTS:
    class(cn_products_type), intent(inout) :: this
    type(bounds_type), intent(in) :: bounds
    !
    ! !LOCAL VARIABLES:
    integer :: begp,endp
    integer :: begg,endg

    character(len=*), parameter :: subname = 'InitAllocate'
    !-----------------------------------------------------------------------

    begp = bounds%begp
    endp = bounds%endp
    begg = bounds%begg
    endg = bounds%endg

    allocate(this%cropprod1_grc(begg:endg)) ; this%cropprod1_grc(:) = nan
    allocate(this%prod10_grc(begg:endg)) ; this%prod10_grc(:) = nan
    allocate(this%prod100_grc(begg:endg)) ; this%prod100_grc(:) = nan
    allocate(this%tot_woodprod_grc(begg:endg)) ; this%tot_woodprod_grc(:) = nan

    allocate(this%dwt_prod10_gain_grc(begg:endg)) ; this%dwt_prod10_gain_grc(:) = nan
    allocate(this%dwt_prod100_gain_grc(begg:endg)) ; this%dwt_prod100_gain_grc(:) = nan
    allocate(this%dwt_woodprod_gain_grc(begg:endg)) ; this%dwt_woodprod_gain_grc(:) = nan

    allocate(this%dwt_cropprod1_gain_grc(begg:endg)) ; this%dwt_cropprod1_gain_grc(:) = nan

    allocate(this%gru_prod10_gain_patch(begp:endp)) ; this%gru_prod10_gain_patch(:) = nan
    allocate(this%gru_prod10_gain_grc(begg:endg)) ; this%gru_prod10_gain_grc(:) = nan
    allocate(this%gru_prod100_gain_patch(begp:endp)) ; this%gru_prod100_gain_patch(:) = nan
    allocate(this%gru_prod100_gain_grc(begg:endg)) ; this%gru_prod100_gain_grc(:) = nan
    allocate(this%gru_woodprod_gain_grc(begg:endg)) ; this%gru_woodprod_gain_grc(:) = nan

    allocate(this%hrv_deadstem_to_prod10_patch(begp:endp)) ; this%hrv_deadstem_to_prod10_patch(:) = nan
    allocate(this%hrv_deadstem_to_prod10_grc(begg:endg)) ; this%hrv_deadstem_to_prod10_grc(:) = nan
    allocate(this%hrv_deadstem_to_prod100_patch(begp:endp)) ; this%hrv_deadstem_to_prod100_patch(:) = nan
    allocate(this%hrv_deadstem_to_prod100_grc(begg:endg)) ; this%hrv_deadstem_to_prod100_grc(:) = nan

    allocate(this%crop_harvest_to_cropprod1_patch(begp:endp)) ; this%crop_harvest_to_cropprod1_patch(:) = nan
    allocate(this%crop_harvest_to_cropprod1_grc(begg:endg)) ; this%crop_harvest_to_cropprod1_grc(:) = nan

    allocate(this%cropprod1_loss_grc(begg:endg)) ; this%cropprod1_loss_grc(:) = nan
    allocate(this%prod10_loss_grc(begg:endg)) ; this%prod10_loss_grc(:) = nan
    allocate(this%prod100_loss_grc(begg:endg)) ; this%prod100_loss_grc(:) = nan
    allocate(this%tot_woodprod_loss_grc(begg:endg)) ; this%tot_woodprod_loss_grc(:) = nan
    allocate(this%product_loss_grc(begg:endg)) ; this%product_loss_grc(:) = nan

  end subroutine InitAllocate

  !-----------------------------------------------------------------------
  subroutine InitHistory(this, bounds)
    ! !USES:
    use histFileMod, only : hist_addfld1d
    use clm_varcon , only : spval
    !
    ! !ARGUMENTS:
    class(cn_products_type), intent(inout) :: this
    type(bounds_type), intent(in) :: bounds
    !
    ! !LOCAL VARIABLES:
    integer :: begg,endg
    character(len=:), allocatable :: active_if_non_isotope

    character(len=*), parameter :: subname = 'InitHistory'
    !-----------------------------------------------------------------------

    begg = bounds%begg
    endg = bounds%endg

    if (this%species%is_isotope()) then
       active_if_non_isotope = 'inactive'
    else
       active_if_non_isotope = 'active'
    end if

    this%cropprod1_grc(begg:endg) = spval
    call hist_addfld1d( &
         fname = this%species%hist_fname('CROPPROD1'), &
         units = 'g' // this%species%get_species() // '/m^2', &
         avgflag = 'A', &
         long_name = '1-yr crop product (grain+biofuel) ' // this%species%get_species(), &
         ptr_gcell = this%cropprod1_grc, default=active_if_non_isotope)

    this%prod10_grc(begg:endg) = spval
    call hist_addfld1d( &
         fname = this%species%hist_fname('PROD10'), &
         units = 'g' // this%species%get_species() // '/m^2', &
         avgflag = 'A', &
         long_name = '10-yr wood product ' // this%species%get_species(), &
         ptr_gcell = this%prod10_grc, default='inactive')

    this%prod100_grc(begg:endg) = spval
    call hist_addfld1d( &
         fname = this%species%hist_fname('PROD100'), &
         units = 'g' // this%species%get_species() // '/m^2', &
         avgflag = 'A', &
         long_name = '100-yr wood product ' // this%species%get_species(), &
         ptr_gcell = this%prod100_grc, default='inactive')

    this%tot_woodprod_grc(begg:endg) = spval
    call hist_addfld1d( &
         fname = this%species%hist_fname('TOT_WOODPROD'), &
         units = 'g' // this%species%get_species() // '/m^2', &
         avgflag = 'A', &
         long_name = 'total wood product ' // this%species%get_species(), &
         ptr_gcell = this%tot_woodprod_grc, default=active_if_non_isotope)

    this%dwt_prod10_gain_grc(begg:endg) = spval
    call hist_addfld1d( &
         fname = this%species%hist_fname('DWT_PROD10', suffix='_GAIN'), &
         units = 'g' // this%species%get_species() // '/m^2/s', &
         avgflag = 'A', &
         long_name = 'landcover change-driven addition to 10-yr wood product pool', &
         ptr_gcell = this%dwt_prod10_gain_grc, default='inactive')

    this%dwt_prod100_gain_grc(begg:endg) = spval
    call hist_addfld1d( &
         fname = this%species%hist_fname('DWT_PROD100', suffix='_GAIN'), &
         units = 'g' // this%species%get_species() // '/m^2/s', &
         avgflag = 'A', &
         long_name = 'landcover change-driven addition to 100-yr wood product pool', &
         ptr_gcell = this%dwt_prod100_gain_grc, default='inactive')

    this%dwt_woodprod_gain_grc(begg:endg) = spval
    call hist_addfld1d( &
         fname = this%species%hist_fname('DWT_WOODPROD', suffix='_GAIN'), &
         units = 'g' // this%species%get_species() // '/m^2/s', &
         avgflag = 'A', &
         long_name = 'landcover change-driven addition to wood product pools', &
         ptr_gcell = this%dwt_woodprod_gain_grc, default=active_if_non_isotope)

    this%dwt_cropprod1_gain_grc(begg:endg) = spval
    call hist_addfld1d( &
         fname = this%species%hist_fname('DWT_CROPPROD1', suffix='_GAIN'), &
         units = 'g' // this%species%get_species() // '/m^2/s', &
         avgflag = 'A', &
         long_name = 'landcover change-driven addition to 1-year crop product pool', &
         ptr_gcell = this%dwt_cropprod1_gain_grc, default=active_if_non_isotope)

    this%gru_prod10_gain_grc(begg:endg) = spval
    call hist_addfld1d( &
         fname = this%species%hist_fname('GRU_PROD10', suffix='_GAIN'), &
         units = 'g' // this%species%get_species() // '/m^2/s', &
         avgflag = 'A', &
         long_name = 'gross unrepresented landcover change addition to 10-yr wood product pool', &
         ptr_gcell = this%gru_prod10_gain_grc, default='inactive')

    this%gru_prod100_gain_grc(begg:endg) = spval
    call hist_addfld1d( &
         fname = this%species%hist_fname('GRU_PROD100', suffix='_GAIN'), &
         units = 'g' // this%species%get_species() // '/m^2/s', &
         avgflag = 'A', &
         long_name = 'gross unrepresented landcover change addition to 100-yr wood product pool', &
         ptr_gcell = this%gru_prod100_gain_grc, default='inactive')

    this%cropprod1_loss_grc(begg:endg) = spval
    call hist_addfld1d( &
         fname = this%species%hist_fname('CROPPROD1', suffix='_LOSS'), &
         units = 'g' // this%species%get_species() // '/m^2/s', &
         avgflag = 'A', &
         long_name = 'loss from 1-yr crop product pool', &
         ptr_gcell = this%cropprod1_loss_grc, default=active_if_non_isotope)

    this%prod10_loss_grc(begg:endg) = spval
    call hist_addfld1d( &
         fname = this%species%hist_fname('PROD10', suffix='_LOSS'), &
         units = 'g' // this%species%get_species() // '/m^2/s', &
         avgflag = 'A', &
         long_name = 'loss from 10-yr wood product pool', &
         ptr_gcell = this%prod10_loss_grc, default='inactive')

    this%prod100_loss_grc(begg:endg) = spval
    call hist_addfld1d( &
         fname = this%species%hist_fname('PROD100', suffix='_LOSS'), &
         units = 'g' // this%species%get_species() // '/m^2/s', &
         avgflag = 'A', &
         long_name = 'loss from 100-yr wood product pool', &
         ptr_gcell = this%prod100_loss_grc, default='inactive')

    this%tot_woodprod_loss_grc(begg:endg) = spval
    call hist_addfld1d( &
         fname = this%species%hist_fname('TOT_WOODPROD', suffix='_LOSS'), &
         units = 'g' // this%species%get_species() // '/m^2/s', &
         avgflag = 'A', &
         long_name = 'total loss from wood product pools', &
         ptr_gcell = this%tot_woodprod_loss_grc, default=active_if_non_isotope)

  end subroutine InitHistory

  !-----------------------------------------------------------------------
  subroutine InitCold(this, bounds)
    ! !ARGUMENTS:
    class(cn_products_type), intent(inout) :: this
    type(bounds_type), intent(in) :: bounds
    !
    ! !LOCAL VARIABLES:
    integer :: g, p

    character(len=*), parameter :: subname = 'InitCold'
    !-----------------------------------------------------------------------

    do g = bounds%begg, bounds%endg
       this%cropprod1_grc(g) = 0._r8
       this%prod10_grc(g) = 0._r8
       this%prod100_grc(g) = 0._r8
       this%tot_woodprod_grc(g) = 0._r8
    end do

    ! Need to set these patch-level fluxes to 0 everywhere for the sake of special
    ! landunits (because they don't get set over special landunits in the run loop)
    do p = bounds%begp, bounds%endp
       this%hrv_deadstem_to_prod10_patch(p) = 0._r8
       this%hrv_deadstem_to_prod100_patch(p) = 0._r8
<<<<<<< HEAD
       this%gru_prod10_gain_patch(p) = 0._r8
       this%gru_prod100_gain_patch(p) = 0._r8
       this%grain_to_cropprod1_patch(p) = 0._r8
=======
       this%crop_harvest_to_cropprod1_patch(p) = 0._r8
>>>>>>> d301320c
    end do

  end subroutine InitCold

  !-----------------------------------------------------------------------
  subroutine Restart(this, bounds, ncid, flag, &
       template_for_missing_fields, template_multiplier)
    ! !USES:
    use ncdio_pio  , only : file_desc_t, ncd_double
    use restUtilMod, only : restartvar, set_missing_from_template, set_grc_field_from_col_field
    !
    ! !ARGUMENTS:
    class(cn_products_type), intent(inout) :: this
    type(bounds_type), intent(in) :: bounds
    type(file_desc_t), intent(inout) :: ncid
    character(len=*), intent(in) :: flag  ! 'read' or 'write'

    ! If template_for_missing_fields and template_multiplier are provided, then: When
    ! reading the restart file, for any field not present on the restart file, the field
    ! in this object is set equal to the corresponding field in
    ! template_for_missing_fields times template_multiplier.
    !
    ! The Restart routine must have been called on template_for_missing_fields before
    ! calling it on this object.
    ! 
    ! (Must provide both template_for_missing_fields and template_multiplier or neither)
    class(cn_products_type), optional, intent(in) :: template_for_missing_fields
    real(r8), optional, intent(in) :: template_multiplier

    !
    ! !LOCAL VARIABLES:
    logical :: template_provided
    logical :: readvar

    character(len=*), parameter :: subname = 'Restart'
    !-----------------------------------------------------------------------

    if (present(template_for_missing_fields) .and. present(template_multiplier)) then
       template_provided = .true.
    else if (present(template_for_missing_fields)) then
       call endrun(&
            msg='template_for_missing_fields provided; must also provide template_multiplier' // &
            errMsg(sourcefile, __LINE__))
    else if (present(template_multiplier)) then
       call endrun(&
            msg='template_multiplier provided; must also provide template_for_missing_fields' // &
            errMsg(sourcefile, __LINE__))
    else
       template_provided = .false.
    end if

    ! NOTE(wjs, 2016-03-29) Adding '_g' suffixes to the end of the restart field names to
    ! distinguish these gridcell-level restart fields from the obsolete column-level
    ! restart fields that are present on old restart files.

    call restartvar(ncid=ncid, flag=flag, &
         varname=this%species%rest_fname('cropprod1', suffix='_g'), &
         xtype=ncd_double, dim1name='gridcell', &
         long_name='', units='', &
         interpinic_flag='interp', readvar=readvar, data=this%cropprod1_grc)
    if (flag == 'read' .and. .not. readvar) then
       ! BACKWARDS_COMPATIBILITY(wjs, 2016-03-31) If the gridcell-level field isn't
       ! present, try to find a column-level field (which may be present on an older
       ! restart file).
       call set_grc_field_from_col_field( &
            bounds = bounds, &
            ncid = ncid, &
            varname = this%species%rest_fname('cropprod1'), &
            data_grc = this%cropprod1_grc, &
            readvar = readvar)

       ! If we still haven't found an appropriate field on the restart file, then set
       ! this field from the template, if provided
       if (.not. readvar .and. template_provided) then
          call set_missing_from_template(this%cropprod1_grc, &
               template_for_missing_fields%cropprod1_grc, &
               multiplier = template_multiplier)
       end if
    end if

    call restartvar(ncid=ncid, flag=flag, &
         varname=this%species%rest_fname('prod10', suffix='_g'), &
         xtype=ncd_double, dim1name='gridcell', &
         long_name='', units='', &
         interpinic_flag='interp', readvar=readvar, data=this%prod10_grc)
    if (flag == 'read' .and. .not. readvar) then
       ! BACKWARDS_COMPATIBILITY(wjs, 2016-03-31) If the gridcell-level field isn't
       ! present, try to find a column-level field (which may be present on an older
       ! restart file).
       call set_grc_field_from_col_field( &
            bounds = bounds, &
            ncid = ncid, &
            varname = this%species%rest_fname('prod10'), &
            data_grc = this%prod10_grc, &
            readvar = readvar)

       ! If we still haven't found an appropriate field on the restart file, then set
       ! this field from the template, if provided
       if (.not. readvar .and. template_provided) then
          call set_missing_from_template(this%prod10_grc, &
               template_for_missing_fields%prod10_grc, &
               multiplier = template_multiplier)
       end if
    end if

    call restartvar(ncid=ncid, flag=flag, &
         varname=this%species%rest_fname('prod100', suffix='_g'), &
         xtype=ncd_double, dim1name='gridcell', &
         long_name='', units='', &
         interpinic_flag='interp', readvar=readvar, data=this%prod100_grc)
    if (flag == 'read' .and. .not. readvar) then
       ! BACKWARDS_COMPATIBILITY(wjs, 2016-03-31) If the gridcell-level field isn't
       ! present, try to find a column-level field (which may be present on an older
       ! restart file).
       call set_grc_field_from_col_field( &
            bounds = bounds, &
            ncid = ncid, &
            varname = this%species%rest_fname('prod100'), &
            data_grc = this%prod100_grc, &
            readvar = readvar)

       ! If we still haven't found an appropriate field on the restart file, then set
       ! this field from the template, if provided
       if (.not. readvar .and. template_provided) then
          call set_missing_from_template(this%prod100_grc, &
               template_for_missing_fields%prod100_grc, &
               multiplier = template_multiplier)
       end if
    end if

    if (flag == 'read') then
       call this%ComputeSummaryVars(bounds)
    end if

  end subroutine Restart

  !-----------------------------------------------------------------------
  subroutine UpdateProducts(this, bounds, &
       num_soilp, filter_soilp, &
       dwt_wood_product_gain_patch, &
       gru_wood_product_gain_patch, &
       wood_harvest_patch, &
       dwt_crop_product_gain_patch, &
       crop_harvest_to_cropprod_patch)
    !
    ! !DESCRIPTION:
    ! Update all loss fluxes from wood and crop product pools, and update product pool
    ! state variables for both loss and gain terms
    !
    ! !ARGUMENTS:
    class(cn_products_type) , intent(inout) :: this
    type(bounds_type)       , intent(in)    :: bounds
    integer                 , intent(in)    :: num_soilp       ! number of soil patches in filter
    integer                 , intent(in)    :: filter_soilp(:) ! filter for soil patches

    ! dynamic landcover addition to wood product pools (g/m2/s) [patch]; although this is
    ! a patch-level flux, it is expressed per unit GRIDCELL area
    real(r8), intent(in) :: dwt_wood_product_gain_patch( bounds%begp: )

    ! gross unrepresented landcover addition to wood product pools (g/m2/s) [patch]
    real(r8), intent(in) :: gru_wood_product_gain_patch( bounds%begp: )

    ! wood harvest addition to wood product pools (g/m2/s) [patch]
    real(r8), intent(in) :: wood_harvest_patch( bounds%begp: )

    ! dynamic landcover addition to crop product pools (g/m2/s) [patch]; although this is
    ! a patch-level flux, it is expressed per unit GRIDCELL area
    real(r8), intent(in) :: dwt_crop_product_gain_patch( bounds%begp: )

    ! crop harvest to crop product pool (g/m2/s) [patch]
    real(r8), intent(in) :: crop_harvest_to_cropprod_patch( bounds%begp: )
    !
    ! !LOCAL VARIABLES:
    integer  :: g        ! indices
    real(r8) :: dt       ! time step (seconds)
    real(r8) :: kprod1   ! decay constant for 1-year product pool
    real(r8) :: kprod10  ! decay constant for 10-year product pool
    real(r8) :: kprod100 ! decay constant for 100-year product pool
    !-----------------------------------------------------------------------

    SHR_ASSERT_ALL_FL((ubound(dwt_wood_product_gain_patch) == (/bounds%endp/)), sourcefile, __LINE__)
    SHR_ASSERT_ALL_FL((ubound(gru_wood_product_gain_patch) == (/bounds%endp/)), sourcefile, __LINE__)
    SHR_ASSERT_ALL_FL((ubound(wood_harvest_patch) == (/bounds%endp/)), sourcefile, __LINE__)
    SHR_ASSERT_ALL_FL((ubound(dwt_crop_product_gain_patch) == (/bounds%endp/)), sourcefile, __LINE__)
    SHR_ASSERT_ALL_FL((ubound(crop_harvest_to_cropprod_patch) == (/bounds%endp/)), sourcefile, __LINE__)

    call this%PartitionWoodFluxes(bounds, &
         num_soilp, filter_soilp, &
         dwt_wood_product_gain_patch(bounds%begp:bounds%endp), &
         gru_wood_product_gain_patch(bounds%begp:bounds%endp), &
         wood_harvest_patch(bounds%begp:bounds%endp))

    call this%PartitionCropFluxes(bounds, &
         num_soilp, filter_soilp, &
         dwt_crop_product_gain_patch(bounds%begp:bounds%endp), &
         crop_harvest_to_cropprod_patch(bounds%begp:bounds%endp))

    ! calculate losses from product pools
    ! the following (1/s) rate constants result in ~90% loss of initial state over 1, 10 and 100 years,
    ! respectively, using a discrete-time fractional decay algorithm.
    kprod1  = 7.2e-8_r8
    kprod10 = 7.2e-9_r8
    kprod100 = 7.2e-10_r8

    do g = bounds%begg, bounds%endg
       ! calculate fluxes out of product pools (1/sec)
       this%cropprod1_loss_grc(g) = this%cropprod1_grc(g) * kprod1
       this%prod10_loss_grc(g)    = this%prod10_grc(g)    * kprod10
       this%prod100_loss_grc(g)   = this%prod100_grc(g)   * kprod100
    end do

    ! set time steps
    dt = get_step_size_real()

    ! update product state variables
    do g = bounds%begg, bounds%endg

       ! fluxes into wood & crop product pools, from landcover change
       this%cropprod1_grc(g) = this%cropprod1_grc(g) + this%dwt_cropprod1_gain_grc(g)*dt
       this%prod10_grc(g)    = this%prod10_grc(g)    + this%dwt_prod10_gain_grc(g)*dt
       this%prod100_grc(g)   = this%prod100_grc(g)   + this%dwt_prod100_gain_grc(g)*dt

       ! fluxes into wood & crop product pools, from gross unrepresented landcover change
       this%prod10_grc(g)    = this%prod10_grc(g)    + this%gru_prod10_gain_grc(g)*dt
       this%prod100_grc(g)   = this%prod100_grc(g)   + this%gru_prod100_gain_grc(g)*dt

       ! fluxes into wood & crop product pools, from harvest
       this%cropprod1_grc(g) = this%cropprod1_grc(g) + this%crop_harvest_to_cropprod1_grc(g)*dt
       this%prod10_grc(g)    = this%prod10_grc(g)    + this%hrv_deadstem_to_prod10_grc(g)*dt
       this%prod100_grc(g)   = this%prod100_grc(g)   + this%hrv_deadstem_to_prod100_grc(g)*dt

       ! fluxes out of wood & crop product pools, from decomposition
       this%cropprod1_grc(g) = this%cropprod1_grc(g) - this%cropprod1_loss_grc(g)*dt
       this%prod10_grc(g)    = this%prod10_grc(g)    - this%prod10_loss_grc(g)*dt
       this%prod100_grc(g)   = this%prod100_grc(g)   - this%prod100_loss_grc(g)*dt

    end do

    call this%ComputeSummaryVars(bounds)

  end subroutine UpdateProducts

  !-----------------------------------------------------------------------
  subroutine PartitionWoodFluxes(this, bounds, &
       num_soilp, filter_soilp, &
       dwt_wood_product_gain_patch, &
       gru_wood_product_gain_patch, &
       wood_harvest_patch)
    !
    ! !DESCRIPTION:
    ! Partition input wood fluxes into 10 and 100 year product pools
    !
    ! !USES:
    use pftconMod    , only : pftcon
    use subgridAveMod, only : p2g
    !
    ! !ARGUMENTS:
    class(cn_products_type) , intent(inout) :: this
    type(bounds_type)       , intent(in)    :: bounds
    integer                 , intent(in)    :: num_soilp       ! number of soil patches in filter
    integer                 , intent(in)    :: filter_soilp(:) ! filter for soil patches

    ! dynamic landcover addition to wood product pools (g/m2/s) [patch]; although this is
    ! a patch-level flux, it is expressed per unit GRIDCELL area
    real(r8), intent(in) :: dwt_wood_product_gain_patch( bounds%begp: )

    ! gross unrepresented landcover addition to wood product pools (g/m2/s) [patch]
    real(r8), intent(in) :: gru_wood_product_gain_patch( bounds%begp: )

    ! wood harvest addition to wood product pools (g/m2/s) [patch]
    real(r8), intent(in) :: wood_harvest_patch( bounds%begp: )

    !
    ! !LOCAL VARIABLES:
    integer :: fp
    integer :: p
    integer :: g
    real(r8) :: pprod10       ! PFT proportion of deadstem to 10-year product pool
    real(r8) :: pprod100      ! PFT proportion of deadstem to 100-year product pool
    real(r8) :: pprod_tot     ! PFT proportion of deadstem to any product pool
    real(r8) :: pprod10_frac  ! PFT fraction of deadstem to product pool that goes to 10-year product pool
    real(r8) :: pprod100_frac ! PFT fraction of deadstem to product pool that goes to 100-year product pool

    character(len=*), parameter :: subname = 'PartitionWoodFluxes'
    !-----------------------------------------------------------------------

    ! Partition patch-level gross unrepresented fluxes to 10 and 100-year product pools
    do fp = 1, num_soilp
       p = filter_soilp(fp)

       pprod10 = pftcon%pprod10(patch%itype(p))
       pprod100 = pftcon%pprod100(patch%itype(p))
       pprod_tot = pprod10 + pprod100
       if (pprod_tot > 0) then
          pprod10_frac = pprod10 / pprod_tot
          pprod100_frac = pprod100 / pprod_tot
       else
          ! Avoid divide by 0
          pprod10_frac = 0._r8
          pprod100_frac = 0._r8
       end if

       this%gru_prod10_gain_patch(p) = &
            gru_wood_product_gain_patch(p) * pprod10_frac
       this%gru_prod100_gain_patch(p) = &
            gru_wood_product_gain_patch(p) * pprod100_frac

    end do

    ! Average gross unrepresented fluxes from patch to gridcell
    call p2g(bounds, &
         this%gru_prod10_gain_patch(bounds%begp:bounds%endp), &
         this%gru_prod10_gain_grc(bounds%begg:bounds%endg), &
         p2c_scale_type = 'unity', &
         c2l_scale_type = 'unity', &
         l2g_scale_type = 'unity')

    call p2g(bounds, &
         this%gru_prod100_gain_patch(bounds%begp:bounds%endp), &
         this%gru_prod100_gain_grc(bounds%begg:bounds%endg), &
         p2c_scale_type = 'unity', &
         c2l_scale_type = 'unity', &
         l2g_scale_type = 'unity')

    ! Partition patch-level harvest fluxes to 10 and 100-year product pools
    do fp = 1, num_soilp
       p = filter_soilp(fp)
       this%hrv_deadstem_to_prod10_patch(p)  = &
            wood_harvest_patch(p) * pftcon%pprodharv10(patch%itype(p))
       this%hrv_deadstem_to_prod100_patch(p) = &
            wood_harvest_patch(p) * (1.0_r8 - pftcon%pprodharv10(patch%itype(p)))
    end do

    ! Average harvest fluxes from patch to gridcell
    call p2g(bounds, &
         this%hrv_deadstem_to_prod10_patch(bounds%begp:bounds%endp), &
         this%hrv_deadstem_to_prod10_grc(bounds%begg:bounds%endg), &
         p2c_scale_type = 'unity', &
         c2l_scale_type = 'unity', &
         l2g_scale_type = 'unity')

    call p2g(bounds, &
         this%hrv_deadstem_to_prod100_patch(bounds%begp:bounds%endp), &
         this%hrv_deadstem_to_prod100_grc(bounds%begg:bounds%endg), &
         p2c_scale_type = 'unity', &
         c2l_scale_type = 'unity', &
         l2g_scale_type = 'unity')

    ! Zero the dwt gains
    do g = bounds%begg, bounds%endg
       this%dwt_prod10_gain_grc(g) = 0._r8
       this%dwt_prod100_gain_grc(g) = 0._r8
    end do

    ! Partition dynamic land cover fluxes to 10 and 100-year product pools.
    do p = bounds%begp, bounds%endp
       g = patch%gridcell(p)

       ! Note that pprod10 + pprod100 do NOT sum to 1: some fraction of the dwt changes
       ! was lost to other fluxes. dwt_wood_product_gain_patch gives the amount that goes
       ! to all product pools, so we need to determine the fraction of that flux that
       ! goes to each pool.
       pprod10 = pftcon%pprod10(patch%itype(p))
       pprod100 = pftcon%pprod100(patch%itype(p))
       pprod_tot = pprod10 + pprod100
       if (pprod_tot > 0) then
          pprod10_frac = pprod10 / pprod_tot
          pprod100_frac = pprod100 / pprod_tot
       else
          ! Avoid divide by 0
          pprod10_frac = 0._r8
          pprod100_frac = 0._r8
       end if

       ! Note that the patch-level fluxes are expressed per unit gridcell area. So, to go
       ! from patch-level fluxes to gridcell-level fluxes, we simply add up the various
       ! patch contributions, without having to multiply by any area weightings.
       this%dwt_prod10_gain_grc(g) = this%dwt_prod10_gain_grc(g) + &
            dwt_wood_product_gain_patch(p) * pprod10_frac
       this%dwt_prod100_gain_grc(g) = this%dwt_prod100_gain_grc(g) + &
            dwt_wood_product_gain_patch(p) * pprod100_frac
    end do

  end subroutine PartitionWoodFluxes

  !-----------------------------------------------------------------------
  subroutine PartitionCropFluxes(this, bounds, &
       num_soilp, filter_soilp, &
       dwt_crop_product_gain_patch, &
       crop_harvest_to_cropprod_patch)
    !
    ! !DESCRIPTION:
    ! Partition input crop fluxes into crop product pools
    !
    ! For now this doesn't do much, since there is just a single (1-year) crop product
    ! pool. But this provides the capability to add different crop product pools in the
    ! future, without requiring any changes to code outside of this class. It also gives
    ! symmetry with the wood fluxes.
    !
    ! !USES:
    use subgridAveMod, only : p2g
    !
    ! !ARGUMENTS:
    class(cn_products_type) , intent(inout) :: this
    type(bounds_type)       , intent(in)    :: bounds
    integer                 , intent(in)    :: num_soilp       ! number of soil patches in filter
    integer                 , intent(in)    :: filter_soilp(:) ! filter for soil patches

    ! dynamic landcover addition to crop product pool (g/m2/s) [patch]; although this is
    ! a patch-level flux, it is expressed per unit GRIDCELL area
    real(r8), intent(in) :: dwt_crop_product_gain_patch( bounds%begp: )

    ! crop harvest to crop product pool(s) (g/m2/s) [patch]
    real(r8)                , intent(in)    :: crop_harvest_to_cropprod_patch( bounds%begp: )
    !
    ! !LOCAL VARIABLES:
    integer :: fp
    integer :: p
    integer :: g

    character(len=*), parameter :: subname = 'PartitionCropFluxes'
    !-----------------------------------------------------------------------

    ! Determine gains from crop harvest

    do fp = 1, num_soilp
       p = filter_soilp(fp)

       ! For now all crop product is put in the 1-year crop product pool
       this%crop_harvest_to_cropprod1_patch(p) = crop_harvest_to_cropprod_patch(p)
    end do

    call p2g(bounds, &
         this%crop_harvest_to_cropprod1_patch(bounds%begp:bounds%endp), &
         this%crop_harvest_to_cropprod1_grc(bounds%begg:bounds%endg), &
         p2c_scale_type = 'unity', &
         c2l_scale_type = 'unity', &
         l2g_scale_type = 'unity')

    ! Determine gains from dynamic landcover

    do g = bounds%begg, bounds%endg
       this%dwt_cropprod1_gain_grc(g) = 0._r8
    end do

    do p = bounds%begp, bounds%endp
       g = patch%gridcell(p)

       ! Note that the patch-level fluxes are expressed per unit gridcell area. So, to go
       ! from patch-level fluxes to gridcell-level fluxes, we simply add up the various
       ! patch contributions, without having to multiply by any area weightings.
       this%dwt_cropprod1_gain_grc(g) = this%dwt_cropprod1_gain_grc(g) + &
            dwt_crop_product_gain_patch(p)
    end do

  end subroutine PartitionCropFluxes


  !-----------------------------------------------------------------------
  subroutine ComputeSummaryVars(this, bounds)
    !
    ! !DESCRIPTION:
    ! Compute summary variables in this object: sums across multiple product pools
    !
    ! !USES:
    !
    ! !ARGUMENTS:
    class(cn_products_type) , intent(inout) :: this
    type(bounds_type)       , intent(in)    :: bounds
    !
    ! !LOCAL VARIABLES:
    integer  :: g        ! indices

    character(len=*), parameter :: subname = 'ComputeSummaryVars'
    !-----------------------------------------------------------------------

    do g = bounds%begg, bounds%endg

       ! total wood products
       this%tot_woodprod_grc(g) = &
            this%prod10_grc(g) + &
            this%prod100_grc(g)

       ! total loss from wood products
       this%tot_woodprod_loss_grc(g) = &
            this%prod10_loss_grc(g) + &
            this%prod100_loss_grc(g)

       ! total loss from ALL products
       this%product_loss_grc(g) = &
            this%cropprod1_loss_grc(g) + &
            this%prod10_loss_grc(g) + &
            this%prod100_loss_grc(g)

       this%dwt_woodprod_gain_grc(g) = &
            this%dwt_prod100_gain_grc(g) + &
            this%dwt_prod10_gain_grc(g)

       this%gru_woodprod_gain_grc(g) = &
            this%gru_prod100_gain_grc(g) + &
            this%gru_prod10_gain_grc(g)
    end do

  end subroutine ComputeSummaryVars


end module CNProductsMod<|MERGE_RESOLUTION|>--- conflicted
+++ resolved
@@ -324,13 +324,9 @@
     do p = bounds%begp, bounds%endp
        this%hrv_deadstem_to_prod10_patch(p) = 0._r8
        this%hrv_deadstem_to_prod100_patch(p) = 0._r8
-<<<<<<< HEAD
        this%gru_prod10_gain_patch(p) = 0._r8
        this%gru_prod100_gain_patch(p) = 0._r8
-       this%grain_to_cropprod1_patch(p) = 0._r8
-=======
        this%crop_harvest_to_cropprod1_patch(p) = 0._r8
->>>>>>> d301320c
     end do
 
   end subroutine InitCold
