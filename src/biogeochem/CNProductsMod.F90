module CNProductsMod
  !-----------------------------------------------------------------------
  ! !DESCRIPTION:
  ! Calculate loss fluxes from wood products pools, and update product pool state variables
  !
  ! !USES:
#include "shr_assert.h"
  use shr_kind_mod            , only : r8 => shr_kind_r8
  use shr_infnan_mod          , only : nan => shr_infnan_nan, assignment(=)
  use shr_log_mod             , only : errMsg => shr_log_errMsg
  use decompMod               , only : bounds_type
  use abortutils              , only : endrun
  use clm_time_manager        , only : get_step_size_real
  use SpeciesBaseType         , only : species_base_type
  use PatchType               , only : patch
  !
  implicit none
  private
  !
  ! !PUBLIC TYPES:
  type, public :: cn_products_type

     ! ------------------------------------------------------------------------
     ! Public instance variables
     ! ------------------------------------------------------------------------

     real(r8), pointer, public :: product_loss_grc(:)   ! (g[C or N]/m2/s) total decomposition loss from ALL product pools
     real(r8), pointer, public :: cropprod1_grc(:)  ! (g[C or N]/m2) crop product pool (grain + biofuel), 1-year lifespan
     real(r8), pointer, public :: tot_woodprod_grc(:)  ! (g[C or N]/m2) total wood product pool

     ! ------------------------------------------------------------------------
     ! Private instance variables
     ! ------------------------------------------------------------------------

     class(species_base_type), allocatable :: species    ! C, N, C13, C14, etc.

     ! States
     real(r8), pointer :: prod10_grc(:)       ! (g[C or N]/m2) wood product pool, 10-year lifespan
     real(r8), pointer :: prod100_grc(:)      ! (g[C or N]/m2) wood product pool, 100-year lifespan

     ! Fluxes: gains
     real(r8), pointer :: dwt_prod10_gain_grc(:)  ! (g[C or N]/m2/s) dynamic landcover addition to 10-year wood product pool
     real(r8), pointer :: dwt_prod100_gain_grc(:) ! (g[C or N]/m2/s) dynamic landcover addition to 100-year wood product pool
     real(r8), pointer :: dwt_woodprod_gain_grc(:) ! (g[C or N]/m2/s) dynamic landcover addition to wood product pools
     real(r8), pointer :: dwt_cropprod1_gain_grc(:) ! (g[C or N]/m2/s) dynamic landcover addition to 1-year crop product pool
     real(r8), pointer :: gru_prod10_gain_patch(:)  ! (g[C or N]/m2/s) gross unrepresented landcover addition to 10-year wood product pool
     real(r8), pointer :: gru_prod10_gain_grc(:)  ! (g[C or N]/m2/s) gross unrepresented landcover addition to 10-year wood product pool
     real(r8), pointer :: gru_prod100_gain_patch(:) ! (g[C or N]/m2/s) gross unrepresented landcover addition to 100-year wood product pool
     real(r8), pointer :: gru_prod100_gain_grc(:) ! (g[C or N]/m2/s) gross unrepresented landcover addition to 100-year wood product pool
     real(r8), pointer :: gru_woodprod_gain_grc(:) ! (g[C or N]/m2/s) gross unrepresented landcover addition to wood product pools
     real(r8), pointer :: hrv_deadstem_to_prod10_patch(:)  ! (g[C or N]/m2/s) dead stem harvest to 10-year wood product pool
     real(r8), pointer :: hrv_deadstem_to_prod10_grc(:)  ! (g[C or N]/m2/s) dead stem harvest to 10-year wood product pool
     real(r8), pointer :: hrv_deadstem_to_prod100_patch(:) ! (g[C or N]/m2/s) dead stem harvest to 100-year wood product pool
     real(r8), pointer :: hrv_deadstem_to_prod100_grc(:) ! (g[C or N]/m2/s) dead stem harvest to 100-year wood product pool
     real(r8), pointer :: crop_harvest_to_cropprod1_patch(:) ! (g[C or N]/m2/s) crop harvest to 1-year crop product pool
     real(r8), pointer :: crop_harvest_to_cropprod1_grc(:) ! (g[C or N]/m2/s) crop harvest to 1-year crop product pool

     ! Fluxes: losses
     real(r8), pointer :: cropprod1_loss_grc(:)    ! (g[C or N]/m2/s) decomposition loss from 1-yr crop product pool
     real(r8), pointer :: prod10_loss_grc(:)       ! (g[C or N]/m2/s) decomposition loss from 10-yr wood product pool
     real(r8), pointer :: prod100_loss_grc(:)      ! (g[C or N]/m2/s) decomposition loss from 100-yr wood product pool
     real(r8), pointer :: tot_woodprod_loss_grc(:) ! (g[C or N]/m2/s) decompomposition loss from all wood product pools

   contains

     ! Infrastructure routines
     procedure, public  :: Init
     procedure, private :: InitAllocate
     procedure, private :: InitHistory
     procedure, private :: InitCold
     procedure, public  :: Restart
     procedure, public  :: SetValues
     
     ! Science routines
     procedure, public  :: UpdateProducts
     procedure, private :: PartitionWoodFluxes
     procedure, private :: PartitionCropFluxes
     procedure, public  :: ComputeProductSummaryVars
     procedure, public  :: ComputeSummaryVars

  end type cn_products_type

  character(len=*), parameter, private :: sourcefile = &
       __FILE__

  !-----------------------------------------------------------------------

contains

  !-----------------------------------------------------------------------
  subroutine Init(this, bounds, species)
    ! !ARGUMENTS:
    class(cn_products_type), intent(inout) :: this
    type(bounds_type), intent(in) :: bounds

    ! species tells whether this object is being used for C, N, C13, C14, etc. This is
    ! just used for naming history and restart fields
    class(species_base_type), intent(in) :: species

    !
    ! !LOCAL VARIABLES:

    character(len=*), parameter :: subname = 'Init'
    !-----------------------------------------------------------------------

    allocate(this%species, source = species)

    call this%InitAllocate(bounds)
    call this%InitHistory(bounds)
    call this%InitCold(bounds)

  end subroutine Init

  !-----------------------------------------------------------------------
  subroutine InitAllocate(this, bounds)
    ! !ARGUMENTS:
    class(cn_products_type), intent(inout) :: this
    type(bounds_type), intent(in) :: bounds
    !
    ! !LOCAL VARIABLES:
    integer :: begp,endp
    integer :: begg,endg

    character(len=*), parameter :: subname = 'InitAllocate'
    !-----------------------------------------------------------------------

    begp = bounds%begp
    endp = bounds%endp
    begg = bounds%begg
    endg = bounds%endg

    allocate(this%cropprod1_grc(begg:endg)) ; this%cropprod1_grc(:) = nan
    allocate(this%prod10_grc(begg:endg)) ; this%prod10_grc(:) = nan
    allocate(this%prod100_grc(begg:endg)) ; this%prod100_grc(:) = nan
    allocate(this%tot_woodprod_grc(begg:endg)) ; this%tot_woodprod_grc(:) = nan

    allocate(this%dwt_prod10_gain_grc(begg:endg)) ; this%dwt_prod10_gain_grc(:) = nan
    allocate(this%dwt_prod100_gain_grc(begg:endg)) ; this%dwt_prod100_gain_grc(:) = nan
    allocate(this%dwt_woodprod_gain_grc(begg:endg)) ; this%dwt_woodprod_gain_grc(:) = nan

    allocate(this%dwt_cropprod1_gain_grc(begg:endg)) ; this%dwt_cropprod1_gain_grc(:) = nan

    allocate(this%gru_prod10_gain_patch(begp:endp)) ; this%gru_prod10_gain_patch(:) = nan
    allocate(this%gru_prod10_gain_grc(begg:endg)) ; this%gru_prod10_gain_grc(:) = nan
    allocate(this%gru_prod100_gain_patch(begp:endp)) ; this%gru_prod100_gain_patch(:) = nan
    allocate(this%gru_prod100_gain_grc(begg:endg)) ; this%gru_prod100_gain_grc(:) = nan
    allocate(this%gru_woodprod_gain_grc(begg:endg)) ; this%gru_woodprod_gain_grc(:) = nan

    allocate(this%hrv_deadstem_to_prod10_patch(begp:endp)) ; this%hrv_deadstem_to_prod10_patch(:) = nan
    allocate(this%hrv_deadstem_to_prod10_grc(begg:endg)) ; this%hrv_deadstem_to_prod10_grc(:) = nan
    allocate(this%hrv_deadstem_to_prod100_patch(begp:endp)) ; this%hrv_deadstem_to_prod100_patch(:) = nan
    allocate(this%hrv_deadstem_to_prod100_grc(begg:endg)) ; this%hrv_deadstem_to_prod100_grc(:) = nan

    allocate(this%crop_harvest_to_cropprod1_patch(begp:endp)) ; this%crop_harvest_to_cropprod1_patch(:) = nan
    allocate(this%crop_harvest_to_cropprod1_grc(begg:endg)) ; this%crop_harvest_to_cropprod1_grc(:) = nan

    allocate(this%cropprod1_loss_grc(begg:endg)) ; this%cropprod1_loss_grc(:) = nan
    allocate(this%prod10_loss_grc(begg:endg)) ; this%prod10_loss_grc(:) = nan
    allocate(this%prod100_loss_grc(begg:endg)) ; this%prod100_loss_grc(:) = nan
    allocate(this%tot_woodprod_loss_grc(begg:endg)) ; this%tot_woodprod_loss_grc(:) = nan
    allocate(this%product_loss_grc(begg:endg)) ; this%product_loss_grc(:) = nan

  end subroutine InitAllocate

  subroutine SetValues(this, bounds, setval)

    ! !ARGUMENTS:
    class(cn_products_type), intent(inout) :: this
    type(bounds_type), intent(in) :: bounds
    real(r8), intent(in)          :: setval
    
    ! This zero's arrays that are incremented on each model time-step
    ! the hrv_deadstem arrays use a p2g routine for the use_cn portion
    ! but we added this zero'ing here because FATES needs it zero'd

    this%dwt_prod10_gain_grc(bounds%begg:bounds%endg) = setval
    this%dwt_prod100_gain_grc(bounds%begg:bounds%endg) = setval
    this%dwt_cropprod1_gain_grc(bounds%begg:bounds%endg) = setval

    this%crop_harvest_to_cropprod1_grc(bounds%begg:bounds%endg) = setval
    this%hrv_deadstem_to_prod10_grc(bounds%begg:bounds%endg) = setval
    this%hrv_deadstem_to_prod100_grc(bounds%begg:bounds%endg) = setval
    
    return
  end subroutine SetValues

  
  !-----------------------------------------------------------------------
  subroutine InitHistory(this, bounds)
    ! !USES:
    use histFileMod, only : hist_addfld1d
    use clm_varcon , only : spval
    !
    ! !ARGUMENTS:
    class(cn_products_type), intent(inout) :: this
    type(bounds_type), intent(in) :: bounds
    !
    ! !LOCAL VARIABLES:
    integer :: begg,endg
    character(len=:), allocatable :: active_if_non_isotope

    character(len=*), parameter :: subname = 'InitHistory'
    !-----------------------------------------------------------------------

    begg = bounds%begg
    endg = bounds%endg

    if (this%species%is_isotope()) then
       active_if_non_isotope = 'inactive'
    else
       active_if_non_isotope = 'active'
    end if

    this%cropprod1_grc(begg:endg) = spval
    call hist_addfld1d( &
         fname = this%species%hist_fname('CROPPROD1'), &
         units = 'g' // this%species%get_species() // '/m^2', &
         avgflag = 'A', &
         long_name = '1-yr crop product (grain+biofuel) ' // this%species%get_species(), &
         ptr_gcell = this%cropprod1_grc, default=active_if_non_isotope)

    this%prod10_grc(begg:endg) = spval
    call hist_addfld1d( &
         fname = this%species%hist_fname('PROD10'), &
         units = 'g' // this%species%get_species() // '/m^2', &
         avgflag = 'A', &
         long_name = '10-yr wood product ' // this%species%get_species(), &
         ptr_gcell = this%prod10_grc, default='inactive')

    this%prod100_grc(begg:endg) = spval
    call hist_addfld1d( &
         fname = this%species%hist_fname('PROD100'), &
         units = 'g' // this%species%get_species() // '/m^2', &
         avgflag = 'A', &
         long_name = '100-yr wood product ' // this%species%get_species(), &
         ptr_gcell = this%prod100_grc, default='inactive')

    this%tot_woodprod_grc(begg:endg) = spval
    call hist_addfld1d( &
         fname = this%species%hist_fname('TOT_WOODPROD'), &
         units = 'g' // this%species%get_species() // '/m^2', &
         avgflag = 'A', &
         long_name = 'total wood product ' // this%species%get_species(), &
         ptr_gcell = this%tot_woodprod_grc, default=active_if_non_isotope)

    this%dwt_prod10_gain_grc(begg:endg) = spval
    call hist_addfld1d( &
         fname = this%species%hist_fname('DWT_PROD10', suffix='_GAIN'), &
         units = 'g' // this%species%get_species() // '/m^2/s', &
         avgflag = 'A', &
         long_name = 'landcover change-driven addition to 10-yr wood product pool', &
         ptr_gcell = this%dwt_prod10_gain_grc, default='inactive')

    this%dwt_prod100_gain_grc(begg:endg) = spval
    call hist_addfld1d( &
         fname = this%species%hist_fname('DWT_PROD100', suffix='_GAIN'), &
         units = 'g' // this%species%get_species() // '/m^2/s', &
         avgflag = 'A', &
         long_name = 'landcover change-driven addition to 100-yr wood product pool', &
         ptr_gcell = this%dwt_prod100_gain_grc, default='inactive')

    this%dwt_woodprod_gain_grc(begg:endg) = spval
    call hist_addfld1d( &
         fname = this%species%hist_fname('DWT_WOODPROD', suffix='_GAIN'), &
         units = 'g' // this%species%get_species() // '/m^2/s', &
         avgflag = 'A', &
         long_name = 'landcover change-driven addition to wood product pools', &
         ptr_gcell = this%dwt_woodprod_gain_grc, default=active_if_non_isotope)

    this%dwt_cropprod1_gain_grc(begg:endg) = spval
    call hist_addfld1d( &
         fname = this%species%hist_fname('DWT_CROPPROD1', suffix='_GAIN'), &
         units = 'g' // this%species%get_species() // '/m^2/s', &
         avgflag = 'A', &
         long_name = 'landcover change-driven addition to 1-year crop product pool', &
         ptr_gcell = this%dwt_cropprod1_gain_grc, default=active_if_non_isotope)

    this%gru_prod10_gain_grc(begg:endg) = spval
    call hist_addfld1d( &
         fname = this%species%hist_fname('GRU_PROD10', suffix='_GAIN'), &
         units = 'g' // this%species%get_species() // '/m^2/s', &
         avgflag = 'A', &
         long_name = 'gross unrepresented landcover change addition to 10-yr wood product pool', &
         ptr_gcell = this%gru_prod10_gain_grc, default='inactive')

    this%gru_prod100_gain_grc(begg:endg) = spval
    call hist_addfld1d( &
         fname = this%species%hist_fname('GRU_PROD100', suffix='_GAIN'), &
         units = 'g' // this%species%get_species() // '/m^2/s', &
         avgflag = 'A', &
         long_name = 'gross unrepresented landcover change addition to 100-yr wood product pool', &
         ptr_gcell = this%gru_prod100_gain_grc, default='inactive')

    this%cropprod1_loss_grc(begg:endg) = spval
    call hist_addfld1d( &
         fname = this%species%hist_fname('CROPPROD1', suffix='_LOSS'), &
         units = 'g' // this%species%get_species() // '/m^2/s', &
         avgflag = 'A', &
         long_name = 'loss from 1-yr crop product pool', &
         ptr_gcell = this%cropprod1_loss_grc, default=active_if_non_isotope)

    this%prod10_loss_grc(begg:endg) = spval
    call hist_addfld1d( &
         fname = this%species%hist_fname('PROD10', suffix='_LOSS'), &
         units = 'g' // this%species%get_species() // '/m^2/s', &
         avgflag = 'A', &
         long_name = 'loss from 10-yr wood product pool', &
         ptr_gcell = this%prod10_loss_grc, default='inactive')

    this%prod100_loss_grc(begg:endg) = spval
    call hist_addfld1d( &
         fname = this%species%hist_fname('PROD100', suffix='_LOSS'), &
         units = 'g' // this%species%get_species() // '/m^2/s', &
         avgflag = 'A', &
         long_name = 'loss from 100-yr wood product pool', &
         ptr_gcell = this%prod100_loss_grc, default='inactive')

    this%tot_woodprod_loss_grc(begg:endg) = spval
    call hist_addfld1d( &
         fname = this%species%hist_fname('TOT_WOODPROD', suffix='_LOSS'), &
         units = 'g' // this%species%get_species() // '/m^2/s', &
         avgflag = 'A', &
         long_name = 'total loss from wood product pools', &
         ptr_gcell = this%tot_woodprod_loss_grc, default=active_if_non_isotope)

  end subroutine InitHistory

  !-----------------------------------------------------------------------
  subroutine InitCold(this, bounds)
    ! !ARGUMENTS:
    class(cn_products_type), intent(inout) :: this
    type(bounds_type), intent(in) :: bounds
    !
    ! !LOCAL VARIABLES:
    integer :: g, p

    character(len=*), parameter :: subname = 'InitCold'
    !-----------------------------------------------------------------------

    do g = bounds%begg, bounds%endg
       this%cropprod1_grc(g) = 0._r8
       this%prod10_grc(g) = 0._r8
       this%prod100_grc(g) = 0._r8
       this%tot_woodprod_grc(g) = 0._r8
    end do

    ! Need to set these patch-level fluxes to 0 everywhere for the sake of special
    ! landunits (because they don't get set over special landunits in the run loop)
    do p = bounds%begp, bounds%endp
       this%hrv_deadstem_to_prod10_patch(p) = 0._r8
       this%hrv_deadstem_to_prod100_patch(p) = 0._r8
       this%gru_prod10_gain_patch(p) = 0._r8
       this%gru_prod100_gain_patch(p) = 0._r8
       this%crop_harvest_to_cropprod1_patch(p) = 0._r8
    end do

  end subroutine InitCold

  !-----------------------------------------------------------------------
  subroutine Restart(this, bounds, ncid, flag, &
       template_for_missing_fields, template_multiplier)
    ! !USES:
    use ncdio_pio  , only : file_desc_t, ncd_double
    use restUtilMod, only : restartvar, set_missing_from_template, set_grc_field_from_col_field
    !
    ! !ARGUMENTS:
    class(cn_products_type), intent(inout) :: this
    type(bounds_type), intent(in) :: bounds
    type(file_desc_t), intent(inout) :: ncid
    character(len=*), intent(in) :: flag  ! 'read' or 'write'

    ! If template_for_missing_fields and template_multiplier are provided, then: When
    ! reading the restart file, for any field not present on the restart file, the field
    ! in this object is set equal to the corresponding field in
    ! template_for_missing_fields times template_multiplier.
    !
    ! The Restart routine must have been called on template_for_missing_fields before
    ! calling it on this object.
    ! 
    ! (Must provide both template_for_missing_fields and template_multiplier or neither)
    class(cn_products_type), optional, intent(in) :: template_for_missing_fields
    real(r8), optional, intent(in) :: template_multiplier

    !
    ! !LOCAL VARIABLES:
    logical :: template_provided
    logical :: readvar

    character(len=*), parameter :: subname = 'Restart'
    !-----------------------------------------------------------------------

    if (present(template_for_missing_fields) .and. present(template_multiplier)) then
       template_provided = .true.
    else if (present(template_for_missing_fields)) then
       call endrun(&
            msg='template_for_missing_fields provided; must also provide template_multiplier' // &
            errMsg(sourcefile, __LINE__))
    else if (present(template_multiplier)) then
       call endrun(&
            msg='template_multiplier provided; must also provide template_for_missing_fields' // &
            errMsg(sourcefile, __LINE__))
    else
       template_provided = .false.
    end if

    ! NOTE(wjs, 2016-03-29) Adding '_g' suffixes to the end of the restart field names to
    ! distinguish these gridcell-level restart fields from the obsolete column-level
    ! restart fields that are present on old restart files.

    call restartvar(ncid=ncid, flag=flag, &
         varname=this%species%rest_fname('cropprod1', suffix='_g'), &
         xtype=ncd_double, dim1name='gridcell', &
         long_name='', units='', &
         interpinic_flag='interp', readvar=readvar, data=this%cropprod1_grc)
    if (flag == 'read' .and. .not. readvar) then
       ! BACKWARDS_COMPATIBILITY(wjs, 2016-03-31) If the gridcell-level field isn't
       ! present, try to find a column-level field (which may be present on an older
       ! restart file).
       call set_grc_field_from_col_field( &
            bounds = bounds, &
            ncid = ncid, &
            varname = this%species%rest_fname('cropprod1'), &
            data_grc = this%cropprod1_grc, &
            readvar = readvar)

       ! If we still haven't found an appropriate field on the restart file, then set
       ! this field from the template, if provided
       if (.not. readvar .and. template_provided) then
          call set_missing_from_template(this%cropprod1_grc, &
               template_for_missing_fields%cropprod1_grc, &
               multiplier = template_multiplier)
       end if
    end if

    call restartvar(ncid=ncid, flag=flag, &
         varname=this%species%rest_fname('prod10', suffix='_g'), &
         xtype=ncd_double, dim1name='gridcell', &
         long_name='', units='', &
         interpinic_flag='interp', readvar=readvar, data=this%prod10_grc)
    if (flag == 'read' .and. .not. readvar) then
       ! BACKWARDS_COMPATIBILITY(wjs, 2016-03-31) If the gridcell-level field isn't
       ! present, try to find a column-level field (which may be present on an older
       ! restart file).
       call set_grc_field_from_col_field( &
            bounds = bounds, &
            ncid = ncid, &
            varname = this%species%rest_fname('prod10'), &
            data_grc = this%prod10_grc, &
            readvar = readvar)

       ! If we still haven't found an appropriate field on the restart file, then set
       ! this field from the template, if provided
       if (.not. readvar .and. template_provided) then
          call set_missing_from_template(this%prod10_grc, &
               template_for_missing_fields%prod10_grc, &
               multiplier = template_multiplier)
       end if
    end if

    call restartvar(ncid=ncid, flag=flag, &
         varname=this%species%rest_fname('prod100', suffix='_g'), &
         xtype=ncd_double, dim1name='gridcell', &
         long_name='', units='', &
         interpinic_flag='interp', readvar=readvar, data=this%prod100_grc)
    if (flag == 'read' .and. .not. readvar) then
       ! BACKWARDS_COMPATIBILITY(wjs, 2016-03-31) If the gridcell-level field isn't
       ! present, try to find a column-level field (which may be present on an older
       ! restart file).
       call set_grc_field_from_col_field( &
            bounds = bounds, &
            ncid = ncid, &
            varname = this%species%rest_fname('prod100'), &
            data_grc = this%prod100_grc, &
            readvar = readvar)

       ! If we still haven't found an appropriate field on the restart file, then set
       ! this field from the template, if provided
       if (.not. readvar .and. template_provided) then
          call set_missing_from_template(this%prod100_grc, &
               template_for_missing_fields%prod100_grc, &
               multiplier = template_multiplier)
       end if
    end if

    if (flag == 'read') then
       call this%ComputeSummaryVars(bounds)
    end if

  end subroutine Restart

  !-----------------------------------------------------------------------
  subroutine UpdateProducts(this, bounds, &
       num_soilp, filter_soilp, &
       dwt_wood_product_gain_patch, &
       gru_wood_product_gain_patch, &
       wood_harvest_patch, &
       dwt_crop_product_gain_patch, &
       crop_harvest_to_cropprod_patch)
    !
    ! !DESCRIPTION:
    ! Update all loss fluxes from wood and crop product pools, and update product pool
    ! state variables for both loss and gain terms
    ! This is only for non-fates patches and columns
    !
    ! !ARGUMENTS:
    class(cn_products_type) , intent(inout) :: this
    type(bounds_type)       , intent(in)    :: bounds
    integer                 , intent(in)    :: num_soilp       ! number of soil patches in filter
    integer                 , intent(in)    :: filter_soilp(:) ! filter for soil patches

    ! dynamic landcover addition to wood product pools (g/m2/s) [patch]; although this is
    ! a patch-level flux, it is expressed per unit GRIDCELL area
    real(r8), intent(in) :: dwt_wood_product_gain_patch(bounds%begp:)

    ! gross unrepresented landcover addition to wood product pools (g/m2/s) [patch]
    real(r8), intent(in) :: gru_wood_product_gain_patch( bounds%begp: )

    ! wood harvest addition to wood product pools (g/m2/s) [patch]
    real(r8), intent(in) :: wood_harvest_patch(bounds%begp:)

    ! dynamic landcover addition to crop product pools (g/m2/s) [patch]; although this is
    ! a patch-level flux, it is expressed per unit GRIDCELL area
    real(r8), intent(in) :: dwt_crop_product_gain_patch( bounds%begp: )

    ! crop harvest to crop product pool (g/m2/s) [patch]
    real(r8), intent(in) :: crop_harvest_to_cropprod_patch( bounds%begp: )
    !


    SHR_ASSERT_ALL_FL((ubound(dwt_wood_product_gain_patch) == (/bounds%endp/)), sourcefile, __LINE__)
    SHR_ASSERT_ALL_FL((ubound(gru_wood_product_gain_patch) == (/bounds%endp/)), sourcefile, __LINE__)
    SHR_ASSERT_ALL_FL((ubound(wood_harvest_patch) == (/bounds%endp/)), sourcefile, __LINE__)
    SHR_ASSERT_ALL_FL((ubound(dwt_crop_product_gain_patch) == (/bounds%endp/)), sourcefile, __LINE__)
    SHR_ASSERT_ALL_FL((ubound(crop_harvest_to_cropprod_patch) == (/bounds%endp/)), sourcefile, __LINE__)
    
    call this%PartitionWoodFluxes(bounds, &
         num_soilp, filter_soilp, &
         dwt_wood_product_gain_patch(bounds%begp:bounds%endp), &
         gru_wood_product_gain_patch(bounds%begp:bounds%endp), &
         wood_harvest_patch(bounds%begp:bounds%endp))
    
    call this%PartitionCropFluxes(bounds, &
         num_soilp, filter_soilp, &
         dwt_crop_product_gain_patch(bounds%begp:bounds%endp), &
<<<<<<< HEAD
            crop_harvest_to_cropprod_patch(bounds%begp:bounds%endp))
=======
         crop_harvest_to_cropprod_patch(bounds%begp:bounds%endp))

    ! calculate losses from product pools
    ! the following (1/s) rate constants result in ~90% loss of initial state over 1, 10 and 100 years,
    ! respectively, using a discrete-time fractional decay algorithm.
    kprod1  = 7.2e-8_r8
    kprod10 = 7.2e-9_r8
    kprod100 = 7.2e-10_r8

    do g = bounds%begg, bounds%endg
       ! calculate fluxes out of product pools (1/sec)
       this%cropprod1_loss_grc(g) = this%cropprod1_grc(g) * kprod1
       this%prod10_loss_grc(g)    = this%prod10_grc(g)    * kprod10
       this%prod100_loss_grc(g)   = this%prod100_grc(g)   * kprod100
    end do

    ! set time steps
    dt = get_step_size_real()

    ! update product state variables
    do g = bounds%begg, bounds%endg

       ! fluxes into wood & crop product pools, from landcover change
       this%cropprod1_grc(g) = this%cropprod1_grc(g) + this%dwt_cropprod1_gain_grc(g)*dt
       this%prod10_grc(g)    = this%prod10_grc(g)    + this%dwt_prod10_gain_grc(g)*dt
       this%prod100_grc(g)   = this%prod100_grc(g)   + this%dwt_prod100_gain_grc(g)*dt

       ! fluxes into wood & crop product pools, from gross unrepresented landcover change
       this%prod10_grc(g)    = this%prod10_grc(g)    + this%gru_prod10_gain_grc(g)*dt
       this%prod100_grc(g)   = this%prod100_grc(g)   + this%gru_prod100_gain_grc(g)*dt

       ! fluxes into wood & crop product pools, from harvest
       this%cropprod1_grc(g) = this%cropprod1_grc(g) + this%crop_harvest_to_cropprod1_grc(g)*dt
       this%prod10_grc(g)    = this%prod10_grc(g)    + this%hrv_deadstem_to_prod10_grc(g)*dt
       this%prod100_grc(g)   = this%prod100_grc(g)   + this%hrv_deadstem_to_prod100_grc(g)*dt

       ! fluxes out of wood & crop product pools, from decomposition
       this%cropprod1_grc(g) = this%cropprod1_grc(g) - this%cropprod1_loss_grc(g)*dt
       this%prod10_grc(g)    = this%prod10_grc(g)    - this%prod10_loss_grc(g)*dt
       this%prod100_grc(g)   = this%prod100_grc(g)   - this%prod100_loss_grc(g)*dt

    end do

    call this%ComputeSummaryVars(bounds)
>>>>>>> 5df6c98a

    return
  end subroutine UpdateProducts

  !-----------------------------------------------------------------------
  
  subroutine PartitionWoodFluxes(this, bounds, &
       num_soilp, filter_soilp, &
       dwt_wood_product_gain_patch, &
       gru_wood_product_gain_patch, &
       wood_harvest_patch)
    !
    ! !DESCRIPTION:
    ! Partition input wood fluxes into 10 and 100 year product pools
    !
    ! !USES:
    use pftconMod    , only : pftcon
    use subgridAveMod, only : p2g
    !
    ! !ARGUMENTS:
    class(cn_products_type) , intent(inout) :: this
    type(bounds_type)       , intent(in)    :: bounds
    integer                 , intent(in)    :: num_soilp       ! number of soil patches in filter
    integer                 , intent(in)    :: filter_soilp(:) ! filter for soil patches

    ! dynamic landcover addition to wood product pools (g/m2/s) [patch]; although this is
    ! a patch-level flux, it is expressed per unit GRIDCELL area
    real(r8), intent(in) :: dwt_wood_product_gain_patch( bounds%begp: )

    ! gross unrepresented landcover addition to wood product pools (g/m2/s) [patch]
    real(r8), intent(in) :: gru_wood_product_gain_patch( bounds%begp: )

    ! wood harvest addition to wood product pools (g/m2/s) [patch]
    real(r8), intent(in) :: wood_harvest_patch( bounds%begp: )

    !
    ! !LOCAL VARIABLES:
    integer :: fp
    integer :: p
    integer :: g
    real(r8) :: pprod10       ! PFT proportion of deadstem to 10-year product pool
    real(r8) :: pprod100      ! PFT proportion of deadstem to 100-year product pool
    real(r8) :: pprod_tot     ! PFT proportion of deadstem to any product pool
    real(r8) :: pprod10_frac  ! PFT fraction of deadstem to product pool that goes to 10-year product pool
    real(r8) :: pprod100_frac ! PFT fraction of deadstem to product pool that goes to 100-year product pool

    character(len=*), parameter :: subname = 'PartitionWoodFluxes'
    !-----------------------------------------------------------------------

    ! Partition patch-level gross unrepresented fluxes to 10 and 100-year product pools
    do fp = 1, num_soilp
       p = filter_soilp(fp)

       pprod10 = pftcon%pprod10(patch%itype(p))
       pprod100 = pftcon%pprod100(patch%itype(p))
       pprod_tot = pprod10 + pprod100
       if (pprod_tot > 0) then
          pprod10_frac = pprod10 / pprod_tot
          pprod100_frac = pprod100 / pprod_tot
       else
          ! Avoid divide by 0
          pprod10_frac = 0._r8
          pprod100_frac = 0._r8
       end if

       this%gru_prod10_gain_patch(p) = &
            gru_wood_product_gain_patch(p) * pprod10_frac
       this%gru_prod100_gain_patch(p) = &
            gru_wood_product_gain_patch(p) * pprod100_frac

    end do

    ! Average gross unrepresented fluxes from patch to gridcell
    call p2g(bounds, &
         this%gru_prod10_gain_patch(bounds%begp:bounds%endp), &
         this%gru_prod10_gain_grc(bounds%begg:bounds%endg), &
         p2c_scale_type = 'unity', &
         c2l_scale_type = 'unity', &
         l2g_scale_type = 'unity')

    call p2g(bounds, &
         this%gru_prod100_gain_patch(bounds%begp:bounds%endp), &
         this%gru_prod100_gain_grc(bounds%begg:bounds%endg), &
         p2c_scale_type = 'unity', &
         c2l_scale_type = 'unity', &
         l2g_scale_type = 'unity')

    ! Partition patch-level harvest fluxes to 10 and 100-year product pools
    do fp = 1, num_soilp
       p = filter_soilp(fp)
       this%hrv_deadstem_to_prod10_patch(p)  = &
            wood_harvest_patch(p) * pftcon%pprodharv10(patch%itype(p))
       this%hrv_deadstem_to_prod100_patch(p) = &
            wood_harvest_patch(p) * (1.0_r8 - pftcon%pprodharv10(patch%itype(p)))
    end do
    
    ! Average harvest fluxes from patch to gridcell
    call p2g(bounds, &
         this%hrv_deadstem_to_prod10_patch(bounds%begp:bounds%endp), &
         this%hrv_deadstem_to_prod10_grc(bounds%begg:bounds%endg), &
         p2c_scale_type = 'unity', &
         c2l_scale_type = 'unity', &
         l2g_scale_type = 'unity')
    
    call p2g(bounds, &
         this%hrv_deadstem_to_prod100_patch(bounds%begp:bounds%endp), &
         this%hrv_deadstem_to_prod100_grc(bounds%begg:bounds%endg), &
         p2c_scale_type = 'unity', &
         c2l_scale_type = 'unity', &
         l2g_scale_type = 'unity')
    
    ! Partition dynamic land cover fluxes to 10 and 100-year product pools.
    do p = bounds%begp, bounds%endp
       g = patch%gridcell(p)
       
       ! Note that pprod10 + pprod100 do NOT sum to 1: some fraction of the dwt changes
       ! was lost to other fluxes. dwt_wood_product_gain_patch gives the amount that goes
       ! to all product pools, so we need to determine the fraction of that flux that
       ! goes to each pool.
       pprod10 = pftcon%pprod10(patch%itype(p))
       pprod100 = pftcon%pprod100(patch%itype(p))
       pprod_tot = pprod10 + pprod100
       if (pprod_tot > 0) then
          pprod10_frac = pprod10 / pprod_tot
          pprod100_frac = pprod100 / pprod_tot
          ! Note that the patch-level fluxes are expressed per unit gridcell area. So, to go
          ! from patch-level fluxes to gridcell-level fluxes, we simply add up the various
          ! patch contributions, without having to multiply by any area weightings.
          this%dwt_prod10_gain_grc(g) = this%dwt_prod10_gain_grc(g) + &
               dwt_wood_product_gain_patch(p) * pprod10_frac
          this%dwt_prod100_gain_grc(g) = this%dwt_prod100_gain_grc(g) + &
               dwt_wood_product_gain_patch(p) * pprod100_frac
       else if (dwt_wood_product_gain_patch(p) > 0) then
          call endrun(&
               msg='ERROR: dwt_wood_product_gain_patch(p) > 0' // &
               errMsg(sourcefile, __LINE__))
       end if
       
    end do
    
  end subroutine PartitionWoodFluxes

  !-----------------------------------------------------------------------
  subroutine PartitionCropFluxes(this, bounds, &
       num_soilp, filter_soilp, &
       dwt_crop_product_gain_patch, &
       crop_harvest_to_cropprod_patch)
    !
    ! !DESCRIPTION:
    ! Partition input crop fluxes into crop product pools
    !
    ! For now this doesn't do much, since there is just a single (1-year) crop product
    ! pool. But this provides the capability to add different crop product pools in the
    ! future, without requiring any changes to code outside of this class. It also gives
    ! symmetry with the wood fluxes.
    !
    ! !USES:
    use subgridAveMod, only : p2g
    !
    ! !ARGUMENTS:
    class(cn_products_type) , intent(inout) :: this
    type(bounds_type)       , intent(in)    :: bounds
    integer                 , intent(in)    :: num_soilp       ! number of soil patches in filter
    integer                 , intent(in)    :: filter_soilp(:) ! filter for soil patches

    ! dynamic landcover addition to crop product pool (g/m2/s) [patch]; although this is
    ! a patch-level flux, it is expressed per unit GRIDCELL area
    real(r8), intent(in) :: dwt_crop_product_gain_patch( bounds%begp: )

    ! crop harvest to crop product pool(s) (g/m2/s) [patch]
    real(r8)                , intent(in)    :: crop_harvest_to_cropprod_patch( bounds%begp: )
    !
    ! !LOCAL VARIABLES:
    integer :: fp
    integer :: p
    integer :: g

    character(len=*), parameter :: subname = 'PartitionCropFluxes'
    !-----------------------------------------------------------------------

    ! Determine gains from crop harvest

    do fp = 1, num_soilp
       p = filter_soilp(fp)

       ! For now all crop product is put in the 1-year crop product pool
       this%crop_harvest_to_cropprod1_patch(p) = crop_harvest_to_cropprod_patch(p)
    end do

    call p2g(bounds, &
         this%crop_harvest_to_cropprod1_patch(bounds%begp:bounds%endp), &
         this%crop_harvest_to_cropprod1_grc(bounds%begg:bounds%endg), &
         p2c_scale_type = 'unity', &
         c2l_scale_type = 'unity', &
         l2g_scale_type = 'unity')

    ! Determine gains from dynamic landcover

    do p = bounds%begp, bounds%endp
       g = patch%gridcell(p)

       ! Note that the patch-level fluxes are expressed per unit gridcell area. So, to go
       ! from patch-level fluxes to gridcell-level fluxes, we simply add up the various
       ! patch contributions, without having to multiply by any area weightings.
       this%dwt_cropprod1_gain_grc(g) = this%dwt_cropprod1_gain_grc(g) + &
            dwt_crop_product_gain_patch(p)
    end do

  end subroutine PartitionCropFluxes

  !-----------------------------------------------------------------------
  subroutine ComputeProductSummaryVars(this, bounds)

    class(cn_products_type) , intent(inout) :: this
    type(bounds_type)       , intent(in)    :: bounds

    integer  :: g        ! indices
    real(r8) :: dt       ! time step (seconds)
    real(r8) :: kprod1   ! decay constant for 1-year product pool
    real(r8) :: kprod10  ! decay constant for 10-year product pool
    real(r8) :: kprod100 ! decay constant for 100-year product pool

    ! calculate losses from product pools
    ! the following (1/s) rate constants result in ~90% loss of initial state over 1, 10 and 100 years,
    ! respectively, using a discrete-time fractional decay algorithm.
    kprod1  = 7.2e-8_r8
    kprod10 = 7.2e-9_r8
    kprod100 = 7.2e-10_r8

    do g = bounds%begg, bounds%endg
       ! calculate fluxes out of product pools (1/sec)
       this%cropprod1_loss_grc(g) = this%cropprod1_grc(g) * kprod1
       this%prod10_loss_grc(g)    = this%prod10_grc(g)    * kprod10
       this%prod100_loss_grc(g)   = this%prod100_grc(g)   * kprod100
    end do

    ! set time steps
    dt = get_step_size_real()

    ! update product state variables
    do g = bounds%begg, bounds%endg

       ! fluxes into wood & crop product pools, from landcover change
       this%cropprod1_grc(g) = this%cropprod1_grc(g) + this%dwt_cropprod1_gain_grc(g)*dt
       this%prod10_grc(g)    = this%prod10_grc(g)    + this%dwt_prod10_gain_grc(g)*dt
       this%prod100_grc(g)   = this%prod100_grc(g)   + this%dwt_prod100_gain_grc(g)*dt

       ! fluxes into wood & crop product pools, from harvest
       this%cropprod1_grc(g) = this%cropprod1_grc(g) + this%crop_harvest_to_cropprod1_grc(g)*dt
       this%prod10_grc(g)    = this%prod10_grc(g)    + this%hrv_deadstem_to_prod10_grc(g)*dt
       this%prod100_grc(g)   = this%prod100_grc(g)   + this%hrv_deadstem_to_prod100_grc(g)*dt

       ! fluxes out of wood & crop product pools, from decomposition
       this%cropprod1_grc(g) = this%cropprod1_grc(g) - this%cropprod1_loss_grc(g)*dt
       this%prod10_grc(g)    = this%prod10_grc(g)    - this%prod10_loss_grc(g)*dt
       this%prod100_grc(g)   = this%prod100_grc(g)   - this%prod100_loss_grc(g)*dt
    end do
    
    return
  end subroutine ComputeProductSummaryVars


  !-----------------------------------------------------------------------
  subroutine ComputeSummaryVars(this, bounds)
    !
    ! !DESCRIPTION:
    ! Compute summary variables in this object: sums across multiple product pools
    !
    ! !USES:
    !
    ! !ARGUMENTS:
    class(cn_products_type) , intent(inout) :: this
    type(bounds_type)       , intent(in)    :: bounds
    !
    ! !LOCAL VARIABLES:
    integer  :: g        ! indices
    !-----------------------------------------------------------------------
    character(len=*), parameter :: subname = 'ComputeSummaryVars'
    
    do g = bounds%begg, bounds%endg

       ! total wood products
       this%tot_woodprod_grc(g) = &
            this%prod10_grc(g) + &
            this%prod100_grc(g)

       ! total loss from wood products
       this%tot_woodprod_loss_grc(g) = &
            this%prod10_loss_grc(g) + &
            this%prod100_loss_grc(g)

       ! total loss from ALL products
       this%product_loss_grc(g) = &
            this%cropprod1_loss_grc(g) + &
            this%prod10_loss_grc(g) + &
            this%prod100_loss_grc(g)

       this%dwt_woodprod_gain_grc(g) = &
            this%dwt_prod100_gain_grc(g) + &
            this%dwt_prod10_gain_grc(g)

       this%gru_woodprod_gain_grc(g) = &
            this%gru_prod100_gain_grc(g) + &
            this%gru_prod10_gain_grc(g)
    end do

  end subroutine ComputeSummaryVars


end module CNProductsMod<|MERGE_RESOLUTION|>--- conflicted
+++ resolved
@@ -524,7 +524,6 @@
 
     ! crop harvest to crop product pool (g/m2/s) [patch]
     real(r8), intent(in) :: crop_harvest_to_cropprod_patch( bounds%begp: )
-    !
 
 
     SHR_ASSERT_ALL_FL((ubound(dwt_wood_product_gain_patch) == (/bounds%endp/)), sourcefile, __LINE__)
@@ -542,54 +541,7 @@
     call this%PartitionCropFluxes(bounds, &
          num_soilp, filter_soilp, &
          dwt_crop_product_gain_patch(bounds%begp:bounds%endp), &
-<<<<<<< HEAD
-            crop_harvest_to_cropprod_patch(bounds%begp:bounds%endp))
-=======
          crop_harvest_to_cropprod_patch(bounds%begp:bounds%endp))
-
-    ! calculate losses from product pools
-    ! the following (1/s) rate constants result in ~90% loss of initial state over 1, 10 and 100 years,
-    ! respectively, using a discrete-time fractional decay algorithm.
-    kprod1  = 7.2e-8_r8
-    kprod10 = 7.2e-9_r8
-    kprod100 = 7.2e-10_r8
-
-    do g = bounds%begg, bounds%endg
-       ! calculate fluxes out of product pools (1/sec)
-       this%cropprod1_loss_grc(g) = this%cropprod1_grc(g) * kprod1
-       this%prod10_loss_grc(g)    = this%prod10_grc(g)    * kprod10
-       this%prod100_loss_grc(g)   = this%prod100_grc(g)   * kprod100
-    end do
-
-    ! set time steps
-    dt = get_step_size_real()
-
-    ! update product state variables
-    do g = bounds%begg, bounds%endg
-
-       ! fluxes into wood & crop product pools, from landcover change
-       this%cropprod1_grc(g) = this%cropprod1_grc(g) + this%dwt_cropprod1_gain_grc(g)*dt
-       this%prod10_grc(g)    = this%prod10_grc(g)    + this%dwt_prod10_gain_grc(g)*dt
-       this%prod100_grc(g)   = this%prod100_grc(g)   + this%dwt_prod100_gain_grc(g)*dt
-
-       ! fluxes into wood & crop product pools, from gross unrepresented landcover change
-       this%prod10_grc(g)    = this%prod10_grc(g)    + this%gru_prod10_gain_grc(g)*dt
-       this%prod100_grc(g)   = this%prod100_grc(g)   + this%gru_prod100_gain_grc(g)*dt
-
-       ! fluxes into wood & crop product pools, from harvest
-       this%cropprod1_grc(g) = this%cropprod1_grc(g) + this%crop_harvest_to_cropprod1_grc(g)*dt
-       this%prod10_grc(g)    = this%prod10_grc(g)    + this%hrv_deadstem_to_prod10_grc(g)*dt
-       this%prod100_grc(g)   = this%prod100_grc(g)   + this%hrv_deadstem_to_prod100_grc(g)*dt
-
-       ! fluxes out of wood & crop product pools, from decomposition
-       this%cropprod1_grc(g) = this%cropprod1_grc(g) - this%cropprod1_loss_grc(g)*dt
-       this%prod10_grc(g)    = this%prod10_grc(g)    - this%prod10_loss_grc(g)*dt
-       this%prod100_grc(g)   = this%prod100_grc(g)   - this%prod100_loss_grc(g)*dt
-
-    end do
-
-    call this%ComputeSummaryVars(bounds)
->>>>>>> 5df6c98a
 
     return
   end subroutine UpdateProducts
@@ -722,6 +674,7 @@
                dwt_wood_product_gain_patch(p) * pprod10_frac
           this%dwt_prod100_gain_grc(g) = this%dwt_prod100_gain_grc(g) + &
                dwt_wood_product_gain_patch(p) * pprod100_frac
+          
        else if (dwt_wood_product_gain_patch(p) > 0) then
           call endrun(&
                msg='ERROR: dwt_wood_product_gain_patch(p) > 0' // &
@@ -842,6 +795,10 @@
        this%prod10_grc(g)    = this%prod10_grc(g)    + this%hrv_deadstem_to_prod10_grc(g)*dt
        this%prod100_grc(g)   = this%prod100_grc(g)   + this%hrv_deadstem_to_prod100_grc(g)*dt
 
+       ! fluxes into wood & grain product pools, from gross unrepresented landcover change
+       this%prod10_grc(g)    = this%prod10_grc(g)    + this%gru_prod10_gain_grc(g)*dt
+       this%prod100_grc(g)   = this%prod100_grc(g)   + this%gru_prod100_gain_grc(g)*dt
+       
        ! fluxes out of wood & crop product pools, from decomposition
        this%cropprod1_grc(g) = this%cropprod1_grc(g) - this%cropprod1_loss_grc(g)*dt
        this%prod10_grc(g)    = this%prod10_grc(g)    - this%prod10_loss_grc(g)*dt
