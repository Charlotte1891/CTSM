module CNProductsMod
  !-----------------------------------------------------------------------
  ! !DESCRIPTION:
  ! Calculate loss fluxes from wood products pools, and update product pool state variables
  !
  ! !USES:
#include "shr_assert.h"
  use shr_kind_mod            , only : r8 => shr_kind_r8
  use shr_infnan_mod          , only : nan => shr_infnan_nan, assignment(=)
  use shr_log_mod             , only : errMsg => shr_log_errMsg
  use decompMod               , only : bounds_type
  use abortutils              , only : endrun
  use clm_time_manager        , only : get_step_size_real
  use SpeciesBaseType         , only : species_base_type
  use PatchType               , only : patch
  !
  implicit none
  private
  !
  ! !PUBLIC TYPES:
  type, public :: cn_products_type
     private
     ! ------------------------------------------------------------------------
     ! Public instance variables
     ! ------------------------------------------------------------------------

     real(r8), pointer, public :: product_loss_grc(:)   ! (g[C or N]/m2/s) total decomposition loss from ALL product pools
     real(r8), pointer, public :: cropprod1_grc(:)  ! (g[C or N]/m2) grain product pool, 1-year lifespan
     real(r8), pointer, public :: tot_woodprod_grc(:)  ! (g[C or N]/m2) total wood product pool

     ! ------------------------------------------------------------------------
     ! Private instance variables
     ! ------------------------------------------------------------------------

     class(species_base_type), allocatable :: species    ! C, N, C13, C14, etc.

     ! States
<<<<<<< HEAD
     real(r8), pointer :: cropprod1_grc(:)    ! (g[C or N]/m2) crop product pool (grain + biofuel), 1-year lifespan
=======
>>>>>>> e39e9f3e
     real(r8), pointer :: prod10_grc(:)       ! (g[C or N]/m2) wood product pool, 10-year lifespan
     real(r8), pointer :: prod100_grc(:)      ! (g[C or N]/m2) wood product pool, 100-year lifespan

     ! Fluxes: gains
     real(r8), pointer :: dwt_prod10_gain_grc(:)  ! (g[C or N]/m2/s) dynamic landcover addition to 10-year wood product pool
     real(r8), pointer :: dwt_prod100_gain_grc(:) ! (g[C or N]/m2/s) dynamic landcover addition to 100-year wood product pool
     real(r8), pointer :: dwt_woodprod_gain_grc(:) ! (g[C or N]/m2/s) dynamic landcover addition to wood product pools
     real(r8), pointer :: dwt_cropprod1_gain_grc(:) ! (g[C or N]/m2/s) dynamic landcover addition to 1-year crop product pool
     real(r8), pointer :: hrv_deadstem_to_prod10_patch(:)  ! (g[C or N]/m2/s) dead stem harvest to 10-year wood product pool
     real(r8), pointer :: hrv_deadstem_to_prod10_grc(:)  ! (g[C or N]/m2/s) dead stem harvest to 10-year wood product pool
     real(r8), pointer :: hrv_deadstem_to_prod100_patch(:) ! (g[C or N]/m2/s) dead stem harvest to 100-year wood product pool
     real(r8), pointer :: hrv_deadstem_to_prod100_grc(:) ! (g[C or N]/m2/s) dead stem harvest to 100-year wood product pool
     real(r8), pointer :: grain_to_cropprod1_patch(:) ! (g[C or N]/m2/s) grain to 1-year crop product pool
     real(r8), pointer :: grain_to_cropprod1_grc(:) ! (g[C or N]/m2/s) grain to 1-year crop product pool

     ! Fluxes: losses
     real(r8), pointer :: cropprod1_loss_grc(:)    ! (g[C or N]/m2/s) decomposition loss from 1-yr crop product pool
     real(r8), pointer :: prod10_loss_grc(:)       ! (g[C or N]/m2/s) decomposition loss from 10-yr wood product pool
     real(r8), pointer :: prod100_loss_grc(:)      ! (g[C or N]/m2/s) decomposition loss from 100-yr wood product pool
     real(r8), pointer :: tot_woodprod_loss_grc(:) ! (g[C or N]/m2/s) decompomposition loss from all wood product pools

   contains

     ! Infrastructure routines
     procedure, public  :: Init
     procedure, private :: InitAllocate
     procedure, private :: InitHistory
     procedure, private :: InitCold
     procedure, public  :: Restart

     ! Science routines
     procedure, public  :: UpdateProducts
     procedure, private :: PartitionWoodFluxes
     procedure, private :: PartitionGrainFluxes
     procedure, private :: ComputeSummaryVars

  end type cn_products_type

  character(len=*), parameter, private :: sourcefile = &
       __FILE__

  !-----------------------------------------------------------------------

contains

  !-----------------------------------------------------------------------
  subroutine Init(this, bounds, species)
    ! !ARGUMENTS:
    class(cn_products_type), intent(inout) :: this
    type(bounds_type), intent(in) :: bounds

    ! species tells whether this object is being used for C, N, C13, C14, etc. This is
    ! just used for naming history and restart fields
    class(species_base_type), intent(in) :: species

    !
    ! !LOCAL VARIABLES:

    character(len=*), parameter :: subname = 'Init'
    !-----------------------------------------------------------------------

    allocate(this%species, source = species)

    call this%InitAllocate(bounds)
    call this%InitHistory(bounds)
    call this%InitCold(bounds)

  end subroutine Init

  !-----------------------------------------------------------------------
  subroutine InitAllocate(this, bounds)
    ! !ARGUMENTS:
    class(cn_products_type), intent(inout) :: this
    type(bounds_type), intent(in) :: bounds
    !
    ! !LOCAL VARIABLES:
    integer :: begp,endp
    integer :: begg,endg

    character(len=*), parameter :: subname = 'InitAllocate'
    !-----------------------------------------------------------------------

    begp = bounds%begp
    endp = bounds%endp
    begg = bounds%begg
    endg = bounds%endg

    allocate(this%cropprod1_grc(begg:endg)) ; this%cropprod1_grc(:) = nan
    allocate(this%prod10_grc(begg:endg)) ; this%prod10_grc(:) = nan
    allocate(this%prod100_grc(begg:endg)) ; this%prod100_grc(:) = nan
    allocate(this%tot_woodprod_grc(begg:endg)) ; this%tot_woodprod_grc(:) = nan

    allocate(this%dwt_prod10_gain_grc(begg:endg)) ; this%dwt_prod10_gain_grc(:) = nan
    allocate(this%dwt_prod100_gain_grc(begg:endg)) ; this%dwt_prod100_gain_grc(:) = nan
    allocate(this%dwt_woodprod_gain_grc(begg:endg)) ; this%dwt_woodprod_gain_grc(:) = nan

    allocate(this%dwt_cropprod1_gain_grc(begg:endg)) ; this%dwt_cropprod1_gain_grc(:) = nan

    allocate(this%hrv_deadstem_to_prod10_patch(begp:endp)) ; this%hrv_deadstem_to_prod10_patch(:) = nan
    allocate(this%hrv_deadstem_to_prod10_grc(begg:endg)) ; this%hrv_deadstem_to_prod10_grc(:) = nan

    allocate(this%hrv_deadstem_to_prod100_patch(begp:endp)) ; this%hrv_deadstem_to_prod100_patch(:) = nan
    allocate(this%hrv_deadstem_to_prod100_grc(begg:endg)) ; this%hrv_deadstem_to_prod100_grc(:) = nan

    allocate(this%grain_to_cropprod1_patch(begp:endp)) ; this%grain_to_cropprod1_patch(:) = nan
    allocate(this%grain_to_cropprod1_grc(begg:endg)) ; this%grain_to_cropprod1_grc(:) = nan

    allocate(this%cropprod1_loss_grc(begg:endg)) ; this%cropprod1_loss_grc(:) = nan
    allocate(this%prod10_loss_grc(begg:endg)) ; this%prod10_loss_grc(:) = nan
    allocate(this%prod100_loss_grc(begg:endg)) ; this%prod100_loss_grc(:) = nan
    allocate(this%tot_woodprod_loss_grc(begg:endg)) ; this%tot_woodprod_loss_grc(:) = nan
    allocate(this%product_loss_grc(begg:endg)) ; this%product_loss_grc(:) = nan

  end subroutine InitAllocate

  !-----------------------------------------------------------------------
  subroutine InitHistory(this, bounds)
    ! !USES:
    use histFileMod, only : hist_addfld1d
    use clm_varcon , only : spval
    !
    ! !ARGUMENTS:
    class(cn_products_type), intent(inout) :: this
    type(bounds_type), intent(in) :: bounds
    !
    ! !LOCAL VARIABLES:
    integer :: begg,endg
    character(len=:), allocatable :: active_if_non_isotope

    character(len=*), parameter :: subname = 'InitHistory'
    !-----------------------------------------------------------------------

    begg = bounds%begg
    endg = bounds%endg

    if (this%species%is_isotope()) then
       active_if_non_isotope = 'inactive'
    else
       active_if_non_isotope = 'active'
    end if

    this%cropprod1_grc(begg:endg) = spval
    call hist_addfld1d( &
         fname = this%species%hist_fname('CROPPROD1'), &
         units = 'g' // this%species%get_species() // '/m^2', &
         avgflag = 'A', &
         long_name = '1-yr crop product (grain+biofuel) ' // this%species%get_species(), &
         ptr_gcell = this%cropprod1_grc, default=active_if_non_isotope)

    this%prod10_grc(begg:endg) = spval
    call hist_addfld1d( &
         fname = this%species%hist_fname('PROD10'), &
         units = 'g' // this%species%get_species() // '/m^2', &
         avgflag = 'A', &
         long_name = '10-yr wood product ' // this%species%get_species(), &
         ptr_gcell = this%prod10_grc, default='inactive')

    this%prod100_grc(begg:endg) = spval
    call hist_addfld1d( &
         fname = this%species%hist_fname('PROD100'), &
         units = 'g' // this%species%get_species() // '/m^2', &
         avgflag = 'A', &
         long_name = '100-yr wood product ' // this%species%get_species(), &
         ptr_gcell = this%prod100_grc, default='inactive')

    this%tot_woodprod_grc(begg:endg) = spval
    call hist_addfld1d( &
         fname = this%species%hist_fname('TOT_WOODPROD'), &
         units = 'g' // this%species%get_species() // '/m^2', &
         avgflag = 'A', &
         long_name = 'total wood product ' // this%species%get_species(), &
         ptr_gcell = this%tot_woodprod_grc, default=active_if_non_isotope)

    this%dwt_prod10_gain_grc(begg:endg) = spval
    call hist_addfld1d( &
         fname = this%species%hist_fname('DWT_PROD10', suffix='_GAIN'), &
         units = 'g' // this%species%get_species() // '/m^2/s', &
         avgflag = 'A', &
         long_name = 'landcover change-driven addition to 10-yr wood product pool', &
         ptr_gcell = this%dwt_prod10_gain_grc, default='inactive')

    this%dwt_prod100_gain_grc(begg:endg) = spval
    call hist_addfld1d( &
         fname = this%species%hist_fname('DWT_PROD100', suffix='_GAIN'), &
         units = 'g' // this%species%get_species() // '/m^2/s', &
         avgflag = 'A', &
         long_name = 'landcover change-driven addition to 100-yr wood product pool', &
         ptr_gcell = this%dwt_prod100_gain_grc, default='inactive')

    this%dwt_woodprod_gain_grc(begg:endg) = spval
    call hist_addfld1d( &
         fname = this%species%hist_fname('DWT_WOODPROD', suffix='_GAIN'), &
         units = 'g' // this%species%get_species() // '/m^2/s', &
         avgflag = 'A', &
         long_name = 'landcover change-driven addition to wood product pools', &
         ptr_gcell = this%dwt_woodprod_gain_grc, default=active_if_non_isotope)

    this%dwt_cropprod1_gain_grc(begg:endg) = spval
    call hist_addfld1d( &
         fname = this%species%hist_fname('DWT_CROPPROD1', suffix='_GAIN'), &
         units = 'g' // this%species%get_species() // '/m^2/s', &
         avgflag = 'A', &
         long_name = 'landcover change-driven addition to 1-year crop product pool', &
         ptr_gcell = this%dwt_cropprod1_gain_grc, default=active_if_non_isotope)

    this%cropprod1_loss_grc(begg:endg) = spval
    call hist_addfld1d( &
         fname = this%species%hist_fname('CROPPROD1', suffix='_LOSS'), &
         units = 'g' // this%species%get_species() // '/m^2/s', &
         avgflag = 'A', &
         long_name = 'loss from 1-yr crop product pool', &
         ptr_gcell = this%cropprod1_loss_grc, default=active_if_non_isotope)

    this%prod10_loss_grc(begg:endg) = spval
    call hist_addfld1d( &
         fname = this%species%hist_fname('PROD10', suffix='_LOSS'), &
         units = 'g' // this%species%get_species() // '/m^2/s', &
         avgflag = 'A', &
         long_name = 'loss from 10-yr wood product pool', &
         ptr_gcell = this%prod10_loss_grc, default='inactive')

    this%prod100_loss_grc(begg:endg) = spval
    call hist_addfld1d( &
         fname = this%species%hist_fname('PROD100', suffix='_LOSS'), &
         units = 'g' // this%species%get_species() // '/m^2/s', &
         avgflag = 'A', &
         long_name = 'loss from 100-yr wood product pool', &
         ptr_gcell = this%prod100_loss_grc, default='inactive')

    this%tot_woodprod_loss_grc(begg:endg) = spval
    call hist_addfld1d( &
         fname = this%species%hist_fname('TOT_WOODPROD', suffix='_LOSS'), &
         units = 'g' // this%species%get_species() // '/m^2/s', &
         avgflag = 'A', &
         long_name = 'total loss from wood product pools', &
         ptr_gcell = this%tot_woodprod_loss_grc, default=active_if_non_isotope)

  end subroutine InitHistory

  !-----------------------------------------------------------------------
  subroutine InitCold(this, bounds)
    ! !ARGUMENTS:
    class(cn_products_type), intent(inout) :: this
    type(bounds_type), intent(in) :: bounds
    !
    ! !LOCAL VARIABLES:
    integer :: g, p

    character(len=*), parameter :: subname = 'InitCold'
    !-----------------------------------------------------------------------

    do g = bounds%begg, bounds%endg
       this%cropprod1_grc(g) = 0._r8
       this%prod10_grc(g) = 0._r8
       this%prod100_grc(g) = 0._r8
       this%tot_woodprod_grc(g) = 0._r8
    end do

    ! Need to set these patch-level fluxes to 0 everywhere for the sake of special
    ! landunits (because they don't get set over special landunits in the run loop)
    do p = bounds%begp, bounds%endp
       this%hrv_deadstem_to_prod10_patch(p) = 0._r8
       this%hrv_deadstem_to_prod100_patch(p) = 0._r8
       this%grain_to_cropprod1_patch(p) = 0._r8
    end do

  end subroutine InitCold

  !-----------------------------------------------------------------------
  subroutine Restart(this, bounds, ncid, flag, &
       template_for_missing_fields, template_multiplier)
    ! !USES:
    use ncdio_pio  , only : file_desc_t, ncd_double
    use restUtilMod, only : restartvar, set_missing_from_template, set_grc_field_from_col_field
    !
    ! !ARGUMENTS:
    class(cn_products_type), intent(inout) :: this
    type(bounds_type), intent(in) :: bounds
    type(file_desc_t), intent(inout) :: ncid
    character(len=*), intent(in) :: flag  ! 'read' or 'write'

    ! If template_for_missing_fields and template_multiplier are provided, then: When
    ! reading the restart file, for any field not present on the restart file, the field
    ! in this object is set equal to the corresponding field in
    ! template_for_missing_fields times template_multiplier.
    !
    ! The Restart routine must have been called on template_for_missing_fields before
    ! calling it on this object.
    ! 
    ! (Must provide both template_for_missing_fields and template_multiplier or neither)
    class(cn_products_type), optional, intent(in) :: template_for_missing_fields
    real(r8), optional, intent(in) :: template_multiplier

    !
    ! !LOCAL VARIABLES:
    logical :: template_provided
    logical :: readvar

    character(len=*), parameter :: subname = 'Restart'
    !-----------------------------------------------------------------------

    if (present(template_for_missing_fields) .and. present(template_multiplier)) then
       template_provided = .true.
    else if (present(template_for_missing_fields)) then
       call endrun(&
            msg='template_for_missing_fields provided; must also provide template_multiplier' // &
            errMsg(sourcefile, __LINE__))
    else if (present(template_multiplier)) then
       call endrun(&
            msg='template_multiplier provided; must also provide template_for_missing_fields' // &
            errMsg(sourcefile, __LINE__))
    else
       template_provided = .false.
    end if

    ! NOTE(wjs, 2016-03-29) Adding '_g' suffixes to the end of the restart field names to
    ! distinguish these gridcell-level restart fields from the obsolete column-level
    ! restart fields that are present on old restart files.

    call restartvar(ncid=ncid, flag=flag, &
         varname=this%species%rest_fname('cropprod1', suffix='_g'), &
         xtype=ncd_double, dim1name='gridcell', &
         long_name='', units='', &
         interpinic_flag='interp', readvar=readvar, data=this%cropprod1_grc)
    if (flag == 'read' .and. .not. readvar) then
       ! BACKWARDS_COMPATIBILITY(wjs, 2016-03-31) If the gridcell-level field isn't
       ! present, try to find a column-level field (which may be present on an older
       ! restart file).
       call set_grc_field_from_col_field( &
            bounds = bounds, &
            ncid = ncid, &
            varname = this%species%rest_fname('cropprod1'), &
            data_grc = this%cropprod1_grc, &
            readvar = readvar)

       ! If we still haven't found an appropriate field on the restart file, then set
       ! this field from the template, if provided
       if (.not. readvar .and. template_provided) then
          call set_missing_from_template(this%cropprod1_grc, &
               template_for_missing_fields%cropprod1_grc, &
               multiplier = template_multiplier)
       end if
    end if

    call restartvar(ncid=ncid, flag=flag, &
         varname=this%species%rest_fname('prod10', suffix='_g'), &
         xtype=ncd_double, dim1name='gridcell', &
         long_name='', units='', &
         interpinic_flag='interp', readvar=readvar, data=this%prod10_grc)
    if (flag == 'read' .and. .not. readvar) then
       ! BACKWARDS_COMPATIBILITY(wjs, 2016-03-31) If the gridcell-level field isn't
       ! present, try to find a column-level field (which may be present on an older
       ! restart file).
       call set_grc_field_from_col_field( &
            bounds = bounds, &
            ncid = ncid, &
            varname = this%species%rest_fname('prod10'), &
            data_grc = this%prod10_grc, &
            readvar = readvar)

       ! If we still haven't found an appropriate field on the restart file, then set
       ! this field from the template, if provided
       if (.not. readvar .and. template_provided) then
          call set_missing_from_template(this%prod10_grc, &
               template_for_missing_fields%prod10_grc, &
               multiplier = template_multiplier)
       end if
    end if

    call restartvar(ncid=ncid, flag=flag, &
         varname=this%species%rest_fname('prod100', suffix='_g'), &
         xtype=ncd_double, dim1name='gridcell', &
         long_name='', units='', &
         interpinic_flag='interp', readvar=readvar, data=this%prod100_grc)
    if (flag == 'read' .and. .not. readvar) then
       ! BACKWARDS_COMPATIBILITY(wjs, 2016-03-31) If the gridcell-level field isn't
       ! present, try to find a column-level field (which may be present on an older
       ! restart file).
       call set_grc_field_from_col_field( &
            bounds = bounds, &
            ncid = ncid, &
            varname = this%species%rest_fname('prod100'), &
            data_grc = this%prod100_grc, &
            readvar = readvar)

       ! If we still haven't found an appropriate field on the restart file, then set
       ! this field from the template, if provided
       if (.not. readvar .and. template_provided) then
          call set_missing_from_template(this%prod100_grc, &
               template_for_missing_fields%prod100_grc, &
               multiplier = template_multiplier)
       end if
    end if

    if (flag == 'read') then
       call this%ComputeSummaryVars(bounds)
    end if

  end subroutine Restart

  !-----------------------------------------------------------------------
  subroutine UpdateProducts(this, bounds, &
       num_soilp, filter_soilp, &
       dwt_wood_product_gain_patch, &
       wood_harvest_patch, &
       dwt_crop_product_gain_patch, &
       grain_to_cropprod_patch)
    !
    ! !DESCRIPTION:
    ! Update all loss fluxes from wood and grain product pools, and update product pool
    ! state variables for both loss and gain terms
    !
    ! !ARGUMENTS:
    class(cn_products_type) , intent(inout) :: this
    type(bounds_type)       , intent(in)    :: bounds
    integer                 , intent(in)    :: num_soilp       ! number of soil patches in filter
    integer                 , intent(in)    :: filter_soilp(:) ! filter for soil patches

    ! dynamic landcover addition to wood product pools (g/m2/s) [patch]; although this is
    ! a patch-level flux, it is expressed per unit GRIDCELL area
    real(r8), intent(in) :: dwt_wood_product_gain_patch( bounds%begp: )

    ! wood harvest addition to wood product pools (g/m2/s) [patch]
    real(r8), intent(in) :: wood_harvest_patch( bounds%begp: )

    ! dynamic landcover addition to crop product pools (g/m2/s) [patch]; although this is
    ! a patch-level flux, it is expressed per unit GRIDCELL area
    real(r8), intent(in) :: dwt_crop_product_gain_patch( bounds%begp: )

    ! grain to crop product pool (g/m2/s) [patch]
    real(r8), intent(in) :: grain_to_cropprod_patch( bounds%begp: )
    !
    ! !LOCAL VARIABLES:
    integer  :: g        ! indices
    real(r8) :: dt       ! time step (seconds)
    real(r8) :: kprod1   ! decay constant for 1-year product pool
    real(r8) :: kprod10  ! decay constant for 10-year product pool
    real(r8) :: kprod100 ! decay constant for 100-year product pool
    !-----------------------------------------------------------------------

    SHR_ASSERT_ALL_FL((ubound(dwt_wood_product_gain_patch) == (/bounds%endp/)), sourcefile, __LINE__)
    SHR_ASSERT_ALL_FL((ubound(wood_harvest_patch) == (/bounds%endp/)), sourcefile, __LINE__)
    SHR_ASSERT_ALL_FL((ubound(dwt_crop_product_gain_patch) == (/bounds%endp/)), sourcefile, __LINE__)
    SHR_ASSERT_ALL_FL((ubound(grain_to_cropprod_patch) == (/bounds%endp/)), sourcefile, __LINE__)

    call this%PartitionWoodFluxes(bounds, &
         num_soilp, filter_soilp, &
         dwt_wood_product_gain_patch(bounds%begp:bounds%endp), &
         wood_harvest_patch(bounds%begp:bounds%endp))

    call this%PartitionGrainFluxes(bounds, &
         num_soilp, filter_soilp, &
         dwt_crop_product_gain_patch(bounds%begp:bounds%endp), &
         grain_to_cropprod_patch(bounds%begp:bounds%endp))

    ! calculate losses from product pools
    ! the following (1/s) rate constants result in ~90% loss of initial state over 1, 10 and 100 years,
    ! respectively, using a discrete-time fractional decay algorithm.
    kprod1  = 7.2e-8
    kprod10 = 7.2e-9
    kprod100 = 7.2e-10

    do g = bounds%begg, bounds%endg
       ! calculate fluxes out of product pools (1/sec)
       this%cropprod1_loss_grc(g) = this%cropprod1_grc(g) * kprod1
       this%prod10_loss_grc(g)    = this%prod10_grc(g)    * kprod10
       this%prod100_loss_grc(g)   = this%prod100_grc(g)   * kprod100
    end do

    ! set time steps
    dt = get_step_size_real()

    ! update product state variables
    do g = bounds%begg, bounds%endg

       ! fluxes into wood & crop product pools, from landcover change
       this%cropprod1_grc(g) = this%cropprod1_grc(g) + this%dwt_cropprod1_gain_grc(g)*dt
       this%prod10_grc(g)    = this%prod10_grc(g)    + this%dwt_prod10_gain_grc(g)*dt
       this%prod100_grc(g)   = this%prod100_grc(g)   + this%dwt_prod100_gain_grc(g)*dt

       ! fluxes into wood & crop product pools, from harvest
       this%cropprod1_grc(g) = this%cropprod1_grc(g) + this%grain_to_cropprod1_grc(g)*dt
       this%prod10_grc(g)    = this%prod10_grc(g)    + this%hrv_deadstem_to_prod10_grc(g)*dt
       this%prod100_grc(g)   = this%prod100_grc(g)   + this%hrv_deadstem_to_prod100_grc(g)*dt

       ! fluxes out of wood & crop product pools, from decomposition
       this%cropprod1_grc(g) = this%cropprod1_grc(g) - this%cropprod1_loss_grc(g)*dt
       this%prod10_grc(g)    = this%prod10_grc(g)    - this%prod10_loss_grc(g)*dt
       this%prod100_grc(g)   = this%prod100_grc(g)   - this%prod100_loss_grc(g)*dt

    end do

    call this%ComputeSummaryVars(bounds)

  end subroutine UpdateProducts

  !-----------------------------------------------------------------------
  subroutine PartitionWoodFluxes(this, bounds, &
       num_soilp, filter_soilp, &
       dwt_wood_product_gain_patch, &
       wood_harvest_patch)
    !
    ! !DESCRIPTION:
    ! Partition input wood fluxes into 10 and 100 year product pools
    !
    ! !USES:
    use pftconMod    , only : pftcon
    use subgridAveMod, only : p2g
    !
    ! !ARGUMENTS:
    class(cn_products_type) , intent(inout) :: this
    type(bounds_type)       , intent(in)    :: bounds
    integer                 , intent(in)    :: num_soilp       ! number of soil patches in filter
    integer                 , intent(in)    :: filter_soilp(:) ! filter for soil patches

    ! dynamic landcover addition to wood product pools (g/m2/s) [patch]; although this is
    ! a patch-level flux, it is expressed per unit GRIDCELL area
    real(r8), intent(in) :: dwt_wood_product_gain_patch( bounds%begp: )

    ! wood harvest addition to wood product pools (g/m2/s) [patch]
    real(r8), intent(in) :: wood_harvest_patch( bounds%begp: )

    !
    ! !LOCAL VARIABLES:
    integer :: fp
    integer :: p
    integer :: g
    real(r8) :: pprod10       ! PFT proportion of deadstem to 10-year product pool
    real(r8) :: pprod100      ! PFT proportion of deadstem to 100-year product pool
    real(r8) :: pprod_tot     ! PFT proportion of deadstem to any product pool
    real(r8) :: pprod10_frac  ! PFT fraction of deadstem to product pool that goes to 10-year product pool
    real(r8) :: pprod100_frac ! PFT fraction of deadstem to product pool that goes to 100-year product pool

    character(len=*), parameter :: subname = 'PartitionWoodFluxes'
    !-----------------------------------------------------------------------

    ! Partition patch-level harvest fluxes to 10 and 100-year product pools
    do fp = 1, num_soilp
       p = filter_soilp(fp)
       this%hrv_deadstem_to_prod10_patch(p)  = &
            wood_harvest_patch(p) * pftcon%pprodharv10(patch%itype(p))
       this%hrv_deadstem_to_prod100_patch(p) = &
            wood_harvest_patch(p) * (1.0_r8 - pftcon%pprodharv10(patch%itype(p)))
    end do

    ! Average harvest fluxes from patch to gridcell
    call p2g(bounds, &
         this%hrv_deadstem_to_prod10_patch(bounds%begp:bounds%endp), &
         this%hrv_deadstem_to_prod10_grc(bounds%begg:bounds%endg), &
         p2c_scale_type = 'unity', &
         c2l_scale_type = 'unity', &
         l2g_scale_type = 'unity')

    call p2g(bounds, &
         this%hrv_deadstem_to_prod100_patch(bounds%begp:bounds%endp), &
         this%hrv_deadstem_to_prod100_grc(bounds%begg:bounds%endg), &
         p2c_scale_type = 'unity', &
         c2l_scale_type = 'unity', &
         l2g_scale_type = 'unity')

    ! Zero the dwt gains
    do g = bounds%begg, bounds%endg
       this%dwt_prod10_gain_grc(g) = 0._r8
       this%dwt_prod100_gain_grc(g) = 0._r8
    end do

    ! Partition dynamic land cover fluxes to 10 and 100-year product pools.
    do p = bounds%begp, bounds%endp
       g = patch%gridcell(p)

       ! Note that pprod10 + pprod100 do NOT sum to 1: some fraction of the dwt changes
       ! was lost to other fluxes. dwt_wood_product_gain_patch gives the amount that goes
       ! to all product pools, so we need to determine the fraction of that flux that
       ! goes to each pool.
       pprod10 = pftcon%pprod10(patch%itype(p))
       pprod100 = pftcon%pprod100(patch%itype(p))
       pprod_tot = pprod10 + pprod100
       if (pprod_tot > 0) then
          pprod10_frac = pprod10 / pprod_tot
          pprod100_frac = pprod100 / pprod_tot
       else
          ! Avoid divide by 0
          pprod10_frac = 0._r8
          pprod100_frac = 0._r8
       end if

       ! Note that the patch-level fluxes are expressed per unit gridcell area. So, to go
       ! from patch-level fluxes to gridcell-level fluxes, we simply add up the various
       ! patch contributions, without having to multiply by any area weightings.
       this%dwt_prod10_gain_grc(g) = this%dwt_prod10_gain_grc(g) + &
            dwt_wood_product_gain_patch(p) * pprod10_frac
       this%dwt_prod100_gain_grc(g) = this%dwt_prod100_gain_grc(g) + &
            dwt_wood_product_gain_patch(p) * pprod100_frac
    end do

  end subroutine PartitionWoodFluxes

  !-----------------------------------------------------------------------
  subroutine PartitionGrainFluxes(this, bounds, &
       num_soilp, filter_soilp, &
       dwt_crop_product_gain_patch, &
       grain_to_cropprod_patch)
    !
    ! !DESCRIPTION:
    ! Partition input grain fluxes into crop product pools
    !
    ! For now this doesn't do much, since there is just a single (1-year) crop product
    ! pool. But this provides the capability to add different crop product pools in the
    ! future, without requiring any changes to code outside of this class. It also gives
    ! symmetry with the wood fluxes.
    !
    ! !USES:
    use subgridAveMod, only : p2g
    !
    ! !ARGUMENTS:
    class(cn_products_type) , intent(inout) :: this
    type(bounds_type)       , intent(in)    :: bounds
    integer                 , intent(in)    :: num_soilp       ! number of soil patches in filter
    integer                 , intent(in)    :: filter_soilp(:) ! filter for soil patches

    ! dynamic landcover addition to crop product pool (g/m2/s) [patch]; although this is
    ! a patch-level flux, it is expressed per unit GRIDCELL area
    real(r8), intent(in) :: dwt_crop_product_gain_patch( bounds%begp: )

    ! grain to crop product pool(s) (g/m2/s) [patch]
    real(r8)                , intent(in)    :: grain_to_cropprod_patch( bounds%begp: )
    !
    ! !LOCAL VARIABLES:
    integer :: fp
    integer :: p
    integer :: g

    character(len=*), parameter :: subname = 'PartitionGrainFluxes'
    !-----------------------------------------------------------------------

    ! Determine gains from crop harvest

    do fp = 1, num_soilp
       p = filter_soilp(fp)

       ! For now all crop product is put in the 1-year crop product pool
       this%grain_to_cropprod1_patch(p) = grain_to_cropprod_patch(p)
    end do

    call p2g(bounds, &
         this%grain_to_cropprod1_patch(bounds%begp:bounds%endp), &
         this%grain_to_cropprod1_grc(bounds%begg:bounds%endg), &
         p2c_scale_type = 'unity', &
         c2l_scale_type = 'unity', &
         l2g_scale_type = 'unity')

    ! Determine gains from dynamic landcover

    do g = bounds%begg, bounds%endg
       this%dwt_cropprod1_gain_grc(g) = 0._r8
    end do

    do p = bounds%begp, bounds%endp
       g = patch%gridcell(p)

       ! Note that the patch-level fluxes are expressed per unit gridcell area. So, to go
       ! from patch-level fluxes to gridcell-level fluxes, we simply add up the various
       ! patch contributions, without having to multiply by any area weightings.
       this%dwt_cropprod1_gain_grc(g) = this%dwt_cropprod1_gain_grc(g) + &
            dwt_crop_product_gain_patch(p)
    end do

  end subroutine PartitionGrainFluxes


  !-----------------------------------------------------------------------
  subroutine ComputeSummaryVars(this, bounds)
    !
    ! !DESCRIPTION:
    ! Compute summary variables in this object: sums across multiple product pools
    !
    ! !USES:
    !
    ! !ARGUMENTS:
    class(cn_products_type) , intent(inout) :: this
    type(bounds_type)       , intent(in)    :: bounds
    !
    ! !LOCAL VARIABLES:
    integer  :: g        ! indices

    character(len=*), parameter :: subname = 'ComputeSummaryVars'
    !-----------------------------------------------------------------------

    do g = bounds%begg, bounds%endg

       ! total wood products
       this%tot_woodprod_grc(g) = &
            this%prod10_grc(g) + &
            this%prod100_grc(g)

       ! total loss from wood products
       this%tot_woodprod_loss_grc(g) = &
            this%prod10_loss_grc(g) + &
            this%prod100_loss_grc(g)

       ! total loss from ALL products
       this%product_loss_grc(g) = &
            this%cropprod1_loss_grc(g) + &
            this%prod10_loss_grc(g) + &
            this%prod100_loss_grc(g)

       this%dwt_woodprod_gain_grc(g) = &
            this%dwt_prod100_gain_grc(g) + &
            this%dwt_prod10_gain_grc(g)
    end do

  end subroutine ComputeSummaryVars


end module CNProductsMod<|MERGE_RESOLUTION|>--- conflicted
+++ resolved
@@ -25,7 +25,7 @@
      ! ------------------------------------------------------------------------
 
      real(r8), pointer, public :: product_loss_grc(:)   ! (g[C or N]/m2/s) total decomposition loss from ALL product pools
-     real(r8), pointer, public :: cropprod1_grc(:)  ! (g[C or N]/m2) grain product pool, 1-year lifespan
+     real(r8), pointer, public :: cropprod1_grc(:)  ! (g[C or N]/m2) crop product pool (grain + biofuel), 1-year lifespan
      real(r8), pointer, public :: tot_woodprod_grc(:)  ! (g[C or N]/m2) total wood product pool
 
      ! ------------------------------------------------------------------------
@@ -35,10 +35,6 @@
      class(species_base_type), allocatable :: species    ! C, N, C13, C14, etc.
 
      ! States
-<<<<<<< HEAD
-     real(r8), pointer :: cropprod1_grc(:)    ! (g[C or N]/m2) crop product pool (grain + biofuel), 1-year lifespan
-=======
->>>>>>> e39e9f3e
      real(r8), pointer :: prod10_grc(:)       ! (g[C or N]/m2) wood product pool, 10-year lifespan
      real(r8), pointer :: prod100_grc(:)      ! (g[C or N]/m2) wood product pool, 100-year lifespan
 
