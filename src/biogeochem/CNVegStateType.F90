module CNVegStateType

  use shr_kind_mod   , only : r8 => shr_kind_r8
  use shr_log_mod    , only : errMsg => shr_log_errMsg
  use shr_infnan_mod , only : nan => shr_infnan_nan, assignment(=)
  use decompMod      , only : bounds_type
  use abortutils     , only : endrun
  use spmdMod        , only : masterproc
  use clm_varpar     , only : nlevsno, nlevgrnd, nlevlak, nlevsoi
  use clm_varctl     , only : use_cn, iulog, fsurdat, use_crop, use_cndv, use_crop_agsys
  use clm_varcon     , only : spval, ispval, grlnd
  use landunit_varcon, only : istsoil, istcrop
  use LandunitType   , only : lun
  use ColumnType     , only : col
  use PatchType      , only : patch
  use AnnualFluxDribbler, only : annual_flux_dribbler_type, annual_flux_dribbler_patch
  use dynSubgridControlMod, only : get_for_testing_allow_non_annual_changes
  use CropReprPoolsMod, only : nrepr
  !
  ! !PUBLIC TYPES:
  implicit none
  private
  !
  ! !PUBLIC TYPES:
  type, public :: cnveg_state_type

     integer  , pointer :: burndate_patch              (:)     ! patch crop burn date
     type(annual_flux_dribbler_type) :: dwt_dribbler_patch     ! object to convert instantaneous dwt values into values that are smoothed / dribbled throughout the year
     real(r8) , pointer :: dwt_smoothed_patch          (:)     ! change in patch weight (-1 to 1) on the gridcell in this time step; changes in first time step of year are smoothed (dribbled) over the whole year

     ! Prognostic crop model
     !
     ! TODO(wjs, 2016-02-22) Most / all of these crop-specific state variables should be
     ! moved to CropType
     real(r8) , pointer :: hdidx_patch                 (:)     ! patch cold hardening index?
     real(r8) , pointer :: cumvd_patch                 (:)     ! patch cumulative vernalization d?ependence?
     real(r8) , pointer :: gddmaturity_patch           (:)     ! patch growing degree days (gdd) needed to harvest (ddays)
     real(r8) , pointer :: gddmaturity_thisyr          (:,:)   ! all at-harvest values of the above for this patch this year
     real(r8) , pointer :: huileaf_patch               (:)     ! patch heat unit index needed from planting to leaf emergence
     real(r8) , pointer :: huigrain_patch              (:)     ! patch heat unit index needed to reach vegetative maturity
     real(r8) , pointer :: aleafi_patch                (:)     ! patch saved leaf allocation coefficient from phase 2
     real(r8) , pointer :: astemi_patch                (:)     ! patch saved stem allocation coefficient from phase 2

     real(r8) , pointer :: aleaf_patch                 (:)     ! patch leaf allocation coefficient
     real(r8) , pointer :: astem_patch                 (:)     ! patch stem allocation coefficient
     real(r8) , pointer :: aroot_patch                 (:)     ! patch root allocation coefficient
     real(r8) , pointer :: arepr_patch                 (:,:)   ! patch reproductive allocation coefficient(s)

     ! The following nitrogen-based allocation fractions are just used with the AgSys
     ! crop model (use_crop_agsys = .true.):
     real(r8) , pointer :: aleaf_n_patch               (:)     ! patch leaf allocation coefficient for N
     real(r8) , pointer :: astem_n_patch               (:)     ! patch stem allocation coefficient for N
     real(r8) , pointer :: aroot_n_patch               (:)     ! patch root allocation coefficient for N
     real(r8) , pointer :: arepr_n_patch               (:,:)   ! patch reproductive allocation coefficient(s) for N

     real(r8) , pointer :: htmx_patch                  (:)     ! patch max hgt attained by a crop during yr (m)
     integer  , pointer :: peaklai_patch               (:)     ! patch 1: max allowed lai; 0: not at max

     integer  , pointer :: idop_patch                  (:)     ! patch date of planting (day of year)
     integer  , pointer :: iyop_patch                  (:)     ! patch year of planting

     real(r8) , pointer :: lgdp_col                    (:)     ! col gdp limitation factor for fire occurrence (0-1)
     real(r8) , pointer :: lgdp1_col                   (:)     ! col gdp limitation factor for fire spreading (0-1)
     real(r8) , pointer :: lpop_col                    (:)     ! col pop limitation factor for fire spreading (0-1)

     real(r8) , pointer :: tempavg_t2m_patch           (:)     ! patch temporary average 2m air temperature (K)
     real(r8) , pointer :: annavg_t2m_patch            (:)     ! patch annual average 2m air temperature (K)
     real(r8) , pointer :: annavg_t2m_col              (:)     ! col annual average of 2m air temperature, averaged from patch-level (K)
     real(r8) , pointer :: annsum_counter_col          (:)     ! col seconds since last annual accumulator turnover

     ! Fire
     real(r8) , pointer :: nfire_col                   (:)     ! col fire counts (count/km2/sec), valid only in Reg. C
     real(r8) , pointer :: fsr_col                     (:)     ! col fire spread rate at column level (m/s)
     real(r8) , pointer :: fd_col                      (:)     ! col fire duration at column level (hr)
     real(r8) , pointer :: lfc_col                     (:)     ! col conversion area fraction of BET and BDT that haven't burned before (/timestep)
     real(r8) , pointer :: lfc2_col                    (:)     ! col conversion area fraction of BET and BDT that burned (/sec)
     real(r8) , pointer :: dtrotr_col                  (:)     ! col annual decreased fraction coverage of BET on the gridcell (0-1)
     real(r8) , pointer :: trotr1_col                  (:)     ! col patch weight of BET on the column (0-1)
     real(r8) , pointer :: trotr2_col                  (:)     ! col patch weight of BDT on the column (0-1)
     real(r8) , pointer :: cropf_col                   (:)     ! col crop fraction in veg column (0-1)
     real(r8) , pointer :: baf_crop_col                (:)     ! col baf for cropland(/sec)
     real(r8) , pointer :: baf_peatf_col               (:)     ! col baf for peatland (/sec)
     real(r8) , pointer :: fbac_col                    (:)     ! col total burned area out of conversion (/sec)
     real(r8) , pointer :: fbac1_col                   (:)     ! col burned area out of conversion region due to land use fire (/sec)
     real(r8) , pointer :: wtlf_col                    (:)     ! col fractional coverage of non-crop Patches (0-1)
     real(r8) , pointer :: lfwt_col                    (:)     ! col fractional coverage of non-crop and non-bare-soil Patches (0-1)
     real(r8) , pointer :: farea_burned_col            (:)     ! col fractional area burned (/sec)

     real(r8), pointer :: dormant_flag_patch           (:)     ! patch dormancy flag
     real(r8), pointer :: days_active_patch            (:)     ! patch number of days since last dormancy
     real(r8), pointer :: onset_flag_patch             (:)     ! patch onset flag
     real(r8), pointer :: onset_counter_patch          (:)     ! patch onset days counter
     real(r8), pointer :: onset_gddflag_patch          (:)     ! patch onset flag for growing degree day sum
     real(r8), pointer :: onset_fdd_patch              (:)     ! patch onset freezing degree days counter
     real(r8), pointer :: onset_gdd_patch              (:)     ! patch onset growing degree days
     real(r8), pointer :: onset_swi_patch              (:)     ! patch onset soil water index
     real(r8), pointer :: offset_flag_patch            (:)     ! patch offset flag
     real(r8), pointer :: offset_counter_patch         (:)     ! patch offset days counter
     real(r8), pointer :: offset_fdd_patch             (:)     ! patch offset freezing degree days counter
     real(r8), pointer :: offset_swi_patch             (:)     ! patch offset soil water index
     real(r8), pointer :: grain_flag_patch             (:)     ! patch 1: grain fill stage; 0: not
     real(r8), pointer :: lgsf_patch                   (:)     ! patch long growing season factor [0-1]
     real(r8), pointer :: bglfr_patch                  (:)     ! patch background litterfall rate (1/s)
     real(r8), pointer :: bgtr_patch                   (:)     ! patch background transfer growth rate (1/s)
     real(r8), pointer :: c_allometry_patch            (:)     ! patch C allocation index (DIM)
     real(r8), pointer :: n_allometry_patch            (:)     ! patch N allocation index (DIM)

     real(r8), pointer :: tempsum_potential_gpp_patch  (:)     ! patch temporary annual sum of potential GPP
     real(r8), pointer :: annsum_potential_gpp_patch   (:)     ! patch annual sum of potential GPP
     real(r8), pointer :: tempmax_retransn_patch       (:)     ! patch temporary annual max of retranslocated N pool (gN/m2)
     real(r8), pointer :: annmax_retransn_patch        (:)     ! patch annual max of retranslocated N pool (gN/m2)
     real(r8), pointer :: downreg_patch                (:)     ! patch fractional reduction in GPP due to N limitation (DIM)
     real(r8), pointer :: leafcn_offset_patch          (:)     ! patch leaf C:N used by FUN
     real(r8), pointer :: plantCN_patch                (:)     ! patch plant C:N used by FUN

   contains

     procedure, public  :: Init
     procedure, public  :: Restart
     procedure, private :: InitAllocate
     procedure, private :: InitHistory
     procedure, private :: InitCold

  end type cnveg_state_type
  !------------------------------------------------------------------------

  character(len=*), parameter, private :: sourcefile = &
       __FILE__

contains

  !------------------------------------------------------------------------
  subroutine Init(this, bounds)

    class(cnveg_state_type) :: this
    type(bounds_type), intent(in) :: bounds

    call this%InitAllocate ( bounds )
    if (use_cn) then
       call this%InitHistory ( bounds )
    end if
    call this%InitCold ( bounds )

  end subroutine Init

  !------------------------------------------------------------------------
  subroutine InitAllocate(this, bounds)
    !
    ! !DESCRIPTION:
    ! Initialize module data structure
    !
    ! !USES:
    use shr_infnan_mod , only : nan => shr_infnan_nan, assignment(=)
<<<<<<< HEAD
    use clm_varpar, only : mxsowings, mxharvests
=======
    use clm_varpar, only : mxharvests
>>>>>>> 67f46e81
    !
    ! !ARGUMENTS:
    class(cnveg_state_type) :: this
    type(bounds_type), intent(in) :: bounds
    !
    ! !LOCAL VARIABLES:
    integer :: begp, endp
    integer :: begc, endc
    logical :: allows_non_annual_delta
    !------------------------------------------------------------------------

    begp = bounds%begp; endp= bounds%endp
    begc = bounds%begc; endc= bounds%endc

    ! Note that we set allows_non_annual_delta to false because we expect land cover
    ! change to be applied entirely at the start of the year. Currently the fire code
    ! appears to assume that the land cover change rate is constant throughout the year,
    ! in this code (which is accompanied by the comment, 'land cover conversion in CLM4.5
    ! is the same for each timestep except for the beginning'):
    !
    !         if( kmo == 1 .and. kda == 1 .and. mcsec == dt)then
    !            lfc(c) = dtrotr_col(c)*dayspyr*secspday/dt
    !         end if
    !
    ! so setting allows_non_annual_delta to .false. helps ensure that remains true.
    !
    ! However, we do keep allows_non_annual_delta = .true. if running with CNDV, because
    ! (in contrast with other land cover change) CNDV currently still interpolates land
    ! cover change throughout the year. Note that there is therefore an inconsistency with
    ! the fire code if we're using CNDV, due to the way the annual flux dribbler works:
    ! The dwt generated by CNDV on the first time step of the year is dribbled throughout
    ! the year by dwt_dribbler_patch, but the CNDV dwt on every other time step comes at
    ! its full value. So there will be a lower dwt in the first time step of the year
    ! relative to every other time step of the year. If CNDV is the main contributor to
    ! dwt, I think this can lead to a large violation of the above assumption of constant
    ! dwt in the fire code. However, the fire code doesn't seem designed to work with
    ! CNDV at all (because land cover change is assumed to be associated with
    ! deforestation, not natural changes in areas), so maybe this inconsistency is the
    ! least of the problem: see bug 2392.
    if (get_for_testing_allow_non_annual_changes()) then
       allows_non_annual_delta = .true.
    else if (use_cndv) then
       allows_non_annual_delta = .true.
    else
       allows_non_annual_delta = .false.
    end if
    this%dwt_dribbler_patch = annual_flux_dribbler_patch( &
         bounds = bounds, &
         name = 'dwt', &
         units = 'fractional area', &
         allows_non_annual_delta = allows_non_annual_delta)

    allocate(this%burndate_patch      (begp:endp))                   ; this%burndate_patch      (:)   = ispval
    allocate(this%dwt_smoothed_patch  (begp:endp))                   ; this%dwt_smoothed_patch  (:)   = nan

    allocate(this%hdidx_patch         (begp:endp))                   ; this%hdidx_patch         (:)   = nan
    allocate(this%cumvd_patch         (begp:endp))                   ; this%cumvd_patch         (:)   = nan
    allocate(this%gddmaturity_patch   (begp:endp))                   ; this%gddmaturity_patch   (:)   = spval
    allocate(this%gddmaturity_thisyr  (begp:endp,1:mxharvests))      ; this%gddmaturity_thisyr  (:,:) = spval
    allocate(this%huileaf_patch       (begp:endp))                   ; this%huileaf_patch       (:)   = nan
    allocate(this%huigrain_patch      (begp:endp))                   ; this%huigrain_patch      (:)   = 0.0_r8
    allocate(this%aleafi_patch        (begp:endp))                   ; this%aleafi_patch        (:)   = nan
    allocate(this%astemi_patch        (begp:endp))                   ; this%astemi_patch        (:)   = nan

    allocate(this%aleaf_patch         (begp:endp))                   ; this%aleaf_patch         (:)   = nan
    allocate(this%astem_patch         (begp:endp))                   ; this%astem_patch         (:)   = nan
    allocate(this%aroot_patch         (begp:endp))                   ; this%aroot_patch         (:)   = nan
    allocate(this%arepr_patch         (begp:endp, nrepr))            ; this%arepr_patch         (:,:) = nan

    if (use_crop_agsys) then
       allocate(this%aleaf_n_patch    (begp:endp))                   ; this%aleaf_n_patch       (:)   = nan
       allocate(this%astem_n_patch    (begp:endp))                   ; this%astem_n_patch       (:)   = nan
       allocate(this%aroot_n_patch    (begp:endp))                   ; this%aroot_n_patch       (:)   = nan
       allocate(this%arepr_n_patch    (begp:endp, nrepr))            ; this%arepr_n_patch       (:,:) = nan
    end if

    allocate(this%htmx_patch          (begp:endp))                   ; this%htmx_patch          (:)   = 0.0_r8
    allocate(this%peaklai_patch       (begp:endp))                   ; this%peaklai_patch       (:)   = 0

    allocate(this%idop_patch          (begp:endp))                   ; this%idop_patch          (:)   = huge(1)
    allocate(this%iyop_patch          (begp:endp))                   ; this%iyop_patch          (:)   = huge(1)

    allocate(this%lgdp_col            (begc:endc))                   ;
    allocate(this%lgdp1_col           (begc:endc))                   ;
    allocate(this%lpop_col            (begc:endc))                   ;

    allocate(this%tempavg_t2m_patch   (begp:endp))                   ; this%tempavg_t2m_patch   (:)   = nan
    allocate(this%annsum_counter_col  (begc:endc))                   ; this%annsum_counter_col  (:)   = nan
    allocate(this%annavg_t2m_col      (begc:endc))                   ; this%annavg_t2m_col      (:)   = nan
    allocate(this%annavg_t2m_patch    (begp:endp))                   ; this%annavg_t2m_patch    (:)   = nan

    allocate(this%nfire_col           (begc:endc))                   ; this%nfire_col           (:)   = spval
    allocate(this%fsr_col             (begc:endc))                   ; this%fsr_col             (:)   = nan
    allocate(this%fd_col              (begc:endc))                   ; this%fd_col              (:)   = nan
    allocate(this%lfc_col             (begc:endc))                   ; this%lfc_col             (:)   = spval
    allocate(this%lfc2_col            (begc:endc))                   ; this%lfc2_col            (:)   = 0._r8
    allocate(this%dtrotr_col          (begc:endc))                   ; this%dtrotr_col          (:)   = 0._r8
    allocate(this%trotr1_col          (begc:endc))                   ; this%trotr1_col          (:)   = 0._r8
    allocate(this%trotr2_col          (begc:endc))                   ; this%trotr2_col          (:)   = 0._r8
    allocate(this%cropf_col           (begc:endc))                   ; this%cropf_col           (:)   = nan
    allocate(this%baf_crop_col        (begc:endc))                   ; this%baf_crop_col        (:)   = nan
    allocate(this%baf_peatf_col       (begc:endc))                   ; this%baf_peatf_col       (:)   = nan
    allocate(this%fbac_col            (begc:endc))                   ; this%fbac_col            (:)   = nan
    allocate(this%fbac1_col           (begc:endc))                   ; this%fbac1_col           (:)   = nan
    allocate(this%wtlf_col            (begc:endc))                   ; this%wtlf_col            (:)   = nan
    allocate(this%lfwt_col            (begc:endc))                   ; this%lfwt_col            (:)   = nan
    allocate(this%farea_burned_col    (begc:endc))                   ; this%farea_burned_col    (:)   = nan

    allocate(this%dormant_flag_patch          (begp:endp)) ;    this%dormant_flag_patch          (:) = nan
    allocate(this%days_active_patch           (begp:endp)) ;    this%days_active_patch           (:) = nan
    allocate(this%onset_flag_patch            (begp:endp)) ;    this%onset_flag_patch            (:) = nan
    allocate(this%onset_counter_patch         (begp:endp)) ;    this%onset_counter_patch         (:) = nan
    allocate(this%onset_gddflag_patch         (begp:endp)) ;    this%onset_gddflag_patch         (:) = nan
    allocate(this%onset_fdd_patch             (begp:endp)) ;    this%onset_fdd_patch             (:) = nan
    allocate(this%onset_gdd_patch             (begp:endp)) ;    this%onset_gdd_patch             (:) = nan
    allocate(this%onset_swi_patch             (begp:endp)) ;    this%onset_swi_patch             (:) = nan
    allocate(this%offset_flag_patch           (begp:endp)) ;    this%offset_flag_patch           (:) = nan
    allocate(this%offset_counter_patch        (begp:endp)) ;    this%offset_counter_patch        (:) = nan
    allocate(this%offset_fdd_patch            (begp:endp)) ;    this%offset_fdd_patch            (:) = nan
    allocate(this%offset_swi_patch            (begp:endp)) ;    this%offset_swi_patch            (:) = nan
    allocate(this%grain_flag_patch            (begp:endp)) ;    this%grain_flag_patch            (:) = nan
    allocate(this%lgsf_patch                  (begp:endp)) ;    this%lgsf_patch                  (:) = nan
    allocate(this%bglfr_patch                 (begp:endp)) ;    this%bglfr_patch                 (:) = nan
    allocate(this%bgtr_patch                  (begp:endp)) ;    this%bgtr_patch                  (:) = nan
    allocate(this%c_allometry_patch           (begp:endp)) ;    this%c_allometry_patch           (:) = nan
    allocate(this%n_allometry_patch           (begp:endp)) ;    this%n_allometry_patch           (:) = nan
    allocate(this%tempsum_potential_gpp_patch (begp:endp)) ;    this%tempsum_potential_gpp_patch (:) = nan
    allocate(this%annsum_potential_gpp_patch  (begp:endp)) ;    this%annsum_potential_gpp_patch  (:) = nan
    allocate(this%tempmax_retransn_patch      (begp:endp)) ;    this%tempmax_retransn_patch      (:) = nan
    allocate(this%annmax_retransn_patch       (begp:endp)) ;    this%annmax_retransn_patch       (:) = nan
    allocate(this%downreg_patch               (begp:endp)) ;    this%downreg_patch               (:) = nan
    allocate(this%leafcn_offset_patch         (begp:endp)) ;    this%leafcn_offset_patch         (:) = nan
    allocate(this%plantCN_patch               (begp:endp)) ;    this%plantCN_patch               (:) = nan

  end subroutine InitAllocate

  !------------------------------------------------------------------------
  subroutine InitHistory(this, bounds)
    !
    ! !DESCRIPTION:
    ! Initialize module data structure
    !
    ! !USES:
    use shr_infnan_mod , only : nan => shr_infnan_nan, assignment(=)
    use histFileMod    , only : hist_addfld1d, hist_addfld2d, hist_addfld_decomp, no_snow_normal
    !
    ! !ARGUMENTS:
    class(cnveg_state_type) :: this
    type(bounds_type), intent(in) :: bounds
    !
    ! !LOCAL VARIABLES:
    integer           :: begp, endp
    integer           :: begc, endc
    character(8)      :: vr_suffix
    character(10)     :: active
    real(r8), pointer :: data2dptr(:,:), data1dptr(:) ! temp. pointers for slicing larger arrays
    !------------------------------------------------------------------------

    begp = bounds%begp; endp= bounds%endp
    begc = bounds%begc; endc= bounds%endc

    if ( use_crop) then
       ! Daily
       this%gddmaturity_patch(begp:endp) = spval
       call hist_addfld1d (fname='GDDHARV', units='ddays', &
            avgflag='A', long_name='Growing degree days (gdd) needed to harvest', &
            ptr_patch=this%gddmaturity_patch, default='inactive')
       
       ! Per harvest
       this%gddmaturity_thisyr(begp:endp,:) = spval
       call hist_addfld2d (fname='GDDHARV_PERHARV', units='ddays', type2d='mxharvests', &
            avgflag='I', long_name='Growing degree days (gdd) needed to harvest; should only be output annually', &
            ptr_patch=this%gddmaturity_thisyr, default='inactive')
<<<<<<< HEAD

=======
>>>>>>> 67f46e81
    end if

    this%lfc2_col(begc:endc) = spval
    call hist_addfld1d (fname='LFC2', units='per sec', &
         avgflag='A', long_name='conversion area fraction of BET and BDT that burned', &
         ptr_col=this%lfc2_col)

    this%annsum_counter_col(begc:endc) = spval
    call hist_addfld1d (fname='ANNSUM_COUNTER', units='s', &
         avgflag='A', long_name='seconds since last annual accumulator turnover', &
         ptr_col=this%annsum_counter_col, default='inactive')

    this%annavg_t2m_col(begc:endc) = spval
    call hist_addfld1d (fname='CANNAVG_T2M', units='K', &
         avgflag='A', long_name='annual average of 2m air temperature', &
         ptr_col=this%annavg_t2m_col, default='inactive')

    this%nfire_col(begc:endc) = spval
    call hist_addfld1d (fname='NFIRE',  units='counts/km2/sec', &
         avgflag='A', long_name='fire counts valid only in Reg.C', &
         ptr_col=this%nfire_col)

    this%farea_burned_col(begc:endc) = spval
    call hist_addfld1d (fname='FAREA_BURNED',  units='s-1', &
         avgflag='A', long_name='timestep fractional area burned', &
         ptr_col=this%farea_burned_col)

    this%baf_crop_col(begc:endc) = spval
    call hist_addfld1d (fname='BAF_CROP',  units='s-1', &
         avgflag='A', long_name='fractional area burned for crop', &
         ptr_col=this%baf_crop_col)

    this%baf_peatf_col(begc:endc) = spval
    call hist_addfld1d (fname='BAF_PEATF',  units='s-1', &
         avgflag='A', long_name='fractional area burned in peatland', &
         ptr_col=this%baf_peatf_col)

    this%annavg_t2m_patch(begp:endp) = spval
    call hist_addfld1d (fname='ANNAVG_T2M', units='K', &
         avgflag='A', long_name='annual average 2m air temperature', &
         ptr_patch=this%annavg_t2m_patch, default='inactive')

    this%tempavg_t2m_patch(begp:endp) = spval
    call hist_addfld1d (fname='TEMPAVG_T2M', units='K', &
         avgflag='A', long_name='temporary average 2m air temperature', &
         ptr_patch=this%tempavg_t2m_patch, default='inactive')

    this%dormant_flag_patch(begp:endp) = spval
    call hist_addfld1d (fname='DORMANT_FLAG', units='none', &
         avgflag='A', long_name='dormancy flag', &
         ptr_patch=this%dormant_flag_patch, default='inactive')

    this%days_active_patch(begp:endp) = spval
    call hist_addfld1d (fname='DAYS_ACTIVE', units='days', &
         avgflag='A', long_name='number of days since last dormancy', &
         ptr_patch=this%days_active_patch, default='inactive')

    this%onset_flag_patch(begp:endp) = spval
    call hist_addfld1d (fname='ONSET_FLAG', units='none', &
         avgflag='A', long_name='onset flag', &
         ptr_patch=this%onset_flag_patch, default='inactive')

    this%onset_counter_patch(begp:endp) = spval
    call hist_addfld1d (fname='ONSET_COUNTER', units='days', &
         avgflag='A', long_name='onset days counter', &
         ptr_patch=this%onset_counter_patch, default='inactive')

    this%onset_gddflag_patch(begp:endp) = spval
    call hist_addfld1d (fname='ONSET_GDDFLAG', units='none', &
         avgflag='A', long_name='onset flag for growing degree day sum', &
         ptr_patch=this%onset_gddflag_patch, default='inactive')

    this%onset_fdd_patch(begp:endp) = spval
    call hist_addfld1d (fname='ONSET_FDD', units='C degree-days', &
         avgflag='A', long_name='onset freezing degree days counter', &
         ptr_patch=this%onset_fdd_patch, default='inactive')

    this%onset_gdd_patch(begp:endp) = spval
    call hist_addfld1d (fname='ONSET_GDD', units='C degree-days', &
         avgflag='A', long_name='onset growing degree days', &
         ptr_patch=this%onset_gdd_patch, default='inactive')

    this%onset_swi_patch(begp:endp) = spval
    call hist_addfld1d (fname='ONSET_SWI', units='none', &
         avgflag='A', long_name='onset soil water index', &
         ptr_patch=this%onset_swi_patch, default='inactive')

    this%offset_flag_patch(begp:endp) = spval
    call hist_addfld1d (fname='OFFSET_FLAG', units='none', &
         avgflag='A', long_name='offset flag', &
         ptr_patch=this%offset_flag_patch, default='inactive')

    this%offset_counter_patch(begp:endp) = spval
    call hist_addfld1d (fname='OFFSET_COUNTER', units='days', &
         avgflag='A', long_name='offset days counter', &
         ptr_patch=this%offset_counter_patch, default='inactive')

    this%offset_fdd_patch(begp:endp) = spval
    call hist_addfld1d (fname='OFFSET_FDD', units='C degree-days', &
         avgflag='A', long_name='offset freezing degree days counter', &
         ptr_patch=this%offset_fdd_patch, default='inactive')

    this%offset_swi_patch(begp:endp) = spval
    call hist_addfld1d (fname='OFFSET_SWI', units='none', &
         avgflag='A', long_name='offset soil water index', &
         ptr_patch=this%offset_swi_patch, default='inactive')

    this%lgsf_patch(begp:endp) = spval
    call hist_addfld1d (fname='LGSF', units='proportion', &
         avgflag='A', long_name='long growing season factor', &
         ptr_patch=this%lgsf_patch, default='inactive')

    this%bglfr_patch(begp:endp) = spval
    call hist_addfld1d (fname='BGLFR', units='1/s', &
         avgflag='A', long_name='background litterfall rate', &
         ptr_patch=this%bglfr_patch, default='inactive')

    this%bgtr_patch(begp:endp) = spval
    call hist_addfld1d (fname='BGTR', units='1/s', &
         avgflag='A', long_name='background transfer growth rate', &
         ptr_patch=this%bgtr_patch, default='inactive')

    this%c_allometry_patch(begp:endp) = spval
    call hist_addfld1d (fname='C_ALLOMETRY', units='none', &
         avgflag='A', long_name='C allocation index', &
         ptr_patch=this%c_allometry_patch, default='inactive')

    this%n_allometry_patch(begp:endp) = spval
    call hist_addfld1d (fname='N_ALLOMETRY', units='none', &
         avgflag='A', long_name='N allocation index', &
         ptr_patch=this%n_allometry_patch, default='inactive')

    this%tempsum_potential_gpp_patch(begp:endp) = spval
    call hist_addfld1d (fname='TEMPSUM_POTENTIAL_GPP', units='gC/m^2/yr', &
         avgflag='A', long_name='temporary annual sum of potential GPP', &
         ptr_patch=this%tempsum_potential_gpp_patch, default='inactive')

    this%annsum_potential_gpp_patch(begp:endp) = spval
    call hist_addfld1d (fname='ANNSUM_POTENTIAL_GPP', units='gN/m^2/yr', &
         avgflag='A', long_name='annual sum of potential GPP', &
         ptr_patch=this%annsum_potential_gpp_patch, default='inactive')

    this%tempmax_retransn_patch(begp:endp) = spval
    call hist_addfld1d (fname='TEMPMAX_RETRANSN', units='gN/m^2', &
         avgflag='A', long_name='temporary annual max of retranslocated N pool', &
         ptr_patch=this%tempmax_retransn_patch, default='inactive')

    this%annmax_retransn_patch(begp:endp) = spval
    call hist_addfld1d (fname='ANNMAX_RETRANSN', units='gN/m^2', &
         avgflag='A', long_name='annual max of retranslocated N pool', &
         ptr_patch=this%annmax_retransn_patch, default='inactive')

    this%downreg_patch(begp:endp) = spval
    call hist_addfld1d (fname='DOWNREG', units='proportion', &
         avgflag='A', long_name='fractional reduction in GPP due to N limitation', &
         ptr_patch=this%downreg_patch, default='inactive')

    this%leafcn_offset_patch(begp:endp) = spval
    call hist_addfld1d (fname='LEAFCN_OFFSET', units='unitless', &
         avgflag='A', long_name='Leaf C:N used by FUN', &
         ptr_patch=this%leafcn_offset_patch, default='inactive')

    this%plantCN_patch(begp:endp)       = spval
    call hist_addfld1d (fname='PLANTCN', units='unitless', &
         avgflag='A', long_name='Plant C:N used by FUN', &
         ptr_patch=this%plantCN_patch, default='inactive')
  end subroutine InitHistory

  !-----------------------------------------------------------------------
  subroutine initCold(this, bounds)
    !
    ! !USES:
    !
    ! !ARGUMENTS:
    class(cnveg_state_type) :: this
    type(bounds_type), intent(in) :: bounds
    !
    ! !LOCAL VARIABLES:
    integer               :: g,l,c,p            ! dices
    !-----------------------------------------------------------------------

    ! --------------------------------------------------------------------
    ! Initialize terms needed for dust model
    ! TODO - move these terms to DUSTMod module variables
    ! --------------------------------------------------------------------

    do c = bounds%begc, bounds%endc
       l = col%landunit(c)
       if (lun%ifspecial(l)) then
          this%annsum_counter_col (c) = spval
          this%annavg_t2m_col     (c) = spval
          this%nfire_col          (c) = spval
          this%baf_crop_col       (c) = spval
          this%baf_peatf_col      (c) = spval
          this%fbac_col           (c) = spval
          this%fbac1_col          (c) = spval
          this%farea_burned_col   (c) = spval
       end if

       if (lun%itype(l) == istsoil .or. lun%itype(l) == istcrop) then
          this%annsum_counter_col(c) = 0._r8
          this%annavg_t2m_col(c)     = 280._r8

          ! fire related variables
          this%baf_crop_col(c)       = 0._r8
          this%baf_peatf_col(c)      = 0._r8
          this%fbac_col(c)           = 0._r8
          this%fbac1_col(c)          = 0._r8
          this%farea_burned_col(c)   = 0._r8
          this%nfire_col(c)          = 0._r8
       end if
    end do

    ! ecophysiological and phenology variables

    do p = bounds%begp,bounds%endp
       l = patch%landunit(p)

       if (lun%ifspecial(l)) then
          this%annavg_t2m_patch  (p)          = spval
          this%tempavg_t2m_patch (p)          = spval
          this%dormant_flag_patch(p)          = spval
          this%days_active_patch(p)           = spval
          this%onset_flag_patch(p)            = spval
          this%onset_counter_patch(p)         = spval
          this%onset_gddflag_patch(p)         = spval
          this%onset_fdd_patch(p)             = spval
          this%onset_gdd_patch(p)             = spval
          this%onset_swi_patch(p)             = spval
          this%offset_flag_patch(p)           = spval
          this%offset_counter_patch(p)        = spval
          this%offset_fdd_patch(p)            = spval
          this%offset_swi_patch(p)            = spval
          this%grain_flag_patch(p)            = spval
          this%lgsf_patch(p)                  = spval
          this%bglfr_patch(p)                 = spval
          this%bgtr_patch(p)                  = spval
          this%c_allometry_patch(p)           = spval
          this%n_allometry_patch(p)           = spval
          this%tempsum_potential_gpp_patch(p) = spval
          this%annsum_potential_gpp_patch(p)  = spval
          this%tempmax_retransn_patch(p)      = spval
          this%annmax_retransn_patch(p)       = spval
          this%downreg_patch(p)               = spval
          this%leafcn_offset_patch(p)         = spval
          this%plantCN_patch(p)               = spval
       end if

       if (lun%itype(l) == istsoil .or. lun%itype(l) == istcrop) then
          ! phenology variables
          this%dormant_flag_patch(p)   = 1._r8
          this%days_active_patch(p)    = 0._r8
          this%onset_flag_patch(p)     = 0._r8
          this%onset_counter_patch(p)  = 0._r8
          this%onset_gddflag_patch(p)  = 0._r8
          this%onset_fdd_patch(p)      = 0._r8
          this%onset_gdd_patch(p)      = 0._r8
          this%onset_swi_patch(p)      = 0._r8
          this%offset_flag_patch(p)    = 0._r8
          this%offset_counter_patch(p) = 0._r8
          this%offset_fdd_patch(p)     = 0._r8
          this%offset_swi_patch(p)     = 0._r8
          this%lgsf_patch(p)           = 0._r8
          this%bglfr_patch(p)          = 0._r8
          this%bgtr_patch(p)           = 0._r8
          this%annavg_t2m_patch(p)     = 280._r8
          this%tempavg_t2m_patch(p)    = 0._r8
          this%grain_flag_patch(p)     = 0._r8

          ! non-phenology variables
          this%c_allometry_patch(p)           = 0._r8
          this%n_allometry_patch(p)           = 0._r8
          this%tempsum_potential_gpp_patch(p) = 0._r8
          this%annsum_potential_gpp_patch(p)  = 0._r8
          this%tempmax_retransn_patch(p)      = 0._r8
          this%annmax_retransn_patch(p)       = 0._r8
          this%downreg_patch(p)               = 0._r8
          this%leafcn_offset_patch(p)         = spval
          this%plantCN_patch(p)               = spval
       end if

    end do

    ! fire variables

    do c = bounds%begc,bounds%endc
       this%lfc2_col(c) = 0._r8
    end do

  end subroutine initCold

  !------------------------------------------------------------------------
  subroutine Restart(this, bounds, ncid, flag, cnveg_carbonstate, &
             cnveg_nitrogenstate, filter_reseed_patch, num_reseed_patch)
    !
    ! !USES:
    use shr_log_mod, only : errMsg => shr_log_errMsg
    use spmdMod    , only : masterproc
    use abortutils , only : endrun
    use CNVegNitrogenStateType, only: cnveg_nitrogenstate_type
    use CNVegCarbonStateType  , only: cnveg_carbonstate_type
    use restUtilMod
    use ncdio_pio
    use pftconMod , only : pftcon
    !
    ! !ARGUMENTS:
    class(cnveg_state_type) :: this
    type(bounds_type), intent(in)    :: bounds
    type(file_desc_t), intent(inout) :: ncid
    character(len=*) , intent(in)    :: flag
    type(cnveg_nitrogenstate_type), intent(in) :: cnveg_nitrogenstate
    type(cnveg_carbonstate_type)  , intent(in) :: cnveg_carbonstate
    integer                       , intent(out), optional :: filter_reseed_patch(:)
    integer                       , intent(out), optional :: num_reseed_patch
    !
    ! !LOCAL VARIABLES:
    integer          :: j,c,i,p ! indices
    logical          :: readvar   ! determine if variable is on initial file
    real(r8), pointer :: ptr2d(:,:) ! temp. pointers for slicing larger arrays
    real(r8), pointer :: ptr1d(:)   ! temp. pointers for slicing larger arrays
    !-----------------------------------------------------------------------

    call this%dwt_dribbler_patch%Restart(bounds, ncid, flag)

    call restartvar(ncid=ncid, flag=flag, varname='dormant_flag', xtype=ncd_double,  &
         dim1name='pft', &
         long_name='dormancy flag', units='unitless', &
         interpinic_flag='interp', readvar=readvar, data=this%dormant_flag_patch)

    call restartvar(ncid=ncid, flag=flag, varname='days_active', xtype=ncd_double,  &
         dim1name='pft', &
         long_name='number of days since last dormancy', units='days' , &
         interpinic_flag='interp', readvar=readvar, data=this%days_active_patch)

    call restartvar(ncid=ncid, flag=flag, varname='onset_flag', xtype=ncd_double,  &
         dim1name='pft', &
         long_name='flag if critical growing degree-day sum is exceeded', units='unitless' , &
         interpinic_flag='interp', readvar=readvar, data=this%onset_flag_patch)

    call restartvar(ncid=ncid, flag=flag, varname='onset_counter', xtype=ncd_double,  &
         dim1name='pft', &
         long_name='onset days counter', units='sec' , &
         interpinic_flag='interp', readvar=readvar, data=this%onset_counter_patch)

    call restartvar(ncid=ncid, flag=flag, varname='onset_gddflag', xtype=ncd_double,  &
         dim1name='pft', &
         long_name='onset flag for growing degree day sum', units='' , &
         interpinic_flag='interp', readvar=readvar, data=this%onset_gddflag_patch)

    call restartvar(ncid=ncid, flag=flag, varname='onset_fdd', xtype=ncd_double,  &
         dim1name='pft', &
         long_name='onset freezing degree days counter', units='days' , &
         interpinic_flag='interp', readvar=readvar, data=this%onset_fdd_patch)

    call restartvar(ncid=ncid, flag=flag, varname='onset_gdd', xtype=ncd_double,  &
         dim1name='pft', &
         long_name='onset growing degree days', units='days' , &
         interpinic_flag='interp', readvar=readvar, data=this%onset_gdd_patch)

    call restartvar(ncid=ncid, flag=flag, varname='onset_swi', xtype=ncd_double,  &
         dim1name='pft', &
         long_name='onset soil water index', units='days' , &
         interpinic_flag='interp', readvar=readvar, data=this%onset_swi_patch)

    call restartvar(ncid=ncid, flag=flag, varname='offset_flag', xtype=ncd_double,  &
         dim1name='pft', &
         long_name='offset flag', units='unitless' , &
         interpinic_flag='interp', readvar=readvar, data=this%offset_flag_patch)

    call restartvar(ncid=ncid, flag=flag, varname='offset_counter', xtype=ncd_double,  &
         dim1name='pft', &
         long_name='offset days counter', units='sec' , &
         interpinic_flag='interp', readvar=readvar, data=this%offset_counter_patch)

    call restartvar(ncid=ncid, flag=flag, varname='offset_fdd', xtype=ncd_double,  &
         dim1name='pft', &
         long_name='offset freezing degree days counter', units='days' , &
         interpinic_flag='interp', readvar=readvar, data=this%offset_fdd_patch)

    call restartvar(ncid=ncid, flag=flag, varname='offset_swi', xtype=ncd_double,  &
         dim1name='pft', &
         long_name='', units='', &
         interpinic_flag='interp', readvar=readvar, data=this%offset_swi_patch)

    call restartvar(ncid=ncid, flag=flag, varname='lgsf', xtype=ncd_double,  &
         dim1name='pft', &
         long_name='', units='', &
         interpinic_flag='interp', readvar=readvar, data=this%lgsf_patch)

    call restartvar(ncid=ncid, flag=flag, varname='bglfr', xtype=ncd_double,  &
         dim1name='pft', &
         long_name='', units='', &
         interpinic_flag='interp', readvar=readvar, data=this%bglfr_patch)

    call restartvar(ncid=ncid, flag=flag, varname='bgtr', xtype=ncd_double,  &
         dim1name='pft', &
         long_name='', units='', &
         interpinic_flag='interp', readvar=readvar, data=this%bgtr_patch)

    call restartvar(ncid=ncid, flag=flag, varname='annavg_t2m', xtype=ncd_double,  &
         dim1name='pft', &
         long_name='', units='', &
         interpinic_flag='interp', readvar=readvar, data=this%annavg_t2m_patch)

    call restartvar(ncid=ncid, flag=flag, varname='tempavg_t2m', xtype=ncd_double,  &
         dim1name='pft', &
         long_name='', units='', &
         interpinic_flag='interp', readvar=readvar, data=this%tempavg_t2m_patch)

    call restartvar(ncid=ncid, flag=flag, varname='c_allometry', xtype=ncd_double,  &
         dim1name='pft', &
         long_name='', units='', &
         interpinic_flag='interp', readvar=readvar, data=this%c_allometry_patch)

    call restartvar(ncid=ncid, flag=flag, varname='n_allometry', xtype=ncd_double,  &
         dim1name='pft', &
         long_name='', units='', &
         interpinic_flag='interp', readvar=readvar, data=this%n_allometry_patch)

    call restartvar(ncid=ncid, flag=flag, varname='tempsum_potential_gpp', xtype=ncd_double,  &
         dim1name='pft', &
         long_name='', units='', &
         interpinic_flag='interp', readvar=readvar, data=this%tempsum_potential_gpp_patch)

    call restartvar(ncid=ncid, flag=flag, varname='annsum_potential_gpp', xtype=ncd_double,  &
         dim1name='pft', &
         long_name='', units='', &
         interpinic_flag='interp', readvar=readvar, data=this%annsum_potential_gpp_patch)

    call restartvar(ncid=ncid, flag=flag, varname='tempmax_retransn', xtype=ncd_double,  &
         dim1name='pft', &
         long_name='', units='', &
         interpinic_flag='interp', readvar=readvar, data=this%tempmax_retransn_patch)

    call restartvar(ncid=ncid, flag=flag, varname='annmax_retransn', xtype=ncd_double,  &
         dim1name='pft', &
         long_name='', units='', &
         interpinic_flag='interp', readvar=readvar, data=this%annmax_retransn_patch)

    call restartvar(ncid=ncid, flag=flag, varname='downreg', xtype=ncd_double,  &
         dim1name='pft', &
         long_name='', units='', &
         interpinic_flag='interp', readvar=readvar, data=this%downreg_patch)

    call restartvar(ncid=ncid, flag=flag, varname='leafcn_offset', xtype=ncd_double,  &
         dim1name='pft', &
         long_name='', units='', &
         interpinic_flag='interp', readvar=readvar, data=this%leafcn_offset_patch)

    call restartvar(ncid=ncid, flag=flag, varname='plantCN', xtype=ncd_double,  &
         dim1name='pft', &
         long_name='', units='', &
         interpinic_flag='interp', readvar=readvar, data=this%plantCN_patch)

    call restartvar(ncid=ncid, flag=flag, varname='annsum_counter', xtype=ncd_double,  &
         dim1name='column', &
         long_name='', units='', &
         interpinic_flag='interp', readvar=readvar, data=this%annsum_counter_col)

    call restartvar(ncid=ncid, flag=flag, varname='burndate', xtype=ncd_int,  &
         dim1name='pft', &
         long_name='', units='', &
         interpinic_flag='interp', readvar=readvar, data=this%burndate_patch)

    call restartvar(ncid=ncid, flag=flag, varname='lfc', xtype=ncd_double,  &
         dim1name='column', &
         long_name='', units='', &
         interpinic_flag='interp', readvar=readvar, data=this%lfc_col)

    call restartvar(ncid=ncid, flag=flag, varname='cannavg_t2m', xtype=ncd_double,  &
         dim1name='column', &
         long_name='', units='', &
         interpinic_flag='interp', readvar=readvar, data=this%annavg_t2m_col)

    if (use_crop) then

       call restartvar(ncid=ncid, flag=flag,  varname='htmx', xtype=ncd_double,  &
            dim1name='pft', long_name='max height attained by a crop during year', units='m', &
            interpinic_flag='interp', readvar=readvar, data=this%htmx_patch)

       call restartvar(ncid=ncid, flag=flag,  varname='peaklai', xtype=ncd_int,  &
            dim1name='pft', long_name='Flag if at max allowed LAI or not', &
            flag_values=(/0,1/), nvalid_range=(/0,1/), &
            flag_meanings=(/'NOT-at-peak', 'AT_peak-LAI' /) , &
            interpinic_flag='interp', readvar=readvar, data=this%peaklai_patch)

       call restartvar(ncid=ncid, flag=flag,  varname='idop', xtype=ncd_int,  &
            dim1name='pft', long_name='Date of planting', units='jday', nvalid_range=(/1,366/), &
            interpinic_flag='interp', readvar=readvar, data=this%idop_patch)

       call restartvar(ncid=ncid, flag=flag,  varname='iyop', xtype=ncd_int,  &
            dim1name='pft', long_name='Year of planting', units='year', &
            interpinic_flag='interp', readvar=readvar, data=this%iyop_patch)

       call restartvar(ncid=ncid, flag=flag,  varname='aleaf', xtype=ncd_double,  &
            dim1name='pft', long_name='leaf allocation coefficient', units='', &
            interpinic_flag='interp', readvar=readvar, data=this%aleaf_patch)

       call restartvar(ncid=ncid, flag=flag,  varname='aleafi', xtype=ncd_double,  &
            dim1name='pft', long_name='Saved leaf allocation coefficient from phase 2', units='', &
            interpinic_flag='interp', readvar=readvar, data=this%aleafi_patch)

       call restartvar(ncid=ncid, flag=flag,  varname='astem', xtype=ncd_double,  &
            dim1name='pft', long_name='stem allocation coefficient', units='', &
            interpinic_flag='interp', readvar=readvar, data=this%astem_patch)

       call restartvar(ncid=ncid, flag=flag,  varname='astemi', xtype=ncd_double,  &
            dim1name='pft', long_name='Saved stem allocation coefficient from phase 2', units='', &
            interpinic_flag='interp', readvar=readvar, data=this%astemi_patch)

       call restartvar(ncid=ncid, flag=flag,  varname='hdidx', xtype=ncd_double,  &
            dim1name='pft', long_name='cold hardening index', units='', &
            interpinic_flag='interp', readvar=readvar, data=this%hdidx_patch)

       call restartvar(ncid=ncid, flag=flag,  varname='cumvd', xtype=ncd_double,  &
            dim1name='pft', long_name='cumulative vernalization d', units='', &
            interpinic_flag='interp', readvar=readvar, data=this%cumvd_patch)

      call restartvar(ncid=ncid, flag=flag,  varname='gddmaturity', xtype=ncd_double,  &
            dim1name='pft', long_name='Growing degree days needed to harvest', units='ddays', &
            interpinic_flag='interp', readvar=readvar, data=this%gddmaturity_patch)

       call restartvar(ncid=ncid, flag=flag,  varname='huileaf', xtype=ncd_double,  &
            dim1name='pft', long_name='heat unit index needed from planting to leaf emergence', units='', &
            interpinic_flag='interp', readvar=readvar, data=this%huileaf_patch)

       call restartvar(ncid=ncid, flag=flag,  varname='huigrain', xtype=ncd_double,  &
            dim1name='pft', long_name='heat unit index needed to reach vegetative maturity', units='', &
            interpinic_flag='interp', readvar=readvar, data=this%huigrain_patch)

       call restartvar(ncid=ncid, flag=flag, varname='grain_flag', xtype=ncd_double,  &
            dim1name='pft', long_name='', units='', &
            interpinic_flag='interp', readvar=readvar, data=this%grain_flag_patch)
<<<<<<< HEAD

=======
       
>>>>>>> 67f46e81
       ! Read or write variable(s) with mxharvests dimension
       ! BACKWARDS_COMPATIBILITY(ssr, 2022-03-31) See note in CallRestartvarDimOK()
       if (CallRestartvarDimOK(ncid, flag, 'mxharvests')) then
          call restartvar(ncid=ncid, flag=flag, varname='gddmaturity_thisyr', xtype=ncd_double,  &
               dim1name='pft', dim2name='mxharvests', switchdim=.true., &
               long_name='crop harvest dates for this patch this year', units='day of year', &
               scale_by_thickness=.false., &
               interpinic_flag='interp', readvar=readvar, data=this%gddmaturity_thisyr)
       end if
    end if
    if ( flag == 'read' .and. num_reseed_patch > 0 )then
       if ( masterproc ) write(iulog, *) 'Reseed dead plants for CNVegState'
       do i = 1, num_reseed_patch
          p = filter_reseed_patch(i)
          ! phenology variables
          this%dormant_flag_patch(p)   = 1._r8
          this%days_active_patch(p)    = 0._r8
          this%onset_flag_patch(p)     = 0._r8
          this%onset_counter_patch(p)  = 0._r8
          this%onset_gddflag_patch(p)  = 0._r8
          this%onset_fdd_patch(p)      = 0._r8
          this%onset_gdd_patch(p)      = 0._r8
          this%onset_swi_patch(p)      = 0._r8
          this%offset_flag_patch(p)    = 0._r8
          this%offset_counter_patch(p) = 0._r8
          this%offset_fdd_patch(p)     = 0._r8
          this%offset_swi_patch(p)     = 0._r8
          this%lgsf_patch(p)           = 0._r8
          this%bglfr_patch(p)          = 0._r8
          this%bgtr_patch(p)           = 0._r8
          this%annavg_t2m_patch(p)     = 280._r8
          this%tempavg_t2m_patch(p)    = 0._r8
          this%grain_flag_patch(p)     = 0._r8

          this%c_allometry_patch(p)           = 0._r8
          this%n_allometry_patch(p)           = 0._r8
          this%tempsum_potential_gpp_patch(p) = 0._r8
          this%annsum_potential_gpp_patch(p)  = 0._r8
          this%tempmax_retransn_patch(p)      = 0._r8
          this%annmax_retransn_patch(p)       = 0._r8
          this%downreg_patch(p)               = 0._r8
          this%leafcn_offset_patch(p) = spval
          this%plantCN_patch(p)       = spval
       end do
    end if

  end subroutine Restart

end module CNVegStateType<|MERGE_RESOLUTION|>--- conflicted
+++ resolved
@@ -151,11 +151,7 @@
     !
     ! !USES:
     use shr_infnan_mod , only : nan => shr_infnan_nan, assignment(=)
-<<<<<<< HEAD
     use clm_varpar, only : mxsowings, mxharvests
-=======
-    use clm_varpar, only : mxharvests
->>>>>>> 67f46e81
     !
     ! !ARGUMENTS:
     class(cnveg_state_type) :: this
@@ -329,10 +325,7 @@
        call hist_addfld2d (fname='GDDHARV_PERHARV', units='ddays', type2d='mxharvests', &
             avgflag='I', long_name='Growing degree days (gdd) needed to harvest; should only be output annually', &
             ptr_patch=this%gddmaturity_thisyr, default='inactive')
-<<<<<<< HEAD
-
-=======
->>>>>>> 67f46e81
+
     end if
 
     this%lfc2_col(begc:endc) = spval
@@ -866,11 +859,7 @@
        call restartvar(ncid=ncid, flag=flag, varname='grain_flag', xtype=ncd_double,  &
             dim1name='pft', long_name='', units='', &
             interpinic_flag='interp', readvar=readvar, data=this%grain_flag_patch)
-<<<<<<< HEAD
-
-=======
-       
->>>>>>> 67f46e81
+
        ! Read or write variable(s) with mxharvests dimension
        ! BACKWARDS_COMPATIBILITY(ssr, 2022-03-31) See note in CallRestartvarDimOK()
        if (CallRestartvarDimOK(ncid, flag, 'mxharvests')) then
