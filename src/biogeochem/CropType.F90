module CropType

#include "shr_assert.h"

  !-----------------------------------------------------------------------
  ! !DESCRIPTION:
  ! Module containing variables needed for the crop model
  !
  ! TODO(wjs, 2014-08-05) Move more crop-specific variables into here - many are
  ! currently in CNVegStateType
  !
  ! !USES:
  use shr_kind_mod        , only : r8 => shr_kind_r8
  use shr_log_mod         , only : errMsg => shr_log_errMsg
  use spmdMod             , only : masterproc
  use abortutils          , only : endrun
  use decompMod           , only : bounds_type
  use clm_varcon          , only : spval
  use clm_varctl          , only : iulog, use_crop
  !
  ! !PUBLIC TYPES:
  implicit none
  private
  !
  ! !PUBLIC DATA TYPES:
  !

  ! Possible values of cphase
  real(r8), parameter, public :: cphase_not_planted = 0._r8
  real(r8), parameter, public :: cphase_planted     = 1._r8
  real(r8), parameter, public :: cphase_leafemerge  = 2._r8
  real(r8), parameter, public :: cphase_grainfill   = 3._r8
  real(r8), parameter, public :: cphase_harvest     = 4._r8

  ! Crop state variables structure
  type, public :: crop_type

     integer , pointer :: nyrs_crop_active_patch  (:)   ! number of years this crop patch has been active (0 for non-crop patches)
     logical , pointer :: croplive_patch          (:)   ! patch Flag, true if planted, not harvested
     integer , pointer :: harvdate_patch          (:)   ! most recent patch harvest date; 999 if currently (or never) planted
     real(r8), pointer :: fertnitro_patch         (:)   ! patch fertilizer nitrogen
     real(r8), pointer :: gddtsoi_patch           (:)   ! patch growing degree-days from planting (top two soil layers) (ddays)
     real(r8), pointer :: vf_patch                (:)   ! patch vernalization factor for cereal
     real(r8), pointer :: cphase_patch            (:)   ! phenology phase (see cphase_* constants above for possible values)
     integer , pointer :: sowing_reason_patch     (:)   ! reason for most recent sowing of this patch
     real(r8), pointer :: latbaset_patch          (:)   ! Latitude vary baset for hui (degree C)
     character(len=20) :: baset_mapping
     real(r8) :: baset_latvary_intercept
     real(r8) :: baset_latvary_slope
     integer , pointer :: next_rx_sdate           (:)   ! prescribed sowing date for the next growing season this year
     integer , pointer :: rx_sdates_thisyr        (:,:) ! all prescribed sowing dates for this patch this year
     real(r8), pointer :: rx_cultivar_gdds_thisyr (:,:) ! all cultivar GDD targets for this patch this year
     real(r8), pointer :: sdates_thisyr           (:,:) ! all actual sowing dates for this patch this year
     real(r8), pointer :: sdates_perharv          (:,:) ! all actual sowing dates for crops *harvested* this year
     real(r8), pointer :: syears_perharv          (:,:) ! all actual sowing years for crops *harvested* this year
     real(r8), pointer :: hdates_thisyr           (:,:) ! all actual harvest dates for this patch this year
     real(r8), pointer :: gddaccum_thisyr         (:,:) ! accumulated GDD at harvest for this patch this year
     real(r8), pointer :: hui_thisyr              (:,:) ! accumulated heat unit index at harvest for this patch this year
     real(r8), pointer :: sowing_reason_thisyr    (:,:) ! reason for each sowing for this patch this year
<<<<<<< HEAD
=======
     real(r8), pointer :: sowing_reason_perharv   (:,:) ! reason for each sowing of crops *harvested* this year
>>>>>>> 67f46e81
     real(r8), pointer :: harvest_reason_thisyr   (:,:) ! reason for each harvest for this patch this year
     integer , pointer :: sowing_count            (:)   ! number of sowing events this year for this patch
     integer , pointer :: harvest_count           (:)   ! number of sowing events this year for this patch
     ! gddaccum tracks the actual growing degree-days accumulated over the growing season.
     ! hui also accumulates growing degree-days, but can be boosted if full leafout is
     ! achieved before the GDD threshold for grain fill has been reached; see CropPhenology().
     real(r8), pointer :: hui_patch               (:)   ! crop patch heat unit index (ddays)
     real(r8), pointer :: gddaccum_patch          (:)   ! patch growing degree-days from planting (air) (ddays)

   contains
     ! Public routines
     procedure, public  :: Init               ! Initialize the crop type
     procedure, public  :: InitAccBuffer
     procedure, public  :: InitAccVars
     procedure, public  :: Restart
     procedure, public  :: ReadNML            ! Read in the crop namelist

     ! NOTE(wjs, 2014-09-29) need to rename this from UpdateAccVars to CropUpdateAccVars
     ! to prevent cryptic error messages with pgi (v. 13.9 on yellowstone)
     ! This is probably related to this bug
     ! <http://www.pgroup.com/userforum/viewtopic.php?t=4285>, which was fixed in pgi 14.7.
     procedure, public  :: CropUpdateAccVars

     procedure, public  :: CropIncrementYear

     ! Private routines
     procedure, private :: InitAllocate
     procedure, private :: InitHistory
     procedure, private :: InitCold
     procedure, private, nopass :: checkDates

  end type crop_type

  character(len=*), parameter, private :: baset_map_constant = 'constant'
  character(len=*), parameter, private :: baset_map_latvary  = 'varytropicsbylat'
  character(len=*), parameter, private :: sourcefile = &
       __FILE__

  !------------------------------------------------------------------------

contains

  !-----------------------------------------------------------------------
  subroutine Init(this, bounds)
    !
    ! !ARGUMENTS:
    class(crop_type) , intent(inout) :: this
    type(bounds_type), intent(in)    :: bounds
    !
    ! !LOCAL VARIABLES:

    character(len=*), parameter :: subname = 'Init'
    !-----------------------------------------------------------------------

    call this%InitAllocate(bounds)

    if (use_crop) then
       call this%InitHistory(bounds)
       call this%InitCold(bounds)
    end if

  end subroutine Init

  !-----------------------------------------------------------------------
  subroutine ReadNML(this, NLFilename )
    !
    ! !DESCRIPTION:
    ! Read the namelist for CropType
    !
    ! !USES:
    use fileutils      , only : getavu, relavu, opnfil
    use shr_nl_mod     , only : shr_nl_find_group_name
    use spmdMod        , only : masterproc, mpicom
    use shr_mpi_mod    , only : shr_mpi_bcast
    use clm_varctl     , only : iulog
    !
    ! !ARGUMENTS:
    class(crop_type) , intent(inout) :: this
    character(len=*), intent(in) :: NLFilename ! Namelist filename
    !
    ! !LOCAL VARIABLES:
    integer :: ierr                 ! error code
    integer :: unitn                ! unit for namelist file

    character(len=*), parameter :: subname = 'Crop::ReadNML'
    character(len=*), parameter :: nmlname = 'crop'
    !-----------------------------------------------------------------------
    character(len=20) :: baset_mapping
    real(r8) :: baset_latvary_intercept
    real(r8) :: baset_latvary_slope
    namelist /crop/ baset_mapping, baset_latvary_intercept, baset_latvary_slope

    ! Initialize options to default values, in case they are not specified in
    ! the namelist

    baset_mapping           = 'constant'
    baset_latvary_intercept = 12._r8
    baset_latvary_slope     = 0.4_r8
    if (masterproc) then
       unitn = getavu()
       write(iulog,*) 'Read in '//nmlname//'  namelist'
       call opnfil (NLFilename, unitn, 'F')
       call shr_nl_find_group_name(unitn, nmlname, status=ierr)
       if (ierr == 0) then
          read(unitn, nml=crop, iostat=ierr)
          if (ierr /= 0) then
             call endrun(msg="ERROR reading "//nmlname//"namelist"//errmsg(sourcefile, __LINE__))
          end if
       else
          call endrun(msg="ERROR could NOT find "//nmlname//"namelist"//errmsg(sourcefile, __LINE__))
       end if
       call relavu( unitn )
    end if

    call shr_mpi_bcast (baset_mapping           , mpicom)
    call shr_mpi_bcast (baset_latvary_intercept , mpicom)
    call shr_mpi_bcast (baset_latvary_slope     , mpicom)

    this%baset_mapping           = baset_mapping
    this%baset_latvary_intercept = baset_latvary_intercept
    this%baset_latvary_slope     = baset_latvary_slope
    if (      trim(this%baset_mapping) == baset_map_constant ) then
       if ( masterproc ) write(iulog,*) 'baset mapping for ALL crops are constant'
    else if ( trim(this%baset_mapping) == baset_map_latvary ) then
       if ( masterproc ) write(iulog,*) 'baset mapping for crops vary with latitude'
    else
       call endrun(msg="Bad value for baset_mapping in "//nmlname//"namelist"//errmsg(sourcefile, __LINE__))
    end if

    if (masterproc) then
       write(iulog,*) ' '
       write(iulog,*) nmlname//' settings:'
       write(iulog,nml=crop)
       write(iulog,*) ' '
    end if

    !-----------------------------------------------------------------------

  end subroutine ReadNML

  !-----------------------------------------------------------------------
  subroutine InitAllocate(this, bounds)
    ! !USES:
    !
    use clm_varpar, only : mxsowings, mxharvests
    !
    ! !ARGUMENTS:
    class(crop_type) , intent(inout) :: this
    type(bounds_type), intent(in)    :: bounds
    !
    ! !LOCAL VARIABLES:
    integer :: begp, endp

    character(len=*), parameter :: subname = 'InitAllocate'
    !-----------------------------------------------------------------------

    begp = bounds%begp; endp = bounds%endp

    allocate(this%nyrs_crop_active_patch(begp:endp)) ; this%nyrs_crop_active_patch(:) = 0
    allocate(this%croplive_patch (begp:endp)) ; this%croplive_patch (:) = .false.
    allocate(this%harvdate_patch (begp:endp)) ; this%harvdate_patch (:) = huge(1)
    allocate(this%fertnitro_patch (begp:endp)) ; this%fertnitro_patch (:) = spval
    allocate(this%hui_patch (begp:endp))      ; this%hui_patch      (:) = spval
    allocate(this%gddaccum_patch (begp:endp)) ; this%gddaccum_patch (:) = spval
    allocate(this%gddtsoi_patch  (begp:endp)) ; this%gddtsoi_patch  (:) = spval
    allocate(this%vf_patch       (begp:endp)) ; this%vf_patch       (:) = 0.0_r8
    allocate(this%cphase_patch   (begp:endp)) ; this%cphase_patch   (:) = cphase_not_planted
    allocate(this%sowing_reason_patch (begp:endp)) ; this%sowing_reason_patch (:) = -1
    allocate(this%latbaset_patch (begp:endp)) ; this%latbaset_patch (:) = spval
    allocate(this%next_rx_sdate(begp:endp)) ; this%next_rx_sdate(:) = -1
    allocate(this%rx_sdates_thisyr(begp:endp,1:mxsowings)) ; this%rx_sdates_thisyr(:,:) = -1
    allocate(this%rx_cultivar_gdds_thisyr(begp:endp,1:mxsowings)) ; this%rx_cultivar_gdds_thisyr(:,:) = spval
    allocate(this%sdates_thisyr(begp:endp,1:mxsowings)) ; this%sdates_thisyr(:,:) = spval
    allocate(this%sdates_perharv(begp:endp,1:mxharvests)) ; this%sdates_perharv(:,:) = spval
    allocate(this%syears_perharv(begp:endp,1:mxharvests)) ; this%syears_perharv(:,:) = spval
    allocate(this%hdates_thisyr(begp:endp,1:mxharvests)) ; this%hdates_thisyr(:,:) = spval
    allocate(this%gddaccum_thisyr(begp:endp,1:mxharvests)) ; this%gddaccum_thisyr(:,:) = spval
    allocate(this%hui_thisyr(begp:endp,1:mxharvests)) ; this%hui_thisyr(:,:) = spval
    allocate(this%sowing_reason_thisyr(begp:endp,1:mxsowings)) ; this%sowing_reason_thisyr(:,:) = spval
<<<<<<< HEAD
=======
    allocate(this%sowing_reason_perharv(begp:endp,1:mxharvests)) ; this%sowing_reason_perharv(:,:) = spval
>>>>>>> 67f46e81
    allocate(this%harvest_reason_thisyr(begp:endp,1:mxharvests)) ; this%harvest_reason_thisyr(:,:) = spval
    allocate(this%sowing_count(begp:endp)) ; this%sowing_count(:) = 0
    allocate(this%harvest_count(begp:endp)) ; this%harvest_count(:) = 0

    this%rx_sdates_thisyr(:,:) = -1
    this%rx_cultivar_gdds_thisyr(:,:) = spval

  end subroutine InitAllocate

  !-----------------------------------------------------------------------
  subroutine InitHistory(this, bounds)
    !
    ! !USES:
    use histFileMod    , only : hist_addfld1d, hist_addfld2d
    !
    ! !ARGUMENTS:
    class(crop_type),  intent(inout) :: this
    type(bounds_type), intent(in) :: bounds
    !
    ! !LOCAL VARIABLES:
    integer :: begp, endp

    character(len=*), parameter :: subname = 'InitHistory'
    !-----------------------------------------------------------------------

    begp = bounds%begp; endp = bounds%endp

    this%fertnitro_patch(begp:endp) = spval
    call hist_addfld1d (fname='FERTNITRO', units='gN/m2/yr', &
         avgflag='A', long_name='Nitrogen fertilizer for each crop', &
         ptr_patch=this%fertnitro_patch, default='inactive')

    this%hui_patch(begp:endp) = spval
    call hist_addfld1d (fname='HUI', units='ddays', &
         avgflag='A', long_name='Crop patch heat unit index', &
         ptr_patch=this%hui_patch, default='inactive')

    this%gddaccum_patch(begp:endp) = spval
    call hist_addfld1d (fname='GDDACCUM', units='ddays', &
         avgflag='A', long_name='Accumulated growing degree days past planting date for crop', &
         ptr_patch=this%gddaccum_patch, default='inactive')

    this%gddtsoi_patch(begp:endp) = spval
    call hist_addfld1d (fname='GDDTSOI', units='ddays', &
         avgflag='A', long_name='Growing degree-days from planting (top two soil layers)', &
         ptr_patch=this%gddtsoi_patch, default='inactive')

    this%cphase_patch(begp:endp) = spval
    call hist_addfld1d (fname='CPHASE', units='0-not planted, 1-planted, 2-leaf emerge, 3-grain fill, 4-harvest', &
         avgflag='A', long_name='crop phenology phase', &
         ptr_patch=this%cphase_patch, default='active')

    if ( (trim(this%baset_mapping) == baset_map_latvary) )then
       this%latbaset_patch(begp:endp) = spval
       call hist_addfld1d (fname='LATBASET', units='degree C', &
            avgflag='A', long_name='latitude vary base temperature for hui', &
            ptr_patch=this%latbaset_patch, default='inactive')
    end if

    this%sdates_thisyr(begp:endp,:) = spval
    call hist_addfld2d (fname='SDATES', units='day of year', type2d='mxsowings', &
         avgflag='I', long_name='actual crop sowing dates; should only be output annually', &
         ptr_patch=this%sdates_thisyr, default='inactive')

    this%sdates_perharv(begp:endp,:) = spval
    call hist_addfld2d (fname='SDATES_PERHARV', units='day of year', type2d='mxharvests', &
         avgflag='I', long_name='actual sowing dates for crops harvested this year; should only be output annually', &
         ptr_patch=this%sdates_perharv, default='inactive')

    this%syears_perharv(begp:endp,:) = spval
    call hist_addfld2d (fname='SYEARS_PERHARV', units='year', type2d='mxharvests', &
         avgflag='I', long_name='actual sowing years for crops harvested this year; should only be output annually', &
         ptr_patch=this%syears_perharv, default='inactive')

    this%hdates_thisyr(begp:endp,:) = spval
    call hist_addfld2d (fname='HDATES', units='day of year', type2d='mxharvests', &
         avgflag='I', long_name='actual crop harvest dates; should only be output annually', &
         ptr_patch=this%hdates_thisyr, default='inactive')

    this%gddaccum_thisyr(begp:endp,:) = spval
    call hist_addfld2d (fname='GDDACCUM_PERHARV', units='ddays', type2d='mxharvests', &
         avgflag='I', long_name='At-harvest accumulated growing degree days past planting date for crop; should only be output annually', &
         ptr_patch=this%gddaccum_thisyr, default='inactive')

    this%hui_thisyr(begp:endp,:) = spval
    call hist_addfld2d (fname='HUI_PERHARV', units='ddays', type2d='mxharvests', &
         avgflag='I', long_name='At-harvest accumulated heat unit index for crop; should only be output annually', &
         ptr_patch=this%hui_thisyr, default='inactive')

    this%sowing_reason_thisyr(begp:endp,:) = spval
<<<<<<< HEAD
    call hist_addfld2d (fname='SOWING_REASON_PERHARV', units='unitless', type2d='mxsowings', &
         avgflag='I', long_name='Reason for each crop sowing; should only be output annually', &
         ptr_patch=this%sowing_reason_thisyr, default='inactive')

=======
    call hist_addfld2d (fname='SOWING_REASON', units='unitless', type2d='mxsowings', &
         avgflag='I', long_name='Reason for each crop sowing; should only be output annually', &
         ptr_patch=this%sowing_reason_thisyr, default='inactive')

    this%sowing_reason_perharv(begp:endp,:) = spval
    call hist_addfld2d (fname='SOWING_REASON_PERHARV', units='unitless', type2d='mxharvests', &
         avgflag='I', long_name='Reason for sowing of each crop harvested this year; should only be output annually', &
         ptr_patch=this%sowing_reason_perharv, default='inactive')

>>>>>>> 67f46e81
    this%harvest_reason_thisyr(begp:endp,:) = spval
    call hist_addfld2d (fname='HARVEST_REASON_PERHARV', units='unitless', type2d='mxharvests', &
         avgflag='I', long_name='Reason for each crop harvest; should only be output annually', &
         ptr_patch=this%harvest_reason_thisyr, default='inactive')

  end subroutine InitHistory

  subroutine InitCold(this, bounds)
    ! !USES:
    use LandunitType, only : lun
    use landunit_varcon, only : istcrop
    use PatchType, only : patch
    use clm_instur, only : fert_cft
    use pftconMod        , only : pftcon
    use GridcellType     , only : grc
    use shr_infnan_mod   , only : nan => shr_infnan_nan, assignment(=)
    ! !ARGUMENTS:
    class(crop_type),  intent(inout) :: this
    type(bounds_type), intent(in) :: bounds
    !
    ! !LOCAL VARIABLES:
    integer :: c, l, g, p, m, ivt ! indices

    character(len=*), parameter :: subname = 'InitCold'
    !-----------------------------------------------------------------------

!DLL - added wheat & sugarcane restrictions to base T vary by lat
    do p= bounds%begp,bounds%endp
       g   = patch%gridcell(p)
       ivt = patch%itype(p)

       this%nyrs_crop_active_patch(p) = 0

       if ( grc%latdeg(g) >= 0.0_r8 .and. grc%latdeg(g) <= 30.0_r8) then
          this%latbaset_patch(p)=pftcon%baset(ivt)+12._r8-0.4_r8*grc%latdeg(g)
       else if (grc%latdeg(g) < 0.0_r8 .and. grc%latdeg(g) >= -30.0_r8) then
          this%latbaset_patch(p)=pftcon%baset(ivt)+12._r8+0.4_r8*grc%latdeg(g)
       else
          this%latbaset_patch(p)=pftcon%baset(ivt)
       end if
       if ( trim(this%baset_mapping) == baset_map_constant ) then
          this%latbaset_patch(p) = nan
       end if
    end do
!DLL -- end of mods

    if (use_crop) then
       do p= bounds%begp,bounds%endp
          g = patch%gridcell(p)
          l = patch%landunit(p)
          c = patch%column(p)

          if (lun%itype(l) == istcrop) then
             m = patch%itype(p)
             this%fertnitro_patch(p) = fert_cft(g,m)
          end if
       end do
    end if

  end subroutine InitCold

  !-----------------------------------------------------------------------

    !-----------------------------------------------------------------------
  subroutine InitAccBuffer (this, bounds)
    !
    ! !DESCRIPTION:
    ! Initialize accumulation buffer for all required module accumulated fields
    ! This routine set defaults values that are then overwritten by the
    ! restart file for restart or branch runs
    ! Each interval and accumulation type is unique to each field processed.
    ! Routine [initAccBuffer] defines the fields to be processed
    ! and the type of accumulation.
    ! Routine [updateAccVars] does the actual accumulation for a given field.
    ! Fields are accumulated by calls to subroutine [update_accum_field].
    ! To accumulate a field, it must first be defined in subroutine [initAccVars]
    ! and then accumulated by calls to [updateAccVars].
    !
    ! Should only be called if use_crop is true
    !
    ! !USES
    use accumulMod       , only : init_accum_field
    !
    ! !ARGUMENTS:
    class(crop_type) , intent(in) :: this
    type(bounds_type), intent(in) :: bounds

    !
    ! !LOCAL VARIABLES:
    integer, parameter :: not_used = huge(1)

    !---------------------------------------------------------------------

    ! BACKWARDS_COMPATIBILITY (ssr/wjs, 2022-03-16): old_name specification
    ! allows correct restarting from files that used GDDPLANT.
    call init_accum_field (name='HUI', units='K', &
         desc='heat unit index accumulated since planting', accum_type='runaccum', accum_period=not_used,  &
         subgrid_type='pft', numlev=1, init_value=0._r8, old_name='GDDPLANT')

    call init_accum_field (name='GDDACCUM', units='K', &
         desc='growing degree-days from planting', accum_type='runaccum', accum_period=not_used,  &
         subgrid_type='pft', numlev=1, init_value=0._r8)

    call init_accum_field (name='GDDTSOI', units='K', &
         desc='growing degree-days from planting (top two soil layers)', accum_type='runaccum', accum_period=not_used,  &
         subgrid_type='pft', numlev=1, init_value=0._r8)

  end subroutine InitAccBuffer

  !-----------------------------------------------------------------------
  subroutine InitAccVars(this, bounds)
    !
    ! !DESCRIPTION:
    ! Initialize module variables that are associated with
    ! time accumulated fields. This routine is called for both an initial run
    ! and a restart run (and must therefore must be called after the restart file
    ! is read in and the accumulation buffer is obtained)
    !
    ! !USES:
    use accumulMod       , only : extract_accum_field
    use clm_time_manager , only : get_nstep
    !
    ! !ARGUMENTS:
    class(crop_type),  intent(inout) :: this
    type(bounds_type), intent(in)    :: bounds
    !
    ! !LOCAL VARIABLES:
    integer  :: begp, endp
    integer  :: nstep
    integer  :: ier
    real(r8), pointer :: rbufslp(:)  ! temporary

    character(len=*), parameter :: subname = 'InitAccVars'
    !-----------------------------------------------------------------------

    begp = bounds%begp; endp = bounds%endp

    ! Allocate needed dynamic memory for single level patch field
    allocate(rbufslp(begp:endp), stat=ier)
    if (ier/=0) then
       write(iulog,*)' in '
       call endrun(msg=" allocation error for rbufslp"//&
            errMsg(sourcefile, __LINE__))
    endif

    nstep = get_nstep()

    call extract_accum_field ('HUI', rbufslp, nstep)
    this%hui_patch(begp:endp) = rbufslp(begp:endp)

    call extract_accum_field ('GDDACCUM', rbufslp, nstep)
    this%gddaccum_patch(begp:endp) = rbufslp(begp:endp)

    call extract_accum_field ('GDDTSOI', rbufslp, nstep)
    this%gddtsoi_patch(begp:endp)  = rbufslp(begp:endp)

    deallocate(rbufslp)

  end subroutine InitAccVars

  !-----------------------------------------------------------------------
  subroutine Restart(this, bounds, ncid, flag)
    !
    ! !USES:
    use restUtilMod
    use ncdio_pio
    use PatchType, only : patch
    use pftconMod, only : npcropmin, npcropmax
    use clm_varpar, only : mxsowings, mxharvests
    !
    ! !ARGUMENTS:
    class(crop_type), intent(inout)  :: this
    type(bounds_type), intent(in)    :: bounds
    type(file_desc_t), intent(inout) :: ncid
    character(len=*) , intent(in)    :: flag
    !
    ! !LOCAL VARIABLES:
    integer, pointer :: temp1d(:) ! temporary
    integer :: restyear
    integer :: p
    logical :: readvar   ! determine if variable is on initial file
    integer :: seasons_found, seasons_loopvar      ! getting number of sowings/harvests in patch

    character(len=*), parameter :: subname = 'Restart'
    !-----------------------------------------------------------------------

    if (use_crop) then
       call restartvar(ncid=ncid, flag=flag, varname='nyrs_crop_active', xtype=ncd_int, &
            dim1name='pft', &
            long_name='Number of years this crop patch has been active (0 for non-crop patches)', &
            units='years', &
            interpinic_flag='interp', readvar=readvar, data=this%nyrs_crop_active_patch)
       if (flag == 'read' .and. .not. readvar) then
          ! BACKWARDS_COMPATIBILITY(wjs, 2017-02-17) Old restart files did not have this
          ! patch-level variable. Instead, they had a single scalar tracking the number
          ! of years the crop model ran. Copy this scalar onto all *active* crop patches.

          ! Some arguments in the following restartvar call are irrelevant, because we
          ! only call this for 'read'. I'm simply maintaining the old restartvar call.
          call restartvar(ncid=ncid, flag=flag,  varname='restyear', xtype=ncd_int,  &
               long_name='Number of years prognostic crop ran', units="years", &
               interpinic_flag='copy', readvar=readvar, data=restyear)
          if (readvar) then
             do p = bounds%begp, bounds%endp
                if (patch%itype(p) >= npcropmin .and. patch%itype(p) <= npcropmax .and. &
                     patch%active(p)) then
                   this%nyrs_crop_active_patch(p) = restyear
                end if
             end do
          end if
       end if

       allocate(temp1d(bounds%begp:bounds%endp))
       if (flag == 'write') then
          do p= bounds%begp,bounds%endp
             if (this%croplive_patch(p)) then
                temp1d(p) = 1
             else
                temp1d(p) = 0
             end if
          end do
       end if
       call restartvar(ncid=ncid, flag=flag,  varname='croplive', xtype=ncd_log,  &
            dim1name='pft', &
            long_name='Flag that crop is alive, but not harvested', &
            interpinic_flag='interp', readvar=readvar, data=temp1d)
       if (flag == 'read') then
          do p= bounds%begp,bounds%endp
             if (temp1d(p) == 1) then
                this%croplive_patch(p) = .true.
             else
                this%croplive_patch(p) = .false.
             end if
          end do
       end if
       deallocate(temp1d)

       call restartvar(ncid=ncid, flag=flag,  varname='harvdate', xtype=ncd_int,  &
            dim1name='pft', long_name='harvest date', units='jday', nvalid_range=(/1,366/), &
            interpinic_flag='interp', readvar=readvar, data=this%harvdate_patch)

       call restartvar(ncid=ncid, flag=flag,  varname='vf', xtype=ncd_double,  &
            dim1name='pft', long_name='vernalization factor', units='', &
            interpinic_flag='interp', readvar=readvar, data=this%vf_patch)

       call restartvar(ncid=ncid, flag=flag,  varname='cphase',xtype=ncd_double, &
            dim1name='pft', long_name='crop phenology phase', &
            units='0-not planted, 1-planted, 2-leaf emerge, 3-grain fill, 4-harvest', &
            interpinic_flag='interp', readvar=readvar, data=this%cphase_patch)
       if (flag=='read' )then
          call this%checkDates( )  ! Check that restart date is same calendar date (even if year is different)
                                   ! This is so that it properly goes through
                                   ! the crop phases
       end if

       call restartvar(ncid=ncid, flag=flag,  varname='sowing_reason_patch',xtype=ncd_int, &
            dim1name='pft', long_name='sowing reason for this patch', &
            units='none', &
            interpinic_flag='interp', readvar=readvar, data=this%sowing_reason_patch)

       ! Read or write variable(s) with mxsowings dimension
       ! BACKWARDS_COMPATIBILITY(wjs/ssr, 2022-02-02) See note in CallRestartvarDimOK()
       if (CallRestartvarDimOK(ncid, flag, 'mxsowings')) then
           call restartvar(ncid=ncid, flag=flag, varname='sdates_thisyr', xtype=ncd_double,  &
                dim1name='pft', dim2name='mxsowings', switchdim=.true., &
                long_name='crop sowing dates for this patch this year', units='day of year', &
                scale_by_thickness=.false., &
                interpinic_flag='interp', readvar=readvar, data=this%sdates_thisyr)
           ! Fill variable(s) derived from read-in variable(s)
           if (flag == 'read' .and. readvar) then
             do p = bounds%begp,bounds%endp
                seasons_found = 0
                do seasons_loopvar = 1,mxsowings
                   if (this%sdates_thisyr(p,seasons_loopvar) >= 1 .and. this%sdates_thisyr(p,seasons_loopvar) <= 366) then
                      seasons_found = seasons_loopvar
                   else
                      exit
                   end if
                end do ! loop through possible sowings
                this%sowing_count(p) = seasons_found
             end do ! loop through patches
           end if
       end if

       ! Read or write variable(s) with mxharvests dimension
       ! BACKWARDS_COMPATIBILITY(wjs/ssr, 2022-02-02) See note in CallRestartvarDimOK()
       if (CallRestartvarDimOK(ncid, flag, 'mxharvests')) then
           call restartvar(ncid=ncid, flag=flag, varname='sdates_perharv', xtype=ncd_double,  &
                dim1name='pft', dim2name='mxharvests', switchdim=.true., &
                long_name='sowing dates for crops harvested in this patch this year', units='day of year', &
                scale_by_thickness=.false., &
                interpinic_flag='interp', readvar=readvar, data=this%sdates_perharv)
           call restartvar(ncid=ncid, flag=flag, varname='syears_perharv', xtype=ncd_double,  &
                dim1name='pft', dim2name='mxharvests', switchdim=.true., &
                long_name='sowing years for crops harvested in this patch this year', units='year', &
                scale_by_thickness=.false., &
                interpinic_flag='interp', readvar=readvar, data=this%syears_perharv)
           call restartvar(ncid=ncid, flag=flag, varname='hdates_thisyr', xtype=ncd_double,  &
                dim1name='pft', dim2name='mxharvests', switchdim=.true., &
                long_name='crop harvest dates for this patch this year', units='day of year', &
                scale_by_thickness=.false., &
                interpinic_flag='interp', readvar=readvar, data=this%hdates_thisyr)
           call restartvar(ncid=ncid, flag=flag, varname='gddaccum_thisyr', xtype=ncd_double,  &
                dim1name='pft', dim2name='mxharvests', switchdim=.true., &
                long_name='accumulated GDD at harvest for this patch this year', units='ddays', &
                scale_by_thickness=.false., &
                interpinic_flag='interp', readvar=readvar, data=this%gddaccum_thisyr)
           call restartvar(ncid=ncid, flag=flag, varname='hui_thisyr', xtype=ncd_double,  &
                dim1name='pft', dim2name='mxharvests', switchdim=.true., &
                long_name='accumulated heat unit index at harvest for this patch this year', units='ddays', &
                scale_by_thickness=.false., &
                interpinic_flag='interp', readvar=readvar, data=this%hui_thisyr)
           call restartvar(ncid=ncid, flag=flag, varname='sowing_reason_thisyr', xtype=ncd_double,  &
                dim1name='pft', dim2name='mxsowings', switchdim=.true., &
                long_name='reason for each sowing for this patch this year', units='unitless', &
                scale_by_thickness=.false., &
                interpinic_flag='interp', readvar=readvar, data=this%sowing_reason_thisyr)
<<<<<<< HEAD
=======
           call restartvar(ncid=ncid, flag=flag, varname='sowing_reason_perharv', xtype=ncd_double,  &
                dim1name='pft', dim2name='mxharvests', switchdim=.true., &
                long_name='reason for sowing of each crop harvested this year', units='unitless', &
                scale_by_thickness=.false., &
                interpinic_flag='interp', readvar=readvar, data=this%sowing_reason_perharv)
>>>>>>> 67f46e81
           call restartvar(ncid=ncid, flag=flag, varname='harvest_reason_thisyr', xtype=ncd_double,  &
                dim1name='pft', dim2name='mxharvests', switchdim=.true., &
                long_name='reason for each harvest for this patch this year', units='unitless', &
                scale_by_thickness=.false., &
                interpinic_flag='interp', readvar=readvar, data=this%harvest_reason_thisyr)
           ! Fill variable(s) derived from read-in variable(s)
           if (flag == 'read' .and. readvar) then
             do p = bounds%begp,bounds%endp
                seasons_found = 0
                do seasons_loopvar = 1,mxharvests
                   if (this%hdates_thisyr(p,seasons_loopvar) >= 1 .and. this%hdates_thisyr(p,seasons_loopvar) <= 366) then
                      seasons_found = seasons_loopvar
                   else
                      exit
                   end if
                end do ! loop through possible harvests
                this%harvest_count(p) = seasons_found
             end do ! loop through patches
           end if
       end if
    end if

  end subroutine Restart


  !-----------------------------------------------------------------------
  subroutine CropUpdateAccVars(this, bounds, t_ref2m_patch, t_soisno_col)
    !
    ! !DESCRIPTION:
    ! Update accumulated variables. Should be called every time step.
    ! Should only be called if use_crop is true.
    !
    ! !USES:
    use accumulMod       , only : update_accum_field, extract_accum_field, accumResetVal
    use shr_const_mod    , only : SHR_CONST_CDAY, SHR_CONST_TKFRZ
    use clm_time_manager , only : get_step_size, get_nstep
    use clm_varpar       , only : nlevsno, nlevgrnd
    use pftconMod        , only : nswheat, nirrig_swheat, pftcon
    use pftconMod        , only : nwwheat, nirrig_wwheat
    use pftconMod        , only : nsugarcane, nirrig_sugarcane
    use ColumnType       , only : col
    use PatchType        , only : patch
    !
    ! !ARGUMENTS:
    implicit none
    class(crop_type)       , intent(inout) :: this
    type(bounds_type)      , intent(in)    :: bounds
    real(r8)               , intent(in)    :: t_ref2m_patch( bounds%begp:)
    real(r8)               , intent(inout) :: t_soisno_col(bounds%begc:, -nlevsno+1:)
    !
    ! !LOCAL VARIABLES:
    integer :: p,c,g ! indices
    integer :: ivt   ! vegetation type
    integer :: dtime ! timestep size [seconds]
    integer :: nstep ! timestep number
    integer :: ier   ! error status
    integer :: begp, endp
    integer :: begc, endc
    real(r8), pointer :: rbufslp(:)      ! temporary single level - patch level
    character(len=*), parameter :: subname = 'CropUpdateAccVars'
    !-----------------------------------------------------------------------

    begp = bounds%begp; endp = bounds%endp
    begc = bounds%begc; endc = bounds%endc

    ! Enforce expected array sizes
    SHR_ASSERT_ALL_FL((ubound(t_ref2m_patch)  == (/endp/))          , sourcefile, __LINE__)
    SHR_ASSERT_ALL_FL((ubound(t_soisno_col)   == (/endc,nlevgrnd/)) , sourcefile, __LINE__)

    dtime = get_step_size()
    nstep = get_nstep()

    ! Allocate needed dynamic memory for single level patch field

    allocate(rbufslp(begp:endp), stat=ier)
    if (ier/=0) then
       write(iulog,*)'update_accum_hist allocation error for rbuf1dp'
       call endrun(msg=errMsg(sourcefile, __LINE__))
    endif
    if (ier/=0) then
       write(iulog,*)'update_accum_hist allocation error for rbuf1dp (2)'
       call endrun(msg=errMsg(sourcefile, __LINE__))
    endif

    ! Update HUI. This is not standard for accumulation fields,
    ! but HUI needs it because it can be changed outside this
    ! accumulation routine (see CropPhenology). This requires
    ! the accumulation buffer to be reset.
    call extract_accum_field ('HUI', rbufslp, nstep)
    do p = begp,endp
      rbufslp(p) = max(0.0_r8,this%hui_patch(p)-rbufslp(p))
    end do
    call update_accum_field  ('HUI', rbufslp, nstep)

    ! Accumulate and extract HUI and GDDACCUM
    do p = begp,endp
       if (this%croplive_patch(p)) then ! relative to planting date
          ivt = patch%itype(p)
          if ( (trim(this%baset_mapping) == baset_map_latvary) .and. &
             ((ivt == nswheat) .or. (ivt == nirrig_swheat) .or. &
              (ivt == nsugarcane) .or. (ivt == nirrig_sugarcane)) ) then
             rbufslp(p) = max(0._r8, min(pftcon%mxtmp(ivt), &
             t_ref2m_patch(p)-(SHR_CONST_TKFRZ + this%latbaset_patch(p)))) &
             * dtime/SHR_CONST_CDAY
          else
             rbufslp(p) = max(0._r8, min(pftcon%mxtmp(ivt), &
             t_ref2m_patch(p)-(SHR_CONST_TKFRZ + pftcon%baset(ivt)))) &
             * dtime/SHR_CONST_CDAY
          end if
          if (ivt == nwwheat .or. ivt == nirrig_wwheat) then
             rbufslp(p) = rbufslp(p) * this%vf_patch(p)
          end if
       else
          rbufslp(p) = accumResetVal
       end if
    end do
    call update_accum_field  ('HUI', rbufslp, nstep)
    call extract_accum_field ('HUI', this%hui_patch, nstep)
    call update_accum_field  ('GDDACCUM', rbufslp, nstep)
    call extract_accum_field ('GDDACCUM', this%gddaccum_patch, nstep)

    ! Accumulate and extract GDDTSOI
    ! In agroibis this variable is calculated
    ! to 0.05 m, so here we use the top two soil layers

    do p = begp,endp
       if (this%croplive_patch(p)) then ! relative to planting date
          ivt = patch%itype(p)
          c   = patch%column(p)
          rbufslp(p) = max(0._r8, min(pftcon%mxtmp(ivt), &
               ((t_soisno_col(c,1)*col%dz(c,1) + &
               t_soisno_col(c,2)*col%dz(c,2))/(col%dz(c,1)+col%dz(c,2))) - &
               (SHR_CONST_TKFRZ + pftcon%baset(ivt)))) * dtime/SHR_CONST_CDAY
          if (ivt == nwwheat .or. ivt == nwwheat) then
             rbufslp(p) = rbufslp(p) * this%vf_patch(p)
          end if
       else
          rbufslp(p) = accumResetVal
       end if
    end do
    call update_accum_field  ('GDDTSOI', rbufslp, nstep)
    call extract_accum_field ('GDDTSOI', this%gddtsoi_patch, nstep)

    deallocate(rbufslp)

  end subroutine CropUpdateAccVars

  !-----------------------------------------------------------------------
  subroutine CropIncrementYear (this, num_pcropp, filter_pcropp)
    !
    ! !DESCRIPTION:
    ! Increment the crop year, if appropriate
    !
    ! This routine should be called every time step
    !
    ! !USES:
    use clm_time_manager , only : get_curr_date, is_first_step
    !
    ! !ARGUMENTS:
    class(crop_type) :: this
    integer , intent(in) :: num_pcropp       ! number of prog. crop patches in filter
    integer , intent(in) :: filter_pcropp(:) ! filter for prognostic crop patches
    !
    ! !LOCAL VARIABLES:
    integer kyr   ! current year
    integer kmo   ! month of year  (1, ..., 12)
    integer kda   ! day of month   (1, ..., 31)
    integer mcsec ! seconds of day (0, ..., seconds/day)
    integer :: fp, p
    !-----------------------------------------------------------------------

    call get_curr_date (   kyr, kmo, kda, mcsec)
    ! Update nyrs when it's the end of the year (unless it's the very start of the
    ! run). This assumes that, if this patch is active at the end of the year, then it was
    ! active for the whole year.
    if ((kmo == 1 .and. kda == 1 .and. mcsec == 0) .and. .not. is_first_step()) then
       do fp = 1, num_pcropp
          p = filter_pcropp(fp)

          this%nyrs_crop_active_patch(p) = this%nyrs_crop_active_patch(p) + 1
       end do
    end if

  end subroutine CropIncrementYear

  !-----------------------------------------------------------------------
  subroutine checkDates( )
    !
    ! !DESCRIPTION:
    ! Make sure the dates are compatible. The date given to startup the model
    ! and the date on the restart file must be the same although years can be
    ! different. The dates need to be checked when the restart file is being
    ! read in for a startup or branch case (they are NOT allowed to be different
    ! for a restart case).
    !
    ! For the prognostic crop model the date of planting is tracked and growing
    ! degree days is tracked (with a 20 year mean) -- so shifting the start dates
    ! messes up these bits of saved information.
    !
    ! !ARGUMENTS:
    use clm_time_manager, only : get_driver_start_ymd, get_start_date
    use clm_varctl      , only : iulog
    use clm_varctl      , only : nsrest, nsrBranch, nsrStartup
    !
    ! !LOCAL VARIABLES:
    integer :: stymd       ! Start date YYYYMMDD from driver
    integer :: styr        ! Start year from driver
    integer :: stmon_day   ! Start date MMDD from driver
    integer :: rsmon_day   ! Restart date MMDD from restart file
    integer :: rsyr        ! Restart year from restart file
    integer :: rsmon       ! Restart month from restart file
    integer :: rsday       ! Restart day from restart file
    integer :: tod         ! Restart time of day from restart file
    character(len=*), parameter :: formDate = '(A,i4.4,"/",i2.2,"/",i2.2)' ! log output format
    character(len=32) :: subname = 'CropRest::checkDates'
    !-----------------------------------------------------------------------
    !
    ! If branch or startup make sure the startdate is compatible with the date
    ! on the restart file.
    !
    if ( nsrest == nsrBranch .or. nsrest == nsrStartup )then
       stymd       = get_driver_start_ymd()
       styr        = stymd / 10000
       stmon_day   = stymd - styr*10000
       call get_start_date( rsyr, rsmon, rsday, tod )
       rsmon_day = rsmon*100 + rsday
       if ( masterproc ) &
            write(iulog,formDate) 'Date on the restart file is: ', rsyr, rsmon, rsday
       if ( stmon_day /= rsmon_day )then
          write(iulog,formDate) 'Start date is: ', styr, stmon_day/100, &
               (stmon_day - stmon_day/100)
          call endrun(msg=' ERROR: For prognostic crop to work correctly, the start date (month and day)'// &
               ' and the date on the restart file needs to match (years can be different)'//&
               errMsg(sourcefile, __LINE__))
       end if
    end if

  end subroutine checkDates

end module CropType<|MERGE_RESOLUTION|>--- conflicted
+++ resolved
@@ -57,10 +57,7 @@
      real(r8), pointer :: gddaccum_thisyr         (:,:) ! accumulated GDD at harvest for this patch this year
      real(r8), pointer :: hui_thisyr              (:,:) ! accumulated heat unit index at harvest for this patch this year
      real(r8), pointer :: sowing_reason_thisyr    (:,:) ! reason for each sowing for this patch this year
-<<<<<<< HEAD
-=======
      real(r8), pointer :: sowing_reason_perharv   (:,:) ! reason for each sowing of crops *harvested* this year
->>>>>>> 67f46e81
      real(r8), pointer :: harvest_reason_thisyr   (:,:) ! reason for each harvest for this patch this year
      integer , pointer :: sowing_count            (:)   ! number of sowing events this year for this patch
      integer , pointer :: harvest_count           (:)   ! number of sowing events this year for this patch
@@ -240,10 +237,7 @@
     allocate(this%gddaccum_thisyr(begp:endp,1:mxharvests)) ; this%gddaccum_thisyr(:,:) = spval
     allocate(this%hui_thisyr(begp:endp,1:mxharvests)) ; this%hui_thisyr(:,:) = spval
     allocate(this%sowing_reason_thisyr(begp:endp,1:mxsowings)) ; this%sowing_reason_thisyr(:,:) = spval
-<<<<<<< HEAD
-=======
     allocate(this%sowing_reason_perharv(begp:endp,1:mxharvests)) ; this%sowing_reason_perharv(:,:) = spval
->>>>>>> 67f46e81
     allocate(this%harvest_reason_thisyr(begp:endp,1:mxharvests)) ; this%harvest_reason_thisyr(:,:) = spval
     allocate(this%sowing_count(begp:endp)) ; this%sowing_count(:) = 0
     allocate(this%harvest_count(begp:endp)) ; this%harvest_count(:) = 0
@@ -334,12 +328,6 @@
          ptr_patch=this%hui_thisyr, default='inactive')
 
     this%sowing_reason_thisyr(begp:endp,:) = spval
-<<<<<<< HEAD
-    call hist_addfld2d (fname='SOWING_REASON_PERHARV', units='unitless', type2d='mxsowings', &
-         avgflag='I', long_name='Reason for each crop sowing; should only be output annually', &
-         ptr_patch=this%sowing_reason_thisyr, default='inactive')
-
-=======
     call hist_addfld2d (fname='SOWING_REASON', units='unitless', type2d='mxsowings', &
          avgflag='I', long_name='Reason for each crop sowing; should only be output annually', &
          ptr_patch=this%sowing_reason_thisyr, default='inactive')
@@ -349,7 +337,6 @@
          avgflag='I', long_name='Reason for sowing of each crop harvested this year; should only be output annually', &
          ptr_patch=this%sowing_reason_perharv, default='inactive')
 
->>>>>>> 67f46e81
     this%harvest_reason_thisyr(begp:endp,:) = spval
     call hist_addfld2d (fname='HARVEST_REASON_PERHARV', units='unitless', type2d='mxharvests', &
          avgflag='I', long_name='Reason for each crop harvest; should only be output annually', &
@@ -667,14 +654,11 @@
                 long_name='reason for each sowing for this patch this year', units='unitless', &
                 scale_by_thickness=.false., &
                 interpinic_flag='interp', readvar=readvar, data=this%sowing_reason_thisyr)
-<<<<<<< HEAD
-=======
            call restartvar(ncid=ncid, flag=flag, varname='sowing_reason_perharv', xtype=ncd_double,  &
                 dim1name='pft', dim2name='mxharvests', switchdim=.true., &
                 long_name='reason for sowing of each crop harvested this year', units='unitless', &
                 scale_by_thickness=.false., &
                 interpinic_flag='interp', readvar=readvar, data=this%sowing_reason_perharv)
->>>>>>> 67f46e81
            call restartvar(ncid=ncid, flag=flag, varname='harvest_reason_thisyr', xtype=ncd_double,  &
                 dim1name='pft', dim2name='mxharvests', switchdim=.true., &
                 long_name='reason for each harvest for this patch this year', units='unitless', &
