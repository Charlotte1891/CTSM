module CropType

#include "shr_assert.h"

  !-----------------------------------------------------------------------
  ! !DESCRIPTION:
  ! Module containing variables needed for the crop model
  !
  ! TODO(wjs, 2014-08-05) Move more crop-specific variables into here - many are
  ! currently in CNVegStateType
  !
  ! !USES:
  use shr_kind_mod        , only : r8 => shr_kind_r8
  use shr_log_mod         , only : errMsg => shr_log_errMsg
  use spmdMod             , only : masterproc
  use abortutils          , only : endrun
  use decompMod           , only : bounds_type
  use clm_varcon          , only : spval
  use clm_varctl          , only : iulog, use_crop
  !
  ! !PUBLIC TYPES:
  implicit none
  private
  !
  ! !PUBLIC DATA TYPES:
  !
  ! Crop state variables structure
  type, public :: crop_type

     integer , pointer :: nyrs_crop_active_patch  (:)   ! number of years this crop patch has been active (0 for non-crop patches)
     logical , pointer :: croplive_patch          (:)   ! patch Flag, true if planted, not harvested
     integer , pointer :: harvdate_patch          (:)   ! most recent patch harvest date; 999 if currently (or never) planted
     real(r8), pointer :: fertnitro_patch         (:)   ! patch fertilizer nitrogen
<<<<<<< HEAD
     real(r8), pointer :: hui_patch               (:)   ! crop patch heat unit index (ddays)
     real(r8), pointer :: gddaccum_patch          (:)   ! patch growing degree-days from planting (air) (ddays)
=======
>>>>>>> 82a63cc1
     real(r8), pointer :: gddtsoi_patch           (:)   ! patch growing degree-days from planting (top two soil layers) (ddays)
     real(r8), pointer :: vf_patch                (:)   ! patch vernalization factor for cereal
     real(r8), pointer :: cphase_patch            (:)   ! phenology phase
     real(r8), pointer :: latbaset_patch          (:)   ! Latitude vary baset for hui (degree C)
     character(len=20) :: baset_mapping
     real(r8) :: baset_latvary_intercept
     real(r8) :: baset_latvary_slope
     integer , pointer :: next_rx_sdate           (:)   ! prescribed sowing date for the next growing season this year
     integer , pointer :: rx_sdates_thisyr        (:,:) ! all prescribed sowing dates for this patch this year
     integer , pointer :: rx_cultivar_gdds_thisyr (:,:) ! all cultivar GDD targets for this patch this year
     real(r8), pointer :: sdates_thisyr           (:,:) ! all actual sowing dates for this patch this year
     real(r8), pointer :: hdates_thisyr           (:,:) ! all actual harvest dates for this patch this year
     real(r8), pointer :: gddaccum_thisyr         (:,:) ! accumulated GDD at harvest for this patch this year
     real(r8), pointer :: hui_thisyr              (:,:) ! accumulated heat unit index at harvest for this patch this year
     real(r8), pointer :: harvest_reason_thisyr   (:,:) ! reason for each harvest for this patch this year
     integer , pointer :: sowing_count            (:)   ! number of sowing events this year for this patch
     integer , pointer :: harvest_count           (:)   ! number of sowing events this year for this patch
     ! gddaccum tracks the actual growing degree-days accumulated over the growing season.
     ! hui also accumulates growing degree-days, but can be boosted if full leafout is
     ! achieved before the GDD threshold for grain fill has been reached; see CropPhenology().
     real(r8), pointer :: hui_patch               (:)   ! crop patch heat unit index (ddays)
     real(r8), pointer :: gddaccum_patch          (:)   ! patch growing degree-days from planting (air) (ddays)

   contains
     ! Public routines
     procedure, public  :: Init               ! Initialize the crop type
     procedure, public  :: InitAccBuffer
     procedure, public  :: InitAccVars
     procedure, public  :: Restart
     procedure, public  :: ReadNML            ! Read in the crop namelist

     ! NOTE(wjs, 2014-09-29) need to rename this from UpdateAccVars to CropUpdateAccVars
     ! to prevent cryptic error messages with pgi (v. 13.9 on yellowstone)
     ! This is probably related to this bug
     ! <http://www.pgroup.com/userforum/viewtopic.php?t=4285>, which was fixed in pgi 14.7.
     procedure, public  :: CropUpdateAccVars

     procedure, public  :: CropIncrementYear

     ! Private routines
     procedure, private :: InitAllocate
     procedure, private :: InitHistory
     procedure, private :: InitCold
     procedure, private, nopass :: checkDates

  end type crop_type

  character(len=*), parameter, private :: baset_map_constant = 'constant'
  character(len=*), parameter, private :: baset_map_latvary  = 'varytropicsbylat'
  character(len=*), parameter, private :: sourcefile = &
       __FILE__

  !------------------------------------------------------------------------

contains

  !-----------------------------------------------------------------------
  subroutine Init(this, bounds)
    !
    ! !ARGUMENTS:
    class(crop_type) , intent(inout) :: this
    type(bounds_type), intent(in)    :: bounds
    !
    ! !LOCAL VARIABLES:

    character(len=*), parameter :: subname = 'Init'
    !-----------------------------------------------------------------------

    call this%InitAllocate(bounds)

    if (use_crop) then
       call this%InitHistory(bounds)
       call this%InitCold(bounds)
    end if

  end subroutine Init

  !-----------------------------------------------------------------------
  subroutine ReadNML(this, NLFilename )
    !
    ! !DESCRIPTION:
    ! Read the namelist for CropType
    !
    ! !USES:
    use fileutils      , only : getavu, relavu, opnfil
    use shr_nl_mod     , only : shr_nl_find_group_name
    use spmdMod        , only : masterproc, mpicom
    use shr_mpi_mod    , only : shr_mpi_bcast
    use clm_varctl     , only : iulog
    !
    ! !ARGUMENTS:
    class(crop_type) , intent(inout) :: this
    character(len=*), intent(in) :: NLFilename ! Namelist filename
    !
    ! !LOCAL VARIABLES:
    integer :: ierr                 ! error code
    integer :: unitn                ! unit for namelist file

    character(len=*), parameter :: subname = 'Crop::ReadNML'
    character(len=*), parameter :: nmlname = 'crop'
    !-----------------------------------------------------------------------
    character(len=20) :: baset_mapping
    real(r8) :: baset_latvary_intercept
    real(r8) :: baset_latvary_slope
    namelist /crop/ baset_mapping, baset_latvary_intercept, baset_latvary_slope

    ! Initialize options to default values, in case they are not specified in
    ! the namelist

    baset_mapping           = 'constant'
    baset_latvary_intercept = 12._r8
    baset_latvary_slope     = 0.4_r8
    if (masterproc) then
       unitn = getavu()
       write(iulog,*) 'Read in '//nmlname//'  namelist'
       call opnfil (NLFilename, unitn, 'F')
       call shr_nl_find_group_name(unitn, nmlname, status=ierr)
       if (ierr == 0) then
          read(unitn, nml=crop, iostat=ierr)
          if (ierr /= 0) then
             call endrun(msg="ERROR reading "//nmlname//"namelist"//errmsg(sourcefile, __LINE__))
          end if
       else
          call endrun(msg="ERROR could NOT find "//nmlname//"namelist"//errmsg(sourcefile, __LINE__))
       end if
       call relavu( unitn )
    end if

    call shr_mpi_bcast (baset_mapping           , mpicom)
    call shr_mpi_bcast (baset_latvary_intercept , mpicom)
    call shr_mpi_bcast (baset_latvary_slope     , mpicom)

    this%baset_mapping           = baset_mapping
    this%baset_latvary_intercept = baset_latvary_intercept
    this%baset_latvary_slope     = baset_latvary_slope
    if (      trim(this%baset_mapping) == baset_map_constant ) then
       if ( masterproc ) write(iulog,*) 'baset mapping for ALL crops are constant'
    else if ( trim(this%baset_mapping) == baset_map_latvary ) then
       if ( masterproc ) write(iulog,*) 'baset mapping for crops vary with latitude'
    else
       call endrun(msg="Bad value for baset_mapping in "//nmlname//"namelist"//errmsg(sourcefile, __LINE__))
    end if

    if (masterproc) then
       write(iulog,*) ' '
       write(iulog,*) nmlname//' settings:'
       write(iulog,nml=crop)
       write(iulog,*) ' '
    end if

    !-----------------------------------------------------------------------

  end subroutine ReadNML

  !-----------------------------------------------------------------------
  subroutine InitAllocate(this, bounds)
    ! !USES:
    !
    use clm_varpar, only : mxsowings, mxharvests
    !
    ! !ARGUMENTS:
    class(crop_type) , intent(inout) :: this
    type(bounds_type), intent(in)    :: bounds
    !
    ! !LOCAL VARIABLES:
    integer :: begp, endp

    character(len=*), parameter :: subname = 'InitAllocate'
    !-----------------------------------------------------------------------

    begp = bounds%begp; endp = bounds%endp

    allocate(this%nyrs_crop_active_patch(begp:endp)) ; this%nyrs_crop_active_patch(:) = 0
    allocate(this%croplive_patch (begp:endp)) ; this%croplive_patch (:) = .false.
    allocate(this%harvdate_patch (begp:endp)) ; this%harvdate_patch (:) = huge(1)
    allocate(this%fertnitro_patch (begp:endp)) ; this%fertnitro_patch (:) = spval
    allocate(this%hui_patch (begp:endp))      ; this%hui_patch      (:) = spval
    allocate(this%gddaccum_patch (begp:endp)) ; this%gddaccum_patch (:) = spval
    allocate(this%gddtsoi_patch  (begp:endp)) ; this%gddtsoi_patch  (:) = spval
    allocate(this%vf_patch       (begp:endp)) ; this%vf_patch       (:) = 0.0_r8
    allocate(this%cphase_patch   (begp:endp)) ; this%cphase_patch   (:) = 0.0_r8
    allocate(this%latbaset_patch (begp:endp)) ; this%latbaset_patch (:) = spval
    allocate(this%next_rx_sdate(begp:endp)) ; this%next_rx_sdate(:) = -1
    allocate(this%rx_sdates_thisyr(begp:endp,1:mxsowings)) ; this%rx_sdates_thisyr(:,:) = -1
    allocate(this%rx_cultivar_gdds_thisyr(begp:endp,1:mxsowings)) ; this%rx_cultivar_gdds_thisyr(:,:) = -1
    allocate(this%sdates_thisyr(begp:endp,1:mxsowings)) ; this%sdates_thisyr(:,:) = spval
    allocate(this%hdates_thisyr(begp:endp,1:mxharvests)) ; this%hdates_thisyr(:,:) = spval
    allocate(this%gddaccum_thisyr(begp:endp,1:mxharvests)) ; this%gddaccum_thisyr(:,:) = spval
    allocate(this%hui_thisyr(begp:endp,1:mxharvests)) ; this%hui_thisyr(:,:) = spval
    allocate(this%harvest_reason_thisyr(begp:endp,1:mxharvests)) ; this%harvest_reason_thisyr(:,:) = spval
    allocate(this%sowing_count(begp:endp)) ; this%sowing_count(:) = 0
    allocate(this%harvest_count(begp:endp)) ; this%harvest_count(:) = 0

    this%rx_sdates_thisyr(:,:) = -1
    this%rx_cultivar_gdds_thisyr(:,:) = -1

  end subroutine InitAllocate

  !-----------------------------------------------------------------------
  subroutine InitHistory(this, bounds)
    !
    ! !USES:
    use histFileMod    , only : hist_addfld1d, hist_addfld2d
    !
    ! !ARGUMENTS:
    class(crop_type),  intent(inout) :: this
    type(bounds_type), intent(in) :: bounds
    !
    ! !LOCAL VARIABLES:
    integer :: begp, endp

    character(len=*), parameter :: subname = 'InitHistory'
    !-----------------------------------------------------------------------

    begp = bounds%begp; endp = bounds%endp

    this%fertnitro_patch(begp:endp) = spval
    call hist_addfld1d (fname='FERTNITRO', units='gN/m2/yr', &
         avgflag='A', long_name='Nitrogen fertilizer for each crop', &
         ptr_patch=this%fertnitro_patch, default='inactive')

    this%hui_patch(begp:endp) = spval
    call hist_addfld1d (fname='HUI', units='ddays', &
         avgflag='A', long_name='Crop patch heat unit index', &
         ptr_patch=this%hui_patch, default='inactive')

    this%gddaccum_patch(begp:endp) = spval
    call hist_addfld1d (fname='GDDACCUM', units='ddays', &
         avgflag='A', long_name='Accumulated growing degree days past planting date for crop', &
         ptr_patch=this%gddaccum_patch, default='inactive')

    this%gddtsoi_patch(begp:endp) = spval
    call hist_addfld1d (fname='GDDTSOI', units='ddays', &
         avgflag='A', long_name='Growing degree-days from planting (top two soil layers)', &
         ptr_patch=this%gddtsoi_patch, default='inactive')

    this%cphase_patch(begp:endp) = spval
    call hist_addfld1d (fname='CPHASE', units='0-not planted, 1-planted, 2-leaf emerge, 3-grain fill, 4-harvest', &
         avgflag='A', long_name='crop phenology phase', &
         ptr_patch=this%cphase_patch, default='active')

    if ( (trim(this%baset_mapping) == baset_map_latvary) )then
       this%latbaset_patch(begp:endp) = spval
       call hist_addfld1d (fname='LATBASET', units='degree C', &
            avgflag='A', long_name='latitude vary base temperature for hui', &
            ptr_patch=this%latbaset_patch, default='inactive')
    end if

    this%sdates_thisyr(begp:endp,:) = spval
    call hist_addfld2d (fname='SDATES', units='day of year', type2d='mxsowings', &
         avgflag='I', long_name='actual crop sowing dates; should only be output annually', &
         ptr_patch=this%sdates_thisyr, default='inactive')

    this%hdates_thisyr(begp:endp,:) = spval
    call hist_addfld2d (fname='HDATES', units='day of year', type2d='mxharvests', &
         avgflag='I', long_name='actual crop harvest dates; should only be output annually', &
         ptr_patch=this%hdates_thisyr, default='inactive')

    this%gddaccum_thisyr(begp:endp,:) = spval
    call hist_addfld2d (fname='GDDACCUM_PERHARV', units='ddays', type2d='mxharvests', &
         avgflag='I', long_name='At-harvest accumulated growing degree days past planting date for crop; should only be output annually', &
         ptr_patch=this%gddaccum_thisyr, default='inactive')

    this%hui_thisyr(begp:endp,:) = spval
    call hist_addfld2d (fname='HUI_PERHARV', units='ddays', type2d='mxharvests', &
         avgflag='I', long_name='At-harvest accumulated heat unit index for crop; should only be output annually', &
         ptr_patch=this%hui_thisyr, default='inactive')

    this%harvest_reason_thisyr(begp:endp,:) = spval
    call hist_addfld2d (fname='HARVEST_REASON_PERHARV', units='unitless', type2d='mxharvests', &
         avgflag='I', long_name='Reason for each crop harvest; should only be output annually', &
         ptr_patch=this%harvest_reason_thisyr, default='inactive')

  end subroutine InitHistory

  subroutine InitCold(this, bounds)
    ! !USES:
    use LandunitType, only : lun
    use landunit_varcon, only : istcrop
    use PatchType, only : patch
    use clm_instur, only : fert_cft
    use pftconMod        , only : pftcon
    use GridcellType     , only : grc
    use shr_infnan_mod   , only : nan => shr_infnan_nan, assignment(=)
    ! !ARGUMENTS:
    class(crop_type),  intent(inout) :: this
    type(bounds_type), intent(in) :: bounds
    !
    ! !LOCAL VARIABLES:
    integer :: c, l, g, p, m, ivt ! indices

    character(len=*), parameter :: subname = 'InitCold'
    !-----------------------------------------------------------------------

!DLL - added wheat & sugarcane restrictions to base T vary by lat
    do p= bounds%begp,bounds%endp
       g   = patch%gridcell(p)
       ivt = patch%itype(p)

       this%nyrs_crop_active_patch(p) = 0

       if ( grc%latdeg(g) >= 0.0_r8 .and. grc%latdeg(g) <= 30.0_r8) then
          this%latbaset_patch(p)=pftcon%baset(ivt)+12._r8-0.4_r8*grc%latdeg(g)
       else if (grc%latdeg(g) < 0.0_r8 .and. grc%latdeg(g) >= -30.0_r8) then
          this%latbaset_patch(p)=pftcon%baset(ivt)+12._r8+0.4_r8*grc%latdeg(g)
       else
          this%latbaset_patch(p)=pftcon%baset(ivt)
       end if
       if ( trim(this%baset_mapping) == baset_map_constant ) then
          this%latbaset_patch(p) = nan
       end if
    end do
!DLL -- end of mods

    if (use_crop) then
       do p= bounds%begp,bounds%endp
          g = patch%gridcell(p)
          l = patch%landunit(p)
          c = patch%column(p)

          if (lun%itype(l) == istcrop) then
             m = patch%itype(p)
             this%fertnitro_patch(p) = fert_cft(g,m)
          end if
       end do
    end if

  end subroutine InitCold

  !-----------------------------------------------------------------------

    !-----------------------------------------------------------------------
  subroutine InitAccBuffer (this, bounds)
    !
    ! !DESCRIPTION:
    ! Initialize accumulation buffer for all required module accumulated fields
    ! This routine set defaults values that are then overwritten by the
    ! restart file for restart or branch runs
    ! Each interval and accumulation type is unique to each field processed.
    ! Routine [initAccBuffer] defines the fields to be processed
    ! and the type of accumulation.
    ! Routine [updateAccVars] does the actual accumulation for a given field.
    ! Fields are accumulated by calls to subroutine [update_accum_field].
    ! To accumulate a field, it must first be defined in subroutine [initAccVars]
    ! and then accumulated by calls to [updateAccVars].
    !
    ! Should only be called if use_crop is true
    !
    ! !USES
    use accumulMod       , only : init_accum_field
    !
    ! !ARGUMENTS:
    class(crop_type) , intent(in) :: this
    type(bounds_type), intent(in) :: bounds

    !
    ! !LOCAL VARIABLES:
    integer, parameter :: not_used = huge(1)

    !---------------------------------------------------------------------

<<<<<<< HEAD
    call init_accum_field (name='HUI', units='K', &
         desc='heat unit index accumulated since planting', accum_type='runaccum', accum_period=not_used,  &
         subgrid_type='pft', numlev=1, init_value=0._r8)
=======
    ! BACKWARDS_COMPATIBILITY (ssr/wjs, 2022-03-16): old_name specification
    ! allows correct restarting from files that used GDDPLANT.
    call init_accum_field (name='HUI', units='K', &
         desc='heat unit index accumulated since planting', accum_type='runaccum', accum_period=not_used,  &
         subgrid_type='pft', numlev=1, init_value=0._r8, old_name='GDDPLANT')
>>>>>>> 82a63cc1

    call init_accum_field (name='GDDACCUM', units='K', &
         desc='growing degree-days from planting', accum_type='runaccum', accum_period=not_used,  &
         subgrid_type='pft', numlev=1, init_value=0._r8)

    call init_accum_field (name='GDDTSOI', units='K', &
         desc='growing degree-days from planting (top two soil layers)', accum_type='runaccum', accum_period=not_used,  &
         subgrid_type='pft', numlev=1, init_value=0._r8)

  end subroutine InitAccBuffer

  !-----------------------------------------------------------------------
  subroutine InitAccVars(this, bounds)
    !
    ! !DESCRIPTION:
    ! Initialize module variables that are associated with
    ! time accumulated fields. This routine is called for both an initial run
    ! and a restart run (and must therefore must be called after the restart file
    ! is read in and the accumulation buffer is obtained)
    !
    ! !USES:
    use accumulMod       , only : extract_accum_field
    use clm_time_manager , only : get_nstep
    !
    ! !ARGUMENTS:
    class(crop_type),  intent(inout) :: this
    type(bounds_type), intent(in)    :: bounds
    !
    ! !LOCAL VARIABLES:
    integer  :: begp, endp
    integer  :: nstep
    integer  :: ier
    real(r8), pointer :: rbufslp(:)  ! temporary

    character(len=*), parameter :: subname = 'InitAccVars'
    !-----------------------------------------------------------------------

    begp = bounds%begp; endp = bounds%endp

    ! Allocate needed dynamic memory for single level patch field
    allocate(rbufslp(begp:endp), stat=ier)
    if (ier/=0) then
       write(iulog,*)' in '
       call endrun(msg=" allocation error for rbufslp"//&
            errMsg(sourcefile, __LINE__))
    endif

    nstep = get_nstep()

<<<<<<< HEAD
    call extract_accum_field ('HUI', rbufslp, nstep) 
    this%hui_patch(begp:endp) = rbufslp(begp:endp)

    call extract_accum_field ('GDDACCUM', rbufslp, nstep) 
=======
    call extract_accum_field ('HUI', rbufslp, nstep)
    this%hui_patch(begp:endp) = rbufslp(begp:endp)

    call extract_accum_field ('GDDACCUM', rbufslp, nstep)
>>>>>>> 82a63cc1
    this%gddaccum_patch(begp:endp) = rbufslp(begp:endp)

    call extract_accum_field ('GDDTSOI', rbufslp, nstep)
    this%gddtsoi_patch(begp:endp)  = rbufslp(begp:endp)

    deallocate(rbufslp)

  end subroutine InitAccVars

  !-----------------------------------------------------------------------
  subroutine Restart(this, bounds, ncid, flag)
    !
    ! !USES:
    use restUtilMod
    use ncdio_pio
    use PatchType, only : patch
    use pftconMod, only : npcropmin, npcropmax
    use clm_varpar, only : mxsowings, mxharvests
    !
    ! !ARGUMENTS:
    class(crop_type), intent(inout)  :: this
    type(bounds_type), intent(in)    :: bounds
    type(file_desc_t), intent(inout) :: ncid
    character(len=*) , intent(in)    :: flag
    !
    ! !LOCAL VARIABLES:
    integer, pointer :: temp1d(:) ! temporary
    integer :: restyear
    integer :: p
    logical :: readvar   ! determine if variable is on initial file
    integer :: seasons_found, seasons_loopvar      ! getting number of sowings/harvests in patch

    character(len=*), parameter :: subname = 'Restart'
    !-----------------------------------------------------------------------

    if (use_crop) then
       call restartvar(ncid=ncid, flag=flag, varname='nyrs_crop_active', xtype=ncd_int, &
            dim1name='pft', &
            long_name='Number of years this crop patch has been active (0 for non-crop patches)', &
            units='years', &
            interpinic_flag='interp', readvar=readvar, data=this%nyrs_crop_active_patch)
       if (flag == 'read' .and. .not. readvar) then
          ! BACKWARDS_COMPATIBILITY(wjs, 2017-02-17) Old restart files did not have this
          ! patch-level variable. Instead, they had a single scalar tracking the number
          ! of years the crop model ran. Copy this scalar onto all *active* crop patches.

          ! Some arguments in the following restartvar call are irrelevant, because we
          ! only call this for 'read'. I'm simply maintaining the old restartvar call.
          call restartvar(ncid=ncid, flag=flag,  varname='restyear', xtype=ncd_int,  &
               long_name='Number of years prognostic crop ran', units="years", &
               interpinic_flag='copy', readvar=readvar, data=restyear)
          if (readvar) then
             do p = bounds%begp, bounds%endp
                if (patch%itype(p) >= npcropmin .and. patch%itype(p) <= npcropmax .and. &
                     patch%active(p)) then
                   this%nyrs_crop_active_patch(p) = restyear
                end if
             end do
          end if
       end if

       allocate(temp1d(bounds%begp:bounds%endp))
       if (flag == 'write') then
          do p= bounds%begp,bounds%endp
             if (this%croplive_patch(p)) then
                temp1d(p) = 1
             else
                temp1d(p) = 0
             end if
          end do
       end if
       call restartvar(ncid=ncid, flag=flag,  varname='croplive', xtype=ncd_log,  &
            dim1name='pft', &
            long_name='Flag that crop is alive, but not harvested', &
            interpinic_flag='interp', readvar=readvar, data=temp1d)
       if (flag == 'read') then
          do p= bounds%begp,bounds%endp
             if (temp1d(p) == 1) then
                this%croplive_patch(p) = .true.
             else
                this%croplive_patch(p) = .false.
             end if
          end do
       end if
       deallocate(temp1d)

       call restartvar(ncid=ncid, flag=flag,  varname='harvdate', xtype=ncd_int,  &
            dim1name='pft', long_name='harvest date', units='jday', nvalid_range=(/1,366/), &
            interpinic_flag='interp', readvar=readvar, data=this%harvdate_patch)

       call restartvar(ncid=ncid, flag=flag,  varname='vf', xtype=ncd_double,  &
            dim1name='pft', long_name='vernalization factor', units='', &
            interpinic_flag='interp', readvar=readvar, data=this%vf_patch)

       call restartvar(ncid=ncid, flag=flag,  varname='cphase',xtype=ncd_double, &
            dim1name='pft', long_name='crop phenology phase', &
            units='0-not planted, 1-planted, 2-leaf emerge, 3-grain fill, 4-harvest', &
            interpinic_flag='interp', readvar=readvar, data=this%cphase_patch)
       if (flag=='read' )then
          call this%checkDates( )  ! Check that restart date is same calendar date (even if year is different)
                                   ! This is so that it properly goes through
                                   ! the crop phases
       end if

       ! Read or write variable(s) with mxsowings dimension
       ! BACKWARDS_COMPATIBILITY(wjs/ssr, 2022-02-02) See note in CallRestartvarDimOK()
       if (CallRestartvarDimOK(ncid, flag, 'mxsowings')) then
           call restartvar(ncid=ncid, flag=flag, varname='sdates_thisyr', xtype=ncd_double,  &
                dim1name='pft', dim2name='mxsowings', switchdim=.true., &
                long_name='crop sowing dates for this patch this year', units='day of year', &
                scale_by_thickness=.false., &
                interpinic_flag='interp', readvar=readvar, data=this%sdates_thisyr)
           ! Fill variable(s) derived from read-in variable(s)
           if (flag == 'read' .and. readvar) then
             do p = bounds%begp,bounds%endp
                seasons_found = 0
                do seasons_loopvar = 1,mxsowings
                   if (this%sdates_thisyr(p,seasons_loopvar) >= 1 .and. this%sdates_thisyr(p,seasons_loopvar) <= 366) then
                      seasons_found = seasons_loopvar
                   else
                      exit
                   end if
                end do ! loop through possible sowings
                this%sowing_count(p) = seasons_found
             end do ! loop through patches
           end if
       end if

       ! Read or write variable(s) with mxharvests dimension
       ! BACKWARDS_COMPATIBILITY(wjs/ssr, 2022-02-02) See note in CallRestartvarDimOK()
       if (CallRestartvarDimOK(ncid, flag, 'mxharvests')) then
           call restartvar(ncid=ncid, flag=flag, varname='hdates_thisyr', xtype=ncd_double,  &
                dim1name='pft', dim2name='mxharvests', switchdim=.true., &
                long_name='crop harvest dates for this patch this year', units='day of year', &
                scale_by_thickness=.false., &
                interpinic_flag='interp', readvar=readvar, data=this%hdates_thisyr)
           call restartvar(ncid=ncid, flag=flag, varname='gddaccum_thisyr', xtype=ncd_double,  &
                dim1name='pft', dim2name='mxharvests', switchdim=.true., &
                long_name='accumulated GDD at harvest for this patch this year', units='ddays', &
                scale_by_thickness=.false., &
                interpinic_flag='interp', readvar=readvar, data=this%gddaccum_thisyr)
           call restartvar(ncid=ncid, flag=flag, varname='hui_thisyr', xtype=ncd_double,  &
                dim1name='pft', dim2name='mxharvests', switchdim=.true., &
                long_name='accumulated heat unit index at harvest for this patch this year', units='ddays', &
                scale_by_thickness=.false., &
                interpinic_flag='interp', readvar=readvar, data=this%hui_thisyr)
           call restartvar(ncid=ncid, flag=flag, varname='harvest_reason_thisyr', xtype=ncd_double,  &
                dim1name='pft', dim2name='mxharvests', switchdim=.true., &
                long_name='reason for each harvest for this patch this year', units='unitless', &
                scale_by_thickness=.false., &
                interpinic_flag='interp', readvar=readvar, data=this%harvest_reason_thisyr)
           ! Fill variable(s) derived from read-in variable(s)
           if (flag == 'read' .and. readvar) then
             do p = bounds%begp,bounds%endp
                seasons_found = 0
                do seasons_loopvar = 1,mxharvests
                   if (this%hdates_thisyr(p,seasons_loopvar) >= 1 .and. this%hdates_thisyr(p,seasons_loopvar) <= 366) then
                      seasons_found = seasons_loopvar
                   else
                      exit
                   end if
                end do ! loop through possible harvests
                this%harvest_count(p) = seasons_found
             end do ! loop through patches
           end if
       end if
    end if

  end subroutine Restart


  !-----------------------------------------------------------------------
  subroutine CropUpdateAccVars(this, bounds, t_ref2m_patch, t_soisno_col)
    !
    ! !DESCRIPTION:
    ! Update accumulated variables. Should be called every time step.
    ! Should only be called if use_crop is true.
    !
    ! !USES:
    use accumulMod       , only : update_accum_field, extract_accum_field, accumResetVal
    use shr_const_mod    , only : SHR_CONST_CDAY, SHR_CONST_TKFRZ
    use clm_time_manager , only : get_step_size, get_nstep
    use clm_varpar       , only : nlevsno, nlevgrnd
    use pftconMod        , only : nswheat, nirrig_swheat, pftcon
    use pftconMod        , only : nwwheat, nirrig_wwheat
    use pftconMod        , only : nsugarcane, nirrig_sugarcane
    use ColumnType       , only : col
    use PatchType        , only : patch
    !
    ! !ARGUMENTS:
    implicit none
    class(crop_type)       , intent(inout) :: this
    type(bounds_type)      , intent(in)    :: bounds
    real(r8)               , intent(in)    :: t_ref2m_patch( bounds%begp:)
    real(r8)               , intent(inout) :: t_soisno_col(bounds%begc:, -nlevsno+1:)
    !
    ! !LOCAL VARIABLES:
    integer :: p,c,g ! indices
    integer :: ivt   ! vegetation type
    integer :: dtime ! timestep size [seconds]
    integer :: nstep ! timestep number
    integer :: ier   ! error status
    integer :: begp, endp
    integer :: begc, endc
    real(r8), pointer :: rbufslp(:)      ! temporary single level - patch level
    real(r8), pointer :: rbufslp2(:)     ! temporary single level - patch level
    character(len=*), parameter :: subname = 'CropUpdateAccVars'
    !-----------------------------------------------------------------------

    begp = bounds%begp; endp = bounds%endp
    begc = bounds%begc; endc = bounds%endc

    ! Enforce expected array sizes
    SHR_ASSERT_ALL_FL((ubound(t_ref2m_patch)  == (/endp/))          , sourcefile, __LINE__)
    SHR_ASSERT_ALL_FL((ubound(t_soisno_col)   == (/endc,nlevgrnd/)) , sourcefile, __LINE__)

    dtime = get_step_size()
    nstep = get_nstep()

    ! Allocate needed dynamic memory for single level patch field

    allocate(rbufslp(begp:endp), stat=ier)
    if (ier/=0) then
       write(iulog,*)'update_accum_hist allocation error for rbuf1dp'
       call endrun(msg=errMsg(sourcefile, __LINE__))
    endif
    allocate(rbufslp2(begp:endp), stat=ier)
    if (ier/=0) then
       write(iulog,*)'update_accum_hist allocation error for rbuf1dp (2)'
       call endrun(msg=errMsg(sourcefile, __LINE__))
    endif

<<<<<<< HEAD
    ! Accumulate and extract HUI and GDDACCUM
    
    call extract_accum_field ('HUI', rbufslp, nstep)
    call extract_accum_field ('GDDACCUM', rbufslp2, nstep)
    do p = begp,endp
      rbufslp(p) = max(0.0_r8,this%hui_patch(p)-rbufslp(p))
      rbufslp2(p) = max(0.0_r8,this%gddaccum_patch(p)-rbufslp2(p))
    end do
    call update_accum_field  ('HUI', rbufslp, nstep)
    call update_accum_field  ('GDDACCUM', rbufslp2, nstep)
=======
    ! Update HUI. This is not standard for accumulation fields,
    ! but HUI needs it because it can be changed outside this
    ! accumulation routine (see CropPhenology). This requires
    ! the accumulation buffer to be reset.
    call extract_accum_field ('HUI', rbufslp, nstep)
    do p = begp,endp
      rbufslp(p) = max(0.0_r8,this%hui_patch(p)-rbufslp(p))
    end do
    call update_accum_field  ('HUI', rbufslp, nstep)

    ! Accumulate and extract HUI and GDDACCUM
>>>>>>> 82a63cc1
    do p = begp,endp
       if (this%croplive_patch(p)) then ! relative to planting date
          ivt = patch%itype(p)
          if ( (trim(this%baset_mapping) == baset_map_latvary) .and. &
             ((ivt == nswheat) .or. (ivt == nirrig_swheat) .or. &
              (ivt == nsugarcane) .or. (ivt == nirrig_sugarcane)) ) then
             rbufslp(p) = max(0._r8, min(pftcon%mxtmp(ivt), &
             t_ref2m_patch(p)-(SHR_CONST_TKFRZ + this%latbaset_patch(p)))) &
             * dtime/SHR_CONST_CDAY
          else
             rbufslp(p) = max(0._r8, min(pftcon%mxtmp(ivt), &
             t_ref2m_patch(p)-(SHR_CONST_TKFRZ + pftcon%baset(ivt)))) &
             * dtime/SHR_CONST_CDAY
          end if
          if (ivt == nwwheat .or. ivt == nirrig_wwheat) then
             rbufslp(p) = rbufslp(p) * this%vf_patch(p)
          end if
       else
          rbufslp(p) = accumResetVal
       end if
       rbufslp2(p) = rbufslp(p)
    end do
    call update_accum_field  ('HUI', rbufslp, nstep)
    call extract_accum_field ('HUI', this%hui_patch, nstep)
<<<<<<< HEAD
    call update_accum_field  ('GDDACCUM', rbufslp2, nstep)
    call extract_accum_field ('GDDACCUM', this%gddaccum_patch, nstep)
    deallocate(rbufslp2)
=======
    call update_accum_field  ('GDDACCUM', rbufslp, nstep)
    call extract_accum_field ('GDDACCUM', this%gddaccum_patch, nstep)
>>>>>>> 82a63cc1

    ! Accumulate and extract GDDTSOI
    ! In agroibis this variable is calculated
    ! to 0.05 m, so here we use the top two soil layers

    do p = begp,endp
       if (this%croplive_patch(p)) then ! relative to planting date
          ivt = patch%itype(p)
          c   = patch%column(p)
          rbufslp(p) = max(0._r8, min(pftcon%mxtmp(ivt), &
               ((t_soisno_col(c,1)*col%dz(c,1) + &
               t_soisno_col(c,2)*col%dz(c,2))/(col%dz(c,1)+col%dz(c,2))) - &
               (SHR_CONST_TKFRZ + pftcon%baset(ivt)))) * dtime/SHR_CONST_CDAY
          if (ivt == nwwheat .or. ivt == nwwheat) then
             rbufslp(p) = rbufslp(p) * this%vf_patch(p)
          end if
       else
          rbufslp(p) = accumResetVal
       end if
    end do
    call update_accum_field  ('GDDTSOI', rbufslp, nstep)
    call extract_accum_field ('GDDTSOI', this%gddtsoi_patch, nstep)

    deallocate(rbufslp)

  end subroutine CropUpdateAccVars

  !-----------------------------------------------------------------------
  subroutine CropIncrementYear (this, num_pcropp, filter_pcropp)
    !
    ! !DESCRIPTION:
    ! Increment the crop year, if appropriate
    !
    ! This routine should be called every time step
    !
    ! !USES:
    use clm_time_manager , only : get_curr_date, is_first_step
    !
    ! !ARGUMENTS:
    class(crop_type) :: this
    integer , intent(in) :: num_pcropp       ! number of prog. crop patches in filter
    integer , intent(in) :: filter_pcropp(:) ! filter for prognostic crop patches
    !
    ! !LOCAL VARIABLES:
    integer kyr   ! current year
    integer kmo   ! month of year  (1, ..., 12)
    integer kda   ! day of month   (1, ..., 31)
    integer mcsec ! seconds of day (0, ..., seconds/day)
    integer :: fp, p
    !-----------------------------------------------------------------------

    call get_curr_date (   kyr, kmo, kda, mcsec)
    ! Update nyrs when it's the end of the year (unless it's the very start of the
    ! run). This assumes that, if this patch is active at the end of the year, then it was
    ! active for the whole year.
    if ((kmo == 1 .and. kda == 1 .and. mcsec == 0) .and. .not. is_first_step()) then
       do fp = 1, num_pcropp
          p = filter_pcropp(fp)

          this%nyrs_crop_active_patch(p) = this%nyrs_crop_active_patch(p) + 1
       end do
    end if

  end subroutine CropIncrementYear

  !-----------------------------------------------------------------------
  subroutine checkDates( )
    !
    ! !DESCRIPTION:
    ! Make sure the dates are compatible. The date given to startup the model
    ! and the date on the restart file must be the same although years can be
    ! different. The dates need to be checked when the restart file is being
    ! read in for a startup or branch case (they are NOT allowed to be different
    ! for a restart case).
    !
    ! For the prognostic crop model the date of planting is tracked and growing
    ! degree days is tracked (with a 20 year mean) -- so shifting the start dates
    ! messes up these bits of saved information.
    !
    ! !ARGUMENTS:
    use clm_time_manager, only : get_driver_start_ymd, get_start_date
    use clm_varctl      , only : iulog
    use clm_varctl      , only : nsrest, nsrBranch, nsrStartup
    !
    ! !LOCAL VARIABLES:
    integer :: stymd       ! Start date YYYYMMDD from driver
    integer :: styr        ! Start year from driver
    integer :: stmon_day   ! Start date MMDD from driver
    integer :: rsmon_day   ! Restart date MMDD from restart file
    integer :: rsyr        ! Restart year from restart file
    integer :: rsmon       ! Restart month from restart file
    integer :: rsday       ! Restart day from restart file
    integer :: tod         ! Restart time of day from restart file
    character(len=*), parameter :: formDate = '(A,i4.4,"/",i2.2,"/",i2.2)' ! log output format
    character(len=32) :: subname = 'CropRest::checkDates'
    !-----------------------------------------------------------------------
    !
    ! If branch or startup make sure the startdate is compatible with the date
    ! on the restart file.
    !
    if ( nsrest == nsrBranch .or. nsrest == nsrStartup )then
       stymd       = get_driver_start_ymd()
       styr        = stymd / 10000
       stmon_day   = stymd - styr*10000
       call get_start_date( rsyr, rsmon, rsday, tod )
       rsmon_day = rsmon*100 + rsday
       if ( masterproc ) &
            write(iulog,formDate) 'Date on the restart file is: ', rsyr, rsmon, rsday
       if ( stmon_day /= rsmon_day )then
          write(iulog,formDate) 'Start date is: ', styr, stmon_day/100, &
               (stmon_day - stmon_day/100)
          call endrun(msg=' ERROR: For prognostic crop to work correctly, the start date (month and day)'// &
               ' and the date on the restart file needs to match (years can be different)'//&
               errMsg(sourcefile, __LINE__))
       end if
    end if

  end subroutine checkDates

end module CropType<|MERGE_RESOLUTION|>--- conflicted
+++ resolved
@@ -31,11 +31,6 @@
      logical , pointer :: croplive_patch          (:)   ! patch Flag, true if planted, not harvested
      integer , pointer :: harvdate_patch          (:)   ! most recent patch harvest date; 999 if currently (or never) planted
      real(r8), pointer :: fertnitro_patch         (:)   ! patch fertilizer nitrogen
-<<<<<<< HEAD
-     real(r8), pointer :: hui_patch               (:)   ! crop patch heat unit index (ddays)
-     real(r8), pointer :: gddaccum_patch          (:)   ! patch growing degree-days from planting (air) (ddays)
-=======
->>>>>>> 82a63cc1
      real(r8), pointer :: gddtsoi_patch           (:)   ! patch growing degree-days from planting (top two soil layers) (ddays)
      real(r8), pointer :: vf_patch                (:)   ! patch vernalization factor for cereal
      real(r8), pointer :: cphase_patch            (:)   ! phenology phase
@@ -397,17 +392,11 @@
 
     !---------------------------------------------------------------------
 
-<<<<<<< HEAD
-    call init_accum_field (name='HUI', units='K', &
-         desc='heat unit index accumulated since planting', accum_type='runaccum', accum_period=not_used,  &
-         subgrid_type='pft', numlev=1, init_value=0._r8)
-=======
     ! BACKWARDS_COMPATIBILITY (ssr/wjs, 2022-03-16): old_name specification
     ! allows correct restarting from files that used GDDPLANT.
     call init_accum_field (name='HUI', units='K', &
          desc='heat unit index accumulated since planting', accum_type='runaccum', accum_period=not_used,  &
          subgrid_type='pft', numlev=1, init_value=0._r8, old_name='GDDPLANT')
->>>>>>> 82a63cc1
 
     call init_accum_field (name='GDDACCUM', units='K', &
          desc='growing degree-days from planting', accum_type='runaccum', accum_period=not_used,  &
@@ -457,17 +446,10 @@
 
     nstep = get_nstep()
 
-<<<<<<< HEAD
-    call extract_accum_field ('HUI', rbufslp, nstep) 
-    this%hui_patch(begp:endp) = rbufslp(begp:endp)
-
-    call extract_accum_field ('GDDACCUM', rbufslp, nstep) 
-=======
     call extract_accum_field ('HUI', rbufslp, nstep)
     this%hui_patch(begp:endp) = rbufslp(begp:endp)
 
     call extract_accum_field ('GDDACCUM', rbufslp, nstep)
->>>>>>> 82a63cc1
     this%gddaccum_patch(begp:endp) = rbufslp(begp:endp)
 
     call extract_accum_field ('GDDTSOI', rbufslp, nstep)
@@ -700,18 +682,6 @@
        call endrun(msg=errMsg(sourcefile, __LINE__))
     endif
 
-<<<<<<< HEAD
-    ! Accumulate and extract HUI and GDDACCUM
-    
-    call extract_accum_field ('HUI', rbufslp, nstep)
-    call extract_accum_field ('GDDACCUM', rbufslp2, nstep)
-    do p = begp,endp
-      rbufslp(p) = max(0.0_r8,this%hui_patch(p)-rbufslp(p))
-      rbufslp2(p) = max(0.0_r8,this%gddaccum_patch(p)-rbufslp2(p))
-    end do
-    call update_accum_field  ('HUI', rbufslp, nstep)
-    call update_accum_field  ('GDDACCUM', rbufslp2, nstep)
-=======
     ! Update HUI. This is not standard for accumulation fields,
     ! but HUI needs it because it can be changed outside this
     ! accumulation routine (see CropPhenology). This requires
@@ -723,7 +693,6 @@
     call update_accum_field  ('HUI', rbufslp, nstep)
 
     ! Accumulate and extract HUI and GDDACCUM
->>>>>>> 82a63cc1
     do p = begp,endp
        if (this%croplive_patch(p)) then ! relative to planting date
           ivt = patch%itype(p)
@@ -748,14 +717,8 @@
     end do
     call update_accum_field  ('HUI', rbufslp, nstep)
     call extract_accum_field ('HUI', this%hui_patch, nstep)
-<<<<<<< HEAD
-    call update_accum_field  ('GDDACCUM', rbufslp2, nstep)
-    call extract_accum_field ('GDDACCUM', this%gddaccum_patch, nstep)
-    deallocate(rbufslp2)
-=======
     call update_accum_field  ('GDDACCUM', rbufslp, nstep)
     call extract_accum_field ('GDDACCUM', this%gddaccum_patch, nstep)
->>>>>>> 82a63cc1
 
     ! Accumulate and extract GDDTSOI
     ! In agroibis this variable is calculated
