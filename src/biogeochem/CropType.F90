--- conflicted
+++ resolved
@@ -38,18 +38,15 @@
      character(len=20) :: baset_mapping
      real(r8) :: baset_latvary_intercept
      real(r8) :: baset_latvary_slope
-<<<<<<< HEAD
+     real(r8), pointer :: sdates_thisyr           (:,:) ! all actual sowing dates for this patch this year
+     real(r8), pointer :: hdates_thisyr           (:,:) ! all actual harvest dates for this patch this year
+     integer , pointer :: sowing_count            (:)   ! number of sowing events this year for this patch
+     integer , pointer :: harvest_count           (:)   ! number of sowing events this year for this patch
      ! gddaccum tracks the actual growing degree-days accumulated over the growing season.
      ! hui also accumulates growing degree-days, but can be boosted if full leafout is
      ! achieved before the GDD threshold for grain fill has been reached; see CropPhenology().
      real(r8), pointer :: hui_patch               (:)   ! crop patch heat unit index (ddays)
      real(r8), pointer :: gddaccum_patch          (:)   ! patch growing degree-days from planting (air) (ddays)
-=======
-     real(r8), pointer :: sdates_thisyr           (:,:) ! all actual sowing dates for this patch this year
-     real(r8), pointer :: hdates_thisyr           (:,:) ! all actual harvest dates for this patch this year
-     integer , pointer :: sowing_count            (:)   ! number of sowing events this year for this patch
-     integer , pointer :: harvest_count           (:)   ! number of sowing events this year for this patch
->>>>>>> 4f16caf3
 
    contains
      ! Public routines
@@ -68,7 +65,7 @@
      procedure, public  :: CropIncrementYear
 
      ! Private routines
-     procedure, private :: InitAllocate 
+     procedure, private :: InitAllocate
      procedure, private :: InitHistory
      procedure, private :: InitCold
      procedure, private, nopass :: checkDates
@@ -92,10 +89,10 @@
     type(bounds_type), intent(in)    :: bounds
     !
     ! !LOCAL VARIABLES:
-    
+
     character(len=*), parameter :: subname = 'Init'
     !-----------------------------------------------------------------------
-    
+
     call this%InitAllocate(bounds)
 
     if (use_crop) then
@@ -179,7 +176,7 @@
     end if
 
     !-----------------------------------------------------------------------
-    
+
   end subroutine ReadNML
 
   !-----------------------------------------------------------------------
@@ -194,7 +191,7 @@
     !
     ! !LOCAL VARIABLES:
     integer :: begp, endp
-    
+
     character(len=*), parameter :: subname = 'InitAllocate'
     !-----------------------------------------------------------------------
 
@@ -202,7 +199,7 @@
 
     allocate(this%nyrs_crop_active_patch(begp:endp)) ; this%nyrs_crop_active_patch(:) = 0
     allocate(this%croplive_patch (begp:endp)) ; this%croplive_patch (:) = .false.
-    allocate(this%harvdate_patch (begp:endp)) ; this%harvdate_patch (:) = huge(1) 
+    allocate(this%harvdate_patch (begp:endp)) ; this%harvdate_patch (:) = huge(1)
     allocate(this%fertnitro_patch (begp:endp)) ; this%fertnitro_patch (:) = spval
     allocate(this%hui_patch (begp:endp))      ; this%hui_patch      (:) = spval
     allocate(this%gddaccum_patch (begp:endp)) ; this%gddaccum_patch (:) = spval
@@ -229,10 +226,10 @@
     !
     ! !LOCAL VARIABLES:
     integer :: begp, endp
-    
+
     character(len=*), parameter :: subname = 'InitHistory'
     !-----------------------------------------------------------------------
-    
+
     begp = bounds%begp; endp = bounds%endp
 
     this%fertnitro_patch(begp:endp) = spval
@@ -281,11 +278,11 @@
 
   subroutine InitCold(this, bounds)
     ! !USES:
-    use LandunitType, only : lun                
+    use LandunitType, only : lun
     use landunit_varcon, only : istcrop
     use PatchType, only : patch
     use clm_instur, only : fert_cft
-    use pftconMod        , only : pftcon 
+    use pftconMod        , only : pftcon
     use GridcellType     , only : grc
     use shr_infnan_mod   , only : nan => shr_infnan_nan, assignment(=)
     ! !ARGUMENTS:
@@ -344,20 +341,20 @@
     ! restart file for restart or branch runs
     ! Each interval and accumulation type is unique to each field processed.
     ! Routine [initAccBuffer] defines the fields to be processed
-    ! and the type of accumulation. 
+    ! and the type of accumulation.
     ! Routine [updateAccVars] does the actual accumulation for a given field.
-    ! Fields are accumulated by calls to subroutine [update_accum_field]. 
-    ! To accumulate a field, it must first be defined in subroutine [initAccVars] 
+    ! Fields are accumulated by calls to subroutine [update_accum_field].
+    ! To accumulate a field, it must first be defined in subroutine [initAccVars]
     ! and then accumulated by calls to [updateAccVars].
     !
     ! Should only be called if use_crop is true
     !
-    ! !USES 
+    ! !USES
     use accumulMod       , only : init_accum_field
     !
     ! !ARGUMENTS:
     class(crop_type) , intent(in) :: this
-    type(bounds_type), intent(in) :: bounds  
+    type(bounds_type), intent(in) :: bounds
 
     !
     ! !LOCAL VARIABLES:
@@ -387,7 +384,7 @@
     ! !DESCRIPTION:
     ! Initialize module variables that are associated with
     ! time accumulated fields. This routine is called for both an initial run
-    ! and a restart run (and must therefore must be called after the restart file 
+    ! and a restart run (and must therefore must be called after the restart file
     ! is read in and the accumulation buffer is obtained)
     !
     ! !USES:
@@ -403,10 +400,10 @@
     integer  :: nstep
     integer  :: ier
     real(r8), pointer :: rbufslp(:)  ! temporary
-    
+
     character(len=*), parameter :: subname = 'InitAccVars'
     !-----------------------------------------------------------------------
-    
+
     begp = bounds%begp; endp = bounds%endp
 
     ! Allocate needed dynamic memory for single level patch field
@@ -419,13 +416,13 @@
 
     nstep = get_nstep()
 
-    call extract_accum_field ('HUI', rbufslp, nstep) 
+    call extract_accum_field ('HUI', rbufslp, nstep)
     this%hui_patch(begp:endp) = rbufslp(begp:endp)
 
-    call extract_accum_field ('GDDACCUM', rbufslp, nstep) 
+    call extract_accum_field ('GDDACCUM', rbufslp, nstep)
     this%gddaccum_patch(begp:endp) = rbufslp(begp:endp)
 
-    call extract_accum_field ('GDDTSOI', rbufslp, nstep) 
+    call extract_accum_field ('GDDTSOI', rbufslp, nstep)
     this%gddtsoi_patch(begp:endp)  = rbufslp(begp:endp)
 
     deallocate(rbufslp)
@@ -477,9 +474,9 @@
     !
     ! !ARGUMENTS:
     class(crop_type), intent(inout)  :: this
-    type(bounds_type), intent(in)    :: bounds 
-    type(file_desc_t), intent(inout) :: ncid   
-    character(len=*) , intent(in)    :: flag   
+    type(bounds_type), intent(in)    :: bounds
+    type(file_desc_t), intent(inout) :: ncid
+    character(len=*) , intent(in)    :: flag
     !
     ! !LOCAL VARIABLES:
     integer, pointer :: temp1d(:) ! temporary
@@ -518,7 +515,7 @@
        end if
 
        allocate(temp1d(bounds%begp:bounds%endp))
-       if (flag == 'write') then 
+       if (flag == 'write') then
           do p= bounds%begp,bounds%endp
              if (this%croplive_patch(p)) then
                 temp1d(p) = 1
@@ -531,7 +528,7 @@
             dim1name='pft', &
             long_name='Flag that crop is alive, but not harvested', &
             interpinic_flag='interp', readvar=readvar, data=temp1d)
-       if (flag == 'read') then 
+       if (flag == 'read') then
           do p= bounds%begp,bounds%endp
              if (temp1d(p) == 1) then
                 this%croplive_patch(p) = .true.
@@ -543,7 +540,7 @@
        deallocate(temp1d)
 
        call restartvar(ncid=ncid, flag=flag,  varname='harvdate', xtype=ncd_int,  &
-            dim1name='pft', long_name='harvest date', units='jday', nvalid_range=(/1,366/), & 
+            dim1name='pft', long_name='harvest date', units='jday', nvalid_range=(/1,366/), &
             interpinic_flag='interp', readvar=readvar, data=this%harvdate_patch)
 
        call restartvar(ncid=ncid, flag=flag,  varname='vf', xtype=ncd_double,  &
@@ -648,7 +645,7 @@
     real(r8), pointer :: rbufslp(:)      ! temporary single level - patch level
     character(len=*), parameter :: subname = 'CropUpdateAccVars'
     !-----------------------------------------------------------------------
-    
+
     begp = bounds%begp; endp = bounds%endp
     begc = bounds%begc; endc = bounds%endc
 
@@ -733,7 +730,7 @@
   !-----------------------------------------------------------------------
   subroutine CropIncrementYear (this, num_pcropp, filter_pcropp)
     !
-    ! !DESCRIPTION: 
+    ! !DESCRIPTION:
     ! Increment the crop year, if appropriate
     !
     ! This routine should be called every time step
@@ -771,7 +768,7 @@
   !-----------------------------------------------------------------------
   subroutine checkDates( )
     !
-    ! !DESCRIPTION: 
+    ! !DESCRIPTION:
     ! Make sure the dates are compatible. The date given to startup the model
     ! and the date on the restart file must be the same although years can be
     ! different. The dates need to be checked when the restart file is being
@@ -822,4 +819,4 @@
 
   end subroutine checkDates
 
-end module CropType
+end module CropType