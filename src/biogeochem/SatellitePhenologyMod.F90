module SatellitePhenologyMod

#include "shr_assert.h"

  !-----------------------------------------------------------------------
  ! !DESCRIPTION:
  ! CLM Satelitte Phenology model (SP) ecosystem dynamics (phenology, vegetation).
  ! Allow some subroutines to be used by the CLM Carbon Nitrogen model (CLMCN)
  ! so that DryDeposition code can get estimates of LAI differences between months.
  !
  ! !USES:
  use shr_strdata_mod , only : shr_strdata_type, shr_strdata_create
  use shr_strdata_mod , only : shr_strdata_print, shr_strdata_advance
  use shr_kind_mod    , only : r8 => shr_kind_r8
  use shr_kind_mod    , only : CL => shr_kind_CL
  use shr_kind_mod    , only : CXX => shr_kind_CXX
  use shr_log_mod     , only : errMsg => shr_log_errMsg
  use decompMod       , only : bounds_type
  use abortutils      , only : endrun
<<<<<<< HEAD
  use clm_varctl      , only : scmlat,scmlon,single_column
  use clm_varctl      , only : iulog, use_lai_streams,use_fates_sp
=======
  use clm_varctl      , only : iulog, use_lai_streams, inst_name
>>>>>>> cb6057ed
  use clm_varcon      , only : grlnd
  use controlMod      , only : NLFilename
  use decompMod       , only : gsmap_lnd_gdc2glo
  use domainMod       , only : ldomain
  use fileutils       , only : getavu, relavu
  use PatchType       , only : patch
  use CanopyStateType , only : canopystate_type
  use WaterDiagnosticBulkType  , only : waterdiagnosticbulk_type
  use perf_mod        , only : t_startf, t_stopf
  use spmdMod         , only : masterproc
  use spmdMod         , only : mpicom, comp_id
  use mct_mod
  use ncdio_pio
  !
  ! !PUBLIC TYPES:
  implicit none
  private
  !
  ! !PUBLIC MEMBER FUNCTIONS:
  public :: SatellitePhenology     ! CLMSP Ecosystem dynamics: phenology, vegetation
  public :: SatellitePhenologyInit ! Dynamically allocate memory
  public :: interpMonthlyVeg       ! interpolate monthly vegetation data
  public :: readAnnualVegetation   ! Read in annual vegetation (needed for Dry-deposition)
  public :: lai_advance            ! Advance the LAI streams (outside of a Open-MP threading loop)
  !
  ! !PRIVATE MEMBER FUNCTIONS:
  private :: readMonthlyVegetation   ! read monthly vegetation data for two months
  private :: lai_init                ! position datasets for LAI
  private :: lai_interp              ! interpolates between two years of LAI data (when LAI streams are being used)

  ! !PRIVATE MEMBER DATA:
  type(shr_strdata_type) :: sdat_lai           ! LAI input data stream
  !
  ! !PRIVATE TYPES:
  integer, allocatable :: g_to_ig(:)            ! Array matching gridcell index to data index
  integer , private :: InterpMonths1            ! saved month index
  real(r8), private :: timwt(2)                 ! time weights for month 1 and month 2
  real(r8), private, allocatable :: mlai2t(:,:) ! lai for interpolation (2 months)
  real(r8), private, allocatable :: msai2t(:,:) ! sai for interpolation (2 months)
  real(r8), private, allocatable :: mhvt2t(:,:) ! top vegetation height for interpolation (2 months)
  real(r8), private, allocatable :: mhvb2t(:,:) ! bottom vegetation height for interpolation(2 months)

  character(len=*), parameter, private :: sourcefile = &
       __FILE__
  !-----------------------------------------------------------------------

contains

  !-----------------------------------------------------------------------
  !
  ! lai_init
  !
  !-----------------------------------------------------------------------
  subroutine lai_init(bounds)
    !
    ! Initialize data stream information for LAI.
    !
    !
    ! !USES:
    use clm_time_manager , only : get_calendar
    use ncdio_pio        , only : pio_subsystem
    use shr_pio_mod      , only : shr_pio_getiotype
    use clm_nlUtilsMod   , only : find_nlgroup_name
    use ndepStreamMod    , only : clm_domain_mct
    use histFileMod      , only : hist_addfld1d
    use shr_stream_mod   , only : shr_stream_file_null
    use shr_string_mod   , only : shr_string_listCreateField
    !
    ! !ARGUMENTS:
    implicit none
    type(bounds_type), intent(in) :: bounds          ! bounds
    !
    ! !LOCAL VARIABLES:
    integer            :: i                          ! index
    integer            :: stream_year_first_lai      ! first year in Lai stream to use
    integer            :: stream_year_last_lai       ! last year in Lai stream to use
    integer            :: model_year_align_lai       ! align stream_year_first_lai with
    integer            :: nu_nml                     ! unit for namelist file
    integer            :: nml_error                  ! namelist i/o error flag
    type(mct_ggrid)    :: dom_clm                    ! domain information
    character(len=CL)  :: stream_fldFileName_lai     ! lai stream filename to read
    character(len=CL)  :: lai_mapalgo = 'bilinear'   ! Mapping alogrithm
    character(len=CL)  :: lai_tintalgo = 'linear'    ! Time interpolation alogrithm

    character(*), parameter    :: subName = "('laidyn_init')"
    character(*), parameter    :: F00 = "('(laidyn_init) ',4a)"
    character(*), parameter    :: laiString = "LAI"  ! base string for field string
    integer     , parameter    :: numLaiFields = 16  ! number of fields to build field string
    character(len=CXX)         :: fldList            ! field string
    !-----------------------------------------------------------------------
    !
    ! deal with namelist variables here in init
    !
    namelist /lai_streams/         &
         stream_year_first_lai,    &
         stream_year_last_lai,     &
         model_year_align_lai,     &
         lai_mapalgo,              &
         stream_fldFileName_lai,   &
         lai_tintalgo

    ! Default values for namelist
    stream_year_first_lai     = 1      ! first year in stream to use
    stream_year_last_lai      = 1      ! last  year in stream to use
    model_year_align_lai      = 1      ! align stream_year_first_lai with this model year
    stream_fldFileName_lai    = shr_stream_file_null

    ! Read lai_streams namelist
    if (masterproc) then
       nu_nml = getavu()
       open( nu_nml, file=trim(NLFilename), status='old', iostat=nml_error )
       call find_nlgroup_name(nu_nml, 'lai_streams', status=nml_error)
       if (nml_error == 0) then
          read(nu_nml, nml=lai_streams,iostat=nml_error)
          if (nml_error /= 0) then
             call endrun(subname // ':: ERROR reading lai_streams namelist')
          end if
       else
          call endrun(subname // ':: ERROR finding lai_streams namelist')
       end if
       close(nu_nml)
       call relavu( nu_nml )
    endif

    call shr_mpi_bcast(stream_year_first_lai, mpicom)
    call shr_mpi_bcast(stream_year_last_lai, mpicom)
    call shr_mpi_bcast(model_year_align_lai, mpicom)
    call shr_mpi_bcast(stream_fldFileName_lai, mpicom)
    call shr_mpi_bcast(lai_tintalgo, mpicom)

    if (masterproc) then

       write(iulog,*) ' '
       write(iulog,*) 'lai_stream settings:'
       write(iulog,*) '  stream_year_first_lai  = ',stream_year_first_lai
       write(iulog,*) '  stream_year_last_lai   = ',stream_year_last_lai
       write(iulog,*) '  model_year_align_lai   = ',model_year_align_lai
       write(iulog,*) '  stream_fldFileName_lai = ',trim(stream_fldFileName_lai)
       write(iulog,*) '  lai_tintalgo           = ',trim(lai_tintalgo)

    endif

    call clm_domain_mct (bounds, dom_clm)

    !
    ! create the field list for these lai fields...use in shr_strdata_create
    !
    fldList = shr_string_listCreateField( numLaiFields, laiString )

    call shr_strdata_create(sdat_lai,name="laidyn",    &
         pio_subsystem=pio_subsystem,                  &
         pio_iotype=shr_pio_getiotype(inst_name),          &
         mpicom=mpicom, compid=comp_id,                &
         gsmap=gsmap_lnd_gdc2glo, ggrid=dom_clm,       &
         nxg=ldomain%ni, nyg=ldomain%nj,               &
         yearFirst=stream_year_first_lai,              &
         yearLast=stream_year_last_lai,                &
         yearAlign=model_year_align_lai,               &
         offset=0,                                     &
         domFilePath='',                               &
         domFileName=trim(stream_fldFileName_lai),     &
         domTvarName='time',                           &
         domXvarName='lon' ,                           &
         domYvarName='lat' ,                           &
         domAreaName='area',                           &
         domMaskName='mask',                           &
         filePath='',                                  &
         filename=(/stream_fldFileName_lai/),          &
         fldListFile=fldList,                          &
         fldListModel=fldList,                         &
         fillalgo='none',                              &
         mapalgo=lai_mapalgo,                          &
         tintalgo=lai_tintalgo,                        &
         calendar=get_calendar(),                      &
         taxmode='cycle'                               )

    if (masterproc) then
       call shr_strdata_print(sdat_lai,'LAI data')
    endif

  end subroutine lai_init

  !-----------------------------------------------------------------------
  !
  ! lai_advance
  !
  !-----------------------------------------------------------------------
  subroutine lai_advance( bounds )
    !
    ! Advance LAI streams
    !
    ! !USES:
    use clm_time_manager, only : get_curr_date
    !
    ! !ARGUMENTS:
    implicit none
    type(bounds_type)      , intent(in)    :: bounds
    !
    ! !LOCAL VARIABLES:
    integer :: g, ig   ! Indices
    integer :: year    ! year (0, ...) for nstep+1
    integer :: mon     ! month (1, ..., 12) for nstep+1
    integer :: day     ! day of month (1, ..., 31) for nstep+1
    integer :: sec     ! seconds into current date for nstep+1
    integer :: mcdate  ! Current model date (yyyymmdd)
    !-----------------------------------------------------------------------

    call get_curr_date(year, mon, day, sec)
    mcdate = year*10000 + mon*100 + day

    call shr_strdata_advance(sdat_lai, mcdate, sec, mpicom, 'laidyn')
    if ( .not. allocated(g_to_ig) )then
       allocate (g_to_ig(bounds%begg:bounds%endg) )

       ig = 0
       do g = bounds%begg,bounds%endg
          ig = ig+1
          g_to_ig(g) = ig
       end do
    end if

  end subroutine lai_advance


  !-----------------------------------------------------------------------
  !
  ! lai_interp
  !
  !-----------------------------------------------------------------------
  subroutine lai_interp(bounds, canopystate_inst)
    !
    ! Interpolate data stream information for Lai.
    !
    ! !USES:
    use pftconMod       , only : noveg
    !
    ! !ARGUMENTS:
    implicit none
    type(bounds_type)      , intent(in)    :: bounds
    type(canopystate_type) , intent(inout) :: canopystate_inst
    !
    ! !LOCAL VARIABLES:
    integer :: ivt, p, ip, ig
    character(len=CL)  :: stream_var_name
    !-----------------------------------------------------------------------
    SHR_ASSERT_FL( (lbound(g_to_ig,1) <= bounds%begg ), sourcefile, __LINE__)
    SHR_ASSERT_FL( (ubound(g_to_ig,1) >= bounds%endg ), sourcefile, __LINE__)
    SHR_ASSERT_FL( (lbound(sdat_lai%avs(1)%rAttr,2) <= g_to_ig(bounds%begg) ), sourcefile, __LINE__)
    SHR_ASSERT_FL( (ubound(sdat_lai%avs(1)%rAttr,2) >= g_to_ig(bounds%endg) ), sourcefile, __LINE__)
    do p = bounds%begp, bounds%endp
       ivt = patch%itype(p)
       if (ivt /= noveg) then     ! vegetated pft
          write(stream_var_name,"(i6)") ivt
          stream_var_name = 'LAI_'//trim(adjustl(stream_var_name))
          ip = mct_aVect_indexRA(sdat_lai%avs(1),trim(stream_var_name))
       endif
       ig = g_to_ig(patch%gridcell(p))
       !
       ! Set lai for each gridcell/patch combination
       !
       if (ivt /= noveg) then     ! vegetated pft
          canopystate_inst%tlai_patch(p) = sdat_lai%avs(1)%rAttr(ip,ig)
       else                       ! non-vegetated pft
          canopystate_inst%tlai_patch(p) = 0._r8
       endif

    end do

  end subroutine lai_interp

  !-----------------------------------------------------------------------
  subroutine SatellitePhenologyInit (bounds)
    !
    ! !DESCRIPTION:
    ! Dynamically allocate memory and set to signaling NaN.
    !
    ! !USES:
    use shr_infnan_mod, only : nan => shr_infnan_nan, assignment(=)
    !
    ! !ARGUMENTS:
    type(bounds_type), intent(in) :: bounds
    !
    ! !LOCAL VARIABLES:
    integer :: ier    ! error code
    !-----------------------------------------------------------------------

    InterpMonths1 = -999  ! saved month index

    ier = 0
    if(.not.allocated(mlai2t)) then
       allocate (mlai2t(bounds%begp:bounds%endp,2), &
            msai2t(bounds%begp:bounds%endp,2), &
            mhvt2t(bounds%begp:bounds%endp,2), &
            mhvb2t(bounds%begp:bounds%endp,2), stat=ier)
    end if
    if (ier /= 0) then
       write(iulog,*) 'EcosystemDynini allocation error'
       call endrun(msg=errMsg(sourcefile, __LINE__))
    end if

    mlai2t(bounds%begp : bounds%endp, :) = nan
    msai2t(bounds%begp : bounds%endp, :) = nan
    mhvt2t(bounds%begp : bounds%endp, :) = nan
    mhvb2t(bounds%begp : bounds%endp, :) = nan

    if (use_lai_streams) then
       call lai_init(bounds)
    endif

  end subroutine SatellitePhenologyInit

  !-----------------------------------------------------------------------
  subroutine SatellitePhenology(bounds, num_nolakep, filter_nolakep, &
       waterdiagnosticbulk_inst, canopystate_inst)
    !
    ! !DESCRIPTION:
    ! Ecosystem dynamics: phenology, vegetation
    ! Calculates leaf areas (tlai, elai),  stem areas (tsai, esai) and height (htop).
    !
    ! !USES:
    use pftconMod, only : noveg, nbrdlf_dcd_brl_shrub
    !
    ! !ARGUMENTS:
    type(bounds_type)      , intent(in)    :: bounds
    integer                , intent(in)    :: num_nolakep                               ! number of column non-lake points in patch filter
    integer                , intent(in)    :: filter_nolakep(bounds%endp-bounds%begp+1) ! patch filter for non-lake points
    type(waterdiagnosticbulk_type)  , intent(in)    :: waterdiagnosticbulk_inst
    type(canopystate_type) , intent(inout) :: canopystate_inst
    !
    ! !LOCAL VARIABLES:
    integer  :: fp,p,c                            ! indices
    real(r8) :: ol                                ! thickness of canopy layer covered by snow (m)
    real(r8) :: fb                                ! fraction of canopy layer covered by snow
    integer  :: nploop
    !-----------------------------------------------------------------------

    associate(                                                           &
         frac_sno           => waterdiagnosticbulk_inst%frac_sno_col   ,          & ! Input:  [real(r8) (:) ] fraction of ground covered by snow (0 to 1)
         snow_depth         => waterdiagnosticbulk_inst%snow_depth_col ,          & ! Input:  [real(r8) (:) ] snow height (m)
         tlai               => canopystate_inst%tlai_patch    ,          & ! Output: [real(r8) (:) ] one-sided leaf area index, no burying by snow
         tsai               => canopystate_inst%tsai_patch    ,          & ! Output: [real(r8) (:) ] one-sided stem area index, no burying by snow
         elai               => canopystate_inst%elai_patch    ,          & ! Output: [real(r8) (:) ] one-sided leaf area index with burying by snow
         esai               => canopystate_inst%esai_patch    ,          & ! Output: [real(r8) (:) ] one-sided stem area index with burying by snow
         htop               => canopystate_inst%htop_patch    ,          & ! Output: [real(r8) (:) ] canopy top (m)
         hbot               => canopystate_inst%hbot_patch    ,          & ! Output: [real(r8) (:) ] canopy bottom (m)
         frac_veg_nosno_alb => canopystate_inst%frac_veg_nosno_alb_patch & ! Output: [integer  (:) ] fraction of vegetation not covered by snow (0 OR 1) [-]
         )
       
      if (use_lai_streams) then
         call lai_interp(bounds, canopystate_inst)
      endif


      if(use_fates_sp)then
        ! when we use FATES SP mode, the inactive points are not in the nolakep filter
        ! thus we need to force a loop around all patches to get at the SP inputs the
        ! are indexed in the HLM 'P' space.
        nploop = bounds%endp-bounds%begp+1 
      else
        nploop=num_nolakep
      endif
      do fp = 1, nploop
         if(use_fates_sp)then
          p = fp + bounds%begp -1 
        else
          p = filter_nolakep(fp)
        endif
         c = patch%column(p)
         

         ! need to update elai and esai only every albedo time step so do not
         ! have any inconsistency in lai and sai between SurfaceAlbedo calls (i.e.,
         ! if albedos are not done every time step).
         ! leaf phenology
         ! Set leaf and stem areas based on day of year
         ! Interpolate leaf area index, stem area index, and vegetation heights
         ! between two monthly
         ! The weights below (timwt(1) and timwt(2)) were obtained by a call to
         ! routine InterpMonthlyVeg in subroutine NCARlsm.
         !                 Field   Monthly Values
         !                -------------------------
         ! leaf area index LAI  <- mlai1 and mlai2
         ! leaf area index SAI  <- msai1 and msai2
         ! top height      HTOP <- mhvt1 and mhvt2
         ! bottom height   HBOT <- mhvb1 and mhvb2

         if (.not. use_lai_streams) then
            tlai(p) = timwt(1)*mlai2t(p,1) + timwt(2)*mlai2t(p,2)
         endif

         tsai(p) = timwt(1)*msai2t(p,1) + timwt(2)*msai2t(p,2)
         htop(p) = timwt(1)*mhvt2t(p,1) + timwt(2)*mhvt2t(p,2)
         hbot(p) = timwt(1)*mhvb2t(p,1) + timwt(2)*mhvb2t(p,2)

         ! adjust lai and sai for burying by snow. if exposed lai and sai
         ! are less than 0.05, set equal to zero to prevent numerical
         ! problems associated with very small lai and sai.

         ! snow burial fraction for short vegetation (e.g. grasses, crops) changes with vegetation height
         ! accounts for a 20% bending factor, as used in Lombardozzi et al. (2018) GRL 45(18), 9889-9897

         ! NOTE: The following snow burial code is duplicated in CNVegStructUpdateMod.
         ! Changes in one place should be accompanied by similar changes in the other.

         if (patch%itype(p) > noveg .and. patch%itype(p) <= nbrdlf_dcd_brl_shrub ) then
            ol = min( max(snow_depth(c)-hbot(p), 0._r8), htop(p)-hbot(p))
            fb = 1._r8 - ol / max(1.e-06_r8, htop(p)-hbot(p))
         else
            fb = 1._r8 - (max(min(snow_depth(c),max(0.05,htop(p)*0.8_r8)),0._r8)/(max(0.05,htop(p)*0.8_r8)))
         endif

         ! area weight by snow covered fraction
<<<<<<< HEAD
         if(.not.use_fates_sp)then
         ! Do not set these in FATES_SP mode as they turn on the 'vegsol' filter and also
         ! are duplicated by the FATE variables (in the FATES IFP indexing space) 
           elai(p) = max(tlai(p)*(1.0_r8 - frac_sno(c)) + tlai(p)*fb*frac_sno(c), 0.0_r8)
           esai(p) = max(tsai(p)*(1.0_r8 - frac_sno(c)) + tsai(p)*fb*frac_sno(c), 0.0_r8)
           if (elai(p) < 0.05_r8) elai(p) = 0._r8
           if (esai(p) < 0.05_r8) esai(p) = 0._r8

           ! Fraction of vegetation free of snow

           if ((elai(p) + esai(p)) >= 0.05_r8) then
              frac_veg_nosno_alb(p) = 1
           else
              frac_veg_nosno_alb(p) = 0
           end if
         endif !fates_sp
=======
         elai(p) = max(tlai(p)*(1.0_r8 - frac_sno(c)) + tlai(p)*fb*frac_sno(c), 0.0_r8)
         esai(p) = max(tsai(p)*(1.0_r8 - frac_sno(c)) + tsai(p)*fb*frac_sno(c), 0.0_r8)
         if (elai(p) < 0.05_r8) elai(p) = 0._r8
         if (esai(p) < 0.05_r8) esai(p) = 0._r8

         ! Fraction of vegetation free of snow

         if ((elai(p) + esai(p)) >= 0.05_r8) then
            frac_veg_nosno_alb(p) = 1
         else
            frac_veg_nosno_alb(p) = 0
         end if

>>>>>>> cb6057ed
      end do ! end of patch loop

    end associate

  end subroutine SatellitePhenology

  !-----------------------------------------------------------------------
  subroutine interpMonthlyVeg (bounds, canopystate_inst)
    !
    ! !DESCRIPTION:
    ! Determine if 2 new months of data are to be read.
    !
    ! !USES:
    use clm_varctl      , only : fsurdat
    use clm_time_manager, only : get_curr_date, get_step_size_real, get_nstep
    !
    ! !ARGUMENTS:
    type(bounds_type), intent(in) :: bounds
    type(canopystate_type), intent(inout) :: canopystate_inst
    !
    ! !LOCAL VARIABLES:
    integer :: kyr         ! year (0, ...) for nstep+1
    integer :: kmo         ! month (1, ..., 12)
    integer :: kda         ! day of month (1, ..., 31)
    integer :: ksec        ! seconds into current date for nstep+1
    real(r8):: dtime       ! land model time step (sec)
    real(r8):: t           ! a fraction: kda/ndaypm
    integer :: it(2)       ! month 1 and month 2 (step 1)
    integer :: months(2)   ! months to be interpolated (1 to 12)
    integer, dimension(12) :: ndaypm= &
         (/31,28,31,30,31,30,31,31,30,31,30,31/) !days per month
    !-----------------------------------------------------------------------

    dtime = get_step_size_real()

    call get_curr_date(kyr, kmo, kda, ksec, offset=int(dtime))

    t = (kda-0.5_r8) / ndaypm(kmo)
    it(1) = t + 0.5_r8
    it(2) = it(1) + 1
    months(1) = kmo + it(1) - 1
    months(2) = kmo + it(2) - 1
    if (months(1) <  1) months(1) = 12
    if (months(2) > 12) months(2) = 1
    timwt(1) = (it(1)+0.5_r8) - t
    timwt(2) = 1._r8-timwt(1)

    if (InterpMonths1 /= months(1)) then
       if (masterproc) then
          write(iulog,*) 'Attempting to read monthly vegetation data .....'
          write(iulog,*) 'nstep = ',get_nstep(),' month = ',kmo,' day = ',kda
       end if
       call t_startf('readMonthlyVeg')
       call readMonthlyVegetation (bounds, fsurdat, months, canopystate_inst)
       InterpMonths1 = months(1)
       call t_stopf('readMonthlyVeg')
    end if

  end subroutine interpMonthlyVeg

  !-----------------------------------------------------------------------
  subroutine readAnnualVegetation (bounds, canopystate_inst)
    !
    ! !DESCRIPTION:
    ! read 12 months of veg data for dry deposition
    !
    ! !USES:
    use clm_varpar  , only : maxveg, maxsoil_patches
    use pftconMod   , only : noveg
    use domainMod   , only : ldomain
    use fileutils   , only : getfil
    use clm_varctl  , only : fsurdat
    !
    ! !ARGUMENTS:
    type(bounds_type), intent(in) :: bounds
    type(canopystate_type), intent(inout) :: canopystate_inst
    !
    ! !LOCAL VARIABLES:
    type(file_desc_t) :: ncid             ! netcdf id
    real(r8), pointer :: annlai(:,:)      ! 12 months of monthly lai from input data set
    real(r8), pointer :: mlai(:,:)        ! lai read from input files
    integer :: ier                        ! error code
    integer :: g,k,l,m,n,p                ! indices
    integer :: ni,nj,ns                   ! indices
    integer :: dimid,varid                ! input netCDF id's
    integer :: ntim                       ! number of input data time samples
    integer :: nlon_i                     ! number of input data longitudes
    integer :: nlat_i                     ! number of input data latitudes
    integer :: npft_i                     ! number of input data patch types
    logical :: isgrid2d                   ! true => file is 2d
    character(len=256) :: locfn           ! local file name
    character(len=32) :: subname = 'readAnnualVegetation'
    !-----------------------------------------------------------------------

    annlai    => canopystate_inst%annlai_patch

    ! Determine necessary indices

    allocate(mlai(bounds%begg:bounds%endg,0:maxveg), stat=ier)
    if (ier /= 0) then
       write(iulog,*)subname, 'allocation error '
       call endrun(msg=errMsg(sourcefile, __LINE__))
    end if

    if (masterproc) then
       write (iulog,*) 'Attempting to read annual vegetation data .....'
    end if

    call getfil(fsurdat, locfn, 0)
    call ncd_pio_openfile (ncid, trim(locfn), 0)
    call ncd_inqfdims (ncid, isgrid2d, ni, nj, ns)

    if (ldomain%ns /= ns .or. ldomain%ni /= ni .or. ldomain%nj /= nj) then
       write(iulog,*)trim(subname), 'ldomain and input file do not match dims '
       write(iulog,*)trim(subname), 'ldomain%ni,ni,= ',ldomain%ni,ni
       write(iulog,*)trim(subname), 'ldomain%nj,nj,= ',ldomain%nj,nj
       write(iulog,*)trim(subname), 'ldomain%ns,ns,= ',ldomain%ns,ns
       call endrun(msg=errMsg(sourcefile, __LINE__))
    end if
    call check_dim_size(ncid, 'lsmpft', maxsoil_patches)

    do k=1,12   !! loop over months and read vegetated data

       call ncd_io(ncid=ncid, varname='MONTHLY_LAI', flag='read', data=mlai, &
            dim1name=grlnd, nt=k)

       !! only vegetated patches have nonzero values
       !! Assign lai/sai/hgtt/hgtb to the top [maxsoil_patches] patches
       !! as determined in subroutine surfrd

       do p = bounds%begp,bounds%endp
          g =patch%gridcell(p)
          if (patch%itype(p) /= noveg) then     !! vegetated pft
             do l = 0, maxveg
                if (l == patch%itype(p)) then
                   annlai(k,p) = mlai(g,l)
                end if
             end do
          else                       !! non-vegetated pft
             annlai(k,p) = 0._r8
          end if
       end do   ! end of loop over patches

    enddo ! months loop

    call ncd_pio_closefile(ncid)

    deallocate(mlai)

  endsubroutine readAnnualVegetation

  !-----------------------------------------------------------------------
  subroutine readMonthlyVegetation (bounds, &
       fveg, months, canopystate_inst)
    !
    ! !DESCRIPTION:
    ! Read monthly vegetation data for two consec. months.
    !
    ! !USES:
    use clm_varpar       , only : maxveg
    use pftconMod        , only : noveg
    use fileutils        , only : getfil
    use spmdMod          , only : masterproc, mpicom, MPI_REAL8, MPI_INTEGER
    use clm_time_manager , only : get_nstep
    use netcdf
    !
    ! !ARGUMENTS:
    type(bounds_type) , intent(in) :: bounds
    character(len=*)  , intent(in) :: fveg      ! file with monthly vegetation data
    integer           , intent(in) :: months(2) ! months to be interpolated (1 to 12)
    type(canopystate_type), intent(inout) :: canopystate_inst
    !
    ! !LOCAL VARIABLES:
    character(len=256) :: locfn           ! local file name
    type(file_desc_t)  :: ncid            ! netcdf id
    integer :: g,n,k,l,m,p,ni,nj,ns       ! indices
    integer :: dimid,varid                ! input netCDF id's
    integer :: ntim                       ! number of input data time samples
    integer :: nlon_i                     ! number of input data longitudes
    integer :: nlat_i                     ! number of input data latitudes
    integer :: npft_i                     ! number of input data patch types
    integer :: ier                        ! error code
    logical :: readvar
    real(r8), pointer :: mlai(:,:)        ! lai read from input files
    real(r8), pointer :: msai(:,:)        ! sai read from input files
    real(r8), pointer :: mhgtt(:,:)       ! top vegetation height
    real(r8), pointer :: mhgtb(:,:)       ! bottom vegetation height
    character(len=32) :: subname = 'readMonthlyVegetation'
    !-----------------------------------------------------------------------

    ! Determine necessary indices

    allocate(&
         mlai(bounds%begg:bounds%endg,0:maxveg), &
         msai(bounds%begg:bounds%endg,0:maxveg), &
         mhgtt(bounds%begg:bounds%endg,0:maxveg), &
         mhgtb(bounds%begg:bounds%endg,0:maxveg), &
         stat=ier)
    if (ier /= 0) then
       write(iulog,*)subname, 'allocation big error '
       call endrun(msg=errMsg(sourcefile, __LINE__))
    end if

    ! ----------------------------------------------------------------------
    ! Open monthly vegetation file
    ! Read data and convert from gridcell to patch data
    ! ----------------------------------------------------------------------

    call getfil(fveg, locfn, 0)
    call ncd_pio_openfile (ncid, trim(locfn), 0)

    do k=1,2   !loop over months and read vegetated data

       call ncd_io(ncid=ncid, varname='MONTHLY_LAI', flag='read', data=mlai, dim1name=grlnd, &
            nt=months(k), readvar=readvar)
       if (.not. readvar) call endrun(msg=' ERROR: MONTHLY_LAI NOT on fveg file'//errMsg(sourcefile, __LINE__))

       call ncd_io(ncid=ncid, varname='MONTHLY_SAI', flag='read', data=msai, dim1name=grlnd, &
            nt=months(k), readvar=readvar)
       if (.not. readvar) call endrun(msg=' ERROR: MONTHLY_SAI NOT on fveg file'//errMsg(sourcefile, __LINE__))

       call ncd_io(ncid=ncid, varname='MONTHLY_HEIGHT_TOP', flag='read', data=mhgtt, dim1name=grlnd, &
            nt=months(k), readvar=readvar)
       if (.not. readvar) call endrun(msg=' ERROR: MONTHLY_HEIGHT_TOP NOT on fveg file'//errMsg(sourcefile, __LINE__))

       call ncd_io(ncid=ncid, varname='MONTHLY_HEIGHT_BOT', flag='read', data=mhgtb, dim1name=grlnd, &
            nt=months(k), readvar=readvar)
       if (.not. readvar) call endrun(msg=' ERROR: MONTHLY_HEIGHT_TOP NOT on fveg file'//errMsg(sourcefile, __LINE__))

       ! Only vegetated patches have nonzero values
       ! Assign lai/sai/hgtt/hgtb to the top [maxsoil_patches] patches
       ! as determined in subroutine surfrd

       do p = bounds%begp,bounds%endp
          g =patch%gridcell(p)
          if (patch%itype(p) /= noveg) then     ! vegetated pft
             do l = 0, maxveg
                if (l == patch%itype(p)) then
                   mlai2t(p,k) = mlai(g,l)
                   msai2t(p,k) = msai(g,l)
                   mhvt2t(p,k) = mhgtt(g,l)
                   mhvb2t(p,k) = mhgtb(g,l)
                end if
             end do
          else                        ! non-vegetated pft
             mlai2t(p,k) = 0._r8
             msai2t(p,k) = 0._r8
             mhvt2t(p,k) = 0._r8
             mhvb2t(p,k) = 0._r8
          end if
       end do   ! end of loop over patches

    end do   ! end of loop over months

    call ncd_pio_closefile(ncid)

    if (masterproc) then
       k = 2
       write(iulog,*) 'Successfully read monthly vegetation data for'
       write(iulog,*) 'month ', months(k)
       write(iulog,*)
    end if

    deallocate(mlai, msai, mhgtt, mhgtb)

    do p = bounds%begp,bounds%endp
       canopystate_inst%mlaidiff_patch(p) = mlai2t(p,1)-mlai2t(p,2)
    enddo

  end subroutine readMonthlyVegetation

end module SatellitePhenologyMod<|MERGE_RESOLUTION|>--- conflicted
+++ resolved
@@ -17,12 +17,7 @@
   use shr_log_mod     , only : errMsg => shr_log_errMsg
   use decompMod       , only : bounds_type
   use abortutils      , only : endrun
-<<<<<<< HEAD
-  use clm_varctl      , only : scmlat,scmlon,single_column
-  use clm_varctl      , only : iulog, use_lai_streams,use_fates_sp
-=======
-  use clm_varctl      , only : iulog, use_lai_streams, inst_name
->>>>>>> cb6057ed
+  use clm_varctl      , only : iulog, use_lai_streams, inst_name, use_fates_sp
   use clm_varcon      , only : grlnd
   use controlMod      , only : NLFilename
   use decompMod       , only : gsmap_lnd_gdc2glo
@@ -435,7 +430,6 @@
          endif
 
          ! area weight by snow covered fraction
-<<<<<<< HEAD
          if(.not.use_fates_sp)then
          ! Do not set these in FATES_SP mode as they turn on the 'vegsol' filter and also
          ! are duplicated by the FATE variables (in the FATES IFP indexing space) 
@@ -452,21 +446,6 @@
               frac_veg_nosno_alb(p) = 0
            end if
          endif !fates_sp
-=======
-         elai(p) = max(tlai(p)*(1.0_r8 - frac_sno(c)) + tlai(p)*fb*frac_sno(c), 0.0_r8)
-         esai(p) = max(tsai(p)*(1.0_r8 - frac_sno(c)) + tsai(p)*fb*frac_sno(c), 0.0_r8)
-         if (elai(p) < 0.05_r8) elai(p) = 0._r8
-         if (esai(p) < 0.05_r8) esai(p) = 0._r8
-
-         ! Fraction of vegetation free of snow
-
-         if ((elai(p) + esai(p)) >= 0.05_r8) then
-            frac_veg_nosno_alb(p) = 1
-         else
-            frac_veg_nosno_alb(p) = 0
-         end if
-
->>>>>>> cb6057ed
       end do ! end of patch loop
 
     end associate
