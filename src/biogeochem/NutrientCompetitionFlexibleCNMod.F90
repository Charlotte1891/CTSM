module NutrientCompetitionFlexibleCNMod

#include "shr_assert.h"

  !-----------------------------------------------------------------------
  ! DESCRIPTION
  ! module contains different subroutines to do soil nutrient competition dynamics
  !
  ! FIXME(bja, 2015-08) This module was copied from
  ! NutrientCompetitionCLM45default then flexible cn modifications
  ! were added for the clm50 nitrogen science changes (r120). There is
  ! a significant amount of duplicate code between the two
  ! modules. They need to be reexamined and the common code pulled out
  ! into a common base class.
  !
  ! created by Jinyun Tang, Sep 8, 2014
  ! modified by Mariana Vertenstein, Nov 15, 2014
  !
  ! !USES:
  use shr_kind_mod        , only : r8 => shr_kind_r8
  use shr_log_mod         , only : errMsg => shr_log_errMsg
  use clm_time_manager    , only : get_step_size_real
  use decompMod           , only : bounds_type
  use LandunitType        , only : lun
  use ColumnType          , only : col
  use PatchType           , only : patch
  use pftconMod           , only : pftcon, npcropmin
  use NutrientCompetitionMethodMod, only : nutrient_competition_method_type
  use CropReprPoolsMod    , only : nrepr
  use CNPhenologyMod      , only : CropPhase
  use CropType            , only : cphase_leafemerge, cphase_grainfill
<<<<<<< HEAD
  use clm_varctl          , only : use_crop_agsys, use_matrixcn
=======
  use clm_varctl          , only : iulog, use_crop_agsys
  use CNSharedParamsMod   , only : use_matrixcn
  use abortutils          , only : endrun
>>>>>>> 94e1bdc4
  !
  implicit none
  private
  !
  ! !PUBLIC TYPES:
  public :: nutrient_competition_FlexibleCN_type
  !
  type, extends(nutrient_competition_method_type) :: nutrient_competition_FlexibleCN_type
     private
     real(r8), pointer :: actual_leafcn(:)                    ! leaf CN ratio used by flexible CN
     real(r8), pointer :: actual_storage_leafcn(:)            ! storage leaf CN ratio used by flexible CN
   contains
     ! public methocs
     procedure, public :: Init                                ! Initialization
     procedure, public :: calc_plant_nutrient_competition     ! calculate nutrient yield rate from competition
     procedure, public :: calc_plant_nutrient_demand          ! calculate plant nutrient demand
     !
     ! private methods
     procedure, private :: InitAllocate
     procedure, private :: InitHistory
     procedure, private :: calc_plant_cn_alloc
     procedure, private :: calc_plant_nitrogen_demand
  end type nutrient_competition_FlexibleCN_type
  !
  interface nutrient_competition_FlexibleCN_type
     ! initialize a new nutrient_competition_FlexibleCN_type object
     module procedure constructor
  end interface nutrient_competition_FlexibleCN_type
  !

  logical,parameter :: matrixcheck_ph = .True.
  logical,parameter :: acc_ph = .False.
  ! !PRIVATE MEMBER FUNCTIONS:
  private :: calc_npool_to_components_flexiblecn  ! Calculate npool_to_* terms for a single patch using the FlexibleCN approach
  private :: calc_npool_to_components_agsys       ! Calculate npool_to_* terms for a single crop patch when using AgSys

  ! !PRIVATE DATA:
  logical,parameter :: matrixcheck_ph = .True.    ! If matrix solution check should be applied
  logical,parameter :: acc_ph = .False.           ! Another matrix check option

  character(len=*), parameter, private :: sourcefile = &
       __FILE__
  !------------------------------------------------------------------------

contains

  !------------------------------------------------------------------------
  type(nutrient_competition_FlexibleCN_type) function constructor()
    !
    ! !DESCRIPTION:
    ! Creates an object of type nutrient_competition_FlexibleCN_type.
    ! For now, this is simply a place-holder.
  end function constructor

  !------------------------------------------------------------------------
  subroutine Init(this, bounds)
    !
    ! !DESCRIPTION:
    ! Initialize the class
    !
    class(nutrient_competition_FlexibleCN_type) :: this
    type(bounds_type), intent(in) :: bounds

    call this%InitAllocate(bounds)
    call this%InitHistory(bounds)

  end subroutine Init

  !------------------------------------------------------------------------
  subroutine InitAllocate(this, bounds)
    !
    ! !DESCRIPTION:
    ! Allocate memory for the class data
    !
    ! !USES:
    use shr_infnan_mod  , only : nan => shr_infnan_nan, assignment(=)
    ! !ARGUMENTS:
    class(nutrient_competition_FlexibleCN_type) :: this
    type(bounds_type), intent(in) :: bounds

    allocate(this%actual_leafcn(bounds%begp:bounds%endp))         ; this%actual_leafcn(:)         = nan
    allocate(this%actual_storage_leafcn(bounds%begp:bounds%endp)) ; this%actual_storage_leafcn(:) = nan

  end subroutine InitAllocate

  !------------------------------------------------------------------------
  subroutine InitHistory(this, bounds)
    !
    ! !DESCRIPTION:
    ! Send data to history file
    !
    ! !USES:
    use histFileMod    , only : hist_addfld1d
    use clm_varcon     , only : spval
    !
    ! !ARGUMENTS:
    class(nutrient_competition_FlexibleCN_type), intent(in) :: this
    type(bounds_type), intent(in) :: bounds
    !
    ! !LOCAL VARIABLES:
    integer           :: begp, endp
    !------------------------------------------------------------------------

    begp = bounds%begp; endp= bounds%endp

    this%actual_leafcn(begp:endp) = spval
    call hist_addfld1d (fname='LEAFCN', units='gC/gN', &
         avgflag='A', long_name='Leaf CN ratio used for flexible CN', &
         ptr_patch=this%actual_leafcn )
    this%actual_storage_leafcn(begp:endp) = spval
    call hist_addfld1d (fname='LEAFCN_STORAGE', units='gC/gN', &
         avgflag='A', long_name='Storage Leaf CN ratio used for flexible CN', &
         ptr_patch=this%actual_storage_leafcn, default='inactive')

  end subroutine InitHistory

  !-----------------------------------------------------------------------
  subroutine calc_plant_nutrient_competition (this, &
       bounds, num_soilp, filter_soilp, &
       cnveg_state_inst, crop_inst, canopystate_inst, cnveg_carbonstate_inst, &
       cnveg_carbonflux_inst, &
       c13_cnveg_carbonflux_inst, c14_cnveg_carbonflux_inst, &
       cnveg_nitrogenstate_inst, cnveg_nitrogenflux_inst, &
       soilbiogeochem_nitrogenstate_inst, fpg_col)
    !
    ! !USES:
    use CNVegStateType        , only : cnveg_state_type
    use CropType              , only : crop_type
    use CanopyStateType        , only : canopystate_type
    use CNVegCarbonStateType   , only : cnveg_carbonstate_type
    use CNVegCarbonFluxType   , only : cnveg_carbonflux_type
    use CNVegNitrogenStateType , only : cnveg_nitrogenstate_type
    use CNVegNitrogenFluxType , only : cnveg_nitrogenflux_type
    use SoilBiogeochemNitrogenStateType, only : soilbiogeochem_nitrogenstate_type
    !
    ! !ARGUMENTS:
    class(nutrient_competition_FlexibleCN_type) , intent(inout) :: this
    type(bounds_type)               , intent(in)    :: bounds
    integer                         , intent(in)    :: num_soilp       ! number of soil patches in filter
    integer                         , intent(in)    :: filter_soilp(:) ! filter for soil patches
    type(cnveg_state_type)          , intent(inout) :: cnveg_state_inst
    type(crop_type)                 , intent(in)    :: crop_inst
    type(canopystate_type)          , intent(in)    :: canopystate_inst
    type(cnveg_carbonstate_type)    , intent(in)    :: cnveg_carbonstate_inst
    type(cnveg_carbonflux_type)     , intent(inout) :: cnveg_carbonflux_inst
    type(cnveg_carbonflux_type)     , intent(inout) :: c13_cnveg_carbonflux_inst
    type(cnveg_carbonflux_type)     , intent(inout) :: c14_cnveg_carbonflux_inst
    type(cnveg_nitrogenstate_type)  , intent(inout) :: cnveg_nitrogenstate_inst
    type(cnveg_nitrogenflux_type)   , intent(inout) :: cnveg_nitrogenflux_inst
    type(soilbiogeochem_nitrogenstate_type), intent(in)    :: soilbiogeochem_nitrogenstate_inst
    real(r8), intent(in)    :: fpg_col (bounds%begc:)

    call this%calc_plant_cn_alloc(bounds, num_soilp, filter_soilp,   &
         cnveg_state_inst, crop_inst, canopystate_inst, &
         cnveg_carbonstate_inst, cnveg_carbonflux_inst, c13_cnveg_carbonflux_inst, &
         c14_cnveg_carbonflux_inst, cnveg_nitrogenstate_inst, cnveg_nitrogenflux_inst, &
         soilbiogeochem_nitrogenstate_inst, &
         fpg_col=fpg_col(bounds%begc:bounds%endc))

  end subroutine calc_plant_nutrient_competition

!-----------------------------------------------------------------------
  subroutine calc_plant_cn_alloc(this, bounds, num_soilp, filter_soilp,   &
       cnveg_state_inst, crop_inst, canopystate_inst, &
       cnveg_carbonstate_inst, cnveg_carbonflux_inst, c13_cnveg_carbonflux_inst, &
       c14_cnveg_carbonflux_inst, cnveg_nitrogenstate_inst, cnveg_nitrogenflux_inst, &
       soilbiogeochem_nitrogenstate_inst, fpg_col)
    !
    ! !USES:
    use clm_varctl            , only : use_c13, use_c14, carbon_resp_opt
    use CNVegStateType        , only : cnveg_state_type
    use CropType              , only : crop_type
    use CanopyStateType        , only : canopystate_type
    use CNVegCarbonStateType   , only : cnveg_carbonstate_type
    use CNVegCarbonFluxType   , only : cnveg_carbonflux_type
    use CNVegNitrogenFluxType , only : cnveg_nitrogenflux_type
    use CNVegNitrogenStateType , only : cnveg_nitrogenstate_type
    use SoilBiogeochemNitrogenStateType , only : soilbiogeochem_nitrogenstate_type
    use CNSharedParamsMod     , only : use_fun
    use CNPrecisionControlMod , only : n_min
    use clm_varcon            , only : spval
    !index for matrixcn
    use clm_varpar            , only : ileaf,ileaf_st,ileaf_xf,ifroot,ifroot_st,ifroot_xf,&
                                       ilivestem,ilivestem_st,ilivestem_xf,&
                                       ideadstem,ideadstem_st,ideadstem_xf,&
                                       ilivecroot,ilivecroot_st,ilivecroot_xf,&
                                       ideadcroot,ideadcroot_st,ideadcroot_xf,&
                                       igrain,igrain_st,igrain_xf,iretransn,ioutc,ioutn,nvegnpool
    use CNVegMatrixMod        , only : matrix_update_phn
    !
    ! !ARGUMENTS:
    class(nutrient_competition_FlexibleCN_type), intent(inout) :: this
    type(bounds_type)               , intent(in)    :: bounds
    integer                         , intent(in)    :: num_soilp        ! number of soil patches in filter
    integer                         , intent(in)    :: filter_soilp(:)  ! filter for soil patches
    type(cnveg_state_type)          , intent(inout) :: cnveg_state_inst
    type(crop_type)                 , intent(in)    :: crop_inst
    type(canopystate_type)          , intent(in)    :: canopystate_inst
    type(cnveg_carbonstate_type)    , intent(in)    :: cnveg_carbonstate_inst
    type(cnveg_carbonflux_type)     , intent(inout) :: cnveg_carbonflux_inst
    type(cnveg_carbonflux_type)     , intent(inout) :: c13_cnveg_carbonflux_inst
    type(cnveg_carbonflux_type)     , intent(inout) :: c14_cnveg_carbonflux_inst
    type(cnveg_nitrogenflux_type)   , intent(inout) :: cnveg_nitrogenflux_inst
    type(cnveg_nitrogenstate_type)  , intent(inout) :: cnveg_nitrogenstate_inst
    type(soilbiogeochem_nitrogenstate_type), intent(in) :: soilbiogeochem_nitrogenstate_inst
    real(r8)                        , intent(in)    :: fpg_col(bounds%begc:)
    !
    ! !LOCAL VARIABLES:
    integer  :: c,p,k              ! indices
    integer  :: fp                 ! lake filter patch index
    real(r8) :: f1,f2,f3,f4,g1,g2  ! allocation parameters
    real(r8) :: fcur               ! fraction of current psn displayed as growth
    real(r8) :: gresp_storage      ! temporary variable for growth resp to storage
    real(r8) :: nlc                ! temporary variable for total new leaf carbon allocation
    real(r8) :: f5(nrepr)          ! reproductive allocation parameters
    real(r8) :: dt                 ! model time step

    real(r8):: frootcn_storage_actual
    real(r8):: frootcn_actual
    real(r8):: livestemcn_storage_actual
    real(r8):: livestemcn_actual
    real(r8):: livecrootcn_storage_actual
    real(r8):: livecrootcn_actual
    real(r8):: leafcn_max
    real(r8):: frootcn_max
    real(r8):: livewdcn_max
    real(r8):: frac_resp
<<<<<<< HEAD
    real(r8):: npool_to_veg
    real(r8):: cpool_to_veg
=======
    real(r8):: npool_to_veg                  ! Temporary for nitrogen pool transfer to vegetation components
    real(r8):: cpool_to_veg                  ! Temporary for carbon pool transfer to vegetation components
>>>>>>> 94e1bdc4
    real(r8) :: tmp

    ! -----------------------------------------------------------------------

    SHR_ASSERT_ALL_FL((ubound(fpg_col) == (/bounds%endc/)) , sourcefile, __LINE__)
    SHR_ASSERT_ALL_FL((ubound(this%actual_storage_leafcn) >= (/bounds%endp/)), sourcefile, __LINE__)
    SHR_ASSERT_ALL_FL((lbound(this%actual_storage_leafcn) <= (/bounds%begp/)), sourcefile, __LINE__)

    associate(                                                                                       &
         fpg                          => fpg_col                                                   , & ! Input:  [real(r8) (:)   ]  fraction of potential gpp (no units)

         ivt                          => patch%itype                                               , & ! Input:  [integer  (:) ]  patch vegetation type

         woody                        => pftcon%woody                                              , & ! Input:  binary flag for woody lifeform (1=woody, 0=not woody)
         froot_leaf                   => pftcon%froot_leaf                                         , & ! Input:  allocation parameter: new fine root C per new leaf C (gC/gC)
         croot_stem                   => pftcon%croot_stem                                         , & ! Input:  allocation parameter: new coarse root C per new stem C (gC/gC)
         stem_leaf                    => pftcon%stem_leaf                                          , & ! Input:  allocation parameter: new stem c per new leaf C (gC/gC)
         flivewd                      => pftcon%flivewd                                            , & ! Input:  allocation parameter: fraction of new wood that is live (phloem and ray parenchyma) (no units)
         leafcn                       => pftcon%leafcn                                             , & ! Input:  leaf C:N (gC/gN)
         frootcn                      => pftcon%frootcn                                            , & ! Input:  fine root C:N (gC/gN)
         livewdcn                     => pftcon%livewdcn                                           , & ! Input:  live wood (phloem and ray parenchyma) C:N (gC/gN)
         fcur2                        => pftcon%fcur                                               , & ! Input:  allocation parameter: fraction of allocation that goes to currently displayed growth, remainder to storage
         grperc                       => pftcon%grperc                                             , & ! Input:  growth respiration parameter
         grpnow                       => pftcon%grpnow                                             , & ! Input:  growth respiration parameter
         evergreen                    => pftcon%evergreen                                          , & ! Input:  binary flag for evergreen leaf habit (0 or 1)

         croplive                     => crop_inst%croplive_patch                                  , & ! Input:  [logical  (:)   ]  flag, true if planted, not harvested

         peaklai                      => cnveg_state_inst%peaklai_patch                            , & ! Input:  [integer  (:)   ]  1: max allowed lai; 0: not at max
         aleaf                        => cnveg_state_inst%aleaf_patch                              , & ! Input:  [real(r8) (:)   ]  leaf allocation coefficient
         astem                        => cnveg_state_inst%astem_patch                              , & ! Input:  [real(r8) (:)   ]  stem allocation coefficient
         aroot                        => cnveg_state_inst%aroot_patch                              , & ! Input:  [real(r8) (:)   ]  root allocation coefficient
         arepr                        => cnveg_state_inst%arepr_patch                              , & ! Input:  [real(r8) (:,:) ]  reproductive allocation coefficient(s)
         ! aleaf_n, astem_n, aroot_n and arepr_n are also inputs when running with AgSys,
         ! but they cannot be associated here because these pointers may be unallocated
         ! if not running with AgSys
         c_allometry                  => cnveg_state_inst%c_allometry_patch                        , & ! Output: [real(r8) (:)   ]  C allocation index (DIM)

         annsum_npp                   => cnveg_carbonflux_inst%annsum_npp_patch                    , & ! Input:  [real(r8) (:)   ]  annual sum of NPP, for wood allocation
         availc                       => cnveg_carbonflux_inst%availc_patch                        , & ! Output: [real(r8) (:)   ]  C flux available for allocation (gC/m2/s)
         plant_calloc                 => cnveg_carbonflux_inst%plant_calloc_patch                  , & ! Output: [real(r8) (:)   ]  total allocated C flux (gC/m2/s)
<<<<<<< HEAD
         npp_growth                   => cnveg_carbonflux_inst%npp_growth_patch                    , & ! output:  [real(r8) (:) ] c for growth in fun. g/m2/s
=======
         npp_growth                   => cnveg_carbonflux_inst%npp_growth_patch                    , & ! Output: [real(r8) (:)   ]  C for growth in FUN. g/m2/s
>>>>>>> 94e1bdc4
         cpool_to_resp                => cnveg_carbonflux_inst%cpool_to_resp_patch                 , & ! output: [real(r8) (:)   ]
         cpool_to_leafc_resp          => cnveg_carbonflux_inst%cpool_to_leafc_resp_patch           , & ! Output: [real(r8) (:)   ]
         cpool_to_leafc_storage_resp  => cnveg_carbonflux_inst%cpool_to_leafc_storage_resp_patch   , & ! Output: [real(r8) (:)   ]
         cpool_to_frootc_resp         => cnveg_carbonflux_inst%cpool_to_frootc_resp_patch          , & ! Output: [real(r8) (:)   ]
         cpool_to_frootc_storage_resp => cnveg_carbonflux_inst%cpool_to_frootc_storage_resp_patch  , & ! Output: [real(r8) (:)   ]
         cpool_to_livecrootc_resp     => cnveg_carbonflux_inst%cpool_to_livecrootc_resp_patch      , & ! Output: [real(r8) (:)   ]
         cpool_to_livecrootc_storage_resp  => cnveg_carbonflux_inst%cpool_to_livecrootc_storage_resp_patch , & ! Output: [real(r8) (:)   ]
         cpool_to_livestemc_resp      => cnveg_carbonflux_inst%cpool_to_livestemc_resp_patch       , & ! Output: [real(r8) (:)   ]
         cpool_to_livestemc_storage_resp => cnveg_carbonflux_inst%cpool_to_livestemc_storage_resp_patch  , & ! Output: [real(r8) (:)   ]
         cpool_to_leafc               => cnveg_carbonflux_inst%cpool_to_leafc_patch                , & ! Output: [real(r8) (:)   ]
         cpool_to_leafc_storage       => cnveg_carbonflux_inst%cpool_to_leafc_storage_patch        , & ! Output: [real(r8) (:)   ]
         cpool_to_frootc              => cnveg_carbonflux_inst%cpool_to_frootc_patch               , & ! Output: [real(r8) (:)   ]
         cpool_to_frootc_storage      => cnveg_carbonflux_inst%cpool_to_frootc_storage_patch       , & ! Output: [real(r8) (:)   ]
         cpool_to_livestemc           => cnveg_carbonflux_inst%cpool_to_livestemc_patch            , & ! Output: [real(r8) (:)   ]
         cpool_to_livestemc_storage   => cnveg_carbonflux_inst%cpool_to_livestemc_storage_patch    , & ! Output: [real(r8) (:)   ]
         cpool_to_deadstemc           => cnveg_carbonflux_inst%cpool_to_deadstemc_patch            , & ! Output: [real(r8) (:)   ]
         cpool_to_deadstemc_storage   => cnveg_carbonflux_inst%cpool_to_deadstemc_storage_patch    , & ! Output: [real(r8) (:)   ]
         cpool_to_livecrootc          => cnveg_carbonflux_inst%cpool_to_livecrootc_patch           , & ! Output: [real(r8) (:)   ]
         cpool_to_livecrootc_storage  => cnveg_carbonflux_inst%cpool_to_livecrootc_storage_patch   , & ! Output: [real(r8) (:)   ]
         cpool_to_deadcrootc          => cnveg_carbonflux_inst%cpool_to_deadcrootc_patch           , & ! Output: [real(r8) (:)   ]
         cpool_to_deadcrootc_storage  => cnveg_carbonflux_inst%cpool_to_deadcrootc_storage_patch   , & ! Output: [real(r8) (:)   ]
         cpool_to_gresp_storage       => cnveg_carbonflux_inst%cpool_to_gresp_storage_patch        , & ! Output: [real(r8) (:)   ]  allocation to growth respiration storage (gC/m2/s)
         cpool_to_reproductivec              => cnveg_carbonflux_inst%cpool_to_reproductivec_patch               , & ! Output: [real(r8) (:,:)   ]  allocation to grain C (gC/m2/s)
         cpool_to_reproductivec_storage      => cnveg_carbonflux_inst%cpool_to_reproductivec_storage_patch       , & ! Output: [real(r8) (:,:)   ]  allocation to grain C storage (gC/m2/s)

         laisun                       => canopystate_inst%laisun_patch  , & ! Input:  [real(r8) (:)   ]  sunlit projected leaf area index
         laisha                       => canopystate_inst%laisha_patch  , & ! Input:  [real(r8) (:)   ]  shaded projected leaf area index
         smin_no3_vr                  => soilbiogeochem_nitrogenstate_inst%smin_no3_vr_col         , & ! Output: [real(r8) (:,:) ]  (gN/m3) soil mineral NO3
         leafn                        => cnveg_nitrogenstate_inst%leafn_patch                      , & ! Input:  [real(r8) (:)   ]  (gN/m2) leaf N
         leafn_storage                => cnveg_nitrogenstate_inst%leafn_storage_patch              , & ! Input:  [real(r8) (:)   ]  (gN/m2) leaf N
         npool                        => cnveg_nitrogenstate_inst%npool_patch                      , & ! Input:  [real(r8) (:)   ]  (gN/m2) temporary plant N pool
         plant_ndemand                => cnveg_nitrogenflux_inst%plant_ndemand_patch               , & ! Output: [real(r8) (:)   ]  N flux required to support initial GPP (gN/m2/s)
         plant_nalloc                 => cnveg_nitrogenflux_inst%plant_nalloc_patch                , & ! Output: [real(r8) (:)   ]  total allocated N flux (gN/m2/s)
         npool_to_reproductiven              => cnveg_nitrogenflux_inst%npool_to_reproductiven_patch             , & ! Output: [real(r8) (:,:)   ]  allocation to grain N (gN/m2/s)
         npool_to_reproductiven_storage      => cnveg_nitrogenflux_inst%npool_to_reproductiven_storage_patch     , & ! Output: [real(r8) (:,:)   ]  allocation to grain N storage (gN/m2/s)
         retransn_to_npool            => cnveg_nitrogenflux_inst%retransn_to_npool_patch           , & ! Output: [real(r8) (:)   ]  deployment of retranslocated N (gN/m2/s)
<<<<<<< HEAD
         retransn                     => cnveg_nitrogenstate_inst%retransn_patch           , & ! Input:  [real(r8) (:)   ]  (gN/m2) plant pool of retranslocated N
=======
         retransn                     => cnveg_nitrogenstate_inst%retransn_patch                   , & ! Input:  [real(r8) (:)   ]  (gN/m2) plant pool of retranslocated N
>>>>>>> 94e1bdc4
         sminn_to_npool               => cnveg_nitrogenflux_inst%sminn_to_npool_patch              , & ! Output: [real(r8) (:)   ]  deployment of soil mineral N uptake (gN/m2/s)
         npool_to_leafn               => cnveg_nitrogenflux_inst%npool_to_leafn_patch              , & ! Output: [real(r8) (:)   ]  allocation to leaf N (gN/m2/s)
         npool_to_leafn_storage       => cnveg_nitrogenflux_inst%npool_to_leafn_storage_patch      , & ! Output: [real(r8) (:)   ]  allocation to leaf N storage (gN/m2/s)
         npool_to_frootn              => cnveg_nitrogenflux_inst%npool_to_frootn_patch             , & ! Output: [real(r8) (:)   ]  allocation to fine root N (gN/m2/s)
         npool_to_frootn_storage      => cnveg_nitrogenflux_inst%npool_to_frootn_storage_patch     , & ! Output: [real(r8) (:)   ]  allocation to fine root N storage (gN/m2/s)
         npool_to_livestemn           => cnveg_nitrogenflux_inst%npool_to_livestemn_patch          , & ! Output: [real(r8) (:)   ]
         npool_to_livestemn_storage   => cnveg_nitrogenflux_inst%npool_to_livestemn_storage_patch  , & ! Output: [real(r8) (:)   ]
         npool_to_deadstemn           => cnveg_nitrogenflux_inst%npool_to_deadstemn_patch          , & ! Output: [real(r8) (:)   ]
         npool_to_deadstemn_storage   => cnveg_nitrogenflux_inst%npool_to_deadstemn_storage_patch  , & ! Output: [real(r8) (:)   ]
         npool_to_livecrootn          => cnveg_nitrogenflux_inst%npool_to_livecrootn_patch         , & ! Output: [real(r8) (:)   ]
         npool_to_livecrootn_storage  => cnveg_nitrogenflux_inst%npool_to_livecrootn_storage_patch , & ! Output: [real(r8) (:)   ]
         npool_to_deadcrootn          => cnveg_nitrogenflux_inst%npool_to_deadcrootn_patch         , & ! Output: [real(r8) (:)   ]
         npool_to_deadcrootn_storage  => cnveg_nitrogenflux_inst%npool_to_deadcrootn_storage_patch , & ! Output: [real(r8) (:)   ]
         Npassive                     => cnveg_nitrogenflux_inst%Npassive_patch                    , & ! Output:  [real(r8) (:) ]  Passive N uptake (gN/m2/s)
         Nfix                         => cnveg_nitrogenflux_inst%Nfix_patch                        , & ! Output:  [real(r8) (:) ]  Symbiotic BNF (gN/m2/s)
         Nactive                      => cnveg_nitrogenflux_inst%Nactive_patch                     , & ! Output:  [real(r8) (:) ] Mycorrhizal N uptake (gN/m2/s)
         Nnonmyc                      => cnveg_nitrogenflux_inst%Nnonmyc_patch                     , & ! Output:  [real(r8) (:) ] Non-mycorrhizal N uptake (gN/m2/s)
         Nam                          => cnveg_nitrogenflux_inst%Nam_patch                         , & ! Output:  [real(r8) (:) ]  AM uptake (gN/m2/s)
         Necm                         => cnveg_nitrogenflux_inst%Necm_patch                        , & ! Output:  [real(r8) (:) ]  ECM uptake (gN/m2/s)
<<<<<<< HEAD
         sminn_to_plant_fun           => cnveg_nitrogenflux_inst%sminn_to_plant_fun_patch          , & ! Output:  [real(r8) (:) ]  Total soil N uptake of FUN (gN/m2/s)

         iretransn_to_ileaf           => cnveg_nitrogenflux_inst%iretransn_to_ileaf_ph             , & ! Transfer index (from retranslocation pool to leaf pool)
         iretransn_to_ileafst         => cnveg_nitrogenflux_inst%iretransn_to_ileafst_ph           , & ! Transfer index (from retranslocation pool to leaf storage pool)
         iretransn_to_ifroot          => cnveg_nitrogenflux_inst%iretransn_to_ifroot_ph            , & ! Transfer index (from retranslocation pool to fine root pool)
         iretransn_to_ifrootst        => cnveg_nitrogenflux_inst%iretransn_to_ifrootst_ph          , & ! Transfer index (from retranslocation pool to fine root storage pool)
         iretransn_to_ilivestem       => cnveg_nitrogenflux_inst%iretransn_to_ilivestem_ph         , & ! Transfer index (from retranslocation pool to live stem pool)
         iretransn_to_ilivestemst     => cnveg_nitrogenflux_inst%iretransn_to_ilivestemst_ph       , & ! Transfer index (from retranslocation pool to live stem storage pool)
         iretransn_to_ideadstem       => cnveg_nitrogenflux_inst%iretransn_to_ideadstem_ph         , & ! Transfer index (from retranslocation pool to dead stem pool)
         iretransn_to_ideadstemst     => cnveg_nitrogenflux_inst%iretransn_to_ideadstemst_ph       , & ! Transfer index (from retranslocation pool to dead stem storage pool)
         iretransn_to_ilivecroot      => cnveg_nitrogenflux_inst%iretransn_to_ilivecroot_ph        , & ! Transfer index (from retranslocation pool to live coarse root pool)
         iretransn_to_ilivecrootst    => cnveg_nitrogenflux_inst%iretransn_to_ilivecrootst_ph      , & ! Transfer index (from retranslocation pool to live coarse root storage pool)
         iretransn_to_ideadcroot      => cnveg_nitrogenflux_inst%iretransn_to_ideadcroot_ph        , & ! Transfer index (from retranslocation pool to dead coarse root pool)
         iretransn_to_ideadcrootst    => cnveg_nitrogenflux_inst%iretransn_to_ideadcrootst_ph      , & ! Transfer index (from retranslocation pool to dead coarse root storage pool)
         iretransn_to_igrain          => cnveg_nitrogenflux_inst%iretransn_to_igrain_ph            , & ! Transfer index (from retranslocation pool to grain pool)
         iretransn_to_igrainst        => cnveg_nitrogenflux_inst%iretransn_to_igrainst_ph          , & ! Transfer index (from retranslocation pool to grain storage pool)
         iretransn_to_iout            => cnveg_nitrogenflux_inst%iretransn_to_iout_ph              , & ! Transfer index (from retranslocation pool to external)
         ileaf_to_iretransn           => cnveg_nitrogenflux_inst%ileaf_to_iretransn_ph             , & ! Transfer index (from leaf pool to retranslocation pools)
         ifroot_to_iretransn          => cnveg_nitrogenflux_inst%ifroot_to_iretransn_ph            , & ! Transfer index (from fine root pool to retranslocation pools)
         ilivestem_to_iretransn       => cnveg_nitrogenflux_inst%ilivestem_to_iretransn_ph           & ! Transfer index (from live stem pool to retranslocation pools)
=======
         sminn_to_plant_fun           => cnveg_nitrogenflux_inst%sminn_to_plant_fun_patch            & ! Output:  [real(r8) (:) ]  Total soil N uptake of FUN (gN/m2/s)
>>>>>>> 94e1bdc4
         )

      ! set time steps
      dt = get_step_size_real()

      ! patch loop to distribute the available N between the competing patches
      ! on the basis of relative demand, and allocate C and N to new growth and storage

      do fp = 1,num_soilp
         p = filter_soilp(fp)
         c = patch%column(p)

         ! set some local allocation variables
         f1 = froot_leaf(ivt(p))
         f2 = croot_stem(ivt(p))

         ! modified wood allocation to be 2.2 at npp=800 gC/m2/yr, 0.2 at npp=0,
         ! constrained so that it does not go lower than 0.2 (under negative annsum_npp)
         ! There was an error in this formula in previous version, where the coefficient
         ! was 0.004 instead of 0.0025.
         ! This variable allocation is only for trees. Shrubs have a constant
         ! allocation as specified in the pft-physiology file.  The value is also used
         ! as a trigger here: -1.0 means to use the dynamic allocation (trees).
         if (stem_leaf(ivt(p)) == -1._r8) then
            f3 = (2.7_r8/(1.0_r8+exp(-0.004_r8*(annsum_npp(p) - 300.0_r8)))) - 0.4_r8
         else
            f3 = stem_leaf(ivt(p))
         end if

         f4   = flivewd(ivt(p))
         g1   = grperc(ivt(p))
         g2   = grpnow(ivt(p))
         fcur = fcur2(ivt(p))

         if (evergreen(ivt(p)) == 1._r8) then
            fcur = 0.0_r8
         end if

         if (ivt(p) >= npcropmin) then ! skip 2 generic crops
            if (croplive(p)) then
               f1 = aroot(p) / aleaf(p)
               f3 = astem(p) / aleaf(p)
               do k = 1, nrepr
                  f5(k) = arepr(p,k) / aleaf(p)
               end do
               g1 = 0.25_r8
            else
               f1 = 0._r8
               f3 = 0._r8
               do k = 1, nrepr
                  f5(k) = 0._r8
               end do
               g1 = 0.25_r8
            end if
         end if

         ! increase fcur linearly with ndays_active, until fcur reaches 1.0 at
         ! ndays_active = days/year.  This prevents the continued storage of C and N.
         ! turning off this correction (PET, 12/11/03), instead using bgtr in
         ! phenology algorithm.

         if(use_fun)then ! if we are using FUN, we get the N available from there.
           sminn_to_npool(p) = sminn_to_plant_fun(p)
         else ! no FUN. :( we get N available from the FPG calculation in soilbiogeochemistry competition.
           sminn_to_npool(p) = plant_ndemand(p) * fpg(c)
         endif

         plant_nalloc(p) = sminn_to_npool(p) + retransn_to_npool(p)
         if(use_matrixcn)then
            associate( &
              matrix_Ninput => cnveg_nitrogenflux_inst%matrix_Ninput_patch & ! N input of matrix
            )
            matrix_Ninput(p) =  sminn_to_npool(p)
            end associate
         end if

         ! Assign sminn_to_npool to matrix solution
         if(use_matrixcn)then
         else
            ! Non-matrix equivalent for above is in CNNStateUpdateMod:NStateUpdate1
         end if

         if(use_fun)then
<<<<<<< HEAD
            plant_calloc(p)  = npp_growth(p)
            if(use_matrixcn)then
               cnveg_carbonflux_inst%matrix_Cinput_patch(p) = npp_growth(p)
            end if
         else
            plant_calloc(p)  = availc(p)
            if(use_matrixcn)then
               cnveg_carbonflux_inst%matrix_Cinput_patch(p) = availc(p)
=======
            plant_calloc(p) = npp_growth(p)

            ! Assign npp_growth to matrix solution
            if(use_matrixcn)then
            end if
         else
            plant_calloc(p)  = availc(p)

            ! Assign availc to matrix solution
            if(use_matrixcn)then
>>>>>>> 94e1bdc4
            end if
         end if

         ! calculate the amount of new leaf C dictated by these allocation
         ! decisions, and calculate the daily fluxes of C and N to current
         ! growth and storage pools

         ! fcur is the proportion of this day's growth that is displayed now,
         ! the remainder going into storage for display next year through the
         ! transfer pools

         nlc = plant_calloc(p) / c_allometry(p)
         cpool_to_leafc(p)          = nlc * fcur
         cpool_to_leafc_storage(p)  = nlc * (1._r8 - fcur)
         cpool_to_frootc(p)         = nlc * f1 * fcur
         cpool_to_frootc_storage(p) = nlc * f1 * (1._r8 - fcur)
<<<<<<< HEAD
         if(use_matrixcn)then
            cpool_to_veg = cpool_to_leafc(p) + cpool_to_leafc_storage(p) &
                         + cpool_to_frootc(p) + cpool_to_frootc_storage(p)
         end if
=======

         ! Assign above terms to cpool_to_veg for matrix solution
         if(use_matrixcn)then
         end if

>>>>>>> 94e1bdc4
         if (woody(ivt(p)) == 1._r8) then
            cpool_to_livestemc(p)          = nlc * f3 * f4 * fcur
            cpool_to_livestemc_storage(p)  = nlc * f3 * f4 * (1._r8 - fcur)
            cpool_to_deadstemc(p)          = nlc * f3 * (1._r8 - f4) * fcur
            cpool_to_deadstemc_storage(p)  = nlc * f3 * (1._r8 - f4) * (1._r8 - fcur)
            cpool_to_livecrootc(p)         = nlc * f2 * f3 * f4 * fcur
            cpool_to_livecrootc_storage(p) = nlc * f2 * f3 * f4 * (1._r8 - fcur)
            cpool_to_deadcrootc(p)         = nlc * f2 * f3 * (1._r8 - f4) * fcur
            cpool_to_deadcrootc_storage(p) = nlc * f2 * f3 * (1._r8 - f4) * (1._r8 - fcur)
<<<<<<< HEAD
            if(use_matrixcn)then
               cpool_to_veg = cpool_to_veg &
                            + cpool_to_livestemc(p)  + cpool_to_livestemc_storage(p) &
                            + cpool_to_deadstemc(p)  + cpool_to_deadstemc_storage(p) &
                            + cpool_to_livecrootc(p) + cpool_to_livecrootc_storage(p) &
                            + cpool_to_deadcrootc(p) + cpool_to_deadcrootc_storage(p)
=======

            ! Assign above terms to cpool_to_veg for matrix solution
            if(use_matrixcn)then
>>>>>>> 94e1bdc4
            end if
         end if
         if (ivt(p) >= npcropmin) then ! skip 2 generic crops
            cpool_to_livestemc(p)          = nlc * f3 * f4 * fcur
            cpool_to_livestemc_storage(p)  = nlc * f3 * f4 * (1._r8 - fcur)
            cpool_to_deadstemc(p)          = nlc * f3 * (1._r8 - f4) * fcur
            cpool_to_deadstemc_storage(p)  = nlc * f3 * (1._r8 - f4) * (1._r8 - fcur)
            cpool_to_livecrootc(p)         = nlc * f2 * f3 * f4 * fcur
            cpool_to_livecrootc_storage(p) = nlc * f2 * f3 * f4 * (1._r8 - fcur)
            cpool_to_deadcrootc(p)         = nlc * f2 * f3 * (1._r8 - f4) * fcur
            cpool_to_deadcrootc_storage(p) = nlc * f2 * f3 * (1._r8 - f4) * (1._r8 - fcur)
            do k = 1, nrepr
               cpool_to_reproductivec(p,k)         = nlc * f5(k) * fcur
               cpool_to_reproductivec_storage(p,k) = nlc * f5(k) * (1._r8 -fcur)
            end do
<<<<<<< HEAD
            if(use_matrixcn)then
               cpool_to_veg = cpool_to_veg &
                            + cpool_to_livestemc(p)  + cpool_to_livestemc_storage(p) &
                            + cpool_to_deadstemc(p)  + cpool_to_deadstemc_storage(p) &
                            + cpool_to_livecrootc(p) + cpool_to_livecrootc_storage(p) &
                            + cpool_to_deadcrootc(p) + cpool_to_deadcrootc_storage(p)
               do k = 1, nrepr
                  cpool_to_veg = cpool_to_veg &
                               + cpool_to_reproductivec(p,k) + cpool_to_reproductivec_storage(p,k)
               end do
            end if
         end if

         if (use_matrixcn) then
            associate( &
               matrix_Cinput => cnveg_carbonflux_inst%matrix_Cinput_patch, & ! C input of matrix 
               matrix_alloc  => cnveg_carbonflux_inst%matrix_alloc_patch   & ! B-matrix for carbon allocation
            )
            matrix_Cinput(p) = cpool_to_veg
            if(cpool_to_veg .ne. 0)then
               matrix_alloc(p,ileaf)     = cpool_to_leafc(p)  / cpool_to_veg
               matrix_alloc(p,ileaf_st)  = cpool_to_leafc_storage(p)  / cpool_to_veg
               matrix_alloc(p,ifroot)    = cpool_to_frootc(p) / cpool_to_veg
               matrix_alloc(p,ifroot_st) = cpool_to_frootc_storage(p) / cpool_to_veg
            end if

            if (woody(ivt(p)) == 1._r8) then
               if(cpool_to_veg .ne. 0)then
                  matrix_alloc(p,ilivestem)     = cpool_to_livestemc(p)  / cpool_to_veg
                  matrix_alloc(p,ilivestem_st)  = cpool_to_livestemc_storage(p)  / cpool_to_veg
                  matrix_alloc(p,ideadstem)     = cpool_to_deadstemc(p)  / cpool_to_veg
                  matrix_alloc(p,ideadstem_st)  = cpool_to_deadstemc_storage(p)  / cpool_to_veg
                  matrix_alloc(p,ilivecroot)    = cpool_to_livecrootc(p)  / cpool_to_veg
                  matrix_alloc(p,ilivecroot_st) = cpool_to_livecrootc_storage(p)  / cpool_to_veg
                  matrix_alloc(p,ideadcroot)    = cpool_to_deadcrootc(p)  / cpool_to_veg
                  matrix_alloc(p,ideadcroot_st) = cpool_to_deadcrootc_storage(p)  / cpool_to_veg
               end if
            end if
            if (ivt(p) >= npcropmin) then ! skip 2 generic crops
               if(cpool_to_veg .ne. 0)then
                  matrix_alloc(p,ilivestem)     = cpool_to_livestemc(p)  / cpool_to_veg
                  matrix_alloc(p,ilivestem_st)  = cpool_to_livestemc_storage(p)  / cpool_to_veg
                  matrix_alloc(p,ideadstem)     = cpool_to_deadstemc(p)  / cpool_to_veg
                  matrix_alloc(p,ideadstem_st)  = cpool_to_deadstemc_storage(p)  / cpool_to_veg
                  matrix_alloc(p,ilivecroot)    = cpool_to_livecrootc(p) / cpool_to_veg
                  matrix_alloc(p,ilivecroot_st) = cpool_to_livecrootc_storage(p) / cpool_to_veg
                  matrix_alloc(p,ideadcroot)    = cpool_to_deadcrootc(p) / cpool_to_veg
                  matrix_alloc(p,ideadcroot_st) = cpool_to_deadcrootc_storage(p) / cpool_to_veg
                  matrix_alloc(p,igrain)        = 0.0_r8
                  matrix_alloc(p,igrain_st)     = 0.0_r8
                  do k = 1, nrepr
                     matrix_alloc(p,igrain)        = matrix_alloc(p,igrain) + cpool_to_reproductivec(p,k) / cpool_to_veg
                     matrix_alloc(p,igrain_st)     = matrix_alloc(p,igrain_st) + cpool_to_reproductivec_storage(p,k) / cpool_to_veg
                  end do
              end if
           end if
           end associate
=======

            ! Assign above terms to cpool_to_veg for matrix solution
            if(use_matrixcn)then
            end if
         end if

         ! Assign above cpool_to_* terms to matrix solution
         if (use_matrixcn) then
>>>>>>> 94e1bdc4
         end if !use_matrixcn

         ! Calculate the amount of carbon that needs to go into growth
         ! respiration storage to satisfy all of the storage growth demands.
         ! Allows for the fraction of growth respiration that is released at the
         ! time of fixation, versus the remaining fraction that is stored for
         ! release at the time of display. Note that all the growth respiration
         ! fluxes that get released on a given timestep are calculated in growth_resp(),
         ! but that the storage of C for growth resp during display of transferred
         ! growth is assigned here.

         gresp_storage = cpool_to_leafc_storage(p) + cpool_to_frootc_storage(p)
         if (woody(ivt(p)) == 1._r8) then
            gresp_storage = gresp_storage + cpool_to_livestemc_storage(p)
            gresp_storage = gresp_storage + cpool_to_deadstemc_storage(p)

            gresp_storage = gresp_storage + cpool_to_livecrootc_storage(p)
            gresp_storage = gresp_storage + cpool_to_deadcrootc_storage(p)
         end if
         if (ivt(p) >= npcropmin) then     ! skip 2 generic crops
            gresp_storage = gresp_storage + cpool_to_livestemc_storage(p)
            do k = 1, nrepr
               gresp_storage = gresp_storage + cpool_to_reproductivec_storage(p,k)
            end do
         end if
         cpool_to_gresp_storage(p) = gresp_storage * g1 * (1._r8 - g2)

         if (use_crop_agsys .and. ivt(p) >= npcropmin) then
            call calc_npool_to_components_agsys( &
                 ! Inputs
                 npool = npool(p), &
                 fcur = fcur, &
                 f4 = f4, &
                 ! The following inputs cannot appear in the associate statement at the
                 ! top of the subroutine because these pointers may be unallocated if not
                 ! running with AgSys:
                 aleaf_n = cnveg_state_inst%aleaf_n_patch(p), &
                 astem_n = cnveg_state_inst%astem_n_patch(p), &
                 aroot_n = cnveg_state_inst%aroot_n_patch(p), &
                 arepr_n = cnveg_state_inst%arepr_n_patch(p,:), &

                 ! Outputs
                 npool_to_leafn = npool_to_leafn(p), &
                 npool_to_leafn_storage = npool_to_leafn_storage(p), &
                 npool_to_frootn = npool_to_frootn(p), &
                 npool_to_frootn_storage = npool_to_frootn_storage(p), &
                 npool_to_livestemn = npool_to_livestemn(p), &
                 npool_to_livestemn_storage = npool_to_livestemn_storage(p), &
                 npool_to_deadstemn = npool_to_deadstemn(p), &
                 npool_to_deadstemn_storage = npool_to_deadstemn_storage(p), &
                 npool_to_livecrootn = npool_to_livecrootn(p), &
                 npool_to_livecrootn_storage = npool_to_livecrootn_storage(p), &
                 npool_to_deadcrootn = npool_to_deadcrootn(p), &
                 npool_to_deadcrootn_storage = npool_to_deadcrootn_storage(p), &
                 npool_to_reproductiven = npool_to_reproductiven(p,:), &
                 npool_to_reproductiven_storage = npool_to_reproductiven_storage(p,:))
         else
            call calc_npool_to_components_flexiblecn( &
                 ! Inputs
                 npool = npool(p), &
                 ivt = ivt(p), &
                 nlc = nlc, &
                 fcur = fcur, &
                 f1 = f1, &
                 f2 = f2, &
                 f3 = f3, &
                 f4 = f4, &
                 f5 = f5, &

                 ! Outputs
                 npool_to_leafn = npool_to_leafn(p), &
                 npool_to_leafn_storage = npool_to_leafn_storage(p), &
                 npool_to_frootn = npool_to_frootn(p), &
                 npool_to_frootn_storage = npool_to_frootn_storage(p), &
                 npool_to_livestemn = npool_to_livestemn(p), &
                 npool_to_livestemn_storage = npool_to_livestemn_storage(p), &
                 npool_to_deadstemn = npool_to_deadstemn(p), &
                 npool_to_deadstemn_storage = npool_to_deadstemn_storage(p), &
                 npool_to_livecrootn = npool_to_livecrootn(p), &
                 npool_to_livecrootn_storage = npool_to_livecrootn_storage(p), &
                 npool_to_deadcrootn = npool_to_deadcrootn(p), &
                 npool_to_deadcrootn_storage = npool_to_deadcrootn_storage(p), &
                 npool_to_reproductiven = npool_to_reproductiven(p,:), &
                 npool_to_reproductiven_storage = npool_to_reproductiven_storage(p,:))
         end if

         cpool_to_resp(p) = 0.0_r8
         cpool_to_leafc_resp(p) = 0.0_r8
         cpool_to_leafc_storage_resp(p) = 0.0_r8
         cpool_to_frootc_resp(p) = 0.0_r8
         cpool_to_frootc_storage_resp(p) = 0.0_r8
         cpool_to_livecrootc_resp(p) = 0.0_r8
         cpool_to_livecrootc_storage_resp(p) = 0.0_r8
         cpool_to_livestemc_resp(p) = 0.0_r8
         cpool_to_livestemc_storage_resp(p) = 0.0_r8

         if ( laisun(p)+laisha(p) > 0.0_r8 ) then
            if (cnveg_nitrogenstate_inst%leafn_storage_patch(p) == 0.0_r8 ) then
               ! to avoid division by zero, and also to make actual_leafncn(p) a very large number if leafn(p) is zero
               this%actual_storage_leafcn(p) = spval
            else
               ! leaf CN ratio
               this%actual_storage_leafcn(p) = cnveg_carbonstate_inst%leafc_storage_patch(p)  &
                    / cnveg_nitrogenstate_inst%leafn_storage_patch(p)
            end if
         end if

         if (carbon_resp_opt == 1 .AND. laisun(p)+laisha(p) > 0.0_r8) then
            ! computing carbon to nitrogen ratio of different plant parts


            if (cnveg_nitrogenstate_inst%frootn_storage_patch(p) == 0.0_r8) then
               ! to avoid division by zero, and also to make frootcn_actual(p) a very large number if frootc(p) is zero
               frootcn_actual = cnveg_carbonstate_inst%frootc_storage_patch(p) / n_min
            else
               ! fine root CN ratio
               frootcn_actual = cnveg_carbonstate_inst%frootc_storage_patch(p) / cnveg_nitrogenstate_inst%frootn_storage_patch(p)
            end if

            if (woody(ivt(p)) == 1._r8) then

               if (cnveg_nitrogenstate_inst%livestemn_storage_patch(p) == 0.0_r8) then
                  ! to avoid division by zero, and also to make livestemcn_actual(p) a very large number if livestemc(p) is zero
                  livestemcn_actual = cnveg_carbonstate_inst%livestemc_storage_patch(p) / n_min
               else
                  ! live stem CN ratio
                  livestemcn_actual =  cnveg_carbonstate_inst%livestemc_storage_patch(p) / &
                       cnveg_nitrogenstate_inst%livestemn_storage_patch(p)
               end if

               if (cnveg_nitrogenstate_inst%livecrootn_storage_patch(p) == 0.0_r8) then
                  ! to avoid division by zero, and also to make livecrootcn_actual(p) a very large number if livecrootc(p) is zero
                  livecrootcn_actual = cnveg_carbonstate_inst%livecrootc_storage_patch(p) / n_min
               else
                  ! live coarse root CN ratio
                  livecrootcn_actual = cnveg_carbonstate_inst%livecrootc_storage_patch(p) / &
                       cnveg_nitrogenstate_inst%livecrootn_storage_patch(p)
               end if
            end if

            if (ivt(p) >= npcropmin) then ! skip 2 generic crops

               if (cnveg_nitrogenstate_inst%livestemn_storage_patch(p) == 0.0_r8) then
                  ! to avoid division by zero, and also to make livestemcn_actual(p) a very large number if livestemc(p) is zero
                  livestemcn_actual = cnveg_carbonstate_inst%livestemc_storage_patch(p) / n_min
               else
                  ! live stem CN ratio
                  livestemcn_actual =  cnveg_carbonstate_inst%livestemc_storage_patch(p) / &
                       cnveg_nitrogenstate_inst%livestemn_storage_patch(p)
               end if

               if (cnveg_nitrogenstate_inst%livecrootn_storage_patch(p) == 0.0_r8) then
                  ! to avoid division by zero, and also to make livecrootcn_actual(p) a very large number if livecrootc(p) is zero
                  livecrootcn_actual = cnveg_carbonstate_inst%livecrootc_storage_patch(p) / n_min
               else
                  ! live coarse root CN ratio
                  livecrootcn_actual = cnveg_carbonstate_inst%livecrootc_storage_patch(p) / &
                       cnveg_nitrogenstate_inst%livecrootn_storage_patch(p)
               end if
            end if

            leafcn_max = leafcn(ivt(p)) + 15.0_r8
            frootcn_max = frootcn(ivt(p)) + 15.0_r8

            ! Note that for high CN ratio stress the plant part does not retranslocate nitrogen as the plant part will need the N
            ! if high leaf CN ratio (i.e., high leaf C compared to N) then turnover extra C
            if (this%actual_storage_leafcn(p) > leafcn_max) then

               frac_resp =  (this%actual_storage_leafcn(p) - leafcn_max) / 10.0_r8
               frac_resp = min(1.0_r8, max(0.0_r8, frac_resp))

               cpool_to_leafc_resp(p)          = frac_resp * cpool_to_leafc(p)
               cpool_to_leafc_storage_resp(p)  = frac_resp * cpool_to_leafc_storage(p)

               !cpool_to_leafc(p) = cpool_to_leafc(p) - cpool_to_leafc_resp(p)
               !cpool_to_leafc_storage(p) = cpool_to_leafc_storage(p) - cpool_to_leafc_storage_resp(p)

            end if

            ! if high fine root CN ratio (i.e., high fine root C compared to N) then turnover extra C
            if (frootcn_actual > frootcn_max) then

               frac_resp =  (frootcn_actual - frootcn_max) / 10.0_r8
               frac_resp = min(1.0_r8, max(0.0_r8, frac_resp))

               cpool_to_frootc_resp(p)         = frac_resp * cpool_to_frootc(p)
               cpool_to_frootc_storage_resp(p) = frac_resp * cpool_to_frootc_storage(p)

               !cpool_to_frootc(p) = cpool_to_frootc(p) - cpool_to_frootc_resp(p)
               !cpool_to_frootc_storage(p) = cpool_to_frootc_storage(p) - cpool_to_frootc_storage_resp(p)

            end if

            if (woody(ivt(p)) == 1._r8) then

               livewdcn_max = livewdcn(ivt(p)) + 15.0_r8

               ! if high coarse root CN ratio (i.e., high coarse root C compared to N) then turnover extra C
               if (livecrootcn_actual > livewdcn_max) then

                  frac_resp =  (livecrootcn_actual - livewdcn_max) / 10.0_r8
                  frac_resp = min(1.0_r8, max(0.0_r8, frac_resp))

                  cpool_to_livecrootc_resp(p)         = frac_resp * cpool_to_livecrootc(p)
                  cpool_to_livecrootc_storage_resp(p) = frac_resp * cpool_to_livecrootc_storage(p)

                  !cpool_to_livecrootc(p) = cpool_to_livecrootc(p) - cpool_to_livecrootc_resp(p)
                  !cpool_to_livecrootc_storage(p) = cpool_to_livecrootc_storage(p) - cpool_to_livecrootc_storage_resp(p)

               end if

               ! if high stem CN ratio (i.e., high stem C compared to N) then turnover extra C
               if (livestemcn_actual > livewdcn_max) then

                  frac_resp =  (livestemcn_actual - livewdcn_max) / 10.0_r8
                  frac_resp = min(1.0_r8, max(0.0_r8, frac_resp))

                  cpool_to_livestemc_resp(p)          = frac_resp * cpool_to_livestemc(p)
                  cpool_to_livestemc_storage_resp(p)  = frac_resp * cpool_to_livestemc_storage(p)

                  !cpool_to_livestemc(p) = cpool_to_livestemc(p) - cpool_to_livestemc_resp(p)
                  !cpool_to_livestemc_storage(p) = cpool_to_livestemc_storage(p) - cpool_to_livestemc_storage_resp(p)

               end if

            end if

            if (ivt(p) >= npcropmin) then ! skip 2 generic crops

               livewdcn_max = livewdcn(ivt(p)) + 15.0_r8

               ! if high coarse root CN ratio (i.e., high coarse root C compared to N) then turnover extra C
               if (livecrootcn_actual > livewdcn_max) then

                  frac_resp =  (livecrootcn_actual - livewdcn_max) / 10.0_r8
                  frac_resp = min(1.0_r8, max(0.0_r8, frac_resp))

                  cpool_to_livecrootc_resp(p)         = frac_resp * cpool_to_livecrootc(p)
                  cpool_to_livecrootc_storage_resp(p) = frac_resp * cpool_to_livecrootc_storage(p)

                  !cpool_to_livecrootc(p) = cpool_to_livecrootc(p) - cpool_to_livecrootc_resp(p)
                  !cpool_to_livecrootc_storage(p) = cpool_to_livecrootc_storage(p) - cpool_to_livecrootc_storage_resp(p)

               end if

               ! if high stem CN ratio (i.e., high stem C compared to N) then turnover extra C
               if (livestemcn_actual > livewdcn_max) then

                  frac_resp =  (livestemcn_actual - livewdcn_max) / 10.0_r8
                  frac_resp = min(1.0_r8, max(0.0_r8, frac_resp))

                  cpool_to_livestemc_resp(p)          = frac_resp * cpool_to_livestemc(p)
                  cpool_to_livestemc_storage_resp(p)  = frac_resp * cpool_to_livestemc_storage(p)

                  !cpool_to_livestemc(p) = cpool_to_livestemc(p) - cpool_to_livestemc_resp(p)
                  !cpool_to_livestemc_storage(p) = cpool_to_livestemc_storage(p) - cpool_to_livestemc_storage_resp(p)

               end if

            end if

            cpool_to_resp(p) = cpool_to_leafc_resp(p) + cpool_to_leafc_storage_resp(p)  + cpool_to_frootc_resp(p) + &
                 cpool_to_frootc_storage_resp(p) + cpool_to_livecrootc_resp(p) + cpool_to_livecrootc_storage_resp(p) + &
                 cpool_to_livestemc_resp(p) + cpool_to_livestemc_storage_resp(p)

<<<<<<< HEAD
            if(use_matrixcn)then
               cnveg_carbonflux_inst%matrix_Cinput_patch(p) = cnveg_carbonflux_inst%matrix_Cinput_patch(p) - cpool_to_resp(p)
=======
            ! Assign cpool_to_resp term to matrix solution
            if(use_matrixcn)then
>>>>>>> 94e1bdc4
            end if

         end if   ! end of if (carbon_resp_opt == 1 .AND. laisun(p)+laisha(p) > 0.0_r8) then

         !if (cnveg_nitrogenstate_inst%leafn_storage_patch(p) < n_min .or. laisun(p)+laisha(p) <= 0.0_r8) then
         !! to make output on history missing value
         !this%actual_storage_leafcn(p) = spval
         !end if
         !!!!!!!!!!!!!!!!!!!!!!!!!!!!!!!!!!!!!!!!!!!!!!!!!!!!!!!!!!!!!!!!!!!!!!!

<<<<<<< HEAD
         if(use_matrixcn)then
           associate( &
              matrix_Ninput     => cnveg_nitrogenflux_inst%matrix_Ninput_patch,  & ! N input of matrix
              matrix_nalloc     => cnveg_nitrogenflux_inst%matrix_nalloc_patch,  & ! B-matrix for nitrogen allocation
=======
         ! Do matrix update of above terms
         if(use_matrixcn)then
           associate( &
>>>>>>> 94e1bdc4
              psnsun_to_cpool   => cnveg_carbonflux_inst%psnsun_to_cpool_patch,  & ! 
              psnshade_to_cpool => cnveg_carbonflux_inst%psnshade_to_cpool_patch & ! 
           )
           if(use_c13 .and. psnsun_to_cpool(p)+psnshade_to_cpool(p).ne. 0.)then
<<<<<<< HEAD
               associate( &
                   matrix_C13input => cnveg_carbonflux_inst%matrix_C13input_patch & ! C13 input of matrix
               )
               matrix_C13input(p) = plant_calloc(p) * &
                                ((c13_cnveg_carbonflux_inst%psnsun_to_cpool_patch(p)+ c13_cnveg_carbonflux_inst%psnshade_to_cpool_patch(p))/ &
                                (psnsun_to_cpool(p)+psnshade_to_cpool(p)))
               end associate
           end if
           if(use_c14 .and. psnsun_to_cpool(p)+psnshade_to_cpool(p).ne. 0.)then
               associate( &
                  matrix_C14input => cnveg_carbonflux_inst%matrix_C14input_patch & ! C14 input of matrix
               )
               matrix_C14input(p) = plant_calloc(p) * &
                                ((c14_cnveg_carbonflux_inst%psnsun_to_cpool_patch(p)+ c14_cnveg_carbonflux_inst%psnshade_to_cpool_patch(p))/ &
                                (psnsun_to_cpool(p)+psnshade_to_cpool(p)))
               end associate
           end if
           npool_to_veg = npool_to_leafn(p) + npool_to_leafn_storage(p) &
                         + npool_to_frootn(p) + npool_to_frootn_storage(p) &
                         + npool_to_livestemn(p) + npool_to_livestemn_storage(p) &
                         + npool_to_deadstemn(p) + npool_to_deadstemn_storage(p) &
                         + npool_to_livecrootn(p) + npool_to_livecrootn_storage(p)  &
                         + npool_to_deadcrootn(p) + npool_to_deadcrootn_storage(p)   
           if (ivt(p) >= npcropmin)then
               npool_to_veg = npool_to_veg + npool_to_reproductiven(p,1) + npool_to_reproductiven_storage(p,1)
           end if
           if(npool_to_veg .ne. 0)then
               matrix_nalloc(p,ileaf         ) = npool_to_leafn(p)              / npool_to_veg
               matrix_nalloc(p,ileaf_st      ) = npool_to_leafn_storage(p)      / npool_to_veg
               matrix_nalloc(p,ifroot        ) = npool_to_frootn(p)             / npool_to_veg
               matrix_nalloc(p,ifroot_st     ) = npool_to_frootn_storage(p)     / npool_to_veg
               matrix_nalloc(p,ilivestem     ) = npool_to_livestemn(p)          / npool_to_veg
               matrix_nalloc(p,ilivestem_st  ) = npool_to_livestemn_storage(p)  / npool_to_veg
               matrix_nalloc(p,ideadstem     ) = npool_to_deadstemn(p)          / npool_to_veg
               matrix_nalloc(p,ideadstem_st  ) = npool_to_deadstemn_storage(p)  / npool_to_veg
               matrix_nalloc(p,ilivecroot    ) = npool_to_livecrootn(p)         / npool_to_veg
               matrix_nalloc(p,ilivecroot_st ) = npool_to_livecrootn_storage(p) / npool_to_veg
               matrix_nalloc(p,ideadcroot    ) = npool_to_deadcrootn(p)         / npool_to_veg
               matrix_nalloc(p,ideadcroot_st ) = npool_to_deadcrootn_storage(p) / npool_to_veg
               if (ivt(p) >= npcropmin)then
                  matrix_nalloc(p,igrain     ) = npool_to_reproductiven(p,1)             / npool_to_veg 
                  matrix_nalloc(p,igrain_st  ) = npool_to_reproductiven_storage(p,1)     / npool_to_veg 
               end if
               matrix_Ninput(p) = npool_to_veg - retransn_to_npool(p)
           else
               if(retransn(p) .ne. 0)then
                  retransn_to_npool(p) = retransn(p) * matrix_update_phn(p,iretransn_to_iout,retransn_to_npool(p)/retransn(p),dt,cnveg_nitrogenflux_inst,matrixcheck_ph,.True.)
               end if
           end if

           if(retransn(p) .ne. 0)then
               tmp = matrix_update_phn(p,iretransn_to_ileaf             ,matrix_nalloc(p,ileaf )         * retransn_to_npool(p) / retransn(p),dt,cnveg_nitrogenflux_inst,matrixcheck_ph,.True.)
               tmp = matrix_update_phn(p,iretransn_to_ileafst           ,matrix_nalloc(p,ileaf_st )      * retransn_to_npool(p) / retransn(p),dt,cnveg_nitrogenflux_inst,matrixcheck_ph,.True.)
               tmp = matrix_update_phn(p,iretransn_to_ifroot            ,matrix_nalloc(p,ifroot )        * retransn_to_npool(p) / retransn(p),dt,cnveg_nitrogenflux_inst,matrixcheck_ph,.True.)
               tmp = matrix_update_phn(p,iretransn_to_ifrootst          ,matrix_nalloc(p,ifroot_st )     * retransn_to_npool(p) / retransn(p),dt,cnveg_nitrogenflux_inst,matrixcheck_ph,.True.)
               tmp = matrix_update_phn(p,iretransn_to_ilivestem         ,matrix_nalloc(p,ilivestem )     * retransn_to_npool(p) / retransn(p),dt,cnveg_nitrogenflux_inst,matrixcheck_ph,.True.)
               tmp = matrix_update_phn(p,iretransn_to_ilivestemst       ,matrix_nalloc(p,ilivestem_st )  * retransn_to_npool(p) / retransn(p),dt,cnveg_nitrogenflux_inst,matrixcheck_ph,.True.)
               tmp = matrix_update_phn(p,iretransn_to_ideadstem         ,matrix_nalloc(p,ideadstem )     * retransn_to_npool(p) / retransn(p),dt,cnveg_nitrogenflux_inst,matrixcheck_ph,.True.)
               tmp = matrix_update_phn(p,iretransn_to_ideadstemst       ,matrix_nalloc(p,ideadstem_st )  * retransn_to_npool(p) / retransn(p),dt,cnveg_nitrogenflux_inst,matrixcheck_ph,.True.)
               tmp = matrix_update_phn(p,iretransn_to_ilivecroot        ,matrix_nalloc(p,ilivecroot )    * retransn_to_npool(p) / retransn(p),dt,cnveg_nitrogenflux_inst,matrixcheck_ph,.True.)
               tmp = matrix_update_phn(p,iretransn_to_ilivecrootst      ,matrix_nalloc(p,ilivecroot_st ) * retransn_to_npool(p) / retransn(p),dt,cnveg_nitrogenflux_inst,matrixcheck_ph,.True.)
               tmp = matrix_update_phn(p,iretransn_to_ideadcroot        ,matrix_nalloc(p,ideadcroot )    * retransn_to_npool(p) / retransn(p),dt,cnveg_nitrogenflux_inst,matrixcheck_ph,.True.)
               tmp = matrix_update_phn(p,iretransn_to_ideadcrootst      ,matrix_nalloc(p,ideadcroot_st ) * retransn_to_npool(p) / retransn(p),dt,cnveg_nitrogenflux_inst,matrixcheck_ph,.True.)
               if(ivt(p) >= npcropmin)then
                 tmp = matrix_update_phn(p,iretransn_to_igrain   ,matrix_nalloc(p,igrain    ) * retransn_to_npool(p) / retransn(p),dt,cnveg_nitrogenflux_inst,matrixcheck_ph,.True.)
                 tmp = matrix_update_phn(p,iretransn_to_igrainst ,matrix_nalloc(p,igrain_st ) * retransn_to_npool(p) / retransn(p),dt,cnveg_nitrogenflux_inst,matrixcheck_ph,.True.)
=======
           end if
           if(use_c14 .and. psnsun_to_cpool(p)+psnshade_to_cpool(p).ne. 0.)then
           end if
           if (ivt(p) >= npcropmin)then
           end if
           if(npool_to_veg .ne. 0)then
               if (ivt(p) >= npcropmin)then
               end if
           else
               if(retransn(p) .ne. 0)then
               end if
           end if
            
           if(retransn(p) .ne. 0)then
               if(ivt(p) >= npcropmin)then
>>>>>>> 94e1bdc4
               end if
           end if
           end associate
         end if !end use_matrixcn  
      end do ! end patch loop

    end associate

  end subroutine calc_plant_cn_alloc

  !-----------------------------------------------------------------------
  subroutine calc_npool_to_components_flexiblecn( &
       npool, ivt, nlc, fcur, f1, f2, f3, f4, f5, &
       npool_to_leafn, npool_to_leafn_storage, &
       npool_to_frootn, npool_to_frootn_storage, &
       npool_to_livestemn, npool_to_livestemn_storage, &
       npool_to_deadstemn, npool_to_deadstemn_storage, &
       npool_to_livecrootn, npool_to_livecrootn_storage, &
       npool_to_deadcrootn, npool_to_deadcrootn_storage, &
       npool_to_reproductiven, npool_to_reproductiven_storage)
    !
    ! !DESCRIPTION:
    ! Calculate npool_to_* terms for a single patch using the FlexibleCN approach
    !
    ! !ARGUMENTS:
    real(r8), intent(in) :: npool ! temporary plant N pool (gN/m2)
    integer, intent(in) :: ivt ! vegetation type
    real(r8), intent(in) :: nlc ! new leaf carbon allocation (gC/m2/s)
    real(r8), intent(in) :: fcur ! fraction of current psn displayed as growth
    real(r8), intent(in) :: f1 ! C allocation parameter - fine_root:leaf ratio
    real(r8), intent(in) :: f2 ! C allocation parameter - coarse_root:stem ratio
    real(r8), intent(in) :: f3 ! C allocation parameter - stem:leaf ratio
    real(r8), intent(in) :: f4 ! C allocation parameter - fraction of new wood that is live
    real(r8), intent(in) :: f5(:) ! C allocation parameter - repr:leaf ratio for each crop reproductive pool

    ! Each of the following output variables is in units of gN/m2/s; they are
    ! intent(inout) because some may remain unchanged in some circumstances.
    real(r8), intent(inout) :: npool_to_leafn
    real(r8), intent(inout) :: npool_to_leafn_storage
    real(r8), intent(inout) :: npool_to_frootn
    real(r8), intent(inout) :: npool_to_frootn_storage
    real(r8), intent(inout) :: npool_to_livestemn
    real(r8), intent(inout) :: npool_to_livestemn_storage
    real(r8), intent(inout) :: npool_to_deadstemn
    real(r8), intent(inout) :: npool_to_deadstemn_storage
    real(r8), intent(inout) :: npool_to_livecrootn
    real(r8), intent(inout) :: npool_to_livecrootn_storage
    real(r8), intent(inout) :: npool_to_deadcrootn
    real(r8), intent(inout) :: npool_to_deadcrootn_storage
    real(r8), intent(inout) :: npool_to_reproductiven(:)
    real(r8), intent(inout) :: npool_to_reproductiven_storage(:)

    !
    ! !LOCAL VARIABLES:
    real(r8) :: cnl,cnfr,cnlw,cndw ! C:N ratios for leaf, fine root, and wood
    real(r8) :: cng                ! C:N ratio for grain (= cnlw for now; slevis)
    real(r8) :: dt                 ! model time step
    integer  :: k

    real(r8) :: npool_to_reproductiven_demand_tot
    real(r8) :: npool_to_reproductiven_storage_demand_tot
    real(r8) :: npool_to_leafn_demand
    real(r8) :: npool_to_leafn_storage_demand
    real(r8) :: npool_to_frootn_demand
    real(r8) :: npool_to_frootn_storage_demand
    real(r8) :: npool_to_livestemn_demand
    real(r8) :: npool_to_livestemn_storage_demand
    real(r8) :: npool_to_livecrootn_demand
    real(r8) :: npool_to_livecrootn_storage_demand
    real(r8) :: npool_to_deadstemn_demand
    real(r8) :: npool_to_deadstemn_storage_demand
    real(r8) :: npool_to_deadcrootn_demand
    real(r8) :: npool_to_deadcrootn_storage_demand
    real(r8) :: npool_to_reproductiven_demand(nrepr)
    real(r8) :: npool_to_reproductiven_storage_demand(nrepr)
    real(r8) :: total_plant_Ndemand
    real(r8) :: frNdemand_npool_to_leafn
    real(r8) :: frNdemand_npool_to_leafn_storage
    real(r8) :: frNdemand_npool_to_frootn
    real(r8) :: frNdemand_npool_to_frootn_storage
    real(r8) :: frNdemand_npool_to_livestemn
    real(r8) :: frNdemand_npool_to_livestemn_storage
    real(r8) :: frNdemand_npool_to_deadstemn
    real(r8) :: frNdemand_npool_to_deadstemn_storage
    real(r8) :: frNdemand_npool_to_livecrootn
    real(r8) :: frNdemand_npool_to_livecrootn_storage
    real(r8) :: frNdemand_npool_to_deadcrootn
    real(r8) :: frNdemand_npool_to_deadcrootn_storage
    real(r8) :: frNdemand_npool_to_reproductiven(nrepr)
    real(r8) :: frNdemand_npool_to_reproductiven_storage(nrepr)

    character(len=*), parameter :: subname = 'calc_npool_to_components_flexiblecn'
    !-----------------------------------------------------------------------

    SHR_ASSERT_ALL_FL((ubound(f5) == [nrepr]), sourcefile, __LINE__)
    SHR_ASSERT_ALL_FL((ubound(npool_to_reproductiven) == [nrepr]), sourcefile, __LINE__)
    SHR_ASSERT_ALL_FL((ubound(npool_to_reproductiven_storage) == [nrepr]), sourcefile, __LINE__)

    associate( &
         woody    => pftcon%woody    , & ! Input:  binary flag for woody lifeform (1=woody, 0=not woody)
         leafcn   => pftcon%leafcn   , & ! Input:  leaf C:N (gC/gN)
         frootcn  => pftcon%frootcn  , & ! Input:  fine root C:N (gC/gN)
         livewdcn => pftcon%livewdcn , & ! Input:  live wood (phloem and ray parenchyma) C:N (gC/gN)
         deadwdcn => pftcon%deadwdcn , & ! Input:  dead wood (xylem and heartwood) C:N (gC/gN)
         graincn  => pftcon%graincn    & ! Input:  grain C:N (gC/gN)
         )

    dt = get_step_size_real()

    cnl  = leafcn(ivt)
    cnfr = frootcn(ivt)
    cnlw = livewdcn(ivt)
    cndw = deadwdcn(ivt)

    ! computing 1.) fractional N demand and 2.) N allocation after uptake for different plant parts
!!!!!!!!!!!!!!!!!!!!!!!!!!!!!!!!!!!!!!!!!!!!!!!!!!!!!!!!!!!!!!!!!!!!!!!
    ! computing nitrogen demand for different pools based on carbon allocated and CN ratio
    npool_to_leafn_demand          = (nlc / cnl) * fcur
    npool_to_leafn_storage_demand  = (nlc / cnl) * (1._r8 - fcur)
    npool_to_frootn_demand         = (nlc * f1 / cnfr) * fcur
    npool_to_frootn_storage_demand = (nlc * f1 / cnfr) * (1._r8 - fcur)
    if (woody(ivt) == 1._r8) then

       npool_to_livestemn_demand          = (nlc * f3 * f4 / cnlw) * fcur
       npool_to_livestemn_storage_demand  = (nlc * f3 * f4 / cnlw) * (1._r8 - fcur)
       npool_to_deadstemn_demand          = (nlc * f3 * (1._r8 - f4) / cndw) * fcur
       npool_to_deadstemn_storage_demand  = (nlc * f3 * (1._r8 - f4) / cndw) * (1._r8 - fcur)
       npool_to_livecrootn_demand         = (nlc * f2 * f3 * f4 / cnlw) * fcur
       npool_to_livecrootn_storage_demand = (nlc * f2 * f3 * f4 / cnlw) * (1._r8 - fcur)
       npool_to_deadcrootn_demand         = (nlc * f2 * f3 * (1._r8 - f4) / cndw) * fcur
       npool_to_deadcrootn_storage_demand = (nlc * f2 * f3 * (1._r8 - f4) / cndw) * (1._r8 - fcur)
    end if
    if (ivt >= npcropmin) then ! skip 2 generic crops

       cng = graincn(ivt)
       npool_to_livestemn_demand          = (nlc * f3 * f4 / cnlw) * fcur
       npool_to_livestemn_storage_demand  = (nlc * f3 * f4 / cnlw) * (1._r8 - fcur)
       npool_to_deadstemn_demand          = (nlc * f3 * (1._r8 - f4) / cndw) * fcur
       npool_to_deadstemn_storage_demand  = (nlc * f3 * (1._r8 - f4) / cndw) * (1._r8 - fcur)
       npool_to_livecrootn_demand         = (nlc * f2 * f3 * f4 / cnlw) * fcur
       npool_to_livecrootn_storage_demand = (nlc * f2 * f3 * f4 / cnlw) * (1._r8 - fcur)
       npool_to_deadcrootn_demand         = (nlc * f2 * f3 * (1._r8 - f4) / cndw) * fcur
       npool_to_deadcrootn_storage_demand = (nlc * f2 * f3 * (1._r8 - f4) / cndw) * (1._r8 - fcur)
       do k = 1, nrepr
          npool_to_reproductiven_demand(k)         = (nlc * f5(k) / cng) * fcur
          npool_to_reproductiven_storage_demand(k) = (nlc * f5(k) / cng) * (1._r8 -fcur)
       end do
    end if


    ! computing 1.) fractional N demand for different plant parts
!!!!!!!!!!!!!!!!!!!!!!!!!!!!!!!!!!!!!!!!!!!!!!!!!!!!!!!!!!!!!!!!!!!!
    total_plant_Ndemand = npool_to_leafn_demand + npool_to_leafn_storage_demand + &
         npool_to_frootn_demand + npool_to_frootn_storage_demand

    if (woody(ivt) == 1._r8) then

       total_plant_Ndemand = npool_to_leafn_demand + npool_to_leafn_storage_demand + &
            npool_to_frootn_demand + npool_to_frootn_storage_demand + &
            npool_to_livestemn_demand + npool_to_livestemn_storage_demand + npool_to_deadstemn_demand + &
            npool_to_deadstemn_storage_demand  + &
            npool_to_livecrootn_demand + npool_to_livecrootn_storage_demand + npool_to_deadcrootn_demand + &
            npool_to_deadcrootn_storage_demand

    end if
    if (ivt >= npcropmin) then ! skip 2 generic crops

       npool_to_reproductiven_demand_tot = 0._r8
       npool_to_reproductiven_storage_demand_tot = 0._r8
       do k = 1, nrepr
          npool_to_reproductiven_demand_tot = npool_to_reproductiven_demand_tot + &
               npool_to_reproductiven_demand(k)
          npool_to_reproductiven_storage_demand_tot = npool_to_reproductiven_storage_demand_tot + &
               npool_to_reproductiven_storage_demand(k)
       end do

       total_plant_Ndemand = npool_to_leafn_demand + npool_to_leafn_storage_demand + &
            npool_to_frootn_demand + npool_to_frootn_storage_demand + &
            npool_to_livestemn_demand + npool_to_livestemn_storage_demand + npool_to_deadstemn_demand + &
            npool_to_deadstemn_storage_demand  + &
            npool_to_livecrootn_demand + npool_to_livecrootn_storage_demand + npool_to_deadcrootn_demand + &
            npool_to_deadcrootn_storage_demand + &
            npool_to_reproductiven_demand_tot + npool_to_reproductiven_storage_demand_tot

    end if

    if (total_plant_Ndemand == 0.0_r8) then    ! removing division by zero

       frNdemand_npool_to_leafn = 0.0_r8
       frNdemand_npool_to_leafn_storage = 0.0_r8
       frNdemand_npool_to_frootn = 0.0_r8
       frNdemand_npool_to_frootn_storage = 0.0_r8
       if (woody(ivt) == 1._r8) then

          frNdemand_npool_to_livestemn = 0.0_r8
          frNdemand_npool_to_livestemn_storage  = 0.0_r8
          frNdemand_npool_to_deadstemn = 0.0_r8
          frNdemand_npool_to_deadstemn_storage = 0.0_r8
          frNdemand_npool_to_livecrootn = 0.0_r8
          frNdemand_npool_to_livecrootn_storage = 0.0_r8
          frNdemand_npool_to_deadcrootn = 0.0_r8
          frNdemand_npool_to_deadcrootn_storage = 0.0_r8
       end if
       if (ivt >= npcropmin) then ! skip 2 generic crops

          frNdemand_npool_to_livestemn = 0.0_r8
          frNdemand_npool_to_livestemn_storage = 0.0_r8
          frNdemand_npool_to_deadstemn = 0.0_r8
          frNdemand_npool_to_deadstemn_storage = 0.0_r8
          frNdemand_npool_to_livecrootn = 0.0_r8
          frNdemand_npool_to_livecrootn_storage = 0.0_r8
          frNdemand_npool_to_deadcrootn = 0.0_r8
          frNdemand_npool_to_deadcrootn_storage = 0.0_r8
          do k = 1, nrepr
             frNdemand_npool_to_reproductiven(k) = 0.0_r8
             frNdemand_npool_to_reproductiven_storage(k) = 0.0_r8
          end do
       end if

    else

       frNdemand_npool_to_leafn = npool_to_leafn_demand / total_plant_Ndemand
       frNdemand_npool_to_leafn_storage = npool_to_leafn_storage_demand / total_plant_Ndemand
       frNdemand_npool_to_frootn = npool_to_frootn_demand / total_plant_Ndemand
       frNdemand_npool_to_frootn_storage = npool_to_frootn_storage_demand / total_plant_Ndemand
       if (woody(ivt) == 1._r8) then

          frNdemand_npool_to_livestemn = npool_to_livestemn_demand / total_plant_Ndemand
          frNdemand_npool_to_livestemn_storage  = npool_to_livestemn_storage_demand / total_plant_Ndemand
          frNdemand_npool_to_deadstemn = npool_to_deadstemn_demand / total_plant_Ndemand
          frNdemand_npool_to_deadstemn_storage = npool_to_deadstemn_storage_demand / total_plant_Ndemand
          frNdemand_npool_to_livecrootn = npool_to_livecrootn_demand / total_plant_Ndemand
          frNdemand_npool_to_livecrootn_storage = npool_to_livecrootn_storage_demand / total_plant_Ndemand
          frNdemand_npool_to_deadcrootn = npool_to_deadcrootn_demand / total_plant_Ndemand
          frNdemand_npool_to_deadcrootn_storage = npool_to_deadcrootn_storage_demand / total_plant_Ndemand
       end if
       if (ivt >= npcropmin) then ! skip 2 generic crops

          frNdemand_npool_to_livestemn = npool_to_livestemn_demand / total_plant_Ndemand
          frNdemand_npool_to_livestemn_storage = npool_to_livestemn_storage_demand / total_plant_Ndemand
          frNdemand_npool_to_deadstemn = npool_to_deadstemn_demand / total_plant_Ndemand
          frNdemand_npool_to_deadstemn_storage = npool_to_deadstemn_storage_demand / total_plant_Ndemand
          frNdemand_npool_to_livecrootn = npool_to_livecrootn_demand / total_plant_Ndemand
          frNdemand_npool_to_livecrootn_storage = npool_to_livecrootn_storage_demand / total_plant_Ndemand
          frNdemand_npool_to_deadcrootn = npool_to_deadcrootn_demand / total_plant_Ndemand
          frNdemand_npool_to_deadcrootn_storage = npool_to_deadcrootn_storage_demand / total_plant_Ndemand
          do k = 1, nrepr
             frNdemand_npool_to_reproductiven(k) = &
                  npool_to_reproductiven_demand(k) / total_plant_Ndemand
             frNdemand_npool_to_reproductiven_storage(k) = &
                  npool_to_reproductiven_storage_demand(k) / total_plant_Ndemand
          end do
       end if

    end if
!!!!!!!!!!!!!!!!!!!!!!!!!!!!!!!!!!!!!!!!!!!!!!!!!!!!!!!!!!!!!!!!!!!!


    ! computing N allocation for different plant parts
    ! allocating allocation to different plant parts in proportion to the fractional demand
!!!!!!!!!!!!!!!!!!!!!!!!!!!!!!!!!!!!!!!!!!!!!!!!!!!!!!!!!!!!!!!!!!!!
    npool_to_leafn = frNdemand_npool_to_leafn * npool / dt
    npool_to_leafn_storage  = frNdemand_npool_to_leafn_storage * npool / dt
    npool_to_frootn = frNdemand_npool_to_frootn * npool / dt
    npool_to_frootn_storage = frNdemand_npool_to_frootn_storage * npool / dt
    if (woody(ivt) == 1._r8) then
       npool_to_livestemn = frNdemand_npool_to_livestemn * npool / dt
       npool_to_livestemn_storage = frNdemand_npool_to_livestemn_storage * npool / dt
       npool_to_deadstemn = frNdemand_npool_to_deadstemn * npool / dt
       npool_to_deadstemn_storage = frNdemand_npool_to_deadstemn_storage * npool / dt
       npool_to_livecrootn = frNdemand_npool_to_livecrootn * npool / dt
       npool_to_livecrootn_storage = frNdemand_npool_to_livecrootn_storage * npool / dt
       npool_to_deadcrootn = frNdemand_npool_to_deadcrootn * npool / dt
       npool_to_deadcrootn_storage = frNdemand_npool_to_deadcrootn_storage * npool / dt
    end if
    if (ivt >= npcropmin) then ! skip 2 generic crops
       npool_to_livestemn = frNdemand_npool_to_livestemn * npool / dt
       npool_to_livestemn_storage = frNdemand_npool_to_livestemn_storage * npool / dt
       npool_to_deadstemn = frNdemand_npool_to_deadstemn * npool / dt
       npool_to_deadstemn_storage = frNdemand_npool_to_deadstemn_storage * npool / dt
       npool_to_livecrootn = frNdemand_npool_to_livecrootn * npool / dt
       npool_to_livecrootn_storage = frNdemand_npool_to_livecrootn_storage * npool / dt
       npool_to_deadcrootn = frNdemand_npool_to_deadcrootn * npool / dt
       npool_to_deadcrootn_storage = frNdemand_npool_to_deadcrootn_storage * npool / dt
       do k = 1, nrepr
          npool_to_reproductiven(k) = frNdemand_npool_to_reproductiven(k) * npool / dt
          npool_to_reproductiven_storage(k) = frNdemand_npool_to_reproductiven_storage(k) * npool / dt
       end do
    end if
!!!!!!!!!!!!!!!!!!!!!!!!!!!!!!!!!!!!!!!!!!!!!!!!!!!!!!!!!!!!!!!!!!!!

    end associate
  end subroutine calc_npool_to_components_flexiblecn

  !-----------------------------------------------------------------------
  subroutine calc_npool_to_components_agsys( &
       npool, fcur, f4, aleaf_n, astem_n, aroot_n, arepr_n, &
       npool_to_leafn, npool_to_leafn_storage, &
       npool_to_frootn, npool_to_frootn_storage, &
       npool_to_livestemn, npool_to_livestemn_storage, &
       npool_to_deadstemn, npool_to_deadstemn_storage, &
       npool_to_livecrootn, npool_to_livecrootn_storage, &
       npool_to_deadcrootn, npool_to_deadcrootn_storage, &
       npool_to_reproductiven, npool_to_reproductiven_storage)
    !
    ! !DESCRIPTION:
    ! Calculate npool_to_* terms for a single crop patch when using AgSys
    !
    ! Note that this assumes that there is no allocation to coarse roots
    !
    ! !ARGUMENTS:
    real(r8), intent(in) :: npool      ! temporary plant N pool (gN/m2)
    real(r8), intent(in) :: fcur       ! fraction of current psn displayed as growth
    real(r8), intent(in) :: f4         ! C allocation parameter - fraction of new wood that is live
    real(r8), intent(in) :: aleaf_n    ! leaf allocation coefficient for N
    real(r8), intent(in) :: astem_n    ! stem allocation coefficient for N
    real(r8), intent(in) :: aroot_n    ! root allocation coefficient for N
    real(r8), intent(in) :: arepr_n(:) ! reproductive allocation coefficient(s) for N

    ! Each of the following output variables is in units of gN/m2/s
    real(r8), intent(out) :: npool_to_leafn
    real(r8), intent(out) :: npool_to_leafn_storage
    real(r8), intent(out) :: npool_to_frootn
    real(r8), intent(out) :: npool_to_frootn_storage
    real(r8), intent(out) :: npool_to_livestemn
    real(r8), intent(out) :: npool_to_livestemn_storage
    real(r8), intent(out) :: npool_to_deadstemn
    real(r8), intent(out) :: npool_to_deadstemn_storage
    real(r8), intent(out) :: npool_to_livecrootn
    real(r8), intent(out) :: npool_to_livecrootn_storage
    real(r8), intent(out) :: npool_to_deadcrootn
    real(r8), intent(out) :: npool_to_deadcrootn_storage
    real(r8), intent(out) :: npool_to_reproductiven(:)
    real(r8), intent(out) :: npool_to_reproductiven_storage(:)

    !
    ! !LOCAL VARIABLES:
    real(r8) :: dt                 ! model time step
    integer  :: k

    character(len=*), parameter :: subname = 'calc_npool_to_components_agsys'
    !-----------------------------------------------------------------------

    SHR_ASSERT_ALL_FL((ubound(arepr_n) == [nrepr]), sourcefile, __LINE__)
    SHR_ASSERT_ALL_FL((ubound(npool_to_reproductiven) == [nrepr]), sourcefile, __LINE__)
    SHR_ASSERT_ALL_FL((ubound(npool_to_reproductiven_storage) == [nrepr]), sourcefile, __LINE__)

    dt = get_step_size_real()

    npool_to_leafn         = aleaf_n * fcur           * npool / dt
    npool_to_leafn_storage = aleaf_n * (1._r8 - fcur) * npool / dt

    npool_to_frootn         = aroot_n * fcur           * npool / dt
    npool_to_frootn_storage = aroot_n * (1._r8 - fcur) * npool / dt

    npool_to_livestemn         = astem_n * f4           * fcur           * npool / dt
    npool_to_livestemn_storage = astem_n * f4           * (1._r8 - fcur) * npool / dt
    npool_to_deadstemn         = astem_n * (1._r8 - f4) * fcur           * npool / dt
    npool_to_deadstemn_storage = astem_n * (1._r8 - f4) * (1._r8 - fcur) * npool / dt

    ! Assume no allocation to coarse roots for crops. If there *were* allocation to coarse
    ! roots (via a non-zero croot_stem), we would have bigger issues with consistency
    ! between AgSys's desired allocation and the actual C/N allocation: the way this
    ! allocation is currently formulated, non-zero allocation to coarse roots implies that
    ! things like aleaf and arepr aren't truly the fractional allocation to leaves and
    ! reproductive organs: the actual allocation fractions end up being reduced somewhat
    ! via a normalizing factor that differs from 1.
    !
    ! It's not really necessary to explicitly set these to 0 every time step, but we do
    ! it to try make it obvious that this will need to change if we ever want to have
    ! non-zero allocation to coarse roots for crops.
    npool_to_livecrootn         = 0._r8
    npool_to_livecrootn_storage = 0._r8
    npool_to_deadcrootn         = 0._r8
    npool_to_deadcrootn_storage = 0._r8

    do k = 1, nrepr
       npool_to_reproductiven(k)         = arepr_n(k) * fcur           * npool / dt
       npool_to_reproductiven_storage(k) = arepr_n(k) * (1._r8 - fcur) * npool / dt
    end do

  end subroutine calc_npool_to_components_agsys

! -----------------------------------------------------------------------
  subroutine calc_plant_nutrient_demand(this, bounds,                          &
       num_p, filter_p, call_is_for_pcrop,                                     &
       crop_inst, canopystate_inst,                                            &
       cnveg_state_inst, cnveg_carbonstate_inst, cnveg_carbonflux_inst,        &
       cnveg_nitrogenstate_inst, cnveg_nitrogenflux_inst, &
       soilbiogeochem_carbonflux_inst, soilbiogeochem_nitrogenstate_inst, &
       energyflux_inst)
    !
    ! !USES:
    use CanopyStateType        , only : canopystate_type
    use CropType               , only : crop_type
    use CNVegStateType         , only : cnveg_state_type
    use CNVegCarbonStateType   , only : cnveg_carbonstate_type
    use CNVegNitrogenStateType , only : cnveg_nitrogenstate_type
    use CNVegCarbonFluxType    , only : cnveg_carbonflux_type
    use CNVegNitrogenFluxType  , only : cnveg_nitrogenflux_type
    use SoilBiogeochemCarbonFluxType, only : soilbiogeochem_carbonflux_type
    use SoilBiogeochemNitrogenStateType, only : soilbiogeochem_nitrogenstate_type
    use EnergyFluxType         , only : energyflux_type     !
    ! !ARGUMENTS:
    class(nutrient_competition_FlexibleCN_type), intent(inout) :: this
    type(bounds_type)               , intent(in)    :: bounds

    ! This subroutine is meant to be called separately for non-prognostic-crop points and
    ! prognostic-crop points. (The reason for this is so that the call for prognostic-crop
    ! points can be skipped when a separate crop model is calculating these variables.) In
    ! the call for non-prognostic-crop points, this filter should be the soilnopcropp
    ! filter and call_is_for_pcrop should be false; in the call for prognostic-crop
    ! points, this filter should be the pcropp filter and call_is_for_pcrop should be
    ! true.
    integer                         , intent(in)    :: num_p        ! number of patches in filter
    integer                         , intent(in)    :: filter_p(:)  ! patch filter
    logical                         , intent(in)    :: call_is_for_pcrop

    type(crop_type)                 , intent(in)    :: crop_inst
    type(canopystate_type)          , intent(in)    :: canopystate_inst
    type(cnveg_state_type)          , intent(inout) :: cnveg_state_inst
    type(cnveg_carbonstate_type)    , intent(in)    :: cnveg_carbonstate_inst
    type(cnveg_carbonflux_type)     , intent(in)    :: cnveg_carbonflux_inst
    type(cnveg_nitrogenstate_type)  , intent(in)    :: cnveg_nitrogenstate_inst
    type(cnveg_nitrogenflux_type)   , intent(inout) :: cnveg_nitrogenflux_inst
    type(soilbiogeochem_carbonflux_type)   , intent(in) :: soilbiogeochem_carbonflux_inst
    type(soilbiogeochem_nitrogenstate_type), intent(in)    :: soilbiogeochem_nitrogenstate_inst
    type(energyflux_type)           , intent(in)    :: energyflux_inst
    !-----------------------------------------------------------------------

    call this%calc_plant_nitrogen_demand(bounds,                           &
       num_p, filter_p, call_is_for_pcrop,                                 &
       crop_inst, canopystate_inst,                                        &
       cnveg_state_inst, cnveg_carbonstate_inst, cnveg_carbonflux_inst,    &
       cnveg_nitrogenstate_inst, cnveg_nitrogenflux_inst,                  &
       soilbiogeochem_carbonflux_inst, soilbiogeochem_nitrogenstate_inst, &
       energyflux_inst)

  end subroutine calc_plant_nutrient_demand

  !-----------------------------------------------------------------------
  subroutine calc_plant_nitrogen_demand(this, bounds,                           &
       num_p, filter_p, call_is_for_pcrop,                                      &
       crop_inst, canopystate_inst,                                             &
       cnveg_state_inst, cnveg_carbonstate_inst, cnveg_carbonflux_inst,         &
       cnveg_nitrogenstate_inst, cnveg_nitrogenflux_inst, &
       soilbiogeochem_carbonflux_inst, soilbiogeochem_nitrogenstate_inst, &
       energyflux_inst)
    !
    ! !DESCRIPTION:
    ! Sets the following output variables that are used elsewhere:
    ! - plant_ndemand
    ! - retransn_to_npool
    ! - leafn_to_retransn
    ! - frootn_to_retransn
    ! - livestemn_to_retransn
    !
    ! !USES:
    use pftconMod              , only : ntmp_soybean, nirrig_tmp_soybean
    use pftconMod              , only : ntrp_soybean, nirrig_trp_soybean
    use clm_varcon             , only : dzsoi_decomp
    use clm_varpar             , only : nlevdecomp
    use CanopyStateType        , only : canopystate_type
    use CropType               , only : crop_type
    use CNVegStateType         , only : cnveg_state_type
    use CNVegCarbonStateType   , only : cnveg_carbonstate_type
    use CNVegCarbonFluxType    , only : cnveg_carbonflux_type
    use CNVegNitrogenStateType , only : cnveg_nitrogenstate_type
    use CNVegNitrogenFluxType  , only : cnveg_nitrogenflux_type
    use SoilBiogeochemCarbonFluxType, only : soilbiogeochem_carbonflux_type
    use SoilBiogeochemNitrogenStateType, only : soilbiogeochem_nitrogenstate_type
    use EnergyFluxType         , only : energyflux_type     !
    use CNSharedParamsMod      , only : use_fun
    use CNPrecisionControlMod  , only : n_min
    use clm_varcon             , only : spval
    use clm_varpar             , only : ileaf,ileaf_st,ileaf_xf,ifroot,ifroot_st,ifroot_xf,&
                                       ilivestem,ilivestem_st,ilivestem_xf,&
                                       ideadstem,ideadstem_st,ideadstem_xf,&
                                       ilivecroot,ilivecroot_st,ilivecroot_xf,&
                                       ideadcroot,ideadcroot_st,ideadcroot_xf,&
                                       igrain,igrain_st,igrain_xf,iretransn,ioutc,ioutn
    use CNVegMatrixMod         , only : matrix_update_phn
    ! !ARGUMENTS:
    class(nutrient_competition_FlexibleCN_type), intent(inout) :: this
    type(bounds_type)               , intent(in)    :: bounds

    ! This subroutine is meant to be called separately for non-prognostic-crop points and
    ! prognostic-crop points. (The reason for this is so that the call for prognostic-crop
    ! points can be skipped when a separate crop model is calculating these variables.) In
    ! the call for non-prognostic-crop points, this filter should be the soilnopcropp
    ! filter and call_is_for_pcrop should be false; in the call for prognostic-crop
    ! points, this filter should be the pcropp filter and call_is_for_pcrop should be
    ! true.
    integer                         , intent(in)    :: num_p        ! number of patches in filter
    integer                         , intent(in)    :: filter_p(:)  ! patch filter
    logical                         , intent(in)    :: call_is_for_pcrop

    type(crop_type)                 , intent(in)    :: crop_inst
    type(canopystate_type)          , intent(in)    :: canopystate_inst
    type(cnveg_state_type)          , intent(inout) :: cnveg_state_inst
    type(cnveg_carbonstate_type)    , intent(in)    :: cnveg_carbonstate_inst
    type(cnveg_carbonflux_type)     , intent(in)    :: cnveg_carbonflux_inst
    type(cnveg_nitrogenstate_type)  , intent(in)    :: cnveg_nitrogenstate_inst
    type(cnveg_nitrogenflux_type)   , intent(inout) :: cnveg_nitrogenflux_inst
    type(soilbiogeochem_carbonflux_type)   , intent(in) :: soilbiogeochem_carbonflux_inst
    type(soilbiogeochem_nitrogenstate_type), intent(in) :: soilbiogeochem_nitrogenstate_inst
    type(energyflux_type)           , intent(in)    :: energyflux_inst
    !
    ! !LOCAL VARIABLES:
    integer  :: c, p, j                                    ! indices
    integer  :: fp                                         ! lake filter patch index
    real(r8) :: t1                                         ! temporary variable
    real(r8) :: dt                                         ! model time step
    real(r8) :: f_N              (bounds%begp:bounds%endp)
    real(r8) :: Kmin
    real(r8) :: leafcn_max
    real(r8) :: leafcn_min
    real(r8) :: nscalar
    real(r8) :: sminn_total
    real(r8) :: substrate_term
    real(r8) :: temp_scalar
    real(r8) :: Vmax_N
    real(r8) :: crop_phase       (bounds%begp:bounds%endp)
    real(r8) :: allocation_leaf  (bounds%begp:bounds%endp)
    real(r8) :: allocation_stem  (bounds%begp:bounds%endp)
    real(r8) :: allocation_froot (bounds%begp:bounds%endp)
    real(r8) :: tmp

    character(len=*), parameter :: subname = "calc_plant_nitrogen_demand"
    ! -----------------------------------------------------------------------

    SHR_ASSERT_ALL_FL((ubound(this%actual_leafcn) >= (/bounds%endp/)), sourcefile, __LINE__)
    SHR_ASSERT_ALL_FL((lbound(this%actual_leafcn) <= (/bounds%begp/)), sourcefile, __LINE__)

    associate(                                                                        &
         ivt                   => patch%itype                                        ,  & ! Input:  [integer  (:) ]  patch vegetation type

         leafcn                => pftcon%leafcn                                    ,  & ! Input:  leaf C:N (gC/gN)
         fleafcn               => pftcon%fleafcn                                    , & ! Input:  leaf c:n during organ fill
         ffrootcn              => pftcon%ffrootcn                                   , & ! Input:  froot c:n during organ fill
         fstemcn               => pftcon%fstemcn                                    , & ! Input:  stem c:n during organ fill
         astemf                => pftcon%astemf                                     , & ! Input:  parameter used below
         season_decid          => pftcon%season_decid                               , & ! Input:  binary flag for seasonal-deciduous leaf habit (0 or 1)
         stress_decid          => pftcon%stress_decid                               , & ! Input:  binary flag for stress-deciduous leaf habit (0 or 1)

         laisun                => canopystate_inst%laisun_patch                     , & ! Input:  [real(r8) (:)   ]  sunlit projected leaf area index
         laisha                => canopystate_inst%laisha_patch                     , & ! Input:  [real(r8) (:)   ]  shaded projected leaf area index

         croplive              => crop_inst%croplive_patch                          , & ! Input:  [logical  (:)   ]  flag, true if planted, not harvested

         astem                 => cnveg_state_inst%astem_patch                      , & ! Input: [real(r8) (:)   ]  stem allocation coefficient
         c_allometry           => cnveg_state_inst%c_allometry_patch                , & ! Input: [real(r8) (:)   ]  C allocation index (DIM)
         n_allometry           => cnveg_state_inst%n_allometry_patch                , & ! Input: [real(r8) (:)   ]  N allocation index (DIM)
         annsum_potential_gpp  => cnveg_state_inst%annsum_potential_gpp_patch       , & ! Input:  [real(r8) (:)   ]  annual sum of potential GPP
         annmax_retransn       => cnveg_state_inst%annmax_retransn_patch            , & ! Input:  [real(r8) (:)   ]  annual max of retranslocated N pool
         grain_flag            => cnveg_state_inst%grain_flag_patch                 , & ! Output: [real(r8) (:)   ]  1: grain fill stage; 0: not
         tempsum_potential_gpp => cnveg_state_inst%tempsum_potential_gpp_patch      , & ! Output: [real(r8) (:)   ]  temporary annual sum of potential GPP
         tempmax_retransn      => cnveg_state_inst%tempmax_retransn_patch           , & ! Output: [real(r8) (:)   ]  temporary annual max of retranslocated N pool (gN/m2)

         leafc                 => cnveg_carbonstate_inst%leafc_patch                , & ! Input:  [real(r8) (:)   ]
         frootc                => cnveg_carbonstate_inst%frootc_patch               , & ! Input:  [real(r8) (:)   ]
         livestemc             => cnveg_carbonstate_inst%livestemc_patch            , & ! Input:  [real(r8) (:)   ]
         livecrootc            => cnveg_carbonstate_inst%livecrootc_patch           , & ! Input:  [real(r8) (:)   ]
         retransn              => cnveg_nitrogenstate_inst%retransn_patch           , & ! Input:  [real(r8) (:)   ]  (gN/m2) plant pool of retranslocated N

         gpp                   => cnveg_carbonflux_inst%gpp_before_downreg_patch    , & ! Input:  [real(r8) (:)   ]  GPP flux before downregulation (gC/m2/s)
         availc                => cnveg_carbonflux_inst%availc_patch                , & ! Input:  [real(r8) (:)   ]  C flux available for allocation (gC/m2/s)

         leafn                 => cnveg_nitrogenstate_inst%leafn_patch              , & ! Input:  [real(r8) (:)   ]  (gN/m2) leaf N
         plant_ndemand         => cnveg_nitrogenflux_inst%plant_ndemand_patch       , & ! Output: [real(r8) (:)   ]  N flux required to support initial GPP (gN/m2/s)
         avail_retransn        => cnveg_nitrogenflux_inst%avail_retransn_patch      , & ! Output: [real(r8) (:)   ]  N flux available from retranslocation pool (gN/m2/s)
         retransn_to_npool     => cnveg_nitrogenflux_inst%retransn_to_npool_patch   , & ! Output: [real(r8) (:)   ]  deployment of retranslocated N (gN/m2/s)
         leafn_to_litter       => cnveg_nitrogenflux_inst%leafn_to_litter_patch     , & ! Output: [real(r8) (:)   ]  leaf N litterfall (gN/m2/s)
         frootn_to_litter      => cnveg_nitrogenflux_inst%frootn_to_litter_patch    , & ! Output: [real(r8) (:)   ]  fine root N litterfall (gN/m2/s)
         livestemn_to_litter   => cnveg_nitrogenflux_inst%livestemn_to_litter_patch , & ! Input:  [real(r8) (:)   ]  livestem N to litter (gN/m2/s)
         leafn_to_retransn     => cnveg_nitrogenflux_inst%leafn_to_retransn_patch   , & ! Output: [real(r8) (:)   ]
         frootn_to_retransn    => cnveg_nitrogenflux_inst%frootn_to_retransn_patch  , & ! Output: [real(r8) (:)   ]
         livestemn             => cnveg_nitrogenstate_inst%livestemn_patch          , & ! Input:  [real(r8) (:)   ]  (gN/m2) livestem N
         frootn                => cnveg_nitrogenstate_inst%frootn_patch             , & ! Input:  [real(r8) (:)   ]  (gN/m2) fine root N
         livestemn_to_retransn => cnveg_nitrogenflux_inst%livestemn_to_retransn_patch,& ! Output: [real(r8) (:)   ]
         sminn_vr              => soilbiogeochem_nitrogenstate_inst%sminn_vr_col    , & ! Input:  [real(r8) (:,:) ]  (gN/m3) soil mineral N
         btran                 => energyflux_inst%btran_patch                       , & ! Input: [real(r8) (:)    ]  transpiration wetness factor (0 to 1)
<<<<<<< HEAD
         t_scalar              => soilbiogeochem_carbonflux_inst%t_scalar_col      ,  & ! Input:  [real(r8) (:,:) ]  soil temperature scalar for decomp
         ileaf_to_iretransn_phn           => cnveg_nitrogenflux_inst%ileaf_to_iretransn_ph                 , &
         ifroot_to_iretransn_phn          => cnveg_nitrogenflux_inst%ifroot_to_iretransn_ph                 , &
         ilivestem_to_iretransn_phn       => cnveg_nitrogenflux_inst%ilivestem_to_iretransn_ph                &

=======
         t_scalar              => soilbiogeochem_carbonflux_inst%t_scalar_col         & ! Input:  [real(r8) (:,:) ]  soil temperature scalar for decomp
>>>>>>> 94e1bdc4
         )

      ! set time steps
      dt = get_step_size_real()

      ! loop over patches to assess the total plant N demand
      do fp = 1, num_p
         p = filter_p(fp)

         ! when we have "if (leafn(p) == 0.0_r8)" below then we
         ! have floating overflow (out of floating point range)
         ! error in "actual_leafcn(p) = leafc(p) / leafn(p)"
         if (leafn(p) < n_min ) then
            ! to avoid division by zero, and to set leafcn to missing value for history files
            this%actual_leafcn(p) = spval
         else
            ! leaf CN ratio
            this%actual_leafcn(p) = leafc(p)  / leafn(p)
         end if

         leafcn_min = leafcn(ivt(p)) - 10.0_r8
         leafcn_max = leafcn(ivt(p)) + 10.0_r8

         this%actual_leafcn(p) = max( this%actual_leafcn(p), leafcn_min-0.0001_r8 )
         this%actual_leafcn(p) = min( this%actual_leafcn(p), leafcn_max )

         nscalar = (this%actual_leafcn(p) - leafcn_min ) / (leafcn_max - leafcn_min)  ! Nitrogen scaler factor
         nscalar = min( max(0.0_r8, nscalar), 1.0_r8 )

         c = patch%column(p)
         sminn_total = 0.0_r8
         do j = 1, nlevdecomp
            sminn_total = sminn_total + sminn_vr(c,j) * dzsoi_decomp(j)
         end do
         Kmin = 1.0_r8
         substrate_term = sminn_total / (sminn_total + Kmin)

         c = patch%column(p)
         temp_scalar=t_scalar(c,1)
         temp_scalar = min( max(0.0_r8, temp_scalar), 1.0_r8 )

         if(use_fun)then ! in FUN, plant_ndemand is just used as a maximum draw on soil N pools.
             plant_ndemand(p) = availc(p)*(n_allometry(p)/c_allometry(p))
         else !FUN
            if (laisun(p)+laisha(p) > 0.0_r8) then
               Vmax_N = 2.7E-8_r8
               plant_ndemand(p) =  Vmax_N  * frootc(p) * substrate_term * temp_scalar * nscalar
            else
               plant_ndemand(p) = 0.0_r8
            end if

            if (this%actual_leafcn(p) < leafcn_min )then
               plant_ndemand(p) = 0.0_r8
            end if
         end if  !FUN

         !if (leafn(p) < n_min ) then
            !! to set leafcn to missing value for history files
            !this%actual_leafcn(p) = spval
         !end if

         ! retranslocated N deployment depends on seasonal cycle of potential GPP
         ! (requires one year run to accumulate demand)

         tempsum_potential_gpp(p) = tempsum_potential_gpp(p) + gpp(p)

         ! Adding the following line to carry max retransn info to CN Annual Update
         tempmax_retransn(p) = max(tempmax_retransn(p),retransn(p))
      end do

      if (call_is_for_pcrop) then
         call CropPhase(bounds, num_p, filter_p, crop_inst, cnveg_state_inst, &
              crop_phase = crop_phase(bounds%begp:bounds%endp))

         do fp = 1, num_p
            p = filter_p(fp)

            if (croplive(p)) then
               if (crop_phase(p) == cphase_leafemerge) then
                  grain_flag(p) = 0._r8 ! setting to 0 while in phase 2
               else if (crop_phase(p) == cphase_grainfill) then
                  !Beth's retranslocation of leafn, stemn, rootn to organ
                  !Filter excess plant N to retransn pool for organ N
                  !Only do one time then hold grain_flag till onset next season

                  ! slevis: Will astem ever = astemf exactly?
                  ! Beth's response: ...looks like astem can equal astemf under the right circumstances.
                  !It might be worth a rewrite to capture what I was trying to do, but the retranslocation for
                  !corn and wheat begins at the beginning of the grain fill stage, but for soybean I was holding it
                  !until after the leaf and stem decline were complete. Looking at how astem is calculated, once the
                  !stem decline is near complete, astem should (usually) be set to astemf. The reason for holding off
                  !on soybean is that the retranslocation scheme begins at the beginning of the grain phase, when the
                  !leaf and stem are still growing, but declining. Since carbon is still getting allocated and now
                  !there is more nitrogen available, the nitrogen can be diverted from grain. For corn and wheat
                  !the impact was probably enough to boost productivity, but for soybean the nitrogen was better off
                  !fulfilling the grain fill. It seems that if the peak lai is reached for soybean though that this
                  !would be bypassed altogether, not the intended outcome. I checked several of my output files and
                  !they all seemed to be going through the retranslocation loop for soybean - good news.

                  if (astem(p) == astemf(ivt(p)) .or. &
                       (ivt(p) /= ntmp_soybean .and. ivt(p) /= nirrig_tmp_soybean .and.&
                       ivt(p) /= ntrp_soybean .and. ivt(p) /= nirrig_trp_soybean)) then
                     if (grain_flag(p) == 0._r8) then
                        t1 = 1 / dt
                        leafn_to_retransn(p) = t1 * max(leafn(p)- (leafc(p) / fleafcn(ivt(p))),0._r8)
                        livestemn_to_retransn(p) = t1 * max(livestemn(p) - (livestemc(p) / fstemcn(ivt(p))),0._r8)
                        frootn_to_retransn(p) = 0._r8
                        if (ffrootcn(ivt(p)) > 0._r8) then
                           frootn_to_retransn(p) = t1 * max(frootn(p) - (frootc(p) / ffrootcn(ivt(p))),0._r8)
                        end if
                        grain_flag(p) = 1._r8
<<<<<<< HEAD
                        if(use_matrixcn)then
                           if(leafn(p) .ne. 0._r8)then
                               leafn_to_retransn(p) = leafn(p) * matrix_update_phn(p,ileaf_to_iretransn_phn,leafn_to_retransn(p) / leafn(p),dt,cnveg_nitrogenflux_inst,matrixcheck_ph,acc_ph)
                           end if
                           if(frootn(p) .ne. 0._r8)then
                               frootn_to_retransn(p) = frootn(p) * matrix_update_phn(p,ifroot_to_iretransn_phn,frootn_to_retransn(p) / frootn(p),dt,cnveg_nitrogenflux_inst,matrixcheck_ph,acc_ph)
                           end if
                           if(livestemn(p) .ne. 0._r8)then
                               livestemn_to_retransn(p) = livestemn(p) * matrix_update_phn(p,ilivestem_to_iretransn_phn,livestemn_to_retransn(p) / livestemn(p),dt,cnveg_nitrogenflux_inst,matrixcheck_ph,acc_ph)
=======

                        ! Update matrix terms above
                        if(use_matrixcn)then
                           if(leafn(p) .ne. 0._r8)then
                           end if
                           if(frootn(p) .ne. 0._r8)then
                           end if
                           if(livestemn(p) .ne. 0._r8)then
>>>>>>> 94e1bdc4
                           end if
                        end if

                     end if
                  end if
               end if
            end if
         end do
      end if

      ! Beth's code: crops pull from retransn pool only during grain fill;
      !              retransn pool has N from leaves, stems, and roots for
      !              retranslocation
      if (call_is_for_pcrop) then
         do fp = 1, num_p
            p = filter_p(fp)

            if (grain_flag(p) == 1._r8) then
               avail_retransn(p) = plant_ndemand(p)
            else
               avail_retransn(p) = 0.0_r8
            end if
         end do
      else
         do fp = 1, num_p
            p = filter_p(fp)

            if (annsum_potential_gpp(p) > 0._r8) then
               avail_retransn(p) = (annmax_retransn(p)/2._r8)*(gpp(p)/annsum_potential_gpp(p))/dt
            else
               avail_retransn(p) = 0.0_r8
            end if
         end do
      end if

      do fp = 1, num_p
         p = filter_p(fp)

         ! make sure available retrans N doesn't exceed storage
         avail_retransn(p) = min(avail_retransn(p), retransn(p)/dt)

         ! modify plant N demand according to the availability of
         ! retranslocated N
         ! take from retransn pool at most the flux required to meet
         ! plant ndemand

         if (plant_ndemand(p) > avail_retransn(p)) then
            retransn_to_npool(p) = avail_retransn(p)
         else
            retransn_to_npool(p) = plant_ndemand(p)
         end if

         if ( .not. use_fun ) then
            plant_ndemand(p) = plant_ndemand(p) - retransn_to_npool(p)
         end if

      end do

    end associate

  end subroutine calc_plant_nitrogen_demand

end module NutrientCompetitionFlexibleCNMod<|MERGE_RESOLUTION|>--- conflicted
+++ resolved
@@ -29,13 +29,8 @@
   use CropReprPoolsMod    , only : nrepr
   use CNPhenologyMod      , only : CropPhase
   use CropType            , only : cphase_leafemerge, cphase_grainfill
-<<<<<<< HEAD
-  use clm_varctl          , only : use_crop_agsys, use_matrixcn
-=======
-  use clm_varctl          , only : iulog, use_crop_agsys
+  use clm_varctl          , only : use_crop_agsys
   use CNSharedParamsMod   , only : use_matrixcn
-  use abortutils          , only : endrun
->>>>>>> 94e1bdc4
   !
   implicit none
   private
@@ -65,16 +60,13 @@
      module procedure constructor
   end interface nutrient_competition_FlexibleCN_type
   !
-
-  logical,parameter :: matrixcheck_ph = .True.
-  logical,parameter :: acc_ph = .False.
   ! !PRIVATE MEMBER FUNCTIONS:
   private :: calc_npool_to_components_flexiblecn  ! Calculate npool_to_* terms for a single patch using the FlexibleCN approach
   private :: calc_npool_to_components_agsys       ! Calculate npool_to_* terms for a single crop patch when using AgSys
 
   ! !PRIVATE DATA:
-  logical,parameter :: matrixcheck_ph = .True.    ! If matrix solution check should be applied
-  logical,parameter :: acc_ph = .False.           ! Another matrix check option
+  logical,parameter :: matrixcheck_ph = .True.
+  logical,parameter :: acc_ph = .False.
 
   character(len=*), parameter, private :: sourcefile = &
        __FILE__
@@ -263,13 +255,8 @@
     real(r8):: frootcn_max
     real(r8):: livewdcn_max
     real(r8):: frac_resp
-<<<<<<< HEAD
     real(r8):: npool_to_veg
     real(r8):: cpool_to_veg
-=======
-    real(r8):: npool_to_veg                  ! Temporary for nitrogen pool transfer to vegetation components
-    real(r8):: cpool_to_veg                  ! Temporary for carbon pool transfer to vegetation components
->>>>>>> 94e1bdc4
     real(r8) :: tmp
 
     ! -----------------------------------------------------------------------
@@ -311,11 +298,7 @@
          annsum_npp                   => cnveg_carbonflux_inst%annsum_npp_patch                    , & ! Input:  [real(r8) (:)   ]  annual sum of NPP, for wood allocation
          availc                       => cnveg_carbonflux_inst%availc_patch                        , & ! Output: [real(r8) (:)   ]  C flux available for allocation (gC/m2/s)
          plant_calloc                 => cnveg_carbonflux_inst%plant_calloc_patch                  , & ! Output: [real(r8) (:)   ]  total allocated C flux (gC/m2/s)
-<<<<<<< HEAD
          npp_growth                   => cnveg_carbonflux_inst%npp_growth_patch                    , & ! output:  [real(r8) (:) ] c for growth in fun. g/m2/s
-=======
-         npp_growth                   => cnveg_carbonflux_inst%npp_growth_patch                    , & ! Output: [real(r8) (:)   ]  C for growth in FUN. g/m2/s
->>>>>>> 94e1bdc4
          cpool_to_resp                => cnveg_carbonflux_inst%cpool_to_resp_patch                 , & ! output: [real(r8) (:)   ]
          cpool_to_leafc_resp          => cnveg_carbonflux_inst%cpool_to_leafc_resp_patch           , & ! Output: [real(r8) (:)   ]
          cpool_to_leafc_storage_resp  => cnveg_carbonflux_inst%cpool_to_leafc_storage_resp_patch   , & ! Output: [real(r8) (:)   ]
@@ -352,11 +335,7 @@
          npool_to_reproductiven              => cnveg_nitrogenflux_inst%npool_to_reproductiven_patch             , & ! Output: [real(r8) (:,:)   ]  allocation to grain N (gN/m2/s)
          npool_to_reproductiven_storage      => cnveg_nitrogenflux_inst%npool_to_reproductiven_storage_patch     , & ! Output: [real(r8) (:,:)   ]  allocation to grain N storage (gN/m2/s)
          retransn_to_npool            => cnveg_nitrogenflux_inst%retransn_to_npool_patch           , & ! Output: [real(r8) (:)   ]  deployment of retranslocated N (gN/m2/s)
-<<<<<<< HEAD
          retransn                     => cnveg_nitrogenstate_inst%retransn_patch           , & ! Input:  [real(r8) (:)   ]  (gN/m2) plant pool of retranslocated N
-=======
-         retransn                     => cnveg_nitrogenstate_inst%retransn_patch                   , & ! Input:  [real(r8) (:)   ]  (gN/m2) plant pool of retranslocated N
->>>>>>> 94e1bdc4
          sminn_to_npool               => cnveg_nitrogenflux_inst%sminn_to_npool_patch              , & ! Output: [real(r8) (:)   ]  deployment of soil mineral N uptake (gN/m2/s)
          npool_to_leafn               => cnveg_nitrogenflux_inst%npool_to_leafn_patch              , & ! Output: [real(r8) (:)   ]  allocation to leaf N (gN/m2/s)
          npool_to_leafn_storage       => cnveg_nitrogenflux_inst%npool_to_leafn_storage_patch      , & ! Output: [real(r8) (:)   ]  allocation to leaf N storage (gN/m2/s)
@@ -376,7 +355,6 @@
          Nnonmyc                      => cnveg_nitrogenflux_inst%Nnonmyc_patch                     , & ! Output:  [real(r8) (:) ] Non-mycorrhizal N uptake (gN/m2/s)
          Nam                          => cnveg_nitrogenflux_inst%Nam_patch                         , & ! Output:  [real(r8) (:) ]  AM uptake (gN/m2/s)
          Necm                         => cnveg_nitrogenflux_inst%Necm_patch                        , & ! Output:  [real(r8) (:) ]  ECM uptake (gN/m2/s)
-<<<<<<< HEAD
          sminn_to_plant_fun           => cnveg_nitrogenflux_inst%sminn_to_plant_fun_patch          , & ! Output:  [real(r8) (:) ]  Total soil N uptake of FUN (gN/m2/s)
 
          iretransn_to_ileaf           => cnveg_nitrogenflux_inst%iretransn_to_ileaf_ph             , & ! Transfer index (from retranslocation pool to leaf pool)
@@ -397,9 +375,6 @@
          ileaf_to_iretransn           => cnveg_nitrogenflux_inst%ileaf_to_iretransn_ph             , & ! Transfer index (from leaf pool to retranslocation pools)
          ifroot_to_iretransn          => cnveg_nitrogenflux_inst%ifroot_to_iretransn_ph            , & ! Transfer index (from fine root pool to retranslocation pools)
          ilivestem_to_iretransn       => cnveg_nitrogenflux_inst%ilivestem_to_iretransn_ph           & ! Transfer index (from live stem pool to retranslocation pools)
-=======
-         sminn_to_plant_fun           => cnveg_nitrogenflux_inst%sminn_to_plant_fun_patch            & ! Output:  [real(r8) (:) ]  Total soil N uptake of FUN (gN/m2/s)
->>>>>>> 94e1bdc4
          )
 
       ! set time steps
@@ -476,14 +451,7 @@
             end associate
          end if
 
-         ! Assign sminn_to_npool to matrix solution
-         if(use_matrixcn)then
-         else
-            ! Non-matrix equivalent for above is in CNNStateUpdateMod:NStateUpdate1
-         end if
-
          if(use_fun)then
-<<<<<<< HEAD
             plant_calloc(p)  = npp_growth(p)
             if(use_matrixcn)then
                cnveg_carbonflux_inst%matrix_Cinput_patch(p) = npp_growth(p)
@@ -492,18 +460,6 @@
             plant_calloc(p)  = availc(p)
             if(use_matrixcn)then
                cnveg_carbonflux_inst%matrix_Cinput_patch(p) = availc(p)
-=======
-            plant_calloc(p) = npp_growth(p)
-
-            ! Assign npp_growth to matrix solution
-            if(use_matrixcn)then
-            end if
-         else
-            plant_calloc(p)  = availc(p)
-
-            ! Assign availc to matrix solution
-            if(use_matrixcn)then
->>>>>>> 94e1bdc4
             end if
          end if
 
@@ -520,18 +476,10 @@
          cpool_to_leafc_storage(p)  = nlc * (1._r8 - fcur)
          cpool_to_frootc(p)         = nlc * f1 * fcur
          cpool_to_frootc_storage(p) = nlc * f1 * (1._r8 - fcur)
-<<<<<<< HEAD
          if(use_matrixcn)then
             cpool_to_veg = cpool_to_leafc(p) + cpool_to_leafc_storage(p) &
                          + cpool_to_frootc(p) + cpool_to_frootc_storage(p)
          end if
-=======
-
-         ! Assign above terms to cpool_to_veg for matrix solution
-         if(use_matrixcn)then
-         end if
-
->>>>>>> 94e1bdc4
          if (woody(ivt(p)) == 1._r8) then
             cpool_to_livestemc(p)          = nlc * f3 * f4 * fcur
             cpool_to_livestemc_storage(p)  = nlc * f3 * f4 * (1._r8 - fcur)
@@ -541,18 +489,12 @@
             cpool_to_livecrootc_storage(p) = nlc * f2 * f3 * f4 * (1._r8 - fcur)
             cpool_to_deadcrootc(p)         = nlc * f2 * f3 * (1._r8 - f4) * fcur
             cpool_to_deadcrootc_storage(p) = nlc * f2 * f3 * (1._r8 - f4) * (1._r8 - fcur)
-<<<<<<< HEAD
             if(use_matrixcn)then
                cpool_to_veg = cpool_to_veg &
                             + cpool_to_livestemc(p)  + cpool_to_livestemc_storage(p) &
                             + cpool_to_deadstemc(p)  + cpool_to_deadstemc_storage(p) &
                             + cpool_to_livecrootc(p) + cpool_to_livecrootc_storage(p) &
                             + cpool_to_deadcrootc(p) + cpool_to_deadcrootc_storage(p)
-=======
-
-            ! Assign above terms to cpool_to_veg for matrix solution
-            if(use_matrixcn)then
->>>>>>> 94e1bdc4
             end if
          end if
          if (ivt(p) >= npcropmin) then ! skip 2 generic crops
@@ -568,7 +510,6 @@
                cpool_to_reproductivec(p,k)         = nlc * f5(k) * fcur
                cpool_to_reproductivec_storage(p,k) = nlc * f5(k) * (1._r8 -fcur)
             end do
-<<<<<<< HEAD
             if(use_matrixcn)then
                cpool_to_veg = cpool_to_veg &
                             + cpool_to_livestemc(p)  + cpool_to_livestemc_storage(p) &
@@ -626,16 +567,6 @@
               end if
            end if
            end associate
-=======
-
-            ! Assign above terms to cpool_to_veg for matrix solution
-            if(use_matrixcn)then
-            end if
-         end if
-
-         ! Assign above cpool_to_* terms to matrix solution
-         if (use_matrixcn) then
->>>>>>> 94e1bdc4
          end if !use_matrixcn
 
          ! Calculate the amount of carbon that needs to go into growth
@@ -901,13 +832,8 @@
                  cpool_to_frootc_storage_resp(p) + cpool_to_livecrootc_resp(p) + cpool_to_livecrootc_storage_resp(p) + &
                  cpool_to_livestemc_resp(p) + cpool_to_livestemc_storage_resp(p)
 
-<<<<<<< HEAD
             if(use_matrixcn)then
                cnveg_carbonflux_inst%matrix_Cinput_patch(p) = cnveg_carbonflux_inst%matrix_Cinput_patch(p) - cpool_to_resp(p)
-=======
-            ! Assign cpool_to_resp term to matrix solution
-            if(use_matrixcn)then
->>>>>>> 94e1bdc4
             end if
 
          end if   ! end of if (carbon_resp_opt == 1 .AND. laisun(p)+laisha(p) > 0.0_r8) then
@@ -918,21 +844,14 @@
          !end if
          !!!!!!!!!!!!!!!!!!!!!!!!!!!!!!!!!!!!!!!!!!!!!!!!!!!!!!!!!!!!!!!!!!!!!!!
 
-<<<<<<< HEAD
          if(use_matrixcn)then
            associate( &
               matrix_Ninput     => cnveg_nitrogenflux_inst%matrix_Ninput_patch,  & ! N input of matrix
               matrix_nalloc     => cnveg_nitrogenflux_inst%matrix_nalloc_patch,  & ! B-matrix for nitrogen allocation
-=======
-         ! Do matrix update of above terms
-         if(use_matrixcn)then
-           associate( &
->>>>>>> 94e1bdc4
               psnsun_to_cpool   => cnveg_carbonflux_inst%psnsun_to_cpool_patch,  & ! 
               psnshade_to_cpool => cnveg_carbonflux_inst%psnshade_to_cpool_patch & ! 
            )
-           if(use_c13 .and. psnsun_to_cpool(p)+psnshade_to_cpool(p).ne. 0.)then
-<<<<<<< HEAD
+           if(use_c13 .and. psnsun_to_cpool(p)+psnshade_to_cpool(p).ne. 0._r8)then
                associate( &
                    matrix_C13input => cnveg_carbonflux_inst%matrix_C13input_patch & ! C13 input of matrix
                )
@@ -941,7 +860,7 @@
                                 (psnsun_to_cpool(p)+psnshade_to_cpool(p)))
                end associate
            end if
-           if(use_c14 .and. psnsun_to_cpool(p)+psnshade_to_cpool(p).ne. 0.)then
+           if(use_c14 .and. psnsun_to_cpool(p)+psnshade_to_cpool(p).ne. 0._r8)then
                associate( &
                   matrix_C14input => cnveg_carbonflux_inst%matrix_C14input_patch & ! C14 input of matrix
                )
@@ -959,7 +878,7 @@
            if (ivt(p) >= npcropmin)then
                npool_to_veg = npool_to_veg + npool_to_reproductiven(p,1) + npool_to_reproductiven_storage(p,1)
            end if
-           if(npool_to_veg .ne. 0)then
+           if(npool_to_veg .ne. 0._r8)then
                matrix_nalloc(p,ileaf         ) = npool_to_leafn(p)              / npool_to_veg
                matrix_nalloc(p,ileaf_st      ) = npool_to_leafn_storage(p)      / npool_to_veg
                matrix_nalloc(p,ifroot        ) = npool_to_frootn(p)             / npool_to_veg
@@ -978,12 +897,12 @@
                end if
                matrix_Ninput(p) = npool_to_veg - retransn_to_npool(p)
            else
-               if(retransn(p) .ne. 0)then
+               if(retransn(p) .ne. 0._r8)then
                   retransn_to_npool(p) = retransn(p) * matrix_update_phn(p,iretransn_to_iout,retransn_to_npool(p)/retransn(p),dt,cnveg_nitrogenflux_inst,matrixcheck_ph,.True.)
                end if
            end if
 
-           if(retransn(p) .ne. 0)then
+           if(retransn(p) .ne. 0._r8)then
                tmp = matrix_update_phn(p,iretransn_to_ileaf             ,matrix_nalloc(p,ileaf )         * retransn_to_npool(p) / retransn(p),dt,cnveg_nitrogenflux_inst,matrixcheck_ph,.True.)
                tmp = matrix_update_phn(p,iretransn_to_ileafst           ,matrix_nalloc(p,ileaf_st )      * retransn_to_npool(p) / retransn(p),dt,cnveg_nitrogenflux_inst,matrixcheck_ph,.True.)
                tmp = matrix_update_phn(p,iretransn_to_ifroot            ,matrix_nalloc(p,ifroot )        * retransn_to_npool(p) / retransn(p),dt,cnveg_nitrogenflux_inst,matrixcheck_ph,.True.)
@@ -999,23 +918,6 @@
                if(ivt(p) >= npcropmin)then
                  tmp = matrix_update_phn(p,iretransn_to_igrain   ,matrix_nalloc(p,igrain    ) * retransn_to_npool(p) / retransn(p),dt,cnveg_nitrogenflux_inst,matrixcheck_ph,.True.)
                  tmp = matrix_update_phn(p,iretransn_to_igrainst ,matrix_nalloc(p,igrain_st ) * retransn_to_npool(p) / retransn(p),dt,cnveg_nitrogenflux_inst,matrixcheck_ph,.True.)
-=======
-           end if
-           if(use_c14 .and. psnsun_to_cpool(p)+psnshade_to_cpool(p).ne. 0.)then
-           end if
-           if (ivt(p) >= npcropmin)then
-           end if
-           if(npool_to_veg .ne. 0)then
-               if (ivt(p) >= npcropmin)then
-               end if
-           else
-               if(retransn(p) .ne. 0)then
-               end if
-           end if
-            
-           if(retransn(p) .ne. 0)then
-               if(ivt(p) >= npcropmin)then
->>>>>>> 94e1bdc4
                end if
            end if
            end associate
@@ -1588,25 +1490,18 @@
          plant_ndemand         => cnveg_nitrogenflux_inst%plant_ndemand_patch       , & ! Output: [real(r8) (:)   ]  N flux required to support initial GPP (gN/m2/s)
          avail_retransn        => cnveg_nitrogenflux_inst%avail_retransn_patch      , & ! Output: [real(r8) (:)   ]  N flux available from retranslocation pool (gN/m2/s)
          retransn_to_npool     => cnveg_nitrogenflux_inst%retransn_to_npool_patch   , & ! Output: [real(r8) (:)   ]  deployment of retranslocated N (gN/m2/s)
-         leafn_to_litter       => cnveg_nitrogenflux_inst%leafn_to_litter_patch     , & ! Output: [real(r8) (:)   ]  leaf N litterfall (gN/m2/s)
-         frootn_to_litter      => cnveg_nitrogenflux_inst%frootn_to_litter_patch    , & ! Output: [real(r8) (:)   ]  fine root N litterfall (gN/m2/s)
-         livestemn_to_litter   => cnveg_nitrogenflux_inst%livestemn_to_litter_patch , & ! Input:  [real(r8) (:)   ]  livestem N to litter (gN/m2/s)
          leafn_to_retransn     => cnveg_nitrogenflux_inst%leafn_to_retransn_patch   , & ! Output: [real(r8) (:)   ]
          frootn_to_retransn    => cnveg_nitrogenflux_inst%frootn_to_retransn_patch  , & ! Output: [real(r8) (:)   ]
+         livestemn_to_retransn => cnveg_nitrogenflux_inst%livestemn_to_retransn_patch,& ! Output: [real(r8) (:)   ]
          livestemn             => cnveg_nitrogenstate_inst%livestemn_patch          , & ! Input:  [real(r8) (:)   ]  (gN/m2) livestem N
          frootn                => cnveg_nitrogenstate_inst%frootn_patch             , & ! Input:  [real(r8) (:)   ]  (gN/m2) fine root N
-         livestemn_to_retransn => cnveg_nitrogenflux_inst%livestemn_to_retransn_patch,& ! Output: [real(r8) (:)   ]
          sminn_vr              => soilbiogeochem_nitrogenstate_inst%sminn_vr_col    , & ! Input:  [real(r8) (:,:) ]  (gN/m3) soil mineral N
          btran                 => energyflux_inst%btran_patch                       , & ! Input: [real(r8) (:)    ]  transpiration wetness factor (0 to 1)
-<<<<<<< HEAD
          t_scalar              => soilbiogeochem_carbonflux_inst%t_scalar_col      ,  & ! Input:  [real(r8) (:,:) ]  soil temperature scalar for decomp
          ileaf_to_iretransn_phn           => cnveg_nitrogenflux_inst%ileaf_to_iretransn_ph                 , &
          ifroot_to_iretransn_phn          => cnveg_nitrogenflux_inst%ifroot_to_iretransn_ph                 , &
          ilivestem_to_iretransn_phn       => cnveg_nitrogenflux_inst%ilivestem_to_iretransn_ph                &
 
-=======
-         t_scalar              => soilbiogeochem_carbonflux_inst%t_scalar_col         & ! Input:  [real(r8) (:,:) ]  soil temperature scalar for decomp
->>>>>>> 94e1bdc4
          )
 
       ! set time steps
@@ -1718,7 +1613,6 @@
                            frootn_to_retransn(p) = t1 * max(frootn(p) - (frootc(p) / ffrootcn(ivt(p))),0._r8)
                         end if
                         grain_flag(p) = 1._r8
-<<<<<<< HEAD
                         if(use_matrixcn)then
                            if(leafn(p) .ne. 0._r8)then
                                leafn_to_retransn(p) = leafn(p) * matrix_update_phn(p,ileaf_to_iretransn_phn,leafn_to_retransn(p) / leafn(p),dt,cnveg_nitrogenflux_inst,matrixcheck_ph,acc_ph)
@@ -1728,16 +1622,6 @@
                            end if
                            if(livestemn(p) .ne. 0._r8)then
                                livestemn_to_retransn(p) = livestemn(p) * matrix_update_phn(p,ilivestem_to_iretransn_phn,livestemn_to_retransn(p) / livestemn(p),dt,cnveg_nitrogenflux_inst,matrixcheck_ph,acc_ph)
-=======
-
-                        ! Update matrix terms above
-                        if(use_matrixcn)then
-                           if(leafn(p) .ne. 0._r8)then
-                           end if
-                           if(frootn(p) .ne. 0._r8)then
-                           end if
-                           if(livestemn(p) .ne. 0._r8)then
->>>>>>> 94e1bdc4
                            end if
                         end if
 
