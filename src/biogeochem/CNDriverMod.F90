--- conflicted
+++ resolved
@@ -117,13 +117,8 @@
     use CNFUNMod                          , only: CNFUNInit  !, CNFUN 
     use CNPhenologyMod                    , only: CNPhenology
     use CNGRespMod                        , only: CNGResp
-<<<<<<< HEAD
-    use CNFireMethodMod                   , only: cnfire_method_type
+    use FireMethodType                    , only: fire_method_type
     use CNCIsoFluxMod                     , only: CIsoFlux1, CIsoFlux2, CIsoFlux2h, CIsoFlux2g, CIsoFlux3
-=======
-    use FireMethodType                    , only: fire_method_type
-    use CNCIsoFluxMod                     , only: CIsoFlux1, CIsoFlux2, CIsoFlux2h, CIsoFlux3
->>>>>>> eb345c4f
     use CNC14DecayMod                     , only: C14Decay
     use CNCStateUpdate1Mod                , only: CStateUpdate1,CStateUpdate0
     use CNCStateUpdate2Mod                , only: CStateUpdate2, CStateUpdate2h, CStateUpdate2g
