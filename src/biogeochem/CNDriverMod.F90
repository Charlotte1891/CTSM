module CNDriverMod

  !-----------------------------------------------------------------------
  ! !DESCRIPTION:
  ! Ecosystem dynamics: phenology, vegetation
  !
  ! !USES:
  use shr_kind_mod                    , only : r8 => shr_kind_r8
  use clm_varctl                      , only : use_c13, use_c14, use_fates, use_dynroot
  use dynSubgridControlMod            , only : get_do_harvest
  use decompMod                       , only : bounds_type
  use perf_mod                        , only : t_startf, t_stopf
  use clm_varctl                      , only : use_nitrif_denitrif, use_nguardrail
  use clm_varctl                      , only : iulog, use_crop
  use SoilBiogeochemDecompCascadeConType, only : mimics_decomp, century_decomp, decomp_method
  use CNSharedParamsMod               , only : use_fun
  use CNVegStateType                  , only : cnveg_state_type
  use CNVegCarbonStateType            , only : cnveg_carbonstate_type
  use CNVegCarbonFluxType             , only : cnveg_carbonflux_type
  use CNVegNitrogenStateType          , only : cnveg_nitrogenstate_type
  use CNVegNitrogenFluxType           , only : cnveg_nitrogenflux_type
  use CNProductsMod                   , only : cn_products_type
  use SoilBiogeochemStateType         , only : soilbiogeochem_state_type
  use SoilBiogeochemCarbonStateType   , only : soilbiogeochem_carbonstate_type
  use SoilBiogeochemCarbonFluxType    , only : soilbiogeochem_carbonflux_type
  use SoilBiogeochemNitrogenStateType , only : soilbiogeochem_nitrogenstate_type
  use SoilBiogeochemNitrogenFluxType  , only : soilbiogeochem_nitrogenflux_type
  use CNDVType                        , only : dgvs_type
  use CanopyStateType                 , only : canopystate_type
  use SoilStateType                   , only : soilstate_type
  use TemperatureType                 , only : temperature_type
  use WaterStateBulkType                  , only : waterstatebulk_type
  use WaterDiagnosticBulkType                  , only : waterdiagnosticbulk_type
  use WaterFluxBulkType                   , only : waterfluxbulk_type
  use Wateratm2lndBulkType                   , only : wateratm2lndbulk_type
  use atm2lndType                     , only : atm2lnd_type
  use SoilStateType                   , only : soilstate_type
  use TemperatureType                 , only : temperature_type 
  use PhotosynthesisMod               , only : photosyns_type
  use ch4Mod                          , only : ch4_type
  use EnergyFluxType                  , only : energyflux_type
  use SaturatedExcessRunoffMod        , only : saturated_excess_runoff_type
  use ActiveLayerMod                  , only : active_layer_type
  use SoilWaterRetentionCurveMod      , only : soil_water_retention_curve_type
<<<<<<< HEAD
  use CLMFatesInterfaceMod            , only : hlm_fates_interface_type
=======
  use CropReprPoolsMod                    , only : nrepr
>>>>>>> 82a63cc1
  !
  ! !PUBLIC TYPES:
  implicit none
  private
  !
  ! !PUBLIC MEMBER FUNCTIONS:
  public :: CNDriverInit         ! Ecosystem dynamics: initialization
  public :: CNDriverNoLeaching   ! Ecosystem dynamics: phenology, vegetation, before doing N leaching
  public :: CNDriverLeaching     ! Ecosystem dynamics: phenology, vegetation, doing N leaching
  public :: CNDriverSummarizeStates
  public :: CNDriverSummarizeFluxes
  !-----------------------------------------------------------------------

contains

  !-----------------------------------------------------------------------
  subroutine CNDriverInit(bounds, NLFilename, cnfire_method)
    !
    ! !DESCRIPTION:
    ! Initialzation of the CN Ecosystem dynamics.
    !
    ! !USES:
    use CNSharedParamsMod           , only : use_fun
    use CNPhenologyMod              , only : CNPhenologyInit
    use FireMethodType              , only : fire_method_type
    use SoilBiogeochemCompetitionMod, only : SoilBiogeochemCompetitionInit
    !
    ! !ARGUMENTS:
    type(bounds_type)                      , intent(in)    :: bounds      
    character(len=*)                       , intent(in)    :: NLFilename     ! Namelist filename
    class(fire_method_type)                , intent(inout) :: cnfire_method 
    !-----------------------------------------------------------------------
    call SoilBiogeochemCompetitionInit(bounds)
    call CNPhenologyInit(bounds)
    call cnfire_method%FireInit(bounds, NLFilename)
    
  end subroutine CNDriverInit

  !-----------------------------------------------------------------------
  subroutine CNDriverNoLeaching(bounds,                                                    &
       num_soilc, filter_soilc, num_soilp, filter_soilp, num_pcropp, filter_pcropp,        &
       num_exposedvegp, filter_exposedvegp, num_noexposedvegp, filter_noexposedvegp,       &
       cnveg_state_inst,                                                                   &
       cnveg_carbonflux_inst, cnveg_carbonstate_inst,                                      &
       c13_cnveg_carbonflux_inst, c13_cnveg_carbonstate_inst,                              &
       c14_cnveg_carbonflux_inst, c14_cnveg_carbonstate_inst,                              &
       cnveg_nitrogenflux_inst, cnveg_nitrogenstate_inst,                                  &
       c_products_inst, c13_products_inst, c14_products_inst, n_products_inst,             &
       soilbiogeochem_carbonflux_inst, soilbiogeochem_carbonstate_inst,                    &
       c13_soilbiogeochem_carbonflux_inst, c13_soilbiogeochem_carbonstate_inst,            &
       c14_soilbiogeochem_carbonflux_inst, c14_soilbiogeochem_carbonstate_inst,            &
       soilbiogeochem_state_inst,                                                          &
       soilbiogeochem_nitrogenflux_inst, soilbiogeochem_nitrogenstate_inst,                &
       active_layer_inst, clm_fates,                                                       &
       atm2lnd_inst, waterstatebulk_inst, waterdiagnosticbulk_inst, waterfluxbulk_inst,    &
       wateratm2lndbulk_inst, canopystate_inst, soilstate_inst, temperature_inst,          &
       soil_water_retention_curve, crop_inst, ch4_inst,            &
       dgvs_inst, photosyns_inst, saturated_excess_runoff_inst, energyflux_inst,                   &
       nutrient_competition_method, cnfire_method, dribble_crophrv_xsmrpool_2atm)
    !
    ! !DESCRIPTION:
    ! The core CN code is executed here. Calculates fluxes for maintenance
    ! respiration, decomposition, allocation, phenology, and growth respiration.
    ! These routines happen on the radiation time step so that canopy structure
    ! stays synchronized with albedo calculations.
    !
    ! !USES:
    use clm_varpar                        , only: nlevdecomp_full
    use clm_varpar                        , only: nlevdecomp, ndecomp_cascade_transitions, ndecomp_pools
    use subgridAveMod                     , only: p2c
    use CropType                          , only: crop_type
    use CNNDynamicsMod                    , only: CNNDeposition,CNNFixation, CNNFert, CNSoyfix,CNFreeLivingFixation
    use CNMRespMod                        , only: CNMResp
    use CNFUNMod                          , only: CNFUNInit  !, CNFUN 
    use CNPhenologyMod                    , only: CNPhenology
    use CNGRespMod                        , only: CNGResp
    use FireMethodType                    , only: fire_method_type
    use CNCIsoFluxMod                     , only: CIsoFlux1, CIsoFlux2, CIsoFlux2h, CIsoFlux3
    use CNC14DecayMod                     , only: C14Decay
    use CNCStateUpdate1Mod                , only: CStateUpdate1,CStateUpdate0
    use CNCStateUpdate2Mod                , only: CStateUpdate2, CStateUpdate2h
    use CNCStateUpdate3Mod                , only: CStateUpdate3
    use CNNStateUpdate1Mod                , only: NStateUpdate1
    use CNNStateUpdate2Mod                , only: NStateUpdate2, NStateUpdate2h
    use CNGapMortalityMod                 , only: CNGapMortality
    use CNSharedParamsMod                 , only: use_fun
    use dynHarvestMod                     , only: CNHarvest
    use SoilBiogeochemDecompCascadeMIMICSMod, only: decomp_rates_mimics
    use SoilBiogeochemDecompCascadeBGCMod , only: decomp_rate_constants_bgc
    use SoilBiogeochemCompetitionMod      , only: SoilBiogeochemCompetition
    use SoilBiogeochemDecompMod           , only: SoilBiogeochemDecomp
    use SoilBiogeochemLittVertTranspMod   , only: SoilBiogeochemLittVertTransp
    use SoilBiogeochemPotentialMod        , only: SoilBiogeochemPotential 
    use SoilBiogeochemVerticalProfileMod  , only: SoilBiogeochemVerticalProfile
    use SoilBiogeochemNitrifDenitrifMod   , only: SoilBiogeochemNitrifDenitrif
    use SoilBiogeochemNStateUpdate1Mod    , only: SoilBiogeochemNStateUpdate1
    use NutrientCompetitionMethodMod      , only: nutrient_competition_method_type
    use CNRootDynMod                      , only: CNRootDyn
    use CNPrecisionControlMod             , only: CNPrecisionControl
    !
    ! !ARGUMENTS:
    type(bounds_type)                       , intent(in)    :: bounds  
    integer                                 , intent(in)    :: num_soilc         ! number of soil columns in filter
    integer                                 , intent(in)    :: filter_soilc(:)   ! filter for soil columns
    integer                                 , intent(in)    :: num_soilp         ! number of soil patches in filter
    integer                                 , intent(in)    :: filter_soilp(:)   ! filter for soil patches
    integer                                 , intent(in)    :: num_pcropp        ! number of prog. crop patches in filter
    integer                                 , intent(in)    :: filter_pcropp(:)  ! filter for prognostic crop patches
    integer                                 , intent(in)    :: num_exposedvegp        ! number of points in filter_exposedvegp
    integer                                 , intent(in)    :: filter_exposedvegp(:)  ! patch filter for non-snow-covered veg
    integer                                 , intent(in)    :: num_noexposedvegp       ! number of points in filter_noexposedvegp
    integer                                 , intent(in)    :: filter_noexposedvegp(:) ! patch filter where frac_veg_nosno is 0 
    type(cnveg_state_type)                  , intent(inout) :: cnveg_state_inst
    type(cnveg_carbonflux_type)             , intent(inout) :: cnveg_carbonflux_inst
    type(cnveg_carbonstate_type)            , intent(inout) :: cnveg_carbonstate_inst
    type(cnveg_carbonflux_type)             , intent(inout) :: c13_cnveg_carbonflux_inst
    type(cnveg_carbonstate_type)            , intent(inout) :: c13_cnveg_carbonstate_inst
    type(cnveg_carbonflux_type)             , intent(inout) :: c14_cnveg_carbonflux_inst
    type(cnveg_carbonstate_type)            , intent(inout) :: c14_cnveg_carbonstate_inst
    type(cnveg_nitrogenflux_type)           , intent(inout) :: cnveg_nitrogenflux_inst
    type(cnveg_nitrogenstate_type)          , intent(inout) :: cnveg_nitrogenstate_inst
    type(cn_products_type)                  , intent(inout) :: c_products_inst
    type(cn_products_type)                  , intent(inout) :: c13_products_inst
    type(cn_products_type)                  , intent(inout) :: c14_products_inst
    type(cn_products_type)                  , intent(inout) :: n_products_inst
    type(soilbiogeochem_state_type)         , intent(inout) :: soilbiogeochem_state_inst
    type(soilbiogeochem_carbonflux_type)    , intent(inout) :: soilbiogeochem_carbonflux_inst
    type(soilbiogeochem_carbonstate_type)   , intent(inout) :: soilbiogeochem_carbonstate_inst
    type(soilbiogeochem_carbonflux_type)    , intent(inout) :: c13_soilbiogeochem_carbonflux_inst
    type(soilbiogeochem_carbonstate_type)   , intent(inout) :: c13_soilbiogeochem_carbonstate_inst
    type(soilbiogeochem_carbonflux_type)    , intent(inout) :: c14_soilbiogeochem_carbonflux_inst
    type(soilbiogeochem_carbonstate_type)   , intent(inout) :: c14_soilbiogeochem_carbonstate_inst
    type(soilbiogeochem_nitrogenflux_type)  , intent(inout) :: soilbiogeochem_nitrogenflux_inst
    type(soilbiogeochem_nitrogenstate_type) , intent(inout) :: soilbiogeochem_nitrogenstate_inst
    type(active_layer_type)                 , intent(in)    :: active_layer_inst
    type(atm2lnd_type)                      , intent(in)    :: atm2lnd_inst
    type(waterstatebulk_type)                   , intent(in)    :: waterstatebulk_inst
    type(waterdiagnosticbulk_type)                   , intent(in)    :: waterdiagnosticbulk_inst
    type(waterfluxbulk_type)                    , intent(inout)    :: waterfluxbulk_inst
    type(wateratm2lndbulk_type)                    , intent(inout)    :: wateratm2lndbulk_inst
    type(canopystate_type)                  , intent(inout)    :: canopystate_inst
    type(soilstate_type)                    , intent(inout) :: soilstate_inst
    type(temperature_type)                  , intent(inout) :: temperature_inst
    class(soil_water_retention_curve_type)  , intent(in)    :: soil_water_retention_curve
    type(crop_type)                         , intent(inout) :: crop_inst
    type(ch4_type)                          , intent(in)    :: ch4_inst
    type(dgvs_type)                         , intent(inout) :: dgvs_inst
    type(photosyns_type)                    , intent(in)    :: photosyns_inst
    type(saturated_excess_runoff_type)      , intent(in)    :: saturated_excess_runoff_inst
    type(energyflux_type)                   , intent(in)    :: energyflux_inst
    class(nutrient_competition_method_type) , intent(inout) :: nutrient_competition_method
    class(fire_method_type)                 , intent(inout) :: cnfire_method
    logical                                 , intent(in)    :: dribble_crophrv_xsmrpool_2atm
    type(hlm_fates_interface_type)          , intent(inout) :: clm_fates
    !
    ! !LOCAL VARIABLES:
    real(r8):: cn_decomp_pools(bounds%begc:bounds%endc,1:nlevdecomp,1:ndecomp_pools)
    real(r8):: p_decomp_cpool_loss(bounds%begc:bounds%endc,1:nlevdecomp,1:ndecomp_cascade_transitions) !potential C loss from one pool to another
    real(r8):: pmnf_decomp_cascade(bounds%begc:bounds%endc,1:nlevdecomp,1:ndecomp_cascade_transitions) !potential mineral N flux, from one pool to another
    real(r8):: p_decomp_npool_to_din(bounds%begc:bounds%endc,1:nlevdecomp,1:ndecomp_cascade_transitions)  ! potential flux to dissolved inorganic N
    real(r8):: p_decomp_cn_gain(bounds%begc:bounds%endc,1:nlevdecomp,1:ndecomp_pools)  ! C:N ratio of the flux gained by the receiver pool
    real(r8):: arepr(bounds%begp:bounds%endp,nrepr) ! reproductive allocation coefficient(s) (only used for use_crop)
    real(r8):: aroot(bounds%begp:bounds%endp) ! root allocation coefficient (only used for use_crop)
    integer :: begp,endp
    integer :: begc,endc

    integer :: dummy_to_make_pgi_happy
    !-----------------------------------------------------------------------

    begp = bounds%begp; endp = bounds%endp
    begc = bounds%begc; endc = bounds%endc

    associate(                                                                    &
         laisun                    => canopystate_inst%laisun_patch             , & ! Input:  [real(r8) (:)   ]  sunlit projected leaf area index        
         laisha                    => canopystate_inst%laisha_patch             , & ! Input:  [real(r8) (:)   ]  shaded projected leaf area index        
         frac_veg_nosno            => canopystate_inst%frac_veg_nosno_patch     , & ! Input:  [integer  (:)   ]  fraction of vegetation not covered by snow (0 OR 1) [-]
         frac_veg_nosno_alb        => canopystate_inst%frac_veg_nosno_alb_patch , & ! Output: [integer  (:) ] frac of vegetation not covered by snow [-]         
         tlai                      => canopystate_inst%tlai_patch               , & ! Input:  [real(r8) (:) ]  one-sided leaf area index, no burying by snow     
         tsai                      => canopystate_inst%tsai_patch               , & ! Input:  [real(r8) (:)   ]  one-sided stem area index, no burying by snow     
         elai                      => canopystate_inst%elai_patch               , & ! Output: [real(r8) (:) ] one-sided leaf area index with burying by snow    
         esai                      => canopystate_inst%esai_patch               , & ! Output: [real(r8) (:) ] one-sided stem area index with burying by snow    
         htop                      => canopystate_inst%htop_patch               , & ! Output: [real(r8) (:) ] canopy top (m)                                     
         hbot                      => canopystate_inst%hbot_patch                 & ! Output: [real(r8) (:) ] canopy bottom (m)                                  
      )

    ! --------------------------------------------------
    ! zero the column-level C and N fluxes
    ! --------------------------------------------------
    
    call t_startf('CNZero')

    ! COMPILER_BUG(wjs, 2014-11-29, pgi 14.7) Without this, the filter is full of garbage
    ! in some situations
    dummy_to_make_pgi_happy = ubound(filter_soilc, 1)
    call soilbiogeochem_carbonflux_inst%SetValues( &
         num_soilc, filter_soilc, 0._r8)
    if ( use_c13 ) then
       call c13_soilbiogeochem_carbonflux_inst%SetValues( &
            num_soilc, filter_soilc, 0._r8)
    end if
    if ( use_c14 ) then
       call c14_soilbiogeochem_carbonflux_inst%SetValues( &
            num_soilc, filter_soilc, 0._r8)
    end if

    call cnveg_carbonflux_inst%SetValues( &
         num_soilp, filter_soilp, 0._r8, &
         num_soilc, filter_soilc, 0._r8)
    if ( use_c13 ) then
       call c13_cnveg_carbonflux_inst%SetValues( &
            num_soilp, filter_soilp, 0._r8, &
            num_soilc, filter_soilc, 0._r8)
    end if
    if ( use_c14 ) then
       call c14_cnveg_carbonflux_inst%SetValues( &
            num_soilp, filter_soilp, 0._r8, &
            num_soilc, filter_soilc, 0._r8)
    end if

    call cnveg_nitrogenflux_inst%SetValues( &
         num_soilp, filter_soilp, 0._r8, &
         num_soilc, filter_soilc, 0._r8)

    call soilbiogeochem_nitrogenflux_inst%SetValues( &
         num_soilc, filter_soilc, 0._r8)

    call t_stopf('CNZero')

    ! --------------------------------------------------
    ! Nitrogen Deposition, Fixation and Respiration
    ! --------------------------------------------------

    call t_startf('CNDeposition')
    call CNNDeposition(bounds, &
         atm2lnd_inst, soilbiogeochem_nitrogenflux_inst)
    call t_stopf('CNDeposition')
    
    if(use_fun)then
        call t_startf('CNFLivFixation')
        call CNFreeLivingFixation( num_soilc, filter_soilc, &
             waterfluxbulk_inst, soilbiogeochem_nitrogenflux_inst)
        call t_stopf('CNFLivFixation')
    else
       call t_startf('CNFixation')
       call CNNFixation( num_soilc, filter_soilc, &
            cnveg_carbonflux_inst, soilbiogeochem_nitrogenflux_inst)
       call t_stopf('CNFixation')
    end if
  

    if (use_crop) then
       call CNNFert(bounds, num_soilc,filter_soilc, &
            cnveg_nitrogenflux_inst, soilbiogeochem_nitrogenflux_inst)

       if (.not. use_fun) then  ! if FUN is active, then soy fixation handled by FUN
          call  CNSoyfix (bounds, num_soilc, filter_soilc, num_soilp, filter_soilp, &
               waterdiagnosticbulk_inst, crop_inst, cnveg_state_inst, cnveg_nitrogenflux_inst , &
               soilbiogeochem_state_inst, soilbiogeochem_nitrogenstate_inst, soilbiogeochem_nitrogenflux_inst)
       end if
    end if

    call t_startf('CNMResp')
    call CNMResp(bounds, num_soilc, filter_soilc, num_soilp, filter_soilp, &
         canopystate_inst, soilstate_inst, temperature_inst, photosyns_inst, &
         cnveg_carbonflux_inst, cnveg_nitrogenstate_inst)
    call t_stopf('CNMResp')

    !--------------------------------------------
    ! Soil Biogeochemistry
    !--------------------------------------------

    call t_startf('SoilBiogeochem')
    call t_startf('DecompRate')
    if (decomp_method == century_decomp) then
       call decomp_rate_constants_bgc(bounds, num_soilc, filter_soilc, &
            soilstate_inst, temperature_inst, ch4_inst, soilbiogeochem_carbonflux_inst)
    else if (decomp_method == mimics_decomp) then
       call decomp_rates_mimics(bounds, num_soilc, filter_soilc, &
            num_soilp, filter_soilp, clm_fates, &
            soilstate_inst, temperature_inst, cnveg_carbonflux_inst, ch4_inst, &
            soilbiogeochem_carbonflux_inst, soilbiogeochem_carbonstate_inst)
    end if
    call t_stopf('DecompRate')

    call t_startf('SoilBiogeochemPotential')
    ! calculate potential decomp rates and total immobilization demand (previously inlined in CNDecompAlloc)
    call SoilBiogeochemPotential (bounds, num_soilc, filter_soilc,                                                    &
         soilbiogeochem_state_inst, soilbiogeochem_carbonstate_inst, soilbiogeochem_carbonflux_inst,                  &
         soilbiogeochem_nitrogenstate_inst, soilbiogeochem_nitrogenflux_inst,                                         &
         cn_decomp_pools=cn_decomp_pools(begc:endc,1:nlevdecomp,1:ndecomp_pools), & 
         p_decomp_cpool_loss=p_decomp_cpool_loss(begc:endc,1:nlevdecomp,1:ndecomp_cascade_transitions), &
         p_decomp_cn_gain=p_decomp_cn_gain(begc:endc,1:nlevdecomp,1:ndecomp_pools), &
         pmnf_decomp_cascade=pmnf_decomp_cascade(begc:endc,1:nlevdecomp,1:ndecomp_cascade_transitions), &
         p_decomp_npool_to_din=p_decomp_npool_to_din(begc:endc,1:nlevdecomp,1:ndecomp_cascade_transitions))
    call t_stopf('SoilBiogeochemPotential')

    ! calculate vertical profiles for distributing soil and litter C and N (previously subroutine decomp_vertprofiles called from CNDecompAlloc)
    call SoilBiogeochemVerticalProfile(bounds, num_soilc, filter_soilc, num_soilp, filter_soilp, &
         active_layer_inst, soilstate_inst,soilbiogeochem_state_inst)

    ! calculate nitrification and denitrification rates (previously subroutine nitrif_denitrif called from CNDecompAlloc)
    if (use_nitrif_denitrif) then 
       call SoilBiogeochemNitrifDenitrif(bounds, num_soilc, filter_soilc, &
            soilstate_inst, waterstatebulk_inst, temperature_inst, ch4_inst, &
            soilbiogeochem_carbonflux_inst, soilbiogeochem_nitrogenstate_inst, soilbiogeochem_nitrogenflux_inst)
    end if
    call t_stopf('SoilBiogeochem')

    !--------------------------------------------
    ! Resolve the competition between plants and soil heterotrophs 
    ! for available soil mineral N resource 
    !--------------------------------------------

    call t_startf('CNDecompAlloc')

    ! Jinyun Tang: at this stage, the plant_nutrient_demand only calculates the plant ntirgeon demand.
    ! Assume phosphorus dynamics will be included in the future. Also, I consider plant_nutrient_demand
    ! as a generic interface to call actual nutrient calculation from different aboveground plantbgc. 
    ! Right now it is assumed the plant nutrient demand is summarized into columnwise demand, and the 
    ! nutrient redistribution after uptake is done by the plant bgc accordingly. 
    ! When nutrient competition is required to be done at cohort level both plant_nutrient_demand and 
    ! do_nutrient_competition should be modified, but that modification should not significantly change 
    ! the current interface.

     !RF: moved ths call to before nutrient_demand, so that croplive didn't change half way through crop N cycle. 
     if ( use_fun ) then
       call t_startf('CNPhenology_phase1')
       call CNPhenology (bounds, num_soilc, filter_soilc, num_soilp, &
            filter_soilp, num_pcropp, filter_pcropp, &
            waterdiagnosticbulk_inst, wateratm2lndbulk_inst, temperature_inst, atm2lnd_inst, &
            crop_inst, canopystate_inst, soilstate_inst, dgvs_inst, &
            cnveg_state_inst, cnveg_carbonstate_inst, cnveg_carbonflux_inst, &
            cnveg_nitrogenstate_inst, cnveg_nitrogenflux_inst, &
            c13_cnveg_carbonstate_inst, c14_cnveg_carbonstate_inst, &
            leaf_prof_patch=soilbiogeochem_state_inst%leaf_prof_patch(begp:endp,1:nlevdecomp_full), &
            froot_prof_patch=soilbiogeochem_state_inst%froot_prof_patch(begp:endp,1:nlevdecomp_full), &
            phase=1)
       call t_stopf('CNPhenology_phase1')

       call t_startf('CNFUNInit')
       call CNFUNInit(bounds,cnveg_state_inst,cnveg_carbonstate_inst,cnveg_nitrogenstate_inst)
       call t_stopf('CNFUNInit')

     end if

     call t_startf('calc_plant_nutrient_demand')
     call nutrient_competition_method%calc_plant_nutrient_demand ( &
         bounds, num_soilp, filter_soilp,                                 &
         photosyns_inst, crop_inst, canopystate_inst,                     &
         cnveg_state_inst, cnveg_carbonstate_inst, cnveg_carbonflux_inst, &
         c13_cnveg_carbonflux_inst, c14_cnveg_carbonflux_inst,            &
         cnveg_nitrogenstate_inst, cnveg_nitrogenflux_inst,               &
         soilbiogeochem_carbonflux_inst, soilbiogeochem_nitrogenstate_inst, &
         energyflux_inst, &
         aroot=aroot(begp:endp), arepr=arepr(begp:endp,:))

     ! get the column-averaged plant_ndemand (needed for following call to SoilBiogeochemCompetition)

     call p2c(bounds, num_soilc, filter_soilc,                    &
         cnveg_nitrogenflux_inst%plant_ndemand_patch(begp:endp), &
         soilbiogeochem_state_inst%plant_ndemand_col(begc:endc))
     call t_stopf('calc_plant_nutrient_demand')

     ! resolve plant/heterotroph competition for mineral N 
 
   
     call t_startf('soilbiogeochemcompetition')
     call SoilBiogeochemCompetition (bounds, num_soilc, filter_soilc,num_soilp, filter_soilp, &
                                     p_decomp_cn_gain, pmnf_decomp_cascade, waterstatebulk_inst, &
                                     waterfluxbulk_inst,temperature_inst,soilstate_inst,cnveg_state_inst,          &
                                     cnveg_carbonstate_inst               ,&
                                     cnveg_carbonflux_inst,cnveg_nitrogenstate_inst,cnveg_nitrogenflux_inst,   &
                                     soilbiogeochem_carbonflux_inst,&
                                     soilbiogeochem_state_inst,soilbiogeochem_nitrogenstate_inst,              &
                                     soilbiogeochem_nitrogenflux_inst,canopystate_inst)
     call t_stopf('soilbiogeochemcompetition')

    ! distribute the available N between the competing patches  on the basis of 
    ! relative demand, and allocate C and N to new growth and storage

    call t_startf('calc_plant_nutrient_competition')
    call nutrient_competition_method%calc_plant_nutrient_competition ( &
         bounds, num_soilp, filter_soilp, &
         cnveg_state_inst, crop_inst, canopystate_inst, &
         cnveg_carbonstate_inst, cnveg_carbonflux_inst, &
         c13_cnveg_carbonflux_inst, c14_cnveg_carbonflux_inst, &
         cnveg_nitrogenstate_inst, cnveg_nitrogenflux_inst, &
         soilbiogeochem_nitrogenstate_inst, &
         aroot=aroot(begp:endp), &
         arepr=arepr(begp:endp,:), &
         fpg_col=soilbiogeochem_state_inst%fpg_col(begc:endc))
    call t_stopf('calc_plant_nutrient_competition')

    call t_stopf('CNDecompAlloc')

    !--------------------------------------------
    ! Calculate litter and soil decomposition rate
    !--------------------------------------------

    ! Calculation of actual immobilization and decomp rates, following
    ! resolution of plant/heterotroph  competition for mineral N (previously inlined in CNDecompAllocation in CNDecompMod)

    call t_startf('SoilBiogeochemDecomp')

    call SoilBiogeochemDecomp (bounds, num_soilc, filter_soilc,                                                       &
         soilbiogeochem_state_inst, soilbiogeochem_carbonstate_inst, soilbiogeochem_carbonflux_inst,                  &
         soilbiogeochem_nitrogenstate_inst, soilbiogeochem_nitrogenflux_inst,                                         &
         cn_decomp_pools=cn_decomp_pools(begc:endc,1:nlevdecomp,1:ndecomp_pools),                       & 
         p_decomp_cpool_loss=p_decomp_cpool_loss(begc:endc,1:nlevdecomp,1:ndecomp_cascade_transitions), &
         pmnf_decomp_cascade=pmnf_decomp_cascade(begc:endc,1:nlevdecomp,1:ndecomp_cascade_transitions), &
         p_decomp_npool_to_din=p_decomp_npool_to_din(begc:endc,1:nlevdecomp,1:ndecomp_cascade_transitions))

    call t_stopf('SoilBiogeochemDecomp')

    !--------------------------------------------
    ! Phenology
    !--------------------------------------------

    ! CNphenology needs to be called after above calls, since it depends on current
    ! time-step fluxes to new growth on the lastlitterfall timestep in deciduous systems

    call t_startf('CNPhenology')

    if ( .not. use_fun ) then
       call CNPhenology (bounds, num_soilc, filter_soilc, num_soilp, &
            filter_soilp, num_pcropp, filter_pcropp, &
            waterdiagnosticbulk_inst, wateratm2lndbulk_inst, temperature_inst, atm2lnd_inst, &
            crop_inst, canopystate_inst, soilstate_inst, dgvs_inst, &
            cnveg_state_inst, cnveg_carbonstate_inst, cnveg_carbonflux_inst, &
            cnveg_nitrogenstate_inst, cnveg_nitrogenflux_inst, &
            c13_cnveg_carbonstate_inst, c14_cnveg_carbonstate_inst, &
            leaf_prof_patch=soilbiogeochem_state_inst%leaf_prof_patch(begp:endp,1:nlevdecomp_full), &
            froot_prof_patch=soilbiogeochem_state_inst%froot_prof_patch(begp:endp,1:nlevdecomp_full), &
            phase=1)
    end if
    call CNPhenology (bounds, num_soilc, filter_soilc, num_soilp, &
         filter_soilp, num_pcropp, filter_pcropp, &
         waterdiagnosticbulk_inst, wateratm2lndbulk_inst, temperature_inst, atm2lnd_inst, &
         crop_inst, canopystate_inst, soilstate_inst, dgvs_inst, &
         cnveg_state_inst, cnveg_carbonstate_inst, cnveg_carbonflux_inst, &
         cnveg_nitrogenstate_inst, cnveg_nitrogenflux_inst, &
         c13_cnveg_carbonstate_inst, c14_cnveg_carbonstate_inst, &
         leaf_prof_patch=soilbiogeochem_state_inst%leaf_prof_patch(begp:endp,1:nlevdecomp_full), &
         froot_prof_patch=soilbiogeochem_state_inst%froot_prof_patch(begp:endp,1:nlevdecomp_full), &
         phase=2)

    call t_stopf('CNPhenology')

    !--------------------------------------------
    ! Growth respiration
    !--------------------------------------------

    call t_startf('CNGResp')

    call CNGResp(num_soilp, filter_soilp,&
         cnveg_carbonflux_inst, canopystate_inst, cnveg_carbonstate_inst, cnveg_nitrogenstate_inst)  
         
    call t_stopf('CNGResp')

    !--------------------------------------------
    ! Dynamic Roots
    !--------------------------------------------

    if( use_dynroot ) then
        call t_startf('CNRootDyn')

        call CNRootDyn(bounds, num_soilc, filter_soilc, num_soilp, filter_soilp, &
             cnveg_carbonstate_inst, cnveg_nitrogenstate_inst, cnveg_carbonflux_inst,  &
             cnveg_state_inst, crop_inst,  soilstate_inst, soilbiogeochem_nitrogenstate_inst)

        call t_stopf('CNRootDyn')
     end if

    !--------------------------------------------
    ! CNUpdate0
    !--------------------------------------------

    call t_startf('CNUpdate0')

    call CStateUpdate0(num_soilp, filter_soilp, &
         cnveg_carbonflux_inst, cnveg_carbonstate_inst)

    if ( use_c13 ) then
       call CStateUpdate0(num_soilp, filter_soilp, &
            c13_cnveg_carbonflux_inst, c13_cnveg_carbonstate_inst)
    end if

    if ( use_c14 ) then
       call CStateUpdate0(num_soilp, filter_soilp, &
            c14_cnveg_carbonflux_inst, c14_cnveg_carbonstate_inst)
    end if

    call t_stopf('CNUpdate0')

    if ( use_nguardrail ) then
       call t_startf('CNPrecisionControl')
       call CNPrecisionControl(bounds, num_soilp, filter_soilp, &
            cnveg_carbonstate_inst, c13_cnveg_carbonstate_inst, &
            c14_cnveg_carbonstate_inst, cnveg_nitrogenstate_inst)
       call t_stopf('CNPrecisionControl')
    end if
    !--------------------------------------------
    ! Update1
    !--------------------------------------------

    call t_startf('CNUpdate1')

    ! Set the carbon isotopic flux variables (except for gap-phase mortality and fire fluxes)
    if ( use_c13 ) then

       call CIsoFlux1(num_soilc, filter_soilc, num_soilp, filter_soilp,              &
            soilbiogeochem_state_inst,                                               &
            soilbiogeochem_carbonflux_inst,  soilbiogeochem_carbonstate_inst,        &
            cnveg_carbonflux_inst, cnveg_carbonstate_inst,                           &
            c13_soilbiogeochem_carbonflux_inst, c13_soilbiogeochem_carbonstate_inst, &
            c13_cnveg_carbonflux_inst, c13_cnveg_carbonstate_inst,                   &
            isotope='c13')
    end if
    if ( use_c14 ) then
       call CIsoFlux1(num_soilc, filter_soilc, num_soilp, filter_soilp,              &
            soilbiogeochem_state_inst,                                               &
            soilbiogeochem_carbonflux_inst,  soilbiogeochem_carbonstate_inst,        &
            cnveg_carbonflux_inst, cnveg_carbonstate_inst,                           &
            c14_soilbiogeochem_carbonflux_inst, c14_soilbiogeochem_carbonstate_inst, &
            c14_cnveg_carbonflux_inst, c14_cnveg_carbonstate_inst,                   &
            isotope='c14')
    end if

    ! Update all prognostic carbon state variables (except for gap-phase mortality and fire fluxes)
    call CStateUpdate1( num_soilc, filter_soilc, num_soilp, filter_soilp, &
         crop_inst, cnveg_carbonflux_inst, cnveg_carbonstate_inst, &
         soilbiogeochem_carbonflux_inst, dribble_crophrv_xsmrpool_2atm)
    if ( use_c13 ) then
       call CStateUpdate1(num_soilc, filter_soilc, num_soilp, filter_soilp, &
            crop_inst, c13_cnveg_carbonflux_inst, c13_cnveg_carbonstate_inst, &
            c13_soilbiogeochem_carbonflux_inst, dribble_crophrv_xsmrpool_2atm)
    end if
    if ( use_c14 ) then
       call CStateUpdate1(num_soilc, filter_soilc, num_soilp, filter_soilp, &
            crop_inst, c14_cnveg_carbonflux_inst, c14_cnveg_carbonstate_inst, &
            c14_soilbiogeochem_carbonflux_inst, dribble_crophrv_xsmrpool_2atm)
    end if

    ! Update all prognostic nitrogen state variables (except for gap-phase mortality and fire fluxes)
    call NStateUpdate1(num_soilc, filter_soilc, num_soilp, filter_soilp, &
         cnveg_nitrogenflux_inst, cnveg_nitrogenstate_inst, soilbiogeochem_nitrogenflux_inst)

    call t_stopf('CNUpdate1')

    if ( use_nguardrail ) then
       call t_startf('CNPrecisionControl')
       call CNPrecisionControl(bounds, num_soilp, filter_soilp, &
            cnveg_carbonstate_inst, c13_cnveg_carbonstate_inst, &
            c14_cnveg_carbonstate_inst, cnveg_nitrogenstate_inst)
       call t_stopf('CNPrecisionControl')
    end if

    call t_startf('SoilBiogeochemStateUpdate1')
    call SoilBiogeochemNStateUpdate1(num_soilc, filter_soilc,  &
         soilbiogeochem_state_inst, soilbiogeochem_nitrogenflux_inst, soilbiogeochem_nitrogenstate_inst)
    call t_stopf('SoilBiogeochemStateUpdate1')


    !--------------------------------------------
    ! Calculate vertical mixing of soil and litter pools
    !--------------------------------------------

    call t_startf('SoilBiogeochemLittVertTransp')

    call SoilBiogeochemLittVertTransp(bounds, num_soilc, filter_soilc,            &
         active_layer_inst, soilbiogeochem_state_inst,                             &
         soilbiogeochem_carbonstate_inst, soilbiogeochem_carbonflux_inst,         &
         c13_soilbiogeochem_carbonstate_inst, c13_soilbiogeochem_carbonflux_inst, &
         c14_soilbiogeochem_carbonstate_inst, c14_soilbiogeochem_carbonflux_inst, &
         soilbiogeochem_nitrogenstate_inst, soilbiogeochem_nitrogenflux_inst)

    call t_stopf('SoilBiogeochemLittVertTransp')

    !--------------------------------------------
    ! Calculate the gap mortality carbon and nitrogen fluxes
    !--------------------------------------------

    call t_startf('CNGapMortality')

    call CNGapMortality (bounds, num_soilc, filter_soilc, num_soilp, filter_soilp,                                &
         dgvs_inst, cnveg_carbonstate_inst, cnveg_nitrogenstate_inst,                                             &
         cnveg_carbonflux_inst, cnveg_nitrogenflux_inst,  canopystate_inst,                                       &   
         !cnveg_carbonflux_inst, cnveg_nitrogenflux_inst,                                                         &  
         leaf_prof_patch=soilbiogeochem_state_inst%leaf_prof_patch(begp:endp, 1:nlevdecomp_full),   &
         froot_prof_patch=soilbiogeochem_state_inst%froot_prof_patch(begp:endp, 1:nlevdecomp_full), & 
         croot_prof_patch=soilbiogeochem_state_inst%croot_prof_patch(begp:endp, 1:nlevdecomp_full), &
         stem_prof_patch=soilbiogeochem_state_inst%stem_prof_patch(begp:endp, 1:nlevdecomp_full))   

    call t_stopf('CNGapMortality')

    !--------------------------------------------
    ! Update2 (gap mortality)
    !--------------------------------------------

    call t_startf('CNUpdate2')

    ! Set the carbon isotopic fluxes for gap mortality
    if ( use_c13 ) then
       call CIsoFlux2(num_soilc, filter_soilc, num_soilp, filter_soilp,               &
            soilbiogeochem_state_inst, cnveg_carbonflux_inst, cnveg_carbonstate_inst, &
            iso_cnveg_carbonflux_inst=c13_cnveg_carbonflux_inst,                      &
            iso_cnveg_carbonstate_inst=c13_cnveg_carbonstate_inst,                    &
            isotope='c13')
    end if
    if ( use_c14 ) then
       call CIsoFlux2(num_soilc, filter_soilc, num_soilp, filter_soilp,               &
            soilbiogeochem_state_inst, cnveg_carbonflux_inst, cnveg_carbonstate_inst, &
            iso_cnveg_carbonflux_inst=c14_cnveg_carbonflux_inst,                      &
            iso_cnveg_carbonstate_inst=c14_cnveg_carbonstate_inst,                    &
            isotope='c14')
    end if

    ! Update all the prognostic carbon state variables affected by gap-phase mortality fluxes
    call CStateUpdate2(num_soilc, filter_soilc, num_soilp, filter_soilp, &
         cnveg_carbonflux_inst, cnveg_carbonstate_inst, soilbiogeochem_carbonstate_inst)
    if ( use_c13 ) then
       call CStateUpdate2(num_soilc, filter_soilc, num_soilp, filter_soilp, &
            c13_cnveg_carbonflux_inst, c13_cnveg_carbonstate_inst, c13_soilbiogeochem_carbonstate_inst)
    end if
    if ( use_c14 ) then
       call CStateUpdate2(num_soilc, filter_soilc, num_soilp, filter_soilp, &
            c14_cnveg_carbonflux_inst, c14_cnveg_carbonstate_inst, c14_soilbiogeochem_carbonstate_inst)
    end if

    ! Update all the prognostic nitrogen state variables affected by gap-phase mortality fluxes
    call NStateUpdate2(num_soilc, filter_soilc, num_soilp, filter_soilp, &
         cnveg_nitrogenflux_inst, cnveg_nitrogenstate_inst, soilbiogeochem_nitrogenstate_inst)

    !--------------------------------------------
    ! Update2h (harvest)
    !--------------------------------------------

    ! Set harvest mortality routine 
    if (get_do_harvest()) then
       call CNHarvest(num_soilc, filter_soilc, num_soilp, filter_soilp, &
            soilbiogeochem_state_inst, cnveg_carbonstate_inst, cnveg_nitrogenstate_inst, &
            cnveg_carbonflux_inst, cnveg_nitrogenflux_inst)
    end if

    if ( use_c13 ) then
       call CIsoFlux2h(num_soilc, filter_soilc, num_soilp, filter_soilp,   &
            soilbiogeochem_state_inst,                                     &
            cnveg_carbonflux_inst, cnveg_carbonstate_inst,                 &
            c13_cnveg_carbonflux_inst, c13_cnveg_carbonstate_inst,         &                         
            isotope='c13')
    end if
    if ( use_c14 ) then
       call CIsoFlux2h(num_soilc, filter_soilc, num_soilp, filter_soilp, &
            soilbiogeochem_state_inst,                                     &
            cnveg_carbonflux_inst, cnveg_carbonstate_inst,                 &
            c14_cnveg_carbonflux_inst, c14_cnveg_carbonstate_inst,         &                         
            isotope='c14')
    end if

    call CStateUpdate2h( num_soilc, filter_soilc,  num_soilp, filter_soilp, &
         cnveg_carbonflux_inst, cnveg_carbonstate_inst, soilbiogeochem_carbonstate_inst)
    if ( use_c13 ) then
       call CStateUpdate2h(num_soilc, filter_soilc, num_soilp, filter_soilp, &
            c13_cnveg_carbonflux_inst, c13_cnveg_carbonstate_inst, c13_soilbiogeochem_carbonstate_inst)
    end if
    if ( use_c14 ) then
       call CStateUpdate2h(num_soilc, filter_soilc, num_soilp, filter_soilp, &
            c14_cnveg_carbonflux_inst, c14_cnveg_carbonstate_inst, c14_soilbiogeochem_carbonstate_inst)
    end if

    call NStateUpdate2h(num_soilc, filter_soilc, num_soilp, filter_soilp, &
         cnveg_nitrogenflux_inst, cnveg_nitrogenstate_inst, soilbiogeochem_nitrogenstate_inst)
    call t_stopf('CNUpdate2')

    if ( use_nguardrail ) then
       call t_startf('CNPrecisionControl')
       call CNPrecisionControl(bounds, num_soilp, filter_soilp, &
            cnveg_carbonstate_inst, c13_cnveg_carbonstate_inst, &
            c14_cnveg_carbonstate_inst, cnveg_nitrogenstate_inst)
       call t_stopf('CNPrecisionControl')
    end if
    !--------------------------------------------
    ! Calculate loss fluxes from wood products pools
    ! and update product pool state variables
    !--------------------------------------------

    call t_startf('CNWoodProducts')
    call c_products_inst%UpdateProducts(bounds, &
         num_soilp, filter_soilp, &
         dwt_wood_product_gain_patch = cnveg_carbonflux_inst%dwt_wood_productc_gain_patch(begp:endp), &
         wood_harvest_patch = cnveg_carbonflux_inst%wood_harvestc_patch(begp:endp), &
         dwt_crop_product_gain_patch = cnveg_carbonflux_inst%dwt_crop_productc_gain_patch(begp:endp), &
         crop_harvest_to_cropprod_patch = cnveg_carbonflux_inst%crop_harvestc_to_cropprodc_patch(begp:endp))
    call t_stopf('CNWoodProducts')

    if (use_c13) then
       call c13_products_inst%UpdateProducts(bounds, &
            num_soilp, filter_soilp, &
            dwt_wood_product_gain_patch = c13_cnveg_carbonflux_inst%dwt_wood_productc_gain_patch(begp:endp), &
            wood_harvest_patch = c13_cnveg_carbonflux_inst%wood_harvestc_patch(begp:endp), &
            dwt_crop_product_gain_patch = c13_cnveg_carbonflux_inst%dwt_crop_productc_gain_patch(begp:endp), &
            crop_harvest_to_cropprod_patch = c13_cnveg_carbonflux_inst%crop_harvestc_to_cropprodc_patch(begp:endp))
    end if

    if (use_c14) then
       call c14_products_inst%UpdateProducts(bounds, &
            num_soilp, filter_soilp, &
            dwt_wood_product_gain_patch = c14_cnveg_carbonflux_inst%dwt_wood_productc_gain_patch(begp:endp), &
            wood_harvest_patch = c14_cnveg_carbonflux_inst%wood_harvestc_patch(begp:endp), &
            dwt_crop_product_gain_patch = c14_cnveg_carbonflux_inst%dwt_crop_productc_gain_patch(begp:endp), &
            crop_harvest_to_cropprod_patch = c14_cnveg_carbonflux_inst%crop_harvestc_to_cropprodc_patch(begp:endp))
    end if

    call n_products_inst%UpdateProducts(bounds, &
         num_soilp, filter_soilp, &
         dwt_wood_product_gain_patch = cnveg_nitrogenflux_inst%dwt_wood_productn_gain_patch(begp:endp), &
         wood_harvest_patch = cnveg_nitrogenflux_inst%wood_harvestn_patch(begp:endp), &
         dwt_crop_product_gain_patch = cnveg_nitrogenflux_inst%dwt_crop_productn_gain_patch(begp:endp), &
         crop_harvest_to_cropprod_patch = cnveg_nitrogenflux_inst%crop_harvestn_to_cropprodn_patch(begp:endp))

    !--------------------------------------------
    ! Calculate fire area and fluxes
    !--------------------------------------------

    call t_startf('CNFire')
    call cnfire_method%CNFireArea(bounds, num_soilc, filter_soilc, num_soilp, filter_soilp, &
         num_exposedvegp, filter_exposedvegp, num_noexposedvegp, filter_noexposedvegp, &
         atm2lnd_inst, energyflux_inst, saturated_excess_runoff_inst, waterdiagnosticbulk_inst, wateratm2lndbulk_inst, &
         waterstatebulk_inst, soilstate_inst, soil_water_retention_curve, &
         cnveg_state_inst, cnveg_carbonstate_inst, &
         totlitc_col=soilbiogeochem_carbonstate_inst%totlitc_col(begc:endc), &
         decomp_cpools_vr_col=soilbiogeochem_carbonstate_inst%decomp_cpools_vr_col(begc:endc,1:nlevdecomp_full,1:ndecomp_pools), &
         t_soi17cm_col=temperature_inst%t_soi17cm_col(begc:endc))

    call cnfire_method%CNFireFluxes(bounds, num_soilc, filter_soilc, num_soilp, filter_soilp,                                      &
         dgvs_inst, cnveg_state_inst,                                                                                              &
         cnveg_carbonstate_inst, cnveg_carbonflux_inst, cnveg_nitrogenstate_inst, cnveg_nitrogenflux_inst,                         &
         leaf_prof_patch=soilbiogeochem_state_inst%leaf_prof_patch(begp:endp, 1:nlevdecomp_full),                                  &
         froot_prof_patch=soilbiogeochem_state_inst%froot_prof_patch(begp:endp, 1:nlevdecomp_full),                                &
         croot_prof_patch=soilbiogeochem_state_inst%croot_prof_patch(begp:endp, 1:nlevdecomp_full),                                &
         stem_prof_patch=soilbiogeochem_state_inst%stem_prof_patch(begp:endp, 1:nlevdecomp_full),                                  &
         totsomc_col=soilbiogeochem_carbonstate_inst%totsomc_col(begc:endc),                                                       &
         decomp_cpools_vr_col=soilbiogeochem_carbonstate_inst%decomp_cpools_vr_col(begc:endc,1:nlevdecomp_full,1:ndecomp_pools),   &
         decomp_npools_vr_col=soilbiogeochem_nitrogenstate_inst%decomp_npools_vr_col(begc:endc,1:nlevdecomp_full,1:ndecomp_pools), &
         somc_fire_col=soilbiogeochem_carbonflux_inst%somc_fire_col(begc:endc))
    call t_stopf('CNFire')


    !--------------------------------------------
    ! Update3
    !--------------------------------------------

    call t_startf('CNUpdate3')
    if ( use_c13 ) then
       call CIsoFlux3(num_soilc, filter_soilc, num_soilp, filter_soilp, &
            soilbiogeochem_state_inst , soilbiogeochem_carbonstate_inst,         &
            cnveg_carbonflux_inst, cnveg_carbonstate_inst,                       &
            c13_cnveg_carbonflux_inst, c13_cnveg_carbonstate_inst,               &
            c13_soilbiogeochem_carbonstate_inst, &
            isotope='c13')
    end if
    if ( use_c14 ) then
       call CIsoFlux3(num_soilc, filter_soilc, num_soilp, filter_soilp, &
            soilbiogeochem_state_inst , soilbiogeochem_carbonstate_inst,         &
            cnveg_carbonflux_inst, cnveg_carbonstate_inst,                       &
            c14_cnveg_carbonflux_inst, c14_cnveg_carbonstate_inst,               &
            c14_soilbiogeochem_carbonstate_inst, &
            isotope='c14')
    end if

    call CStateUpdate3( num_soilc, filter_soilc, num_soilp, filter_soilp, &
         cnveg_carbonflux_inst, cnveg_carbonstate_inst, soilbiogeochem_carbonstate_inst)

    if ( use_c13 ) then
       call CStateUpdate3( num_soilc, filter_soilc, num_soilp, filter_soilp, &
            c13_cnveg_carbonflux_inst, c13_cnveg_carbonstate_inst, c13_soilbiogeochem_carbonstate_inst)
    end if

    if ( use_c14 ) then
       call CStateUpdate3( num_soilc, filter_soilc, num_soilp, filter_soilp, &
            c14_cnveg_carbonflux_inst, c14_cnveg_carbonstate_inst, c14_soilbiogeochem_carbonstate_inst)

       call C14Decay(bounds, num_soilc, filter_soilc, num_soilp, filter_soilp, &
            c14_cnveg_carbonstate_inst, c14_soilbiogeochem_carbonstate_inst)
    end if
    call t_stopf('CNUpdate3')

    if ( use_nguardrail ) then
       call t_startf('CNPrecisionControl')
       call CNPrecisionControl(bounds, num_soilp, filter_soilp, &
            cnveg_carbonstate_inst, c13_cnveg_carbonstate_inst, &
            c14_cnveg_carbonstate_inst, cnveg_nitrogenstate_inst)
       call t_stopf('CNPrecisionControl')
    end if

    end associate

  end subroutine CNDriverNoLeaching
  
  !-----------------------------------------------------------------------
  subroutine CNDriverLeaching(bounds, &
       num_soilc, filter_soilc, num_soilp, filter_soilp, &
       waterstatebulk_inst, waterfluxbulk_inst, &
       cnveg_nitrogenflux_inst, cnveg_nitrogenstate_inst, &
       soilbiogeochem_nitrogenflux_inst, soilbiogeochem_nitrogenstate_inst)
    !
    ! !DESCRIPTION:
    ! Update the nitrogen leaching rate as a function of soluble mineral N and total soil water outflow.
    ! Also update nitrogen state variables         
    !
    ! !USES:
    use SoilBiogeochemNLeachingMod, only: SoilBiogeochemNLeaching
    use CNNStateUpdate3Mod   , only: NStateUpdate3
    !
    ! !ARGUMENTS:
    type(bounds_type)                       , intent(in)    :: bounds  
    integer                                 , intent(in)    :: num_soilc         ! number of soil columns in filter
    integer                                 , intent(in)    :: filter_soilc(:)   ! filter for soil columns
    integer                                 , intent(in)    :: num_soilp         ! number of soil patches in filter
    integer                                 , intent(in)    :: filter_soilp(:)   ! filter for soil patches
    type(waterstatebulk_type)                   , intent(in)    :: waterstatebulk_inst
    type(waterfluxbulk_type)                    , intent(inout)    :: waterfluxbulk_inst
    type(cnveg_nitrogenflux_type)           , intent(inout) :: cnveg_nitrogenflux_inst
    type(cnveg_nitrogenstate_type)          , intent(inout) :: cnveg_nitrogenstate_inst
    type(soilbiogeochem_nitrogenflux_type)  , intent(inout) :: soilbiogeochem_nitrogenflux_inst
    type(soilbiogeochem_nitrogenstate_type) , intent(inout) :: soilbiogeochem_nitrogenstate_inst
    !-----------------------------------------------------------------------
  
    ! Mineral nitrogen dynamics (deposition, fixation, leaching)
    
    call t_startf('SoilBiogeochemNLeaching')
    call SoilBiogeochemNLeaching(bounds, num_soilc, filter_soilc, &
         waterstatebulk_inst, waterfluxbulk_inst, soilbiogeochem_nitrogenstate_inst, &
         soilbiogeochem_nitrogenflux_inst)
    call t_stopf('SoilBiogeochemNLeaching')

    ! Nitrogen state variable update, mortality fluxes.

    call t_startf('NUpdate3')

    call NstateUpdate3(num_soilc, filter_soilc, num_soilp, filter_soilp, &
         cnveg_nitrogenflux_inst, cnveg_nitrogenstate_inst, &
         soilbiogeochem_nitrogenflux_inst, soilbiogeochem_nitrogenstate_inst)

    call t_stopf('NUpdate3')

  end subroutine CNDriverLeaching

  !-----------------------------------------------------------------------
  subroutine CNDriverSummarizeStates(bounds, num_allc, filter_allc, &
       num_soilc, filter_soilc, num_soilp, filter_soilp, &
       cnveg_carbonstate_inst, c13_cnveg_carbonstate_inst, c14_cnveg_carbonstate_inst, &
       cnveg_nitrogenstate_inst, &
       soilbiogeochem_carbonstate_inst, &
       c13_soilbiogeochem_carbonstate_inst, &
       c14_soilbiogeochem_carbonstate_inst, &
       soilbiogeochem_nitrogenstate_inst)
    !
    ! !DESCRIPTION:
    ! Call to all CN and SoilBiogeochem summary routines, for state variables
    !
    ! !USES:
    !
    ! !ARGUMENTS:
    type(bounds_type)                       , intent(in)    :: bounds  
    integer                                 , intent(in)    :: num_allc          ! number of columns in allc filter
    integer                                 , intent(in)    :: filter_allc(:)    ! filter for all active columns
    integer                                 , intent(in)    :: num_soilc         ! number of soil columns in filter
    integer                                 , intent(in)    :: filter_soilc(:)   ! filter for soil columns
    integer                                 , intent(in)    :: num_soilp         ! number of soil patches in filter
    integer                                 , intent(in)    :: filter_soilp(:)   ! filter for soil patches
    type(cnveg_carbonstate_type)            , intent(inout) :: cnveg_carbonstate_inst
    type(cnveg_carbonstate_type)            , intent(inout) :: c13_cnveg_carbonstate_inst
    type(cnveg_carbonstate_type)            , intent(inout) :: c14_cnveg_carbonstate_inst
    type(cnveg_nitrogenstate_type)          , intent(inout) :: cnveg_nitrogenstate_inst
    type(soilbiogeochem_carbonstate_type)   , intent(inout) :: soilbiogeochem_carbonstate_inst
    type(soilbiogeochem_carbonstate_type)   , intent(inout) :: c13_soilbiogeochem_carbonstate_inst
    type(soilbiogeochem_carbonstate_type)   , intent(inout) :: c14_soilbiogeochem_carbonstate_inst
    type(soilbiogeochem_nitrogenstate_type) , intent(inout) :: soilbiogeochem_nitrogenstate_inst
    !
    ! !LOCAL VARIABLES:
    integer :: begc,endc

    character(len=*), parameter :: subname = 'CNDriverSummarizeStates'
    !-----------------------------------------------------------------------

    begc = bounds%begc; endc= bounds%endc

    call t_startf('CNsum')

    ! ----------------------------------------------
    ! soilbiogeochem carbon/nitrogen state summary
    ! ----------------------------------------------

    call soilbiogeochem_carbonstate_inst%summary(bounds, num_allc, filter_allc)
    if ( use_c13 ) then
       call c13_soilbiogeochem_carbonstate_inst%summary(bounds, num_allc, filter_allc)
    end if
    if ( use_c14 ) then
       call c14_soilbiogeochem_carbonstate_inst%summary(bounds, num_allc, filter_allc)
    end if
    call soilbiogeochem_nitrogenstate_inst%summary(bounds, num_allc, filter_allc)

    ! ----------------------------------------------
    ! cnveg carbon/nitrogen state summary
    ! ----------------------------------------------

    call cnveg_carbonstate_inst%Summary(bounds, num_allc, filter_allc, &
         num_soilc, filter_soilc, num_soilp, filter_soilp, &
         soilbiogeochem_cwdc_col=soilbiogeochem_carbonstate_inst%cwdc_col(begc:endc), &
         soilbiogeochem_totlitc_col=soilbiogeochem_carbonstate_inst%totlitc_col(begc:endc), &
         soilbiogeochem_totmicc_col=soilbiogeochem_carbonstate_inst%totmicc_col(begc:endc), &
         soilbiogeochem_totsomc_col=soilbiogeochem_carbonstate_inst%totsomc_col(begc:endc), &
         soilbiogeochem_ctrunc_col=soilbiogeochem_carbonstate_inst%ctrunc_col(begc:endc))

    if ( use_c13 ) then
       call c13_cnveg_carbonstate_inst%Summary(bounds, num_allc, filter_allc, &
            num_soilc, filter_soilc, num_soilp, filter_soilp, &
            soilbiogeochem_cwdc_col=c13_soilbiogeochem_carbonstate_inst%cwdc_col(begc:endc), &
            soilbiogeochem_totlitc_col=c13_soilbiogeochem_carbonstate_inst%totlitc_col(begc:endc), &
            soilbiogeochem_totmicc_col=c13_soilbiogeochem_carbonstate_inst%totmicc_col(begc:endc), &
            soilbiogeochem_totsomc_col=c13_soilbiogeochem_carbonstate_inst%totsomc_col(begc:endc), &
            soilbiogeochem_ctrunc_col=c13_soilbiogeochem_carbonstate_inst%ctrunc_col(begc:endc))
    end if

    if ( use_c14 ) then
       call c14_cnveg_carbonstate_inst%Summary(bounds, num_allc, filter_allc, &
            num_soilc, filter_soilc, num_soilp, filter_soilp, &
            soilbiogeochem_cwdc_col=c14_soilbiogeochem_carbonstate_inst%cwdc_col(begc:endc), &
            soilbiogeochem_totlitc_col=c14_soilbiogeochem_carbonstate_inst%totlitc_col(begc:endc), &
            soilbiogeochem_totmicc_col=c14_soilbiogeochem_carbonstate_inst%totmicc_col(begc:endc), &
            soilbiogeochem_totsomc_col=c14_soilbiogeochem_carbonstate_inst%totsomc_col(begc:endc), &
            soilbiogeochem_ctrunc_col=c14_soilbiogeochem_carbonstate_inst%ctrunc_col(begc:endc))
    end if

    call cnveg_nitrogenstate_inst%Summary(bounds, num_allc, filter_allc, &
         num_soilc, filter_soilc, num_soilp, filter_soilp, &
         soilbiogeochem_nitrogenstate_inst)

    call t_stopf('CNsum')

  end subroutine CNDriverSummarizeStates

  !-----------------------------------------------------------------------
  subroutine CNDriverSummarizeFluxes(bounds, &
       num_soilc, filter_soilc, num_soilp, filter_soilp, &
       cnveg_carbonflux_inst, c13_cnveg_carbonflux_inst, c14_cnveg_carbonflux_inst, &
       cnveg_nitrogenflux_inst, &
       c_products_inst, c13_products_inst, c14_products_inst, &
       soilbiogeochem_carbonflux_inst, &
       c13_soilbiogeochem_carbonflux_inst, &
       c14_soilbiogeochem_carbonflux_inst, &
       soilbiogeochem_carbonstate_inst, &
       c13_soilbiogeochem_carbonstate_inst, &
       c14_soilbiogeochem_carbonstate_inst, &
       soilbiogeochem_nitrogenstate_inst, &
       soilbiogeochem_nitrogenflux_inst)
    !
    ! !DESCRIPTION:
    ! Call to all CN and SoilBiogeochem summary routines, for state variables
    !
    ! !USES:
    use clm_varpar                        , only: ndecomp_cascade_transitions
    !
    ! !ARGUMENTS:
    type(bounds_type)                       , intent(in)    :: bounds  
    integer                                 , intent(in)    :: num_soilc         ! number of soil columns in filter
    integer                                 , intent(in)    :: filter_soilc(:)   ! filter for soil columns
    integer                                 , intent(in)    :: num_soilp         ! number of soil patches in filter
    integer                                 , intent(in)    :: filter_soilp(:)   ! filter for soil patches
    type(cnveg_carbonflux_type)             , intent(inout) :: cnveg_carbonflux_inst
    type(cnveg_carbonflux_type)             , intent(inout) :: c13_cnveg_carbonflux_inst
    type(cnveg_carbonflux_type)             , intent(inout) :: c14_cnveg_carbonflux_inst
    type(cnveg_nitrogenflux_type)           , intent(inout) :: cnveg_nitrogenflux_inst
    type(cn_products_type)                  , intent(in)    :: c_products_inst
    type(cn_products_type)                  , intent(in)    :: c13_products_inst
    type(cn_products_type)                  , intent(in)    :: c14_products_inst
    type(soilbiogeochem_carbonflux_type)    , intent(inout) :: soilbiogeochem_carbonflux_inst
    type(soilbiogeochem_carbonflux_type)    , intent(inout) :: c13_soilbiogeochem_carbonflux_inst
    type(soilbiogeochem_carbonflux_type)    , intent(inout) :: c14_soilbiogeochem_carbonflux_inst
    type(soilbiogeochem_carbonstate_type)   , intent(in)    :: soilbiogeochem_carbonstate_inst
    type(soilbiogeochem_carbonstate_type)   , intent(in)    :: c13_soilbiogeochem_carbonstate_inst
    type(soilbiogeochem_carbonstate_type)   , intent(in)    :: c14_soilbiogeochem_carbonstate_inst
    type(soilbiogeochem_nitrogenstate_type) , intent(in)    :: soilbiogeochem_nitrogenstate_inst
    type(soilbiogeochem_nitrogenflux_type)  , intent(inout) :: soilbiogeochem_nitrogenflux_inst
    !
    ! !LOCAL VARIABLES:
    integer :: begc,endc
    integer :: begg,endg

    character(len=*), parameter :: subname = 'CNDriverSummarizeFluxes'
    !-----------------------------------------------------------------------

    begc = bounds%begc; endc= bounds%endc
    begg = bounds%begg; endg = bounds%endg

    call t_startf('CNsum')

    ! ----------------------------------------------
    ! soilbiogeochem carbon/nitrogen flux summary
    ! ----------------------------------------------

    call soilbiogeochem_carbonflux_inst%Summary(bounds, num_soilc, filter_soilc)
    if ( use_c13 ) then
       call c13_soilbiogeochem_carbonflux_inst%Summary(bounds, num_soilc, filter_soilc)
    end if
    if ( use_c14 ) then
       call c14_soilbiogeochem_carbonflux_inst%Summary(bounds, num_soilc, filter_soilc)
    end if
    call soilbiogeochem_nitrogenflux_inst%Summary(bounds, num_soilc, filter_soilc)

    ! ----------------------------------------------
    ! cnveg carbon/nitrogen flux summary
    ! ----------------------------------------------

    call t_startf('CNvegCflux_summary')
    call cnveg_carbonflux_inst%Summary(bounds, num_soilc, filter_soilc, num_soilp, filter_soilp, &
         isotope='bulk', &
         soilbiogeochem_hr_col=soilbiogeochem_carbonflux_inst%hr_col(begc:endc), &
         soilbiogeochem_cwdhr_col=soilbiogeochem_carbonflux_inst%cwdhr_col(begc:endc), &
         soilbiogeochem_lithr_col=soilbiogeochem_carbonflux_inst%lithr_col(begc:endc), &  
         soilbiogeochem_decomp_cascade_ctransfer_col=&
         soilbiogeochem_carbonflux_inst%decomp_cascade_ctransfer_col(begc:endc,1:ndecomp_cascade_transitions), &
         soilbiogeochem_cwdc_col=soilbiogeochem_carbonstate_inst%cwdc_col(begc:endc), &
         soilbiogeochem_cwdn_col=soilbiogeochem_nitrogenstate_inst%cwdn_col(begc:endc), &
         product_closs_grc=c_products_inst%product_loss_grc(begg:endg))

    if ( use_c13 ) then
       call c13_cnveg_carbonflux_inst%Summary(bounds, num_soilc, filter_soilc, num_soilp, filter_soilp, &
            isotope='c13', &
            soilbiogeochem_hr_col=c13_soilbiogeochem_carbonflux_inst%hr_col(begc:endc), &
            soilbiogeochem_cwdhr_col=c13_soilbiogeochem_carbonflux_inst%cwdhr_col(begc:endc), &
            soilbiogeochem_lithr_col=c13_soilbiogeochem_carbonflux_inst%lithr_col(begc:endc), &  
            soilbiogeochem_decomp_cascade_ctransfer_col=&
            c13_soilbiogeochem_carbonflux_inst%decomp_cascade_ctransfer_col(begc:endc,1:ndecomp_cascade_transitions), &
            soilbiogeochem_cwdc_col=c13_soilbiogeochem_carbonstate_inst%cwdc_col(begc:endc), &
            soilbiogeochem_cwdn_col=soilbiogeochem_nitrogenstate_inst%cwdn_col(begc:endc), &
            product_closs_grc=c13_products_inst%product_loss_grc(begg:endg))
    end if

    if ( use_c14 ) then
       call c14_cnveg_carbonflux_inst%Summary(bounds, num_soilc, filter_soilc, num_soilp, filter_soilp, &
            isotope='c14', &
            soilbiogeochem_hr_col=c14_soilbiogeochem_carbonflux_inst%hr_col(begc:endc), &
            soilbiogeochem_cwdhr_col=c14_soilbiogeochem_carbonflux_inst%cwdhr_col(begc:endc), &
            soilbiogeochem_lithr_col=c14_soilbiogeochem_carbonflux_inst%lithr_col(begc:endc), &  
            soilbiogeochem_decomp_cascade_ctransfer_col=&
            c14_soilbiogeochem_carbonflux_inst%decomp_cascade_ctransfer_col(begc:endc,1:ndecomp_cascade_transitions), &
            soilbiogeochem_cwdc_col=c14_soilbiogeochem_carbonstate_inst%cwdc_col(begc:endc), &
            soilbiogeochem_cwdn_col=soilbiogeochem_nitrogenstate_inst%cwdn_col(begc:endc), &
            product_closs_grc=c14_products_inst%product_loss_grc(begg:endg))
    end if
    call t_stopf('CNvegCflux_summary')

    call cnveg_nitrogenflux_inst%Summary(bounds, num_soilc, filter_soilc, num_soilp, filter_soilp)

    call t_stopf('CNsum')

  end subroutine CNDriverSummarizeFluxes

end  module CNDriverMod<|MERGE_RESOLUTION|>--- conflicted
+++ resolved
@@ -42,11 +42,8 @@
   use SaturatedExcessRunoffMod        , only : saturated_excess_runoff_type
   use ActiveLayerMod                  , only : active_layer_type
   use SoilWaterRetentionCurveMod      , only : soil_water_retention_curve_type
-<<<<<<< HEAD
   use CLMFatesInterfaceMod            , only : hlm_fates_interface_type
-=======
   use CropReprPoolsMod                    , only : nrepr
->>>>>>> 82a63cc1
   !
   ! !PUBLIC TYPES:
   implicit none
