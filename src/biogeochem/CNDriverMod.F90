module CNDriverMod

  !-----------------------------------------------------------------------
  ! !DESCRIPTION:
  ! Ecosystem dynamics: phenology, vegetation
  !
  ! !USES:
  use shr_kind_mod                    , only : r8 => shr_kind_r8
  use clm_varctl                      , only : use_c13, use_c14, use_fates, use_dynroot
  use dynSubgridControlMod            , only : get_do_harvest
  use decompMod                       , only : bounds_type
  use perf_mod                        , only : t_startf, t_stopf
  use clm_varctl                      , only : use_century_decomp, use_nitrif_denitrif, use_nguardrail
  use clm_varctl                      , only : use_crop,use_matrixcn,use_soil_matrixcn
  use CNSharedParamsMod               , only : use_fun
  use CNVegStateType                  , only : cnveg_state_type
  use CNVegCarbonStateType            , only : cnveg_carbonstate_type
  use CNVegCarbonFluxType             , only : cnveg_carbonflux_type
  use CNVegNitrogenStateType          , only : cnveg_nitrogenstate_type
  use CNVegNitrogenFluxType           , only : cnveg_nitrogenflux_type
  use CNProductsMod                   , only : cn_products_type
  use SoilBiogeochemStateType         , only : soilbiogeochem_state_type
  use SoilBiogeochemCarbonStateType   , only : soilbiogeochem_carbonstate_type
  use SoilBiogeochemCarbonFluxType    , only : soilbiogeochem_carbonflux_type
  use SoilBiogeochemNitrogenStateType , only : soilbiogeochem_nitrogenstate_type
  use SoilBiogeochemNitrogenFluxType  , only : soilbiogeochem_nitrogenflux_type
  use CNDVType                        , only : dgvs_type
  use CanopyStateType                 , only : canopystate_type
  use SoilStateType                   , only : soilstate_type
  use TemperatureType                 , only : temperature_type
  use WaterstateType                  , only : waterstate_type
  use WaterfluxType                   , only : waterflux_type
  use atm2lndType                     , only : atm2lnd_type
  use SoilStateType                   , only : soilstate_type
  use TemperatureType                 , only : temperature_type 
  use PhotosynthesisMod               , only : photosyns_type
  use ch4Mod                          , only : ch4_type
  use EnergyFluxType                  , only : energyflux_type
  use SoilHydrologyType               , only : soilhydrology_type
  !
  ! !PUBLIC TYPES:
  implicit none
  private
  !
  ! !PUBLIC MEMBER FUNCTIONS:
  public :: CNDriverInit         ! Ecosystem dynamics: initialization
  public :: CNDriverNoLeaching   ! Ecosystem dynamics: phenology, vegetation, before doing N leaching
  public :: CNDriverLeaching     ! Ecosystem dynamics: phenology, vegetation, doing N leaching
  public :: CNDriverSummarizeStates
  public :: CNDriverSummarizeFluxes
  !-----------------------------------------------------------------------

contains

  !-----------------------------------------------------------------------
  subroutine CNDriverInit(bounds, NLFilename, cnfire_method)
    !
    ! !DESCRIPTION:
    ! Initialzation of the CN Ecosystem dynamics.
    !
    ! !USES:
    use CNSharedParamsMod           , only : use_fun
    use CNPhenologyMod              , only : CNPhenologyInit
    use CNFireMethodMod             , only : cnfire_method_type
    use SoilBiogeochemCompetitionMod, only : SoilBiogeochemCompetitionInit
    !
    ! !ARGUMENTS:
    type(bounds_type)                      , intent(in)    :: bounds      
    character(len=*)                       , intent(in)    :: NLFilename     ! Namelist filename
    class(cnfire_method_type)              , intent(inout) :: cnfire_method 
    !-----------------------------------------------------------------------
    call SoilBiogeochemCompetitionInit(bounds)
    call CNPhenologyInit(bounds)
    call cnfire_method%CNFireInit(bounds, NLFilename)
    
  end subroutine CNDriverInit

  !-----------------------------------------------------------------------
  subroutine CNDriverNoLeaching(bounds,                                                    &
       num_soilc, filter_soilc, num_soilp, filter_soilp, num_pcropp, filter_pcropp, doalb, &
       cnveg_state_inst,                                                                   &
       cnveg_carbonflux_inst, cnveg_carbonstate_inst,                                      &
       c13_cnveg_carbonflux_inst, c13_cnveg_carbonstate_inst,                              &
       c14_cnveg_carbonflux_inst, c14_cnveg_carbonstate_inst,                              &
       cnveg_nitrogenflux_inst, cnveg_nitrogenstate_inst,                                  &
       c_products_inst, c13_products_inst, c14_products_inst, n_products_inst,             &
       soilbiogeochem_carbonflux_inst, soilbiogeochem_carbonstate_inst,                    &
       c13_soilbiogeochem_carbonflux_inst, c13_soilbiogeochem_carbonstate_inst,            &
       c14_soilbiogeochem_carbonflux_inst, c14_soilbiogeochem_carbonstate_inst,            &
       soilbiogeochem_state_inst,                                                          &
       soilbiogeochem_nitrogenflux_inst, soilbiogeochem_nitrogenstate_inst,                &
       atm2lnd_inst, waterstate_inst, waterflux_inst,                                      &
       canopystate_inst, soilstate_inst, temperature_inst, crop_inst, ch4_inst,            &
       dgvs_inst, photosyns_inst, soilhydrology_inst, energyflux_inst,                     &
       nutrient_competition_method, cnfire_method)
    !
    ! !DESCRIPTION:
    ! The core CN code is executed here. Calculates fluxes for maintenance
    ! respiration, decomposition, allocation, phenology, and growth respiration.
    ! These routines happen on the radiation time step so that canopy structure
    ! stays synchronized with albedo calculations.
    !
    ! !USES:
    use clm_varpar                        , only: nlevgrnd, nlevdecomp_full, nvegcpool, nvegnpool 
    use clm_varpar                        , only: nlevdecomp, ndecomp_cascade_transitions, ndecomp_pools
    use subgridAveMod                     , only: p2c, p2c_2d
    use CropType                          , only: crop_type
    use CNNDynamicsMod                    , only: CNNDeposition,CNNFixation, CNNFert, CNSoyfix,CNFreeLivingFixation
    use CNMRespMod                        , only: CNMResp
    use CNFUNMod                          , only: CNFUNInit  !, CNFUN 
    use CNPhenologyMod                    , only: CNPhenology
    use CNGRespMod                        , only: CNGResp
    use CNFireMethodMod                   , only: cnfire_method_type
    use CNCIsoFluxMod                     , only: CIsoFlux1, CIsoFlux2, CIsoFlux2h, CIsoFlux3
    use CNC14DecayMod                     , only: C14Decay
    use CNCStateUpdate1Mod                , only: CStateUpdate1,CStateUpdate0
    use CNCStateUpdate2Mod                , only: CStateUpdate2, CStateUpdate2h
    use CNCStateUpdate3Mod                , only: CStateUpdate3
    use CNNStateUpdate1Mod                , only: NStateUpdate1
    use CNNStateUpdate2Mod                , only: NStateUpdate2, NStateUpdate2h
    use CNGapMortalityMod                 , only: CNGapMortality
    use CNSharedParamsMod                 , only: use_fun
    use dynHarvestMod                     , only: CNHarvest
    use SoilBiogeochemDecompCascadeBGCMod , only: decomp_rate_constants_bgc
    use SoilBiogeochemDecompCascadeCNMod  , only: decomp_rate_constants_cn
    use SoilBiogeochemCompetitionMod      , only: SoilBiogeochemCompetition
    use SoilBiogeochemDecompMod           , only: SoilBiogeochemDecomp
    use SoilBiogeochemLittVertTranspMod   , only: SoilBiogeochemLittVertTransp
    use SoilBiogeochemPotentialMod        , only: SoilBiogeochemPotential 
    use SoilBiogeochemVerticalProfileMod  , only: SoilBiogeochemVerticalProfile
    use SoilBiogeochemNitrifDenitrifMod   , only: SoilBiogeochemNitrifDenitrif
    use SoilBiogeochemNStateUpdate1Mod    , only: SoilBiogeochemNStateUpdate1
    use NutrientCompetitionMethodMod      , only: nutrient_competition_method_type
    use CNRootDynMod                      , only: CNRootDyn
    use CNPrecisionControlMod             , only: CNPrecisionControl
    !
    ! !ARGUMENTS:
    type(bounds_type)                       , intent(in)    :: bounds  
    integer                                 , intent(in)    :: num_soilc         ! number of soil columns in filter
    integer                                 , intent(in)    :: filter_soilc(:)   ! filter for soil columns
    integer                                 , intent(in)    :: num_soilp         ! number of soil patches in filter
    integer                                 , intent(in)    :: filter_soilp(:)   ! filter for soil patches
    integer                                 , intent(in)    :: num_pcropp        ! number of prog. crop patches in filter
    integer                                 , intent(in)    :: filter_pcropp(:)  ! filter for prognostic crop patches
    logical                                 , intent(in)    :: doalb             ! true = surface albedo calculation time step
    type(cnveg_state_type)                  , intent(inout) :: cnveg_state_inst
    type(cnveg_carbonflux_type)             , intent(inout) :: cnveg_carbonflux_inst
    type(cnveg_carbonstate_type)            , intent(inout) :: cnveg_carbonstate_inst
    type(cnveg_carbonflux_type)             , intent(inout) :: c13_cnveg_carbonflux_inst
    type(cnveg_carbonstate_type)            , intent(inout) :: c13_cnveg_carbonstate_inst
    type(cnveg_carbonflux_type)             , intent(inout) :: c14_cnveg_carbonflux_inst
    type(cnveg_carbonstate_type)            , intent(inout) :: c14_cnveg_carbonstate_inst
    type(cnveg_nitrogenflux_type)           , intent(inout) :: cnveg_nitrogenflux_inst
    type(cnveg_nitrogenstate_type)          , intent(inout) :: cnveg_nitrogenstate_inst
    type(cn_products_type)                  , intent(inout) :: c_products_inst
    type(cn_products_type)                  , intent(inout) :: c13_products_inst
    type(cn_products_type)                  , intent(inout) :: c14_products_inst
    type(cn_products_type)                  , intent(inout) :: n_products_inst
    type(soilbiogeochem_state_type)         , intent(inout) :: soilbiogeochem_state_inst
    type(soilbiogeochem_carbonflux_type)    , intent(inout) :: soilbiogeochem_carbonflux_inst
    type(soilbiogeochem_carbonstate_type)   , intent(inout) :: soilbiogeochem_carbonstate_inst
    type(soilbiogeochem_carbonflux_type)    , intent(inout) :: c13_soilbiogeochem_carbonflux_inst
    type(soilbiogeochem_carbonstate_type)   , intent(inout) :: c13_soilbiogeochem_carbonstate_inst
    type(soilbiogeochem_carbonflux_type)    , intent(inout) :: c14_soilbiogeochem_carbonflux_inst
    type(soilbiogeochem_carbonstate_type)   , intent(inout) :: c14_soilbiogeochem_carbonstate_inst
    type(soilbiogeochem_nitrogenflux_type)  , intent(inout) :: soilbiogeochem_nitrogenflux_inst
    type(soilbiogeochem_nitrogenstate_type) , intent(inout) :: soilbiogeochem_nitrogenstate_inst
    type(atm2lnd_type)                      , intent(in)    :: atm2lnd_inst
    type(waterstate_type)                   , intent(in)    :: waterstate_inst
    type(waterflux_type)                    , intent(inout)    :: waterflux_inst
    type(canopystate_type)                  , intent(inout)    :: canopystate_inst
    type(soilstate_type)                    , intent(inout) :: soilstate_inst
    type(temperature_type)                  , intent(inout) :: temperature_inst
    type(crop_type)                         , intent(inout) :: crop_inst
    type(ch4_type)                          , intent(in)    :: ch4_inst
    type(dgvs_type)                         , intent(inout) :: dgvs_inst
    type(photosyns_type)                    , intent(in)    :: photosyns_inst
    type(soilhydrology_type)                , intent(in)    :: soilhydrology_inst
    type(energyflux_type)                   , intent(in)    :: energyflux_inst
    class(nutrient_competition_method_type) , intent(inout) :: nutrient_competition_method
    class(cnfire_method_type)               , intent(inout) :: cnfire_method
    !
    ! !LOCAL VARIABLES:
    real(r8):: cn_decomp_pools(bounds%begc:bounds%endc,1:nlevdecomp,1:ndecomp_pools)
    real(r8):: p_decomp_cpool_loss(bounds%begc:bounds%endc,1:nlevdecomp,1:ndecomp_cascade_transitions) !potential C loss from one pool to another
    real(r8):: pmnf_decomp_cascade(bounds%begc:bounds%endc,1:nlevdecomp,1:ndecomp_cascade_transitions) !potential mineral N flux, from one pool to another
    real(r8):: arepr(bounds%begp:bounds%endp) ! reproduction allocation coefficient (only used for use_crop)
    real(r8):: aroot(bounds%begp:bounds%endp) ! root allocation coefficient (only used for use_crop)
    integer :: begp,endp
    integer :: begc,endc,i

    integer :: dummy_to_make_pgi_happy
    !-----------------------------------------------------------------------

    begp = bounds%begp; endp = bounds%endp
    begc = bounds%begc; endc = bounds%endc

    !real(r8) , intent(in)    :: rootfr_patch(bounds%begp:, 1:)          
    !integer  , intent(in)    :: altmax_lastyear_indx_col(bounds%begc:)  ! frost table depth (m)

    associate(                                                                    &
         crootfr_patch             => soilstate_inst%crootfr_patch              , & ! fraction of roots for carbon in each soil layer  (nlevgrnd)
         altmax_lastyear_indx_col  => canopystate_inst%altmax_lastyear_indx_col , & ! frost table depth (m)
         laisun                    => canopystate_inst%laisun_patch             , & ! Input:  [real(r8) (:)   ]  sunlit projected leaf area index        
         laisha                    => canopystate_inst%laisha_patch             , & ! Input:  [real(r8) (:)   ]  shaded projected leaf area index        
         frac_veg_nosno            => canopystate_inst%frac_veg_nosno_patch     , & ! Input:  [integer  (:)   ]  fraction of vegetation not covered by snow (0 OR 1) [-]
         frac_veg_nosno_alb        => canopystate_inst%frac_veg_nosno_alb_patch , & ! Output: [integer  (:) ] frac of vegetation not covered by snow [-]         
         tlai                      => canopystate_inst%tlai_patch               , & ! Input:  [real(r8) (:) ]  one-sided leaf area index, no burying by snow     
         tsai                      => canopystate_inst%tsai_patch               , & ! Input:  [real(r8) (:)   ]  one-sided stem area index, no burying by snow     
         elai                      => canopystate_inst%elai_patch               , & ! Output: [real(r8) (:) ] one-sided leaf area index with burying by snow    
         esai                      => canopystate_inst%esai_patch               , & ! Output: [real(r8) (:) ] one-sided stem area index with burying by snow    
         htop                      => canopystate_inst%htop_patch               , & ! Output: [real(r8) (:) ] canopy top (m)                                     
         hbot                      => canopystate_inst%hbot_patch                 & ! Output: [real(r8) (:) ] canopy bottom (m)                                  
      )

    ! --------------------------------------------------
    ! zero the column-level C and N fluxes
    ! --------------------------------------------------
    
    call t_startf('CNZero')

    ! COMPILER_BUG(wjs, 2014-11-29, pgi 14.7) Without this, the filter is full of garbage
    ! in some situations
    dummy_to_make_pgi_happy = ubound(filter_soilc, 1)
    call soilbiogeochem_carbonflux_inst%SetValues( &
         num_soilc, filter_soilc, 0._r8)
    if ( use_c13 ) then
       call c13_soilbiogeochem_carbonflux_inst%SetValues( &
            num_soilc, filter_soilc, 0._r8)
    end if
    if ( use_c14 ) then
       call c14_soilbiogeochem_carbonflux_inst%SetValues( &
            num_soilc, filter_soilc, 0._r8)
    end if

    call cnveg_carbonflux_inst%SetValues( nvegcpool,&
         num_soilp, filter_soilp, 0._r8, &
         num_soilc, filter_soilc, 0._r8)
    if ( use_c13 ) then
       call c13_cnveg_carbonflux_inst%SetValues( nvegcpool,&
            num_soilp, filter_soilp, 0._r8, &
            num_soilc, filter_soilc, 0._r8)
    end if
    if ( use_c14 ) then
       call c14_cnveg_carbonflux_inst%SetValues( nvegcpool,&
            num_soilp, filter_soilp, 0._r8, &
            num_soilc, filter_soilc, 0._r8)
    end if

    call cnveg_nitrogenflux_inst%SetValues(nvegnpool, &
         num_soilp, filter_soilp, 0._r8, &
         num_soilc, filter_soilc, 0._r8)

    call soilbiogeochem_nitrogenflux_inst%SetValues( &
         num_soilc, filter_soilc, 0._r8)

    call t_stopf('CNZero')

    ! --------------------------------------------------
    ! Nitrogen Deposition, Fixation and Respiration
    ! --------------------------------------------------

    call t_startf('CNDeposition')
    call CNNDeposition(bounds, &
         atm2lnd_inst, soilbiogeochem_nitrogenflux_inst)
    call t_stopf('CNDeposition')
    
    if(use_fun)then
        call t_startf('CNFLivFixation')
        call CNFreeLivingFixation( num_soilc, filter_soilc, &
             waterflux_inst, soilbiogeochem_nitrogenflux_inst)
        call t_stopf('CNFLivFixation')
    else
       call t_startf('CNFixation')
       call CNNFixation( num_soilc, filter_soilc, &
            cnveg_carbonflux_inst, soilbiogeochem_nitrogenflux_inst)
       call t_stopf('CNFixation')
    end if
  

    if (use_crop) then
       call CNNFert(bounds, num_soilc,filter_soilc, &
            cnveg_nitrogenflux_inst, soilbiogeochem_nitrogenflux_inst)

       if (.not. use_fun) then  ! if FUN is active, then soy fixation handled by FUN
          call  CNSoyfix (bounds, num_soilc, filter_soilc, num_soilp, filter_soilp, &
               waterstate_inst, crop_inst, cnveg_state_inst, cnveg_nitrogenflux_inst , &
               soilbiogeochem_state_inst, soilbiogeochem_nitrogenstate_inst, soilbiogeochem_nitrogenflux_inst)
       end if
    end if

    call t_startf('CNMResp')
    call CNMResp(bounds, num_soilc, filter_soilc, num_soilp, filter_soilp, &
         canopystate_inst, soilstate_inst, temperature_inst, photosyns_inst, &
         cnveg_carbonflux_inst, cnveg_nitrogenstate_inst)
    call t_stopf('CNMResp')

    !--------------------------------------------
    ! Soil Biogeochemistry
    !--------------------------------------------

    call t_startf('SoilBiogeochem')
    if (use_century_decomp) then
       call decomp_rate_constants_bgc(bounds, num_soilc, filter_soilc, &
            canopystate_inst, soilstate_inst, temperature_inst, ch4_inst, soilbiogeochem_carbonflux_inst)
    else
       call decomp_rate_constants_cn(bounds, num_soilc, filter_soilc, &
            canopystate_inst, soilstate_inst, temperature_inst, ch4_inst, soilbiogeochem_carbonflux_inst)
    end if

    ! calculate potential decomp rates and total immobilization demand (previously inlined in CNDecompAlloc)
    call SoilBiogeochemPotential (bounds, num_soilc, filter_soilc,                                                    &
         soilbiogeochem_state_inst, soilbiogeochem_carbonstate_inst, soilbiogeochem_carbonflux_inst,                  &
         soilbiogeochem_nitrogenstate_inst, soilbiogeochem_nitrogenflux_inst,                                         &
         cn_decomp_pools=cn_decomp_pools(begc:endc,1:nlevdecomp,1:ndecomp_pools), & 
         p_decomp_cpool_loss=p_decomp_cpool_loss(begc:endc,1:nlevdecomp,1:ndecomp_cascade_transitions), &
         pmnf_decomp_cascade=pmnf_decomp_cascade(begc:endc,1:nlevdecomp,1:ndecomp_cascade_transitions)) 

    ! calculate vertical profiles for distributing soil and litter C and N (previously subroutine decomp_vertprofiles called from CNDecompAlloc)
    call SoilBiogeochemVerticalProfile(bounds, num_soilc, filter_soilc, num_soilp, filter_soilp, &
         canopystate_inst, soilstate_inst,soilbiogeochem_state_inst)

    ! calculate nitrification and denitrification rates (previously subroutine nitrif_denitrif called from CNDecompAlloc)
    if (use_nitrif_denitrif) then 
       call SoilBiogeochemNitrifDenitrif(bounds, num_soilc, filter_soilc, &
            soilstate_inst, waterstate_inst, temperature_inst, ch4_inst, &
            soilbiogeochem_carbonflux_inst, soilbiogeochem_nitrogenstate_inst, soilbiogeochem_nitrogenflux_inst)
    end if
    call t_stopf('SoilBiogeochem')

    !--------------------------------------------
    ! Resolve the competition between plants and soil heterotrophs 
    ! for available soil mineral N resource 
    !--------------------------------------------

    call t_startf('CNDecompAlloc')

    ! Jinyun Tang: at this stage, the plant_nutrient_demand only calculates the plant ntirgeon demand.
    ! Assume phosphorus dynamics will be included in the future. Also, I consider plant_nutrient_demand
    ! as a generic interface to call actual nutrient calculation from different aboveground plantbgc. 
    ! Right now it is assumed the plant nutrient demand is summarized into columnwise demand, and the 
    ! nutrient redistribution after uptake is done by the plant bgc accordingly. 
    ! When nutrient competition is required to be done at cohort level both plant_nutrient_demand and 
    ! do_nutrient_competition should be modified, but that modification should not significantly change 
    ! the current interface.
!     if(begp .le. 8428 .and. endp .ge. 8428)then
!        print*,'before CNPhenology',cnveg_carbonstate_inst%deadcrootc_patch(8428)
!     end if
     !RF: moved ths call to before nutrient_demand, so that croplive didn't change half way through crop N cycle. 
!     print*,'deadcrootn before phenology',cnveg_nitrogenstate_inst%deadcrootn_patch
     if ( use_fun ) then
       call t_startf('CNPhenology_phase1')
       call CNPhenology (bounds, num_soilc, filter_soilc, num_soilp, &
            filter_soilp, num_pcropp, filter_pcropp, &
            doalb, waterstate_inst, temperature_inst, atm2lnd_inst, &
            crop_inst, canopystate_inst, soilstate_inst, dgvs_inst, &
            cnveg_state_inst, cnveg_carbonstate_inst, cnveg_carbonflux_inst, &
            cnveg_nitrogenstate_inst, cnveg_nitrogenflux_inst, &
            c13_cnveg_carbonstate_inst, c14_cnveg_carbonstate_inst, &
            leaf_prof_patch=soilbiogeochem_state_inst%leaf_prof_patch(begp:endp,1:nlevdecomp_full), &
            froot_prof_patch=soilbiogeochem_state_inst%froot_prof_patch(begp:endp,1:nlevdecomp_full), &
            phase=1)
       call t_stopf('CNPhenology_phase1')

       call t_startf('CNFUNInit')
       call CNFUNInit(bounds,cnveg_state_inst,cnveg_carbonstate_inst,cnveg_nitrogenstate_inst)
       call t_stopf('CNFUNInit')

     end if

     call t_startf('calc_plant_nutrient_demand')
     call nutrient_competition_method%calc_plant_nutrient_demand ( &
         bounds, num_soilp, filter_soilp,                                 &
         photosyns_inst, crop_inst, canopystate_inst,                     &
         cnveg_state_inst, cnveg_carbonstate_inst, cnveg_carbonflux_inst, &
         c13_cnveg_carbonflux_inst, c14_cnveg_carbonflux_inst,            &
         cnveg_nitrogenstate_inst, cnveg_nitrogenflux_inst,               &
         soilbiogeochem_carbonflux_inst, soilbiogeochem_nitrogenstate_inst, &
         energyflux_inst, &
         aroot=aroot(begp:endp), arepr=arepr(begp:endp))

     ! get the column-averaged plant_ndemand (needed for following call to SoilBiogeochemCompetition)

     call p2c(bounds, num_soilc, filter_soilc,                    &
         cnveg_nitrogenflux_inst%plant_ndemand_patch(begp:endp), &
         soilbiogeochem_state_inst%plant_ndemand_col(begc:endc))
     call t_stopf('calc_plant_nutrient_demand')

     ! resolve plant/heterotroph competition for mineral N 
 
     call t_startf('soilbiogeochemcompetition')
     call SoilBiogeochemCompetition (bounds, num_soilc, filter_soilc,num_soilp, filter_soilp, waterstate_inst, &
                                     waterflux_inst,temperature_inst,soilstate_inst,cnveg_state_inst,          &
                                     cnveg_carbonstate_inst               ,&
                                     cnveg_carbonflux_inst,cnveg_nitrogenstate_inst,cnveg_nitrogenflux_inst,   &
                                     soilbiogeochem_carbonflux_inst,&
                                     soilbiogeochem_state_inst,soilbiogeochem_nitrogenstate_inst,              &
                                     soilbiogeochem_nitrogenflux_inst,canopystate_inst)
     call t_stopf('soilbiogeochemcompetition')

    ! distribute the available N between the competing patches  on the basis of 
    ! relative demand, and allocate C and N to new growth and storage

    call t_startf('calc_plant_nutrient_competition')
    call nutrient_competition_method%calc_plant_nutrient_competition ( &
         bounds, num_soilp, filter_soilp, &
         cnveg_state_inst, crop_inst, canopystate_inst, &
         cnveg_carbonstate_inst, cnveg_carbonflux_inst, &
         c13_cnveg_carbonflux_inst, c14_cnveg_carbonflux_inst, &
         cnveg_nitrogenstate_inst, cnveg_nitrogenflux_inst, &
         soilbiogeochem_nitrogenstate_inst, &
         aroot=aroot(begp:endp), &
         arepr=arepr(begp:endp), &
         fpg_col=soilbiogeochem_state_inst%fpg_col(begc:endc))
    call t_stopf('calc_plant_nutrient_competition')

    call t_stopf('CNDecompAlloc')

    !--------------------------------------------
    ! Calculate litter and soil decomposition rate
    !--------------------------------------------

    ! Calculation of actual immobilization and decomp rates, following
    ! resolution of plant/heterotroph  competition for mineral N (previously inlined in CNDecompAllocation in CNDecompMod)

    call t_startf('SoilBiogeochemDecomp')

    call SoilBiogeochemDecomp (bounds, num_soilc, filter_soilc,                                                       &
         soilbiogeochem_state_inst, soilbiogeochem_carbonstate_inst, soilbiogeochem_carbonflux_inst,                  &
         soilbiogeochem_nitrogenstate_inst, soilbiogeochem_nitrogenflux_inst,                                         &
         cn_decomp_pools=cn_decomp_pools(begc:endc,1:nlevdecomp,1:ndecomp_pools),                       & 
         p_decomp_cpool_loss=p_decomp_cpool_loss(begc:endc,1:nlevdecomp,1:ndecomp_cascade_transitions), &
         pmnf_decomp_cascade=pmnf_decomp_cascade(begc:endc,1:nlevdecomp,1:ndecomp_cascade_transitions)) 

    call t_stopf('SoilBiogeochemDecomp')

    !--------------------------------------------
    ! Phenology
    !--------------------------------------------

    ! CNphenology needs to be called after above calls, since it depends on current
    ! time-step fluxes to new growth on the lastlitterfall timestep in deciduous systems

    call t_startf('CNPhenology')

    if ( .not. use_fun ) then
       call CNPhenology (bounds, num_soilc, filter_soilc, num_soilp, &
            filter_soilp, num_pcropp, filter_pcropp, &
            doalb, waterstate_inst, temperature_inst, atm2lnd_inst, &
            crop_inst, canopystate_inst, soilstate_inst, dgvs_inst, &
            cnveg_state_inst, cnveg_carbonstate_inst, cnveg_carbonflux_inst, &
            cnveg_nitrogenstate_inst, cnveg_nitrogenflux_inst, &
            c13_cnveg_carbonstate_inst, c14_cnveg_carbonstate_inst, &
            leaf_prof_patch=soilbiogeochem_state_inst%leaf_prof_patch(begp:endp,1:nlevdecomp_full), &
            froot_prof_patch=soilbiogeochem_state_inst%froot_prof_patch(begp:endp,1:nlevdecomp_full), &
            phase=1)
    end if
    call CNPhenology (bounds, num_soilc, filter_soilc, num_soilp, &
         filter_soilp, num_pcropp, filter_pcropp, &
         doalb, waterstate_inst, temperature_inst, atm2lnd_inst, &
         crop_inst, canopystate_inst, soilstate_inst, dgvs_inst, &
         cnveg_state_inst, cnveg_carbonstate_inst, cnveg_carbonflux_inst, &
         cnveg_nitrogenstate_inst, cnveg_nitrogenflux_inst, &
         c13_cnveg_carbonstate_inst, c14_cnveg_carbonstate_inst, &
         leaf_prof_patch=soilbiogeochem_state_inst%leaf_prof_patch(begp:endp,1:nlevdecomp_full), &
         froot_prof_patch=soilbiogeochem_state_inst%froot_prof_patch(begp:endp,1:nlevdecomp_full), &
         phase=2)

    call t_stopf('CNPhenology')

    !--------------------------------------------
    ! Growth respiration
    !--------------------------------------------

    call t_startf('CNGResp')

    call CNGResp(num_soilp, filter_soilp,&
         cnveg_carbonflux_inst, canopystate_inst, cnveg_carbonstate_inst, cnveg_nitrogenstate_inst)  
         
    call t_stopf('CNGResp')

    !--------------------------------------------
    ! Dynamic Roots
    !--------------------------------------------

    if( use_dynroot ) then
        call t_startf('CNRootDyn')

        call CNRootDyn(bounds, num_soilc, filter_soilc, num_soilp, filter_soilp, &
             cnveg_carbonstate_inst, cnveg_nitrogenstate_inst, cnveg_carbonflux_inst,  &
             cnveg_state_inst, crop_inst,  soilstate_inst, soilbiogeochem_nitrogenstate_inst)

        call t_stopf('CNRootDyn')
     end if

    !--------------------------------------------
    ! CNUpdate0
    !--------------------------------------------

    call t_startf('CNUpdate0')

    call CStateUpdate0(num_soilp, filter_soilp, &
         cnveg_carbonflux_inst, cnveg_carbonstate_inst)

    if ( use_c13 ) then
       call CStateUpdate0(num_soilp, filter_soilp, &
            c13_cnveg_carbonflux_inst, c13_cnveg_carbonstate_inst)
    end if

    if ( use_c14 ) then
       call CStateUpdate0(num_soilp, filter_soilp, &
            c14_cnveg_carbonflux_inst, c14_cnveg_carbonstate_inst)
    end if

    call t_stopf('CNUpdate0')
!    if(bounds%begp .le. 5228 .and. bounds%endp .ge. 5228)print*,'after CStateupdate0',cnveg_carbonstate_inst%grainc_patch(5228),cnveg_carbonstate_inst%grainc_storage_patch(5228),cnveg_carbonstate_inst%grainc_xfer_patch(5228)
    if ( use_nguardrail ) then
       call t_startf('CNPrecisionControl')
       call CNPrecisionControl(bounds, num_soilp, filter_soilp, &
            cnveg_carbonstate_inst, c13_cnveg_carbonstate_inst, &
            c14_cnveg_carbonstate_inst, cnveg_nitrogenstate_inst)
       call t_stopf('CNPrecisionControl')
    end if

    !--------------------------------------------
    ! Update1
    !--------------------------------------------

    call t_startf('CNUpdate1')

    ! Set the carbon isotopic flux variables (except for gap-phase mortality and fire fluxes)
    if ( use_c13 ) then

       call CIsoFlux1(num_soilc, filter_soilc, num_soilp, filter_soilp,              &
            soilbiogeochem_state_inst,                                               &
            soilbiogeochem_carbonflux_inst,  soilbiogeochem_carbonstate_inst,        &
            cnveg_carbonflux_inst, cnveg_carbonstate_inst,                           &
            c13_soilbiogeochem_carbonflux_inst, c13_soilbiogeochem_carbonstate_inst, &
            c13_cnveg_carbonflux_inst, c13_cnveg_carbonstate_inst,                   &
            isotope='c13')
    end if
    if ( use_c14 ) then
       call CIsoFlux1(num_soilc, filter_soilc, num_soilp, filter_soilp,              &
            soilbiogeochem_state_inst,                                               &
            soilbiogeochem_carbonflux_inst,  soilbiogeochem_carbonstate_inst,        &
            cnveg_carbonflux_inst, cnveg_carbonstate_inst,                           &
            c14_soilbiogeochem_carbonflux_inst, c14_soilbiogeochem_carbonstate_inst, &
            c14_cnveg_carbonflux_inst, c14_cnveg_carbonstate_inst,                   &
            isotope='c14')
    end if

    ! Update all prognostic carbon state variables (except for gap-phase mortality and fire fluxes)
!     if(begp .le. 8428 .and. endp .ge. 8428)then
!        print*,'before udate1',cnveg_carbonstate_inst%deadcrootc_patch(8428)
!     end if
    call CStateUpdate1( num_soilc, filter_soilc, num_soilp, filter_soilp, &
         crop_inst, cnveg_carbonflux_inst, cnveg_carbonstate_inst, &
         soilbiogeochem_carbonflux_inst)
    if ( use_c13 ) then
       call CStateUpdate1(num_soilc, filter_soilc, num_soilp, filter_soilp, &
            crop_inst, c13_cnveg_carbonflux_inst, c13_cnveg_carbonstate_inst, &
            c13_soilbiogeochem_carbonflux_inst)
    end if
    if ( use_c14 ) then
       call CStateUpdate1(num_soilc, filter_soilc, num_soilp, filter_soilp, &
            crop_inst, c14_cnveg_carbonflux_inst, c14_cnveg_carbonstate_inst, &
            c14_soilbiogeochem_carbonflux_inst)
    end if

    ! Update all prognostic nitrogen state variables (except for gap-phase mortality and fire fluxes)
    call NStateUpdate1(num_soilc, filter_soilc, num_soilp, filter_soilp, &
         cnveg_nitrogenflux_inst, cnveg_nitrogenstate_inst, soilbiogeochem_nitrogenflux_inst)
             

    call t_stopf('CNUpdate1')

!    if(bounds%begp .le. 5228 .and. bounds%endp .ge. 5228)print*,'after CStateupdate1',cnveg_carbonstate_inst%grainc_patch(5228),cnveg_carbonstate_inst%grainc_storage_patch(5228),cnveg_carbonstate_inst%grainc_xfer_patch(5228)
    if ( use_nguardrail ) then
       call t_startf('CNPrecisionControl')
       call CNPrecisionControl(bounds, num_soilp, filter_soilp, &
            cnveg_carbonstate_inst, c13_cnveg_carbonstate_inst, &
            c14_cnveg_carbonstate_inst, cnveg_nitrogenstate_inst)
       call t_stopf('CNPrecisionControl')
    end if

    call t_startf('SoilBiogeochemStateUpdate1')
    call SoilBiogeochemNStateUpdate1(num_soilc, filter_soilc,  &
         soilbiogeochem_state_inst, soilbiogeochem_nitrogenflux_inst, soilbiogeochem_nitrogenstate_inst)
    call t_stopf('SoilBiogeochemStateUpdate1')


    !--------------------------------------------
    ! Calculate vertical mixing of soil and litter pools
    !--------------------------------------------

    call t_startf('SoilBiogeochemLittVertTransp')

    call SoilBiogeochemLittVertTransp(bounds, num_soilc, filter_soilc,            &
         canopystate_inst, soilbiogeochem_state_inst,                             &
         soilbiogeochem_carbonstate_inst, soilbiogeochem_carbonflux_inst,         &
         c13_soilbiogeochem_carbonstate_inst, c13_soilbiogeochem_carbonflux_inst, &
         c14_soilbiogeochem_carbonstate_inst, c14_soilbiogeochem_carbonflux_inst, &
         soilbiogeochem_nitrogenstate_inst, soilbiogeochem_nitrogenflux_inst)

!    if(bounds%begc .le. 340 .and. bounds%endc .ge. 340)print*,'matrix Ninput to soil after SoilBiogeochemLittVertTransp',340,soilbiogeochem_nitrogenflux_inst%matrix_input_col(340,1,1)
!    if(bounds%begc .le. 743 .and. bounds%endc .ge. 743)print*,'matrix Ninput to soil after SoilBiogeochemLittVertTransp',743,soilbiogeochem_nitrogenflux_inst%matrix_input_col(743,1,1)
    call t_stopf('SoilBiogeochemLittVertTransp')

    !--------------------------------------------
    ! Calculate the gap mortality carbon and nitrogen fluxes
    !--------------------------------------------

    call t_startf('CNGapMortality')

    call CNGapMortality (bounds, num_soilc, filter_soilc, num_soilp, filter_soilp,                                &
         dgvs_inst, cnveg_carbonstate_inst, cnveg_nitrogenstate_inst,  soilbiogeochem_nitrogenflux_inst,          &
         cnveg_carbonflux_inst, cnveg_nitrogenflux_inst,  canopystate_inst,                                       &   
         !cnveg_carbonflux_inst, cnveg_nitrogenflux_inst,                                                         &  
         leaf_prof_patch=soilbiogeochem_state_inst%leaf_prof_patch(begp:endp, 1:nlevdecomp_full),   &
         froot_prof_patch=soilbiogeochem_state_inst%froot_prof_patch(begp:endp, 1:nlevdecomp_full), & 
         croot_prof_patch=soilbiogeochem_state_inst%croot_prof_patch(begp:endp, 1:nlevdecomp_full), &
         stem_prof_patch=soilbiogeochem_state_inst%stem_prof_patch(begp:endp, 1:nlevdecomp_full))   
!    if(bounds%begc .le. 340 .and. bounds%endc .ge. 340)print*,'matrix Ninput to soil after CNGapMortality',340,soilbiogeochem_nitrogenflux_inst%matrix_input_col(340,1,1)
!    if(bounds%begc .le. 743 .and. bounds%endc .ge. 743)print*,'matrix Ninput to soil after CNGapMortality',743,soilbiogeochem_nitrogenflux_inst%matrix_input_col(743,1,1)

    call t_stopf('CNGapMortality')

    !--------------------------------------------
    ! Update2 (gap mortality)
    !--------------------------------------------

    call t_startf('CNUpdate2')

    ! Set the carbon isotopic fluxes for gap mortality
    if ( use_c13 ) then
       call CIsoFlux2(num_soilc, filter_soilc, num_soilp, filter_soilp,               &
            soilbiogeochem_state_inst, cnveg_carbonflux_inst, cnveg_carbonstate_inst, &
            iso_cnveg_carbonflux_inst=c13_cnveg_carbonflux_inst,                      &
            iso_cnveg_carbonstate_inst=c13_cnveg_carbonstate_inst,                    &
            isotope='c13')
    end if
    if ( use_c14 ) then
       call CIsoFlux2(num_soilc, filter_soilc, num_soilp, filter_soilp,               &
            soilbiogeochem_state_inst, cnveg_carbonflux_inst, cnveg_carbonstate_inst, &
            iso_cnveg_carbonflux_inst=c14_cnveg_carbonflux_inst,                      &
            iso_cnveg_carbonstate_inst=c14_cnveg_carbonstate_inst,                    &
            isotope='c14')
    end if
!     if(begp .le. 8428 .and. endp .ge. 8428)then
!        print*,'before udate2',cnveg_carbonstate_inst%deadcrootc_patch(8428)
!     end if

    ! Update all the prognostic carbon state variables affected by gap-phase mortality fluxes
    call CStateUpdate2(num_soilc, filter_soilc, num_soilp, filter_soilp, &
         cnveg_carbonflux_inst, cnveg_carbonstate_inst, soilbiogeochem_carbonstate_inst, &
         soilbiogeochem_carbonflux_inst)
    if ( use_c13 ) then
       call CStateUpdate2(num_soilc, filter_soilc, num_soilp, filter_soilp, &
            c13_cnveg_carbonflux_inst, c13_cnveg_carbonstate_inst, c13_soilbiogeochem_carbonstate_inst, &
            c13_soilbiogeochem_carbonflux_inst)
    end if
    if ( use_c14 ) then
       call CStateUpdate2(num_soilc, filter_soilc, num_soilp, filter_soilp, &
            c14_cnveg_carbonflux_inst, c14_cnveg_carbonstate_inst, c14_soilbiogeochem_carbonstate_inst, &
            c14_soilbiogeochem_carbonflux_inst)
    end if

    ! Update all the prognostic nitrogen state variables affected by gap-phase mortality fluxes
    call NStateUpdate2(num_soilc, filter_soilc, num_soilp, filter_soilp, &
         cnveg_nitrogenflux_inst, cnveg_nitrogenstate_inst,soilbiogeochem_nitrogenstate_inst, &
         soilbiogeochem_nitrogenflux_inst)

    !--------------------------------------------
    ! Update2h (harvest)
    !--------------------------------------------

    ! Set harvest mortality routine 
    if (get_do_harvest()) then
       call CNHarvest(num_soilc, filter_soilc, num_soilp, filter_soilp, &
            soilbiogeochem_state_inst, cnveg_carbonstate_inst, cnveg_nitrogenstate_inst, &
            cnveg_carbonflux_inst, cnveg_nitrogenflux_inst)
    end if

    if ( use_c13 ) then
       call CIsoFlux2h(num_soilc, filter_soilc, num_soilp, filter_soilp,   &
            soilbiogeochem_state_inst,                                     &
            cnveg_carbonflux_inst, cnveg_carbonstate_inst,                 &
            c13_cnveg_carbonflux_inst, c13_cnveg_carbonstate_inst,         &                         
            isotope='c13')
    end if
    if ( use_c14 ) then
       call CIsoFlux2h(num_soilc, filter_soilc, num_soilp, filter_soilp, &
            soilbiogeochem_state_inst,                                     &
            cnveg_carbonflux_inst, cnveg_carbonstate_inst,                 &
            c14_cnveg_carbonflux_inst, c14_cnveg_carbonstate_inst,         &                         
            isotope='c14')
    end if
!     if(begp .le. 8428 .and. endp .ge. 8428)then
!        print*,'before udate2h',cnveg_carbonstate_inst%deadcrootc_patch(8428)
!     end if

    call CStateUpdate2h( num_soilc, filter_soilc,  num_soilp, filter_soilp, &
         cnveg_carbonflux_inst, cnveg_carbonstate_inst, soilbiogeochem_carbonstate_inst, &
         soilbiogeochem_carbonflux_inst)
    if ( use_c13 ) then
       call CStateUpdate2h(num_soilc, filter_soilc, num_soilp, filter_soilp, &
            c13_cnveg_carbonflux_inst, c13_cnveg_carbonstate_inst, c13_soilbiogeochem_carbonstate_inst, &
            c13_soilbiogeochem_carbonflux_inst)
    end if
    if ( use_c14 ) then
       call CStateUpdate2h(num_soilc, filter_soilc, num_soilp, filter_soilp, &
            c14_cnveg_carbonflux_inst, c14_cnveg_carbonstate_inst, c14_soilbiogeochem_carbonstate_inst, &
            c14_soilbiogeochem_carbonflux_inst)
    end if

    call NStateUpdate2h(num_soilc, filter_soilc, num_soilp, filter_soilp, &
         cnveg_nitrogenflux_inst, cnveg_nitrogenstate_inst, soilbiogeochem_nitrogenstate_inst, &
         soilbiogeochem_nitrogenflux_inst)
    call t_stopf('CNUpdate2')

!    if(bounds%begp .le. 5228 .and. bounds%endp .ge. 5228)print*,'after CStateupdate2',cnveg_carbonstate_inst%grainc_patch(5228),cnveg_carbonstate_inst%grainc_storage_patch(5228),cnveg_carbonstate_inst%grainc_xfer_patch(5228)
    if ( use_nguardrail ) then
       call t_startf('CNPrecisionControl')
       call CNPrecisionControl(bounds, num_soilp, filter_soilp, &
            cnveg_carbonstate_inst, c13_cnveg_carbonstate_inst, &
            c14_cnveg_carbonstate_inst, cnveg_nitrogenstate_inst)
       call t_stopf('CNPrecisionControl')
    end if
    !--------------------------------------------
    ! Calculate loss fluxes from wood products pools
    ! and update product pool state variables
    !--------------------------------------------
!    if(bounds%begc .le. 340 .and. bounds%endc .ge. 340)print*,'matrix Ninput to soil after NStateUpdate2h',340,soilbiogeochem_nitrogenflux_inst%matrix_input_col(340,1,1)
!    if(bounds%begc .le. 743 .and. bounds%endc .ge. 743)print*,'matrix Ninput to soil after NStateUpdate2h',743,soilbiogeochem_nitrogenflux_inst%matrix_input_col(743,1,1)
    call t_startf('CNWoodProducts')
    call c_products_inst%UpdateProducts(bounds, &
         num_soilp, filter_soilp, &
         dwt_wood_product_gain_patch = cnveg_carbonflux_inst%dwt_wood_productc_gain_patch(begp:endp), &
         wood_harvest_patch = cnveg_carbonflux_inst%wood_harvestc_patch(begp:endp), &
         dwt_crop_product_gain_patch = cnveg_carbonflux_inst%dwt_crop_productc_gain_patch(begp:endp), &
         grain_to_cropprod_patch = cnveg_carbonflux_inst%grainc_to_cropprodc_patch(begp:endp))
    call t_stopf('CNWoodProducts')

    if (use_c13) then
       call c13_products_inst%UpdateProducts(bounds, &
            num_soilp, filter_soilp, &
            dwt_wood_product_gain_patch = c13_cnveg_carbonflux_inst%dwt_wood_productc_gain_patch(begp:endp), &
            wood_harvest_patch = c13_cnveg_carbonflux_inst%wood_harvestc_patch(begp:endp), &
            dwt_crop_product_gain_patch = c13_cnveg_carbonflux_inst%dwt_crop_productc_gain_patch(begp:endp), &
            grain_to_cropprod_patch = c13_cnveg_carbonflux_inst%grainc_to_cropprodc_patch(begp:endp))
    end if

    if (use_c14) then
       call c14_products_inst%UpdateProducts(bounds, &
            num_soilp, filter_soilp, &
            dwt_wood_product_gain_patch = c14_cnveg_carbonflux_inst%dwt_wood_productc_gain_patch(begp:endp), &
            wood_harvest_patch = c14_cnveg_carbonflux_inst%wood_harvestc_patch(begp:endp), &
            dwt_crop_product_gain_patch = c14_cnveg_carbonflux_inst%dwt_crop_productc_gain_patch(begp:endp), &
            grain_to_cropprod_patch = c14_cnveg_carbonflux_inst%grainc_to_cropprodc_patch(begp:endp))
    end if

    call n_products_inst%UpdateProducts(bounds, &
         num_soilp, filter_soilp, &
         dwt_wood_product_gain_patch = cnveg_nitrogenflux_inst%dwt_wood_productn_gain_patch(begp:endp), &
         wood_harvest_patch = cnveg_nitrogenflux_inst%wood_harvestn_patch(begp:endp), &
         dwt_crop_product_gain_patch = cnveg_nitrogenflux_inst%dwt_crop_productn_gain_patch(begp:endp), &
         grain_to_cropprod_patch = cnveg_nitrogenflux_inst%grainn_to_cropprodn_patch(begp:endp))

    !--------------------------------------------
    ! Calculate fire area and fluxes
    !--------------------------------------------

!    if(bounds%begc .le. 340 .and. bounds%endc .ge. 340)print*,'matrix Ninput to soil before fire',340,soilbiogeochem_nitrogenflux_inst%matrix_input_col(340,1,1)
!    if(bounds%begc .le. 743 .and. bounds%endc .ge. 743)print*,'matrix Ninput to soil before fire',743,soilbiogeochem_nitrogenflux_inst%matrix_input_col(743,1,1)
    call t_startf('CNFire')
    call cnfire_method%CNFireArea(bounds, num_soilc, filter_soilc, num_soilp, filter_soilp, &
         atm2lnd_inst, energyflux_inst, soilhydrology_inst, waterstate_inst, &
         cnveg_state_inst, cnveg_carbonstate_inst, &
         totlitc_col=soilbiogeochem_carbonstate_inst%totlitc_col(begc:endc), &
         decomp_cpools_vr_col=soilbiogeochem_carbonstate_inst%decomp_cpools_vr_col(begc:endc,1:nlevdecomp_full,1:ndecomp_pools), &
         t_soi17cm_col=temperature_inst%t_soi17cm_col(begc:endc))

!    if(bounds%begc .le. 340 .and. bounds%endc .ge. 340)print*,'matrix Ninput to soil before fire',340,soilbiogeochem_nitrogenflux_inst%matrix_input_col(340,1,1)
!    if(bounds%begc .le. 743 .and. bounds%endc .ge. 743)print*,'matrix Ninput to soil before fire',743,soilbiogeochem_nitrogenflux_inst%matrix_input_col(743,1,1)

    call cnfire_method%CNFireFluxes(bounds, num_soilc, filter_soilc, num_soilp, filter_soilp,                                      &
         dgvs_inst, soilbiogeochem_carbonflux_inst, cnveg_state_inst,                                                                                              &
         cnveg_carbonstate_inst, cnveg_carbonflux_inst, cnveg_nitrogenstate_inst, cnveg_nitrogenflux_inst,                         &
         leaf_prof_patch=soilbiogeochem_state_inst%leaf_prof_patch(begp:endp, 1:nlevdecomp_full),                                  &
         froot_prof_patch=soilbiogeochem_state_inst%froot_prof_patch(begp:endp, 1:nlevdecomp_full),                                & 
         croot_prof_patch=soilbiogeochem_state_inst%croot_prof_patch(begp:endp, 1:nlevdecomp_full),                                &
         stem_prof_patch=soilbiogeochem_state_inst%stem_prof_patch(begp:endp, 1:nlevdecomp_full),                                  &
         totsomc_col=soilbiogeochem_carbonstate_inst%totsomc_col(begc:endc),                                                       &
         decomp_cpools_vr_col=soilbiogeochem_carbonstate_inst%decomp_cpools_vr_col(begc:endc,1:nlevdecomp_full,1:ndecomp_pools),   &
         decomp_npools_vr_col=soilbiogeochem_nitrogenstate_inst%decomp_npools_vr_col(begc:endc,1:nlevdecomp_full,1:ndecomp_pools), &
         somc_fire_col=soilbiogeochem_carbonflux_inst%somc_fire_col(begc:endc))
    call t_stopf('CNFire')

!if(bounds%begc .le. 340 .and. bounds%endc .ge. 340)print*,'matrix Ninput to soil after fire',340,soilbiogeochem_nitrogenflux_inst%matrix_input_col(340,1,1)
!if(bounds%begc .le. 743 .and. bounds%endc .ge. 743)print*,'matrix Ninput to soil after fire',743,soilbiogeochem_nitrogenflux_inst%matrix_input_col(743,1,1)

    !--------------------------------------------
    ! Update3
    !--------------------------------------------

    call t_startf('CNUpdate3')
    if ( use_c13 ) then
       call CIsoFlux3(num_soilc, filter_soilc, num_soilp, filter_soilp, &
            soilbiogeochem_state_inst , soilbiogeochem_carbonstate_inst,         &
            cnveg_carbonflux_inst, cnveg_carbonstate_inst,                       &
            c13_cnveg_carbonflux_inst, c13_cnveg_carbonstate_inst,               &
            c13_soilbiogeochem_carbonstate_inst, &
            isotope='c13')
    end if
    if ( use_c14 ) then
       call CIsoFlux3(num_soilc, filter_soilc, num_soilp, filter_soilp, &
            soilbiogeochem_state_inst , soilbiogeochem_carbonstate_inst,         &
            cnveg_carbonflux_inst, cnveg_carbonstate_inst,                       &
            c14_cnveg_carbonflux_inst, c14_cnveg_carbonstate_inst,               &
            c14_soilbiogeochem_carbonstate_inst, &
            isotope='c14')
    end if
!     if(begp .le. 8428 .and. endp .ge. 8428)then
!        print*,'before udate3',cnveg_carbonstate_inst%deadcrootc_patch(8428)
!     end if

    call CStateUpdate3( num_soilc, filter_soilc, num_soilp, filter_soilp, &
         cnveg_carbonflux_inst, cnveg_carbonstate_inst, soilbiogeochem_carbonstate_inst, &
         soilbiogeochem_carbonflux_inst)

    if ( use_c13 ) then
       call CStateUpdate3( num_soilc, filter_soilc, num_soilp, filter_soilp, &
            c13_cnveg_carbonflux_inst, c13_cnveg_carbonstate_inst, c13_soilbiogeochem_carbonstate_inst, &
            c13_soilbiogeochem_carbonflux_inst)
    end if

    if ( use_c14 ) then
       call CStateUpdate3( num_soilc, filter_soilc, num_soilp, filter_soilp, &
            c14_cnveg_carbonflux_inst, c14_cnveg_carbonstate_inst, c14_soilbiogeochem_carbonstate_inst, &
            c14_soilbiogeochem_carbonflux_inst)

       call C14Decay(bounds, num_soilc, filter_soilc, num_soilp, filter_soilp, &
            c14_cnveg_carbonstate_inst, c14_soilbiogeochem_carbonstate_inst)
    end if
    call t_stopf('CNUpdate3')

!    if(bounds%begp .le. 5228 .and. bounds%endp .ge. 5228)print*,'after CStateupdate3',cnveg_carbonstate_inst%grainc_patch(5228),cnveg_carbonstate_inst%grainc_storage_patch(5228),cnveg_carbonstate_inst%grainc_xfer_patch(5228)
    if ( use_nguardrail ) then
       call t_startf('CNPrecisionControl')
       call CNPrecisionControl(bounds, num_soilp, filter_soilp, &
            cnveg_carbonstate_inst, c13_cnveg_carbonstate_inst, &
            c14_cnveg_carbonstate_inst, cnveg_nitrogenstate_inst)
       call t_stopf('CNPrecisionControl')
    end if
!     if(begp .le. 8428 .and. endp .ge. 8428)then
!        print*,'before CNVEGmatrix',cnveg_carbonstate_inst%deadcrootc_patch(8428)
!     end if

!!!!!!!soil matrix!!!!!!!!!!!!!!!!!!
!!!!!!!!!!!!!!!!!!!!!!!!!!!!!!!!!!
!if(bounds%begc .le. 340 .and. bounds%endc .ge. 340)print*,'matrix Ninput to soil end of NoLeaching',340,soilbiogeochem_nitrogenflux_inst%matrix_input_col(340,1,1)
!if(bounds%begc .le. 743 .and. bounds%endc .ge. 743)print*,'matrix Ninput to soil end of NoLeaching',743,soilbiogeochem_nitrogenflux_inst%matrix_input_col(743,1,1)

    end associate

  end subroutine CNDriverNoLeaching
  
  !-----------------------------------------------------------------------
  subroutine CNDriverLeaching(bounds, &
       num_soilc, filter_soilc, num_soilp, filter_soilp, &
       waterstate_inst, waterflux_inst, soilstate_inst, cnveg_state_inst, &
       cnveg_carbonflux_inst,cnveg_carbonstate_inst,soilbiogeochem_carbonstate_inst, &
       soilbiogeochem_carbonflux_inst,soilbiogeochem_state_inst, &
       cnveg_nitrogenflux_inst, cnveg_nitrogenstate_inst, &
       soilbiogeochem_nitrogenflux_inst, soilbiogeochem_nitrogenstate_inst, &
       c13_cnveg_carbonstate_inst,c14_cnveg_carbonstate_inst, &
       c13_cnveg_carbonflux_inst,c14_cnveg_carbonflux_inst, &
       c13_soilbiogeochem_carbonstate_inst,c13_soilbiogeochem_carbonflux_inst,&
       c14_soilbiogeochem_carbonstate_inst,c14_soilbiogeochem_carbonflux_inst)
    !
    ! !DESCRIPTION:
    ! Update the nitrogen leaching rate as a function of soluble mineral N and total soil water outflow.
    ! Also update nitrogen state variables         
    !
    ! !USES:
    use SoilBiogeochemNLeachingMod, only: SoilBiogeochemNLeaching
    use CNNStateUpdate3Mod   , only: NStateUpdate3
    use CNVegMatrixMod                    , only: CNVegMatrix
    use CNSoilMatrixMod                   , only: CNSoilMatrix
    !
    ! !ARGUMENTS:
    type(bounds_type)                       , intent(in)    :: bounds  
    integer                                 , intent(in)    :: num_soilc         ! number of soil columns in filter
    integer                                 , intent(in)    :: filter_soilc(:)   ! filter for soil columns
    integer                                 , intent(in)    :: num_soilp         ! number of soil patches in filter
    integer                                 , intent(in)    :: filter_soilp(:)   ! filter for soil patches
    type(waterstate_type)                   , intent(in)    :: waterstate_inst
    type(waterflux_type)                    , intent(inout)    :: waterflux_inst
    type(cnveg_state_type)                  , intent(inout) :: cnveg_state_inst
    type(cnveg_carbonflux_type)             , intent(inout) :: cnveg_carbonflux_inst
    type(cnveg_carbonstate_type)             , intent(inout) :: cnveg_carbonstate_inst
    type(soilstate_type)                    , intent(inout) :: soilstate_inst
    type(soilbiogeochem_state_type)         , intent(inout) :: soilbiogeochem_state_inst
    type(soilbiogeochem_carbonflux_type)    , intent(inout) :: soilbiogeochem_carbonflux_inst
    type(soilbiogeochem_carbonstate_type)   , intent(inout) :: soilbiogeochem_carbonstate_inst
    type(cnveg_nitrogenflux_type)           , intent(inout) :: cnveg_nitrogenflux_inst
    type(cnveg_nitrogenstate_type)          , intent(inout) :: cnveg_nitrogenstate_inst
    type(soilbiogeochem_nitrogenflux_type)  , intent(inout) :: soilbiogeochem_nitrogenflux_inst
    type(soilbiogeochem_nitrogenstate_type) , intent(inout) :: soilbiogeochem_nitrogenstate_inst

    type(cnveg_carbonstate_type)           , intent(inout) :: c13_cnveg_carbonstate_inst
    type(cnveg_carbonstate_type)           , intent(inout) :: c14_cnveg_carbonstate_inst
    type(cnveg_carbonflux_type)            , intent(inout) :: c13_cnveg_carbonflux_inst
    type(cnveg_carbonflux_type)            , intent(inout) :: c14_cnveg_carbonflux_inst
    type(soilbiogeochem_carbonstate_type)    , intent(inout) :: c13_soilbiogeochem_carbonstate_inst
    type(soilbiogeochem_carbonflux_type)     , intent(inout)    :: c13_soilbiogeochem_carbonflux_inst
    type(soilbiogeochem_carbonstate_type)    , intent(inout) :: c14_soilbiogeochem_carbonstate_inst
    type(soilbiogeochem_carbonflux_type)     , intent(inout)    :: c14_soilbiogeochem_carbonflux_inst
    !-----------------------------------------------------------------------
  
    ! Mineral nitrogen dynamics (deposition, fixation, leaching)
    
    call t_startf('SoilBiogeochemNLeaching')
    call SoilBiogeochemNLeaching(bounds, num_soilc, filter_soilc, &
         waterstate_inst, waterflux_inst, soilbiogeochem_nitrogenstate_inst, &
         soilbiogeochem_nitrogenflux_inst)
    call t_stopf('SoilBiogeochemNLeaching')

    ! Nitrogen state variable update, mortality fluxes.

    call t_startf('NUpdate3')

    call NstateUpdate3(num_soilc, filter_soilc, num_soilp, filter_soilp, &
         cnveg_nitrogenflux_inst, cnveg_nitrogenstate_inst, &
         soilbiogeochem_nitrogenflux_inst, soilbiogeochem_nitrogenstate_inst)

    call t_stopf('NUpdate3')

!    if(bounds%begc .le. 340 .and. bounds%endc .ge. 340)print*,'matrix Ninput to soil after NSupdate3',340,soilbiogeochem_nitrogenflux_inst%matrix_input_col(340,1,1)
!    if(bounds%begc .le. 743 .and. bounds%endc .ge. 743)print*,'matrix Ninput to soil after NSupdate3',743,soilbiogeochem_nitrogenflux_inst%matrix_input_col(743,1,1)
    if(use_matrixcn)then
<<<<<<< HEAD
    call t_startf('CNVMatrix')
        call CNVegMatrix(bounds,num_soilp,filter_soilp,&
                         cnveg_carbonstate_inst,cnveg_nitrogenstate_inst,&
                         cnveg_carbonflux_inst,  cnveg_nitrogenflux_inst,cnveg_state_inst,soilbiogeochem_nitrogenflux_inst)
=======
        call t_startf('CNVMatrix')
        call CNVegMatrix(bounds,num_soilp,filter_soilp,cnveg_carbonstate_inst,cnveg_nitrogenstate_inst,&
                          cnveg_carbonflux_inst, cnveg_nitrogenflux_inst,cnveg_state_inst, &
                          c13_cnveg_carbonstate_inst,c14_cnveg_carbonstate_inst,c13_cnveg_carbonflux_inst,&
                          c14_cnveg_carbonflux_inst)
>>>>>>> 6c05248d
        call t_stopf('CNVMatrix')
    end if

!    if(bounds%begc .le. 340 .and. bounds%endc .ge. 340)print*,'matrix Ninput to soil after CNVegMatrix',340,soilbiogeochem_nitrogenflux_inst%matrix_input_col(340,1,1)
!    if(bounds%begc .le. 743 .and. bounds%endc .ge. 743)print*,'matrix Ninput to soil after CNVegMatrix',743,soilbiogeochem_nitrogenflux_inst%matrix_input_col(743,1,1)
    if(use_soil_matrixcn)then
       call t_startf('CNSoilMatrix')
       call CNSoilMatrix(bounds,num_soilc, filter_soilc, &
       cnveg_carbonflux_inst,soilbiogeochem_carbonstate_inst, &
       soilbiogeochem_carbonflux_inst,soilbiogeochem_state_inst, &
       cnveg_nitrogenflux_inst, soilbiogeochem_nitrogenflux_inst, &
       soilbiogeochem_nitrogenstate_inst,c13_soilbiogeochem_carbonstate_inst,&
       c13_soilbiogeochem_carbonflux_inst,c14_soilbiogeochem_carbonstate_inst,&
       c14_soilbiogeochem_carbonflux_inst)  
    call t_stopf('CNSoilMatrix')
    end if
    

  end subroutine CNDriverLeaching

  !-----------------------------------------------------------------------
  subroutine CNDriverSummarizeStates(bounds, num_allc, filter_allc, &
       num_soilc, filter_soilc, num_soilp, filter_soilp, &
       cnveg_carbonstate_inst, c13_cnveg_carbonstate_inst, c14_cnveg_carbonstate_inst, &
       cnveg_nitrogenstate_inst, &
       soilbiogeochem_carbonstate_inst, &
       c13_soilbiogeochem_carbonstate_inst, &
       c14_soilbiogeochem_carbonstate_inst, &
       soilbiogeochem_nitrogenstate_inst)
    !
    ! !DESCRIPTION:
    ! Call to all CN and SoilBiogeochem summary routines, for state variables
    !
    ! !USES:
    !
    ! !ARGUMENTS:
    type(bounds_type)                       , intent(in)    :: bounds  
    integer                                 , intent(in)    :: num_allc          ! number of columns in allc filter
    integer                                 , intent(in)    :: filter_allc(:)    ! filter for all active columns
    integer                                 , intent(in)    :: num_soilc         ! number of soil columns in filter
    integer                                 , intent(in)    :: filter_soilc(:)   ! filter for soil columns
    integer                                 , intent(in)    :: num_soilp         ! number of soil patches in filter
    integer                                 , intent(in)    :: filter_soilp(:)   ! filter for soil patches
    type(cnveg_carbonstate_type)            , intent(inout) :: cnveg_carbonstate_inst
    type(cnveg_carbonstate_type)            , intent(inout) :: c13_cnveg_carbonstate_inst
    type(cnveg_carbonstate_type)            , intent(inout) :: c14_cnveg_carbonstate_inst
    type(cnveg_nitrogenstate_type)          , intent(inout) :: cnveg_nitrogenstate_inst
    type(soilbiogeochem_carbonstate_type)   , intent(inout) :: soilbiogeochem_carbonstate_inst
    type(soilbiogeochem_carbonstate_type)   , intent(inout) :: c13_soilbiogeochem_carbonstate_inst
    type(soilbiogeochem_carbonstate_type)   , intent(inout) :: c14_soilbiogeochem_carbonstate_inst
    type(soilbiogeochem_nitrogenstate_type) , intent(inout) :: soilbiogeochem_nitrogenstate_inst
    !
    ! !LOCAL VARIABLES:
    integer :: begc,endc

    character(len=*), parameter :: subname = 'CNDriverSummarizeStates'
    !-----------------------------------------------------------------------

    begc = bounds%begc; endc= bounds%endc

    call t_startf('CNsum')

    ! ----------------------------------------------
    ! soilbiogeochem carbon/nitrogen state summary
    ! ----------------------------------------------

    call soilbiogeochem_carbonstate_inst%summary(bounds, num_allc, filter_allc)
    if ( use_c13 ) then
       call c13_soilbiogeochem_carbonstate_inst%summary(bounds, num_allc, filter_allc)
    end if
    if ( use_c14 ) then
       call c14_soilbiogeochem_carbonstate_inst%summary(bounds, num_allc, filter_allc)
    end if
    call soilbiogeochem_nitrogenstate_inst%summary(bounds, num_allc, filter_allc)

    ! ----------------------------------------------
    ! cnveg carbon/nitrogen state summary
    ! ----------------------------------------------

    call cnveg_carbonstate_inst%Summary(bounds, num_allc, filter_allc, &
         num_soilc, filter_soilc, num_soilp, filter_soilp, &
         soilbiogeochem_cwdc_col=soilbiogeochem_carbonstate_inst%cwdc_col(begc:endc), &
         soilbiogeochem_totlitc_col=soilbiogeochem_carbonstate_inst%totlitc_col(begc:endc), &
         soilbiogeochem_totsomc_col=soilbiogeochem_carbonstate_inst%totsomc_col(begc:endc), &
         soilbiogeochem_ctrunc_col=soilbiogeochem_carbonstate_inst%ctrunc_col(begc:endc))

    if ( use_c13 ) then
       call c13_cnveg_carbonstate_inst%Summary(bounds, num_allc, filter_allc, &
            num_soilc, filter_soilc, num_soilp, filter_soilp, &
            soilbiogeochem_cwdc_col=c13_soilbiogeochem_carbonstate_inst%cwdc_col(begc:endc), &
            soilbiogeochem_totlitc_col=c13_soilbiogeochem_carbonstate_inst%totlitc_col(begc:endc), &
            soilbiogeochem_totsomc_col=c13_soilbiogeochem_carbonstate_inst%totsomc_col(begc:endc), &
            soilbiogeochem_ctrunc_col=c13_soilbiogeochem_carbonstate_inst%ctrunc_col(begc:endc))
    end if

    if ( use_c14 ) then
       call c14_cnveg_carbonstate_inst%Summary(bounds, num_allc, filter_allc, &
            num_soilc, filter_soilc, num_soilp, filter_soilp, &
            soilbiogeochem_cwdc_col=c14_soilbiogeochem_carbonstate_inst%cwdc_col(begc:endc), &
            soilbiogeochem_totlitc_col=c14_soilbiogeochem_carbonstate_inst%totlitc_col(begc:endc), &
            soilbiogeochem_totsomc_col=c14_soilbiogeochem_carbonstate_inst%totsomc_col(begc:endc), &
            soilbiogeochem_ctrunc_col=c14_soilbiogeochem_carbonstate_inst%ctrunc_col(begc:endc))
    end if

    call cnveg_nitrogenstate_inst%Summary(bounds, num_allc, filter_allc, &
         num_soilc, filter_soilc, num_soilp, filter_soilp, &
         soilbiogeochem_nitrogenstate_inst)

    call t_stopf('CNsum')

  end subroutine CNDriverSummarizeStates

  !-----------------------------------------------------------------------
  subroutine CNDriverSummarizeFluxes(bounds, &
       num_soilc, filter_soilc, num_soilp, filter_soilp, &
       cnveg_carbonflux_inst, c13_cnveg_carbonflux_inst, c14_cnveg_carbonflux_inst, &
       cnveg_nitrogenflux_inst, &
       c_products_inst, c13_products_inst, c14_products_inst, &
       soilbiogeochem_carbonflux_inst, &
       c13_soilbiogeochem_carbonflux_inst, &
       c14_soilbiogeochem_carbonflux_inst, &
       soilbiogeochem_nitrogenflux_inst)
    !
    ! !DESCRIPTION:
    ! Call to all CN and SoilBiogeochem summary routines, for state variables
    !
    ! !USES:
    use clm_varpar                        , only: ndecomp_cascade_transitions
    !
    ! !ARGUMENTS:
    type(bounds_type)                       , intent(in)    :: bounds  
    integer                                 , intent(in)    :: num_soilc         ! number of soil columns in filter
    integer                                 , intent(in)    :: filter_soilc(:)   ! filter for soil columns
    integer                                 , intent(in)    :: num_soilp         ! number of soil patches in filter
    integer                                 , intent(in)    :: filter_soilp(:)   ! filter for soil patches
    type(cnveg_carbonflux_type)             , intent(inout) :: cnveg_carbonflux_inst
    type(cnveg_carbonflux_type)             , intent(inout) :: c13_cnveg_carbonflux_inst
    type(cnveg_carbonflux_type)             , intent(inout) :: c14_cnveg_carbonflux_inst
    type(cnveg_nitrogenflux_type)           , intent(inout) :: cnveg_nitrogenflux_inst
    type(cn_products_type)                  , intent(in)    :: c_products_inst
    type(cn_products_type)                  , intent(in)    :: c13_products_inst
    type(cn_products_type)                  , intent(in)    :: c14_products_inst
    type(soilbiogeochem_carbonflux_type)    , intent(inout) :: soilbiogeochem_carbonflux_inst
    type(soilbiogeochem_carbonflux_type)    , intent(inout) :: c13_soilbiogeochem_carbonflux_inst
    type(soilbiogeochem_carbonflux_type)    , intent(inout) :: c14_soilbiogeochem_carbonflux_inst
    type(soilbiogeochem_nitrogenflux_type)  , intent(inout) :: soilbiogeochem_nitrogenflux_inst
    !
    ! !LOCAL VARIABLES:
    integer :: begc,endc
    integer :: begg,endg

    character(len=*), parameter :: subname = 'CNDriverSummarizeFluxes'
    !-----------------------------------------------------------------------

    begc = bounds%begc; endc= bounds%endc
    begg = bounds%begg; endg = bounds%endg

    call t_startf('CNsum')

    ! ----------------------------------------------
    ! soilbiogeochem carbon/nitrogen flux summary
    ! ----------------------------------------------

    call soilbiogeochem_carbonflux_inst%Summary(bounds, num_soilc, filter_soilc)
    if ( use_c13 ) then
       call c13_soilbiogeochem_carbonflux_inst%Summary(bounds, num_soilc, filter_soilc)
    end if
    if ( use_c14 ) then
       call c14_soilbiogeochem_carbonflux_inst%Summary(bounds, num_soilc, filter_soilc)
    end if
    call soilbiogeochem_nitrogenflux_inst%Summary(bounds, num_soilc, filter_soilc)

    ! ----------------------------------------------
    ! cnveg carbon/nitrogen flux summary
    ! ----------------------------------------------

    call cnveg_carbonflux_inst%Summary(bounds, num_soilc, filter_soilc, num_soilp, filter_soilp, &
         isotope='bulk', &
         soilbiogeochem_hr_col=soilbiogeochem_carbonflux_inst%hr_col(begc:endc), &
         soilbiogeochem_lithr_col=soilbiogeochem_carbonflux_inst%lithr_col(begc:endc), &  
         soilbiogeochem_decomp_cascade_ctransfer_col=&
         soilbiogeochem_carbonflux_inst%decomp_cascade_ctransfer_col(begc:endc,1:ndecomp_cascade_transitions), &
         product_closs_grc=c_products_inst%product_loss_grc(begg:endg))

    if ( use_c13 ) then
       call c13_cnveg_carbonflux_inst%Summary(bounds, num_soilc, filter_soilc, num_soilp, filter_soilp, &
            isotope='c13', &
            soilbiogeochem_hr_col=c13_soilbiogeochem_carbonflux_inst%hr_col(begc:endc), &
            soilbiogeochem_lithr_col=c13_soilbiogeochem_carbonflux_inst%lithr_col(begc:endc), &  
            soilbiogeochem_decomp_cascade_ctransfer_col=&
            c13_soilbiogeochem_carbonflux_inst%decomp_cascade_ctransfer_col(begc:endc,1:ndecomp_cascade_transitions), &
            product_closs_grc=c13_products_inst%product_loss_grc(begg:endg))
    end if

    if ( use_c14 ) then
       call c14_cnveg_carbonflux_inst%Summary(bounds, num_soilc, filter_soilc, num_soilp, filter_soilp, &
            isotope='c14', &
            soilbiogeochem_hr_col=c14_soilbiogeochem_carbonflux_inst%hr_col(begc:endc), &
            soilbiogeochem_lithr_col=c14_soilbiogeochem_carbonflux_inst%lithr_col(begc:endc), &  
            soilbiogeochem_decomp_cascade_ctransfer_col=&
            c14_soilbiogeochem_carbonflux_inst%decomp_cascade_ctransfer_col(begc:endc,1:ndecomp_cascade_transitions), &
            product_closs_grc=c14_products_inst%product_loss_grc(begg:endg))
    end if

    call cnveg_nitrogenflux_inst%Summary(bounds, num_soilc, filter_soilc, num_soilp, filter_soilp)

    call t_stopf('CNsum')

  end subroutine CNDriverSummarizeFluxes

end  module CNDriverMod<|MERGE_RESOLUTION|>--- conflicted
+++ resolved
@@ -551,12 +551,13 @@
 
     ! Update all prognostic carbon state variables (except for gap-phase mortality and fire fluxes)
 !     if(begp .le. 8428 .and. endp .ge. 8428)then
-!        print*,'before udate1',cnveg_carbonstate_inst%deadcrootc_patch(8428)
+!        print*,'before udate1,deadcrootc',c13_cnveg_carbonstate_inst%deadcrootc_patch(:)
 !     end if
     call CStateUpdate1( num_soilc, filter_soilc, num_soilp, filter_soilp, &
          crop_inst, cnveg_carbonflux_inst, cnveg_carbonstate_inst, &
          soilbiogeochem_carbonflux_inst)
     if ( use_c13 ) then
+!       print*,'use_c13'
        call CStateUpdate1(num_soilc, filter_soilc, num_soilp, filter_soilp, &
             crop_inst, c13_cnveg_carbonflux_inst, c13_cnveg_carbonstate_inst, &
             c13_soilbiogeochem_carbonflux_inst)
@@ -939,19 +940,12 @@
 !    if(bounds%begc .le. 340 .and. bounds%endc .ge. 340)print*,'matrix Ninput to soil after NSupdate3',340,soilbiogeochem_nitrogenflux_inst%matrix_input_col(340,1,1)
 !    if(bounds%begc .le. 743 .and. bounds%endc .ge. 743)print*,'matrix Ninput to soil after NSupdate3',743,soilbiogeochem_nitrogenflux_inst%matrix_input_col(743,1,1)
     if(use_matrixcn)then
-<<<<<<< HEAD
-    call t_startf('CNVMatrix')
-        call CNVegMatrix(bounds,num_soilp,filter_soilp,&
-                         cnveg_carbonstate_inst,cnveg_nitrogenstate_inst,&
-                         cnveg_carbonflux_inst,  cnveg_nitrogenflux_inst,cnveg_state_inst,soilbiogeochem_nitrogenflux_inst)
-=======
-        call t_startf('CNVMatrix')
-        call CNVegMatrix(bounds,num_soilp,filter_soilp,cnveg_carbonstate_inst,cnveg_nitrogenstate_inst,&
-                          cnveg_carbonflux_inst, cnveg_nitrogenflux_inst,cnveg_state_inst, &
-                          c13_cnveg_carbonstate_inst,c14_cnveg_carbonstate_inst,c13_cnveg_carbonflux_inst,&
-                          c14_cnveg_carbonflux_inst)
->>>>>>> 6c05248d
-        call t_stopf('CNVMatrix')
+       call t_startf('CNVMatrix')
+       call CNVegMatrix(bounds,num_soilp,filter_soilp, cnveg_carbonstate_inst,cnveg_nitrogenstate_inst,&
+                         cnveg_carbonflux_inst,  cnveg_nitrogenflux_inst,cnveg_state_inst,soilbiogeochem_nitrogenflux_inst,&
+                         c13_cnveg_carbonstate_inst,c14_cnveg_carbonstate_inst,c13_cnveg_carbonflux_inst,&
+                         c14_cnveg_carbonflux_inst)
+       call t_stopf('CNVMatrix')
     end if
 
 !    if(bounds%begc .le. 340 .and. bounds%endc .ge. 340)print*,'matrix Ninput to soil after CNVegMatrix',340,soilbiogeochem_nitrogenflux_inst%matrix_input_col(340,1,1)
