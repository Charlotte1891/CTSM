module CNDriverMod

  !-----------------------------------------------------------------------
  ! !DESCRIPTION:
  ! Ecosystem dynamics: phenology, vegetation
  !
  ! !USES:
  use shr_kind_mod                    , only : r8 => shr_kind_r8
  use clm_varctl                      , only : use_c13, use_c14, use_fates, use_dynroot
  use dynSubgridControlMod            , only : get_do_harvest
  use decompMod                       , only : bounds_type
  use perf_mod                        , only : t_startf, t_stopf
  use clm_varctl                      , only : use_century_decomp, use_nitrif_denitrif, use_nguardrail
  use clm_varctl                      , only : use_crop
  use clm_varctl                      , only : use_matrixcn,use_soil_matrixcn
  use CNSharedParamsMod               , only : use_fun
  use CNVegStateType                  , only : cnveg_state_type
  use CNVegCarbonStateType            , only : cnveg_carbonstate_type
  use CNVegCarbonFluxType             , only : cnveg_carbonflux_type
  use CNVegNitrogenStateType          , only : cnveg_nitrogenstate_type
  use CNVegNitrogenFluxType           , only : cnveg_nitrogenflux_type
  use CNProductsMod                   , only : cn_products_type
  use SoilBiogeochemStateType         , only : soilbiogeochem_state_type
  use SoilBiogeochemCarbonStateType   , only : soilbiogeochem_carbonstate_type
  use SoilBiogeochemCarbonFluxType    , only : soilbiogeochem_carbonflux_type
  use SoilBiogeochemNitrogenStateType , only : soilbiogeochem_nitrogenstate_type
  use SoilBiogeochemNitrogenFluxType  , only : soilbiogeochem_nitrogenflux_type
  use CNDVType                        , only : dgvs_type
  use CanopyStateType                 , only : canopystate_type
  use SoilStateType                   , only : soilstate_type
  use TemperatureType                 , only : temperature_type
  use WaterStateBulkType                  , only : waterstatebulk_type
  use WaterDiagnosticBulkType                  , only : waterdiagnosticbulk_type
  use WaterFluxBulkType                   , only : waterfluxbulk_type
  use Wateratm2lndBulkType                   , only : wateratm2lndbulk_type
  use atm2lndType                     , only : atm2lnd_type
  use SoilStateType                   , only : soilstate_type
  use TemperatureType                 , only : temperature_type 
  use PhotosynthesisMod               , only : photosyns_type
  use ch4Mod                          , only : ch4_type
  use EnergyFluxType                  , only : energyflux_type
  use SaturatedExcessRunoffMod        , only : saturated_excess_runoff_type
  use ActiveLayerMod                  , only : active_layer_type
  use SoilWaterRetentionCurveMod      , only : soil_water_retention_curve_type
  !
  ! !PUBLIC TYPES:
  implicit none
  private
  !
  ! !PUBLIC MEMBER FUNCTIONS:
  public :: CNDriverInit         ! Ecosystem dynamics: initialization
  public :: CNDriverNoLeaching   ! Ecosystem dynamics: phenology, vegetation, before doing N leaching
  public :: CNDriverLeaching     ! Ecosystem dynamics: phenology, vegetation, doing N leaching
  public :: CNDriverSummarizeStates
  public :: CNDriverSummarizeFluxes
  !-----------------------------------------------------------------------

contains

  !-----------------------------------------------------------------------
  subroutine CNDriverInit(bounds, NLFilename, cnfire_method)
    !
    ! !DESCRIPTION:
    ! Initialzation of the CN Ecosystem dynamics.
    !
    ! !USES:
    use CNSharedParamsMod           , only : use_fun
    use CNPhenologyMod              , only : CNPhenologyInit
    use FireMethodType              , only : fire_method_type
    use SoilBiogeochemCompetitionMod, only : SoilBiogeochemCompetitionInit
    !
    ! !ARGUMENTS:
    type(bounds_type)                      , intent(in)    :: bounds      
    character(len=*)                       , intent(in)    :: NLFilename     ! Namelist filename
    class(fire_method_type)                , intent(inout) :: cnfire_method 
    !-----------------------------------------------------------------------
    call SoilBiogeochemCompetitionInit(bounds)
    call CNPhenologyInit(bounds)
    call cnfire_method%FireInit(bounds, NLFilename)
    
  end subroutine CNDriverInit

  !-----------------------------------------------------------------------
  subroutine CNDriverNoLeaching(bounds,                                                    &
<<<<<<< HEAD
       num_soilc, filter_soilc, num_soilp, filter_soilp, num_actfirec, filter_actfirec,    &
       num_actfirep, filter_actfirep, num_pcropp, filter_pcropp, doalb, &
=======
       num_soilc, filter_soilc, num_soilp, filter_soilp, num_pcropp, filter_pcropp,        &
       num_exposedvegp, filter_exposedvegp, num_noexposedvegp, filter_noexposedvegp, doalb, &
>>>>>>> 437e9507
       cnveg_state_inst,                                                                   &
       cnveg_carbonflux_inst, cnveg_carbonstate_inst,                                      &
       c13_cnveg_carbonflux_inst, c13_cnveg_carbonstate_inst,                              &
       c14_cnveg_carbonflux_inst, c14_cnveg_carbonstate_inst,                              &
       cnveg_nitrogenflux_inst, cnveg_nitrogenstate_inst,                                  &
       c_products_inst, c13_products_inst, c14_products_inst, n_products_inst,             &
       soilbiogeochem_carbonflux_inst, soilbiogeochem_carbonstate_inst,                    &
       c13_soilbiogeochem_carbonflux_inst, c13_soilbiogeochem_carbonstate_inst,            &
       c14_soilbiogeochem_carbonflux_inst, c14_soilbiogeochem_carbonstate_inst,            &
       soilbiogeochem_state_inst,                                                          &
       soilbiogeochem_nitrogenflux_inst, soilbiogeochem_nitrogenstate_inst,                &
       active_layer_inst,                                                                  &
       atm2lnd_inst, waterstatebulk_inst, waterdiagnosticbulk_inst, waterfluxbulk_inst,    &
       wateratm2lndbulk_inst, canopystate_inst, soilstate_inst, temperature_inst,          &
       soil_water_retention_curve, crop_inst, ch4_inst,            &
       dgvs_inst, photosyns_inst, saturated_excess_runoff_inst, energyflux_inst,                   &
       nutrient_competition_method, cnfire_method, dribble_crophrv_xsmrpool_2atm)
    !
    ! !DESCRIPTION:
    ! The core CN code is executed here. Calculates fluxes for maintenance
    ! respiration, decomposition, allocation, phenology, and growth respiration.
    ! These routines happen on the radiation time step so that canopy structure
    ! stays synchronized with albedo calculations.
    !
    ! !USES:
    use clm_varpar                        , only: nlevgrnd, nlevdecomp_full, nvegcpool, nvegnpool 
    use clm_varpar                        , only: nlevdecomp, ndecomp_cascade_transitions, ndecomp_pools
    use subgridAveMod                     , only: p2c
    use CropType                          , only: crop_type
    use CNNDynamicsMod                    , only: CNNDeposition,CNNFixation, CNNFert, CNSoyfix,CNFreeLivingFixation
    use CNMRespMod                        , only: CNMResp
    use CNFUNMod                          , only: CNFUNInit  !, CNFUN 
    use CNPhenologyMod                    , only: CNPhenology
    use CNGRespMod                        , only: CNGResp
    use FireMethodType                    , only: fire_method_type
    use CNCIsoFluxMod                     , only: CIsoFlux1, CIsoFlux2, CIsoFlux2h, CIsoFlux3
    use CNC14DecayMod                     , only: C14Decay
    use CNCStateUpdate1Mod                , only: CStateUpdate1,CStateUpdate0
    use CNCStateUpdate2Mod                , only: CStateUpdate2, CStateUpdate2h
    use CNCStateUpdate3Mod                , only: CStateUpdate3
    use CNNStateUpdate1Mod                , only: NStateUpdate1
    use CNNStateUpdate2Mod                , only: NStateUpdate2, NStateUpdate2h
    use CNGapMortalityMod                 , only: CNGapMortality
    use CNSharedParamsMod                 , only: use_fun
    use dynHarvestMod                     , only: CNHarvest
    use SoilBiogeochemDecompCascadeBGCMod , only: decomp_rate_constants_bgc
    use SoilBiogeochemDecompCascadeCNMod  , only: decomp_rate_constants_cn
    use SoilBiogeochemCompetitionMod      , only: SoilBiogeochemCompetition
    use SoilBiogeochemDecompMod           , only: SoilBiogeochemDecomp
    use SoilBiogeochemLittVertTranspMod   , only: SoilBiogeochemLittVertTransp
    use SoilBiogeochemPotentialMod        , only: SoilBiogeochemPotential 
    use SoilBiogeochemVerticalProfileMod  , only: SoilBiogeochemVerticalProfile
    use SoilBiogeochemNitrifDenitrifMod   , only: SoilBiogeochemNitrifDenitrif
    use SoilBiogeochemNStateUpdate1Mod    , only: SoilBiogeochemNStateUpdate1
    use NutrientCompetitionMethodMod      , only: nutrient_competition_method_type
    use CNRootDynMod                      , only: CNRootDyn
    use CNPrecisionControlMod             , only: CNPrecisionControl
    !
    ! !ARGUMENTS:
    type(bounds_type)                       , intent(in)    :: bounds  
    integer                                 , intent(in)    :: num_soilc         ! number of soil columns in filter
    integer                                 , intent(in)    :: filter_soilc(:)   ! filter for soil columns
    integer                                 , intent(in)    :: num_soilp         ! number of soil patches in filter
    integer                                 , intent(in)    :: filter_soilp(:)   ! filter for soil patches
    integer                                 , intent(out)   :: num_actfirep         ! number of soil patches on fire in filter
    integer                                 , intent(out)   :: filter_actfirep(:)   ! filter for soil patches on fire
    integer                                 , intent(out)   :: num_actfirec         ! number of soil columns on fire in filter
    integer                                 , intent(out)   :: filter_actfirec(:)   ! filter for soil columns on fire
    integer                                 , intent(in)    :: num_pcropp        ! number of prog. crop patches in filter
    integer                                 , intent(in)    :: filter_pcropp(:)  ! filter for prognostic crop patches
    integer                                 , intent(in)    :: num_exposedvegp        ! number of points in filter_exposedvegp
    integer                                 , intent(in)    :: filter_exposedvegp(:)  ! patch filter for non-snow-covered veg
    integer                                 , intent(in)    :: num_noexposedvegp       ! number of points in filter_noexposedvegp
    integer                                 , intent(in)    :: filter_noexposedvegp(:) ! patch filter where frac_veg_nosno is 0 
    logical                                 , intent(in)    :: doalb             ! true = surface albedo calculation time step
    type(cnveg_state_type)                  , intent(inout) :: cnveg_state_inst
    type(cnveg_carbonflux_type)             , intent(inout) :: cnveg_carbonflux_inst
    type(cnveg_carbonstate_type)            , intent(inout) :: cnveg_carbonstate_inst
    type(cnveg_carbonflux_type)             , intent(inout) :: c13_cnveg_carbonflux_inst
    type(cnveg_carbonstate_type)            , intent(inout) :: c13_cnveg_carbonstate_inst
    type(cnveg_carbonflux_type)             , intent(inout) :: c14_cnveg_carbonflux_inst
    type(cnveg_carbonstate_type)            , intent(inout) :: c14_cnveg_carbonstate_inst
    type(cnveg_nitrogenflux_type)           , intent(inout) :: cnveg_nitrogenflux_inst
    type(cnveg_nitrogenstate_type)          , intent(inout) :: cnveg_nitrogenstate_inst
    type(cn_products_type)                  , intent(inout) :: c_products_inst
    type(cn_products_type)                  , intent(inout) :: c13_products_inst
    type(cn_products_type)                  , intent(inout) :: c14_products_inst
    type(cn_products_type)                  , intent(inout) :: n_products_inst
    type(soilbiogeochem_state_type)         , intent(inout) :: soilbiogeochem_state_inst
    type(soilbiogeochem_carbonflux_type)    , intent(inout) :: soilbiogeochem_carbonflux_inst
    type(soilbiogeochem_carbonstate_type)   , intent(inout) :: soilbiogeochem_carbonstate_inst
    type(soilbiogeochem_carbonflux_type)    , intent(inout) :: c13_soilbiogeochem_carbonflux_inst
    type(soilbiogeochem_carbonstate_type)   , intent(inout) :: c13_soilbiogeochem_carbonstate_inst
    type(soilbiogeochem_carbonflux_type)    , intent(inout) :: c14_soilbiogeochem_carbonflux_inst
    type(soilbiogeochem_carbonstate_type)   , intent(inout) :: c14_soilbiogeochem_carbonstate_inst
    type(soilbiogeochem_nitrogenflux_type)  , intent(inout) :: soilbiogeochem_nitrogenflux_inst
    type(soilbiogeochem_nitrogenstate_type) , intent(inout) :: soilbiogeochem_nitrogenstate_inst
    type(active_layer_type)                 , intent(in)    :: active_layer_inst
    type(atm2lnd_type)                      , intent(in)    :: atm2lnd_inst
    type(waterstatebulk_type)                   , intent(in)    :: waterstatebulk_inst
    type(waterdiagnosticbulk_type)                   , intent(in)    :: waterdiagnosticbulk_inst
    type(waterfluxbulk_type)                    , intent(inout)    :: waterfluxbulk_inst
    type(wateratm2lndbulk_type)                    , intent(inout)    :: wateratm2lndbulk_inst
    type(canopystate_type)                  , intent(inout)    :: canopystate_inst
    type(soilstate_type)                    , intent(inout) :: soilstate_inst
    type(temperature_type)                  , intent(inout) :: temperature_inst
    class(soil_water_retention_curve_type)  , intent(in)    :: soil_water_retention_curve
    type(crop_type)                         , intent(inout) :: crop_inst
    type(ch4_type)                          , intent(in)    :: ch4_inst
    type(dgvs_type)                         , intent(inout) :: dgvs_inst
    type(photosyns_type)                    , intent(in)    :: photosyns_inst
    type(saturated_excess_runoff_type)      , intent(in)    :: saturated_excess_runoff_inst
    type(energyflux_type)                   , intent(in)    :: energyflux_inst
    class(nutrient_competition_method_type) , intent(inout) :: nutrient_competition_method
    class(fire_method_type)                 , intent(inout) :: cnfire_method
    logical                                 , intent(in)    :: dribble_crophrv_xsmrpool_2atm
    !
    ! !LOCAL VARIABLES:
    real(r8):: cn_decomp_pools(bounds%begc:bounds%endc,1:nlevdecomp,1:ndecomp_pools)
    real(r8):: p_decomp_cpool_loss(bounds%begc:bounds%endc,1:nlevdecomp,1:ndecomp_cascade_transitions) !potential C loss from one pool to another
    real(r8):: pmnf_decomp_cascade(bounds%begc:bounds%endc,1:nlevdecomp,1:ndecomp_cascade_transitions) !potential mineral N flux, from one pool to another
    real(r8):: arepr(bounds%begp:bounds%endp) ! reproduction allocation coefficient (only used for use_crop)
    real(r8):: aroot(bounds%begp:bounds%endp) ! root allocation coefficient (only used for use_crop)
    integer :: begp,endp
    integer :: begc,endc

    integer :: dummy_to_make_pgi_happy
    !-----------------------------------------------------------------------

    begp = bounds%begp; endp = bounds%endp
    begc = bounds%begc; endc = bounds%endc

    associate(                                                                    &
         laisun                    => canopystate_inst%laisun_patch             , & ! Input:  [real(r8) (:)   ]  sunlit projected leaf area index        
         laisha                    => canopystate_inst%laisha_patch             , & ! Input:  [real(r8) (:)   ]  shaded projected leaf area index        
         frac_veg_nosno            => canopystate_inst%frac_veg_nosno_patch     , & ! Input:  [integer  (:)   ]  fraction of vegetation not covered by snow (0 OR 1) [-]
         frac_veg_nosno_alb        => canopystate_inst%frac_veg_nosno_alb_patch , & ! Output: [integer  (:) ] frac of vegetation not covered by snow [-]         
         tlai                      => canopystate_inst%tlai_patch               , & ! Input:  [real(r8) (:) ]  one-sided leaf area index, no burying by snow     
         tsai                      => canopystate_inst%tsai_patch               , & ! Input:  [real(r8) (:)   ]  one-sided stem area index, no burying by snow     
         elai                      => canopystate_inst%elai_patch               , & ! Output: [real(r8) (:) ] one-sided leaf area index with burying by snow    
         esai                      => canopystate_inst%esai_patch               , & ! Output: [real(r8) (:) ] one-sided stem area index with burying by snow    
         htop                      => canopystate_inst%htop_patch               , & ! Output: [real(r8) (:) ] canopy top (m)                                     
         hbot                      => canopystate_inst%hbot_patch                 & ! Output: [real(r8) (:) ] canopy bottom (m)                                  
      )

    ! --------------------------------------------------
    ! zero the column-level C and N fluxes
    ! --------------------------------------------------
    
    call t_startf('CNZero')

    ! COMPILER_BUG(wjs, 2014-11-29, pgi 14.7) Without this, the filter is full of garbage
    ! in some situations
    call t_startf('CNZero-soilbgc-cflux')
    dummy_to_make_pgi_happy = ubound(filter_soilc, 1)
    call soilbiogeochem_carbonflux_inst%SetValues( &
         num_soilc, filter_soilc, 0._r8)
    if ( use_c13 ) then
       call c13_soilbiogeochem_carbonflux_inst%SetValues( &
            num_soilc, filter_soilc, 0._r8)
    end if
    if ( use_c14 ) then
       call c14_soilbiogeochem_carbonflux_inst%SetValues( &
            num_soilc, filter_soilc, 0._r8)
    end if
    call t_stopf('CNZero-soilbgc-cflux')

    call t_startf('CNZero-vegbgc-cflux')
    call cnveg_carbonflux_inst%SetValues( &
         nvegcpool,&
         num_soilp, filter_soilp, 0._r8, &
         num_soilc, filter_soilc, 0._r8)
    if ( use_c13 ) then
       call c13_cnveg_carbonflux_inst%SetValues( &
            nvegcpool,&
            num_soilp, filter_soilp, 0._r8, &
            num_soilc, filter_soilc, 0._r8)
    end if
    if ( use_c14 ) then
       call c14_cnveg_carbonflux_inst%SetValues( &
            nvegcpool,&
            num_soilp, filter_soilp, 0._r8, &
            num_soilc, filter_soilc, 0._r8)
    end if
    call t_stopf('CNZero-vegbgc-cflux')

    call t_startf('CNZero-vegbgc-nflux')
    call cnveg_nitrogenflux_inst%SetValues( &
         nvegnpool, &
         num_soilp, filter_soilp, 0._r8, &
         num_soilc, filter_soilc, 0._r8)

    call t_stopf('CNZero-vegbgc-nflux')
    call t_startf('CNZero-soilbgc-nflux')
    call soilbiogeochem_nitrogenflux_inst%SetValues( &
         num_soilc, filter_soilc, 0._r8)

    call t_stopf('CNZero-soilbgc-nflux')
    call t_stopf('CNZero')

    ! --------------------------------------------------
    ! Nitrogen Deposition, Fixation and Respiration
    ! --------------------------------------------------

    call t_startf('CNDeposition')
    call CNNDeposition(bounds, &
         atm2lnd_inst, soilbiogeochem_nitrogenflux_inst)
    call t_stopf('CNDeposition')
    
    if(use_fun)then
        call t_startf('CNFLivFixation')
        call CNFreeLivingFixation( num_soilc, filter_soilc, &
             waterfluxbulk_inst, soilbiogeochem_nitrogenflux_inst)
        call t_stopf('CNFLivFixation')
    else
       call t_startf('CNFixation')
       call CNNFixation( num_soilc, filter_soilc, &
            cnveg_carbonflux_inst, soilbiogeochem_nitrogenflux_inst)
       call t_stopf('CNFixation')
    end if
  

    if (use_crop) then
       call CNNFert(bounds, num_soilc,filter_soilc, &
            cnveg_nitrogenflux_inst, soilbiogeochem_nitrogenflux_inst)

       if (.not. use_fun) then  ! if FUN is active, then soy fixation handled by FUN
          call  CNSoyfix (bounds, num_soilc, filter_soilc, num_soilp, filter_soilp, &
               waterdiagnosticbulk_inst, crop_inst, cnveg_state_inst, cnveg_nitrogenflux_inst , &
               soilbiogeochem_state_inst, soilbiogeochem_nitrogenstate_inst, soilbiogeochem_nitrogenflux_inst)
       end if
    end if

    call t_startf('CNMResp')
    call CNMResp(bounds, num_soilc, filter_soilc, num_soilp, filter_soilp, &
         canopystate_inst, soilstate_inst, temperature_inst, photosyns_inst, &
         cnveg_carbonflux_inst, cnveg_nitrogenstate_inst)
    call t_stopf('CNMResp')

    !--------------------------------------------
    ! Soil Biogeochemistry
    !--------------------------------------------

    call t_startf('SoilBiogeochem')
    if (use_century_decomp) then
       call decomp_rate_constants_bgc(bounds, num_soilc, filter_soilc, &
            soilstate_inst, temperature_inst, ch4_inst, soilbiogeochem_carbonflux_inst)
    else
       call decomp_rate_constants_cn(bounds, num_soilc, filter_soilc, &
            soilstate_inst, temperature_inst, ch4_inst, soilbiogeochem_carbonflux_inst)
    end if

    ! calculate potential decomp rates and total immobilization demand (previously inlined in CNDecompAlloc)
    call SoilBiogeochemPotential (bounds, num_soilc, filter_soilc,                                                    &
         soilbiogeochem_state_inst, soilbiogeochem_carbonstate_inst, soilbiogeochem_carbonflux_inst,                  &
         soilbiogeochem_nitrogenstate_inst, soilbiogeochem_nitrogenflux_inst,                                         &
         cn_decomp_pools=cn_decomp_pools(begc:endc,1:nlevdecomp,1:ndecomp_pools), & 
         p_decomp_cpool_loss=p_decomp_cpool_loss(begc:endc,1:nlevdecomp,1:ndecomp_cascade_transitions), &
         pmnf_decomp_cascade=pmnf_decomp_cascade(begc:endc,1:nlevdecomp,1:ndecomp_cascade_transitions)) 

    ! calculate vertical profiles for distributing soil and litter C and N (previously subroutine decomp_vertprofiles called from CNDecompAlloc)
    call SoilBiogeochemVerticalProfile(bounds, num_soilc, filter_soilc, num_soilp, filter_soilp, &
         active_layer_inst, soilstate_inst,soilbiogeochem_state_inst)

    ! calculate nitrification and denitrification rates (previously subroutine nitrif_denitrif called from CNDecompAlloc)
    if (use_nitrif_denitrif) then 
       call SoilBiogeochemNitrifDenitrif(bounds, num_soilc, filter_soilc, &
            soilstate_inst, waterstatebulk_inst, temperature_inst, ch4_inst, &
            soilbiogeochem_carbonflux_inst, soilbiogeochem_nitrogenstate_inst, soilbiogeochem_nitrogenflux_inst)
    end if
    call t_stopf('SoilBiogeochem')

    !--------------------------------------------
    ! Resolve the competition between plants and soil heterotrophs 
    ! for available soil mineral N resource 
    !--------------------------------------------

    call t_startf('CNDecompAlloc')

    ! Jinyun Tang: at this stage, the plant_nutrient_demand only calculates the plant ntirgeon demand.
    ! Assume phosphorus dynamics will be included in the future. Also, I consider plant_nutrient_demand
    ! as a generic interface to call actual nutrient calculation from different aboveground plantbgc. 
    ! Right now it is assumed the plant nutrient demand is summarized into columnwise demand, and the 
    ! nutrient redistribution after uptake is done by the plant bgc accordingly. 
    ! When nutrient competition is required to be done at cohort level both plant_nutrient_demand and 
    ! do_nutrient_competition should be modified, but that modification should not significantly change 
    ! the current interface.

     !RF: moved ths call to before nutrient_demand, so that croplive didn't change half way through crop N cycle. 
     if ( use_fun ) then
       call t_startf('CNPhenology_phase1')
       call CNPhenology (bounds, num_soilc, filter_soilc, num_soilp, &
            filter_soilp, num_pcropp, filter_pcropp, &
            doalb, waterdiagnosticbulk_inst, wateratm2lndbulk_inst, temperature_inst, atm2lnd_inst, &
            crop_inst, canopystate_inst, soilstate_inst, dgvs_inst, &
            cnveg_state_inst, cnveg_carbonstate_inst, cnveg_carbonflux_inst, &
            cnveg_nitrogenstate_inst, cnveg_nitrogenflux_inst, &
            c13_cnveg_carbonstate_inst, c14_cnveg_carbonstate_inst, &
            leaf_prof_patch=soilbiogeochem_state_inst%leaf_prof_patch(begp:endp,1:nlevdecomp_full), &
            froot_prof_patch=soilbiogeochem_state_inst%froot_prof_patch(begp:endp,1:nlevdecomp_full), &
            phase=1)
       call t_stopf('CNPhenology_phase1')

       call t_startf('CNFUNInit')
       call CNFUNInit(bounds,cnveg_state_inst,cnveg_carbonstate_inst,cnveg_nitrogenstate_inst)
       call t_stopf('CNFUNInit')

     end if

     call t_startf('calc_plant_nutrient_demand')
     call nutrient_competition_method%calc_plant_nutrient_demand ( &
         bounds, num_soilp, filter_soilp,                                 &
         photosyns_inst, crop_inst, canopystate_inst,                     &
         cnveg_state_inst, cnveg_carbonstate_inst, cnveg_carbonflux_inst, &
         c13_cnveg_carbonflux_inst, c14_cnveg_carbonflux_inst,            &
         cnveg_nitrogenstate_inst, cnveg_nitrogenflux_inst,               &
         soilbiogeochem_carbonflux_inst, soilbiogeochem_nitrogenstate_inst, &
         energyflux_inst, &
         aroot=aroot(begp:endp), arepr=arepr(begp:endp))

     ! get the column-averaged plant_ndemand (needed for following call to SoilBiogeochemCompetition)

     call p2c(bounds, num_soilc, filter_soilc,                    &
         cnveg_nitrogenflux_inst%plant_ndemand_patch(begp:endp), &
         soilbiogeochem_state_inst%plant_ndemand_col(begc:endc))
     call t_stopf('calc_plant_nutrient_demand')

     ! resolve plant/heterotroph competition for mineral N 
 
   
     call t_startf('soilbiogeochemcompetition')
     call SoilBiogeochemCompetition (bounds, num_soilc, filter_soilc,num_soilp, filter_soilp, waterstatebulk_inst, &
                                     waterfluxbulk_inst,temperature_inst,soilstate_inst,cnveg_state_inst,          &
                                     cnveg_carbonstate_inst               ,&
                                     cnveg_carbonflux_inst,cnveg_nitrogenstate_inst,cnveg_nitrogenflux_inst,   &
                                     soilbiogeochem_carbonflux_inst,&
                                     soilbiogeochem_state_inst,soilbiogeochem_nitrogenstate_inst,              &
                                     soilbiogeochem_nitrogenflux_inst,canopystate_inst)
     call t_stopf('soilbiogeochemcompetition')

    ! distribute the available N between the competing patches  on the basis of 
    ! relative demand, and allocate C and N to new growth and storage

    call t_startf('calc_plant_nutrient_competition')
    call nutrient_competition_method%calc_plant_nutrient_competition ( &
         bounds, num_soilp, filter_soilp, &
         cnveg_state_inst, crop_inst, canopystate_inst, &
         cnveg_carbonstate_inst, cnveg_carbonflux_inst, &
         c13_cnveg_carbonflux_inst, c14_cnveg_carbonflux_inst, &
         cnveg_nitrogenstate_inst, cnveg_nitrogenflux_inst, &
         soilbiogeochem_nitrogenstate_inst, &
         aroot=aroot(begp:endp), &
         arepr=arepr(begp:endp), &
         fpg_col=soilbiogeochem_state_inst%fpg_col(begc:endc))
    call t_stopf('calc_plant_nutrient_competition')

    call t_stopf('CNDecompAlloc')

    !--------------------------------------------
    ! Calculate litter and soil decomposition rate
    !--------------------------------------------

    ! Calculation of actual immobilization and decomp rates, following
    ! resolution of plant/heterotroph  competition for mineral N (previously inlined in CNDecompAllocation in CNDecompMod)

    call t_startf('SoilBiogeochemDecomp')

    call SoilBiogeochemDecomp (bounds, num_soilc, filter_soilc,                                                       &
         soilbiogeochem_state_inst, soilbiogeochem_carbonstate_inst, soilbiogeochem_carbonflux_inst,                  &
         soilbiogeochem_nitrogenstate_inst, soilbiogeochem_nitrogenflux_inst,                                         &
         cn_decomp_pools=cn_decomp_pools(begc:endc,1:nlevdecomp,1:ndecomp_pools),                       & 
         p_decomp_cpool_loss=p_decomp_cpool_loss(begc:endc,1:nlevdecomp,1:ndecomp_cascade_transitions), &
         pmnf_decomp_cascade=pmnf_decomp_cascade(begc:endc,1:nlevdecomp,1:ndecomp_cascade_transitions)) 

    call t_stopf('SoilBiogeochemDecomp')

    !--------------------------------------------
    ! Phenology
    !--------------------------------------------

    ! CNphenology needs to be called after above calls, since it depends on current
    ! time-step fluxes to new growth on the lastlitterfall timestep in deciduous systems

    call t_startf('CNPhenology')

    if ( .not. use_fun ) then
       call CNPhenology (bounds, num_soilc, filter_soilc, num_soilp, &
            filter_soilp, num_pcropp, filter_pcropp, &
            doalb, waterdiagnosticbulk_inst, wateratm2lndbulk_inst, temperature_inst, atm2lnd_inst, &
            crop_inst, canopystate_inst, soilstate_inst, dgvs_inst, &
            cnveg_state_inst, cnveg_carbonstate_inst, cnveg_carbonflux_inst, &
            cnveg_nitrogenstate_inst, cnveg_nitrogenflux_inst, &
            c13_cnveg_carbonstate_inst, c14_cnveg_carbonstate_inst, &
            leaf_prof_patch=soilbiogeochem_state_inst%leaf_prof_patch(begp:endp,1:nlevdecomp_full), &
            froot_prof_patch=soilbiogeochem_state_inst%froot_prof_patch(begp:endp,1:nlevdecomp_full), &
            phase=1)
    end if
    call CNPhenology (bounds, num_soilc, filter_soilc, num_soilp, &
         filter_soilp, num_pcropp, filter_pcropp, &
         doalb, waterdiagnosticbulk_inst, wateratm2lndbulk_inst, temperature_inst, atm2lnd_inst, &
         crop_inst, canopystate_inst, soilstate_inst, dgvs_inst, &
         cnveg_state_inst, cnveg_carbonstate_inst, cnveg_carbonflux_inst, &
         cnveg_nitrogenstate_inst, cnveg_nitrogenflux_inst, &
         c13_cnveg_carbonstate_inst, c14_cnveg_carbonstate_inst, &
         leaf_prof_patch=soilbiogeochem_state_inst%leaf_prof_patch(begp:endp,1:nlevdecomp_full), &
         froot_prof_patch=soilbiogeochem_state_inst%froot_prof_patch(begp:endp,1:nlevdecomp_full), &
         phase=2)

    call t_stopf('CNPhenology')

    !--------------------------------------------
    ! Growth respiration
    !--------------------------------------------

    call t_startf('CNGResp')

    call CNGResp(num_soilp, filter_soilp,&
         cnveg_carbonflux_inst, canopystate_inst, cnveg_carbonstate_inst, cnveg_nitrogenstate_inst)  
         
    call t_stopf('CNGResp')

    !--------------------------------------------
    ! Dynamic Roots
    !--------------------------------------------

    if( use_dynroot ) then
        call t_startf('CNRootDyn')

        call CNRootDyn(bounds, num_soilc, filter_soilc, num_soilp, filter_soilp, &
             cnveg_carbonstate_inst, cnveg_nitrogenstate_inst, cnveg_carbonflux_inst,  &
             cnveg_state_inst, crop_inst,  soilstate_inst, soilbiogeochem_nitrogenstate_inst)

        call t_stopf('CNRootDyn')
     end if

    !--------------------------------------------
    ! CNUpdate0
    !--------------------------------------------

    call t_startf('CNUpdate0')

    call CStateUpdate0(num_soilp, filter_soilp, &
         cnveg_carbonflux_inst, cnveg_carbonstate_inst)

    if ( use_c13 ) then
       call CStateUpdate0(num_soilp, filter_soilp, &
            c13_cnveg_carbonflux_inst, c13_cnveg_carbonstate_inst)
    end if

    if ( use_c14 ) then
       call CStateUpdate0(num_soilp, filter_soilp, &
            c14_cnveg_carbonflux_inst, c14_cnveg_carbonstate_inst)
    end if

    call t_stopf('CNUpdate0')

    if ( use_nguardrail ) then
       call t_startf('CNPrecisionControl')
       call CNPrecisionControl(bounds, num_soilp, filter_soilp, &
            cnveg_carbonstate_inst, c13_cnveg_carbonstate_inst, &
            c14_cnveg_carbonstate_inst, cnveg_nitrogenstate_inst)
       call t_stopf('CNPrecisionControl')
    end if
    !--------------------------------------------
    ! Update1
    !--------------------------------------------

    call t_startf('CNUpdate1')

    ! Set the carbon isotopic flux variables (except for gap-phase mortality and fire fluxes)
    if ( use_c13 ) then

       call CIsoFlux1(num_soilc, filter_soilc, num_soilp, filter_soilp,              &
            soilbiogeochem_state_inst,                                               &
            soilbiogeochem_carbonflux_inst,  soilbiogeochem_carbonstate_inst,        &
            cnveg_carbonflux_inst, cnveg_carbonstate_inst,                           &
            c13_soilbiogeochem_carbonflux_inst, c13_soilbiogeochem_carbonstate_inst, &
            c13_cnveg_carbonflux_inst, c13_cnveg_carbonstate_inst,                   &
            isotope='c13')
    end if
    if ( use_c14 ) then
       call CIsoFlux1(num_soilc, filter_soilc, num_soilp, filter_soilp,              &
            soilbiogeochem_state_inst,                                               &
            soilbiogeochem_carbonflux_inst,  soilbiogeochem_carbonstate_inst,        &
            cnveg_carbonflux_inst, cnveg_carbonstate_inst,                           &
            c14_soilbiogeochem_carbonflux_inst, c14_soilbiogeochem_carbonstate_inst, &
            c14_cnveg_carbonflux_inst, c14_cnveg_carbonstate_inst,                   &
            isotope='c14')
    end if

    ! Update all prognostic carbon state variables (except for gap-phase mortality and fire fluxes)
    call CStateUpdate1( num_soilc, filter_soilc, num_soilp, filter_soilp, &
         crop_inst, cnveg_carbonflux_inst, cnveg_carbonstate_inst, &
         soilbiogeochem_carbonflux_inst, dribble_crophrv_xsmrpool_2atm)
    if ( use_c13 ) then
       call CStateUpdate1(num_soilc, filter_soilc, num_soilp, filter_soilp, &
            crop_inst, c13_cnveg_carbonflux_inst, c13_cnveg_carbonstate_inst, &
            c13_soilbiogeochem_carbonflux_inst, dribble_crophrv_xsmrpool_2atm)
    end if
    if ( use_c14 ) then
       call CStateUpdate1(num_soilc, filter_soilc, num_soilp, filter_soilp, &
            crop_inst, c14_cnveg_carbonflux_inst, c14_cnveg_carbonstate_inst, &
            c14_soilbiogeochem_carbonflux_inst, dribble_crophrv_xsmrpool_2atm)
    end if

    ! Update all prognostic nitrogen state variables (except for gap-phase mortality and fire fluxes)
    call NStateUpdate1(num_soilc, filter_soilc, num_soilp, filter_soilp, &
         cnveg_nitrogenflux_inst, cnveg_nitrogenstate_inst, soilbiogeochem_nitrogenflux_inst)

    call t_stopf('CNUpdate1')

    if ( use_nguardrail ) then
       call t_startf('CNPrecisionControl')
       call CNPrecisionControl(bounds, num_soilp, filter_soilp, &
            cnveg_carbonstate_inst, c13_cnveg_carbonstate_inst, &
            c14_cnveg_carbonstate_inst, cnveg_nitrogenstate_inst)
       call t_stopf('CNPrecisionControl')
    end if

    call t_startf('SoilBiogeochemStateUpdate1')
    call SoilBiogeochemNStateUpdate1(num_soilc, filter_soilc,  &
         soilbiogeochem_state_inst, soilbiogeochem_nitrogenflux_inst, soilbiogeochem_nitrogenstate_inst)
    call t_stopf('SoilBiogeochemStateUpdate1')


    !--------------------------------------------
    ! Calculate vertical mixing of soil and litter pools
    !--------------------------------------------

    call t_startf('SoilBiogeochemLittVertTransp')

    call SoilBiogeochemLittVertTransp(bounds, num_soilc, filter_soilc,            &
         active_layer_inst, soilbiogeochem_state_inst,                             &
         soilbiogeochem_carbonstate_inst, soilbiogeochem_carbonflux_inst,         &
         c13_soilbiogeochem_carbonstate_inst, c13_soilbiogeochem_carbonflux_inst, &
         c14_soilbiogeochem_carbonstate_inst, c14_soilbiogeochem_carbonflux_inst, &
         soilbiogeochem_nitrogenstate_inst, soilbiogeochem_nitrogenflux_inst)

    call t_stopf('SoilBiogeochemLittVertTransp')

    !--------------------------------------------
    ! Calculate the gap mortality carbon and nitrogen fluxes
    !--------------------------------------------

    call t_startf('CNGapMortality')

    call CNGapMortality (bounds, num_soilc, filter_soilc, num_soilp, filter_soilp,                                &
         dgvs_inst, cnveg_carbonstate_inst, cnveg_nitrogenstate_inst,  soilbiogeochem_nitrogenflux_inst,          &
         cnveg_carbonflux_inst, cnveg_nitrogenflux_inst,  canopystate_inst,                                       &   
         !cnveg_carbonflux_inst, cnveg_nitrogenflux_inst,                                                         &  
         leaf_prof_patch=soilbiogeochem_state_inst%leaf_prof_patch(begp:endp, 1:nlevdecomp_full),   &
         froot_prof_patch=soilbiogeochem_state_inst%froot_prof_patch(begp:endp, 1:nlevdecomp_full), & 
         croot_prof_patch=soilbiogeochem_state_inst%croot_prof_patch(begp:endp, 1:nlevdecomp_full), &
         stem_prof_patch=soilbiogeochem_state_inst%stem_prof_patch(begp:endp, 1:nlevdecomp_full))   

    call t_stopf('CNGapMortality')

    !--------------------------------------------
    ! Update2 (gap mortality)
    !--------------------------------------------

    call t_startf('CNUpdate2')

    ! Set the carbon isotopic fluxes for gap mortality
    if ( use_c13 ) then
       call CIsoFlux2(num_soilc, filter_soilc, num_soilp, filter_soilp,               &
            soilbiogeochem_state_inst, cnveg_carbonflux_inst, cnveg_carbonstate_inst, &
            iso_cnveg_carbonflux_inst=c13_cnveg_carbonflux_inst,                      &
            iso_cnveg_carbonstate_inst=c13_cnveg_carbonstate_inst,                    &
            isotope='c13')
    end if
    if ( use_c14 ) then
       call CIsoFlux2(num_soilc, filter_soilc, num_soilp, filter_soilp,               &
            soilbiogeochem_state_inst, cnveg_carbonflux_inst, cnveg_carbonstate_inst, &
            iso_cnveg_carbonflux_inst=c14_cnveg_carbonflux_inst,                      &
            iso_cnveg_carbonstate_inst=c14_cnveg_carbonstate_inst,                    &
            isotope='c14')
    end if

    ! Update all the prognostic carbon state variables affected by gap-phase mortality fluxes
    call CStateUpdate2(num_soilc, filter_soilc, num_soilp, filter_soilp, &
         cnveg_carbonflux_inst, cnveg_carbonstate_inst, soilbiogeochem_carbonstate_inst, &
         soilbiogeochem_carbonflux_inst)
    if ( use_c13 ) then
       call CStateUpdate2(num_soilc, filter_soilc, num_soilp, filter_soilp, &
            c13_cnveg_carbonflux_inst, c13_cnveg_carbonstate_inst, c13_soilbiogeochem_carbonstate_inst, &
            c13_soilbiogeochem_carbonflux_inst)
    end if
    if ( use_c14 ) then
       call CStateUpdate2(num_soilc, filter_soilc, num_soilp, filter_soilp, &
            c14_cnveg_carbonflux_inst, c14_cnveg_carbonstate_inst, c14_soilbiogeochem_carbonstate_inst, &
            c14_soilbiogeochem_carbonflux_inst)
    end if

    ! Update all the prognostic nitrogen state variables affected by gap-phase mortality fluxes
    call NStateUpdate2(num_soilc, filter_soilc, num_soilp, filter_soilp, &
         cnveg_nitrogenflux_inst, cnveg_nitrogenstate_inst,soilbiogeochem_nitrogenstate_inst, &
         soilbiogeochem_nitrogenflux_inst)

    !--------------------------------------------
    ! Update2h (harvest)
    !--------------------------------------------

    ! Set harvest mortality routine 
    if (get_do_harvest()) then
       call CNHarvest(num_soilc, filter_soilc, num_soilp, filter_soilp, &
            soilbiogeochem_state_inst, cnveg_carbonstate_inst, cnveg_nitrogenstate_inst, &
            cnveg_carbonflux_inst, cnveg_nitrogenflux_inst)
    end if

    if ( use_c13 ) then
       call CIsoFlux2h(num_soilc, filter_soilc, num_soilp, filter_soilp,   &
            soilbiogeochem_state_inst,                                     &
            cnveg_carbonflux_inst, cnveg_carbonstate_inst,                 &
            c13_cnveg_carbonflux_inst, c13_cnveg_carbonstate_inst,         &                         
            isotope='c13')
    end if
    if ( use_c14 ) then
       call CIsoFlux2h(num_soilc, filter_soilc, num_soilp, filter_soilp, &
            soilbiogeochem_state_inst,                                     &
            cnveg_carbonflux_inst, cnveg_carbonstate_inst,                 &
            c14_cnveg_carbonflux_inst, c14_cnveg_carbonstate_inst,         &                         
            isotope='c14')
    end if

    call CStateUpdate2h( num_soilc, filter_soilc,  num_soilp, filter_soilp, &
         cnveg_carbonflux_inst, cnveg_carbonstate_inst, soilbiogeochem_carbonstate_inst, &
         soilbiogeochem_carbonflux_inst)
    if ( use_c13 ) then
       call CStateUpdate2h(num_soilc, filter_soilc, num_soilp, filter_soilp, &
            c13_cnveg_carbonflux_inst, c13_cnveg_carbonstate_inst, c13_soilbiogeochem_carbonstate_inst, &
            c13_soilbiogeochem_carbonflux_inst)
    end if
    if ( use_c14 ) then
       call CStateUpdate2h(num_soilc, filter_soilc, num_soilp, filter_soilp, &
            c14_cnveg_carbonflux_inst, c14_cnveg_carbonstate_inst, c14_soilbiogeochem_carbonstate_inst, &
            c14_soilbiogeochem_carbonflux_inst)
    end if

    call NStateUpdate2h(num_soilc, filter_soilc, num_soilp, filter_soilp, &
         cnveg_nitrogenflux_inst, cnveg_nitrogenstate_inst, soilbiogeochem_nitrogenstate_inst, &
         soilbiogeochem_nitrogenflux_inst)
    call t_stopf('CNUpdate2')

    if ( use_nguardrail ) then
       call t_startf('CNPrecisionControl')
       call CNPrecisionControl(bounds, num_soilp, filter_soilp, &
            cnveg_carbonstate_inst, c13_cnveg_carbonstate_inst, &
            c14_cnveg_carbonstate_inst, cnveg_nitrogenstate_inst)
       call t_stopf('CNPrecisionControl')
    end if
    !--------------------------------------------
    ! Calculate loss fluxes from wood products pools
    ! and update product pool state variables
    !--------------------------------------------

    call t_startf('CNWoodProducts')
    call c_products_inst%UpdateProducts(bounds, &
         num_soilp, filter_soilp, &
         dwt_wood_product_gain_patch = cnveg_carbonflux_inst%dwt_wood_productc_gain_patch(begp:endp), &
         wood_harvest_patch = cnveg_carbonflux_inst%wood_harvestc_patch(begp:endp), &
         dwt_crop_product_gain_patch = cnveg_carbonflux_inst%dwt_crop_productc_gain_patch(begp:endp), &
         grain_to_cropprod_patch = cnveg_carbonflux_inst%grainc_to_cropprodc_patch(begp:endp))
    call t_stopf('CNWoodProducts')

    if (use_c13) then
       call c13_products_inst%UpdateProducts(bounds, &
            num_soilp, filter_soilp, &
            dwt_wood_product_gain_patch = c13_cnveg_carbonflux_inst%dwt_wood_productc_gain_patch(begp:endp), &
            wood_harvest_patch = c13_cnveg_carbonflux_inst%wood_harvestc_patch(begp:endp), &
            dwt_crop_product_gain_patch = c13_cnveg_carbonflux_inst%dwt_crop_productc_gain_patch(begp:endp), &
            grain_to_cropprod_patch = c13_cnveg_carbonflux_inst%grainc_to_cropprodc_patch(begp:endp))
    end if

    if (use_c14) then
       call c14_products_inst%UpdateProducts(bounds, &
            num_soilp, filter_soilp, &
            dwt_wood_product_gain_patch = c14_cnveg_carbonflux_inst%dwt_wood_productc_gain_patch(begp:endp), &
            wood_harvest_patch = c14_cnveg_carbonflux_inst%wood_harvestc_patch(begp:endp), &
            dwt_crop_product_gain_patch = c14_cnveg_carbonflux_inst%dwt_crop_productc_gain_patch(begp:endp), &
            grain_to_cropprod_patch = c14_cnveg_carbonflux_inst%grainc_to_cropprodc_patch(begp:endp))
    end if

    call n_products_inst%UpdateProducts(bounds, &
         num_soilp, filter_soilp, &
         dwt_wood_product_gain_patch = cnveg_nitrogenflux_inst%dwt_wood_productn_gain_patch(begp:endp), &
         wood_harvest_patch = cnveg_nitrogenflux_inst%wood_harvestn_patch(begp:endp), &
         dwt_crop_product_gain_patch = cnveg_nitrogenflux_inst%dwt_crop_productn_gain_patch(begp:endp), &
         grain_to_cropprod_patch = cnveg_nitrogenflux_inst%grainn_to_cropprodn_patch(begp:endp))

    !--------------------------------------------
    ! Calculate fire area and fluxes
    !--------------------------------------------

    call t_startf('CNFire')
    call cnfire_method%CNFireArea(bounds, num_soilc, filter_soilc, num_soilp, filter_soilp, &
         num_exposedvegp, filter_exposedvegp, num_noexposedvegp, filter_noexposedvegp, &
         atm2lnd_inst, energyflux_inst, saturated_excess_runoff_inst, waterdiagnosticbulk_inst, wateratm2lndbulk_inst, &
         waterstatebulk_inst, soilstate_inst, soil_water_retention_curve, &
         cnveg_state_inst, cnveg_carbonstate_inst, &
         totlitc_col=soilbiogeochem_carbonstate_inst%totlitc_col(begc:endc), &
         decomp_cpools_vr_col=soilbiogeochem_carbonstate_inst%decomp_cpools_vr_col(begc:endc,1:nlevdecomp_full,1:ndecomp_pools), &
         t_soi17cm_col=temperature_inst%t_soi17cm_col(begc:endc))

    call cnfire_method%CNFireFluxes(bounds, num_soilc, filter_soilc, num_soilp, filter_soilp,                                      &
         num_actfirec, filter_actfirec, num_actfirep, filter_actfirep,                                                             &
         dgvs_inst, cnveg_state_inst,                                                                                              &
         cnveg_carbonstate_inst, cnveg_carbonflux_inst, cnveg_nitrogenstate_inst, cnveg_nitrogenflux_inst,                         &
         soilbiogeochem_carbonflux_inst,                                                                                           &
         leaf_prof_patch=soilbiogeochem_state_inst%leaf_prof_patch(begp:endp, 1:nlevdecomp_full),                                  &
         froot_prof_patch=soilbiogeochem_state_inst%froot_prof_patch(begp:endp, 1:nlevdecomp_full),                                &
         croot_prof_patch=soilbiogeochem_state_inst%croot_prof_patch(begp:endp, 1:nlevdecomp_full),                                &
         stem_prof_patch=soilbiogeochem_state_inst%stem_prof_patch(begp:endp, 1:nlevdecomp_full),                                  &
         totsomc_col=soilbiogeochem_carbonstate_inst%totsomc_col(begc:endc),                                                       &
         decomp_cpools_vr_col=soilbiogeochem_carbonstate_inst%decomp_cpools_vr_col(begc:endc,1:nlevdecomp_full,1:ndecomp_pools),   &
         decomp_npools_vr_col=soilbiogeochem_nitrogenstate_inst%decomp_npools_vr_col(begc:endc,1:nlevdecomp_full,1:ndecomp_pools), &
         somc_fire_col=soilbiogeochem_carbonflux_inst%somc_fire_col(begc:endc))
    call t_stopf('CNFire')


    !--------------------------------------------
    ! Update3
    !--------------------------------------------

    call t_startf('CNUpdate3')
    if ( use_c13 ) then
       call CIsoFlux3(num_soilc, filter_soilc, num_soilp, filter_soilp, &
            soilbiogeochem_state_inst , soilbiogeochem_carbonstate_inst,         &
            cnveg_carbonflux_inst, cnveg_carbonstate_inst,                       &
            c13_cnveg_carbonflux_inst, c13_cnveg_carbonstate_inst,               &
            c13_soilbiogeochem_carbonstate_inst, &
            isotope='c13')
    end if
    if ( use_c14 ) then
       call CIsoFlux3(num_soilc, filter_soilc, num_soilp, filter_soilp, &
            soilbiogeochem_state_inst , soilbiogeochem_carbonstate_inst,         &
            cnveg_carbonflux_inst, cnveg_carbonstate_inst,                       &
            c14_cnveg_carbonflux_inst, c14_cnveg_carbonstate_inst,               &
            c14_soilbiogeochem_carbonstate_inst, &
            isotope='c14')
    end if

    call CStateUpdate3( num_soilc, filter_soilc, num_soilp, filter_soilp, &
         cnveg_carbonflux_inst, cnveg_carbonstate_inst, soilbiogeochem_carbonstate_inst, &
         soilbiogeochem_carbonflux_inst)

    if ( use_c13 ) then
       call CStateUpdate3( num_soilc, filter_soilc, num_soilp, filter_soilp, &
            c13_cnveg_carbonflux_inst, c13_cnveg_carbonstate_inst, c13_soilbiogeochem_carbonstate_inst, &
            c13_soilbiogeochem_carbonflux_inst)
    end if

    if ( use_c14 ) then
       call CStateUpdate3( num_soilc, filter_soilc, num_soilp, filter_soilp, &
            c14_cnveg_carbonflux_inst, c14_cnveg_carbonstate_inst, c14_soilbiogeochem_carbonstate_inst, &
            c14_soilbiogeochem_carbonflux_inst)

       call C14Decay(bounds, num_soilc, filter_soilc, num_soilp, filter_soilp, &
            c14_cnveg_carbonstate_inst, c14_soilbiogeochem_carbonstate_inst, &
            cnveg_carbonflux_inst, c14_cnveg_carbonflux_inst,  c14_soilbiogeochem_carbonflux_inst)
    end if
    call t_stopf('CNUpdate3')

    if ( use_nguardrail ) then
       call t_startf('CNPrecisionControl')
       call CNPrecisionControl(bounds, num_soilp, filter_soilp, &
            cnveg_carbonstate_inst, c13_cnveg_carbonstate_inst, &
            c14_cnveg_carbonstate_inst, cnveg_nitrogenstate_inst)
       call t_stopf('CNPrecisionControl')
    end if

    end associate

  end subroutine CNDriverNoLeaching
  
  !-----------------------------------------------------------------------
  subroutine CNDriverLeaching(bounds, &
       num_soilc, filter_soilc, num_soilp, filter_soilp, &
       num_actfirec, filter_actfirec, num_actfirep, filter_actfirep,&
       waterstatebulk_inst, waterfluxbulk_inst, &
       soilstate_inst, cnveg_state_inst, &
       cnveg_carbonflux_inst,cnveg_carbonstate_inst,soilbiogeochem_carbonstate_inst, &
       soilbiogeochem_carbonflux_inst,soilbiogeochem_state_inst, &
       cnveg_nitrogenflux_inst, cnveg_nitrogenstate_inst, &
       soilbiogeochem_nitrogenflux_inst, soilbiogeochem_nitrogenstate_inst, &
       c13_cnveg_carbonstate_inst,c14_cnveg_carbonstate_inst, &
       c13_cnveg_carbonflux_inst,c14_cnveg_carbonflux_inst, &
       c13_soilbiogeochem_carbonstate_inst,c14_soilbiogeochem_carbonstate_inst,&
       c13_soilbiogeochem_carbonflux_inst,c14_soilbiogeochem_carbonflux_inst)
    !
    ! !DESCRIPTION:
    ! Update the nitrogen leaching rate as a function of soluble mineral N and total soil water outflow.
    ! Also update nitrogen state variables         
    !
    ! !USES:
    use SoilBiogeochemNLeachingMod, only: SoilBiogeochemNLeaching
    use CNNStateUpdate3Mod        , only: NStateUpdate3
    use CNVegMatrixMod            , only: CNVegMatrix
    use CNSoilMatrixMod           , only: CNSoilMatrix
    use clm_time_manager          , only : is_first_step_of_this_run_segment,is_beg_curr_year,is_end_curr_year,get_curr_date
    !
    ! !ARGUMENTS:
    type(bounds_type)                       , intent(in)    :: bounds  
    integer                                 , intent(in)    :: num_soilc         ! number of soil columns in filter
    integer                                 , intent(in)    :: filter_soilc(:)   ! filter for soil columns
    integer                                 , intent(in)    :: num_soilp         ! number of soil patches in filter
    integer                                 , intent(in)    :: filter_soilp(:)   ! filter for soil patches
    integer                                 , intent(in)    :: num_actfirec         ! number of soil columns on fire in filter
    integer                                 , intent(in)    :: filter_actfirec(:)   ! filter for soil columns on fire
    integer                                 , intent(in)    :: num_actfirep         ! number of soil patches on fire in filter
    integer                                 , intent(in)    :: filter_actfirep(:)   ! filter for soil patches on fire
    type(waterstatebulk_type)                   , intent(in)    :: waterstatebulk_inst
    type(waterfluxbulk_type)                    , intent(inout)    :: waterfluxbulk_inst
    type(cnveg_state_type)                  , intent(inout) :: cnveg_state_inst
    type(cnveg_carbonflux_type)             , intent(inout) :: cnveg_carbonflux_inst
    type(cnveg_carbonstate_type)            , intent(inout) :: cnveg_carbonstate_inst
    type(soilstate_type)                    , intent(inout) :: soilstate_inst
    type(soilbiogeochem_state_type)         , intent(inout) :: soilbiogeochem_state_inst
    type(soilbiogeochem_carbonflux_type)    , intent(inout) :: soilbiogeochem_carbonflux_inst
    type(soilbiogeochem_carbonstate_type)   , intent(inout) :: soilbiogeochem_carbonstate_inst
    type(cnveg_nitrogenflux_type)           , intent(inout) :: cnveg_nitrogenflux_inst
    type(cnveg_nitrogenstate_type)          , intent(inout) :: cnveg_nitrogenstate_inst
    type(soilbiogeochem_nitrogenflux_type)  , intent(inout) :: soilbiogeochem_nitrogenflux_inst
    type(soilbiogeochem_nitrogenstate_type) , intent(inout) :: soilbiogeochem_nitrogenstate_inst
    type(cnveg_carbonstate_type)            , intent(inout) :: c13_cnveg_carbonstate_inst
    type(cnveg_carbonstate_type)            , intent(inout) :: c14_cnveg_carbonstate_inst
    type(cnveg_carbonflux_type)             , intent(inout) :: c13_cnveg_carbonflux_inst
    type(cnveg_carbonflux_type)             , intent(inout) :: c14_cnveg_carbonflux_inst
    type(soilbiogeochem_carbonstate_type)   , intent(inout) :: c13_soilbiogeochem_carbonstate_inst
    type(soilbiogeochem_carbonflux_type)    , intent(inout) :: c13_soilbiogeochem_carbonflux_inst
    type(soilbiogeochem_carbonstate_type)   , intent(inout) :: c14_soilbiogeochem_carbonstate_inst
    type(soilbiogeochem_carbonflux_type)    , intent(inout) :: c14_soilbiogeochem_carbonflux_inst
    integer p,fp,yr,mon,day,sec
    !-----------------------------------------------------------------------
  
    ! Mineral nitrogen dynamics (deposition, fixation, leaching)
    
    call t_startf('SoilBiogeochemNLeaching')
    call SoilBiogeochemNLeaching(bounds, num_soilc, filter_soilc, &
         waterstatebulk_inst, waterfluxbulk_inst, soilbiogeochem_nitrogenstate_inst, &
         soilbiogeochem_nitrogenflux_inst)
    call t_stopf('SoilBiogeochemNLeaching')

    ! Nitrogen state variable update, mortality fluxes.

    call t_startf('NUpdate3')

    call NstateUpdate3(num_soilc, filter_soilc, num_soilp, filter_soilp, &
         cnveg_nitrogenflux_inst, cnveg_nitrogenstate_inst, &
         soilbiogeochem_nitrogenflux_inst, soilbiogeochem_nitrogenstate_inst)

    call t_stopf('NUpdate3')
    if(use_matrixcn)then
       call t_startf('CNVMatrix')
       call CNVegMatrix(bounds,num_soilp,filter_soilp(1:num_soilp),num_actfirep,filter_actfirep,cnveg_carbonstate_inst,cnveg_nitrogenstate_inst,&
                         cnveg_carbonflux_inst,  cnveg_nitrogenflux_inst,cnveg_state_inst,soilbiogeochem_nitrogenflux_inst,&
                         c13_cnveg_carbonstate_inst,c14_cnveg_carbonstate_inst,c13_cnveg_carbonflux_inst,&
                         c14_cnveg_carbonflux_inst)
       call t_stopf('CNVMatrix')
    end if

    if(use_soil_matrixcn)then
       call t_startf('CNSoilMatrix')
       call CNSoilMatrix(bounds,num_soilc, filter_soilc(1:num_soilc), num_actfirec, filter_actfirec, &
       cnveg_carbonflux_inst,soilbiogeochem_carbonstate_inst, &
       soilbiogeochem_carbonflux_inst,soilbiogeochem_state_inst, &
       cnveg_nitrogenflux_inst, soilbiogeochem_nitrogenflux_inst, &
       soilbiogeochem_nitrogenstate_inst,c13_soilbiogeochem_carbonstate_inst,&
       c13_soilbiogeochem_carbonflux_inst,c14_soilbiogeochem_carbonstate_inst,&
       c14_soilbiogeochem_carbonflux_inst)  
    call t_stopf('CNSoilMatrix')
    end if
    
  end subroutine CNDriverLeaching

  !-----------------------------------------------------------------------
  subroutine CNDriverSummarizeStates(bounds, num_allc, filter_allc, &
       num_soilc, filter_soilc, num_soilp, filter_soilp, &
       cnveg_carbonstate_inst, c13_cnveg_carbonstate_inst, c14_cnveg_carbonstate_inst, &
       cnveg_nitrogenstate_inst, &
       soilbiogeochem_carbonstate_inst, &
       c13_soilbiogeochem_carbonstate_inst, &
       c14_soilbiogeochem_carbonstate_inst, &
       soilbiogeochem_nitrogenstate_inst)
    !
    ! !DESCRIPTION:
    ! Call to all CN and SoilBiogeochem summary routines, for state variables
    !
    ! !USES:
    !
    ! !ARGUMENTS:
    type(bounds_type)                       , intent(in)    :: bounds  
    integer                                 , intent(in)    :: num_allc          ! number of columns in allc filter
    integer                                 , intent(in)    :: filter_allc(:)    ! filter for all active columns
    integer                                 , intent(in)    :: num_soilc         ! number of soil columns in filter
    integer                                 , intent(in)    :: filter_soilc(:)   ! filter for soil columns
    integer                                 , intent(in)    :: num_soilp         ! number of soil patches in filter
    integer                                 , intent(in)    :: filter_soilp(:)   ! filter for soil patches
    type(cnveg_carbonstate_type)            , intent(inout) :: cnveg_carbonstate_inst
    type(cnveg_carbonstate_type)            , intent(inout) :: c13_cnveg_carbonstate_inst
    type(cnveg_carbonstate_type)            , intent(inout) :: c14_cnveg_carbonstate_inst
    type(cnveg_nitrogenstate_type)          , intent(inout) :: cnveg_nitrogenstate_inst
    type(soilbiogeochem_carbonstate_type)   , intent(inout) :: soilbiogeochem_carbonstate_inst
    type(soilbiogeochem_carbonstate_type)   , intent(inout) :: c13_soilbiogeochem_carbonstate_inst
    type(soilbiogeochem_carbonstate_type)   , intent(inout) :: c14_soilbiogeochem_carbonstate_inst
    type(soilbiogeochem_nitrogenstate_type) , intent(inout) :: soilbiogeochem_nitrogenstate_inst
    !
    ! !LOCAL VARIABLES:
    integer :: begc,endc

    character(len=*), parameter :: subname = 'CNDriverSummarizeStates'
    !-----------------------------------------------------------------------

    begc = bounds%begc; endc= bounds%endc

    call t_startf('CNsum')

    ! ----------------------------------------------
    ! soilbiogeochem carbon/nitrogen state summary
    ! ----------------------------------------------

    call soilbiogeochem_carbonstate_inst%summary(bounds, num_allc, filter_allc)
    if ( use_c13 ) then
       call c13_soilbiogeochem_carbonstate_inst%summary(bounds, num_allc, filter_allc)
    end if
    if ( use_c14 ) then
       call c14_soilbiogeochem_carbonstate_inst%summary(bounds, num_allc, filter_allc)
    end if
    call soilbiogeochem_nitrogenstate_inst%summary(bounds, num_allc, filter_allc)

    ! ----------------------------------------------
    ! cnveg carbon/nitrogen state summary
    ! ----------------------------------------------

    call cnveg_carbonstate_inst%Summary(bounds, num_allc, filter_allc, &
         num_soilc, filter_soilc, num_soilp, filter_soilp, &
         soilbiogeochem_cwdc_col=soilbiogeochem_carbonstate_inst%cwdc_col(begc:endc), &
         soilbiogeochem_totlitc_col=soilbiogeochem_carbonstate_inst%totlitc_col(begc:endc), &
         soilbiogeochem_totsomc_col=soilbiogeochem_carbonstate_inst%totsomc_col(begc:endc), &
         soilbiogeochem_ctrunc_col=soilbiogeochem_carbonstate_inst%ctrunc_col(begc:endc))

    if ( use_c13 ) then
       call c13_cnveg_carbonstate_inst%Summary(bounds, num_allc, filter_allc, &
            num_soilc, filter_soilc, num_soilp, filter_soilp, &
            soilbiogeochem_cwdc_col=c13_soilbiogeochem_carbonstate_inst%cwdc_col(begc:endc), &
            soilbiogeochem_totlitc_col=c13_soilbiogeochem_carbonstate_inst%totlitc_col(begc:endc), &
            soilbiogeochem_totsomc_col=c13_soilbiogeochem_carbonstate_inst%totsomc_col(begc:endc), &
            soilbiogeochem_ctrunc_col=c13_soilbiogeochem_carbonstate_inst%ctrunc_col(begc:endc))
    end if

    if ( use_c14 ) then
       call c14_cnveg_carbonstate_inst%Summary(bounds, num_allc, filter_allc, &
            num_soilc, filter_soilc, num_soilp, filter_soilp, &
            soilbiogeochem_cwdc_col=c14_soilbiogeochem_carbonstate_inst%cwdc_col(begc:endc), &
            soilbiogeochem_totlitc_col=c14_soilbiogeochem_carbonstate_inst%totlitc_col(begc:endc), &
            soilbiogeochem_totsomc_col=c14_soilbiogeochem_carbonstate_inst%totsomc_col(begc:endc), &
            soilbiogeochem_ctrunc_col=c14_soilbiogeochem_carbonstate_inst%ctrunc_col(begc:endc))
    end if

    call cnveg_nitrogenstate_inst%Summary(bounds, num_allc, filter_allc, &
         num_soilc, filter_soilc, num_soilp, filter_soilp, &
         soilbiogeochem_nitrogenstate_inst)

    call t_stopf('CNsum')

  end subroutine CNDriverSummarizeStates

  !-----------------------------------------------------------------------
  subroutine CNDriverSummarizeFluxes(bounds, &
       num_soilc, filter_soilc, num_soilp, filter_soilp, &
       cnveg_carbonflux_inst, c13_cnveg_carbonflux_inst, c14_cnveg_carbonflux_inst, &
       cnveg_nitrogenflux_inst, &
       c_products_inst, c13_products_inst, c14_products_inst, &
       soilbiogeochem_carbonflux_inst, &
       c13_soilbiogeochem_carbonflux_inst, &
       c14_soilbiogeochem_carbonflux_inst, &
       soilbiogeochem_nitrogenflux_inst)
    !
    ! !DESCRIPTION:
    ! Call to all CN and SoilBiogeochem summary routines, for state variables
    !
    ! !USES:
    use clm_varpar                        , only: ndecomp_cascade_transitions
    !
    ! !ARGUMENTS:
    type(bounds_type)                       , intent(in)    :: bounds  
    integer                                 , intent(in)    :: num_soilc         ! number of soil columns in filter
    integer                                 , intent(in)    :: filter_soilc(:)   ! filter for soil columns
    integer                                 , intent(in)    :: num_soilp         ! number of soil patches in filter
    integer                                 , intent(in)    :: filter_soilp(:)   ! filter for soil patches
    type(cnveg_carbonflux_type)             , intent(inout) :: cnveg_carbonflux_inst
    type(cnveg_carbonflux_type)             , intent(inout) :: c13_cnveg_carbonflux_inst
    type(cnveg_carbonflux_type)             , intent(inout) :: c14_cnveg_carbonflux_inst
    type(cnveg_nitrogenflux_type)           , intent(inout) :: cnveg_nitrogenflux_inst
    type(cn_products_type)                  , intent(in)    :: c_products_inst
    type(cn_products_type)                  , intent(in)    :: c13_products_inst
    type(cn_products_type)                  , intent(in)    :: c14_products_inst
    type(soilbiogeochem_carbonflux_type)    , intent(inout) :: soilbiogeochem_carbonflux_inst
    type(soilbiogeochem_carbonflux_type)    , intent(inout) :: c13_soilbiogeochem_carbonflux_inst
    type(soilbiogeochem_carbonflux_type)    , intent(inout) :: c14_soilbiogeochem_carbonflux_inst
    type(soilbiogeochem_nitrogenflux_type)  , intent(inout) :: soilbiogeochem_nitrogenflux_inst
    !
    ! !LOCAL VARIABLES:
    integer :: begc,endc
    integer :: begg,endg

    character(len=*), parameter :: subname = 'CNDriverSummarizeFluxes'
    !-----------------------------------------------------------------------

    begc = bounds%begc; endc= bounds%endc
    begg = bounds%begg; endg = bounds%endg

    call t_startf('CNsum')

    ! ----------------------------------------------
    ! soilbiogeochem carbon/nitrogen flux summary
    ! ----------------------------------------------

    call soilbiogeochem_carbonflux_inst%Summary(bounds, num_soilc, filter_soilc)
    if ( use_c13 ) then
       call c13_soilbiogeochem_carbonflux_inst%Summary(bounds, num_soilc, filter_soilc)
    end if
    if ( use_c14 ) then
       call c14_soilbiogeochem_carbonflux_inst%Summary(bounds, num_soilc, filter_soilc)
    end if
    call soilbiogeochem_nitrogenflux_inst%Summary(bounds, num_soilc, filter_soilc)

    ! ----------------------------------------------
    ! cnveg carbon/nitrogen flux summary
    ! ----------------------------------------------

    call cnveg_carbonflux_inst%Summary(bounds, num_soilc, filter_soilc, num_soilp, filter_soilp, &
         isotope='bulk', &
         soilbiogeochem_hr_col=soilbiogeochem_carbonflux_inst%hr_col(begc:endc), &
         soilbiogeochem_lithr_col=soilbiogeochem_carbonflux_inst%lithr_col(begc:endc), &  
         soilbiogeochem_decomp_cascade_ctransfer_col=&
         soilbiogeochem_carbonflux_inst%decomp_cascade_ctransfer_col(begc:endc,1:ndecomp_cascade_transitions), &
         product_closs_grc=c_products_inst%product_loss_grc(begg:endg))

    if ( use_c13 ) then
       call c13_cnveg_carbonflux_inst%Summary(bounds, num_soilc, filter_soilc, num_soilp, filter_soilp, &
            isotope='c13', &
            soilbiogeochem_hr_col=c13_soilbiogeochem_carbonflux_inst%hr_col(begc:endc), &
            soilbiogeochem_lithr_col=c13_soilbiogeochem_carbonflux_inst%lithr_col(begc:endc), &  
            soilbiogeochem_decomp_cascade_ctransfer_col=&
            c13_soilbiogeochem_carbonflux_inst%decomp_cascade_ctransfer_col(begc:endc,1:ndecomp_cascade_transitions), &
            product_closs_grc=c13_products_inst%product_loss_grc(begg:endg))
    end if

    if ( use_c14 ) then
       call c14_cnveg_carbonflux_inst%Summary(bounds, num_soilc, filter_soilc, num_soilp, filter_soilp, &
            isotope='c14', &
            soilbiogeochem_hr_col=c14_soilbiogeochem_carbonflux_inst%hr_col(begc:endc), &
            soilbiogeochem_lithr_col=c14_soilbiogeochem_carbonflux_inst%lithr_col(begc:endc), &  
            soilbiogeochem_decomp_cascade_ctransfer_col=&
            c14_soilbiogeochem_carbonflux_inst%decomp_cascade_ctransfer_col(begc:endc,1:ndecomp_cascade_transitions), &
            product_closs_grc=c14_products_inst%product_loss_grc(begg:endg))
    end if

    call cnveg_nitrogenflux_inst%Summary(bounds, num_soilc, filter_soilc, num_soilp, filter_soilp)

    call t_stopf('CNsum')

  end subroutine CNDriverSummarizeFluxes

end  module CNDriverMod<|MERGE_RESOLUTION|>--- conflicted
+++ resolved
@@ -82,13 +82,9 @@
 
   !-----------------------------------------------------------------------
   subroutine CNDriverNoLeaching(bounds,                                                    &
-<<<<<<< HEAD
        num_soilc, filter_soilc, num_soilp, filter_soilp, num_actfirec, filter_actfirec,    &
-       num_actfirep, filter_actfirep, num_pcropp, filter_pcropp, doalb, &
-=======
-       num_soilc, filter_soilc, num_soilp, filter_soilp, num_pcropp, filter_pcropp,        &
+       num_actfirep, filter_actfirep, num_pcropp, filter_pcropp,        &
        num_exposedvegp, filter_exposedvegp, num_noexposedvegp, filter_noexposedvegp, doalb, &
->>>>>>> 437e9507
        cnveg_state_inst,                                                                   &
        cnveg_carbonflux_inst, cnveg_carbonstate_inst,                                      &
        c13_cnveg_carbonflux_inst, c13_cnveg_carbonstate_inst,                              &
