module CNCIsoFluxMod
  !-----------------------------------------------------------------------
  ! !DESCRIPTION:
  ! Module for carbon isotopic flux variable update, non-mortality fluxes.
  !
  ! !USES:
#include "shr_assert.h"
  use shr_kind_mod                       , only : r8 => shr_kind_r8
  use shr_log_mod                        , only : errMsg => shr_log_errMsg
  use clm_varpar                         , only : ndecomp_cascade_transitions, nlevdecomp, ndecomp_pools
<<<<<<< HEAD
=======
  use clm_varpar                         , only : maxsoil_patches
>>>>>>> 9fe4b626
  use clm_varpar                         , only : i_litr_min, i_litr_max, i_met_lit
  use abortutils                         , only : endrun
  use pftconMod                          , only : pftcon
  use CNVegCarbonStateType               , only : cnveg_carbonstate_type
  use CNVegCarbonFluxType                , only : cnveg_carbonflux_type
  use CropReprPoolsMod                   , only : nrepr, repr_grain_min, repr_grain_max, repr_structure_min, repr_structure_max
  use SoilBiogeochemDecompCascadeConType , only : decomp_cascade_con
  use SoilBiogeochemStateType            , only : soilbiogeochem_state_type
  use SoilBiogeochemCarbonStateType      , only : soilbiogeochem_carbonstate_type
  use SoilBiogeochemCarbonFluxType       , only : soilbiogeochem_carbonflux_type
  use ColumnType                         , only : col                
  use PatchType                          , only : patch                
  use clm_varctl                         , only : use_crop
  use clm_varctl                         , only : use_grainproduct
  !
  implicit none
  private
  !
  ! !PUBLIC MEMBER FUNCTIONS:
  public  :: CIsoFlux1
  public  :: CIsoFlux2
  public  :: CIsoFlux2h
  public  :: CIsoFlux2g
  public  :: CIsoFlux3
  !
  ! !PRIVATE MEMBER FUNCTIONS:
  private :: CNCIsoLitterToColumn
  private :: CNCIsoGapPftToColumn
  private :: CNCIsoHarvestPftToColumn
  private :: CNCIsoGrossUnrepPftToColumn
  private :: CIsoFluxCalc1d
  private :: CIsoFluxCalc2dFlux
  private :: CIsoFluxCalc2dBoth

  interface CIsoFluxCalc
     module procedure CIsoFluxCalc1d
     module procedure CIsoFluxCalc2dFlux
     module procedure CIsoFluxCalc2dBoth
  end interface CIsoFluxCalc

  character(len=*), parameter, private :: sourcefile = &
       __FILE__
  !-----------------------------------------------------------------------

contains

  !-----------------------------------------------------------------------
  subroutine CIsoFlux1(num_soilc, filter_soilc, num_soilp, filter_soilp,         &
       soilbiogeochem_state_inst,                                                &
       soilbiogeochem_carbonflux_inst,  soilbiogeochem_carbonstate_inst,         &
       cnveg_carbonflux_inst, cnveg_carbonstate_inst,                            &
       iso_soilbiogeochem_carbonflux_inst,  iso_soilbiogeochem_carbonstate_inst, &
       iso_cnveg_carbonflux_inst, iso_cnveg_carbonstate_inst,                    &
       isotope)
    !
    ! !DESCRIPTION:
    ! On the radiation time step, set the carbon isotopic flux
    ! variables (except for gap-phase mortality and fire fluxes)
    !
    ! !ARGUMENTS:
    integer                               , intent(in)    :: num_soilc       ! number of soil columns filter
    integer                               , intent(in)    :: filter_soilc(:) ! filter for soil columns
    integer                               , intent(in)    :: num_soilp       ! number of soil patches in filter
    integer                               , intent(in)    :: filter_soilp(:) ! filter for soil patches
    type(soilbiogeochem_state_type)       , intent(in)    :: soilbiogeochem_state_inst
    type(soilbiogeochem_carbonflux_type)  , intent(in)    :: soilbiogeochem_carbonflux_inst
    type(soilbiogeochem_carbonstate_type) , intent(in)    :: soilbiogeochem_carbonstate_inst
    type(cnveg_carbonflux_type)           , intent(in)    :: cnveg_carbonflux_inst
    type(cnveg_carbonstate_type)          , intent(in)    :: cnveg_carbonstate_inst
    type(soilbiogeochem_carbonflux_type)  , intent(inout) :: iso_soilbiogeochem_carbonflux_inst
    type(soilbiogeochem_carbonstate_type) , intent(in)    :: iso_soilbiogeochem_carbonstate_inst
    type(cnveg_carbonflux_type)           , intent(inout) :: iso_cnveg_carbonflux_inst
    type(cnveg_carbonstate_type)          , intent(in)    :: iso_cnveg_carbonstate_inst
    character(len=*)                      , intent(in)    :: isotope         ! 'c13' or 'c14'
    !
    ! !LOCAL VARIABLES:
    integer :: fp,l,fc,cc,j,k,p
    integer :: cdp 
    !-----------------------------------------------------------------------

    associate(                                                            &
         cascade_donor_pool    => decomp_cascade_con%cascade_donor_pool , & 
         soilbiogeochem_cs     => soilbiogeochem_carbonstate_inst       , &
         soilbiogeochem_cf     => soilbiogeochem_carbonflux_inst        , &
         cnveg_cf              => cnveg_carbonflux_inst                 , &
         cnveg_cs              => cnveg_carbonstate_inst                , &
         iso_cnveg_cf          => iso_cnveg_carbonflux_inst             , &
         iso_cnveg_cs          => iso_cnveg_carbonstate_inst            , &
         iso_soilbiogeochem_cs => iso_soilbiogeochem_carbonstate_inst   , &
         iso_soilbiogeochem_cf => iso_soilbiogeochem_carbonflux_inst      &
         )

      ! patch-level non-mortality fluxes
      
      ! Note: if the variables which are arguments to CIsoFluxCalc are ever changed to NOT be
      ! pointers, then the CIsoFluxCalc routine will need to be changed to declare the bounds
      ! of each argument, these bounds will need to be passed in, and - importantly for
      ! threading to work properly - the subroutine calls will need to be changed so that
      ! instead of 'call CIsoFluxCalc(foo, ...)' we have 'call CIsoFluxCalc(foo(begp:endp), ...)'.
     
      call CIsoFluxCalc(&
           iso_cnveg_cf%leafc_xfer_to_leafc_patch           , cnveg_cf%leafc_xfer_to_leafc_patch, &
           iso_cnveg_cs%leafc_xfer_patch                    , cnveg_cs%leafc_xfer_patch, &
           num_soilp                                        , filter_soilp, 1._r8, 0, isotope)

      call CIsoFluxCalc(&
           iso_cnveg_cf%frootc_xfer_to_frootc_patch         , cnveg_cf%frootc_xfer_to_frootc_patch, &
           iso_cnveg_cs%frootc_xfer_patch                   , cnveg_cs%frootc_xfer_patch, &
           num_soilp                                        , filter_soilp, 1._r8, 0, isotope)

      call CIsoFluxCalc(&
           iso_cnveg_cf%livestemc_xfer_to_livestemc_patch   , cnveg_cf%livestemc_xfer_to_livestemc_patch, &
           iso_cnveg_cs%livestemc_xfer_patch                , cnveg_cs%livestemc_xfer_patch, &
           num_soilp                                        , filter_soilp, 1._r8, 0, isotope)

      call CIsoFluxCalc(&
           iso_cnveg_cf%deadstemc_xfer_to_deadstemc_patch   , cnveg_cf%deadstemc_xfer_to_deadstemc_patch, &
           iso_cnveg_cs%deadstemc_xfer_patch                , cnveg_cs%deadstemc_xfer_patch, &
           num_soilp                                        , filter_soilp, 1._r8, 0, isotope)

      call CIsoFluxCalc(&
           iso_cnveg_cf%livecrootc_xfer_to_livecrootc_patch , cnveg_cf%livecrootc_xfer_to_livecrootc_patch, &
           iso_cnveg_cs%livecrootc_xfer_patch               , cnveg_cs%livecrootc_xfer_patch, &
           num_soilp                                        , filter_soilp, 1._r8, 0, isotope)

      call CIsoFluxCalc(&
           iso_cnveg_cf%deadcrootc_xfer_to_deadcrootc_patch , cnveg_cf%deadcrootc_xfer_to_deadcrootc_patch, &
           iso_cnveg_cs%deadcrootc_xfer_patch               , cnveg_cs%deadcrootc_xfer_patch, &
           num_soilp                                        , filter_soilp, 1._r8, 0, isotope)

      call CIsoFluxCalc(&
           iso_cnveg_cf%leafc_to_litter_patch               , cnveg_cf%leafc_to_litter_patch, &
           iso_cnveg_cs%leafc_patch                         , cnveg_cs%leafc_patch, &
           num_soilp                                        , filter_soilp, 1._r8, 0, isotope)

      call CIsoFluxCalc(&
           iso_cnveg_cf%frootc_to_litter_patch              , cnveg_cf%frootc_to_litter_patch, &
           iso_cnveg_cs%frootc_patch                        , cnveg_cs%frootc_patch, &
           num_soilp                                        , filter_soilp, 1._r8, 0, isotope)

      call CIsoFluxCalc(&
           iso_cnveg_cf%livestemc_to_deadstemc_patch        , cnveg_cf%livestemc_to_deadstemc_patch, &
           iso_cnveg_cs%livestemc_patch                     , cnveg_cs%livestemc_patch, &
           num_soilp                                        , filter_soilp, 1._r8, 0, isotope)

      call CIsoFluxCalc(&
           iso_cnveg_cf%livecrootc_to_deadcrootc_patch      , cnveg_cf%livecrootc_to_deadcrootc_patch, &
           iso_cnveg_cs%livecrootc_patch                    , cnveg_cs%livecrootc_patch, &
           num_soilp                                        , filter_soilp, 1._r8, 0, isotope)

      call CIsoFluxCalc(&
           iso_cnveg_cf%leaf_curmr_patch                    , cnveg_cf%leaf_curmr_patch, &
           iso_cnveg_cs%cpool_patch                         , cnveg_cs%cpool_patch, &
           num_soilp                                        , filter_soilp, 1._r8, 0, isotope)

      call CIsoFluxCalc(&
           iso_cnveg_cf%froot_curmr_patch                   , cnveg_cf%froot_curmr_patch, &
           iso_cnveg_cs%cpool_patch                         , cnveg_cs%cpool_patch, &
           num_soilp                                        , filter_soilp, 1._r8, 0, isotope)

      call CIsoFluxCalc(&
           iso_cnveg_cf%livestem_curmr_patch                , cnveg_cf%livestem_curmr_patch, &
           iso_cnveg_cs%cpool_patch                         , cnveg_cs%cpool_patch, &
           num_soilp                                        , filter_soilp, 1._r8, 0, isotope)

      call CIsoFluxCalc(&
           iso_cnveg_cf%livecroot_curmr_patch               , cnveg_cf%livecroot_curmr_patch, &
           iso_cnveg_cs%cpool_patch                         , cnveg_cs%cpool_patch, &
           num_soilp                                        , filter_soilp, 1._r8, 0, isotope)

      call CIsoFluxCalc(&
           iso_cnveg_cf%leaf_xsmr_patch                     , cnveg_cf%leaf_xsmr_patch, &
           iso_cnveg_cs%totvegc_patch                       , cnveg_cs%totvegc_patch, &
           num_soilp                                        , filter_soilp, 1._r8, 0, isotope)

      call CIsoFluxCalc(&
           iso_cnveg_cf%froot_xsmr_patch                    , cnveg_cf%froot_xsmr_patch, &
           iso_cnveg_cs%totvegc_patch                       , cnveg_cs%totvegc_patch, &
           num_soilp                                        , filter_soilp, 1._r8, 0, isotope)

      call CIsoFluxCalc(&
           iso_cnveg_cf%livestem_xsmr_patch                 , cnveg_cf%livestem_xsmr_patch, &
           iso_cnveg_cs%totvegc_patch                       , cnveg_cs%totvegc_patch, &
           num_soilp                                        , filter_soilp, 1._r8, 0, isotope)

      call CIsoFluxCalc(&
           iso_cnveg_cf%livecroot_xsmr_patch                , cnveg_cf%livecroot_xsmr_patch, &
           iso_cnveg_cs%totvegc_patch                       , cnveg_cs%totvegc_patch, &
           num_soilp                                        , filter_soilp, 1._r8, 0, isotope)

      call CIsoFluxCalc(&
           iso_cnveg_cf%cpool_to_xsmrpool_patch             , cnveg_cf%cpool_to_xsmrpool_patch, &
           iso_cnveg_cs%cpool_patch                         , cnveg_cs%cpool_patch, &
           num_soilp                                        , filter_soilp, 1._r8, 0, isotope)

      call CIsoFluxCalc(&
           iso_cnveg_cf%cpool_to_leafc_patch                , cnveg_cf%cpool_to_leafc_patch, &
           iso_cnveg_cs%cpool_patch                         , cnveg_cs%cpool_patch, &
           num_soilp                                        , filter_soilp, 1._r8, 0, isotope)

      call CIsoFluxCalc(&
           iso_cnveg_cf%cpool_to_leafc_storage_patch        , cnveg_cf%cpool_to_leafc_storage_patch, &
           iso_cnveg_cs%cpool_patch                         , cnveg_cs%cpool_patch, &
           num_soilp                                        , filter_soilp, 1._r8, 0, isotope)

      call CIsoFluxCalc(&
           iso_cnveg_cf%cpool_to_frootc_patch               , cnveg_cf%cpool_to_frootc_patch, &
           iso_cnveg_cs%cpool_patch                         , cnveg_cs%cpool_patch, &
           num_soilp                                        , filter_soilp, 1._r8, 0, isotope)

      call CIsoFluxCalc(&
           iso_cnveg_cf%cpool_to_frootc_storage_patch       , cnveg_cf%cpool_to_frootc_storage_patch, &
           iso_cnveg_cs%cpool_patch                         , cnveg_cs%cpool_patch, &
           num_soilp                                        , filter_soilp, 1._r8, 0, isotope)

      call CIsoFluxCalc(&
           iso_cnveg_cf%cpool_to_livestemc_patch            , cnveg_cf%cpool_to_livestemc_patch, &
           iso_cnveg_cs%cpool_patch                         , cnveg_cs%cpool_patch, &
           num_soilp                                        , filter_soilp, 1._r8, 0, isotope)

      call CIsoFluxCalc(&
           iso_cnveg_cf%cpool_to_livestemc_storage_patch    , cnveg_cf%cpool_to_livestemc_storage_patch, &
           iso_cnveg_cs%cpool_patch                         , cnveg_cs%cpool_patch, &
           num_soilp                                        , filter_soilp, 1._r8, 0, isotope)

      call CIsoFluxCalc(&
           iso_cnveg_cf%cpool_to_deadstemc_patch            , cnveg_cf%cpool_to_deadstemc_patch, &
           iso_cnveg_cs%cpool_patch                         , cnveg_cs%cpool_patch, &
           num_soilp                                        , filter_soilp, 1._r8, 0, isotope)

      call CIsoFluxCalc(&
           iso_cnveg_cf%cpool_to_deadstemc_storage_patch    , cnveg_cf%cpool_to_deadstemc_storage_patch, &
           iso_cnveg_cs%cpool_patch                         , cnveg_cs%cpool_patch, &
           num_soilp                                        , filter_soilp, 1._r8, 0, isotope)

      call CIsoFluxCalc(&
           iso_cnveg_cf%cpool_to_livecrootc_patch           , cnveg_cf%cpool_to_livecrootc_patch, &
           iso_cnveg_cs%cpool_patch                         , cnveg_cs%cpool_patch, &
           num_soilp                                        , filter_soilp, 1._r8, 0, isotope)

      call CIsoFluxCalc(&
           iso_cnveg_cf%cpool_to_livecrootc_storage_patch   , cnveg_cf%cpool_to_livecrootc_storage_patch, &
           iso_cnveg_cs%cpool_patch                         , cnveg_cs%cpool_patch, &
           num_soilp                                        , filter_soilp, 1._r8, 0, isotope)

      call CIsoFluxCalc(&
           iso_cnveg_cf%cpool_to_deadcrootc_patch           , cnveg_cf%cpool_to_deadcrootc_patch, &
           iso_cnveg_cs%cpool_patch                         , cnveg_cs%cpool_patch, &
           num_soilp                                        , filter_soilp, 1._r8, 0, isotope)

      call CIsoFluxCalc(&
           iso_cnveg_cf%cpool_to_deadcrootc_storage_patch   , cnveg_cf%cpool_to_deadcrootc_storage_patch, &
           iso_cnveg_cs%cpool_patch                         , cnveg_cs%cpool_patch, &
           num_soilp                                        , filter_soilp, 1._r8, 0, isotope)

      call CIsoFluxCalc(&
           iso_cnveg_cf%cpool_leaf_gr_patch                 , cnveg_cf%cpool_leaf_gr_patch, &
           iso_cnveg_cs%cpool_patch                         , cnveg_cs%cpool_patch, &
           num_soilp                                        , filter_soilp, 1._r8, 0, isotope)

      call CIsoFluxCalc(&
           iso_cnveg_cf%cpool_froot_gr_patch                , cnveg_cf%cpool_froot_gr_patch, &
           iso_cnveg_cs%cpool_patch                         , cnveg_cs%cpool_patch, &
           num_soilp                                        , filter_soilp, 1._r8, 0, isotope)

      call CIsoFluxCalc(&
           iso_cnveg_cf%cpool_livestem_gr_patch             , cnveg_cf%cpool_livestem_gr_patch, &
           iso_cnveg_cs%cpool_patch                         , cnveg_cs%cpool_patch, &
           num_soilp                                        , filter_soilp, 1._r8, 0, isotope)

      call CIsoFluxCalc(&
           iso_cnveg_cf%cpool_deadstem_gr_patch             , cnveg_cf%cpool_deadstem_gr_patch, &
           iso_cnveg_cs%cpool_patch                         , cnveg_cs%cpool_patch, &
           num_soilp                                        , filter_soilp, 1._r8, 0, isotope)

      call CIsoFluxCalc(&
           iso_cnveg_cf%cpool_livecroot_gr_patch            , cnveg_cf%cpool_livecroot_gr_patch, &
           iso_cnveg_cs%cpool_patch                         , cnveg_cs%cpool_patch, &
           num_soilp                                        , filter_soilp, 1._r8, 0, isotope)

      call CIsoFluxCalc(&
           iso_cnveg_cf%cpool_deadcroot_gr_patch            , cnveg_cf%cpool_deadcroot_gr_patch, &
           iso_cnveg_cs%cpool_patch                         , cnveg_cs%cpool_patch, &
           num_soilp                                        , filter_soilp, 1._r8, 0, isotope)

      call CIsoFluxCalc(&
           iso_cnveg_cf%cpool_leaf_storage_gr_patch         , cnveg_cf%cpool_leaf_storage_gr_patch, &
           iso_cnveg_cs%cpool_patch                         , cnveg_cs%cpool_patch, &
           num_soilp                                        , filter_soilp, 1._r8, 0, isotope)

      call CIsoFluxCalc(&
           iso_cnveg_cf%cpool_froot_storage_gr_patch        , cnveg_cf%cpool_froot_storage_gr_patch, &
           iso_cnveg_cs%cpool_patch                         , cnveg_cs%cpool_patch, &
           num_soilp                                        , filter_soilp, 1._r8, 0, isotope)

      call CIsoFluxCalc(&
           iso_cnveg_cf%cpool_livestem_storage_gr_patch     , cnveg_cf%cpool_livestem_storage_gr_patch, &
           iso_cnveg_cs%cpool_patch                         , cnveg_cs%cpool_patch, &
           num_soilp                                        , filter_soilp, 1._r8, 0, isotope)

      call CIsoFluxCalc(&
           iso_cnveg_cf%cpool_deadstem_storage_gr_patch     , cnveg_cf%cpool_deadstem_storage_gr_patch, &
           iso_cnveg_cs%cpool_patch                         , cnveg_cs%cpool_patch, &
           num_soilp                                        , filter_soilp, 1._r8, 0, isotope)

      call CIsoFluxCalc(&
           iso_cnveg_cf%cpool_livecroot_storage_gr_patch    , cnveg_cf%cpool_livecroot_storage_gr_patch, &
           iso_cnveg_cs%cpool_patch                         , cnveg_cs%cpool_patch, &
           num_soilp                                        , filter_soilp, 1._r8, 0, isotope)

      call CIsoFluxCalc(&
           iso_cnveg_cf%cpool_deadcroot_storage_gr_patch    , cnveg_cf%cpool_deadcroot_storage_gr_patch, &
           iso_cnveg_cs%cpool_patch                         , cnveg_cs%cpool_patch, &
           num_soilp                                        , filter_soilp, 1._r8, 0, isotope)

      call CIsoFluxCalc(&
           iso_cnveg_cf%cpool_to_gresp_storage_patch        , cnveg_cf%cpool_to_gresp_storage_patch, &
           iso_cnveg_cs%cpool_patch                         , cnveg_cs%cpool_patch, &
           num_soilp                                        , filter_soilp, 1._r8, 0, isotope)

      call CIsoFluxCalc(&
           iso_cnveg_cf%transfer_leaf_gr_patch              , cnveg_cf%transfer_leaf_gr_patch, &
           iso_cnveg_cs%gresp_xfer_patch                    , cnveg_cs%gresp_xfer_patch, &
           num_soilp                                        , filter_soilp, 1._r8, 0, isotope)

      call CIsoFluxCalc(&
           iso_cnveg_cf%transfer_froot_gr_patch             , cnveg_cf%transfer_froot_gr_patch, &
           iso_cnveg_cs%gresp_xfer_patch                    , cnveg_cs%gresp_xfer_patch, &
           num_soilp                                        , filter_soilp, 1._r8, 0, isotope)

      call CIsoFluxCalc(&
           iso_cnveg_cf%transfer_livestem_gr_patch          , cnveg_cf%transfer_livestem_gr_patch, &
           iso_cnveg_cs%gresp_xfer_patch                    , cnveg_cs%gresp_xfer_patch, &
           num_soilp                                        , filter_soilp, 1._r8, 0, isotope)

      call CIsoFluxCalc(&
           iso_cnveg_cf%transfer_deadstem_gr_patch          , cnveg_cf%transfer_deadstem_gr_patch, &
           iso_cnveg_cs%gresp_xfer_patch                    , cnveg_cs%gresp_xfer_patch, &
           num_soilp                                        , filter_soilp, 1._r8, 0, isotope)

      call CIsoFluxCalc(&
           iso_cnveg_cf%transfer_livecroot_gr_patch         , cnveg_cf%transfer_livecroot_gr_patch, &
           iso_cnveg_cs%gresp_xfer_patch                    , cnveg_cs%gresp_xfer_patch, &
           num_soilp                                        , filter_soilp, 1._r8, 0, isotope)

      call CIsoFluxCalc(&
           iso_cnveg_cf%transfer_deadcroot_gr_patch         , cnveg_cf%transfer_deadcroot_gr_patch, &
           iso_cnveg_cs%gresp_xfer_patch                    , cnveg_cs%gresp_xfer_patch, &
           num_soilp                                        , filter_soilp, 1._r8, 0, isotope)

      call CIsoFluxCalc(&
           iso_cnveg_cf%leafc_storage_to_xfer_patch         , cnveg_cf%leafc_storage_to_xfer_patch, &
           iso_cnveg_cs%leafc_storage_patch                 , cnveg_cs%leafc_storage_patch, &
           num_soilp                                        , filter_soilp, 1._r8, 0, isotope)

      call CIsoFluxCalc(&
           iso_cnveg_cf%frootc_storage_to_xfer_patch        , cnveg_cf%frootc_storage_to_xfer_patch, &
           iso_cnveg_cs%frootc_storage_patch                , cnveg_cs%frootc_storage_patch, &
           num_soilp                                        , filter_soilp, 1._r8, 0, isotope)

      call CIsoFluxCalc(&
           iso_cnveg_cf%livestemc_storage_to_xfer_patch     , cnveg_cf%livestemc_storage_to_xfer_patch, &
           iso_cnveg_cs%livestemc_storage_patch             , cnveg_cs%livestemc_storage_patch, &
           num_soilp                                        , filter_soilp, 1._r8, 0, isotope)

      call CIsoFluxCalc(&
           iso_cnveg_cf%deadstemc_storage_to_xfer_patch     , cnveg_cf%deadstemc_storage_to_xfer_patch, &
           iso_cnveg_cs%deadstemc_storage_patch             , cnveg_cs%deadstemc_storage_patch, &
           num_soilp                                        , filter_soilp, 1._r8, 0, isotope)

      call CIsoFluxCalc(&
           iso_cnveg_cf%livecrootc_storage_to_xfer_patch    , cnveg_cf%livecrootc_storage_to_xfer_patch, &
           iso_cnveg_cs%livecrootc_storage_patch            , cnveg_cs%livecrootc_storage_patch, &
           num_soilp                                        , filter_soilp, 1._r8, 0, isotope)

      call CIsoFluxCalc(&
           iso_cnveg_cf%deadcrootc_storage_to_xfer_patch    , cnveg_cf%deadcrootc_storage_to_xfer_patch, &
           iso_cnveg_cs%deadcrootc_storage_patch            , cnveg_cs%deadcrootc_storage_patch, &
           num_soilp                                        , filter_soilp, 1._r8, 0, isotope)

      call CIsoFluxCalc(&
           iso_cnveg_cf%gresp_storage_to_xfer_patch         , cnveg_cf%gresp_storage_to_xfer_patch, &
           iso_cnveg_cs%gresp_storage_patch                 , cnveg_cs%gresp_storage_patch, &
           num_soilp                                        , filter_soilp, 1._r8, 0, isotope)

      call CIsoFluxCalc(&
           iso_cnveg_cf%soilc_change_patch                  , cnveg_cf%soilc_change_patch, &
           iso_cnveg_cs%cpool_patch                         , cnveg_cs%cpool_patch, &
           num_soilp                                        , filter_soilp, 1._r8, 0, isotope)

      ! Note that cpool_to_resp_patch is a diagnostic flux and therefore this Iso flux calculation
      ! not strictly required. 
      call CIsoFluxCalc(&
           iso_cnveg_cf%cpool_to_resp_patch                 , cnveg_cf%cpool_to_resp_patch, &
           iso_cnveg_cs%cpool_patch                         , cnveg_cs%cpool_patch, &
           num_soilp                                        , filter_soilp, 1._r8, 0, isotope)

      if ( use_crop )then
         call CIsoFluxCalc(&
              iso_cnveg_cf%reproductivec_xfer_to_reproductivec_patch, &
              cnveg_cf%reproductivec_xfer_to_reproductivec_patch, &
              iso_cnveg_cs%reproductivec_xfer_patch         , cnveg_cs%reproductivec_xfer_patch, &
              num_soilp                                     , filter_soilp, 1._r8, 0, isotope)

         call CIsoFluxCalc(&
              iso_cnveg_cf%repr_grainc_to_food_patch        , cnveg_cf%repr_grainc_to_food_patch, &
              iso_cnveg_cs%reproductivec_patch              , cnveg_cs%reproductivec_patch, &
              num_soilp                                     , filter_soilp, 1._r8, 0, isotope)

         call CIsoFluxCalc(&
              iso_cnveg_cf%leafc_to_biofuelc_patch          , cnveg_cf%leafc_to_biofuelc_patch, &
              iso_cnveg_cs%leafc_patch                      , cnveg_cs%leafc_patch, &
              num_soilp                                     , filter_soilp, 1._r8, 0, isotope)

         call CIsoFluxCalc(&
              iso_cnveg_cf%livestemc_to_biofuelc_patch      , cnveg_cf%livestemc_to_biofuelc_patch, &
              iso_cnveg_cs%livestemc_patch                  , cnveg_cs%livestemc_patch, &
              num_soilp                                     , filter_soilp, 1._r8, 0, isotope)

         call CIsoFluxCalc(&
              iso_cnveg_cf%repr_grainc_to_seed_patch        , cnveg_cf%repr_grainc_to_seed_patch, &
              iso_cnveg_cs%reproductivec_patch              , cnveg_cs%reproductivec_patch, &
              num_soilp                                     , filter_soilp, 1._r8, 0, isotope)

         call CIsoFluxCalc(&
              iso_cnveg_cf%repr_structurec_to_cropprod_patch, cnveg_cf%repr_structurec_to_cropprod_patch, &
              iso_cnveg_cs%reproductivec_patch              , cnveg_cs%reproductivec_patch, &
              num_soilp                                     , filter_soilp, 1._r8, 0, isotope)

         call CIsoFluxCalc(&
              iso_cnveg_cf%repr_structurec_to_litter_patch  , cnveg_cf%repr_structurec_to_litter_patch, &
              iso_cnveg_cs%reproductivec_patch              , cnveg_cs%reproductivec_patch, &
              num_soilp                                     , filter_soilp, 1._r8, 0, isotope)

         call CIsoFluxCalc(&
              iso_cnveg_cf%crop_seedc_to_leaf_patch         , cnveg_cf%crop_seedc_to_leaf_patch, &
              iso_cnveg_cs%totvegc_patch                    , cnveg_cs%totvegc_patch, &
              num_soilp                                     , filter_soilp, 1._r8, 0, isotope)

         call CIsoFluxCalc(&
              iso_cnveg_cf%reproductive_curmr_patch         , cnveg_cf%reproductive_curmr_patch, &
              iso_cnveg_cs%cpool_patch                      , cnveg_cs%cpool_patch, &
              num_soilp                                     , filter_soilp, 1._r8, 0, isotope)

         call CIsoFluxCalc(&
              iso_cnveg_cf%reproductive_xsmr_patch          , cnveg_cf%reproductive_xsmr_patch, &
              iso_cnveg_cs%totvegc_patch                    , cnveg_cs%totvegc_patch, &
              num_soilp                                     , filter_soilp, 1._r8, 0, isotope)

         call CIsoFluxCalc(&
              iso_cnveg_cf%cpool_reproductive_gr_patch      , cnveg_cf%cpool_reproductive_gr_patch, &
              iso_cnveg_cs%cpool_patch                      , cnveg_cs%cpool_patch, &
              num_soilp                                     , filter_soilp, 1._r8, 0, isotope)

         call CIsoFluxCalc(&
              iso_cnveg_cf%cpool_to_reproductivec_patch     , cnveg_cf%cpool_to_reproductivec_patch, &
              iso_cnveg_cs%cpool_patch                      , cnveg_cs%cpool_patch, &
              num_soilp                                     , filter_soilp, 1._r8, 0, isotope)

         call CIsoFluxCalc(&
              iso_cnveg_cf%cpool_to_reproductivec_storage_patch, cnveg_cf%cpool_to_reproductivec_storage_patch, &
              iso_cnveg_cs%cpool_patch                         , cnveg_cs%cpool_patch, &
              num_soilp                                        , filter_soilp, 1._r8, 0, isotope)

         call CIsoFluxCalc(&
              iso_cnveg_cf%transfer_reproductive_gr_patch   , cnveg_cf%transfer_reproductive_gr_patch, &
              iso_cnveg_cs%gresp_xfer_patch                 , cnveg_cs%gresp_xfer_patch, &
              num_soilp                                     , filter_soilp, 1._r8, 0, isotope)

         call CIsoFluxCalc(&
              iso_cnveg_cf%cpool_reproductive_storage_gr_patch, cnveg_cf%cpool_reproductive_storage_gr_patch, &
              iso_cnveg_cs%cpool_patch                        , cnveg_cs%cpool_patch, &
              num_soilp                                       , filter_soilp, 1._r8, 0, isotope)

         call CIsoFluxCalc(&
              iso_cnveg_cf%reproductivec_storage_to_xfer_patch, cnveg_cf%reproductivec_storage_to_xfer_patch, &
              iso_cnveg_cs%reproductivec_storage_patch        , cnveg_cs%reproductivec_storage_patch, &
              num_soilp                                       , filter_soilp, 1._r8, 0, isotope)

         call CIsoFluxCalc(&
              iso_cnveg_cf%livestemc_to_litter_patch        , cnveg_cf%livestemc_to_litter_patch, &
              iso_cnveg_cs%livestemc_patch                  , cnveg_cs%livestemc_patch, &
              num_soilp                                     , filter_soilp, 1._r8, 0, isotope)

         do fp = 1,num_soilp
            p = filter_soilp(fp)
            iso_cnveg_cf%crop_harvestc_to_cropprodc_patch(p) = &
                 iso_cnveg_cf%leafc_to_biofuelc_patch(p) + &
                 iso_cnveg_cf%livestemc_to_biofuelc_patch(p)
         end do

         if (use_grainproduct) then
            do k = repr_grain_min, repr_grain_max
               do fp = 1,num_soilp
                  p = filter_soilp(fp)
                  iso_cnveg_cf%crop_harvestc_to_cropprodc_patch(p) = &
                       iso_cnveg_cf%crop_harvestc_to_cropprodc_patch(p) + &
                       iso_cnveg_cf%repr_grainc_to_food_patch(p,k)
               end do
            end do
         end if

         do k = 1, nrepr
            do fp = 1,num_soilp
               p = filter_soilp(fp)
               iso_cnveg_cf%reproductive_mr_patch(p,k) = &
                    iso_cnveg_cf%reproductive_xsmr_patch(p,k) + &
                    iso_cnveg_cf%reproductive_curmr_patch(p,k)
            end do
         end do

         do k = repr_structure_min, repr_structure_max
            do fp = 1,num_soilp
               p = filter_soilp(fp)
               iso_cnveg_cf%crop_harvestc_to_cropprodc_patch(p) = &
                    iso_cnveg_cf%crop_harvestc_to_cropprodc_patch(p) + &
                    iso_cnveg_cf%repr_structurec_to_cropprod_patch(p,k)
            end do
         end do
      end if

      ! call routine to shift patch-level litterfall fluxes to column, for isotopes
      ! the non-isotope version of this routine is called in CNPhenologyMod.F90
      ! For later clean-up, it would be possible to generalize this function to operate on a single 
      ! patch-to-column flux.

      call CNCIsoLitterToColumn(num_soilp, filter_soilp, soilbiogeochem_state_inst, iso_cnveg_carbonflux_inst)

      ! column-level non-mortality fluxes

      do fc = 1,num_soilc
         cc = filter_soilc(fc)
         do j = 1, nlevdecomp
            do l = 1, ndecomp_cascade_transitions
               cdp = cascade_donor_pool(l)
               if ( soilbiogeochem_cs%decomp_cpools_vr_col(cc,j,cdp) /= 0._r8) then
                  iso_soilbiogeochem_cf%decomp_cascade_hr_vr_col(cc,j,l)  =  &
                      soilbiogeochem_cf%decomp_cascade_hr_vr_col(cc,j,l) * &
                      (iso_soilbiogeochem_cs%decomp_cpools_vr_col(cc,j,cdp) &
                         / soilbiogeochem_cs%decomp_cpools_vr_col(cc,j,cdp)) * 1._r8
               else
                  iso_soilbiogeochem_cf%decomp_cascade_hr_vr_col(cc,j,l) = 0._r8
               end if
            end do
         end do
      end do

      do fc = 1,num_soilc
         cc = filter_soilc(fc)
         do j = 1, nlevdecomp
            do l = 1, ndecomp_cascade_transitions
               cdp = cascade_donor_pool(l)
               if ( soilbiogeochem_cs%decomp_cpools_vr_col(cc,j,cdp) /= 0._r8) then
                  iso_soilbiogeochem_cf%decomp_cascade_ctransfer_vr_col(cc,j,l)  =  &
                      soilbiogeochem_cf%decomp_cascade_ctransfer_vr_col(cc,j,l) * &
                      (iso_soilbiogeochem_cs%decomp_cpools_vr_col(cc,j,cdp) &
                      / soilbiogeochem_cs%decomp_cpools_vr_col(cc,j,cdp)) * 1._r8
               else
                  iso_soilbiogeochem_cf%decomp_cascade_ctransfer_vr_col(cc,j,l) = 0._r8
               end if
            end do
         end do
      end do

    end associate

  end subroutine CIsoFlux1

  !-----------------------------------------------------------------------
  subroutine CIsoFlux2(num_soilp, filter_soilp, &
       soilbiogeochem_state_inst, &
       cnveg_carbonflux_inst, cnveg_carbonstate_inst, &
       iso_cnveg_carbonflux_inst, iso_cnveg_carbonstate_inst, isotope)
    !
    ! !DESCRIPTION:
    ! On the radiation time step, set the carbon isotopic fluxes for gap mortality
    !
    ! !ARGUMENTS:
    integer                         , intent(in)    :: num_soilp       ! number of soil patches in filter
    integer                         , intent(in)    :: filter_soilp(:) ! filter for soil patches
    type(soilbiogeochem_state_type) , intent(in)    :: soilbiogeochem_state_inst
    type(cnveg_carbonflux_type)     , intent(in)    :: cnveg_carbonflux_inst 
    type(cnveg_carbonstate_type)    , intent(in)    :: cnveg_carbonstate_inst
    type(cnveg_carbonflux_type)     , intent(inout) :: iso_cnveg_carbonflux_inst
    type(cnveg_carbonstate_type)    , intent(in)    :: iso_cnveg_carbonstate_inst
    character(len=*)                , intent(in)    :: isotope         ! 'c13' or 'c14'

    !
    ! !LOCAL VARIABLES:
    !-----------------------------------------------------------------------

    associate(                                               &
         cnveg_cf     => cnveg_carbonflux_inst     , &
         cnveg_cs     => cnveg_carbonstate_inst    , &
         iso_cnveg_cf => iso_cnveg_carbonflux_inst , &
         iso_cnveg_cs => iso_cnveg_carbonstate_inst        &
         )

      ! patch-level gap mortality fluxes
      call CIsoFluxCalc(&
           iso_cnveg_cf%m_leafc_to_litter_patch                          , cnveg_cf%m_leafc_to_litter_patch, &
           iso_cnveg_cs%leafc_patch                                      , cnveg_cs%leafc_patch, &
           num_soilp                                                     , filter_soilp, 1._r8, 0, isotope)
      call CIsoFluxCalc(&
           iso_cnveg_cf%m_leafc_storage_to_litter_patch                  , cnveg_cf%m_leafc_storage_to_litter_patch, &
           iso_cnveg_cs%leafc_storage_patch                              , cnveg_cs%leafc_storage_patch, &
           num_soilp                                                     , filter_soilp, 1._r8, 0, isotope)

      call CIsoFluxCalc(&
           iso_cnveg_cf%m_leafc_xfer_to_litter_patch                     , cnveg_cf%m_leafc_xfer_to_litter_patch, &
           iso_cnveg_cs%leafc_xfer_patch                                 , cnveg_cs%leafc_xfer_patch, &
           num_soilp                                                     , filter_soilp, 1._r8, 0, isotope)

      call CIsoFluxCalc(&
           iso_cnveg_cf%m_frootc_to_litter_patch                         , cnveg_cf%m_frootc_to_litter_patch, &
           iso_cnveg_cs%frootc_patch                                     , cnveg_cs%frootc_patch, &
           num_soilp                                                     , filter_soilp, 1._r8, 0, isotope)

      call CIsoFluxCalc(&
           iso_cnveg_cf%m_frootc_storage_to_litter_patch                 , cnveg_cf%m_frootc_storage_to_litter_patch, &
           iso_cnveg_cs%frootc_storage_patch                             , cnveg_cs%frootc_storage_patch, &
           num_soilp                                                     , filter_soilp, 1._r8, 0, isotope)

      call CIsoFluxCalc(&
           iso_cnveg_cf%m_frootc_xfer_to_litter_patch                    , cnveg_cf%m_frootc_xfer_to_litter_patch, &
           iso_cnveg_cs%frootc_xfer_patch                                , cnveg_cs%frootc_xfer_patch, &
           num_soilp                                                     , filter_soilp, 1._r8, 0, isotope)

      call CIsoFluxCalc(&
           iso_cnveg_cf%m_livestemc_to_litter_patch                      , cnveg_cf%m_livestemc_to_litter_patch, &
           iso_cnveg_cs%livestemc_patch                                  , cnveg_cs%livestemc_patch, &
           num_soilp                                                     , filter_soilp, 1._r8, 0, isotope)

      call CIsoFluxCalc(&
           iso_cnveg_cf%m_livestemc_storage_to_litter_patch              , cnveg_cf%m_livestemc_storage_to_litter_patch, &
           iso_cnveg_cs%livestemc_storage_patch                          , cnveg_cs%livestemc_storage_patch, &
           num_soilp                                                     , filter_soilp, 1._r8, 0, isotope)

      call CIsoFluxCalc(&
           iso_cnveg_cf%m_livestemc_xfer_to_litter_patch                 , cnveg_cf%m_livestemc_xfer_to_litter_patch, &
           iso_cnveg_cs%livestemc_xfer_patch                             , cnveg_cs%livestemc_xfer_patch, &
           num_soilp                                                     , filter_soilp, 1._r8, 0, isotope)

      call CIsoFluxCalc(&
           iso_cnveg_cf%m_deadstemc_to_litter_patch                      , cnveg_cf%m_deadstemc_to_litter_patch, &
           iso_cnveg_cs%deadstemc_patch                                  , cnveg_cs%deadstemc_patch, &
           num_soilp                                                     , filter_soilp, 1._r8, 0, isotope)

      call CIsoFluxCalc(&
           iso_cnveg_cf%m_deadstemc_storage_to_litter_patch              , cnveg_cf%m_deadstemc_storage_to_litter_patch, &
           iso_cnveg_cs%deadstemc_storage_patch                          , cnveg_cs%deadstemc_storage_patch, &
           num_soilp                                                     , filter_soilp, 1._r8, 0, isotope)

      call CIsoFluxCalc(&
           iso_cnveg_cf%m_deadstemc_xfer_to_litter_patch                 , cnveg_cf%m_deadstemc_xfer_to_litter_patch, &
           iso_cnveg_cs%deadstemc_xfer_patch                             , cnveg_cs%deadstemc_xfer_patch, &
           num_soilp                                                     , filter_soilp, 1._r8, 0, isotope)

      call CIsoFluxCalc(&
           iso_cnveg_cf%m_livecrootc_to_litter_patch                     , cnveg_cf%m_livecrootc_to_litter_patch, &
           iso_cnveg_cs%livecrootc_patch                                 , cnveg_cs%livecrootc_patch, &
           num_soilp                                                     , filter_soilp, 1._r8, 0, isotope)

      call CIsoFluxCalc(&
           iso_cnveg_cf%m_livecrootc_storage_to_litter_patch             , cnveg_cf%m_livecrootc_storage_to_litter_patch, &
           iso_cnveg_cs%livecrootc_storage_patch                         , cnveg_cs%livecrootc_storage_patch, &
           num_soilp                                                     , filter_soilp, 1._r8, 0, isotope)

      call CIsoFluxCalc(&
           iso_cnveg_cf%m_livecrootc_xfer_to_litter_patch                , cnveg_cf%m_livecrootc_xfer_to_litter_patch, &
           iso_cnveg_cs%livecrootc_xfer_patch                            , cnveg_cs%livecrootc_xfer_patch, &
           num_soilp                                                     , filter_soilp, 1._r8, 0, isotope)

      call CIsoFluxCalc(&
           iso_cnveg_cf%m_deadcrootc_to_litter_patch                     , cnveg_cf%m_deadcrootc_to_litter_patch, &
           iso_cnveg_cs%deadcrootc_patch                                 , cnveg_cs%deadcrootc_patch, &
           num_soilp                                                     , filter_soilp, 1._r8, 0, isotope)

      call CIsoFluxCalc(&
           iso_cnveg_cf%m_deadcrootc_storage_to_litter_patch             , cnveg_cf%m_deadcrootc_storage_to_litter_patch, &
           iso_cnveg_cs%deadcrootc_storage_patch                         , cnveg_cs%deadcrootc_storage_patch, &
           num_soilp                                                     , filter_soilp, 1._r8, 0, isotope)

      call CIsoFluxCalc(&
           iso_cnveg_cf%m_deadcrootc_xfer_to_litter_patch                , cnveg_cf%m_deadcrootc_xfer_to_litter_patch, &
           iso_cnveg_cs%deadcrootc_xfer_patch                            , cnveg_cs%deadcrootc_xfer_patch, &
           num_soilp                                                     , filter_soilp, 1._r8, 0, isotope)

      call CIsoFluxCalc(&
           iso_cnveg_cf%m_gresp_storage_to_litter_patch                  , cnveg_cf%m_gresp_storage_to_litter_patch, &
           iso_cnveg_cs%gresp_storage_patch                              , cnveg_cs%gresp_storage_patch, &
           num_soilp                                                     , filter_soilp, 1._r8, 0, isotope)

      call CIsoFluxCalc(&
           iso_cnveg_cf%m_gresp_xfer_to_litter_patch                     , cnveg_cf%m_gresp_xfer_to_litter_patch, &
           iso_cnveg_cs%gresp_xfer_patch                                 , cnveg_cs%gresp_xfer_patch, &
           num_soilp                                                     , filter_soilp, 1._r8, 0, isotope)

      ! call routine to shift patch-level gap mortality fluxes to column , for isotopes
      ! the non-isotope version of this routine is in CNGapMortalityMod.F90.

      call CNCIsoGapPftToColumn(num_soilp, filter_soilp, soilbiogeochem_state_inst, iso_cnveg_carbonflux_inst)

    end associate

  end subroutine CIsoFlux2

  !-----------------------------------------------------------------------
  subroutine CIsoFlux2h(num_soilp, filter_soilp,                             &
       soilbiogeochem_state_inst,                                            &
       cnveg_carbonflux_inst, cnveg_carbonstate_inst,                        &
       iso_cnveg_carbonflux_inst, iso_cnveg_carbonstate_inst, isotope) 
    !
    ! !DESCRIPTION:
    ! set the carbon isotopic fluxes for harvest mortality
    !
    ! !ARGUMENTS:
    integer                           , intent(in)    :: num_soilp       ! number of soil patches in filter
    integer                           , intent(in)    :: filter_soilp(:) ! filter for soil patches
    type(soilbiogeochem_state_type)   , intent(in)    :: soilbiogeochem_state_inst
    type(cnveg_carbonflux_type)       , intent(in)    :: cnveg_carbonflux_inst
    type(cnveg_carbonstate_type)      , intent(in)    :: cnveg_carbonstate_inst
    type(cnveg_carbonflux_type)       , intent(inout) :: iso_cnveg_carbonflux_inst
    type(cnveg_carbonstate_type)      , intent(in)    :: iso_cnveg_carbonstate_inst
    character(len=*)                  , intent(in)    :: isotope         ! 'c13' or 'c14'

    !-----------------------------------------------------------------------

    associate(                                               &
         cnveg_cf     => cnveg_carbonflux_inst           , &
         cnveg_cs     => cnveg_carbonstate_inst          , &
         iso_cnveg_cf => iso_cnveg_carbonflux_inst       , &
         iso_cnveg_cs => iso_cnveg_carbonstate_inst        &
         )

      ! patch-level gap mortality fluxes

      call CIsoFluxCalc(&
           iso_cnveg_cf%hrv_leafc_to_litter_patch              , cnveg_cf%hrv_leafc_to_litter_patch, &
           iso_cnveg_cs%leafc_patch                            , cnveg_cs%leafc_patch, &
           num_soilp                                           , filter_soilp, 1._r8, 0, isotope)

      call CIsoFluxCalc(&
           iso_cnveg_cf%hrv_leafc_storage_to_litter_patch      , cnveg_cf%hrv_leafc_storage_to_litter_patch, &
           iso_cnveg_cs%leafc_storage_patch                    , cnveg_cs%leafc_storage_patch, &
           num_soilp                                           , filter_soilp, 1._r8, 0, isotope)

      call CIsoFluxCalc(&
           iso_cnveg_cf%hrv_leafc_xfer_to_litter_patch         , cnveg_cf%hrv_leafc_xfer_to_litter_patch, &
           iso_cnveg_cs%leafc_xfer_patch                       , cnveg_cs%leafc_xfer_patch, &
           num_soilp                                           , filter_soilp, 1._r8, 0, isotope)

      call CIsoFluxCalc(&
           iso_cnveg_cf%hrv_frootc_to_litter_patch             , cnveg_cf%hrv_frootc_to_litter_patch, &
           iso_cnveg_cs%frootc_patch                           , cnveg_cs%frootc_patch, &
           num_soilp                                           , filter_soilp, 1._r8, 0, isotope)

      call CIsoFluxCalc(&
           iso_cnveg_cf%hrv_frootc_storage_to_litter_patch     , cnveg_cf%hrv_frootc_storage_to_litter_patch, &
           iso_cnveg_cs%frootc_storage_patch                   , cnveg_cs%frootc_storage_patch, &
           num_soilp                                           , filter_soilp, 1._r8, 0, isotope)

      call CIsoFluxCalc(&
           iso_cnveg_cf%hrv_frootc_xfer_to_litter_patch        , cnveg_cf%hrv_frootc_xfer_to_litter_patch, &
           iso_cnveg_cs%frootc_xfer_patch                      , cnveg_cs%frootc_xfer_patch, &
           num_soilp                                           , filter_soilp, 1._r8, 0, isotope)

      call CIsoFluxCalc(&
           iso_cnveg_cf%hrv_livestemc_to_litter_patch          , cnveg_cf%hrv_livestemc_to_litter_patch, &
           iso_cnveg_cs%livestemc_patch                        , cnveg_cs%livestemc_patch, &
           num_soilp                                           , filter_soilp, 1._r8, 0, isotope)

      call CIsoFluxCalc(&
           iso_cnveg_cf%hrv_livestemc_storage_to_litter_patch  , cnveg_cf%hrv_livestemc_storage_to_litter_patch, &
           iso_cnveg_cs%livestemc_storage_patch                , cnveg_cs%livestemc_storage_patch, &
           num_soilp                                           , filter_soilp, 1._r8, 0, isotope)

      call CIsoFluxCalc(&
           iso_cnveg_cf%hrv_livestemc_xfer_to_litter_patch     , cnveg_cf%hrv_livestemc_xfer_to_litter_patch, &
           iso_cnveg_cs%livestemc_xfer_patch                   , cnveg_cs%livestemc_xfer_patch, &
           num_soilp                                           , filter_soilp, 1._r8, 0, isotope)

      call CIsoFluxCalc(&
           iso_cnveg_cf%wood_harvestc_patch                    , cnveg_cf%wood_harvestc_patch, &
           iso_cnveg_cs%deadstemc_patch                        , cnveg_cs%deadstemc_patch, &
           num_soilp                                           , filter_soilp, 1._r8, 0, isotope)

      call CIsoFluxCalc(&
           iso_cnveg_cf%hrv_deadstemc_storage_to_litter_patch  , cnveg_cf%hrv_deadstemc_storage_to_litter_patch, &
           iso_cnveg_cs%deadstemc_storage_patch                , cnveg_cs%deadstemc_storage_patch, &
           num_soilp                                           , filter_soilp, 1._r8, 0, isotope)

      call CIsoFluxCalc(&
           iso_cnveg_cf%hrv_deadstemc_xfer_to_litter_patch     , cnveg_cf%hrv_deadstemc_xfer_to_litter_patch, &
           iso_cnveg_cs%deadstemc_xfer_patch                   , cnveg_cs%deadstemc_xfer_patch, &
           num_soilp                                           , filter_soilp, 1._r8, 0, isotope)

      call CIsoFluxCalc(&
           iso_cnveg_cf%hrv_livecrootc_to_litter_patch         , cnveg_cf%hrv_livecrootc_to_litter_patch, &
           iso_cnveg_cs%livecrootc_patch                       , cnveg_cs%livecrootc_patch, &
           num_soilp                                           , filter_soilp, 1._r8, 0, isotope)

      call CIsoFluxCalc(&
           iso_cnveg_cf%hrv_livecrootc_storage_to_litter_patch , cnveg_cf%hrv_livecrootc_storage_to_litter_patch, &
           iso_cnveg_cs%livecrootc_storage_patch               , cnveg_cs%livecrootc_storage_patch, &
           num_soilp                                           , filter_soilp, 1._r8, 0, isotope)

      call CIsoFluxCalc(&
           iso_cnveg_cf%hrv_livecrootc_xfer_to_litter_patch    , cnveg_cf%hrv_livecrootc_xfer_to_litter_patch, &
           iso_cnveg_cs%livecrootc_xfer_patch                  , cnveg_cs%livecrootc_xfer_patch, &
           num_soilp                                           , filter_soilp, 1._r8, 0, isotope)

      call CIsoFluxCalc(&
           iso_cnveg_cf%hrv_deadcrootc_to_litter_patch         , cnveg_cf%hrv_deadcrootc_to_litter_patch, &
           iso_cnveg_cs%deadcrootc_patch                       , cnveg_cs%deadcrootc_patch, &
           num_soilp                                           , filter_soilp, 1._r8, 0, isotope)

      call CIsoFluxCalc(&
           iso_cnveg_cf%hrv_deadcrootc_storage_to_litter_patch , cnveg_cf%hrv_deadcrootc_storage_to_litter_patch, &
           iso_cnveg_cs%deadcrootc_storage_patch               , cnveg_cs%deadcrootc_storage_patch, &
           num_soilp                                           , filter_soilp, 1._r8, 0, isotope)

      call CIsoFluxCalc(&
           iso_cnveg_cf%hrv_deadcrootc_xfer_to_litter_patch    , cnveg_cf%hrv_deadcrootc_xfer_to_litter_patch, &
           iso_cnveg_cs%deadcrootc_xfer_patch                  , cnveg_cs%deadcrootc_xfer_patch, &
           num_soilp                                           , filter_soilp, 1._r8, 0, isotope)

      call CIsoFluxCalc(&
           iso_cnveg_cf%hrv_gresp_storage_to_litter_patch      , cnveg_cf%hrv_gresp_storage_to_litter_patch, &
           iso_cnveg_cs%gresp_storage_patch                    , cnveg_cs%gresp_storage_patch, &
           num_soilp                                           , filter_soilp, 1._r8, 0, isotope)

      call CIsoFluxCalc(&
           iso_cnveg_cf%hrv_gresp_xfer_to_litter_patch         , cnveg_cf%hrv_gresp_xfer_to_litter_patch, &
           iso_cnveg_cs%gresp_xfer_patch                       , cnveg_cs%gresp_xfer_patch, &
           num_soilp                                           , filter_soilp, 1._r8, 0, isotope)

      call CIsoFluxCalc(& 
           iso_cnveg_cf%hrv_xsmrpool_to_atm_patch              , cnveg_cf%hrv_xsmrpool_to_atm_patch, &
           iso_cnveg_cs%totvegc_patch                          , cnveg_cs%totvegc_patch, &
           num_soilp                                           , filter_soilp, 1._r8, 0, isotope)

      ! call routine to shift patch-level gap mortality fluxes to column, 
      ! for isotopes the non-isotope version of this routine is in CNGapMortalityMod.F90.

      call CNCIsoHarvestPftToColumn(num_soilp, filter_soilp, soilbiogeochem_state_inst, iso_cnveg_carbonflux_inst)

    end associate

  end subroutine CIsoFlux2h

  !-----------------------------------------------------------------------
  subroutine CIsoFlux2g(num_soilp, filter_soilp,                             &
       soilbiogeochem_state_inst,                                            &
       cnveg_carbonflux_inst, cnveg_carbonstate_inst,                        &
       iso_cnveg_carbonflux_inst, iso_cnveg_carbonstate_inst, isotope) 
    !
    ! !DESCRIPTION:
    ! set the carbon isotopic fluxes for gross unrepresented landcover change mortality
    !
    ! !ARGUMENTS:
    integer                           , intent(in)    :: num_soilp       ! number of soil patches in filter
    integer                           , intent(in)    :: filter_soilp(:) ! filter for soil patches
    type(soilbiogeochem_state_type)   , intent(in)    :: soilbiogeochem_state_inst
    type(cnveg_carbonflux_type)       , intent(in)    :: cnveg_carbonflux_inst
    type(cnveg_carbonstate_type)      , intent(in)    :: cnveg_carbonstate_inst
    type(cnveg_carbonflux_type)       , intent(inout) :: iso_cnveg_carbonflux_inst
    type(cnveg_carbonstate_type)      , intent(in)    :: iso_cnveg_carbonstate_inst
    character(len=*)                  , intent(in)    :: isotope         ! 'c13' or 'c14'

    !-----------------------------------------------------------------------

    associate(                                               &
         cnveg_cf     => cnveg_carbonflux_inst           , &
         cnveg_cs     => cnveg_carbonstate_inst          , &
         iso_cnveg_cf => iso_cnveg_carbonflux_inst       , &
         iso_cnveg_cs => iso_cnveg_carbonstate_inst        &
         )

      ! patch-level gap mortality fluxes

      call CIsoFluxCalc(&
           iso_cnveg_cf%gru_leafc_to_litter_patch              , cnveg_cf%gru_leafc_to_litter_patch, &
           iso_cnveg_cs%leafc_patch                            , cnveg_cs%leafc_patch, &
           num_soilp                                           , filter_soilp, 1._r8, 0, isotope)

      call CIsoFluxCalc(&
           iso_cnveg_cf%gru_leafc_storage_to_atm_patch         , cnveg_cf%gru_leafc_storage_to_atm_patch, &
           iso_cnveg_cs%leafc_storage_patch                    , cnveg_cs%leafc_storage_patch, &
           num_soilp                                           , filter_soilp, 1._r8, 0, isotope)

      call CIsoFluxCalc(&
           iso_cnveg_cf%gru_leafc_xfer_to_atm_patch            , cnveg_cf%gru_leafc_xfer_to_atm_patch, &
           iso_cnveg_cs%leafc_xfer_patch                       , cnveg_cs%leafc_xfer_patch, &
           num_soilp                                           , filter_soilp, 1._r8, 0, isotope)

      call CIsoFluxCalc(&
           iso_cnveg_cf%gru_frootc_to_litter_patch             , cnveg_cf%gru_frootc_to_litter_patch, &
           iso_cnveg_cs%frootc_patch                           , cnveg_cs%frootc_patch, &
           num_soilp                                           , filter_soilp, 1._r8, 0, isotope)

      call CIsoFluxCalc(&
           iso_cnveg_cf%gru_frootc_storage_to_atm_patch        , cnveg_cf%gru_frootc_storage_to_atm_patch, &
           iso_cnveg_cs%frootc_storage_patch                   , cnveg_cs%frootc_storage_patch, &
           num_soilp                                           , filter_soilp, 1._r8, 0, isotope)

      call CIsoFluxCalc(&
           iso_cnveg_cf%gru_frootc_xfer_to_atm_patch           , cnveg_cf%gru_frootc_xfer_to_atm_patch, &
           iso_cnveg_cs%frootc_xfer_patch                      , cnveg_cs%frootc_xfer_patch, &
           num_soilp                                           , filter_soilp, 1._r8, 0, isotope)

      call CIsoFluxCalc(&
           iso_cnveg_cf%gru_livestemc_to_atm_patch             , cnveg_cf%gru_livestemc_to_atm_patch, &
           iso_cnveg_cs%livestemc_patch                        , cnveg_cs%livestemc_patch, &
           num_soilp                                           , filter_soilp, 1._r8, 0, isotope)

      call CIsoFluxCalc(&
           iso_cnveg_cf%gru_livestemc_storage_to_atm_patch     , cnveg_cf%gru_livestemc_storage_to_atm_patch, &
           iso_cnveg_cs%livestemc_storage_patch                , cnveg_cs%livestemc_storage_patch, &
           num_soilp                                           , filter_soilp, 1._r8, 0, isotope)

      call CIsoFluxCalc(&
           iso_cnveg_cf%gru_livestemc_xfer_to_atm_patch        , cnveg_cf%gru_livestemc_xfer_to_atm_patch, &
           iso_cnveg_cs%livestemc_xfer_patch                   , cnveg_cs%livestemc_xfer_patch, &
           num_soilp                                           , filter_soilp, 1._r8, 0, isotope)

      call CIsoFluxCalc(&
           iso_cnveg_cf%gru_deadstemc_to_atm_patch             , cnveg_cf%gru_deadstemc_to_atm_patch, &
           iso_cnveg_cs%deadstemc_patch                        , cnveg_cs%deadstemc_patch, &
           num_soilp                                           , filter_soilp, 1._r8, 0, isotope)

      call CIsoFluxCalc(&
           iso_cnveg_cf%gru_wood_productc_gain_patch           , cnveg_cf%gru_wood_productc_gain_patch, &
           iso_cnveg_cs%deadstemc_patch                        , cnveg_cs%deadstemc_patch, &
           num_soilp                                           , filter_soilp, 1._r8, 0, isotope)

      call CIsoFluxCalc(&
           iso_cnveg_cf%gru_deadstemc_storage_to_atm_patch     , cnveg_cf%gru_deadstemc_storage_to_atm_patch, &
           iso_cnveg_cs%deadstemc_storage_patch                , cnveg_cs%deadstemc_storage_patch, &
           num_soilp                                           , filter_soilp, 1._r8, 0, isotope)

      call CIsoFluxCalc(&
           iso_cnveg_cf%gru_deadstemc_xfer_to_atm_patch        , cnveg_cf%gru_deadstemc_xfer_to_atm_patch, &
           iso_cnveg_cs%deadstemc_xfer_patch                   , cnveg_cs%deadstemc_xfer_patch, &
           num_soilp                                           , filter_soilp, 1._r8, 0, isotope)

      call CIsoFluxCalc(&
           iso_cnveg_cf%gru_livecrootc_to_litter_patch         , cnveg_cf%gru_livecrootc_to_litter_patch, &
           iso_cnveg_cs%livecrootc_patch                       , cnveg_cs%livecrootc_patch, &
           num_soilp                                           , filter_soilp, 1._r8, 0, isotope)

      call CIsoFluxCalc(&
           iso_cnveg_cf%gru_livecrootc_storage_to_atm_patch    , cnveg_cf%gru_livecrootc_storage_to_atm_patch, &
           iso_cnveg_cs%livecrootc_storage_patch               , cnveg_cs%livecrootc_storage_patch, &
           num_soilp                                           , filter_soilp, 1._r8, 0, isotope)

      call CIsoFluxCalc(&
           iso_cnveg_cf%gru_livecrootc_xfer_to_atm_patch       , cnveg_cf%gru_livecrootc_xfer_to_atm_patch, &
           iso_cnveg_cs%livecrootc_xfer_patch                  , cnveg_cs%livecrootc_xfer_patch, &
           num_soilp                                           , filter_soilp, 1._r8, 0, isotope)

      call CIsoFluxCalc(&
           iso_cnveg_cf%gru_deadcrootc_to_litter_patch         , cnveg_cf%gru_deadcrootc_to_litter_patch, &
           iso_cnveg_cs%deadcrootc_patch                       , cnveg_cs%deadcrootc_patch, &
           num_soilp                                           , filter_soilp, 1._r8, 0, isotope)

      call CIsoFluxCalc(&
           iso_cnveg_cf%gru_deadcrootc_storage_to_atm_patch    , cnveg_cf%gru_deadcrootc_storage_to_atm_patch, &
           iso_cnveg_cs%deadcrootc_storage_patch               , cnveg_cs%deadcrootc_storage_patch, &
           num_soilp                                           , filter_soilp, 1._r8, 0, isotope)

      call CIsoFluxCalc(&
           iso_cnveg_cf%gru_deadcrootc_xfer_to_atm_patch       , cnveg_cf%gru_deadcrootc_xfer_to_atm_patch, &
           iso_cnveg_cs%deadcrootc_xfer_patch                  , cnveg_cs%deadcrootc_xfer_patch, &
           num_soilp                                           , filter_soilp, 1._r8, 0, isotope)

      call CIsoFluxCalc(&
           iso_cnveg_cf%gru_gresp_storage_to_atm_patch         , cnveg_cf%gru_gresp_storage_to_atm_patch, &
           iso_cnveg_cs%gresp_storage_patch                    , cnveg_cs%gresp_storage_patch, &
           num_soilp                                           , filter_soilp, 1._r8, 0, isotope)

      call CIsoFluxCalc(&
           iso_cnveg_cf%gru_gresp_xfer_to_atm_patch            , cnveg_cf%gru_gresp_xfer_to_atm_patch, &
           iso_cnveg_cs%gresp_xfer_patch                       , cnveg_cs%gresp_xfer_patch, &
           num_soilp                                           , filter_soilp, 1._r8, 0, isotope)

      call CIsoFluxCalc(& 
           iso_cnveg_cf%gru_xsmrpool_to_atm_patch              , cnveg_cf%gru_xsmrpool_to_atm_patch, &
           iso_cnveg_cs%totvegc_patch                          , cnveg_cs%totvegc_patch, &
           num_soilp                                           , filter_soilp, 1._r8, 0, isotope)

      ! call routine to shift patch-level gap mortality fluxes to column, 
      ! for isotopes the non-isotope version of this routine is in CNGapMortalityMod.F90.

      call CNCIsoGrossUnrepPftToColumn(num_soilp, filter_soilp, soilbiogeochem_state_inst, iso_cnveg_carbonflux_inst)

    end associate

  end subroutine CIsoFlux2g

  !-----------------------------------------------------------------------
  subroutine CIsoFlux3(num_soilp, filter_soilp,                             &
       soilbiogeochem_state_inst , soilbiogeochem_carbonstate_inst,         &
       cnveg_carbonflux_inst, cnveg_carbonstate_inst,                       &
       iso_cnveg_carbonflux_inst, iso_cnveg_carbonstate_inst,               &
       iso_soilbiogeochem_carbonstate_inst, isotope)
    !
    ! !DESCRIPTION:
    ! On the radiation time step, set the carbon isotopic fluxes for fire mortality
    !
    ! !ARGUMENTS:
    integer                               , intent(in)    :: num_soilp       ! number of soil patches in filter
    integer                               , intent(in)    :: filter_soilp(:) ! filter for soil patches
    type(soilbiogeochem_state_type)       , intent(in)    :: soilbiogeochem_state_inst
    type(soilbiogeochem_carbonstate_type) , intent(in)    :: soilbiogeochem_carbonstate_inst
    type(cnveg_carbonflux_type)           , intent(in)    :: cnveg_carbonflux_inst
    type(cnveg_carbonstate_type)          , intent(in)    :: cnveg_carbonstate_inst
    type(cnveg_carbonflux_type)           , intent(inout) :: iso_cnveg_carbonflux_inst
    type(cnveg_carbonstate_type)          , intent(in)    :: iso_cnveg_carbonstate_inst
    type(soilbiogeochem_carbonstate_type) , intent(in)    :: iso_soilbiogeochem_carbonstate_inst
    character(len=*)                      , intent(in)    :: isotope         ! 'c13' or 'c14'
    !
    ! !LOCAL VARIABLES:
<<<<<<< HEAD
    integer :: fp,pp,l,cc,j,i
=======
    integer :: pi,pp,l,fp,cc,j,i,fc
>>>>>>> 9fe4b626
    !-----------------------------------------------------------------------

    associate(                                                                 &
         ivt                                 => patch%itype                                                  , & ! Input:  [integer  (:)   ]  patch vegetation type                                
         wtcol                               => patch%wtcol                                                  , & ! Input:  [real(r8) (:)   ]  weight (relative to column) for this patch (0-1)    
         croot_prof                          => soilbiogeochem_state_inst%croot_prof_patch                   , & ! Input: [real(r8) (:,:) ]  (1/m) profile of coarse roots                          
         stem_prof                           => soilbiogeochem_state_inst%stem_prof_patch                    , & ! Input:  [real(r8) (:,:) ]  (1/m) profile of stems                                 
         leaf_prof                           => soilbiogeochem_state_inst%leaf_prof_patch                    , & ! Input: [real(r8) (:,:) ]  (1/m) profile of leaves                          
         froot_prof                          => soilbiogeochem_state_inst%froot_prof_patch                   , & ! Input:  [real(r8) (:,:) ]  (1/m) profile of fine roots                                 
         soilbiogeochem_cs                   => soilbiogeochem_carbonstate_inst                              , &
         cnveg_cf                            => cnveg_carbonflux_inst                                        , &
         cnveg_cs                            => cnveg_carbonstate_inst                                       , &
         iso_cnveg_cf                        => iso_cnveg_carbonflux_inst                                    , &
         iso_cnveg_cs                        => iso_cnveg_carbonstate_inst                                   , &
         iso_soilbiogeochem_cs               => iso_soilbiogeochem_carbonstate_inst                          , &
         lf_f                                => pftcon%lf_f                                                  , & ! Input: [real(r8) (:,:)] leaf litter fractions
         fr_f                                => pftcon%fr_f                                                    & ! Input: [real(r8) (:,:)] fine root litter fractions
         )

      ! patch-level fire mortality fluxes

      call CIsoFluxCalc(&
           iso_cnveg_cf%m_leafc_to_fire_patch              , cnveg_cf%m_leafc_to_fire_patch, &
           iso_cnveg_cs%leafc_patch                        , cnveg_cs%leafc_patch, &
           num_soilp                                       , filter_soilp, 1._r8, 0, isotope)

      call CIsoFluxCalc(&
           iso_cnveg_cf%m_leafc_storage_to_fire_patch      , cnveg_cf%m_leafc_storage_to_fire_patch, &
           iso_cnveg_cs%leafc_storage_patch                , cnveg_cs%leafc_storage_patch, &
           num_soilp                                       , filter_soilp, 1._r8, 0, isotope)

      call CIsoFluxCalc(&
           iso_cnveg_cf%m_leafc_xfer_to_fire_patch         , cnveg_cf%m_leafc_xfer_to_fire_patch, &
           iso_cnveg_cs%leafc_xfer_patch                   , cnveg_cs%leafc_xfer_patch, &
           num_soilp                                       , filter_soilp, 1._r8, 0, isotope)

      call CIsoFluxCalc(&
           iso_cnveg_cf%m_frootc_to_fire_patch             , cnveg_cf%m_frootc_to_fire_patch, &
           iso_cnveg_cs%frootc_patch                       , cnveg_cs%frootc_patch, &
           num_soilp                                       , filter_soilp, 1._r8, 0, isotope)

      call CIsoFluxCalc(&
           iso_cnveg_cf%m_frootc_storage_to_fire_patch     , cnveg_cf%m_frootc_storage_to_fire_patch, &
           iso_cnveg_cs%frootc_storage_patch               , cnveg_cs%frootc_storage_patch, &
           num_soilp                                       , filter_soilp, 1._r8, 0, isotope)

      call CIsoFluxCalc(&
           iso_cnveg_cf%m_frootc_xfer_to_fire_patch        , cnveg_cf%m_frootc_xfer_to_fire_patch, &
           iso_cnveg_cs%frootc_xfer_patch                  , cnveg_cs%frootc_xfer_patch, &
           num_soilp                                       , filter_soilp, 1._r8, 0, isotope)

      call CIsoFluxCalc(&
           iso_cnveg_cf%m_livestemc_to_fire_patch          , cnveg_cf%m_livestemc_to_fire_patch, &
           iso_cnveg_cs%livestemc_patch                    , cnveg_cs%livestemc_patch, &
           num_soilp                                       , filter_soilp, 1._r8, 0, isotope)

      call CIsoFluxCalc(&
           iso_cnveg_cf%m_livestemc_storage_to_fire_patch  , cnveg_cf%m_livestemc_storage_to_fire_patch, &
           iso_cnveg_cs%livestemc_storage_patch            , cnveg_cs%livestemc_storage_patch, &
           num_soilp                                       , filter_soilp, 1._r8, 0, isotope)

      call CIsoFluxCalc(&
           iso_cnveg_cf%m_livestemc_xfer_to_fire_patch     , cnveg_cf%m_livestemc_xfer_to_fire_patch, &
           iso_cnveg_cs%livestemc_xfer_patch               , cnveg_cs%livestemc_xfer_patch, &
           num_soilp                                       , filter_soilp, 1._r8, 0, isotope)

      call CIsoFluxCalc(&
           iso_cnveg_cf%m_deadstemc_to_fire_patch          , cnveg_cf%m_deadstemc_to_fire_patch, &
           iso_cnveg_cs%deadstemc_patch                    , cnveg_cs%deadstemc_patch, &
           num_soilp                                       , filter_soilp, 1._r8, 0, isotope)

      call CIsoFluxCalc(&
           iso_cnveg_cf%m_deadstemc_to_litter_fire_patch   , cnveg_cf%m_deadstemc_to_litter_fire_patch, &
           iso_cnveg_cs%deadstemc_patch                    , cnveg_cs%deadstemc_patch, &
           num_soilp                                       , filter_soilp, 1._r8, 0, isotope)

      call CIsoFluxCalc(&
           iso_cnveg_cf%m_deadstemc_storage_to_fire_patch  , cnveg_cf%m_deadstemc_storage_to_fire_patch, &
           iso_cnveg_cs%deadstemc_storage_patch            , cnveg_cs%deadstemc_storage_patch, &
           num_soilp                                       , filter_soilp, 1._r8, 0, isotope)

      call CIsoFluxCalc(&
           iso_cnveg_cf%m_deadstemc_xfer_to_fire_patch     , cnveg_cf%m_deadstemc_xfer_to_fire_patch, &
           iso_cnveg_cs%deadstemc_xfer_patch               , cnveg_cs%deadstemc_xfer_patch, &
           num_soilp                                       , filter_soilp, 1._r8, 0, isotope)

      call CIsoFluxCalc(&
           iso_cnveg_cf%m_livecrootc_to_fire_patch         , cnveg_cf%m_livecrootc_to_fire_patch, &
           iso_cnveg_cs%livecrootc_patch                   , cnveg_cs%livecrootc_patch, &
           num_soilp                                       , filter_soilp, 1._r8, 0, isotope)

      call CIsoFluxCalc(&
           iso_cnveg_cf%m_livecrootc_storage_to_fire_patch , cnveg_cf%m_livecrootc_storage_to_fire_patch, &
           iso_cnveg_cs%livecrootc_storage_patch           , cnveg_cs%livecrootc_storage_patch, &
           num_soilp                                       , filter_soilp, 1._r8, 0, isotope)

      call CIsoFluxCalc(&
           iso_cnveg_cf%m_livecrootc_xfer_to_fire_patch    , cnveg_cf%m_livecrootc_xfer_to_fire_patch, &
           iso_cnveg_cs%livecrootc_xfer_patch              , cnveg_cs%livecrootc_xfer_patch, &
           num_soilp                                       , filter_soilp, 1._r8, 0, isotope)

      call CIsoFluxCalc(&
           iso_cnveg_cf%m_deadcrootc_to_fire_patch         , cnveg_cf%m_deadcrootc_to_fire_patch, &
           iso_cnveg_cs%deadcrootc_patch                   , cnveg_cs%deadcrootc_patch, &
           num_soilp                                       , filter_soilp, 1._r8, 0, isotope)

      call CIsoFluxCalc(&
           iso_cnveg_cf%m_deadcrootc_to_litter_fire_patch  , cnveg_cf%m_deadcrootc_to_litter_fire_patch, &
           iso_cnveg_cs%deadcrootc_patch                   , cnveg_cs%deadcrootc_patch, &
           num_soilp                                       , filter_soilp, 1._r8, 0, isotope)

      call CIsoFluxCalc(&
           iso_cnveg_cf%m_deadcrootc_storage_to_fire_patch , cnveg_cf%m_deadcrootc_storage_to_fire_patch, &
           iso_cnveg_cs%deadcrootc_storage_patch           , cnveg_cs%deadcrootc_storage_patch, &
           num_soilp                                       , filter_soilp, 1._r8, 0, isotope)

      call CIsoFluxCalc(&
           iso_cnveg_cf%m_deadcrootc_xfer_to_fire_patch    , cnveg_cf%m_deadcrootc_xfer_to_fire_patch, &
           iso_cnveg_cs%deadcrootc_xfer_patch              , cnveg_cs%deadcrootc_xfer_patch, &
           num_soilp                                       , filter_soilp, 1._r8, 0, isotope)

      call CIsoFluxCalc(&
           iso_cnveg_cf%m_gresp_storage_to_fire_patch      , cnveg_cf%m_gresp_storage_to_fire_patch, &
           iso_cnveg_cs%gresp_storage_patch                , cnveg_cs%gresp_storage_patch, &
           num_soilp                                       , filter_soilp, 1._r8, 0, isotope)

      call CIsoFluxCalc(&
           iso_cnveg_cf%m_gresp_xfer_to_fire_patch         , cnveg_cf%m_gresp_xfer_to_fire_patch, &
           iso_cnveg_cs%gresp_xfer_patch                   , cnveg_cs%gresp_xfer_patch, &
           num_soilp                                       , filter_soilp, 1._r8, 0, isotope)

      call CIsoFluxCalc(&
           iso_cnveg_cf%m_leafc_to_litter_fire_patch       , cnveg_cf%m_leafc_to_litter_fire_patch, &
           iso_cnveg_cs%leafc_patch                        , cnveg_cs%leafc_patch, &
           num_soilp                                       , filter_soilp, 1._r8, 0, isotope)

      call CIsoFluxCalc(&
           iso_cnveg_cf%m_leafc_storage_to_litter_fire_patch, cnveg_cf%m_leafc_storage_to_litter_fire_patch, &
           iso_cnveg_cs%leafc_storage_patch                , cnveg_cs%leafc_storage_patch, &
           num_soilp                                       , filter_soilp, 1._r8, 0, isotope)

      call CIsoFluxCalc(&
           iso_cnveg_cf%m_leafc_xfer_to_litter_fire_patch  , cnveg_cf%m_leafc_xfer_to_litter_fire_patch, &
           iso_cnveg_cs%leafc_xfer_patch                   , cnveg_cs%leafc_xfer_patch, &
           num_soilp                                       , filter_soilp, 1._r8, 0, isotope)

      call CIsoFluxCalc(&
           iso_cnveg_cf%m_livestemc_to_litter_fire_patch   , cnveg_cf%m_livestemc_to_litter_fire_patch, &
           iso_cnveg_cs%livestemc_patch                    , cnveg_cs%livestemc_patch, &
           num_soilp                                       , filter_soilp, 1._r8, 0, isotope)

      call CIsoFluxCalc(&
           iso_cnveg_cf%m_livestemc_storage_to_litter_fire_patch, cnveg_cf%m_livestemc_storage_to_litter_fire_patch, &
           iso_cnveg_cs%livestemc_storage_patch            , cnveg_cs%livestemc_storage_patch, &
           num_soilp                                       , filter_soilp, 1._r8, 0, isotope)

      call CIsoFluxCalc(&
           iso_cnveg_cf%m_livestemc_xfer_to_litter_fire_patch, cnveg_cf%m_livestemc_xfer_to_litter_fire_patch, &
           iso_cnveg_cs%livestemc_xfer_patch               , cnveg_cs%livestemc_xfer_patch, &
           num_soilp                                       , filter_soilp, 1._r8, 0, isotope)

      call CIsoFluxCalc(&
           iso_cnveg_cf%m_livestemc_to_deadstemc_fire_patch, cnveg_cf%m_livestemc_to_deadstemc_fire_patch, &
           iso_cnveg_cs%livestemc_patch                    , cnveg_cs%livestemc_patch, &
           num_soilp                                       , filter_soilp, 1._r8, 0, isotope)

      call CIsoFluxCalc(&
           iso_cnveg_cf%m_deadstemc_storage_to_litter_fire_patch, cnveg_cf%m_deadstemc_storage_to_litter_fire_patch, &
           iso_cnveg_cs%deadstemc_storage_patch            , cnveg_cs%deadstemc_storage_patch, &
           num_soilp                                       , filter_soilp, 1._r8, 0, isotope)

      call CIsoFluxCalc(&
           iso_cnveg_cf%m_deadstemc_xfer_to_litter_fire_patch, cnveg_cf%m_deadstemc_xfer_to_litter_fire_patch, &
           iso_cnveg_cs%deadstemc_xfer_patch               , cnveg_cs%deadstemc_xfer_patch, &
           num_soilp                                       , filter_soilp, 1._r8, 0, isotope)

      call CIsoFluxCalc(&
           iso_cnveg_cf%m_frootc_to_litter_fire_patch      , cnveg_cf%m_frootc_to_litter_fire_patch, &
           iso_cnveg_cs%frootc_patch                       , cnveg_cs%frootc_patch, &
           num_soilp                                       , filter_soilp, 1._r8, 0, isotope)

      call CIsoFluxCalc(&
           iso_cnveg_cf%m_frootc_storage_to_litter_fire_patch, cnveg_cf%m_frootc_storage_to_litter_fire_patch, &
           iso_cnveg_cs%frootc_storage_patch               , cnveg_cs%frootc_storage_patch, &
           num_soilp                                       , filter_soilp, 1._r8, 0, isotope)

      call CIsoFluxCalc(&
           iso_cnveg_cf%m_frootc_xfer_to_litter_fire_patch , cnveg_cf%m_frootc_xfer_to_litter_fire_patch, &
           iso_cnveg_cs%frootc_xfer_patch                  , cnveg_cs%frootc_xfer_patch, &
           num_soilp                                       , filter_soilp, 1._r8, 0, isotope)

      call CIsoFluxCalc(&
           iso_cnveg_cf%m_livecrootc_to_litter_fire_patch  , cnveg_cf%m_livecrootc_to_litter_fire_patch, &
           iso_cnveg_cs%livecrootc_patch                   , cnveg_cs%livecrootc_patch, &
           num_soilp                                       , filter_soilp, 1._r8, 0, isotope)

      call CIsoFluxCalc(&
           iso_cnveg_cf%m_livecrootc_storage_to_litter_fire_patch, cnveg_cf%m_livecrootc_storage_to_litter_fire_patch, &
           iso_cnveg_cs%livecrootc_storage_patch           , cnveg_cs%livecrootc_storage_patch, &
           num_soilp                                       , filter_soilp, 1._r8, 0, isotope)

      call CIsoFluxCalc(&
           iso_cnveg_cf%m_livecrootc_xfer_to_litter_fire_patch, cnveg_cf%m_livecrootc_xfer_to_litter_fire_patch, &
           iso_cnveg_cs%livecrootc_xfer_patch              , cnveg_cs%livecrootc_xfer_patch, &
           num_soilp                                       , filter_soilp, 1._r8, 0, isotope)

      call CIsoFluxCalc(&
           iso_cnveg_cf%m_livecrootc_to_deadcrootc_fire_patch, cnveg_cf%m_livecrootc_to_deadcrootc_fire_patch, &
           iso_cnveg_cs%livecrootc_patch                   , cnveg_cs%livecrootc_patch, &
           num_soilp                                       , filter_soilp, 1._r8, 0, isotope)

      call CIsoFluxCalc(&
           iso_cnveg_cf%m_deadcrootc_storage_to_litter_fire_patch, cnveg_cf%m_deadcrootc_storage_to_litter_fire_patch, &
           iso_cnveg_cs%deadcrootc_storage_patch           , cnveg_cs%deadcrootc_storage_patch, &
           num_soilp                                       , filter_soilp, 1._r8, 0, isotope)

      call CIsoFluxCalc(&
           iso_cnveg_cf%m_deadcrootc_xfer_to_litter_fire_patch, cnveg_cf%m_deadcrootc_xfer_to_litter_fire_patch, &
           iso_cnveg_cs%deadcrootc_xfer_patch              , cnveg_cs%deadcrootc_xfer_patch, &
           num_soilp                                       , filter_soilp, 1._r8, 0, isotope)

      call CIsoFluxCalc(&
           iso_cnveg_cf%m_gresp_storage_to_litter_fire_patch, cnveg_cf%m_gresp_storage_to_litter_fire_patch, &
           iso_cnveg_cs%gresp_storage_patch                , cnveg_cs%gresp_storage_patch, &
           num_soilp                                       , filter_soilp, 1._r8, 0, isotope)

      call CIsoFluxCalc(&
           iso_cnveg_cf%m_gresp_xfer_to_litter_fire_patch  , cnveg_cf%m_gresp_xfer_to_litter_fire_patch, &
           iso_cnveg_cs%gresp_xfer_patch                   , cnveg_cs%gresp_xfer_patch, &
           num_soilp                                       , filter_soilp, 1._r8, 0, isotope)



      ! calculate the column-level flux of deadstem and deadcrootc to cwdc as the result of fire mortality.
<<<<<<< HEAD
=======

>>>>>>> 9fe4b626
      do fp = 1,num_soilp
         pp = filter_soilp(fp)
         cc = patch%column(pp)
         do j = 1, nlevdecomp
            iso_cnveg_cf%fire_mortality_c_to_cwdc_col(cc,j) = &
                 iso_cnveg_cf%fire_mortality_c_to_cwdc_col(cc,j) + &
                 (iso_cnveg_cf%m_deadstemc_to_litter_fire_patch(pp) + &
                 iso_cnveg_cf%m_livestemc_to_litter_fire_patch(pp)) * &
                 patch%wtcol(pp) * stem_prof(pp,j)
            iso_cnveg_cf%fire_mortality_c_to_cwdc_col(cc,j) = &
                 iso_cnveg_cf%fire_mortality_c_to_cwdc_col(cc,j) + &
                 (iso_cnveg_cf%m_deadcrootc_to_litter_fire_patch(pp) + &
                 iso_cnveg_cf%m_livecrootc_to_litter_fire_patch(pp)) * &
                 patch%wtcol(pp) * croot_prof(pp,j)
         end do

         do j = 1, nlevdecomp
            do l = 1, ndecomp_pools
               if ( soilbiogeochem_cs%decomp_cpools_vr_col(cc,j,l) /= 0._r8) then
                  iso_cnveg_cf%m_decomp_cpools_to_fire_vr_col(cc,j,l)  =  &
                      cnveg_cf%m_decomp_cpools_to_fire_vr_col(cc,j,l) * &
                      (iso_soilbiogeochem_cs%decomp_cpools_vr_col(cc,j,l) / &
                           soilbiogeochem_cs%decomp_cpools_vr_col(cc,j,l)) * 1._r8
               else
                  iso_cnveg_cf%m_decomp_cpools_to_fire_vr_col(cc,j,l) = 0._r8
               end if
            end do
         end do
      end do

      do fp = 1,num_soilp
         pp = filter_soilp(fp)
         cc = patch%column(pp)
         do j = 1, nlevdecomp
            iso_cnveg_cf%m_c_to_litr_fire_col(cc,j,i_met_lit) = &
<<<<<<< HEAD
               iso_cnveg_cf%m_c_to_litr_fire_col(cc,j,i_met_lit) + &
=======
                 iso_cnveg_cf%m_c_to_litr_fire_col(cc,j,i_met_lit) + &
>>>>>>> 9fe4b626
                 ((iso_cnveg_cf%m_leafc_to_litter_fire_patch(pp) * lf_f(ivt(pp),i_met_lit) &
                 +iso_cnveg_cf%m_leafc_storage_to_litter_fire_patch(pp) + &
                 iso_cnveg_cf%m_leafc_xfer_to_litter_fire_patch(pp) + &
                 iso_cnveg_cf%m_gresp_storage_to_litter_fire_patch(pp) &
                 +iso_cnveg_cf%m_gresp_xfer_to_litter_fire_patch(pp))*leaf_prof(pp,j) + &
                 (iso_cnveg_cf%m_frootc_to_litter_fire_patch(pp) * fr_f(ivt(pp),i_met_lit) &
                 +iso_cnveg_cf%m_frootc_storage_to_litter_fire_patch(pp) + &
                 iso_cnveg_cf%m_frootc_xfer_to_litter_fire_patch(pp))*froot_prof(pp,j) &
                 +(iso_cnveg_cf%m_livestemc_storage_to_litter_fire_patch(pp) + &
                 iso_cnveg_cf%m_livestemc_xfer_to_litter_fire_patch(pp) &
                 +iso_cnveg_cf%m_deadstemc_storage_to_litter_fire_patch(pp) + &
                 iso_cnveg_cf%m_deadstemc_xfer_to_litter_fire_patch(pp))* stem_prof(pp,j)&
                 +(iso_cnveg_cf%m_livecrootc_storage_to_litter_fire_patch(pp) + &
                 iso_cnveg_cf%m_livecrootc_xfer_to_litter_fire_patch(pp) &
                 +iso_cnveg_cf%m_deadcrootc_storage_to_litter_fire_patch(pp) + &
                 iso_cnveg_cf%m_deadcrootc_xfer_to_litter_fire_patch(pp))* croot_prof(pp,j)) * patch%wtcol(pp)    
<<<<<<< HEAD
                     
=======
            
>>>>>>> 9fe4b626
            ! Here metabolic litter is treated differently than other
            ! types of litter, so it remains outside this litter loop,
            ! in the line above
            do i = i_met_lit+1, i_litr_max
               iso_cnveg_cf%m_c_to_litr_fire_col(cc,j,i) = &
<<<<<<< HEAD
                  iso_cnveg_cf%m_c_to_litr_fire_col(cc,j,i) + &
                  (iso_cnveg_cf%m_leafc_to_litter_fire_patch(pp) * lf_f(ivt(pp),i) * leaf_prof(pp,j) + &
                  iso_cnveg_cf%m_frootc_to_litter_fire_patch(pp) * fr_f(ivt(pp),i) * froot_prof(pp,j)) * patch%wtcol(pp)
=======
                    iso_cnveg_cf%m_c_to_litr_fire_col(cc,j,i) + &
                    (iso_cnveg_cf%m_leafc_to_litter_fire_patch(pp) * lf_f(ivt(pp),i) * leaf_prof(pp,j) + &
                    iso_cnveg_cf%m_frootc_to_litter_fire_patch(pp) * fr_f(ivt(pp),i) * froot_prof(pp,j)) * patch%wtcol(pp)
>>>>>>> 9fe4b626
            end do
         end do
      end do

    end associate

  end subroutine CIsoFlux3

  !-----------------------------------------------------------------------
  subroutine CNCIsoLitterToColumn (num_soilp, filter_soilp, &
       soilbiogeochem_state_inst, iso_cnveg_carbonflux_inst)
    !
    ! !DESCRIPTION:
    ! called at the end of cn_phenology to gather all patch-level litterfall fluxes
    ! to the column level and assign them to the three litter pools
    !
    ! !USES:
!DML
    use pftconMod  , only : npcropmin
    use clm_varctl , only : use_grainproduct
!DML

    ! !ARGUMENTS:
<<<<<<< HEAD
    integer                         , intent(in)    :: num_soilp       ! number of soil columns in filter
    integer                         , intent(in)    :: filter_soilp(:) ! filter for soil columns
=======
    integer                         , intent(in)    :: num_soilp       ! number of soil patches in filter
    integer                         , intent(in)    :: filter_soilp(:) ! filter for soil patches
>>>>>>> 9fe4b626
    type(soilbiogeochem_state_type) , intent(in)    :: soilbiogeochem_state_inst
    type(cnveg_carbonflux_type)     , intent(inout) :: iso_cnveg_carbonflux_inst
    !
    ! !LOCAL VARIABLES:
<<<<<<< HEAD
    integer :: fp,c,p,k,j,i
=======
    integer :: c,pi,p,k,j,i,fp
>>>>>>> 9fe4b626
    !-----------------------------------------------------------------------

    associate(                                                                                     & 
         ivt                       => patch%itype                                             , & ! Input:  [integer  (:)   ]  patch vegetation type                                
         wtcol                     => patch%wtcol                                             , & ! Input:  [real(r8) (:)   ]  weight (relative to column) for this patch (0-1)    
         
         lf_f                      => pftcon%lf_f                                             , & ! Input:  [real(r8) (:,:) ]  leaf litter fractions
         fr_f                      => pftcon%fr_f                                             , & ! Input:  [real(r8) (:,:) ]  fine root litter fractions

         leaf_prof                 => soilbiogeochem_state_inst%leaf_prof_patch               , & ! Input:  [real(r8) (:,:) ]  (1/m) profile of leaves                         
         froot_prof                => soilbiogeochem_state_inst%froot_prof_patch              , & ! Input:  [real(r8) (:,:) ]  (1/m) profile of fine roots 
         
         leafc_to_litter           => iso_cnveg_carbonflux_inst%leafc_to_litter_patch         , & ! Input:  [real(r8) (:)   ]            
         frootc_to_litter          => iso_cnveg_carbonflux_inst%frootc_to_litter_patch        , & ! Input:  [real(r8) (:)   ] 
         livestemc_to_litter       => iso_cnveg_carbonflux_inst%livestemc_to_litter_patch     , & ! Input:  [real(r8) (:)   ]
         repr_grainc_to_food       => iso_cnveg_carbonflux_inst%repr_grainc_to_food_patch     , & ! Input:  [real(r8) (:,:) ]
         repr_structurec_to_litter => iso_cnveg_carbonflux_inst%repr_structurec_to_litter_patch,& ! Input:  [real(r8) (:,:) ]
         phenology_c_to_litr_c     => iso_cnveg_carbonflux_inst%phenology_c_to_litr_c_col       & ! InOut:  [real(r8) (:,:,:) ]  C fluxes associated with phenology (litterfall and crop) to litter pools (gC/m3/s)
         )

      do j = 1, nlevdecomp
<<<<<<< HEAD
         do fp = 1,num_soilp
            p = filter_soilp(fp)
            c = patch%column(p)

            do i = i_litr_min, i_litr_max
               phenology_c_to_litr_c(c,j,i) = &
                  phenology_c_to_litr_c(c,j,i) + &
                  ! leaf litter carbon fluxes
                  leafc_to_litter(p) * lf_f(ivt(p),i) * wtcol(p) * leaf_prof(p,j) + &
                  ! fine root litter carbon fluxes
                  frootc_to_litter(p) * fr_f(ivt(p),i) * wtcol(p) * froot_prof(p,j)
            end do
=======
>>>>>>> 9fe4b626

         do fp = 1,num_soilp
            p = filter_soilp(fp)
            c = patch%column(p)
            
            do i = i_litr_min, i_litr_max
               phenology_c_to_litr_c(c,j,i) = &
                    phenology_c_to_litr_c(c,j,i) + &
                    ! leaf litter carbon fluxes
                    leafc_to_litter(p) * lf_f(ivt(p),i) * wtcol(p) * leaf_prof(p,j) + &
                    ! fine root litter carbon fluxes
                    frootc_to_litter(p) * fr_f(ivt(p),i) * wtcol(p) * froot_prof(p,j)
            end do
            
!DML
            if (ivt(p) >= npcropmin) then ! add livestemc to litter
               ! stem litter carbon fluxes
               do i = i_litr_min, i_litr_max
                  phenology_c_to_litr_c(c,j,i) = &
<<<<<<< HEAD
                     phenology_c_to_litr_c(c,j,i) + &
                     livestemc_to_litter(p) * lf_f(ivt(p),i) * wtcol(p) * leaf_prof(p,j)
               end do

=======
                       phenology_c_to_litr_c(c,j,i) + &
                       livestemc_to_litter(p) * lf_f(ivt(p),i) * wtcol(p) * leaf_prof(p,j)
               end do
               
>>>>>>> 9fe4b626
               if (.not. use_grainproduct) then
                  ! grain litter carbon fluxes
                  do i = i_litr_min, i_litr_max
                     do k = repr_grain_min, repr_grain_max
                        phenology_c_to_litr_c(c,j,i) = &
                             phenology_c_to_litr_c(c,j,i) + &
                             repr_grainc_to_food(p,k) * lf_f(ivt(p),i) * wtcol(p) * leaf_prof(p,j)
                     end do
                  end do
               end if
<<<<<<< HEAD

=======
               
>>>>>>> 9fe4b626
               ! reproductive structure litter carbon fluxes
               do i = i_litr_min, i_litr_max
                  do k = repr_structure_min, repr_structure_max
                     phenology_c_to_litr_c(c,j,i) = &
                          phenology_c_to_litr_c(c,j,i) + &
                          repr_structurec_to_litter(p,k) * lf_f(ivt(p),i) * wtcol(p) * leaf_prof(p,j)
                  end do
               end do
<<<<<<< HEAD
            end if
!DML
=======
               
            end if
            !DML
>>>>>>> 9fe4b626
         end do
      end do

    end associate

   end subroutine CNCIsoLitterToColumn

   !-----------------------------------------------------------------------
   subroutine CNCIsoGapPftToColumn (num_soilp, filter_soilp, &
        soilbiogeochem_state_inst, iso_cnveg_carbonflux_inst)
     !
     ! !DESCRIPTION:
     ! gather all patch-level gap mortality fluxes
     ! to the column level and assign them to the three litter pools (+ cwd pool)
     !
     ! !ARGUMENTS:
<<<<<<< HEAD
     integer                         , intent(in)    :: num_soilp         ! number of soil columns in filter
     integer                         , intent(in)    :: filter_soilp(:)   ! soil column filter
=======
     integer                         , intent(in)    :: num_soilp         ! number of soil patches in filter
     integer                         , intent(in)    :: filter_soilp(:)   ! soil patch filter
>>>>>>> 9fe4b626
     type(soilbiogeochem_state_type) , intent(in)    :: soilbiogeochem_state_inst
     type(cnveg_carbonflux_type)     , intent(inout) :: iso_cnveg_carbonflux_inst
     !
     ! !LOCAL VARIABLES:
<<<<<<< HEAD
     integer :: fp,c,p,j,i  ! indices
=======
     integer :: fp,c,pi,p,j,i  ! indices
>>>>>>> 9fe4b626
     !-----------------------------------------------------------------------

     associate(                                                                                             & 
          ivt                            => patch%itype                                                  , & ! Input:  [integer  (:)   ]  patch vegetation type                                
          wtcol                          => patch%wtcol                                                  , & ! Input:  [real(r8) (:)   ]  patch weight relative to column (0-1)               
          
          lf_f                           => pftcon%lf_f                                                , & ! Input:  leaf litter fractions
          fr_f                           => pftcon%fr_f                                                , & ! Input:  fine root litter fractions

          leaf_prof                      => soilbiogeochem_state_inst%leaf_prof_patch                  , & ! Input:  [real(r8) (:,:) ]  (1/m) profile of leaves                         
          froot_prof                     => soilbiogeochem_state_inst%froot_prof_patch                 , & ! Input:  [real(r8) (:,:) ]  (1/m) profile of fine roots                     
          croot_prof                     => soilbiogeochem_state_inst%croot_prof_patch                 , & ! Input:  [real(r8) (:,:) ]  (1/m) profile of coarse roots                   
          stem_prof                      => soilbiogeochem_state_inst%stem_prof_patch                  , & ! Input:  [real(r8) (:,:) ]  (1/m) profile of stems                          
          
          m_leafc_to_litter              => iso_cnveg_carbonflux_inst%m_leafc_to_litter_patch              , & ! Input:  [real(r8) (:)   ]                                                    
          m_frootc_to_litter             => iso_cnveg_carbonflux_inst%m_frootc_to_litter_patch             , & ! Input:  [real(r8) (:)   ]                                                    
          m_livestemc_to_litter          => iso_cnveg_carbonflux_inst%m_livestemc_to_litter_patch          , & ! Input:  [real(r8) (:)   ]                                                    
          m_deadstemc_to_litter          => iso_cnveg_carbonflux_inst%m_deadstemc_to_litter_patch          , & ! Input:  [real(r8) (:)   ]                                                    
          m_livecrootc_to_litter         => iso_cnveg_carbonflux_inst%m_livecrootc_to_litter_patch         , & ! Input:  [real(r8) (:)   ]                                                    
          m_deadcrootc_to_litter         => iso_cnveg_carbonflux_inst%m_deadcrootc_to_litter_patch         , & ! Input:  [real(r8) (:)   ]                                                    
          m_leafc_storage_to_litter      => iso_cnveg_carbonflux_inst%m_leafc_storage_to_litter_patch      , & ! Input:  [real(r8) (:)   ]                                                    
          m_frootc_storage_to_litter     => iso_cnveg_carbonflux_inst%m_frootc_storage_to_litter_patch     , & ! Input:  [real(r8) (:)   ]                                                    
          m_livestemc_storage_to_litter  => iso_cnveg_carbonflux_inst%m_livestemc_storage_to_litter_patch  , & ! Input:  [real(r8) (:)   ]                                                    
          m_deadstemc_storage_to_litter  => iso_cnveg_carbonflux_inst%m_deadstemc_storage_to_litter_patch  , & ! Input:  [real(r8) (:)   ]                                                    
          m_livecrootc_storage_to_litter => iso_cnveg_carbonflux_inst%m_livecrootc_storage_to_litter_patch , & ! Input:  [real(r8) (:)   ]                                                    
          m_deadcrootc_storage_to_litter => iso_cnveg_carbonflux_inst%m_deadcrootc_storage_to_litter_patch , & ! Input:  [real(r8) (:)   ]                                                    
          m_gresp_storage_to_litter      => iso_cnveg_carbonflux_inst%m_gresp_storage_to_litter_patch      , & ! Input:  [real(r8) (:)   ]                                                    
          m_leafc_xfer_to_litter         => iso_cnveg_carbonflux_inst%m_leafc_xfer_to_litter_patch         , & ! Input:  [real(r8) (:)   ]                                                    
          m_frootc_xfer_to_litter        => iso_cnveg_carbonflux_inst%m_frootc_xfer_to_litter_patch        , & ! Input:  [real(r8) (:)   ]                                                    
          m_livestemc_xfer_to_litter     => iso_cnveg_carbonflux_inst%m_livestemc_xfer_to_litter_patch     , & ! Input:  [real(r8) (:)   ]                                                    
          m_deadstemc_xfer_to_litter     => iso_cnveg_carbonflux_inst%m_deadstemc_xfer_to_litter_patch     , & ! Input:  [real(r8) (:)   ]                                                    
          m_livecrootc_xfer_to_litter    => iso_cnveg_carbonflux_inst%m_livecrootc_xfer_to_litter_patch    , & ! Input:  [real(r8) (:)   ]                                                    
          m_deadcrootc_xfer_to_litter    => iso_cnveg_carbonflux_inst%m_deadcrootc_xfer_to_litter_patch    , & ! Input:  [real(r8) (:)   ]                                                    
          m_gresp_xfer_to_litter         => iso_cnveg_carbonflux_inst%m_gresp_xfer_to_litter_patch         , & ! Input:  [real(r8) (:)   ]                                                    
          
          gap_mortality_c_to_litr_c      => iso_cnveg_carbonflux_inst%gap_mortality_c_to_litr_c_col        , & ! InOut:  [real(r8) (:,:,:) ]  C fluxes associated with gap mortality to litter pools (gC/m3/s)
          gap_mortality_c_to_cwdc        => iso_cnveg_carbonflux_inst%gap_mortality_c_to_cwdc_col            & ! InOut:  [real(r8) (:,:) ]  C fluxes associated with gap mortality to CWD pool (gC/m3/s)
          )
          
       do j = 1, nlevdecomp
<<<<<<< HEAD
=======

>>>>>>> 9fe4b626
          do fp = 1,num_soilp
             p = filter_soilp(fp)
             c = patch%column(p)

             do i = i_litr_min, i_litr_max
                ! leaf gap mortality carbon fluxes
                gap_mortality_c_to_litr_c(c,j,i) = &
<<<<<<< HEAD
                   gap_mortality_c_to_litr_c(c,j,i) + &
                   m_leafc_to_litter(p) * lf_f(ivt(p),i) * wtcol(p) * leaf_prof(p,j)
                ! fine root gap mortality carbon fluxes
                gap_mortality_c_to_litr_c(c,j,i) = &
                   gap_mortality_c_to_litr_c(c,j,i) + &
                   m_frootc_to_litter(p) * fr_f(ivt(p),i) * wtcol(p) * froot_prof(p,j)
             end do

=======
                     gap_mortality_c_to_litr_c(c,j,i) + &
                     m_leafc_to_litter(p) * lf_f(ivt(p),i) * wtcol(p) * leaf_prof(p,j)
                ! fine root gap mortality carbon fluxes
                gap_mortality_c_to_litr_c(c,j,i) = &
                     gap_mortality_c_to_litr_c(c,j,i) + &
                     m_frootc_to_litter(p) * fr_f(ivt(p),i) * wtcol(p) * froot_prof(p,j)
             end do
             
>>>>>>> 9fe4b626
             ! wood gap mortality carbon fluxes
             gap_mortality_c_to_cwdc(c,j)  = gap_mortality_c_to_cwdc(c,j)  + &
                  m_livestemc_to_litter(p)  * wtcol(p) * stem_prof(p,j)
             gap_mortality_c_to_cwdc(c,j)  = gap_mortality_c_to_cwdc(c,j)  + &
                  m_deadstemc_to_litter(p)  * wtcol(p) * stem_prof(p,j)
             gap_mortality_c_to_cwdc(c,j) = gap_mortality_c_to_cwdc(c,j) + &
                  m_livecrootc_to_litter(p) * wtcol(p) * croot_prof(p,j)
             gap_mortality_c_to_cwdc(c,j) = gap_mortality_c_to_cwdc(c,j) + &
                  m_deadcrootc_to_litter(p) * wtcol(p) * croot_prof(p,j)
<<<<<<< HEAD

=======
             
>>>>>>> 9fe4b626
             ! Metabolic litter is treated differently than other types
             ! of litter, so it gets this additional line after the
             ! most recent loop over all litter types
             gap_mortality_c_to_litr_c(c,j,i_met_lit) = &
<<<<<<< HEAD
                gap_mortality_c_to_litr_c(c,j,i_met_lit) + &
                ! storage gap mortality carbon fluxes
                m_leafc_storage_to_litter(p) * wtcol(p) * leaf_prof(p,j) + &
                m_frootc_storage_to_litter(p) * wtcol(p) * froot_prof(p,j) + &
                m_livestemc_storage_to_litter(p) * wtcol(p) * stem_prof(p,j) + &
                m_deadstemc_storage_to_litter(p) * wtcol(p) * stem_prof(p,j) + &
                m_livecrootc_storage_to_litter(p) * wtcol(p) * croot_prof(p,j) + &
                m_deadcrootc_storage_to_litter(p) * wtcol(p) * croot_prof(p,j) + &
                m_gresp_storage_to_litter(p) * wtcol(p) * leaf_prof(p,j) + &
                ! transfer gap mortality carbon fluxes
                m_leafc_xfer_to_litter(p) * wtcol(p) * leaf_prof(p,j) + &
                m_frootc_xfer_to_litter(p) * wtcol(p) * froot_prof(p,j) + &
                m_livestemc_xfer_to_litter(p) * wtcol(p) * stem_prof(p,j) + &
                m_deadstemc_xfer_to_litter(p) * wtcol(p) * stem_prof(p,j) + &
                m_livecrootc_xfer_to_litter(p) * wtcol(p) * croot_prof(p,j) + &
                m_deadcrootc_xfer_to_litter(p) * wtcol(p) * croot_prof(p,j) + &
                m_gresp_xfer_to_litter(p) * wtcol(p) * leaf_prof(p,j)

=======
                  gap_mortality_c_to_litr_c(c,j,i_met_lit) + &
                  ! storage gap mortality carbon fluxes
                  m_leafc_storage_to_litter(p) * wtcol(p) * leaf_prof(p,j) + &
                  m_frootc_storage_to_litter(p) * wtcol(p) * froot_prof(p,j) + &
                  m_livestemc_storage_to_litter(p) * wtcol(p) * stem_prof(p,j) + &
                  m_deadstemc_storage_to_litter(p) * wtcol(p) * stem_prof(p,j) + &
                  m_livecrootc_storage_to_litter(p) * wtcol(p) * croot_prof(p,j) + &
                  m_deadcrootc_storage_to_litter(p) * wtcol(p) * croot_prof(p,j) + &
                  m_gresp_storage_to_litter(p) * wtcol(p) * leaf_prof(p,j) + &
                  ! transfer gap mortality carbon fluxes
                  m_leafc_xfer_to_litter(p) * wtcol(p) * leaf_prof(p,j) + &
                  m_frootc_xfer_to_litter(p) * wtcol(p) * froot_prof(p,j) + &
                  m_livestemc_xfer_to_litter(p) * wtcol(p) * stem_prof(p,j) + &
                  m_deadstemc_xfer_to_litter(p) * wtcol(p) * stem_prof(p,j) + &
                  m_livecrootc_xfer_to_litter(p) * wtcol(p) * croot_prof(p,j) + &
                  m_deadcrootc_xfer_to_litter(p) * wtcol(p) * croot_prof(p,j) + &
                  m_gresp_xfer_to_litter(p) * wtcol(p) * leaf_prof(p,j)
             
>>>>>>> 9fe4b626
          end do
       end do


     end associate

   end subroutine CNCIsoGapPftToColumn

   !-----------------------------------------------------------------------
   subroutine CNCIsoHarvestPftToColumn (num_soilp, filter_soilp, &
        soilbiogeochem_state_inst, iso_cnveg_carbonflux_inst)
     !
     ! !DESCRIPTION:
     ! gather all patch-level harvest mortality fluxes
     ! to the column level and assign them to the litter, cwd, and wood product pools
     !
     ! !ARGUMENTS:
     integer                         , intent(in)    :: num_soilp         ! number of soil columns in filter
     integer                         , intent(in)    :: filter_soilp(:)   ! soil column filter
     type(soilbiogeochem_state_type) , intent(in)    :: soilbiogeochem_state_inst
     type(cnveg_carbonflux_type)     , intent(inout) :: iso_cnveg_carbonflux_inst
     !
     ! !LOCAL VARIABLES:
     integer :: fp,c,p,j,i  ! indices
     !-----------------------------------------------------------------------

     associate(                                                                                                  & 
          ivt                              => patch%itype                                                      , & ! Input:  [integer  (:)   ]  patch vegetation type                                
          wtcol                            => patch%wtcol                                                      , & ! Input:  [real(r8) (:)   ]  patch weight relative to column (0-1)               
          
          lf_f                             => pftcon%lf_f                                                      , & ! Input:  leaf litter fractions
          fr_f                             => pftcon%fr_f                                                      , & ! Input:  fine root litter fractions

          leaf_prof                        => soilbiogeochem_state_inst%leaf_prof_patch                        , & ! Input:  [real(r8) (:,:) ]  (1/m) profile of leaves                         
          froot_prof                       => soilbiogeochem_state_inst%froot_prof_patch                       , & ! Input:  [real(r8) (:,:) ]  (1/m) profile of fine roots                     
          croot_prof                       => soilbiogeochem_state_inst%croot_prof_patch                       , & ! Input:  [real(r8) (:,:) ]  (1/m) profile of coarse roots                   
          stem_prof                        => soilbiogeochem_state_inst%stem_prof_patch                        , & ! Input:  [real(r8) (:,:) ]  (1/m) profile of stems                          
          
          hrv_leafc_to_litter              => iso_cnveg_carbonflux_inst%hrv_leafc_to_litter_patch              , & ! Input:  [real(r8) (:)   ]                                                    
          hrv_frootc_to_litter             => iso_cnveg_carbonflux_inst%hrv_frootc_to_litter_patch             , & ! Input:  [real(r8) (:)   ]                                                    
          hrv_livestemc_to_litter          => iso_cnveg_carbonflux_inst%hrv_livestemc_to_litter_patch          , & ! Input:  [real(r8) (:)   ]                                                    
          pwood_harvestc                   => iso_cnveg_carbonflux_inst%wood_harvestc_patch                    , & ! Input:  [real(r8) (:)   ]
          hrv_livecrootc_to_litter         => iso_cnveg_carbonflux_inst%hrv_livecrootc_to_litter_patch         , & ! Input:  [real(r8) (:)   ]                                                    
          hrv_deadcrootc_to_litter         => iso_cnveg_carbonflux_inst%hrv_deadcrootc_to_litter_patch         , & ! Input:  [real(r8) (:)   ]                                                    
          hrv_leafc_storage_to_litter      => iso_cnveg_carbonflux_inst%hrv_leafc_storage_to_litter_patch      , & ! Input:  [real(r8) (:)   ]                                                    
          hrv_frootc_storage_to_litter     => iso_cnveg_carbonflux_inst%hrv_frootc_storage_to_litter_patch     , & ! Input:  [real(r8) (:)   ]                                                    
          hrv_livestemc_storage_to_litter  => iso_cnveg_carbonflux_inst%hrv_livestemc_storage_to_litter_patch  , & ! Input:  [real(r8) (:)   ]                                                    
          hrv_deadstemc_storage_to_litter  => iso_cnveg_carbonflux_inst%hrv_deadstemc_storage_to_litter_patch  , & ! Input:  [real(r8) (:)   ]                                                    
          hrv_livecrootc_storage_to_litter => iso_cnveg_carbonflux_inst%hrv_livecrootc_storage_to_litter_patch , & ! Input:  [real(r8) (:)   ]                                                    
          hrv_deadcrootc_storage_to_litter => iso_cnveg_carbonflux_inst%hrv_deadcrootc_storage_to_litter_patch , & ! Input:  [real(r8) (:)   ]                                                    
          hrv_gresp_storage_to_litter      => iso_cnveg_carbonflux_inst%hrv_gresp_storage_to_litter_patch      , & ! Input:  [real(r8) (:)   ]                                                    
          hrv_leafc_xfer_to_litter         => iso_cnveg_carbonflux_inst%hrv_leafc_xfer_to_litter_patch         , & ! Input:  [real(r8) (:)   ]                                                    
          hrv_frootc_xfer_to_litter        => iso_cnveg_carbonflux_inst%hrv_frootc_xfer_to_litter_patch        , & ! Input:  [real(r8) (:)   ]                                                    
          hrv_livestemc_xfer_to_litter     => iso_cnveg_carbonflux_inst%hrv_livestemc_xfer_to_litter_patch     , & ! Input:  [real(r8) (:)   ]                                                    
          hrv_deadstemc_xfer_to_litter     => iso_cnveg_carbonflux_inst%hrv_deadstemc_xfer_to_litter_patch     , & ! Input:  [real(r8) (:)   ]                                                    
          hrv_livecrootc_xfer_to_litter    => iso_cnveg_carbonflux_inst%hrv_livecrootc_xfer_to_litter_patch    , & ! Input:  [real(r8) (:)   ]                                                    
          hrv_deadcrootc_xfer_to_litter    => iso_cnveg_carbonflux_inst%hrv_deadcrootc_xfer_to_litter_patch    , & ! Input:  [real(r8) (:)   ]                                                    
          hrv_gresp_xfer_to_litter         => iso_cnveg_carbonflux_inst%hrv_gresp_xfer_to_litter_patch         , & ! Input:  [real(r8) (:)   ]                                                    
          cwood_harvestc                   => iso_cnveg_carbonflux_inst%wood_harvestc_col                      , & ! Output:  [real(r8) (:)   ]
          harvest_c_to_litr_c              => iso_cnveg_carbonflux_inst%harvest_c_to_litr_c_col                , & ! Output: [real(r8) (:,:) ]  C fluxes associated with harvest to litter pools (gC/m3/s)
          harvest_c_to_cwdc                => iso_cnveg_carbonflux_inst%harvest_c_to_cwdc_col                    & ! Output: [real(r8) (:,:) ]  C fluxes associated with harvest to CWD pool (gC/m3/s)
          )

       do j = 1, nlevdecomp
          do fp = 1,num_soilp
             p = filter_soilp(fp)
             c = patch%column(p)
                
             do i = i_litr_min, i_litr_max
                ! leaf harvest mortality carbon fluxes
                harvest_c_to_litr_c(c,j,i) = &
                   harvest_c_to_litr_c(c,j,i) + &
                   hrv_leafc_to_litter(p) * lf_f(ivt(p),i) * wtcol(p) * leaf_prof(p,j)

                ! fine root harvest mortality carbon fluxes
                harvest_c_to_litr_c(c,j,i) = &
                   harvest_c_to_litr_c(c,j,i) + &
                   hrv_frootc_to_litter(p) * fr_f(ivt(p),i) * wtcol(p) * froot_prof(p,j)
             end do

             ! wood harvest mortality carbon fluxes
             harvest_c_to_cwdc(c,j)  = harvest_c_to_cwdc(c,j)  + &
                  hrv_livestemc_to_litter(p)  * wtcol(p) * stem_prof(p,j)
             harvest_c_to_cwdc(c,j) = harvest_c_to_cwdc(c,j) + &
                  hrv_livecrootc_to_litter(p) * wtcol(p) * croot_prof(p,j)
             harvest_c_to_cwdc(c,j) = harvest_c_to_cwdc(c,j) + &
                  hrv_deadcrootc_to_litter(p) * wtcol(p) * croot_prof(p,j)

             ! Metabolic litter is treated differently than other types
             ! of litter, so it gets this additional line after the
             ! most recent loop over all litter types
             harvest_c_to_litr_c(c,j,i_met_lit) = &
                harvest_c_to_litr_c(c,j,i_met_lit) + &
                ! storage harvest mortality carbon fluxes
                hrv_leafc_storage_to_litter(p) * wtcol(p) * leaf_prof(p,j) + &
                hrv_frootc_storage_to_litter(p) * wtcol(p) * froot_prof(p,j) + &
                hrv_livestemc_storage_to_litter(p) * wtcol(p) * stem_prof(p,j) + &
                hrv_deadstemc_storage_to_litter(p) * wtcol(p) * stem_prof(p,j) + &
                hrv_livecrootc_storage_to_litter(p) * wtcol(p) * croot_prof(p,j) + &
                hrv_deadcrootc_storage_to_litter(p) * wtcol(p) * croot_prof(p,j) + &
                hrv_gresp_storage_to_litter(p) * wtcol(p) * leaf_prof(p,j) + &
                ! transfer harvest mortality carbon fluxes
                hrv_leafc_xfer_to_litter(p) * wtcol(p) * leaf_prof(p,j) + &
                hrv_frootc_xfer_to_litter(p) * wtcol(p) * froot_prof(p,j) + &
                hrv_livestemc_xfer_to_litter(p) * wtcol(p) * stem_prof(p,j) + &
                hrv_deadstemc_xfer_to_litter(p) * wtcol(p) * stem_prof(p,j) + &
                hrv_livecrootc_xfer_to_litter(p) * wtcol(p) * croot_prof(p,j) + &
                hrv_deadcrootc_xfer_to_litter(p) * wtcol(p) * croot_prof(p,j) + &
                hrv_gresp_xfer_to_litter(p) * wtcol(p) * leaf_prof(p,j)

          end do
       end do

       do fp = 1,num_soilp
          p = filter_soilp(fp)
          c = patch%column(p)
          cwood_harvestc(c) = cwood_harvestc(c) + &
               pwood_harvestc(p) * wtcol(p)
       end do

     end associate 

   end subroutine CNCIsoHarvestPftToColumn

   !-----------------------------------------------------------------------
   subroutine CNCIsoGrossUnrepPftToColumn (num_soilp, filter_soilp, &
        soilbiogeochem_state_inst, iso_cnveg_carbonflux_inst)
     !
     ! !DESCRIPTION:
     ! gather all patch-level gross unrepresented landcover change mortality fluxes
     ! to the column level and assign them to the litter, cwd, and wood product pools
     !
     ! !ARGUMENTS:
     integer                         , intent(in)    :: num_soilp         ! number of soil columns in filter
     integer                         , intent(in)    :: filter_soilp(:)   ! soil column filter
     type(soilbiogeochem_state_type) , intent(in)    :: soilbiogeochem_state_inst
     type(cnveg_carbonflux_type)     , intent(inout) :: iso_cnveg_carbonflux_inst
     !
     ! !LOCAL VARIABLES:
     integer :: fp,c,p,j,i  ! indices
     !-----------------------------------------------------------------------

     associate(                                                                                                  & 
          ivt                              => patch%itype                                                      , & ! Input:  [integer  (:)   ]  patch vegetation type                                
          wtcol                            => patch%wtcol                                                      , & ! Input:  [real(r8) (:)   ]  patch weight relative to column (0-1)               
          
          lf_f                             => pftcon%lf_f                                                      , & ! Input:  leaf litter fractions
          fr_f                             => pftcon%fr_f                                                      , & ! Input:  fine root litter fractions
          
          leaf_prof                        => soilbiogeochem_state_inst%leaf_prof_patch                        , & ! Input:  [real(r8) (:,:) ]  (1/m) profile of leaves                         
          froot_prof                       => soilbiogeochem_state_inst%froot_prof_patch                       , & ! Input:  [real(r8) (:,:) ]  (1/m) profile of fine roots                     
          croot_prof                       => soilbiogeochem_state_inst%croot_prof_patch                       , & ! Input:  [real(r8) (:,:) ]  (1/m) profile of coarse roots                   
          stem_prof                        => soilbiogeochem_state_inst%stem_prof_patch                        , & ! Input:  [real(r8) (:,:) ]  (1/m) profile of stems                          
          
          gru_leafc_to_litter              => iso_cnveg_carbonflux_inst%gru_leafc_to_litter_patch              , & ! Input:  [real(r8) (:)   ]                                                    
          gru_frootc_to_litter             => iso_cnveg_carbonflux_inst%gru_frootc_to_litter_patch             , & ! Input:  [real(r8) (:)   ]                                                    
          gru_livestemc_to_atm             => iso_cnveg_carbonflux_inst%gru_livestemc_to_atm_patch             , & ! Input:  [real(r8) (:)   ]                                                    
          gru_deadstemc_to_atm             => iso_cnveg_carbonflux_inst%gru_deadstemc_to_atm_patch             , & ! Input:  [real(r8) (:)   ]                                                    
          gru_wood_productc_gain           => iso_cnveg_carbonflux_inst%gru_wood_productc_gain_patch           , & ! Input:  [real(r8) (:)   ]
          gru_livecrootc_to_litter         => iso_cnveg_carbonflux_inst%gru_livecrootc_to_litter_patch         , & ! Input:  [real(r8) (:)   ]                                                    
          gru_deadcrootc_to_litter         => iso_cnveg_carbonflux_inst%gru_deadcrootc_to_litter_patch         , & ! Input:  [real(r8) (:)   ]                                                    
          gru_leafc_storage_to_atm         => iso_cnveg_carbonflux_inst%gru_leafc_storage_to_atm_patch         , & ! Input:  [real(r8) (:)   ]                                                    
          gru_frootc_storage_to_atm        => iso_cnveg_carbonflux_inst%gru_frootc_storage_to_atm_patch        , & ! Input:  [real(r8) (:)   ]                                                    
          gru_livestemc_storage_to_atm     => iso_cnveg_carbonflux_inst%gru_livestemc_storage_to_atm_patch     , & ! Input:  [real(r8) (:)   ]                                                    
          gru_deadstemc_storage_to_atm     => iso_cnveg_carbonflux_inst%gru_deadstemc_storage_to_atm_patch     , & ! Input:  [real(r8) (:)   ]                                                    
          gru_livecrootc_storage_to_atm    => iso_cnveg_carbonflux_inst%gru_livecrootc_storage_to_atm_patch    , & ! Input:  [real(r8) (:)   ]                                                    
          gru_deadcrootc_storage_to_atm    => iso_cnveg_carbonflux_inst%gru_deadcrootc_storage_to_atm_patch    , & ! Input:  [real(r8) (:)   ]                                                    
          gru_gresp_storage_to_atm         => iso_cnveg_carbonflux_inst%gru_gresp_storage_to_atm_patch         , & ! Input:  [real(r8) (:)   ]                                                    
          gru_leafc_xfer_to_atm            => iso_cnveg_carbonflux_inst%gru_leafc_xfer_to_atm_patch            , & ! Input:  [real(r8) (:)   ]                                                    
          gru_frootc_xfer_to_atm           => iso_cnveg_carbonflux_inst%gru_frootc_xfer_to_atm_patch           , & ! Input:  [real(r8) (:)   ]                                                    
          gru_livestemc_xfer_to_atm        => iso_cnveg_carbonflux_inst%gru_livestemc_xfer_to_atm_patch        , & ! Input:  [real(r8) (:)   ]                                                    
          gru_deadstemc_xfer_to_atm        => iso_cnveg_carbonflux_inst%gru_deadstemc_xfer_to_atm_patch        , & ! Input:  [real(r8) (:)   ]                                                    
          gru_livecrootc_xfer_to_atm       => iso_cnveg_carbonflux_inst%gru_livecrootc_xfer_to_atm_patch       , & ! Input:  [real(r8) (:)   ]                                                    
          gru_deadcrootc_xfer_to_atm       => iso_cnveg_carbonflux_inst%gru_deadcrootc_xfer_to_atm_patch       , & ! Input:  [real(r8) (:)   ]                                                    
          gru_gresp_xfer_to_atm            => iso_cnveg_carbonflux_inst%gru_gresp_xfer_to_atm_patch            , & ! Input:  [real(r8) (:)   ]                                                    
          cwood_harvestc                   => iso_cnveg_carbonflux_inst%wood_harvestc_col                      , & ! Output:  [real(r8) (:)   ]
          gru_c_to_litr_c                  => iso_cnveg_carbonflux_inst%gru_c_to_litr_c_col                    , & ! Output: [real(r8) (:,:,:) ]  C fluxes associated with gross unrepresented landcover change to litter pools (gC/m3/s)
          gru_c_to_cwdc_c                  => iso_cnveg_carbonflux_inst%gru_c_to_cwdc_col                      , & ! Output: [real(r8) (:,:) ]  C fluxes associated with harvest to CWD pool (gC/m3/s)
          gru_wood_productc_gain_c         => iso_cnveg_carbonflux_inst%gru_wood_productc_gain_col               & ! Input:  [real(r8) (:)   ]
          )

       do j = 1, nlevdecomp
          do fp = 1,num_soilp
             p = filter_soilp(fp)
             c = patch%column(p)

             do i = i_litr_min, i_litr_max
                gru_c_to_litr_c(c,j,i) = &
                   gru_c_to_litr_c(c,j,i) + &
                   ! leaf gross unrepresented landcover change mortality carbon fluxes
                   gru_leafc_to_litter(p) * lf_f(ivt(p),i) * wtcol(p) * leaf_prof(p,j) + &
                   ! fine root gross unrepresented landcover change mortality carbon fluxes
                   gru_frootc_to_litter(p) * fr_f(ivt(p),i) * wtcol(p) * froot_prof(p,j)
             end do

             ! coarse root gross unrepresented landcover change mortality carbon fluxes
             gru_c_to_cwdc_c(c,j) = gru_c_to_cwdc_c(c,j) + &
                  gru_livecrootc_to_litter(p) * wtcol(p) * croot_prof(p,j)
             gru_c_to_cwdc_c(c,j) = gru_c_to_cwdc_c(c,j) + &
                  gru_deadcrootc_to_litter(p) * wtcol(p) * croot_prof(p,j) 

          end do
       end do
   
       do fp = 1,num_soilp
          p = filter_soilp(fp)
          c = patch%column(p)

          ! wood gross unrepresented landcover change mortality carbon fluxes to product pools
          gru_wood_productc_gain_c(c)  = gru_wood_productc_gain_c(c)  + &
               gru_wood_productc_gain(p)  * wtcol(p)

       end do

     end associate 

   end subroutine CNCIsoGrossUnrepPftToColumn

   !-----------------------------------------------------------------------
   subroutine CIsoFluxCalc1d(&
        ciso_flux, ctot_flux, &
        ciso_state, ctot_state, &
        num, filter, frax_c13, diag, isotope)
     !
     ! !DESCRIPTION:
     ! On the radiation time step, set the carbon isotopic flux
     ! variables (except for gap-phase mortality and fire fluxes)
     !
     ! !ARGUMENTS:
     real(r8)         , intent(inout), pointer :: ciso_flux(:)  ! isoC flux
     real(r8)         , intent(in)   , pointer :: ctot_flux(:)  ! totC flux
     real(r8)         , intent(in)   , pointer :: ciso_state(:) ! isoC state, upstream pool
     real(r8)         , intent(in)   , pointer :: ctot_state(:) ! totC state, upstream pool
     real(r8)         , intent(in)             :: frax_c13      ! fractionation factor (1 = no fractionation) for C13
     integer          , intent(in)             :: num           ! number of filter members
     integer          , intent(in)             :: filter(:)     ! filter indices
     integer          , intent(in)             :: diag          ! 0=no diagnostics, 1=print diagnostics
     character(len=*) , intent(in)             :: isotope       ! 'c13' or 'c14'
     !
     ! ! LOCAL VARIABLES:
     integer  :: i,f     ! indices
     real(r8) :: temp
     real(r8) :: frax
     !-----------------------------------------------------------------------

     ! if C14, double the fractionation
     select case (isotope)
     case ('c14')
        frax = 1._r8 + (1._r8 - frax_c13) * 2._r8
     case ('c13')
        frax = frax_c13
     case default
        call endrun(msg='CNCIsoFluxMod: iso must be either c13 or c14'//errMsg(sourcefile, __LINE__))
     end select

     ! loop over the supplied filter
     do f = 1,num
        i = filter(f)
        if (ctot_state(i) /= 0._r8 .and. ciso_state(i) /= 0._r8) then
           ciso_flux(i) = ctot_flux(i) * (ciso_state(i)/ctot_state(i)) * frax
        else
           ciso_flux(i) = 0._r8
        end if

        if (diag == 1) then
           ! put diagnostic print statements here for isoC flux calculations
        end if
     end do

   end subroutine CIsoFluxCalc1d

   !-----------------------------------------------------------------------
   subroutine CIsoFluxCalc2dFlux(&
        ciso_flux, ctot_flux, &
        ciso_state, ctot_state, &
        num, filter, frax_c13, diag, isotope)
     !
     ! !DESCRIPTION:
     ! Wrapper to CIsoFluxCalc1d for just the flux being a 2-d variable
     !
     ! Loops over the second dimension of each flux variable to do a C Iso flux calc on each level
     !
     ! !ARGUMENTS:
     real(r8)         , intent(inout), pointer :: ciso_flux(:,:)  ! isoC flux
     real(r8)         , intent(in)   , pointer :: ctot_flux(:,:)  ! totC flux
     real(r8)         , intent(in)   , pointer :: ciso_state(:)   ! isoC state, upstream pool
     real(r8)         , intent(in)   , pointer :: ctot_state(:)   ! totC state, upstream pool
     real(r8)         , intent(in)             :: frax_c13        ! fractionation factor (1 = no fractionation) for C13
     integer          , intent(in)             :: num             ! number of filter members
     integer          , intent(in)             :: filter(:)       ! filter indices
     integer          , intent(in)             :: diag            ! 0=no diagnostics, 1=print diagnostics
     character(len=*) , intent(in)             :: isotope         ! 'c13' or 'c14'
     !
     ! !LOCAL VARIABLES:
     integer :: beg2d, end2d
     integer :: i
     real(r8), pointer :: ciso_flux_1d(:)
     real(r8), pointer :: ctot_flux_1d(:)

     character(len=*), parameter :: subname = 'CIsoFluxCalc2d'
     !-----------------------------------------------------------------------

     SHR_ASSERT_ALL_FL((lbound(ctot_flux) == lbound(ciso_flux)), sourcefile, __LINE__)
     SHR_ASSERT_ALL_FL((ubound(ctot_flux) == ubound(ciso_flux)), sourcefile, __LINE__)

     beg2d = lbound(ciso_flux, 2)
     end2d = ubound(ciso_flux, 2)

     do i = beg2d, end2d
        ciso_flux_1d => ciso_flux(:,i)
        ctot_flux_1d => ctot_flux(:,i)
        call CIsoFluxCalc1d(&
             ciso_flux  = ciso_flux_1d, &
             ctot_flux  = ctot_flux_1d, &
             ciso_state = ciso_state, &
             ctot_state = ctot_state, &
             num        = num, &
             filter     = filter, &
             frax_c13   = frax_c13, &
             diag       = diag, &
             isotope    = isotope)
     end do

   end subroutine CIsoFluxCalc2dFlux


   !-----------------------------------------------------------------------
   subroutine CIsoFluxCalc2dBoth(&
        ciso_flux, ctot_flux, &
        ciso_state, ctot_state, &
        num, filter, frax_c13, diag, isotope)
     !
     ! !DESCRIPTION:
     ! Wrapper to CIsoFluxCalc1d for both the flux and state being 2-d variables
     !
     ! Loops over the second dimension of each variable to do a C Iso flux calc on each level
     !
     ! !ARGUMENTS:
     real(r8)         , intent(inout), pointer :: ciso_flux(:,:)  ! isoC flux
     real(r8)         , intent(in)   , pointer :: ctot_flux(:,:)  ! totC flux
     real(r8)         , intent(in)   , pointer :: ciso_state(:,:) ! isoC state, upstream pool
     real(r8)         , intent(in)   , pointer :: ctot_state(:,:) ! totC state, upstream pool
     real(r8)         , intent(in)             :: frax_c13        ! fractionation factor (1 = no fractionation) for C13
     integer          , intent(in)             :: num             ! number of filter members
     integer          , intent(in)             :: filter(:)       ! filter indices
     integer          , intent(in)             :: diag            ! 0=no diagnostics, 1=print diagnostics
     character(len=*) , intent(in)             :: isotope         ! 'c13' or 'c14'
     !
     ! !LOCAL VARIABLES:
     integer :: beg2d, end2d
     integer :: i
     real(r8), pointer :: ciso_flux_1d(:)
     real(r8), pointer :: ctot_flux_1d(:)
     real(r8), pointer :: ciso_state_1d(:)
     real(r8), pointer :: ctot_state_1d(:)

     character(len=*), parameter :: subname = 'CIsoFluxCalc2d'
     !-----------------------------------------------------------------------

     SHR_ASSERT_ALL_FL((lbound(ctot_flux) == lbound(ciso_flux)), sourcefile, __LINE__)
     SHR_ASSERT_ALL_FL((ubound(ctot_flux) == ubound(ciso_flux)), sourcefile, __LINE__)
     ! Note that we do NOT compare the state and flux bounds: it is okay for the state
     ! variables to have wider bounds than the flux variables (e.g., the flux variables
     ! can apply only for the grain components, whereas the state variables apply over
     ! all reproductive components).
     SHR_ASSERT_ALL_FL((lbound(ctot_state) == lbound(ciso_state)), sourcefile, __LINE__)
     SHR_ASSERT_ALL_FL((ubound(ctot_state) == ubound(ciso_state)), sourcefile, __LINE__)

     beg2d = lbound(ciso_flux, 2)
     end2d = ubound(ciso_flux, 2)

     do i = beg2d, end2d
        ciso_flux_1d => ciso_flux(:,i)
        ctot_flux_1d => ctot_flux(:,i)
        ciso_state_1d => ciso_state(:,i)
        ctot_state_1d => ctot_state(:,i)
        call CIsoFluxCalc1d(&
             ciso_flux  = ciso_flux_1d, &
             ctot_flux  = ctot_flux_1d, &
             ciso_state = ciso_state_1d, &
             ctot_state = ctot_state_1d, &
             num        = num, &
             filter     = filter, &
             frax_c13   = frax_c13, &
             diag       = diag, &
             isotope    = isotope)
     end do

   end subroutine CIsoFluxCalc2dBoth

end module CNCIsoFluxMod<|MERGE_RESOLUTION|>--- conflicted
+++ resolved
@@ -8,10 +8,6 @@
   use shr_kind_mod                       , only : r8 => shr_kind_r8
   use shr_log_mod                        , only : errMsg => shr_log_errMsg
   use clm_varpar                         , only : ndecomp_cascade_transitions, nlevdecomp, ndecomp_pools
-<<<<<<< HEAD
-=======
-  use clm_varpar                         , only : maxsoil_patches
->>>>>>> 9fe4b626
   use clm_varpar                         , only : i_litr_min, i_litr_max, i_met_lit
   use abortutils                         , only : endrun
   use pftconMod                          , only : pftcon
@@ -1035,11 +1031,7 @@
     character(len=*)                      , intent(in)    :: isotope         ! 'c13' or 'c14'
     !
     ! !LOCAL VARIABLES:
-<<<<<<< HEAD
     integer :: fp,pp,l,cc,j,i
-=======
-    integer :: pi,pp,l,fp,cc,j,i,fc
->>>>>>> 9fe4b626
     !-----------------------------------------------------------------------
 
     associate(                                                                 &
@@ -1274,10 +1266,6 @@
 
 
       ! calculate the column-level flux of deadstem and deadcrootc to cwdc as the result of fire mortality.
-<<<<<<< HEAD
-=======
-
->>>>>>> 9fe4b626
       do fp = 1,num_soilp
          pp = filter_soilp(fp)
          cc = patch%column(pp)
@@ -1313,11 +1301,7 @@
          cc = patch%column(pp)
          do j = 1, nlevdecomp
             iso_cnveg_cf%m_c_to_litr_fire_col(cc,j,i_met_lit) = &
-<<<<<<< HEAD
                iso_cnveg_cf%m_c_to_litr_fire_col(cc,j,i_met_lit) + &
-=======
-                 iso_cnveg_cf%m_c_to_litr_fire_col(cc,j,i_met_lit) + &
->>>>>>> 9fe4b626
                  ((iso_cnveg_cf%m_leafc_to_litter_fire_patch(pp) * lf_f(ivt(pp),i_met_lit) &
                  +iso_cnveg_cf%m_leafc_storage_to_litter_fire_patch(pp) + &
                  iso_cnveg_cf%m_leafc_xfer_to_litter_fire_patch(pp) + &
@@ -1334,25 +1318,15 @@
                  iso_cnveg_cf%m_livecrootc_xfer_to_litter_fire_patch(pp) &
                  +iso_cnveg_cf%m_deadcrootc_storage_to_litter_fire_patch(pp) + &
                  iso_cnveg_cf%m_deadcrootc_xfer_to_litter_fire_patch(pp))* croot_prof(pp,j)) * patch%wtcol(pp)    
-<<<<<<< HEAD
                      
-=======
-            
->>>>>>> 9fe4b626
             ! Here metabolic litter is treated differently than other
             ! types of litter, so it remains outside this litter loop,
             ! in the line above
             do i = i_met_lit+1, i_litr_max
                iso_cnveg_cf%m_c_to_litr_fire_col(cc,j,i) = &
-<<<<<<< HEAD
-                  iso_cnveg_cf%m_c_to_litr_fire_col(cc,j,i) + &
-                  (iso_cnveg_cf%m_leafc_to_litter_fire_patch(pp) * lf_f(ivt(pp),i) * leaf_prof(pp,j) + &
-                  iso_cnveg_cf%m_frootc_to_litter_fire_patch(pp) * fr_f(ivt(pp),i) * froot_prof(pp,j)) * patch%wtcol(pp)
-=======
                     iso_cnveg_cf%m_c_to_litr_fire_col(cc,j,i) + &
                     (iso_cnveg_cf%m_leafc_to_litter_fire_patch(pp) * lf_f(ivt(pp),i) * leaf_prof(pp,j) + &
                     iso_cnveg_cf%m_frootc_to_litter_fire_patch(pp) * fr_f(ivt(pp),i) * froot_prof(pp,j)) * patch%wtcol(pp)
->>>>>>> 9fe4b626
             end do
          end do
       end do
@@ -1376,22 +1350,13 @@
 !DML
 
     ! !ARGUMENTS:
-<<<<<<< HEAD
     integer                         , intent(in)    :: num_soilp       ! number of soil columns in filter
     integer                         , intent(in)    :: filter_soilp(:) ! filter for soil columns
-=======
-    integer                         , intent(in)    :: num_soilp       ! number of soil patches in filter
-    integer                         , intent(in)    :: filter_soilp(:) ! filter for soil patches
->>>>>>> 9fe4b626
     type(soilbiogeochem_state_type) , intent(in)    :: soilbiogeochem_state_inst
     type(cnveg_carbonflux_type)     , intent(inout) :: iso_cnveg_carbonflux_inst
     !
     ! !LOCAL VARIABLES:
-<<<<<<< HEAD
     integer :: fp,c,p,k,j,i
-=======
-    integer :: c,pi,p,k,j,i,fp
->>>>>>> 9fe4b626
     !-----------------------------------------------------------------------
 
     associate(                                                                                     & 
@@ -1413,7 +1378,6 @@
          )
 
       do j = 1, nlevdecomp
-<<<<<<< HEAD
          do fp = 1,num_soilp
             p = filter_soilp(fp)
             c = patch%column(p)
@@ -1426,38 +1390,16 @@
                   ! fine root litter carbon fluxes
                   frootc_to_litter(p) * fr_f(ivt(p),i) * wtcol(p) * froot_prof(p,j)
             end do
-=======
->>>>>>> 9fe4b626
-
-         do fp = 1,num_soilp
-            p = filter_soilp(fp)
-            c = patch%column(p)
-            
-            do i = i_litr_min, i_litr_max
-               phenology_c_to_litr_c(c,j,i) = &
-                    phenology_c_to_litr_c(c,j,i) + &
-                    ! leaf litter carbon fluxes
-                    leafc_to_litter(p) * lf_f(ivt(p),i) * wtcol(p) * leaf_prof(p,j) + &
-                    ! fine root litter carbon fluxes
-                    frootc_to_litter(p) * fr_f(ivt(p),i) * wtcol(p) * froot_prof(p,j)
-            end do
-            
+
 !DML
             if (ivt(p) >= npcropmin) then ! add livestemc to litter
                ! stem litter carbon fluxes
                do i = i_litr_min, i_litr_max
                   phenology_c_to_litr_c(c,j,i) = &
-<<<<<<< HEAD
                      phenology_c_to_litr_c(c,j,i) + &
                      livestemc_to_litter(p) * lf_f(ivt(p),i) * wtcol(p) * leaf_prof(p,j)
                end do
 
-=======
-                       phenology_c_to_litr_c(c,j,i) + &
-                       livestemc_to_litter(p) * lf_f(ivt(p),i) * wtcol(p) * leaf_prof(p,j)
-               end do
-               
->>>>>>> 9fe4b626
                if (.not. use_grainproduct) then
                   ! grain litter carbon fluxes
                   do i = i_litr_min, i_litr_max
@@ -1468,11 +1410,7 @@
                      end do
                   end do
                end if
-<<<<<<< HEAD
-
-=======
-               
->>>>>>> 9fe4b626
+
                ! reproductive structure litter carbon fluxes
                do i = i_litr_min, i_litr_max
                   do k = repr_structure_min, repr_structure_max
@@ -1481,14 +1419,8 @@
                           repr_structurec_to_litter(p,k) * lf_f(ivt(p),i) * wtcol(p) * leaf_prof(p,j)
                   end do
                end do
-<<<<<<< HEAD
             end if
 !DML
-=======
-               
-            end if
-            !DML
->>>>>>> 9fe4b626
          end do
       end do
 
@@ -1505,22 +1437,13 @@
      ! to the column level and assign them to the three litter pools (+ cwd pool)
      !
      ! !ARGUMENTS:
-<<<<<<< HEAD
      integer                         , intent(in)    :: num_soilp         ! number of soil columns in filter
      integer                         , intent(in)    :: filter_soilp(:)   ! soil column filter
-=======
-     integer                         , intent(in)    :: num_soilp         ! number of soil patches in filter
-     integer                         , intent(in)    :: filter_soilp(:)   ! soil patch filter
->>>>>>> 9fe4b626
      type(soilbiogeochem_state_type) , intent(in)    :: soilbiogeochem_state_inst
      type(cnveg_carbonflux_type)     , intent(inout) :: iso_cnveg_carbonflux_inst
      !
      ! !LOCAL VARIABLES:
-<<<<<<< HEAD
      integer :: fp,c,p,j,i  ! indices
-=======
-     integer :: fp,c,pi,p,j,i  ! indices
->>>>>>> 9fe4b626
      !-----------------------------------------------------------------------
 
      associate(                                                                                             & 
@@ -1561,10 +1484,6 @@
           )
           
        do j = 1, nlevdecomp
-<<<<<<< HEAD
-=======
-
->>>>>>> 9fe4b626
           do fp = 1,num_soilp
              p = filter_soilp(fp)
              c = patch%column(p)
@@ -1572,7 +1491,6 @@
              do i = i_litr_min, i_litr_max
                 ! leaf gap mortality carbon fluxes
                 gap_mortality_c_to_litr_c(c,j,i) = &
-<<<<<<< HEAD
                    gap_mortality_c_to_litr_c(c,j,i) + &
                    m_leafc_to_litter(p) * lf_f(ivt(p),i) * wtcol(p) * leaf_prof(p,j)
                 ! fine root gap mortality carbon fluxes
@@ -1581,16 +1499,6 @@
                    m_frootc_to_litter(p) * fr_f(ivt(p),i) * wtcol(p) * froot_prof(p,j)
              end do
 
-=======
-                     gap_mortality_c_to_litr_c(c,j,i) + &
-                     m_leafc_to_litter(p) * lf_f(ivt(p),i) * wtcol(p) * leaf_prof(p,j)
-                ! fine root gap mortality carbon fluxes
-                gap_mortality_c_to_litr_c(c,j,i) = &
-                     gap_mortality_c_to_litr_c(c,j,i) + &
-                     m_frootc_to_litter(p) * fr_f(ivt(p),i) * wtcol(p) * froot_prof(p,j)
-             end do
-             
->>>>>>> 9fe4b626
              ! wood gap mortality carbon fluxes
              gap_mortality_c_to_cwdc(c,j)  = gap_mortality_c_to_cwdc(c,j)  + &
                   m_livestemc_to_litter(p)  * wtcol(p) * stem_prof(p,j)
@@ -1600,16 +1508,11 @@
                   m_livecrootc_to_litter(p) * wtcol(p) * croot_prof(p,j)
              gap_mortality_c_to_cwdc(c,j) = gap_mortality_c_to_cwdc(c,j) + &
                   m_deadcrootc_to_litter(p) * wtcol(p) * croot_prof(p,j)
-<<<<<<< HEAD
-
-=======
-             
->>>>>>> 9fe4b626
+
              ! Metabolic litter is treated differently than other types
              ! of litter, so it gets this additional line after the
              ! most recent loop over all litter types
              gap_mortality_c_to_litr_c(c,j,i_met_lit) = &
-<<<<<<< HEAD
                 gap_mortality_c_to_litr_c(c,j,i_met_lit) + &
                 ! storage gap mortality carbon fluxes
                 m_leafc_storage_to_litter(p) * wtcol(p) * leaf_prof(p,j) + &
@@ -1628,26 +1531,6 @@
                 m_deadcrootc_xfer_to_litter(p) * wtcol(p) * croot_prof(p,j) + &
                 m_gresp_xfer_to_litter(p) * wtcol(p) * leaf_prof(p,j)
 
-=======
-                  gap_mortality_c_to_litr_c(c,j,i_met_lit) + &
-                  ! storage gap mortality carbon fluxes
-                  m_leafc_storage_to_litter(p) * wtcol(p) * leaf_prof(p,j) + &
-                  m_frootc_storage_to_litter(p) * wtcol(p) * froot_prof(p,j) + &
-                  m_livestemc_storage_to_litter(p) * wtcol(p) * stem_prof(p,j) + &
-                  m_deadstemc_storage_to_litter(p) * wtcol(p) * stem_prof(p,j) + &
-                  m_livecrootc_storage_to_litter(p) * wtcol(p) * croot_prof(p,j) + &
-                  m_deadcrootc_storage_to_litter(p) * wtcol(p) * croot_prof(p,j) + &
-                  m_gresp_storage_to_litter(p) * wtcol(p) * leaf_prof(p,j) + &
-                  ! transfer gap mortality carbon fluxes
-                  m_leafc_xfer_to_litter(p) * wtcol(p) * leaf_prof(p,j) + &
-                  m_frootc_xfer_to_litter(p) * wtcol(p) * froot_prof(p,j) + &
-                  m_livestemc_xfer_to_litter(p) * wtcol(p) * stem_prof(p,j) + &
-                  m_deadstemc_xfer_to_litter(p) * wtcol(p) * stem_prof(p,j) + &
-                  m_livecrootc_xfer_to_litter(p) * wtcol(p) * croot_prof(p,j) + &
-                  m_deadcrootc_xfer_to_litter(p) * wtcol(p) * croot_prof(p,j) + &
-                  m_gresp_xfer_to_litter(p) * wtcol(p) * leaf_prof(p,j)
-             
->>>>>>> 9fe4b626
           end do
        end do
 
