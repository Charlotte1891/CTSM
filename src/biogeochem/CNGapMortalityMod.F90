module CNGapMortalityMod

#include "shr_assert.h"

  !-----------------------------------------------------------------------
  ! !DESCRIPTION:
  ! Module holding routines used in gap mortality for coupled carbon
  ! nitrogen code.
  !
  ! !USES:
<<<<<<< HEAD
  use shr_kind_mod                   , only : r8 => shr_kind_r8
  use decompMod                      , only : bounds_type
  use abortutils                     , only : endrun
  use shr_log_mod                    , only : errMsg => shr_log_errMsg
  use pftconMod                      , only : pftcon
  use CNDVType                       , only : dgvs_type
  use CNVegCarbonStateType           , only : cnveg_carbonstate_type
  use CNVegCarbonFluxType            , only : cnveg_carbonflux_type
  use CNVegNitrogenStateType         , only : cnveg_nitrogenstate_type
  use CNVegNitrogenFluxType          , only : cnveg_nitrogenflux_type
  use SoilBiogeochemNitrogenFluxType , only : soilbiogeochem_nitrogenflux_type
  use CanopyStateType                , only : canopystate_type            
  use ColumnType                     , only : col                
  use PatchType                      , only : patch                
  use GridcellType                   , only : grc
  use clm_varctl                     , only : use_matrixcn  
  use clm_varpar                     , only : ileaf,ileaf_st,ileaf_xf,ifroot,ifroot_st,ifroot_xf,&
                                              ilivestem,ilivestem_st,ilivestem_xf,&
                                              ideadstem,ideadstem_st,ideadstem_xf,&
                                              ilivecroot,ilivecroot_st,ilivecroot_xf,&
                                              ideadcroot,ideadcroot_st,ideadcroot_xf,iretransn,ioutc,ioutn
  use CNVegMatrixMod                 , only : matrix_update_gmc, matrix_update_gmn
=======
  use shr_kind_mod            , only : r8 => shr_kind_r8
  use decompMod               , only : bounds_type
  use abortutils              , only : endrun
  use shr_log_mod             , only : errMsg => shr_log_errMsg
  use pftconMod               , only : pftcon
  use CNDVType                , only : dgvs_type
  use CNVegCarbonStateType    , only : cnveg_carbonstate_type, spinup_factor_deadwood
  use CNVegCarbonFluxType     , only : cnveg_carbonflux_type
  use CNVegNitrogenStateType  , only : cnveg_nitrogenstate_type
  use CNVegNitrogenFluxType   , only : cnveg_nitrogenflux_type
  use CanopyStateType         , only : canopystate_type            
  use ColumnType              , only : col                
  use PatchType               , only : patch                
>>>>>>> 10ea6eea
  !
  implicit none
  private
  !
  ! !PUBLIC MEMBER FUNCTIONS:
  public :: readParams
  public :: CNGapMortality

  type, private :: params_type
     real(r8):: am     ! mortality rate based on annual rate, fractional mortality (1/yr)
     real(r8):: k_mort ! coeff. of growth efficiency in mortality equation
  end type params_type
  !
  type(params_type), private :: params_inst
  !
  ! !PRIVATE MEMBER FUNCTIONS:
  private :: CNGap_PatchToColumn

  character(len=*), parameter, private :: sourcefile = &
       __FILE__
  !-----------------------------------------------------------------------

contains

  !-----------------------------------------------------------------------
  subroutine readParams ( ncid )
    !
    ! !DESCRIPTION:
    ! Read in parameters
    !
    ! !USES:
    use ncdio_pio  , only : file_desc_t,ncd_io
    !
    ! !ARGUMENTS:
    implicit none
    type(file_desc_t),intent(inout) :: ncid   ! pio netCDF file id
    !
    ! !LOCAL VARIABLES:
    character(len=32)  :: subname = 'CNGapMortParamsType'
    character(len=100) :: errCode = '-Error reading in parameters file:'
    logical            :: readv ! has variable been read in or not
    real(r8)           :: tempr ! temporary to read in constant
    character(len=100) :: tString ! temp. var for reading
    !-----------------------------------------------------------------------

    tString='r_mort'
    call ncd_io(varname=trim(tString),data=tempr, flag='read', ncid=ncid, readvar=readv)
    if ( .not. readv ) call endrun(msg=trim(errCode)//trim(tString)//errMsg(sourcefile, __LINE__))
    params_inst%am=tempr

    tString='k_mort'
    call ncd_io(varname=trim(tString),data=tempr, flag='read', ncid=ncid, readvar=readv)
    if ( .not. readv ) call endrun(msg=trim(errCode)//trim(tString)//errMsg(sourcefile, __LINE__))
    params_inst%k_mort=tempr   
    
  end subroutine readParams

  !-----------------------------------------------------------------------
  subroutine CNGapMortality (bounds, num_soilc, filter_soilc, num_soilp, filter_soilp, &
       dgvs_inst, cnveg_carbonstate_inst, cnveg_nitrogenstate_inst, soilbiogeochem_nitrogenflux_inst,&
       cnveg_carbonflux_inst, cnveg_nitrogenflux_inst, canopystate_inst, &  
       leaf_prof_patch, froot_prof_patch, croot_prof_patch, stem_prof_patch)  
    !
    ! !DESCRIPTION:
    ! Gap-phase mortality routine for coupled carbon-nitrogen code (CN)
    !
    ! !USES:
    use clm_time_manager , only: get_days_per_year, get_step_size_real, get_step_size
    use clm_varpar       , only: nlevdecomp_full
    use clm_varcon       , only: secspday
    use clm_varctl       , only: use_cndv, spinup_state
    use pftconMod        , only: npcropmin
    !
    ! !ARGUMENTS:
    type(bounds_type)                      , intent(in)    :: bounds
    integer                                , intent(in)    :: num_soilc       ! number of soil columns in filter
    integer                                , intent(in)    :: filter_soilc(:) ! column filter for soil points
    integer                                , intent(in)    :: num_soilp       ! number of soil patches in filter
    integer                                , intent(in)    :: filter_soilp(:) ! patch filter for soil points
    type(dgvs_type)                        , intent(inout) :: dgvs_inst
    type(cnveg_carbonstate_type)           , intent(in)    :: cnveg_carbonstate_inst
    type(cnveg_nitrogenstate_type)         , intent(in)    :: cnveg_nitrogenstate_inst
    type(cnveg_carbonflux_type)            , intent(inout) :: cnveg_carbonflux_inst
    type(cnveg_nitrogenflux_type)          , intent(inout) :: cnveg_nitrogenflux_inst
    type(canopystate_type)                 , intent(in)    :: canopystate_inst            
    type(soilbiogeochem_nitrogenflux_type) , intent(inout) :: soilbiogeochem_nitrogenflux_inst
    real(r8)                               , intent(in)    :: leaf_prof_patch(bounds%begp:,1:)
    real(r8)                               , intent(in)    :: froot_prof_patch(bounds%begp:,1:)
    real(r8)                               , intent(in)    :: croot_prof_patch(bounds%begp:,1:)
    real(r8)                               , intent(in)    :: stem_prof_patch(bounds%begp:,1:)
    !
    ! !LOCAL VARIABLES:
    integer :: p             ! patch index
    integer :: fp            ! patch filter index
    real(r8):: am            ! rate for fractional mortality (1/yr)
    real(r8):: m             ! rate for fractional mortality (1/s)
    real(r8):: mort_max      ! asymptotic max mortality rate (/yr)
    real(r8):: k_mort = 0.3  ! coeff of growth efficiency in mortality equation
    real(r8):: dt
    logical,parameter :: matrixcheck_gm = .False.
    !-----------------------------------------------------------------------

    SHR_ASSERT_ALL_FL((ubound(leaf_prof_patch)   == (/bounds%endp,nlevdecomp_full/)), sourcefile, __LINE__)
    SHR_ASSERT_ALL_FL((ubound(froot_prof_patch)  == (/bounds%endp,nlevdecomp_full/)), sourcefile, __LINE__)
    SHR_ASSERT_ALL_FL((ubound(croot_prof_patch)  == (/bounds%endp,nlevdecomp_full/)), sourcefile, __LINE__)
    SHR_ASSERT_ALL_FL((ubound(stem_prof_patch)   == (/bounds%endp,nlevdecomp_full/)), sourcefile, __LINE__)

    associate(                                         & 
         ivt                      => patch%itype                  , & ! Input:  [integer  (:) ]  patch vegetation type                                

         woody                    => pftcon%woody               , & ! Input:  binary flag for woody lifeform                    
         
         greffic                  => dgvs_inst%greffic_patch    , & ! Input:  [real(r8) (:) ]                                                    
         heatstress               => dgvs_inst%heatstress_patch , & ! Input:  [real(r8) (:) ]    
         
         leafcn                   => pftcon%leafcn               , & ! Input:  [real(r8) (:)]  leaf C:N (gC/gN)                        
         frootcn                  => pftcon%frootcn              , & ! Input:  [real(r8) (:)]  fine root C:N (gC/gN)                  
         livewdcn                 => pftcon%livewdcn             , & ! Input:  [real(r8) (:)]  live wood (phloem and ray parenchyma) C:N (gC/gN) 
         laisun                   => canopystate_inst%laisun_patch  , & ! Input:  [real(r8) (:)   ]  sunlit projected leaf area index      
         laisha                   => canopystate_inst%laisha_patch  , & ! Input:  [real(r8) (:)   ]  shaded projected leaf area index   
                                                         
         nind                     => dgvs_inst%nind_patch                           , & ! Output:[real(r8)(:)] number of individuals (#/m2) added by F. Li and S. Levis		
         ileaf_to_iout_gmc        => cnveg_carbonflux_inst%ileaf_to_iout_gm         , & ! Input: [integer (:)] Index of gap mortality related C transfer from leaf pool to outside of vegetation pools
         ileafst_to_iout_gmc      => cnveg_carbonflux_inst%ileafst_to_iout_gm       , & ! Input: [integer (:)] Index of gap mortality related C transfer from leaf storage pool to outside of vegetation pools
         ileafxf_to_iout_gmc      => cnveg_carbonflux_inst%ileafxf_to_iout_gm       , & ! Input: [integer (:)] Index of gap mortality related C transfer from leaf transfer pool to outside of vegetation pools
         ifroot_to_iout_gmc       => cnveg_carbonflux_inst%ifroot_to_iout_gm        , & ! Input: [integer (:)] Index of gap mortality related C transfer from fine root pool to outside of vegetation pools
         ifrootst_to_iout_gmc     => cnveg_carbonflux_inst%ifrootst_to_iout_gm      , & ! Input: [integer (:)] Index of gap mortality related C transfer from fine root storage pool to outside of vegetation pools
         ifrootxf_to_iout_gmc     => cnveg_carbonflux_inst%ifrootxf_to_iout_gm      , & ! Input: [integer (:)] Index of gap mortality related C transfer from fine root transfer pool to outside of vegetation pools
         ilivestem_to_iout_gmc    => cnveg_carbonflux_inst%ilivestem_to_iout_gm     , & ! Input: [integer (:)] Index of gap mortality related C transfer from live stem pool to outside of vegetation pools
         ilivestemst_to_iout_gmc  => cnveg_carbonflux_inst%ilivestemst_to_iout_gm   , & ! Input: [integer (:)] Index of gap mortality related C transfer from live stem storage pool to outside of vegetation pools
         ilivestemxf_to_iout_gmc  => cnveg_carbonflux_inst%ilivestemxf_to_iout_gm   , & ! Input: [integer (:)] Index of gap mortality related C transfer from live stem transfer pool to outside of vegetation pools
         ideadstem_to_iout_gmc    => cnveg_carbonflux_inst%ideadstem_to_iout_gm     , & ! Input: [integer (:)] Index of gap mortality related C transfer from dead stem pool to outside of vegetation pools
         ideadstemst_to_iout_gmc  => cnveg_carbonflux_inst%ideadstemst_to_iout_gm   , & ! Input: [integer (:)] Index of gap mortality related C transfer from dead stem storage pool to outside of vegetation pools
         ideadstemxf_to_iout_gmc  => cnveg_carbonflux_inst%ideadstemxf_to_iout_gm   , & ! Input: [integer (:)] Index of gap mortality related C transfer from dead stem transfer pool to outside of vegetation pools
         ilivecroot_to_iout_gmc   => cnveg_carbonflux_inst%ilivecroot_to_iout_gm    , & ! Input: [integer (:)] Index of gap mortality related C transfer from live coarse root pool to outside of vegetation pools
         ilivecrootst_to_iout_gmc => cnveg_carbonflux_inst%ilivecrootst_to_iout_gm  , & ! Input: [integer (:)] Index of gap mortality related C transfer from live coarse root storage pool to outside of vegetation pools
         ilivecrootxf_to_iout_gmc => cnveg_carbonflux_inst%ilivecrootxf_to_iout_gm  , & ! Input: [integer (:)] Index of gap mortality related C transfer from live coarse root transfer pool to outside of vegetation pools
         ideadcroot_to_iout_gmc   => cnveg_carbonflux_inst%ideadcroot_to_iout_gm    , & ! Input: [integer (:)] Index of gap mortality related C transfer from dead coarse root pool to outside of vegetation pools
         ideadcrootst_to_iout_gmc => cnveg_carbonflux_inst%ideadcrootst_to_iout_gm  , & ! Input: [integer (:)] Index of gap mortality related C transfer from dead coarse root storage pool to outside of vegetation pools
         ideadcrootxf_to_iout_gmc => cnveg_carbonflux_inst%ideadcrootxf_to_iout_gm  , & ! Input: [integer (:)] Index of gap mortality related C transfer from dead coarse root transfer pool to outside of vegetation pools
         ileaf_to_iout_gmn        => cnveg_nitrogenflux_inst%ileaf_to_iout_gm       , & ! Input: [integer (:)] Index of gap mortality related N transfer from leaf pool to outside of vegetation pools
         ileafst_to_iout_gmn      => cnveg_nitrogenflux_inst%ileafst_to_iout_gm     , & ! Input: [integer (:)] Index of gap mortality related N transfer from leaf storage pool to outside of vegetation pools
         ileafxf_to_iout_gmn      => cnveg_nitrogenflux_inst%ileafxf_to_iout_gm     , & ! Input: [integer (:)] Index of gap mortality related N transfer from leaf transfer pool to outside of vegetation pools
         ifroot_to_iout_gmn       => cnveg_nitrogenflux_inst%ifroot_to_iout_gm      , & ! Input: [integer (:)] Index of gap mortality related N transfer from fine root pool to outside of vegetation pools
         ifrootst_to_iout_gmn     => cnveg_nitrogenflux_inst%ifrootst_to_iout_gm    , & ! Input: [integer (:)] Index of gap mortality related N transfer from fine root storage pool to outside of vegetation pools
         ifrootxf_to_iout_gmn     => cnveg_nitrogenflux_inst%ifrootxf_to_iout_gm    , & ! Input: [integer (:)] Index of gap mortality related N transfer from fine root transfer pool to outside of vegetation pools
         ilivestem_to_iout_gmn    => cnveg_nitrogenflux_inst%ilivestem_to_iout_gm   , & ! Input: [integer (:)] Index of gap mortality related N transfer from live stem pool to outside of vegetation pools
         ilivestemst_to_iout_gmn  => cnveg_nitrogenflux_inst%ilivestemst_to_iout_gm , & ! Input: [integer (:)] Index of gap mortality related N transfer from live stem storage pool to outside of vegetation pools
         ilivestemxf_to_iout_gmn  => cnveg_nitrogenflux_inst%ilivestemxf_to_iout_gm , & ! Input: [integer (:)] Index of gap mortality related N transfer from live stem transfer pool to outside of vegetation pools
         ideadstem_to_iout_gmn    => cnveg_nitrogenflux_inst%ideadstem_to_iout_gm   , & ! Input: [integer (:)] Index of gap mortality related N transfer from dead stem pool to outside of vegetation pools
         ideadstemst_to_iout_gmn  => cnveg_nitrogenflux_inst%ideadstemst_to_iout_gm , & ! Input: [integer (:)] Index of gap mortality related N transfer from dead stem storage pool to outside of vegetation pools
         ideadstemxf_to_iout_gmn  => cnveg_nitrogenflux_inst%ideadstemxf_to_iout_gm , & ! Input: [integer (:)] Index of gap mortality related N transfer from dead stem transfer pool to outside of vegetation pools
         ilivecroot_to_iout_gmn   => cnveg_nitrogenflux_inst%ilivecroot_to_iout_gm  , & ! Input: [integer (:)] Index of gap mortality related N transfer from live coarse root pool to outside of vegetation pools
         ilivecrootst_to_iout_gmn => cnveg_nitrogenflux_inst%ilivecrootst_to_iout_gm, & ! Input: [integer (:)] Index of gap mortality related N transfer from live coarse root storage pool to outside of vegetation pools
         ilivecrootxf_to_iout_gmn => cnveg_nitrogenflux_inst%ilivecrootxf_to_iout_gm, & ! Input: [integer (:)] Index of gap mortality related N transfer from live coarse root transfer pool to outside of vegetation pools
         ideadcroot_to_iout_gmn   => cnveg_nitrogenflux_inst%ideadcroot_to_iout_gm  , & ! Input: [integer (:)] Index of gap mortality related N transfer from dead coarse root pool to outside of vegetation pools
         ideadcrootst_to_iout_gmn => cnveg_nitrogenflux_inst%ideadcrootst_to_iout_gm, & ! Input: [integer (:)] Index of gap mortality related N transfer from dead coarse root storage pool to outside of vegetation pools
         ideadcrootxf_to_iout_gmn => cnveg_nitrogenflux_inst%ideadcrootxf_to_iout_gm, & ! Input: [integer (:)] Index of gap mortality related N transfer from dead coarse root transfer pool to outside of vegetation pools
         iretransn_to_iout_gmn    => cnveg_nitrogenflux_inst%iretransn_to_iout_gm     & ! Input: [integer (:)] Index of gap mortality related N transfer from retranslocation pool to outside of vegetation pools
         )

      dt = real( get_step_size(), r8 )
      ! set the mortality rate based on annual rate
      am = params_inst%am
      ! set coeff of growth efficiency in mortality equation 
      k_mort = params_inst%k_mort

      ! patch loop
      do fp = 1,num_soilp
         p = filter_soilp(fp)

         if (use_cndv) then
            ! Stress mortality from lpj's subr Mortality.

            if (woody(ivt(p)) == 1._r8) then

               if (ivt(p) == 8) then
                  mort_max = 0.03_r8 ! BDT boreal
               else
                  mort_max = 0.01_r8 ! original value for all patches
               end if

               ! heatstress and greffic calculated in Establishment once/yr

               ! Mortality rate inversely related to growth efficiency
               ! (Prentice et al 1993)
               am = mort_max / (1._r8 + k_mort * greffic(p))

               ! Mortality rate inversely related to growth efficiency
               ! (Prentice et al 1993)
               am = mort_max / (1._r8 + k_mort * greffic(p))

               am = min(1._r8, am + heatstress(p))
            else ! lpj didn't set this for grasses; cn does
               ! set the mortality rate based on annual rate
               am = params_inst%am
            end if

         end if

         m  = am/(get_days_per_year() * secspday)

         !------------------------------------------------------
         ! patch-level gap mortality carbon fluxes
         !------------------------------------------------------

         ! displayed pools
<<<<<<< HEAD
         if(.not. use_matrixcn)then
            cnveg_carbonflux_inst%m_leafc_to_litter_patch(p)               = cnveg_carbonstate_inst%leafc_patch(p)               * m
            cnveg_carbonflux_inst%m_frootc_to_litter_patch(p)              = cnveg_carbonstate_inst%frootc_patch(p)              * m
            cnveg_carbonflux_inst%m_livestemc_to_litter_patch(p)           = cnveg_carbonstate_inst%livestemc_patch(p)           * m
            cnveg_carbonflux_inst%m_livecrootc_to_litter_patch(p)          = cnveg_carbonstate_inst%livecrootc_patch(p)          * m
         else
            cnveg_carbonflux_inst%m_leafc_to_litter_patch(p)               = cnveg_carbonstate_inst%leafc_patch(p)       * matrix_update_gmc(p,ileaf_to_iout_gmc,m,dt,cnveg_carbonflux_inst,matrixcheck_gm,.True.)
            cnveg_carbonflux_inst%m_frootc_to_litter_patch(p)              = cnveg_carbonstate_inst%frootc_patch(p)      * matrix_update_gmc(p,ifroot_to_iout_gmc,m,dt,cnveg_carbonflux_inst,.true.,.True.)
            cnveg_carbonflux_inst%m_livestemc_to_litter_patch(p)           = cnveg_carbonstate_inst%livestemc_patch(p)   * matrix_update_gmc(p,ilivestem_to_iout_gmc,m,dt,cnveg_carbonflux_inst,matrixcheck_gm,.True.)
            cnveg_carbonflux_inst%m_livecrootc_to_litter_patch(p)          = cnveg_carbonstate_inst%livecrootc_patch(p)  * matrix_update_gmc(p,ilivecroot_to_iout_gmc,m,dt,cnveg_carbonflux_inst,matrixcheck_gm,.True.)
         end if
         if (spinup_state == 2 .and. .not. use_cndv) then   !accelerate mortality of dead woody pools 
            if(.not. use_matrixcn)then
               cnveg_carbonflux_inst%m_deadstemc_to_litter_patch(p)         = cnveg_carbonstate_inst%deadstemc_patch(p)  * m * 10._r8
               cnveg_carbonflux_inst%m_deadcrootc_to_litter_patch(p)        = cnveg_carbonstate_inst%deadcrootc_patch(p) * m * 10._r8
            else
               cnveg_carbonflux_inst%m_deadstemc_to_litter_patch(p)         = cnveg_carbonstate_inst%deadstemc_patch(p)   * matrix_update_gmc(p,ideadstem_to_iout_gmc,m*10._r8,dt,cnveg_carbonflux_inst,matrixcheck_gm,.True.)
               cnveg_carbonflux_inst%m_deadcrootc_to_litter_patch(p)        = cnveg_carbonstate_inst%deadcrootc_patch(p)  * matrix_update_gmc(p,ideadcroot_to_iout_gmc,m*10._r8,dt,cnveg_carbonflux_inst,matrixcheck_gm,.True.)
            end if !use_matrixcn
         else
            if (.not. use_matrixcn) then
               cnveg_carbonflux_inst%m_deadstemc_to_litter_patch(p)         = cnveg_carbonstate_inst%deadstemc_patch(p)           * m
               cnveg_carbonflux_inst%m_deadcrootc_to_litter_patch(p)        = cnveg_carbonstate_inst%deadcrootc_patch(p)          * m
            else
               cnveg_carbonflux_inst%m_deadstemc_to_litter_patch(p)         = cnveg_carbonstate_inst%deadstemc_patch(p)   * matrix_update_gmc(p,ideadstem_to_iout_gmc,m,dt,cnveg_carbonflux_inst,matrixcheck_gm,.True.)
               cnveg_carbonflux_inst%m_deadcrootc_to_litter_patch(p)        = cnveg_carbonstate_inst%deadcrootc_patch(p)  * matrix_update_gmc(p,ideadcroot_to_iout_gmc,m,dt,cnveg_carbonflux_inst,matrixcheck_gm,.True.)
            end if !use_matrixcn
         end if
=======
         cnveg_carbonflux_inst%m_leafc_to_litter_patch(p)               = cnveg_carbonstate_inst%leafc_patch(p)               * m
         cnveg_carbonflux_inst%m_frootc_to_litter_patch(p)              = cnveg_carbonstate_inst%frootc_patch(p)              * m
         cnveg_carbonflux_inst%m_livestemc_to_litter_patch(p)           = cnveg_carbonstate_inst%livestemc_patch(p)           * m
         cnveg_carbonflux_inst%m_livecrootc_to_litter_patch(p)          = cnveg_carbonstate_inst%livecrootc_patch(p)          * m
         cnveg_carbonflux_inst%m_deadstemc_to_litter_patch(p)         = cnveg_carbonstate_inst%deadstemc_patch(p)  * m * spinup_factor_deadwood
         cnveg_carbonflux_inst%m_deadcrootc_to_litter_patch(p)        = cnveg_carbonstate_inst%deadcrootc_patch(p) * m * spinup_factor_deadwood
>>>>>>> 10ea6eea

         ! storage pools
         if(.not. use_matrixcn)then
            cnveg_carbonflux_inst%m_leafc_storage_to_litter_patch(p)       = cnveg_carbonstate_inst%leafc_storage_patch(p)       * m
            cnveg_carbonflux_inst%m_frootc_storage_to_litter_patch(p)      = cnveg_carbonstate_inst%frootc_storage_patch(p)      * m
            cnveg_carbonflux_inst%m_livestemc_storage_to_litter_patch(p)   = cnveg_carbonstate_inst%livestemc_storage_patch(p)   * m
            cnveg_carbonflux_inst%m_deadstemc_storage_to_litter_patch(p)   = cnveg_carbonstate_inst%deadstemc_storage_patch(p)   * m
            cnveg_carbonflux_inst%m_livecrootc_storage_to_litter_patch(p)  = cnveg_carbonstate_inst%livecrootc_storage_patch(p)  * m
            cnveg_carbonflux_inst%m_deadcrootc_storage_to_litter_patch(p)  = cnveg_carbonstate_inst%deadcrootc_storage_patch(p)  * m
            cnveg_carbonflux_inst%m_gresp_storage_to_litter_patch(p)       = cnveg_carbonstate_inst%gresp_storage_patch(p)       * m
         
         ! transfer pools
            cnveg_carbonflux_inst%m_leafc_xfer_to_litter_patch(p)          = cnveg_carbonstate_inst%leafc_xfer_patch(p)          * m
            cnveg_carbonflux_inst%m_frootc_xfer_to_litter_patch(p)         = cnveg_carbonstate_inst%frootc_xfer_patch(p)         * m
            cnveg_carbonflux_inst%m_livestemc_xfer_to_litter_patch(p)      = cnveg_carbonstate_inst%livestemc_xfer_patch(p)      * m
            cnveg_carbonflux_inst%m_deadstemc_xfer_to_litter_patch(p)      = cnveg_carbonstate_inst%deadstemc_xfer_patch(p)      * m
            cnveg_carbonflux_inst%m_livecrootc_xfer_to_litter_patch(p)     = cnveg_carbonstate_inst%livecrootc_xfer_patch(p)     * m
            cnveg_carbonflux_inst%m_deadcrootc_xfer_to_litter_patch(p)     = cnveg_carbonstate_inst%deadcrootc_xfer_patch(p)     * m
            cnveg_carbonflux_inst%m_gresp_xfer_to_litter_patch(p)          = cnveg_carbonstate_inst%gresp_xfer_patch(p)          * m
         else
           ! NOTE: The non-matrix version of this is in CNCStateUpdate2Mod CStateUpdate2 (EBK 11/25/2019)

         ! storage pools
             cnveg_carbonflux_inst%m_leafc_storage_to_litter_patch(p)         = cnveg_carbonstate_inst%leafc_storage_patch(p)      * matrix_update_gmc(p,ileafst_to_iout_gmc,m,dt,cnveg_carbonflux_inst,matrixcheck_gm,.True.)
             cnveg_carbonflux_inst%m_frootc_storage_to_litter_patch(p)        = cnveg_carbonstate_inst%frootc_storage_patch(p)     * matrix_update_gmc(p,ifrootst_to_iout_gmc,m,dt,cnveg_carbonflux_inst,matrixcheck_gm,.True.)
             cnveg_carbonflux_inst%m_livestemc_storage_to_litter_patch(p)     = cnveg_carbonstate_inst%livestemc_storage_patch(p)  * matrix_update_gmc(p,ilivestemst_to_iout_gmc,m,dt,cnveg_carbonflux_inst,matrixcheck_gm,.True.)
             cnveg_carbonflux_inst%m_deadstemc_storage_to_litter_patch(p)     = cnveg_carbonstate_inst%deadstemc_storage_patch(p)  * matrix_update_gmc(p,ideadstemst_to_iout_gmc,m,dt,cnveg_carbonflux_inst,matrixcheck_gm,.True.)
             cnveg_carbonflux_inst%m_livecrootc_storage_to_litter_patch(p)    = cnveg_carbonstate_inst%livecrootc_storage_patch(p) * matrix_update_gmc(p,ilivecrootst_to_iout_gmc,m,dt,cnveg_carbonflux_inst,matrixcheck_gm,.True.)
             cnveg_carbonflux_inst%m_deadcrootc_storage_to_litter_patch(p)    = cnveg_carbonstate_inst%deadcrootc_storage_patch(p) * matrix_update_gmc(p,ideadcrootst_to_iout_gmc,m,dt,cnveg_carbonflux_inst,matrixcheck_gm,.True.)
            
         ! transfer pools
             cnveg_carbonflux_inst%m_leafc_xfer_to_litter_patch(p)         = cnveg_carbonstate_inst%leafc_xfer_patch(p)         * matrix_update_gmc(p,ileafxf_to_iout_gmc,m,dt,cnveg_carbonflux_inst,matrixcheck_gm,.True.)
             cnveg_carbonflux_inst%m_frootc_xfer_to_litter_patch(p)        = cnveg_carbonstate_inst%frootc_xfer_patch(p)        * matrix_update_gmc(p,ifrootxf_to_iout_gmc,m,dt,cnveg_carbonflux_inst,matrixcheck_gm,.True.)
             cnveg_carbonflux_inst%m_livestemc_xfer_to_litter_patch(p)     = cnveg_carbonstate_inst%livestemc_xfer_patch(p)     * matrix_update_gmc(p,ilivestemxf_to_iout_gmc,m,dt,cnveg_carbonflux_inst,matrixcheck_gm,.True.)
             cnveg_carbonflux_inst%m_deadstemc_xfer_to_litter_patch(p)     = cnveg_carbonstate_inst%deadstemc_xfer_patch(p)     * matrix_update_gmc(p,ideadstemxf_to_iout_gmc,m,dt,cnveg_carbonflux_inst,matrixcheck_gm,.True.)
             cnveg_carbonflux_inst%m_livecrootc_xfer_to_litter_patch(p)    = cnveg_carbonstate_inst%livecrootc_xfer_patch(p)    * matrix_update_gmc(p,ilivecrootxf_to_iout_gmc,m,dt,cnveg_carbonflux_inst,matrixcheck_gm,.True.)
             cnveg_carbonflux_inst%m_deadcrootc_xfer_to_litter_patch(p)    = cnveg_carbonstate_inst%deadcrootc_xfer_patch(p)    * matrix_update_gmc(p,ideadcrootxf_to_iout_gmc,m,dt,cnveg_carbonflux_inst,matrixcheck_gm,.True.)
         end if !use_matrixcn

         !------------------------------------------------------
         ! patch-level gap mortality nitrogen fluxes
         !------------------------------------------------------

         ! displayed pools
         if(.not. use_matrixcn)then
            cnveg_nitrogenflux_inst%m_leafn_to_litter_patch(p)            = cnveg_nitrogenstate_inst%leafn_patch(p)               * m
            cnveg_nitrogenflux_inst%m_frootn_to_litter_patch(p)           = cnveg_nitrogenstate_inst%frootn_patch(p)              * m
            cnveg_nitrogenflux_inst%m_livestemn_to_litter_patch(p)        = cnveg_nitrogenstate_inst%livestemn_patch(p)           * m
            cnveg_nitrogenflux_inst%m_livecrootn_to_litter_patch(p)       = cnveg_nitrogenstate_inst%livecrootn_patch(p)          * m
         else
            cnveg_nitrogenflux_inst%m_leafn_to_litter_patch(p)            = cnveg_nitrogenstate_inst%leafn_patch(p)       * matrix_update_gmn(p,ileaf_to_iout_gmn,m,dt,cnveg_nitrogenflux_inst,matrixcheck_gm,.True.)
            cnveg_nitrogenflux_inst%m_frootn_to_litter_patch(p)           = cnveg_nitrogenstate_inst%frootn_patch(p)      * matrix_update_gmn(p,ifroot_to_iout_gmn,m,dt,cnveg_nitrogenflux_inst,.true.,.True.)
            cnveg_nitrogenflux_inst%m_livestemn_to_litter_patch(p)        = cnveg_nitrogenstate_inst%livestemn_patch(p)   * matrix_update_gmn(p,ilivestem_to_iout_gmn,m,dt,cnveg_nitrogenflux_inst,matrixcheck_gm,.True.)
            cnveg_nitrogenflux_inst%m_livecrootn_to_litter_patch(p)       = cnveg_nitrogenstate_inst%livecrootn_patch(p)  * matrix_update_gmn(p,ilivecroot_to_iout_gmn,m,dt,cnveg_nitrogenflux_inst,matrixcheck_gm,.True.)
         end if

         if (spinup_state == 2 .and. .not. use_cndv) then   !accelerate mortality of dead woody pools 
<<<<<<< HEAD
            if(.not. use_matrixcn)then
               cnveg_nitrogenflux_inst%m_deadstemn_to_litter_patch(p)     = cnveg_nitrogenstate_inst%deadstemn_patch(p)  * m * 10._r8
               cnveg_nitrogenflux_inst%m_deadcrootn_to_litter_patch(p)    = cnveg_nitrogenstate_inst%deadcrootn_patch(p) * m * 10._r8
            else
               cnveg_nitrogenflux_inst%m_deadstemn_to_litter_patch(p)     = cnveg_nitrogenstate_inst%deadstemn_patch(p)  * matrix_update_gmn(p,ideadstem_to_iout_gmn ,m*10._r8,dt,cnveg_nitrogenflux_inst,matrixcheck_gm,.True.)
               cnveg_nitrogenflux_inst%m_deadcrootn_to_litter_patch(p)    = cnveg_nitrogenstate_inst%deadcrootn_patch(p) * matrix_update_gmn(p,ideadcroot_to_iout_gmn,m*10._r8,dt,cnveg_nitrogenflux_inst,matrixcheck_gm,.True.)
            end if !.not. use_matrixcn
=======
           cnveg_nitrogenflux_inst%m_deadstemn_to_litter_patch(p)      = cnveg_nitrogenstate_inst%deadstemn_patch(p)  * m * spinup_factor_deadwood
           cnveg_nitrogenflux_inst%m_deadcrootn_to_litter_patch(p)     = cnveg_nitrogenstate_inst%deadcrootn_patch(p) * m * spinup_factor_deadwood
>>>>>>> 10ea6eea
         else
            if (.not. use_matrixcn) then
               cnveg_nitrogenflux_inst%m_deadstemn_to_litter_patch(p)     = cnveg_nitrogenstate_inst%deadstemn_patch(p)           * m 
               cnveg_nitrogenflux_inst%m_deadcrootn_to_litter_patch(p)    = cnveg_nitrogenstate_inst%deadcrootn_patch(p)          * m 
            else
               cnveg_nitrogenflux_inst%m_deadstemn_to_litter_patch(p)     = cnveg_nitrogenstate_inst%deadstemn_patch(p)  * matrix_update_gmn(p,ideadstem_to_iout_gmn ,m,dt,cnveg_nitrogenflux_inst,matrixcheck_gm,.True.)
               cnveg_nitrogenflux_inst%m_deadcrootn_to_litter_patch(p)    = cnveg_nitrogenstate_inst%deadcrootn_patch(p) * matrix_update_gmn(p,ideadcroot_to_iout_gmn,m,dt,cnveg_nitrogenflux_inst,matrixcheck_gm,.True.)
            end if !use_matrixcn
         end if

         if (ivt(p) < npcropmin) then
            if(.not. use_matrixcn)then
               cnveg_nitrogenflux_inst%m_retransn_to_litter_patch(p) = cnveg_nitrogenstate_inst%retransn_patch(p) * m
            else
               cnveg_nitrogenflux_inst%m_retransn_to_litter_patch(p) = cnveg_nitrogenstate_inst%retransn_patch(p) * matrix_update_gmn(p,iretransn_to_iout_gmn,m,dt,cnveg_nitrogenflux_inst,matrixcheck_gm,.True.)
            end if
         end if
            
         if(.not. use_matrixcn)then
         ! storage pools
            cnveg_nitrogenflux_inst%m_leafn_storage_to_litter_patch(p)       = cnveg_nitrogenstate_inst%leafn_storage_patch(p)      * m
            cnveg_nitrogenflux_inst%m_frootn_storage_to_litter_patch(p)      = cnveg_nitrogenstate_inst%frootn_storage_patch(p)     * m
            cnveg_nitrogenflux_inst%m_livestemn_storage_to_litter_patch(p)   = cnveg_nitrogenstate_inst%livestemn_storage_patch(p)  * m
            cnveg_nitrogenflux_inst%m_deadstemn_storage_to_litter_patch(p)   = cnveg_nitrogenstate_inst%deadstemn_storage_patch(p)  * m
            cnveg_nitrogenflux_inst%m_livecrootn_storage_to_litter_patch(p)  = cnveg_nitrogenstate_inst%livecrootn_storage_patch(p) * m
            cnveg_nitrogenflux_inst%m_deadcrootn_storage_to_litter_patch(p)  = cnveg_nitrogenstate_inst%deadcrootn_storage_patch(p) * m

         ! transfer pools
            cnveg_nitrogenflux_inst%m_leafn_xfer_to_litter_patch(p)          = cnveg_nitrogenstate_inst%leafn_xfer_patch(p)         * m
            cnveg_nitrogenflux_inst%m_frootn_xfer_to_litter_patch(p)         = cnveg_nitrogenstate_inst%frootn_xfer_patch(p)        * m
            cnveg_nitrogenflux_inst%m_livestemn_xfer_to_litter_patch(p)      = cnveg_nitrogenstate_inst%livestemn_xfer_patch(p)     * m
            cnveg_nitrogenflux_inst%m_deadstemn_xfer_to_litter_patch(p)      = cnveg_nitrogenstate_inst%deadstemn_xfer_patch(p)     * m
            cnveg_nitrogenflux_inst%m_livecrootn_xfer_to_litter_patch(p)     = cnveg_nitrogenstate_inst%livecrootn_xfer_patch(p)    * m
            cnveg_nitrogenflux_inst%m_deadcrootn_xfer_to_litter_patch(p)     = cnveg_nitrogenstate_inst%deadcrootn_xfer_patch(p)    * m
         else
         ! storage pools
            cnveg_nitrogenflux_inst%m_leafn_storage_to_litter_patch(p)         = cnveg_nitrogenstate_inst%leafn_storage_patch(p)      * matrix_update_gmn(p,ileafst_to_iout_gmn,m,dt,cnveg_nitrogenflux_inst,matrixcheck_gm,.True.)
            cnveg_nitrogenflux_inst%m_frootn_storage_to_litter_patch(p)        = cnveg_nitrogenstate_inst%frootn_storage_patch(p)     * matrix_update_gmn(p,ifrootst_to_iout_gmn,m,dt,cnveg_nitrogenflux_inst,matrixcheck_gm,.True.)
            cnveg_nitrogenflux_inst%m_livestemn_storage_to_litter_patch(p)     = cnveg_nitrogenstate_inst%livestemn_storage_patch(p)  * matrix_update_gmn(p,ilivestemst_to_iout_gmn,m,dt,cnveg_nitrogenflux_inst,matrixcheck_gm,.True.)
            cnveg_nitrogenflux_inst%m_deadstemn_storage_to_litter_patch(p)     = cnveg_nitrogenstate_inst%deadstemn_storage_patch(p)  * matrix_update_gmn(p,ideadstemst_to_iout_gmn,m,dt,cnveg_nitrogenflux_inst,matrixcheck_gm,.True.)
            cnveg_nitrogenflux_inst%m_livecrootn_storage_to_litter_patch(p)    = cnveg_nitrogenstate_inst%livecrootn_storage_patch(p) * matrix_update_gmn(p,ilivecrootst_to_iout_gmn,m,dt,cnveg_nitrogenflux_inst,matrixcheck_gm,.True.)
            cnveg_nitrogenflux_inst%m_deadcrootn_storage_to_litter_patch(p)    = cnveg_nitrogenstate_inst%deadcrootn_storage_patch(p) * matrix_update_gmn(p,ideadcrootst_to_iout_gmn,m,dt,cnveg_nitrogenflux_inst,matrixcheck_gm,.True.)
            
         ! transfer pools
            cnveg_nitrogenflux_inst%m_leafn_xfer_to_litter_patch(p)         = cnveg_nitrogenstate_inst%leafn_xfer_patch(p)      * matrix_update_gmn(p,ileafxf_to_iout_gmn,m,dt,cnveg_nitrogenflux_inst,matrixcheck_gm,.True.)
            cnveg_nitrogenflux_inst%m_frootn_xfer_to_litter_patch(p)        = cnveg_nitrogenstate_inst%frootn_xfer_patch(p)     * matrix_update_gmn(p,ifrootxf_to_iout_gmn,m,dt,cnveg_nitrogenflux_inst,matrixcheck_gm,.True.)
            cnveg_nitrogenflux_inst%m_livestemn_xfer_to_litter_patch(p)     = cnveg_nitrogenstate_inst%livestemn_xfer_patch(p)  * matrix_update_gmn(p,ilivestemxf_to_iout_gmn,m,dt,cnveg_nitrogenflux_inst,matrixcheck_gm,.True.)
            cnveg_nitrogenflux_inst%m_deadstemn_xfer_to_litter_patch(p)     = cnveg_nitrogenstate_inst%deadstemn_xfer_patch(p)  * matrix_update_gmn(p,ideadstemxf_to_iout_gmn,m,dt,cnveg_nitrogenflux_inst,matrixcheck_gm,.True.)
            cnveg_nitrogenflux_inst%m_livecrootn_xfer_to_litter_patch(p)    = cnveg_nitrogenstate_inst%livecrootn_xfer_patch(p) * matrix_update_gmn(p,ilivecrootxf_to_iout_gmn,m,dt,cnveg_nitrogenflux_inst,matrixcheck_gm,.True.)
            cnveg_nitrogenflux_inst%m_deadcrootn_xfer_to_litter_patch(p)    = cnveg_nitrogenstate_inst%deadcrootn_xfer_patch(p) * matrix_update_gmn(p,ideadcrootxf_to_iout_gmn,m,dt,cnveg_nitrogenflux_inst,matrixcheck_gm,.True.)
         end if !use_matrixcn

         ! added by F. Li and S. Levis
         if (use_cndv) then
            if (woody(ivt(p)) == 1._r8)then
               if (cnveg_carbonstate_inst%livestemc_patch(p) + cnveg_carbonstate_inst%deadstemc_patch(p)> 0._r8)then
                  nind(p)=nind(p)*(1._r8-m)
               else
                  nind(p) = 0._r8 
               end if
            end if
         end if

      end do ! end of patch loop

      ! gather all patch-level litterfall fluxes to the column
      ! for litter C and N inputs

      call CNGap_PatchToColumn(bounds, num_soilc, filter_soilc, &
           cnveg_carbonflux_inst, cnveg_nitrogenflux_inst, &
           leaf_prof_patch(bounds%begp:bounds%endp, 1:nlevdecomp_full), &
           froot_prof_patch(bounds%begp:bounds%endp, 1:nlevdecomp_full), & 
           croot_prof_patch(bounds%begp:bounds%endp, 1:nlevdecomp_full), &
           stem_prof_patch(bounds%begp:bounds%endp, 1:nlevdecomp_full))

    end associate

  end subroutine CNGapMortality

  !-----------------------------------------------------------------------
  subroutine CNGap_PatchToColumn (bounds, num_soilc, filter_soilc, &
       cnveg_carbonflux_inst, cnveg_nitrogenflux_inst, &
       leaf_prof_patch, froot_prof_patch, croot_prof_patch, stem_prof_patch)
    !
    ! !DESCRIPTION:
    ! gathers all patch-level gap mortality fluxes to the column level and
    ! assigns them to the three litter pools
    !
    ! !USES:
    use clm_varpar , only : maxsoil_patches, nlevdecomp, nlevdecomp_full
    !
    ! !ARGUMENTS:
    type(bounds_type)               , intent(in)    :: bounds
    integer                         , intent(in)    :: num_soilc       ! number of soil columns in filter
    integer                         , intent(in)    :: filter_soilc(:) ! soil column filter
    type(cnveg_carbonflux_type)     , intent(inout) :: cnveg_carbonflux_inst
    type(cnveg_nitrogenflux_type)   , intent(inout) :: cnveg_nitrogenflux_inst
    real(r8)                        , intent(in)    :: leaf_prof_patch(bounds%begp:,1:)
    real(r8)                        , intent(in)    :: froot_prof_patch(bounds%begp:,1:)
    real(r8)                        , intent(in)    :: croot_prof_patch(bounds%begp:,1:)
    real(r8)                        , intent(in)    :: stem_prof_patch(bounds%begp:,1:)
    !
    ! !LOCAL VARIABLES:
    integer :: fc,c,pi,p,j               ! indices
    !-----------------------------------------------------------------------

    SHR_ASSERT_ALL_FL((ubound(leaf_prof_patch)   == (/bounds%endp,nlevdecomp_full/)), sourcefile, __LINE__)
    SHR_ASSERT_ALL_FL((ubound(froot_prof_patch)  == (/bounds%endp,nlevdecomp_full/)), sourcefile, __LINE__)
    SHR_ASSERT_ALL_FL((ubound(croot_prof_patch)  == (/bounds%endp,nlevdecomp_full/)), sourcefile, __LINE__)
    SHR_ASSERT_ALL_FL((ubound(stem_prof_patch)   == (/bounds%endp,nlevdecomp_full/)), sourcefile, __LINE__)

    associate(                                                                                                 & 
         leaf_prof                           => leaf_prof_patch                                              , & ! Input:  [real(r8) (:,:) ]  (1/m) profile of leaves                         
         froot_prof                          => froot_prof_patch                                             , & ! Input:  [real(r8) (:,:) ]  (1/m) profile of fine roots                     
         croot_prof                          => croot_prof_patch                                             , & ! Input:  [real(r8) (:,:) ]  (1/m) profile of coarse roots                   
         stem_prof                           => stem_prof_patch                                              , & ! Input:  [real(r8) (:,:) ]  (1/m) profile of stems                          

         ivt                                 => patch%itype                                                    , & ! Input:  [integer  (:)   ]  patch vegetation type                                
         wtcol                               => patch%wtcol                                                    , & ! Input:  [real(r8) (:)   ]  patch weight relative to column (0-1)               
         
         lf_flab                             => pftcon%lf_flab                                               , & ! Input:  [real(r8) (:)   ]  leaf litter labile fraction                       
         lf_fcel                             => pftcon%lf_fcel                                               , & ! Input:  [real(r8) (:)   ]  leaf litter cellulose fraction                    
         lf_flig                             => pftcon%lf_flig                                               , & ! Input:  [real(r8) (:)   ]  leaf litter lignin fraction                       
         fr_flab                             => pftcon%fr_flab                                               , & ! Input:  [real(r8) (:)   ]  fine root litter labile fraction                  
         fr_fcel                             => pftcon%fr_fcel                                               , & ! Input:  [real(r8) (:)   ]  fine root litter cellulose fraction               
         fr_flig                             => pftcon%fr_flig                                               , & ! Input:  [real(r8) (:)   ]  fine root litter lignin fraction                  
         
         m_leafc_to_litter                   => cnveg_carbonflux_inst%m_leafc_to_litter_patch                , & ! Input:  [real(r8) (:)   ]                                                    
         m_frootc_to_litter                  => cnveg_carbonflux_inst%m_frootc_to_litter_patch               , & ! Input:  [real(r8) (:)   ]                                                    
         m_livestemc_to_litter               => cnveg_carbonflux_inst%m_livestemc_to_litter_patch            , & ! Input:  [real(r8) (:)   ]                                                    
         m_deadstemc_to_litter               => cnveg_carbonflux_inst%m_deadstemc_to_litter_patch            , & ! Input:  [real(r8) (:)   ]                                                    
         m_livecrootc_to_litter              => cnveg_carbonflux_inst%m_livecrootc_to_litter_patch           , & ! Input:  [real(r8) (:)   ]                                                    
         m_deadcrootc_to_litter              => cnveg_carbonflux_inst%m_deadcrootc_to_litter_patch           , & ! Input:  [real(r8) (:)   ]                                                    
         m_leafc_storage_to_litter           => cnveg_carbonflux_inst%m_leafc_storage_to_litter_patch        , & ! Input:  [real(r8) (:)   ]                                                    
         m_frootc_storage_to_litter          => cnveg_carbonflux_inst%m_frootc_storage_to_litter_patch       , & ! Input:  [real(r8) (:)   ]                                                    
         m_livestemc_storage_to_litter       => cnveg_carbonflux_inst%m_livestemc_storage_to_litter_patch    , & ! Input:  [real(r8) (:)   ]                                                    
         m_deadstemc_storage_to_litter       => cnveg_carbonflux_inst%m_deadstemc_storage_to_litter_patch    , & ! Input:  [real(r8) (:)   ]                                                    
         m_livecrootc_storage_to_litter      => cnveg_carbonflux_inst%m_livecrootc_storage_to_litter_patch   , & ! Input:  [real(r8) (:)   ]                                                    
         m_deadcrootc_storage_to_litter      => cnveg_carbonflux_inst%m_deadcrootc_storage_to_litter_patch   , & ! Input:  [real(r8) (:)   ]                                                    
         m_gresp_storage_to_litter           => cnveg_carbonflux_inst%m_gresp_storage_to_litter_patch        , & ! Input:  [real(r8) (:)   ]                                                    
         m_leafc_xfer_to_litter              => cnveg_carbonflux_inst%m_leafc_xfer_to_litter_patch           , & ! Input:  [real(r8) (:)   ]                                                    
         m_frootc_xfer_to_litter             => cnveg_carbonflux_inst%m_frootc_xfer_to_litter_patch          , & ! Input:  [real(r8) (:)   ]                                                    
         m_livestemc_xfer_to_litter          => cnveg_carbonflux_inst%m_livestemc_xfer_to_litter_patch       , & ! Input:  [real(r8) (:)   ]                                                    
         m_deadstemc_xfer_to_litter          => cnveg_carbonflux_inst%m_deadstemc_xfer_to_litter_patch       , & ! Input:  [real(r8) (:)   ]                                                    
         m_livecrootc_xfer_to_litter         => cnveg_carbonflux_inst%m_livecrootc_xfer_to_litter_patch      , & ! Input:  [real(r8) (:)   ]                                                    
         m_deadcrootc_xfer_to_litter         => cnveg_carbonflux_inst%m_deadcrootc_xfer_to_litter_patch      , & ! Input:  [real(r8) (:)   ]                                                    
         m_gresp_xfer_to_litter              => cnveg_carbonflux_inst%m_gresp_xfer_to_litter_patch           , & ! Input:  [real(r8) (:)   ]                                                    
         gap_mortality_c_to_litr_met_c       => cnveg_carbonflux_inst%gap_mortality_c_to_litr_met_c_col      , & ! Output: [real(r8) (:,:) ]  C fluxes associated with gap mortality to litter metabolic pool (gC/m3/s)
         gap_mortality_c_to_litr_cel_c       => cnveg_carbonflux_inst%gap_mortality_c_to_litr_cel_c_col      , & ! Output: [real(r8) (:,:) ]  C fluxes associated with gap mortality to litter cellulose pool (gC/m3/s)
         gap_mortality_c_to_litr_lig_c       => cnveg_carbonflux_inst%gap_mortality_c_to_litr_lig_c_col      , & ! Output: [real(r8) (:,:) ]  C fluxes associated with gap mortality to litter lignin pool (gC/m3/s)
         gap_mortality_c_to_cwdc             => cnveg_carbonflux_inst%gap_mortality_c_to_cwdc_col            , & ! Output: [real(r8) (:,:) ]  C fluxes associated with gap mortality to CWD pool (gC/m3/s)
         
         m_leafn_to_litter                   => cnveg_nitrogenflux_inst%m_leafn_to_litter_patch              , & ! Input:  [real(r8) (:)   ]                                                    
         m_frootn_to_litter                  => cnveg_nitrogenflux_inst%m_frootn_to_litter_patch             , & ! Input:  [real(r8) (:)   ]                                                    
         m_livestemn_to_litter               => cnveg_nitrogenflux_inst%m_livestemn_to_litter_patch          , & ! Input:  [real(r8) (:)   ]                                                    
         m_deadstemn_to_litter               => cnveg_nitrogenflux_inst%m_deadstemn_to_litter_patch          , & ! Input:  [real(r8) (:)   ]                                                    
         m_livecrootn_to_litter              => cnveg_nitrogenflux_inst%m_livecrootn_to_litter_patch         , & ! Input:  [real(r8) (:)   ]                                                    
         m_deadcrootn_to_litter              => cnveg_nitrogenflux_inst%m_deadcrootn_to_litter_patch         , & ! Input:  [real(r8) (:)   ]                                                    
         m_retransn_to_litter                => cnveg_nitrogenflux_inst%m_retransn_to_litter_patch           , & ! Input:  [real(r8) (:)   ]                                                    
         m_leafn_storage_to_litter           => cnveg_nitrogenflux_inst%m_leafn_storage_to_litter_patch      , & ! Input:  [real(r8) (:)   ]                                                    
         m_frootn_storage_to_litter          => cnveg_nitrogenflux_inst%m_frootn_storage_to_litter_patch     , & ! Input:  [real(r8) (:)   ]                                                    
         m_livestemn_storage_to_litter       => cnveg_nitrogenflux_inst%m_livestemn_storage_to_litter_patch  , & ! Input:  [real(r8) (:)   ]                                                    
         m_deadstemn_storage_to_litter       => cnveg_nitrogenflux_inst%m_deadstemn_storage_to_litter_patch  , & ! Input:  [real(r8) (:)   ]                                                    
         m_livecrootn_storage_to_litter      => cnveg_nitrogenflux_inst%m_livecrootn_storage_to_litter_patch , & ! Input:  [real(r8) (:)   ]                                                    
         m_deadcrootn_storage_to_litter      => cnveg_nitrogenflux_inst%m_deadcrootn_storage_to_litter_patch , & ! Input:  [real(r8) (:)   ]                                                    
         m_leafn_xfer_to_litter              => cnveg_nitrogenflux_inst%m_leafn_xfer_to_litter_patch         , & ! Input:  [real(r8) (:)   ]                                                    
         m_frootn_xfer_to_litter             => cnveg_nitrogenflux_inst%m_frootn_xfer_to_litter_patch        , & ! Input:  [real(r8) (:)   ]                                                    
         m_livestemn_xfer_to_litter          => cnveg_nitrogenflux_inst%m_livestemn_xfer_to_litter_patch     , & ! Input:  [real(r8) (:)   ]                                                    
         m_deadstemn_xfer_to_litter          => cnveg_nitrogenflux_inst%m_deadstemn_xfer_to_litter_patch     , & ! Input:  [real(r8) (:)   ]                                                    
         m_livecrootn_xfer_to_litter         => cnveg_nitrogenflux_inst%m_livecrootn_xfer_to_litter_patch    , & ! Input:  [real(r8) (:)   ]                                                    
         m_deadcrootn_xfer_to_litter         => cnveg_nitrogenflux_inst%m_deadcrootn_xfer_to_litter_patch    , & ! Input:  [real(r8) (:)   ]                                                    
         gap_mortality_n_to_litr_met_n       => cnveg_nitrogenflux_inst%gap_mortality_n_to_litr_met_n_col    , & ! Output: [real(r8) (:,:) ]  N fluxes associated with gap mortality to litter metabolic pool (gN/m3/s)
         gap_mortality_n_to_litr_cel_n       => cnveg_nitrogenflux_inst%gap_mortality_n_to_litr_cel_n_col    , & ! Output: [real(r8) (:,:) ]  N fluxes associated with gap mortality to litter cellulose pool (gN/m3/s)
         gap_mortality_n_to_litr_lig_n       => cnveg_nitrogenflux_inst%gap_mortality_n_to_litr_lig_n_col    , & ! Output: [real(r8) (:,:) ]  N fluxes associated with gap mortality to litter lignin pool (gN/m3/s)
         gap_mortality_n_to_cwdn             => cnveg_nitrogenflux_inst%gap_mortality_n_to_cwdn_col            & ! Output: [real(r8) (:,:) ]  N fluxes associated with gap mortality to CWD pool (gN/m3/s)
         )

      do j = 1,nlevdecomp
         do pi = 1,maxsoil_patches
            do fc = 1,num_soilc
               c = filter_soilc(fc)

               if (pi <=  col%npatches(c)) then
                  p = col%patchi(c) + pi - 1

                  if (patch%active(p)) then

                     ! leaf gap mortality carbon fluxes
                     gap_mortality_c_to_litr_met_c(c,j) = gap_mortality_c_to_litr_met_c(c,j) + &
                          m_leafc_to_litter(p) * lf_flab(ivt(p)) * wtcol(p) * leaf_prof(p,j)
                     gap_mortality_c_to_litr_cel_c(c,j) = gap_mortality_c_to_litr_cel_c(c,j) + &
                          m_leafc_to_litter(p) * lf_fcel(ivt(p)) * wtcol(p) * leaf_prof(p,j)
                     gap_mortality_c_to_litr_lig_c(c,j) = gap_mortality_c_to_litr_lig_c(c,j) + &
                          m_leafc_to_litter(p) * lf_flig(ivt(p)) * wtcol(p) * leaf_prof(p,j)

                     ! fine root gap mortality carbon fluxes
                     gap_mortality_c_to_litr_met_c(c,j) = gap_mortality_c_to_litr_met_c(c,j) + &
                          m_frootc_to_litter(p) * fr_flab(ivt(p)) * wtcol(p) * froot_prof(p,j)
                     gap_mortality_c_to_litr_cel_c(c,j) = gap_mortality_c_to_litr_cel_c(c,j) + &
                          m_frootc_to_litter(p) * fr_fcel(ivt(p)) * wtcol(p) * froot_prof(p,j)
                     gap_mortality_c_to_litr_lig_c(c,j) = gap_mortality_c_to_litr_lig_c(c,j) + &
                          m_frootc_to_litter(p) * fr_flig(ivt(p)) * wtcol(p) * froot_prof(p,j)

                     ! wood gap mortality carbon fluxes
                     gap_mortality_c_to_cwdc(c,j)  = gap_mortality_c_to_cwdc(c,j)  + &
                          (m_livestemc_to_litter(p) + m_deadstemc_to_litter(p))  * wtcol(p) * stem_prof(p,j)
                     gap_mortality_c_to_cwdc(c,j) = gap_mortality_c_to_cwdc(c,j) + &
                          (m_livecrootc_to_litter(p) + m_deadcrootc_to_litter(p)) * wtcol(p) * croot_prof(p,j)

                     ! storage gap mortality carbon fluxes
                     gap_mortality_c_to_litr_met_c(c,j) = gap_mortality_c_to_litr_met_c(c,j) + &
                          (m_leafc_storage_to_litter(p) + m_gresp_storage_to_litter(p)) * wtcol(p) * leaf_prof(p,j)
                     gap_mortality_c_to_litr_met_c(c,j) = gap_mortality_c_to_litr_met_c(c,j) + &
                          m_frootc_storage_to_litter(p) * wtcol(p) * froot_prof(p,j)
                     gap_mortality_c_to_litr_met_c(c,j) = gap_mortality_c_to_litr_met_c(c,j)  + &
                          (m_livestemc_storage_to_litter(p) + m_deadstemc_storage_to_litter(p)) * wtcol(p) * stem_prof(p,j)
                     gap_mortality_c_to_litr_met_c(c,j) = gap_mortality_c_to_litr_met_c(c,j) + &
                          (m_livecrootc_storage_to_litter(p) + m_deadcrootc_storage_to_litter(p)) * wtcol(p) * croot_prof(p,j)

                     ! transfer gap mortality carbon fluxes
                     gap_mortality_c_to_litr_met_c(c,j) = gap_mortality_c_to_litr_met_c(c,j) + &
                          (m_leafc_xfer_to_litter(p) + m_gresp_xfer_to_litter(p)) * wtcol(p) * leaf_prof(p,j)
                     gap_mortality_c_to_litr_met_c(c,j) = gap_mortality_c_to_litr_met_c(c,j) + &
                          m_frootc_xfer_to_litter(p) * wtcol(p) * froot_prof(p,j)
                     gap_mortality_c_to_litr_met_c(c,j)  = gap_mortality_c_to_litr_met_c(c,j)  + &
                          (m_livestemc_xfer_to_litter(p) + m_deadstemc_xfer_to_litter(p))  * wtcol(p) * stem_prof(p,j)
                     gap_mortality_c_to_litr_met_c(c,j) = gap_mortality_c_to_litr_met_c(c,j) + &
                          (m_livecrootc_xfer_to_litter(p) + m_deadcrootc_xfer_to_litter(p)) * wtcol(p) * croot_prof(p,j)

                     ! leaf gap mortality nitrogen fluxes
                     gap_mortality_n_to_litr_met_n(c,j) = gap_mortality_n_to_litr_met_n(c,j) + &
                          m_leafn_to_litter(p) * lf_flab(ivt(p)) * wtcol(p) * leaf_prof(p,j)
                     gap_mortality_n_to_litr_cel_n(c,j) = gap_mortality_n_to_litr_cel_n(c,j) + &
                          m_leafn_to_litter(p) * lf_fcel(ivt(p)) * wtcol(p) * leaf_prof(p,j)
                     gap_mortality_n_to_litr_lig_n(c,j) = gap_mortality_n_to_litr_lig_n(c,j) + &
                          m_leafn_to_litter(p) * lf_flig(ivt(p)) * wtcol(p) * leaf_prof(p,j)

                     ! fine root litter nitrogen fluxes
                     gap_mortality_n_to_litr_met_n(c,j) = gap_mortality_n_to_litr_met_n(c,j) + &
                          m_frootn_to_litter(p) * fr_flab(ivt(p)) * wtcol(p) * froot_prof(p,j)
                     gap_mortality_n_to_litr_cel_n(c,j) = gap_mortality_n_to_litr_cel_n(c,j) + &
                          m_frootn_to_litter(p) * fr_fcel(ivt(p)) * wtcol(p) * froot_prof(p,j)
                     gap_mortality_n_to_litr_lig_n(c,j) = gap_mortality_n_to_litr_lig_n(c,j) + &
                          m_frootn_to_litter(p) * fr_flig(ivt(p)) * wtcol(p) * froot_prof(p,j)

                     ! wood gap mortality nitrogen fluxes
                     gap_mortality_n_to_cwdn(c,j) = gap_mortality_n_to_cwdn(c,j)  + &
                          (m_livestemn_to_litter(p) + m_deadstemn_to_litter(p))  * wtcol(p) * stem_prof(p,j)
                     gap_mortality_n_to_cwdn(c,j) = gap_mortality_n_to_cwdn(c,j) + &
                          (m_livecrootn_to_litter(p) + m_deadcrootn_to_litter(p)) * wtcol(p) * croot_prof(p,j)

                     ! retranslocated N pool gap mortality fluxes
                     gap_mortality_n_to_litr_met_n(c,j) = gap_mortality_n_to_litr_met_n(c,j) + &
                          m_retransn_to_litter(p) * wtcol(p) * leaf_prof(p,j)

                     ! storage gap mortality nitrogen fluxes
                     gap_mortality_n_to_litr_met_n(c,j) = gap_mortality_n_to_litr_met_n(c,j) + &
                          m_leafn_storage_to_litter(p) * wtcol(p) * leaf_prof(p,j)
                     gap_mortality_n_to_litr_met_n(c,j) = gap_mortality_n_to_litr_met_n(c,j) + &
                          m_frootn_storage_to_litter(p) * wtcol(p) * froot_prof(p,j)
                     gap_mortality_n_to_litr_met_n(c,j)  = gap_mortality_n_to_litr_met_n(c,j) + &
                          (m_livestemn_storage_to_litter(p) + m_deadstemn_storage_to_litter(p))  * wtcol(p) * stem_prof(p,j)
                     gap_mortality_n_to_litr_met_n(c,j) = gap_mortality_n_to_litr_met_n(c,j) + &
                          (m_livecrootn_storage_to_litter(p) + m_deadcrootn_storage_to_litter(p)) * wtcol(p) * croot_prof(p,j)

                     ! transfer gap mortality nitrogen fluxes
                     gap_mortality_n_to_litr_met_n(c,j) = gap_mortality_n_to_litr_met_n(c,j) + &
                          m_leafn_xfer_to_litter(p) * wtcol(p) * leaf_prof(p,j)
                     gap_mortality_n_to_litr_met_n(c,j) = gap_mortality_n_to_litr_met_n(c,j) + &
                          m_frootn_xfer_to_litter(p) * wtcol(p) * froot_prof(p,j)
                     gap_mortality_n_to_litr_met_n(c,j) = gap_mortality_n_to_litr_met_n(c,j) + &
                          (m_livestemn_xfer_to_litter(p) + m_deadstemn_xfer_to_litter(p))  * wtcol(p) * stem_prof(p,j)
                     gap_mortality_n_to_litr_met_n(c,j) = gap_mortality_n_to_litr_met_n(c,j) + &
                          (m_livecrootn_xfer_to_litter(p) + m_deadcrootn_xfer_to_litter(p)) * wtcol(p) * croot_prof(p,j)


                  end if
               end if

            end do
         end do
      end do

    end associate

  end subroutine CNGap_PatchToColumn

end module CNGapMortalityMod<|MERGE_RESOLUTION|>--- conflicted
+++ resolved
@@ -8,44 +8,28 @@
   ! nitrogen code.
   !
   ! !USES:
-<<<<<<< HEAD
   use shr_kind_mod                   , only : r8 => shr_kind_r8
   use decompMod                      , only : bounds_type
   use abortutils                     , only : endrun
   use shr_log_mod                    , only : errMsg => shr_log_errMsg
   use pftconMod                      , only : pftcon
   use CNDVType                       , only : dgvs_type
-  use CNVegCarbonStateType           , only : cnveg_carbonstate_type
+  use CNVegCarbonStateType           , only : cnveg_carbonstate_type, spinup_factor_deadwood
   use CNVegCarbonFluxType            , only : cnveg_carbonflux_type
   use CNVegNitrogenStateType         , only : cnveg_nitrogenstate_type
   use CNVegNitrogenFluxType          , only : cnveg_nitrogenflux_type
   use SoilBiogeochemNitrogenFluxType , only : soilbiogeochem_nitrogenflux_type
-  use CanopyStateType                , only : canopystate_type            
-  use ColumnType                     , only : col                
-  use PatchType                      , only : patch                
+  use CanopyStateType                , only : canopystate_type
+  use ColumnType                     , only : col
+  use PatchType                      , only : patch
   use GridcellType                   , only : grc
-  use clm_varctl                     , only : use_matrixcn  
+  use clm_varctl                     , only : use_matrixcn
   use clm_varpar                     , only : ileaf,ileaf_st,ileaf_xf,ifroot,ifroot_st,ifroot_xf,&
                                               ilivestem,ilivestem_st,ilivestem_xf,&
                                               ideadstem,ideadstem_st,ideadstem_xf,&
                                               ilivecroot,ilivecroot_st,ilivecroot_xf,&
                                               ideadcroot,ideadcroot_st,ideadcroot_xf,iretransn,ioutc,ioutn
   use CNVegMatrixMod                 , only : matrix_update_gmc, matrix_update_gmn
-=======
-  use shr_kind_mod            , only : r8 => shr_kind_r8
-  use decompMod               , only : bounds_type
-  use abortutils              , only : endrun
-  use shr_log_mod             , only : errMsg => shr_log_errMsg
-  use pftconMod               , only : pftcon
-  use CNDVType                , only : dgvs_type
-  use CNVegCarbonStateType    , only : cnveg_carbonstate_type, spinup_factor_deadwood
-  use CNVegCarbonFluxType     , only : cnveg_carbonflux_type
-  use CNVegNitrogenStateType  , only : cnveg_nitrogenstate_type
-  use CNVegNitrogenFluxType   , only : cnveg_nitrogenflux_type
-  use CanopyStateType         , only : canopystate_type            
-  use ColumnType              , only : col                
-  use PatchType               , only : patch                
->>>>>>> 10ea6eea
   !
   implicit none
   private
@@ -253,7 +237,6 @@
          !------------------------------------------------------
 
          ! displayed pools
-<<<<<<< HEAD
          if(.not. use_matrixcn)then
             cnveg_carbonflux_inst%m_leafc_to_litter_patch(p)               = cnveg_carbonstate_inst%leafc_patch(p)               * m
             cnveg_carbonflux_inst%m_frootc_to_litter_patch(p)              = cnveg_carbonstate_inst%frootc_patch(p)              * m
@@ -265,31 +248,15 @@
             cnveg_carbonflux_inst%m_livestemc_to_litter_patch(p)           = cnveg_carbonstate_inst%livestemc_patch(p)   * matrix_update_gmc(p,ilivestem_to_iout_gmc,m,dt,cnveg_carbonflux_inst,matrixcheck_gm,.True.)
             cnveg_carbonflux_inst%m_livecrootc_to_litter_patch(p)          = cnveg_carbonstate_inst%livecrootc_patch(p)  * matrix_update_gmc(p,ilivecroot_to_iout_gmc,m,dt,cnveg_carbonflux_inst,matrixcheck_gm,.True.)
          end if
-         if (spinup_state == 2 .and. .not. use_cndv) then   !accelerate mortality of dead woody pools 
-            if(.not. use_matrixcn)then
-               cnveg_carbonflux_inst%m_deadstemc_to_litter_patch(p)         = cnveg_carbonstate_inst%deadstemc_patch(p)  * m * 10._r8
-               cnveg_carbonflux_inst%m_deadcrootc_to_litter_patch(p)        = cnveg_carbonstate_inst%deadcrootc_patch(p) * m * 10._r8
-            else
-               cnveg_carbonflux_inst%m_deadstemc_to_litter_patch(p)         = cnveg_carbonstate_inst%deadstemc_patch(p)   * matrix_update_gmc(p,ideadstem_to_iout_gmc,m*10._r8,dt,cnveg_carbonflux_inst,matrixcheck_gm,.True.)
-               cnveg_carbonflux_inst%m_deadcrootc_to_litter_patch(p)        = cnveg_carbonstate_inst%deadcrootc_patch(p)  * matrix_update_gmc(p,ideadcroot_to_iout_gmc,m*10._r8,dt,cnveg_carbonflux_inst,matrixcheck_gm,.True.)
-            end if !use_matrixcn
+         if(.not. use_matrixcn)then
+            cnveg_carbonflux_inst%m_deadstemc_to_litter_patch(p)         = cnveg_carbonstate_inst%deadstemc_patch(p)  * m * spinup_factor_deadwood
+            cnveg_carbonflux_inst%m_deadcrootc_to_litter_patch(p)        = cnveg_carbonstate_inst%deadcrootc_patch(p) * m * spinup_factor_deadwood
          else
-            if (.not. use_matrixcn) then
-               cnveg_carbonflux_inst%m_deadstemc_to_litter_patch(p)         = cnveg_carbonstate_inst%deadstemc_patch(p)           * m
-               cnveg_carbonflux_inst%m_deadcrootc_to_litter_patch(p)        = cnveg_carbonstate_inst%deadcrootc_patch(p)          * m
-            else
-               cnveg_carbonflux_inst%m_deadstemc_to_litter_patch(p)         = cnveg_carbonstate_inst%deadstemc_patch(p)   * matrix_update_gmc(p,ideadstem_to_iout_gmc,m,dt,cnveg_carbonflux_inst,matrixcheck_gm,.True.)
-               cnveg_carbonflux_inst%m_deadcrootc_to_litter_patch(p)        = cnveg_carbonstate_inst%deadcrootc_patch(p)  * matrix_update_gmc(p,ideadcroot_to_iout_gmc,m,dt,cnveg_carbonflux_inst,matrixcheck_gm,.True.)
-            end if !use_matrixcn
-         end if
-=======
-         cnveg_carbonflux_inst%m_leafc_to_litter_patch(p)               = cnveg_carbonstate_inst%leafc_patch(p)               * m
-         cnveg_carbonflux_inst%m_frootc_to_litter_patch(p)              = cnveg_carbonstate_inst%frootc_patch(p)              * m
-         cnveg_carbonflux_inst%m_livestemc_to_litter_patch(p)           = cnveg_carbonstate_inst%livestemc_patch(p)           * m
-         cnveg_carbonflux_inst%m_livecrootc_to_litter_patch(p)          = cnveg_carbonstate_inst%livecrootc_patch(p)          * m
-         cnveg_carbonflux_inst%m_deadstemc_to_litter_patch(p)         = cnveg_carbonstate_inst%deadstemc_patch(p)  * m * spinup_factor_deadwood
-         cnveg_carbonflux_inst%m_deadcrootc_to_litter_patch(p)        = cnveg_carbonstate_inst%deadcrootc_patch(p) * m * spinup_factor_deadwood
->>>>>>> 10ea6eea
+            cnveg_carbonflux_inst%m_deadstemc_to_litter_patch(p)         = cnveg_carbonstate_inst%deadstemc_patch(p)   * matrix_update_gmc(p,ideadstem_to_iout_gmc, &
+                                                                             m*spinup_factor_deadwood,dt,cnveg_carbonflux_inst,matrixcheck_gm,.True.)
+            cnveg_carbonflux_inst%m_deadcrootc_to_litter_patch(p)        = cnveg_carbonstate_inst%deadcrootc_patch(p)  * matrix_update_gmc(p,ideadcroot_to_iout_gmc, &
+                                                                             m*spinup_factor_deadwood,dt,cnveg_carbonflux_inst,matrixcheck_gm,.True.)
+         end if !use_matrixcn
 
          ! storage pools
          if(.not. use_matrixcn)then
@@ -347,18 +314,15 @@
          end if
 
          if (spinup_state == 2 .and. .not. use_cndv) then   !accelerate mortality of dead woody pools 
-<<<<<<< HEAD
             if(.not. use_matrixcn)then
-               cnveg_nitrogenflux_inst%m_deadstemn_to_litter_patch(p)     = cnveg_nitrogenstate_inst%deadstemn_patch(p)  * m * 10._r8
-               cnveg_nitrogenflux_inst%m_deadcrootn_to_litter_patch(p)    = cnveg_nitrogenstate_inst%deadcrootn_patch(p) * m * 10._r8
+               cnveg_nitrogenflux_inst%m_deadstemn_to_litter_patch(p)     = cnveg_nitrogenstate_inst%deadstemn_patch(p)  * m * spinup_factor_deadwood
+               cnveg_nitrogenflux_inst%m_deadcrootn_to_litter_patch(p)    = cnveg_nitrogenstate_inst%deadcrootn_patch(p) * m * spinup_factor_deadwood
             else
-               cnveg_nitrogenflux_inst%m_deadstemn_to_litter_patch(p)     = cnveg_nitrogenstate_inst%deadstemn_patch(p)  * matrix_update_gmn(p,ideadstem_to_iout_gmn ,m*10._r8,dt,cnveg_nitrogenflux_inst,matrixcheck_gm,.True.)
-               cnveg_nitrogenflux_inst%m_deadcrootn_to_litter_patch(p)    = cnveg_nitrogenstate_inst%deadcrootn_patch(p) * matrix_update_gmn(p,ideadcroot_to_iout_gmn,m*10._r8,dt,cnveg_nitrogenflux_inst,matrixcheck_gm,.True.)
+               cnveg_nitrogenflux_inst%m_deadstemn_to_litter_patch(p)     = cnveg_nitrogenstate_inst%deadstemn_patch(p)  * matrix_update_gmn(p,ideadstem_to_iout_gmn , &
+                                                                              m*spinup_factor_deadwood,dt,cnveg_nitrogenflux_inst,matrixcheck_gm,.True.)
+               cnveg_nitrogenflux_inst%m_deadcrootn_to_litter_patch(p)    = cnveg_nitrogenstate_inst%deadcrootn_patch(p) * matrix_update_gmn(p,ideadcroot_to_iout_gmn, &
+                                                                              m*spinup_factor_deadwood,dt,cnveg_nitrogenflux_inst,matrixcheck_gm,.True.)
             end if !.not. use_matrixcn
-=======
-           cnveg_nitrogenflux_inst%m_deadstemn_to_litter_patch(p)      = cnveg_nitrogenstate_inst%deadstemn_patch(p)  * m * spinup_factor_deadwood
-           cnveg_nitrogenflux_inst%m_deadcrootn_to_litter_patch(p)     = cnveg_nitrogenstate_inst%deadcrootn_patch(p) * m * spinup_factor_deadwood
->>>>>>> 10ea6eea
          else
             if (.not. use_matrixcn) then
                cnveg_nitrogenflux_inst%m_deadstemn_to_litter_patch(p)     = cnveg_nitrogenstate_inst%deadstemn_patch(p)           * m 
