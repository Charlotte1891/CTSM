module CNVegCarbonStateType

#include "shr_assert.h"

  !-----------------------------------------------------------------------
  !
  ! !USES:
  use shr_kind_mod   , only : r8 => shr_kind_r8
  use shr_infnan_mod , only : nan => shr_infnan_nan, assignment(=)
  use shr_const_mod  , only : SHR_CONST_PDB
  use shr_log_mod    , only : errMsg => shr_log_errMsg
  use pftconMod	     , only : noveg, npcropmin, pftcon, nc3crop, nc3irrig
  use clm_varcon     , only : spval, c3_r2, c4_r2, c14ratio
  use clm_varctl     , only : iulog, use_cndv, use_crop, use_matrixcn
  use decompMod      , only : bounds_type
  use abortutils     , only : endrun
  use spmdMod        , only : masterproc 
  use LandunitType   , only : lun                
  use ColumnType     , only : col                
  use PatchType      , only : patch
  use CNSpeciesMod   , only : species_from_string, CN_SPECIES_C12
  use dynPatchStateUpdaterMod, only : patch_state_updater_type
  use CNVegComputeSeedMod, only : ComputeSeedAmounts
  use CropReprPoolsMod   , only : nrepr, get_repr_hist_fname, get_repr_rest_fname, get_repr_longname
  ! 
  ! !PUBLIC TYPES:
  implicit none
  private
  !

  type, public :: cnveg_carbonstate_type

     integer :: species  ! c12, c13, c14

<<<<<<< HEAD
     real(r8), pointer :: grainc_patch                        (:) ! (gC/m2) grain C (crop model)
     real(r8), pointer :: grainc_storage_patch                (:) ! (gC/m2) grain C storage (crop model)
     real(r8), pointer :: grainc_xfer_patch                   (:) ! (gC/m2) grain C transfer (crop model)
     real(r8), pointer :: matrix_cap_grainc_patch             (:) ! (gC/m2) Capacity of grain C
     real(r8), pointer :: matrix_cap_grainc_storage_patch     (:) ! (gC/m2) Capacity of grain storage C
     real(r8), pointer :: matrix_cap_grainc_xfer_patch        (:) ! (gC/m2) Capacity of grain transfer C
     real(r8), pointer :: leafc_patch                         (:) ! (gC/m2) leaf C
     real(r8), pointer :: leafc_storage_patch                 (:) ! (gC/m2) leaf C storage
     real(r8), pointer :: leafc_xfer_patch                    (:) ! (gC/m2) leaf C transfer
     real(r8), pointer :: matrix_cap_leafc_patch              (:) ! (gC/m2) Capacity of leaf C
     real(r8), pointer :: matrix_cap_leafc_storage_patch      (:) ! (gC/m2) Capacity of leaf C storage
     real(r8), pointer :: matrix_cap_leafc_xfer_patch         (:) ! (gC/m2) Capacity of leaf C transfer
     real(r8), pointer :: leafc_storage_xfer_acc_patch        (:) ! (gC/m2) Accmulated leaf C transfer
     real(r8), pointer :: storage_cdemand_patch               (:) ! (gC/m2)       C use from the C storage pool 
     real(r8), pointer :: frootc_patch                        (:) ! (gC/m2) fine root C
     real(r8), pointer :: frootc_storage_patch                (:) ! (gC/m2) fine root C storage
     real(r8), pointer :: frootc_xfer_patch                   (:) ! (gC/m2) fine root C transfer
     real(r8), pointer :: matrix_cap_frootc_patch             (:) ! (gC/m2) Capacity of fine root C
     real(r8), pointer :: matrix_cap_frootc_storage_patch     (:) ! (gC/m2) Capacity of fine root C storage
     real(r8), pointer :: matrix_cap_frootc_xfer_patch        (:) ! (gC/m2) Capacity of fine root C transfer
     real(r8), pointer :: livestemc_patch                     (:) ! (gC/m2) live stem C
     real(r8), pointer :: livestemc_storage_patch             (:) ! (gC/m2) live stem C storage
     real(r8), pointer :: livestemc_xfer_patch                (:) ! (gC/m2) live stem C transfer
     real(r8), pointer :: matrix_cap_livestemc_patch          (:) ! (gC/m2) Capacity of live stem C
     real(r8), pointer :: matrix_cap_livestemc_storage_patch  (:) ! (gC/m2) Capacity of live stem C storage
     real(r8), pointer :: matrix_cap_livestemc_xfer_patch     (:) ! (gC/m2) Capacity of live stem C transfer
     real(r8), pointer :: deadstemc_patch                     (:) ! (gC/m2) dead stem C
     real(r8), pointer :: deadstemc_storage_patch             (:) ! (gC/m2) dead stem C storage
     real(r8), pointer :: deadstemc_xfer_patch                (:) ! (gC/m2) dead stem C transfer
     real(r8), pointer :: matrix_cap_deadstemc_patch          (:) ! (gC/m2) Capacity of dead stem C
     real(r8), pointer :: matrix_cap_deadstemc_storage_patch  (:) ! (gC/m2) Capacity of dead stem C storage
     real(r8), pointer :: matrix_cap_deadstemc_xfer_patch     (:) ! (gC/m2) Capacity of dead stem C transfer
     real(r8), pointer :: livecrootc_patch                    (:) ! (gC/m2) live coarse root C
     real(r8), pointer :: livecrootc_storage_patch            (:) ! (gC/m2) live coarse root C storage
     real(r8), pointer :: livecrootc_xfer_patch               (:) ! (gC/m2) live coarse root C transfer
     real(r8), pointer :: matrix_cap_livecrootc_patch         (:) ! (gC/m2) Capacity of live coarse root C
     real(r8), pointer :: matrix_cap_livecrootc_storage_patch (:) ! (gC/m2) Capacity of live coarse root C storage
     real(r8), pointer :: matrix_cap_livecrootc_xfer_patch    (:) ! (gC/m2) Capacity of live coarse root C transfer
     real(r8), pointer :: deadcrootc_patch                    (:) ! (gC/m2) dead coarse root C
     real(r8), pointer :: deadcrootc_storage_patch            (:) ! (gC/m2) dead coarse root C storage
     real(r8), pointer :: deadcrootc_xfer_patch               (:) ! (gC/m2) dead coarse root C transfer
     real(r8), pointer :: matrix_cap_deadcrootc_patch         (:) ! (gC/m2) Capacity of dead coarse root C
     real(r8), pointer :: matrix_cap_deadcrootc_storage_patch (:) ! (gC/m2) Capacity of dead coarse root C storage
     real(r8), pointer :: matrix_cap_deadcrootc_xfer_patch    (:) ! (gC/m2) Capacity of dead coarse root C transfer
     real(r8), pointer :: gresp_storage_patch                 (:) ! (gC/m2) growth respiration storage
     real(r8), pointer :: gresp_xfer_patch                    (:) ! (gC/m2) growth respiration transfer
     real(r8), pointer :: cpool_patch                         (:) ! (gC/m2) temporary photosynthate C pool
     real(r8), pointer :: xsmrpool_patch                      (:) ! (gC/m2) abstract C pool to meet excess MR demand
     real(r8), pointer :: xsmrpool_loss_patch                 (:) ! (gC/m2) abstract C pool to meet excess MR demand loss
     real(r8), pointer :: ctrunc_patch                        (:) ! (gC/m2) patch-level sink for C truncation
     real(r8), pointer :: woodc_patch                         (:) ! (gC/m2) wood C
     real(r8), pointer :: leafcmax_patch                      (:) ! (gC/m2) ann max leaf C
     real(r8), pointer :: totc_patch                          (:) ! (gC/m2) total patch-level carbon, including cpool
     real(r8), pointer :: rootc_col                           (:) ! (gC/m2) root carbon at column level (fire)
     real(r8), pointer :: leafc_col                           (:) ! (gC/m2) column-level leafc (fire)
     real(r8), pointer :: deadstemc_col                       (:) ! (gC/m2) column-level deadstemc (fire)
     real(r8), pointer :: fuelc_col                           (:) ! fuel load outside cropland
     real(r8), pointer :: fuelc_crop_col                      (:) ! fuel load for cropland
     real(r8), pointer :: cropseedc_deficit_patch             (:) ! (gC/m2) pool for seeding new crop growth; this is a NEGATIVE term, indicating the amount of seed usage that needs to be repaid
! initial pool size of year for matrix
     real(r8), pointer :: leafc0_patch                        (:) ! (gC/m2) Initial value of leaf C for SASU
     real(r8), pointer :: leafc0_storage_patch                (:) ! (gC/m2) Initial value of leaf C storage for SASU
     real(r8), pointer :: leafc0_xfer_patch                   (:) ! (gC/m2) Initial value of leaf C transfer for SASU
     real(r8), pointer :: frootc0_patch                       (:) ! (gC/m2) Initial value of fine root C for SASU
     real(r8), pointer :: frootc0_storage_patch               (:) ! (gC/m2) Initial value of fine root C storage for SASU
     real(r8), pointer :: frootc0_xfer_patch                  (:) ! (gC/m2) Initial value of fine root C transfer for SASU
     real(r8), pointer :: livestemc0_patch                    (:) ! (gC/m2) Initial value of live stem C for SASU
     real(r8), pointer :: livestemc0_storage_patch            (:) ! (gC/m2) Initial value of live stem C storage for SASU
     real(r8), pointer :: livestemc0_xfer_patch               (:) ! (gC/m2) Initial value of live stem C transfer for SASU
     real(r8), pointer :: deadstemc0_patch                    (:) ! (gC/m2) Initial value of dead stem C for SASU
     real(r8), pointer :: deadstemc0_storage_patch            (:) ! (gC/m2) Initial value of dead stem C storage for SASU
     real(r8), pointer :: deadstemc0_xfer_patch               (:) ! (gC/m2) Initial value of dead stem C transfer for SASU
     real(r8), pointer :: livecrootc0_patch                   (:) ! (gC/m2) Initial value of live coarse root C for SASU
     real(r8), pointer :: livecrootc0_storage_patch           (:) ! (gC/m2) Initial value of live coarse root C storage for SASU
     real(r8), pointer :: livecrootc0_xfer_patch              (:) ! (gC/m2) Initial value of live coarse root C transfer for SASU
     real(r8), pointer :: deadcrootc0_patch                   (:) ! (gC/m2) Initial value of dead coarse root C for SASU
     real(r8), pointer :: deadcrootc0_storage_patch           (:) ! (gC/m2) Initial value of dead coarse root C storage for SASU
     real(r8), pointer :: deadcrootc0_xfer_patch              (:) ! (gC/m2) Initial value of dead coarse root C transfer for SASU
     real(r8), pointer :: grainc0_patch                       (:) ! (gC/m2) Initial value of fine grain C for SASU
     real(r8), pointer :: grainc0_storage_patch               (:) ! (gC/m2) Initial value of fine grain C storage for SASU
     real(r8), pointer :: grainc0_xfer_patch                  (:) ! (gC/m2) Initial value of fine grain C transfer for SASU
=======
     real(r8), pointer :: reproductivec_patch             (:,:) ! (gC/m2) reproductive (e.g., grain) C (crop model)
     real(r8), pointer :: reproductivec_storage_patch     (:,:) ! (gC/m2) reproductive (e.g., grain) C storage (crop model)
     real(r8), pointer :: reproductivec_xfer_patch        (:,:) ! (gC/m2) reproductive (e.g., grain) C transfer (crop model)
     real(r8), pointer :: leafc_patch              (:) ! (gC/m2) leaf C
     real(r8), pointer :: leafc_storage_patch      (:) ! (gC/m2) leaf C storage
     real(r8), pointer :: leafc_xfer_patch         (:) ! (gC/m2) leaf C transfer
     real(r8), pointer :: leafc_storage_xfer_acc_patch   (:) ! (gC/m2) Accmulated leaf C transfer
     real(r8), pointer :: storage_cdemand_patch          (:) ! (gC/m2)       C use from the C storage pool 
     real(r8), pointer :: frootc_patch             (:) ! (gC/m2) fine root C
     real(r8), pointer :: frootc_storage_patch     (:) ! (gC/m2) fine root C storage
     real(r8), pointer :: frootc_xfer_patch        (:) ! (gC/m2) fine root C transfer
     real(r8), pointer :: livestemc_patch          (:) ! (gC/m2) live stem C
     real(r8), pointer :: livestemc_storage_patch  (:) ! (gC/m2) live stem C storage
     real(r8), pointer :: livestemc_xfer_patch     (:) ! (gC/m2) live stem C transfer
     real(r8), pointer :: deadstemc_patch          (:) ! (gC/m2) dead stem C
     real(r8), pointer :: deadstemc_storage_patch  (:) ! (gC/m2) dead stem C storage
     real(r8), pointer :: deadstemc_xfer_patch     (:) ! (gC/m2) dead stem C transfer
     real(r8), pointer :: livecrootc_patch         (:) ! (gC/m2) live coarse root C
     real(r8), pointer :: livecrootc_storage_patch (:) ! (gC/m2) live coarse root C storage
     real(r8), pointer :: livecrootc_xfer_patch    (:) ! (gC/m2) live coarse root C transfer
     real(r8), pointer :: deadcrootc_patch         (:) ! (gC/m2) dead coarse root C
     real(r8), pointer :: deadcrootc_storage_patch (:) ! (gC/m2) dead coarse root C storage
     real(r8), pointer :: deadcrootc_xfer_patch    (:) ! (gC/m2) dead coarse root C transfer
     real(r8), pointer :: gresp_storage_patch      (:) ! (gC/m2) growth respiration storage
     real(r8), pointer :: gresp_xfer_patch         (:) ! (gC/m2) growth respiration transfer
     real(r8), pointer :: cpool_patch              (:) ! (gC/m2) temporary photosynthate C pool
     real(r8), pointer :: xsmrpool_patch           (:) ! (gC/m2) abstract C pool to meet excess MR demand
     real(r8), pointer :: xsmrpool_loss_patch      (:) ! (gC/m2) abstract C pool to meet excess MR demand loss
     real(r8), pointer :: ctrunc_patch             (:) ! (gC/m2) patch-level sink for C truncation
     real(r8), pointer :: woodc_patch              (:) ! (gC/m2) wood C
     real(r8), pointer :: leafcmax_patch           (:) ! (gC/m2) ann max leaf C
     real(r8), pointer :: totc_patch               (:) ! (gC/m2) total patch-level carbon, including cpool
     real(r8), pointer :: rootc_col                (:) ! (gC/m2) root carbon at column level (fire)
     real(r8), pointer :: leafc_col                (:) ! (gC/m2) column-level leafc (fire)
     real(r8), pointer :: deadstemc_col            (:) ! (gC/m2) column-level deadstemc (fire)
     real(r8), pointer :: fuelc_col                (:) ! fuel load outside cropland
     real(r8), pointer :: fuelc_crop_col           (:) ! fuel load for cropland
     real(r8), pointer :: cropseedc_deficit_patch  (:) ! (gC/m2) pool for seeding new crop growth; this is a NEGATIVE term, indicating the amount of seed usage that needs to be repaid
>>>>>>> d301320c

     ! pools for dynamic landcover
     real(r8), pointer :: seedc_grc                           (:) ! (gC/m2) gridcell-level pool for seeding new PFTs via dynamic landcover

     ! summary (diagnostic) state variables, not involved in mass balance
     real(r8), pointer :: dispvegc_patch                      (:) ! (gC/m2) displayed veg carbon, excluding storage and cpool
     real(r8), pointer :: storvegc_patch                      (:) ! (gC/m2) stored vegetation carbon, excluding cpool
     real(r8), pointer :: totvegc_patch                       (:) ! (gC/m2) total vegetation carbon, excluding cpool
     real(r8), pointer :: totvegc_col                         (:) ! (gC/m2) total vegetation carbon, excluding cpool averaged to column (p2c)

     ! Total C pools       
     real(r8), pointer :: totc_p2c_col                        (:) ! (gC/m2) totc_patch averaged to col
     real(r8), pointer :: totc_col                            (:) ! (gC/m2) total column carbon, incl veg and cpool
     real(r8), pointer :: totecosysc_col                      (:) ! (gC/m2) total ecosystem carbon, incl veg but excl cpool 
     real(r8), pointer :: totc_grc                            (:) ! (gC/m2) total gridcell carbon

! Accumulation variables are accumulated for a whole year. They are used for matrix spinup and calculation of diagnostic variables
     real(r8), pointer :: matrix_calloc_leaf_acc_patch        (:) ! (gC/m2/year) Input C allocated to leaf during this year 
     real(r8), pointer :: matrix_calloc_leafst_acc_patch      (:) ! (gC/m2/year) Input C allocated to leaf storage during this year
     real(r8), pointer :: matrix_calloc_froot_acc_patch       (:) ! (gC/m2/year) Input C allocated to fine root during this year
     real(r8), pointer :: matrix_calloc_frootst_acc_patch     (:) ! (gC/m2/year) Input C allocated to fine root storage during this year
     real(r8), pointer :: matrix_calloc_livestem_acc_patch    (:) ! (gC/m2/year) Input C allocated to live stem during this year
     real(r8), pointer :: matrix_calloc_livestemst_acc_patch  (:) ! (gC/m2/year) Input C allocated to live stem storage during this year
     real(r8), pointer :: matrix_calloc_deadstem_acc_patch    (:) ! (gC/m2/year) Input C allocated to dead stem during this year
     real(r8), pointer :: matrix_calloc_deadstemst_acc_patch  (:) ! (gC/m2/year) Input C allocated to dead stem storage during this year
     real(r8), pointer :: matrix_calloc_livecroot_acc_patch   (:) ! (gC/m2/year) Input C allocated to live coarse root during this year
     real(r8), pointer :: matrix_calloc_livecrootst_acc_patch (:) ! (gC/m2/year) Input C allocated to live coarse root storage during this year
     real(r8), pointer :: matrix_calloc_deadcroot_acc_patch   (:) ! (gC/m2/year) Input C allocated to dead coarse root during this year
     real(r8), pointer :: matrix_calloc_deadcrootst_acc_patch (:) ! (gC/m2/year) Input C allocated to dead coarse root storage during this year
     real(r8), pointer :: matrix_calloc_grain_acc_patch       (:) ! (gC/m2/year) Input C allocated to grain during this year
     real(r8), pointer :: matrix_calloc_grainst_acc_patch     (:) ! (gC/m2/year) Input C allocated to grain storage during this year

     real(r8), pointer :: matrix_ctransfer_leafst_to_leafxf_acc_patch           (:) ! (gC/m2/year) C transfer from leaf storage to leaf transfer pool during this year
     real(r8), pointer :: matrix_ctransfer_leafxf_to_leaf_acc_patch             (:) ! (gC/m2/year) C transfer from leaf transfer to leaf pool during this year
     real(r8), pointer :: matrix_ctransfer_frootst_to_frootxf_acc_patch         (:) ! (gC/m2/year) C transfer from fine root storage to fine root transfer pool during this year
     real(r8), pointer :: matrix_ctransfer_frootxf_to_froot_acc_patch           (:) ! (gC/m2/year) C transfer from fine root transfer to fine root pool during this year
     real(r8), pointer :: matrix_ctransfer_livestemst_to_livestemxf_acc_patch   (:) ! (gC/m2/year) C transfer from live stem storage to live stem transfer pool during this year
     real(r8), pointer :: matrix_ctransfer_livestemxf_to_livestem_acc_patch     (:) ! (gC/m2/year) C transfer from live stem transfer to live stem pool during this year
     real(r8), pointer :: matrix_ctransfer_deadstemst_to_deadstemxf_acc_patch   (:) ! (gC/m2/year) C transfer from dead stem storage to dead stem transfer pool during this year
     real(r8), pointer :: matrix_ctransfer_deadstemxf_to_deadstem_acc_patch     (:) ! (gC/m2/year) C transfer from dead stem transfer to dead stem pool during this year
     real(r8), pointer :: matrix_ctransfer_livecrootst_to_livecrootxf_acc_patch (:) ! (gC/m2/year) C transfer from live coarse root storage to live coarse root transfer pool during this year
     real(r8), pointer :: matrix_ctransfer_livecrootxf_to_livecroot_acc_patch   (:) ! (gC/m2/year) C transfer from live coarse root transfer to live coarse root pool during this year
     real(r8), pointer :: matrix_ctransfer_deadcrootst_to_deadcrootxf_acc_patch (:) ! (gC/m2/year) C transfer from dead coarse root storage to dead coarse root transfer pool during this year
     real(r8), pointer :: matrix_ctransfer_deadcrootxf_to_deadcroot_acc_patch   (:) ! (gC/m2/year) C transfer from dead coarse root transfer to dead coarse root pool during this year
     real(r8), pointer :: matrix_ctransfer_grainst_to_grainxf_acc_patch         (:) ! (gC/m2/year) C transfer from grain storage to grain transfer pool during this year
     real(r8), pointer :: matrix_ctransfer_grainxf_to_grain_acc_patch           (:) ! (gC/m2/year) C transfer from grain transfer to grain pool during this year
     real(r8), pointer :: matrix_ctransfer_livestem_to_deadstem_acc_patch       (:) ! (gC/m2/year) C transfer from live stem to dead stem pool during this year
     real(r8), pointer :: matrix_ctransfer_livecroot_to_deadcroot_acc_patch     (:) ! (gC/m2/year) C transfer from live coarse root to dead coarse root pool during this year

     real(r8), pointer :: matrix_cturnover_leaf_acc_patch             (:) ! (gC/m2/year) C turnover from leaf
     real(r8), pointer :: matrix_cturnover_leafst_acc_patch           (:) ! (gC/m2/year) C turnover from leaf storage
     real(r8), pointer :: matrix_cturnover_leafxf_acc_patch           (:) ! (gC/m2/year) C turnover from leaf transfer
     real(r8), pointer :: matrix_cturnover_froot_acc_patch            (:) ! (gC/m2/year) C turnover from fine root
     real(r8), pointer :: matrix_cturnover_frootst_acc_patch          (:) ! (gC/m2/year) C turnover from fine root storage
     real(r8), pointer :: matrix_cturnover_frootxf_acc_patch          (:) ! (gC/m2/year) C turnover from fine root transfer
     real(r8), pointer :: matrix_cturnover_livestem_acc_patch         (:) ! (gC/m2/year) C turnover from live stem
     real(r8), pointer :: matrix_cturnover_livestemst_acc_patch       (:) ! (gC/m2/year) C turnover from live stem storage
     real(r8), pointer :: matrix_cturnover_livestemxf_acc_patch       (:) ! (gC/m2/year) C turnover from live stem transfer
     real(r8), pointer :: matrix_cturnover_deadstem_acc_patch         (:) ! (gC/m2/year) C turnover from dead stem
     real(r8), pointer :: matrix_cturnover_deadstemst_acc_patch       (:) ! (gC/m2/year) C turnover from dead stem storage
     real(r8), pointer :: matrix_cturnover_deadstemxf_acc_patch       (:) ! (gC/m2/year) C turnover from dead stem transfer
     real(r8), pointer :: matrix_cturnover_livecroot_acc_patch        (:) ! (gC/m2/year) C turnover from live coarse root
     real(r8), pointer :: matrix_cturnover_livecrootst_acc_patch      (:) ! (gC/m2/year) C turnover from live coarse root storage
     real(r8), pointer :: matrix_cturnover_livecrootxf_acc_patch      (:) ! (gC/m2/year) C turnover from live coarse root transfer
     real(r8), pointer :: matrix_cturnover_deadcroot_acc_patch        (:) ! (gC/m2/year) C turnover from dead coarse root
     real(r8), pointer :: matrix_cturnover_deadcrootst_acc_patch      (:) ! (gC/m2/year) C turnover from dead coarse root storage
     real(r8), pointer :: matrix_cturnover_deadcrootxf_acc_patch      (:) ! (gC/m2/year) C turnover from dead coarse root transfer
     real(r8), pointer :: matrix_cturnover_grain_acc_patch            (:) ! (gC/m2/year) C turnover from grain 
     real(r8), pointer :: matrix_cturnover_grainst_acc_patch          (:) ! (gC/m2/year) C turnover from grain storage
     real(r8), pointer :: matrix_cturnover_grainxf_acc_patch          (:) ! (gC/m2/year) C turnover from grain transfer

     real(r8), pointer :: grainc_SASUsave_patch               (:) ! (gC/m2) grain C (crop model)
     real(r8), pointer :: grainc_storage_SASUsave_patch       (:) ! (gC/m2) grain C storage (crop model)
     real(r8), pointer :: leafc_SASUsave_patch                (:) ! (gC/m2) leaf C
     real(r8), pointer :: leafc_storage_SASUsave_patch        (:) ! (gC/m2) leaf C storage
     real(r8), pointer :: leafc_xfer_SASUsave_patch           (:) ! (gC/m2) leaf C transfer
     real(r8), pointer :: frootc_SASUsave_patch               (:) ! (gC/m2) fine root C
     real(r8), pointer :: frootc_storage_SASUsave_patch       (:) ! (gC/m2) fine root C storage
     real(r8), pointer :: frootc_xfer_SASUsave_patch          (:) ! (gC/m2) fine root C transfer
     real(r8), pointer :: livestemc_SASUsave_patch            (:) ! (gC/m2) live stem C
     real(r8), pointer :: livestemc_storage_SASUsave_patch    (:) ! (gC/m2) live stem C storage
     real(r8), pointer :: livestemc_xfer_SASUsave_patch       (:) ! (gC/m2) live stem C transfer
     real(r8), pointer :: deadstemc_SASUsave_patch            (:) ! (gC/m2) dead stem C
     real(r8), pointer :: deadstemc_storage_SASUsave_patch    (:) ! (gC/m2) dead stem C storage
     real(r8), pointer :: deadstemc_xfer_SASUsave_patch       (:) ! (gC/m2) dead stem C transfer
     real(r8), pointer :: livecrootc_SASUsave_patch           (:) ! (gC/m2) live coarse root C
     real(r8), pointer :: livecrootc_storage_SASUsave_patch   (:) ! (gC/m2) live coarse root C storage
     real(r8), pointer :: livecrootc_xfer_SASUsave_patch      (:) ! (gC/m2) live coarse root C transfer
     real(r8), pointer :: deadcrootc_SASUsave_patch           (:) ! (gC/m2) dead coarse root C
     real(r8), pointer :: deadcrootc_storage_SASUsave_patch   (:) ! (gC/m2) dead coarse root C storage
     real(r8), pointer :: deadcrootc_xfer_SASUsave_patch      (:) ! (gC/m2) dead coarse root C transfer

     logical, private  :: dribble_crophrv_xsmrpool_2atm
   contains

     procedure , public  :: Init   
     procedure , public  :: SetValues
     procedure , public  :: ZeroDWT
     procedure , public  :: Restart
     procedure , public  :: Summary => Summary_carbonstate
     procedure , public  :: DynamicPatchAdjustments   ! adjust state variables when patch areas change
     
     procedure , private :: InitAllocate    ! Allocate arrays
     procedure , private :: InitReadNML     ! Read in namelist
     procedure , private :: InitHistory     ! Initialize history
     procedure , private :: InitCold        ! Initialize arrays for a cold-start

  end type cnveg_carbonstate_type

  real(r8), public  :: spinup_factor_deadwood = 1.0_r8        ! Spinup factor used for this simulation
  real(r8), public  :: spinup_factor_AD       = 10.0_r8       ! Spinup factor used when in Accelerated Decomposition mode

  ! !PRIVATE DATA:

  type, private :: cnvegcarbonstate_const_type
      ! !PRIVATE MEMBER DATA:
      real(r8) :: initial_vegC = 20._r8    ! Initial vegetation carbon for leafc/frootc and storage
  end type
  type(cnvegcarbonstate_const_type), private :: cnvegcstate_const    ! Constants used here
  character(len=*), parameter :: sourcefile = &
       __FILE__

  !------------------------------------------------------------------------

contains

  !------------------------------------------------------------------------
  subroutine Init(this, bounds, carbon_type, ratio, NLFilename, &
                  dribble_crophrv_xsmrpool_2atm, c12_cnveg_carbonstate_inst)

    class(cnveg_carbonstate_type)                       :: this
    type(bounds_type)            , intent(in)           :: bounds  
    real(r8)                     , intent(in)           :: ratio
    character(len=*)             , intent(in)           :: carbon_type                ! Carbon isotope type C12, C13 or C1
    character(len=*)             , intent(in)           :: NLFilename                 ! Namelist filename
    logical                      , intent(in)           :: dribble_crophrv_xsmrpool_2atm
    type(cnveg_carbonstate_type) , intent(in), optional :: c12_cnveg_carbonstate_inst ! cnveg_carbonstate for C12 (if C13 or C14)
    !-----------------------------------------------------------------------

    this%species = species_from_string(carbon_type)

    this%dribble_crophrv_xsmrpool_2atm = dribble_crophrv_xsmrpool_2atm

    call this%InitAllocate ( bounds)
    call this%InitReadNML  ( NLFilename )
    call this%InitHistory ( bounds, carbon_type)
    if (present(c12_cnveg_carbonstate_inst)) then
       call this%InitCold  ( bounds, ratio, carbon_type, c12_cnveg_carbonstate_inst )
    else
       call this%InitCold  ( bounds, ratio, carbon_type )
    end if

  end subroutine Init

  !------------------------------------------------------------------------
  subroutine InitReadNML(this, NLFilename)
    !
    ! !DESCRIPTION:
    ! Read the namelist for CNVegCarbonState
    !
    !USES:
    use fileutils      , only : getavu, relavu, opnfil
    use shr_nl_mod     , only : shr_nl_find_group_name
    use spmdMod        , only : masterproc, mpicom
    use shr_mpi_mod    , only : shr_mpi_bcast
    use clm_varctl     , only : iulog
    !
    ! !ARGUMENTS:
    class(cnveg_carbonstate_type)                       :: this
    character(len=*)             , intent(in)           :: NLFilename                 ! Namelist filename
    !
    ! !LOCAL VARIABLES:
    integer :: ierr                 ! error code
    integer :: unitn                ! unit for namelist file

    character(len=*), parameter :: subname = 'InitReadNML'
    character(len=*), parameter :: nmlname = 'cnvegcarbonstate'   ! MUST match what is in namelist below
    !-----------------------------------------------------------------------
    real(r8) :: initial_vegC
    namelist /cnvegcarbonstate/ initial_vegC

    initial_vegC = cnvegcstate_const%initial_vegC

    if (masterproc) then
       unitn = getavu()
       write(iulog,*) 'Read in '//nmlname//'  namelist'
       call opnfil (NLFilename, unitn, 'F')
       call shr_nl_find_group_name(unitn, nmlname, status=ierr)
       if (ierr == 0) then
          read(unitn, nml=cnvegcarbonstate, iostat=ierr)
          if (ierr /= 0) then
             call endrun(msg="ERROR reading "//nmlname//"namelist"//errmsg(sourcefile, __LINE__))
          end if
       else
          call endrun(msg="ERROR could NOT find "//nmlname//"namelist"//errmsg(sourcefile, __LINE__))
       end if
       call relavu( unitn )
    end if

    call shr_mpi_bcast (initial_vegC            , mpicom)

    cnvegcstate_const%initial_vegC = initial_vegC

    if (masterproc) then
       write(iulog,*) ' '
       write(iulog,*) nmlname//' settings:'
       write(iulog,nml=cnvegcarbonstate)    ! Name here MUST be the same as in nmlname above!
       write(iulog,*) ' '
    end if

    !-----------------------------------------------------------------------

  end subroutine InitReadNML

  !------------------------------------------------------------------------
  subroutine InitAllocate(this, bounds)
    !
    ! !ARGUMENTS:
    class (cnveg_carbonstate_type) :: this
    type(bounds_type), intent(in) :: bounds  
    !
    ! !LOCAL VARIABLES:
    integer           :: begp,endp
    integer           :: begc,endc
    integer           :: begg,endg
    !------------------------------------------------------------------------

    begp = bounds%begp; endp = bounds%endp
    begc = bounds%begc; endc = bounds%endc
    begg = bounds%begg; endg = bounds%endg

<<<<<<< HEAD
    allocate(this%leafc_patch                            (begp:endp)) ; this%leafc_patch                        (:) = nan
    allocate(this%leafc_storage_patch                    (begp:endp)) ; this%leafc_storage_patch                (:) = nan
    allocate(this%leafc_xfer_patch                       (begp:endp)) ; this%leafc_xfer_patch                   (:) = nan
    if(use_matrixcn)then
       allocate(this%matrix_cap_leafc_patch              (begp:endp)) ; this%matrix_cap_leafc_patch             (:) = nan
       allocate(this%matrix_cap_leafc_storage_patch      (begp:endp)) ; this%matrix_cap_leafc_storage_patch     (:) = nan
       allocate(this%matrix_cap_leafc_xfer_patch         (begp:endp)) ; this%matrix_cap_leafc_xfer_patch        (:) = nan
    end if
    allocate(this%leafc_storage_xfer_acc_patch           (begp:endp)) ; this%leafc_storage_xfer_acc_patch       (:) = nan
    allocate(this%storage_cdemand_patch                  (begp:endp)) ; this%storage_cdemand_patch              (:) = nan
    allocate(this%frootc_patch                           (begp:endp)) ; this%frootc_patch                       (:) = nan
    allocate(this%frootc_storage_patch                   (begp:endp)) ; this%frootc_storage_patch               (:) = nan
    allocate(this%frootc_xfer_patch                      (begp:endp)) ; this%frootc_xfer_patch                  (:) = nan
    if(use_matrixcn)then
       allocate(this%matrix_cap_frootc_patch             (begp:endp)) ; this%matrix_cap_frootc_patch            (:) = nan
       allocate(this%matrix_cap_frootc_storage_patch     (begp:endp)) ; this%matrix_cap_frootc_storage_patch    (:) = nan
       allocate(this%matrix_cap_frootc_xfer_patch        (begp:endp)) ; this%matrix_cap_frootc_xfer_patch       (:) = nan
    end if
    allocate(this%livestemc_patch                        (begp:endp)) ; this%livestemc_patch                    (:) = nan
    allocate(this%livestemc_storage_patch                (begp:endp)) ; this%livestemc_storage_patch            (:) = nan
    allocate(this%livestemc_xfer_patch                   (begp:endp)) ; this%livestemc_xfer_patch               (:) = nan
    if(use_matrixcn)then
       allocate(this%matrix_cap_livestemc_patch          (begp:endp)) ; this%matrix_cap_livestemc_patch         (:) = nan
       allocate(this%matrix_cap_livestemc_storage_patch  (begp:endp)) ; this%matrix_cap_livestemc_storage_patch (:) = nan
       allocate(this%matrix_cap_livestemc_xfer_patch     (begp:endp)) ; this%matrix_cap_livestemc_xfer_patch    (:) = nan
    end if
    allocate(this%deadstemc_patch                        (begp:endp)) ; this%deadstemc_patch                    (:) = nan
    allocate(this%deadstemc_storage_patch                (begp:endp)) ; this%deadstemc_storage_patch            (:) = nan
    allocate(this%deadstemc_xfer_patch                   (begp:endp)) ; this%deadstemc_xfer_patch               (:) = nan
    if(use_matrixcn)then
       allocate(this%matrix_cap_deadstemc_patch          (begp:endp)) ; this%matrix_cap_deadstemc_patch         (:) = nan
       allocate(this%matrix_cap_deadstemc_storage_patch  (begp:endp)) ; this%matrix_cap_deadstemc_storage_patch (:) = nan
       allocate(this%matrix_cap_deadstemc_xfer_patch     (begp:endp)) ; this%matrix_cap_deadstemc_xfer_patch    (:) = nan
    end if
    allocate(this%livecrootc_patch                       (begp:endp)) ; this%livecrootc_patch                   (:) = nan
    allocate(this%livecrootc_storage_patch               (begp:endp)) ; this%livecrootc_storage_patch           (:) = nan
    allocate(this%livecrootc_xfer_patch                  (begp:endp)) ; this%livecrootc_xfer_patch              (:) = nan
    if(use_matrixcn)then
       allocate(this%matrix_cap_livecrootc_patch         (begp:endp)) ; this%matrix_cap_livecrootc_patch        (:) = nan
       allocate(this%matrix_cap_livecrootc_storage_patch (begp:endp)) ; this%matrix_cap_livecrootc_storage_patch(:) = nan
       allocate(this%matrix_cap_livecrootc_xfer_patch    (begp:endp)) ; this%matrix_cap_livecrootc_xfer_patch   (:) = nan
    end if
    allocate(this%deadcrootc_patch                       (begp:endp)) ; this%deadcrootc_patch                   (:) = nan
    allocate(this%deadcrootc_storage_patch               (begp:endp)) ; this%deadcrootc_storage_patch           (:) = nan
    allocate(this%deadcrootc_xfer_patch                  (begp:endp)) ; this%deadcrootc_xfer_patch              (:) = nan
    if(use_matrixcn)then
       allocate(this%matrix_cap_deadcrootc_patch         (begp:endp)) ; this%matrix_cap_deadcrootc_patch        (:) = nan
       allocate(this%matrix_cap_deadcrootc_storage_patch (begp:endp)) ; this%matrix_cap_deadcrootc_storage_patch(:) = nan
       allocate(this%matrix_cap_deadcrootc_xfer_patch    (begp:endp)) ; this%matrix_cap_deadcrootc_xfer_patch   (:) = nan
    end if
    allocate(this%gresp_storage_patch                    (begp:endp)) ; this%gresp_storage_patch                (:) = nan
    allocate(this%gresp_xfer_patch                       (begp:endp)) ; this%gresp_xfer_patch                   (:) = nan
    allocate(this%cpool_patch                            (begp:endp)) ; this%cpool_patch                        (:) = nan
    allocate(this%xsmrpool_patch                         (begp:endp)) ; this%xsmrpool_patch                     (:) = nan
    allocate(this%xsmrpool_loss_patch                    (begp:endp)) ; this%xsmrpool_loss_patch                (:) = nan
    allocate(this%ctrunc_patch                           (begp:endp)) ; this%ctrunc_patch                       (:) = nan
    allocate(this%dispvegc_patch                         (begp:endp)) ; this%dispvegc_patch                     (:) = nan
    allocate(this%storvegc_patch                         (begp:endp)) ; this%storvegc_patch                     (:) = nan
    allocate(this%leafcmax_patch                         (begp:endp)) ; this%leafcmax_patch                     (:) = nan
    allocate(this%totc_patch                             (begp:endp))  ; this%totc_patch                        (:) = nan
    allocate(this%grainc_patch                           (begp:endp)) ; this%grainc_patch                       (:) = nan
    allocate(this%grainc_storage_patch                   (begp:endp)) ; this%grainc_storage_patch               (:) = nan
    allocate(this%grainc_xfer_patch                      (begp:endp)) ; this%grainc_xfer_patch                  (:) = nan
    if(use_matrixcn)then
       allocate(this%matrix_cap_grainc_patch             (begp:endp)) ; this%matrix_cap_grainc_patch            (:) = nan
       allocate(this%matrix_cap_grainc_storage_patch     (begp:endp)) ; this%matrix_cap_grainc_storage_patch    (:) = nan
       allocate(this%matrix_cap_grainc_xfer_patch        (begp:endp)) ; this%matrix_cap_grainc_xfer_patch       (:) = nan
    end if
    allocate(this%woodc_patch                            (begp:endp)) ; this%woodc_patch                        (:) = nan     
!initial pool size of year for matrix
    if(use_matrixcn)then
       allocate(this%leafc0_patch                        (begp:endp)) ; this%leafc0_patch                       (:) = nan
       allocate(this%leafc0_storage_patch                (begp:endp)) ; this%leafc0_storage_patch               (:) = nan
       allocate(this%leafc0_xfer_patch                   (begp:endp)) ; this%leafc0_xfer_patch                  (:) = nan
       allocate(this%frootc0_patch                       (begp:endp)) ; this%frootc0_patch                      (:) = nan
       allocate(this%frootc0_storage_patch               (begp:endp)) ; this%frootc0_storage_patch              (:) = nan
       allocate(this%frootc0_xfer_patch                  (begp:endp)) ; this%frootc0_xfer_patch                 (:) = nan
       allocate(this%livestemc0_patch                    (begp:endp)) ; this%livestemc0_patch                   (:) = nan
       allocate(this%livestemc0_storage_patch            (begp:endp)) ; this%livestemc0_storage_patch           (:) = nan
       allocate(this%livestemc0_xfer_patch               (begp:endp)) ; this%livestemc0_xfer_patch              (:) = nan
       allocate(this%deadstemc0_patch                    (begp:endp)) ; this%deadstemc0_patch                   (:) = nan
       allocate(this%deadstemc0_storage_patch            (begp:endp)) ; this%deadstemc0_storage_patch           (:) = nan
       allocate(this%deadstemc0_xfer_patch               (begp:endp)) ; this%deadstemc0_xfer_patch              (:) = nan
       allocate(this%livecrootc0_patch                   (begp:endp)) ; this%livecrootc0_patch                  (:) = nan
       allocate(this%livecrootc0_storage_patch           (begp:endp)) ; this%livecrootc0_storage_patch          (:) = nan
       allocate(this%livecrootc0_xfer_patch              (begp:endp)) ; this%livecrootc0_xfer_patch             (:) = nan
       allocate(this%deadcrootc0_patch                   (begp:endp)) ; this%deadcrootc0_patch                  (:) = nan
       allocate(this%deadcrootc0_storage_patch           (begp:endp)) ; this%deadcrootc0_storage_patch          (:) = nan
       allocate(this%deadcrootc0_xfer_patch              (begp:endp)) ; this%deadcrootc0_xfer_patch             (:) = nan
       allocate(this%grainc0_patch                       (begp:endp)) ; this%grainc0_patch                      (:) = nan
       allocate(this%grainc0_storage_patch               (begp:endp)) ; this%grainc0_storage_patch              (:) = nan
       allocate(this%grainc0_xfer_patch                  (begp:endp)) ; this%grainc0_xfer_patch                 (:) = nan
 
       allocate(this%leafc_SASUsave_patch                (begp:endp)) ; this%leafc_SASUsave_patch               (:) = nan
       allocate(this%leafc_storage_SASUsave_patch        (begp:endp)) ; this%leafc_storage_SASUsave_patch       (:) = nan
       allocate(this%leafc_xfer_SASUsave_patch           (begp:endp)) ; this%leafc_xfer_SASUsave_patch          (:) = nan
       allocate(this%frootc_SASUsave_patch               (begp:endp)) ; this%frootc_SASUsave_patch              (:) = nan
       allocate(this%frootc_storage_SASUsave_patch       (begp:endp)) ; this%frootc_storage_SASUsave_patch      (:) = nan
       allocate(this%frootc_xfer_SASUsave_patch          (begp:endp)) ; this%frootc_xfer_SASUsave_patch         (:) = nan
       allocate(this%livestemc_SASUsave_patch            (begp:endp)) ; this%livestemc_SASUsave_patch           (:) = nan
       allocate(this%livestemc_storage_SASUsave_patch    (begp:endp)) ; this%livestemc_storage_SASUsave_patch   (:) = nan
       allocate(this%livestemc_xfer_SASUsave_patch       (begp:endp)) ; this%livestemc_xfer_SASUsave_patch      (:) = nan
       allocate(this%deadstemc_SASUsave_patch            (begp:endp)) ; this%deadstemc_SASUsave_patch           (:) = nan
       allocate(this%deadstemc_storage_SASUsave_patch    (begp:endp)) ; this%deadstemc_storage_SASUsave_patch   (:) = nan
       allocate(this%deadstemc_xfer_SASUsave_patch       (begp:endp)) ; this%deadstemc_xfer_SASUsave_patch      (:) = nan
       allocate(this%livecrootc_SASUsave_patch           (begp:endp)) ; this%livecrootc_SASUsave_patch          (:) = nan
       allocate(this%livecrootc_storage_SASUsave_patch   (begp:endp)) ; this%livecrootc_storage_SASUsave_patch  (:) = nan
       allocate(this%livecrootc_xfer_SASUsave_patch      (begp:endp)) ; this%livecrootc_xfer_SASUsave_patch     (:) = nan
       allocate(this%deadcrootc_SASUsave_patch           (begp:endp)) ; this%deadcrootc_SASUsave_patch          (:) = nan
       allocate(this%deadcrootc_storage_SASUsave_patch   (begp:endp)) ; this%deadcrootc_storage_SASUsave_patch  (:) = nan
       allocate(this%deadcrootc_xfer_SASUsave_patch      (begp:endp)) ; this%deadcrootc_xfer_SASUsave_patch     (:) = nan
       allocate(this%grainc_SASUsave_patch               (begp:endp)) ; this%grainc_SASUsave_patch              (:) = nan
       allocate(this%grainc_storage_SASUsave_patch       (begp:endp)) ; this%grainc_storage_SASUsave_patch      (:) = nan

       allocate(this%matrix_calloc_leaf_acc_patch        (begp:endp)); this%matrix_calloc_leaf_acc_patch        (:) = nan
       allocate(this%matrix_calloc_leafst_acc_patch      (begp:endp)); this%matrix_calloc_leafst_acc_patch      (:) = nan
       allocate(this%matrix_calloc_froot_acc_patch       (begp:endp)); this%matrix_calloc_froot_acc_patch       (:) = nan
       allocate(this%matrix_calloc_frootst_acc_patch     (begp:endp)); this%matrix_calloc_frootst_acc_patch     (:) = nan
       allocate(this%matrix_calloc_livestem_acc_patch    (begp:endp)); this%matrix_calloc_livestem_acc_patch    (:) = nan
       allocate(this%matrix_calloc_livestemst_acc_patch  (begp:endp)); this%matrix_calloc_livestemst_acc_patch  (:) = nan
       allocate(this%matrix_calloc_deadstem_acc_patch    (begp:endp)); this%matrix_calloc_deadstem_acc_patch    (:) = nan
       allocate(this%matrix_calloc_deadstemst_acc_patch  (begp:endp)); this%matrix_calloc_deadstemst_acc_patch  (:) = nan
       allocate(this%matrix_calloc_livecroot_acc_patch   (begp:endp)); this%matrix_calloc_livecroot_acc_patch   (:) = nan
       allocate(this%matrix_calloc_livecrootst_acc_patch (begp:endp)); this%matrix_calloc_livecrootst_acc_patch (:) = nan
       allocate(this%matrix_calloc_deadcroot_acc_patch   (begp:endp)); this%matrix_calloc_deadcroot_acc_patch   (:) = nan
       allocate(this%matrix_calloc_deadcrootst_acc_patch (begp:endp)); this%matrix_calloc_deadcrootst_acc_patch (:) = nan
       allocate(this%matrix_calloc_grain_acc_patch       (begp:endp)); this%matrix_calloc_grain_acc_patch       (:) = nan
       allocate(this%matrix_calloc_grainst_acc_patch     (begp:endp)); this%matrix_calloc_grainst_acc_patch     (:) = nan

       allocate(this%matrix_ctransfer_leafst_to_leafxf_acc_patch           (begp:endp))
       this%matrix_ctransfer_leafst_to_leafxf_acc_patch                    (:) = nan
       allocate(this%matrix_ctransfer_leafxf_to_leaf_acc_patch             (begp:endp))
       this%matrix_ctransfer_leafxf_to_leaf_acc_patch                      (:) = nan
       allocate(this%matrix_ctransfer_frootst_to_frootxf_acc_patch         (begp:endp))
       this%matrix_ctransfer_frootst_to_frootxf_acc_patch                  (:) = nan
       allocate(this%matrix_ctransfer_frootxf_to_froot_acc_patch           (begp:endp))
       this%matrix_ctransfer_frootxf_to_froot_acc_patch                    (:) = nan
       allocate(this%matrix_ctransfer_livestemst_to_livestemxf_acc_patch   (begp:endp))
       this%matrix_ctransfer_livestemst_to_livestemxf_acc_patch            (:) = nan
       allocate(this%matrix_ctransfer_livestemxf_to_livestem_acc_patch     (begp:endp))
       this%matrix_ctransfer_livestemxf_to_livestem_acc_patch              (:) = nan
       allocate(this%matrix_ctransfer_deadstemst_to_deadstemxf_acc_patch   (begp:endp))
       this%matrix_ctransfer_deadstemst_to_deadstemxf_acc_patch            (:) = nan
       allocate(this%matrix_ctransfer_deadstemxf_to_deadstem_acc_patch     (begp:endp))
       this%matrix_ctransfer_deadstemxf_to_deadstem_acc_patch              (:) = nan
       allocate(this%matrix_ctransfer_livecrootst_to_livecrootxf_acc_patch (begp:endp))
       this%matrix_ctransfer_livecrootst_to_livecrootxf_acc_patch          (:) = nan
       allocate(this%matrix_ctransfer_livecrootxf_to_livecroot_acc_patch   (begp:endp))
       this%matrix_ctransfer_livecrootxf_to_livecroot_acc_patch            (:) = nan
       allocate(this%matrix_ctransfer_deadcrootst_to_deadcrootxf_acc_patch (begp:endp))
       this%matrix_ctransfer_deadcrootst_to_deadcrootxf_acc_patch          (:) = nan
       allocate(this%matrix_ctransfer_deadcrootxf_to_deadcroot_acc_patch   (begp:endp))
       this%matrix_ctransfer_deadcrootxf_to_deadcroot_acc_patch            (:) = nan
       allocate(this%matrix_ctransfer_grainst_to_grainxf_acc_patch         (begp:endp))
       this%matrix_ctransfer_grainst_to_grainxf_acc_patch                  (:) = nan
       allocate(this%matrix_ctransfer_grainxf_to_grain_acc_patch           (begp:endp))
       this%matrix_ctransfer_grainxf_to_grain_acc_patch                    (:) = nan
       allocate(this%matrix_ctransfer_livestem_to_deadstem_acc_patch       (begp:endp))
       this%matrix_ctransfer_livestem_to_deadstem_acc_patch                (:) = nan
       allocate(this%matrix_ctransfer_livecroot_to_deadcroot_acc_patch     (begp:endp))
       this%matrix_ctransfer_livecroot_to_deadcroot_acc_patch              (:) = nan

       allocate(this%matrix_cturnover_leaf_acc_patch        (begp:endp)) ; this%matrix_cturnover_leaf_acc_patch        (:) = nan
       allocate(this%matrix_cturnover_leafst_acc_patch      (begp:endp)) ; this%matrix_cturnover_leafst_acc_patch      (:) = nan
       allocate(this%matrix_cturnover_leafxf_acc_patch      (begp:endp)) ; this%matrix_cturnover_leafxf_acc_patch      (:) = nan
       allocate(this%matrix_cturnover_froot_acc_patch       (begp:endp)) ; this%matrix_cturnover_froot_acc_patch       (:) = nan
       allocate(this%matrix_cturnover_frootst_acc_patch     (begp:endp)) ; this%matrix_cturnover_frootst_acc_patch     (:) = nan
       allocate(this%matrix_cturnover_frootxf_acc_patch     (begp:endp)) ; this%matrix_cturnover_frootxf_acc_patch     (:) = nan
       allocate(this%matrix_cturnover_livestem_acc_patch    (begp:endp)) ; this%matrix_cturnover_livestem_acc_patch    (:) = nan
       allocate(this%matrix_cturnover_livestemst_acc_patch  (begp:endp)) ; this%matrix_cturnover_livestemst_acc_patch  (:) = nan
       allocate(this%matrix_cturnover_livestemxf_acc_patch  (begp:endp)) ; this%matrix_cturnover_livestemxf_acc_patch  (:) = nan
       allocate(this%matrix_cturnover_deadstem_acc_patch    (begp:endp)) ; this%matrix_cturnover_deadstem_acc_patch    (:) = nan
       allocate(this%matrix_cturnover_deadstemst_acc_patch  (begp:endp)) ; this%matrix_cturnover_deadstemst_acc_patch  (:) = nan
       allocate(this%matrix_cturnover_deadstemxf_acc_patch  (begp:endp)) ; this%matrix_cturnover_deadstemxf_acc_patch  (:) = nan
       allocate(this%matrix_cturnover_livecroot_acc_patch   (begp:endp)) ; this%matrix_cturnover_livecroot_acc_patch   (:) = nan
       allocate(this%matrix_cturnover_livecrootst_acc_patch (begp:endp)) ; this%matrix_cturnover_livecrootst_acc_patch (:) = nan
       allocate(this%matrix_cturnover_livecrootxf_acc_patch (begp:endp)) ; this%matrix_cturnover_livecrootxf_acc_patch (:) = nan
       allocate(this%matrix_cturnover_deadcroot_acc_patch   (begp:endp)) ; this%matrix_cturnover_deadcroot_acc_patch   (:) = nan
       allocate(this%matrix_cturnover_deadcrootst_acc_patch (begp:endp)) ; this%matrix_cturnover_deadcrootst_acc_patch (:) = nan
       allocate(this%matrix_cturnover_deadcrootxf_acc_patch (begp:endp)) ; this%matrix_cturnover_deadcrootxf_acc_patch (:) = nan
       allocate(this%matrix_cturnover_grain_acc_patch       (begp:endp)) ; this%matrix_cturnover_grain_acc_patch       (:) = nan
       allocate(this%matrix_cturnover_grainst_acc_patch     (begp:endp)) ; this%matrix_cturnover_grainst_acc_patch     (:) = nan
       allocate(this%matrix_cturnover_grainxf_acc_patch     (begp:endp)) ; this%matrix_cturnover_grainxf_acc_patch     (:) = nan
    end if
=======
    allocate(this%leafc_patch              (begp:endp)) ; this%leafc_patch              (:) = nan
    allocate(this%leafc_storage_patch      (begp:endp)) ; this%leafc_storage_patch      (:) = nan
    allocate(this%leafc_xfer_patch         (begp:endp)) ; this%leafc_xfer_patch         (:) = nan
    allocate(this%leafc_storage_xfer_acc_patch (begp:endp)) ; this%leafc_storage_xfer_acc_patch (:) = nan
    allocate(this%storage_cdemand_patch        (begp:endp)) ; this%storage_cdemand_patch        (:) = nan
    allocate(this%frootc_patch             (begp:endp)) ; this%frootc_patch             (:) = nan
    allocate(this%frootc_storage_patch     (begp:endp)) ; this%frootc_storage_patch     (:) = nan
    allocate(this%frootc_xfer_patch        (begp:endp)) ; this%frootc_xfer_patch        (:) = nan
    allocate(this%livestemc_patch          (begp:endp)) ; this%livestemc_patch          (:) = nan
    allocate(this%livestemc_storage_patch  (begp:endp)) ; this%livestemc_storage_patch  (:) = nan
    allocate(this%livestemc_xfer_patch     (begp:endp)) ; this%livestemc_xfer_patch     (:) = nan
    allocate(this%deadstemc_patch          (begp:endp)) ; this%deadstemc_patch          (:) = nan
    allocate(this%deadstemc_storage_patch  (begp:endp)) ; this%deadstemc_storage_patch  (:) = nan
    allocate(this%deadstemc_xfer_patch     (begp:endp)) ; this%deadstemc_xfer_patch     (:) = nan
    allocate(this%livecrootc_patch         (begp:endp)) ; this%livecrootc_patch         (:) = nan
    allocate(this%livecrootc_storage_patch (begp:endp)) ; this%livecrootc_storage_patch (:) = nan
    allocate(this%livecrootc_xfer_patch    (begp:endp)) ; this%livecrootc_xfer_patch    (:) = nan
    allocate(this%deadcrootc_patch         (begp:endp)) ; this%deadcrootc_patch         (:) = nan
    allocate(this%deadcrootc_storage_patch (begp:endp)) ; this%deadcrootc_storage_patch (:) = nan
    allocate(this%deadcrootc_xfer_patch    (begp:endp)) ; this%deadcrootc_xfer_patch    (:) = nan
    allocate(this%gresp_storage_patch      (begp:endp)) ; this%gresp_storage_patch      (:) = nan
    allocate(this%gresp_xfer_patch         (begp:endp)) ; this%gresp_xfer_patch         (:) = nan
    allocate(this%cpool_patch              (begp:endp)) ; this%cpool_patch              (:) = nan
    allocate(this%xsmrpool_patch           (begp:endp)) ; this%xsmrpool_patch           (:) = nan
    allocate(this%xsmrpool_loss_patch      (begp:endp)) ; this%xsmrpool_loss_patch      (:) = nan
    allocate(this%ctrunc_patch             (begp:endp)) ; this%ctrunc_patch             (:) = nan
    allocate(this%dispvegc_patch           (begp:endp)) ; this%dispvegc_patch           (:) = nan
    allocate(this%storvegc_patch           (begp:endp)) ; this%storvegc_patch           (:) = nan
    allocate(this%leafcmax_patch           (begp:endp)) ; this%leafcmax_patch           (:) = nan
    allocate(this%totc_patch               (begp:endp)) ; this%totc_patch               (:) = nan
    allocate(this%reproductivec_patch(begp:endp, nrepr)) ; this%reproductivec_patch   (:,:) = nan
    allocate(this%reproductivec_storage_patch(begp:endp, nrepr)) ; this%reproductivec_storage_patch(:,:) = nan
    allocate(this%reproductivec_xfer_patch(begp:endp, nrepr)) ; this%reproductivec_xfer_patch(:,:) = nan
    allocate(this%woodc_patch              (begp:endp)) ; this%woodc_patch              (:) = nan     
>>>>>>> d301320c

    allocate(this%cropseedc_deficit_patch  (begp:endp)) ; this%cropseedc_deficit_patch  (:) = nan
    allocate(this%seedc_grc                (begg:endg)) ; this%seedc_grc                (:) = nan
    allocate(this%rootc_col                (begc:endc)) ; this%rootc_col                (:) = nan
    allocate(this%leafc_col                (begc:endc)) ; this%leafc_col                (:) = nan
    allocate(this%deadstemc_col            (begc:endc)) ; this%deadstemc_col            (:) = nan
    allocate(this%fuelc_col                (begc:endc)) ; this%fuelc_col                (:) = nan
    allocate(this%fuelc_crop_col           (begc:endc)) ; this%fuelc_crop_col           (:) = nan

    allocate(this%totvegc_patch            (begp:endp)) ; this%totvegc_patch            (:) = nan
    allocate(this%totvegc_col              (begc:endc)) ; this%totvegc_col              (:) = nan

    allocate(this%totc_p2c_col             (begc:endc)) ; this%totc_p2c_col             (:) = nan
    allocate(this%totc_col                 (begc:endc)) ; this%totc_col                 (:) = nan
    allocate(this%totecosysc_col           (begc:endc)) ; this%totecosysc_col           (:) = nan
    allocate(this%totc_grc                 (begg:endg)) ; this%totc_grc                 (:) = nan

  end subroutine InitAllocate

  !------------------------------------------------------------------------
  subroutine InitHistory(this, bounds, carbon_type)
    !
    ! !DESCRIPTION:
    ! add history fields for all CN variables, always set as default='inactive'
    !
    ! !USES:
    use clm_varctl , only : use_c13, use_c14, use_matrixcn
    use histFileMod, only : hist_addfld1d, hist_addfld2d, hist_addfld_decomp 
    !
    ! !ARGUMENTS:
    class (cnveg_carbonstate_type) :: this
    type(bounds_type)         , intent(in) :: bounds 
    character(len=*)          , intent(in) :: carbon_type ! one of ['c12', c13','c14']
    !
    ! !LOCAL VARIABLES:
    integer           :: k,l,ii,jj 
    character(10)     :: active
    integer           :: begp,endp
    integer           :: begc,endc
    integer           :: begg,endg 
    character(24)     :: fieldname
    character(100)    :: longname
    real(r8), pointer :: data1dptr(:)   ! temp. pointer for slicing larger arrays
    real(r8), pointer :: data2dptr(:,:) ! temp. pointer for slicing larger arrays
    !---------------------------------------------------------------------

    begp = bounds%begp; endp = bounds%endp
    begc = bounds%begc; endc = bounds%endc
    begg = bounds%begg; endg = bounds%endg

    !-------------------------------
    ! C12 state variables
    !-------------------------------

    if (carbon_type == 'c12') then

       if (use_crop) then
          this%reproductivec_patch(begp:endp,:) = spval
          do k = 1, nrepr
             data1dptr => this%reproductivec_patch(:,k)
             call hist_addfld1d ( &
                  ! e.g., GRAINC
                  fname=get_repr_hist_fname(k)//'C', &
                  units='gC/m^2', &
                  avgflag='A', &
                  long_name=get_repr_longname(k)//' C (does not equal yield)', &
                  ptr_patch=data1dptr)
          end do

          this%cropseedc_deficit_patch(begp:endp) = spval
          call hist_addfld1d (fname='CROPSEEDC_DEFICIT', units='gC/m^2', &
               avgflag='A', long_name='C used for crop seed that needs to be repaid', &
               ptr_patch=this%cropseedc_deficit_patch)

          this%xsmrpool_loss_patch(begp:endp) = spval
          call hist_addfld1d (fname='XSMRPOOL_LOSS', units='gC/m^2', &
               avgflag='A', long_name='temporary photosynthate C pool loss', &
               ptr_patch=this%xsmrpool_loss_patch, default='inactive')
       end if
       
       this%woodc_patch(begp:endp) = spval
       call hist_addfld1d (fname='WOODC', units='gC/m^2', &
            avgflag='A', long_name='wood C', &
            ptr_patch=this%woodc_patch)

       this%leafc_patch(begp:endp) = spval
       call hist_addfld1d (fname='LEAFC', units='gC/m^2', &
            avgflag='A', long_name='leaf C', &
            ptr_patch=this%leafc_patch)

       this%leafc_storage_patch(begp:endp) = spval
       call hist_addfld1d (fname='LEAFC_STORAGE', units='gC/m^2', &
            avgflag='A', long_name='leaf C storage', &
            ptr_patch=this%leafc_storage_patch, default='inactive')    

       this%leafc_xfer_patch(begp:endp) = spval
       call hist_addfld1d (fname='LEAFC_XFER', units='gC/m^2', &
            avgflag='A', long_name='leaf C transfer', &
            ptr_patch=this%leafc_xfer_patch, default='inactive')    

       if(use_matrixcn)then
          this%matrix_cap_leafc_patch(begp:endp) = spval
          call hist_addfld1d (fname='LEAFC_CAP', units='gC/m^2', &
               avgflag='I', long_name='leaf C capacity', &
               ptr_patch=this%matrix_cap_leafc_patch)

          this%matrix_cap_leafc_storage_patch(begp:endp) = spval
          call hist_addfld1d (fname='LEAFC_STORAGE_CAP', units='gC/m^2', &
               avgflag='I', long_name='leaf C storage capacity', &
               ptr_patch=this%matrix_cap_leafc_storage_patch, default='inactive')    

          this%matrix_cap_leafc_xfer_patch(begp:endp) = spval
          call hist_addfld1d (fname='LEAFC_XFER_CAP', units='gC/m^2', &
               avgflag='I', long_name='leaf C transfer capacity', &
               ptr_patch=this%matrix_cap_leafc_xfer_patch, default='inactive')    
       end if

       this%leafc_storage_xfer_acc_patch(begp:endp) = spval
       call hist_addfld1d (fname='LEAFC_STORAGE_XFER_ACC', units='gC/m^2', &
            avgflag='A', long_name='Accumulated leaf C transfer', &
            ptr_patch=this%leafc_storage_xfer_acc_patch, default='inactive')

       this%storage_cdemand_patch(begp:endp) = spval
       call hist_addfld1d (fname='STORAGE_CDEMAND', units='gC/m^2', &
            avgflag='A', long_name='C use from the C storage pool', &
            ptr_patch=this%storage_cdemand_patch, default='inactive')

       this%frootc_patch(begp:endp) = spval
       call hist_addfld1d (fname='FROOTC', units='gC/m^2', &
            avgflag='A', long_name='fine root C', &
            ptr_patch=this%frootc_patch)

       this%frootc_storage_patch(begp:endp) = spval
       call hist_addfld1d (fname='FROOTC_STORAGE', units='gC/m^2', &
            avgflag='A', long_name='fine root C storage', &
            ptr_patch=this%frootc_storage_patch, default='inactive')   

       this%frootc_xfer_patch(begp:endp) = spval
       call hist_addfld1d (fname='FROOTC_XFER', units='gC/m^2', &
            avgflag='A', long_name='fine root C transfer', &
            ptr_patch=this%frootc_xfer_patch, default='inactive')    

       if(use_matrixcn)then
          this%matrix_cap_frootc_patch(begp:endp) = spval
          call hist_addfld1d (fname='FROOTC_CAP', units='gC/m^2', &
               avgflag='I', long_name='fine root C capacity', &
               ptr_patch=this%matrix_cap_frootc_patch)

          this%matrix_cap_frootc_storage_patch(begp:endp) = spval
          call hist_addfld1d (fname='FROOTC_STORAGE_CAP', units='gC/m^2', &
               avgflag='I', long_name='fine root C storage capacity', &
               ptr_patch=this%matrix_cap_frootc_storage_patch, default='inactive')   

          this%matrix_cap_frootc_xfer_patch(begp:endp) = spval
          call hist_addfld1d (fname='FROOTC_XFER_CAP', units='gC/m^2', &
               avgflag='I', long_name='fine root C transfer capacity', &
               ptr_patch=this%matrix_cap_frootc_xfer_patch, default='inactive')    
       end if

       this%livestemc_patch(begp:endp) = spval
       call hist_addfld1d (fname='LIVESTEMC', units='gC/m^2', &
            avgflag='A', long_name='live stem C', &
            ptr_patch=this%livestemc_patch)

       this%livestemc_storage_patch(begp:endp) = spval
       call hist_addfld1d (fname='LIVESTEMC_STORAGE', units='gC/m^2', &
            avgflag='A', long_name='live stem C storage', &
            ptr_patch=this%livestemc_storage_patch, default='inactive')    

       this%livestemc_xfer_patch(begp:endp) = spval
       call hist_addfld1d (fname='LIVESTEMC_XFER', units='gC/m^2', &
            avgflag='A', long_name='live stem C transfer', &
            ptr_patch=this%livestemc_xfer_patch, default='inactive')     

       if(use_matrixcn)then
          this%matrix_cap_livestemc_patch(begp:endp) = spval
          call hist_addfld1d (fname='LIVESTEMC_CAP', units='gC/m^2', &
               avgflag='I', long_name='live stem C capacity', &
               ptr_patch=this%matrix_cap_livestemc_patch)

          this%matrix_cap_livestemc_storage_patch(begp:endp) = spval
          call hist_addfld1d (fname='LIVESTEMC_STORAGE_CAP', units='gC/m^2', &
               avgflag='I', long_name='live stem C storage capcity', &
               ptr_patch=this%matrix_cap_livestemc_storage_patch, default='inactive')    

          this%matrix_cap_livestemc_xfer_patch(begp:endp) = spval
          call hist_addfld1d (fname='LIVESTEMC_XFER_CAP', units='gC/m^2', &
               avgflag='I', long_name='live stem C transfer capacity', &
               ptr_patch=this%matrix_cap_livestemc_xfer_patch, default='inactive')     
       end if

       this%deadstemc_patch(begp:endp) = spval
       call hist_addfld1d (fname='DEADSTEMC', units='gC/m^2', &
            avgflag='A', long_name='dead stem C', &
            ptr_patch=this%deadstemc_patch)

       this%deadstemc_storage_patch(begp:endp) = spval
       call hist_addfld1d (fname='DEADSTEMC_STORAGE', units='gC/m^2', &
            avgflag='A', long_name='dead stem C storage', &
            ptr_patch=this%deadstemc_storage_patch, default='inactive')    

       this%deadstemc_xfer_patch(begp:endp) = spval
       call hist_addfld1d (fname='DEADSTEMC_XFER', units='gC/m^2', &
            avgflag='A', long_name='dead stem C transfer', &
            ptr_patch=this%deadstemc_xfer_patch, default='inactive')    

       if(use_matrixcn)then
          this%matrix_cap_deadstemc_patch(begp:endp) = spval
          call hist_addfld1d (fname='DEADSTEMC_CAP', units='gC/m^2', &
               avgflag='I', long_name='dead stem C capacity', &
               ptr_patch=this%matrix_cap_deadstemc_patch)

          this%matrix_cap_deadstemc_storage_patch(begp:endp) = spval
          call hist_addfld1d (fname='DEADSTEMC_STORAGE_CAP', units='gC/m^2', &
               avgflag='I', long_name='dead stem C storage capacity', &
               ptr_patch=this%matrix_cap_deadstemc_storage_patch, default='inactive')    

          this%matrix_cap_deadstemc_xfer_patch(begp:endp) = spval
          call hist_addfld1d (fname='DEADSTEMC_XFER_CAP', units='gC/m^2', &
               avgflag='I', long_name='dead stem C transfer capacity', &
               ptr_patch=this%matrix_cap_deadstemc_xfer_patch, default='inactive')    
       end if

       this%livecrootc_patch(begp:endp) = spval
       call hist_addfld1d (fname='LIVECROOTC', units='gC/m^2', &
            avgflag='A', long_name='live coarse root C', &
            ptr_patch=this%livecrootc_patch)

       this%livecrootc_storage_patch(begp:endp) = spval
       call hist_addfld1d (fname='LIVECROOTC_STORAGE', units='gC/m^2', &
            avgflag='A', long_name='live coarse root C storage', &
            ptr_patch=this%livecrootc_storage_patch, default='inactive')     

       this%livecrootc_xfer_patch(begp:endp) = spval
       call hist_addfld1d (fname='LIVECROOTC_XFER', units='gC/m^2', &
            avgflag='A', long_name='live coarse root C transfer', &
            ptr_patch=this%livecrootc_xfer_patch, default='inactive')    

       if(use_matrixcn)then
          this%matrix_cap_livecrootc_patch(begp:endp) = spval
          call hist_addfld1d (fname='LIVECROOTC_CAP', units='gC/m^2', &
               avgflag='I', long_name='live coarse root C capacity', &
               ptr_patch=this%matrix_cap_livecrootc_patch)

          this%matrix_cap_livecrootc_storage_patch(begp:endp) = spval
          call hist_addfld1d (fname='LIVECROOTC_STORAGE_CAP', units='gC/m^2', &
               avgflag='I', long_name='live coarse root C storage capacity', &
            ptr_patch=this%matrix_cap_livecrootc_storage_patch, default='inactive')     

          this%matrix_cap_livecrootc_xfer_patch(begp:endp) = spval
          call hist_addfld1d (fname='LIVECROOTC_XFER_CAP', units='gC/m^2', &
               avgflag='I', long_name='live coarse root C transfer capacity', &
               ptr_patch=this%matrix_cap_livecrootc_xfer_patch, default='inactive')    
       end if

       this%deadcrootc_patch(begp:endp) = spval
       call hist_addfld1d (fname='DEADCROOTC', units='gC/m^2', &
            avgflag='A', long_name='dead coarse root C', &
            ptr_patch=this%deadcrootc_patch)

       this%deadcrootc_storage_patch(begp:endp) = spval
       call hist_addfld1d (fname='DEADCROOTC_STORAGE', units='gC/m^2', &
            avgflag='A', long_name='dead coarse root C storage', &
            ptr_patch=this%deadcrootc_storage_patch, default='inactive')   

       this%deadcrootc_xfer_patch(begp:endp) = spval
       call hist_addfld1d (fname='DEADCROOTC_XFER', units='gC/m^2', &
            avgflag='A', long_name='dead coarse root C transfer', &
            ptr_patch=this%deadcrootc_xfer_patch, default='inactive')   

       if(use_matrixcn)then
          this%matrix_cap_deadcrootc_patch(begp:endp) = spval
          call hist_addfld1d (fname='DEADCROOTC_CAP', units='gC/m^2', &
               avgflag='I', long_name='dead coarse root C capacity', &
               ptr_patch=this%matrix_cap_deadcrootc_patch)

          this%matrix_cap_deadcrootc_storage_patch(begp:endp) = spval
          call hist_addfld1d (fname='DEADCROOTC_STORAGE_CAP', units='gC/m^2', &
               avgflag='I', long_name='dead coarse root C storage capacity', &
               ptr_patch=this%matrix_cap_deadcrootc_storage_patch, default='inactive')   

          this%matrix_cap_deadcrootc_xfer_patch(begp:endp) = spval
          call hist_addfld1d (fname='DEADCROOTC_XFER_CAP', units='gC/m^2', &
               avgflag='I', long_name='dead coarse root C transfer capacity', &
               ptr_patch=this%matrix_cap_deadcrootc_xfer_patch, default='inactive')   
       end if

       this%gresp_storage_patch(begp:endp) = spval
       call hist_addfld1d (fname='GRESP_STORAGE', units='gC/m^2', &
            avgflag='A', long_name='growth respiration storage', &
            ptr_patch=this%gresp_storage_patch, default='inactive')    

       this%gresp_xfer_patch(begp:endp) = spval
       call hist_addfld1d (fname='GRESP_XFER', units='gC/m^2', &
            avgflag='A', long_name='growth respiration transfer', &
            ptr_patch=this%gresp_xfer_patch, default='inactive')     

       this%cpool_patch(begp:endp) = spval
       call hist_addfld1d (fname='CPOOL', units='gC/m^2', &
            avgflag='A', long_name='temporary photosynthate C pool', &
            ptr_patch=this%cpool_patch)

       this%xsmrpool_patch(begp:endp) = spval
       call hist_addfld1d (fname='XSMRPOOL', units='gC/m^2', &
            avgflag='A', long_name='temporary photosynthate C pool', &
            ptr_patch=this%xsmrpool_patch)

       this%ctrunc_patch(begp:endp) = spval
       call hist_addfld1d (fname='PFT_CTRUNC', units='gC/m^2', &
            avgflag='A', long_name='patch-level sink for C truncation', &
            ptr_patch=this%ctrunc_patch, default='inactive')

       this%dispvegc_patch(begp:endp) = spval
       call hist_addfld1d (fname='DISPVEGC', units='gC/m^2', &
            avgflag='A', long_name='displayed veg carbon, excluding storage and cpool', &
            ptr_patch=this%dispvegc_patch)

       this%storvegc_patch(begp:endp) = spval
       call hist_addfld1d (fname='STORVEGC', units='gC/m^2', &
            avgflag='A', long_name='stored vegetation carbon, excluding cpool', &
            ptr_patch=this%storvegc_patch)

       this%totvegc_patch(begp:endp) = spval
       call hist_addfld1d (fname='TOTVEGC', units='gC/m^2', &
            avgflag='A', long_name='total vegetation carbon, excluding cpool', &
            ptr_patch=this%totvegc_patch)

       this%totc_patch(begp:endp) = spval
       call hist_addfld1d (fname='TOTPFTC', units='gC/m^2', &
            avgflag='A', long_name='total patch-level carbon, including cpool', &
            ptr_patch=this%totc_patch)

       this%seedc_grc(begg:endg) = spval
       call hist_addfld1d (fname='SEEDC', units='gC/m^2', &
            avgflag='A', long_name='pool for seeding new PFTs via dynamic landcover', &
            ptr_gcell=this%seedc_grc)

       this%fuelc_col(begc:endc) = spval
       call hist_addfld1d (fname='FUELC', units='gC/m^2', &
            avgflag='A', long_name='fuel load', &
            ptr_col=this%fuelc_col)

       this%totc_col(begc:endc) = spval
       call hist_addfld1d (fname='TOTCOLC', units='gC/m^2', &
            avgflag='A', long_name='total column carbon, incl veg and cpool but excl product pools', &
            ptr_col=this%totc_col)

       this%totecosysc_col(begc:endc) = spval
       call hist_addfld1d (fname='TOTECOSYSC', units='gC/m^2', &
            avgflag='A', long_name='total ecosystem carbon, incl veg but excl cpool and product pools', &
            ptr_col=this%totecosysc_col)

    end if

    !-------------------------------
    ! C13 state variables 
    !-------------------------------

    if ( carbon_type == 'c13' ) then

       this%leafc_patch(begp:endp) = spval
       call hist_addfld1d (fname='C13_LEAFC', units='gC13/m^2', &
            avgflag='A', long_name='C13 leaf C', &
            ptr_patch=this%leafc_patch, default='inactive')

       this%leafc_storage_patch(begp:endp) = spval
       call hist_addfld1d (fname='C13_LEAFC_STORAGE', units='gC13/m^2', &
            avgflag='A', long_name='C13 leaf C storage', &
            ptr_patch=this%leafc_storage_patch, default='inactive')

       this%leafc_xfer_patch(begp:endp) = spval
       call hist_addfld1d (fname='C13_LEAFC_XFER', units='gC13/m^2', &
            avgflag='A', long_name='C13 leaf C transfer', &
            ptr_patch=this%leafc_xfer_patch, default='inactive')

       if(use_matrixcn)then
          this%matrix_cap_leafc_patch(begp:endp) = spval
          call hist_addfld1d (fname='C13_LEAFC_CAP', units='gC13/m^2', &
               avgflag='I', long_name='C13 leaf C capacity', &
               ptr_patch=this%matrix_cap_leafc_patch)

          this%matrix_cap_leafc_storage_patch(begp:endp) = spval
          call hist_addfld1d (fname='C13_LEAFC_STORAGE_CAP', units='gC13/m^2', &
               avgflag='I', long_name='C13 leaf C storage capacity', &
               ptr_patch=this%matrix_cap_leafc_storage_patch)!, default='inactive')    

          this%matrix_cap_leafc_xfer_patch(begp:endp) = spval
          call hist_addfld1d (fname='C13_LEAFC_XFER_CAP', units='gC13/m^2', &
               avgflag='I', long_name='C13 leaf C transfer capacity', &
               ptr_patch=this%matrix_cap_leafc_xfer_patch)!, default='inactive')    
       end if

       this%leafc_storage_xfer_acc_patch(begp:endp) = spval
       call hist_addfld1d (fname='C13_LEAFC_STORAGE_XFER_ACC', units='gC13/m^2', &
            avgflag='A', long_name='Accumulated C13 leaf C transfer', &
            ptr_patch=this%leafc_storage_xfer_acc_patch, default='inactive')

       this%frootc_patch(begp:endp) = spval
       call hist_addfld1d (fname='C13_FROOTC', units='gC13/m^2', &
            avgflag='A', long_name='C13 fine root C', &
            ptr_patch=this%frootc_patch, default='inactive')

       this%frootc_storage_patch(begp:endp) = spval
       call hist_addfld1d (fname='C13_FROOTC_STORAGE', units='gC13/m^2', &
            avgflag='A', long_name='C13 fine root C storage', &
            ptr_patch=this%frootc_storage_patch, default='inactive')

       this%frootc_xfer_patch(begp:endp) = spval
       call hist_addfld1d (fname='C13_FROOTC_XFER', units='gC13/m^2', &
            avgflag='A', long_name='C13 fine root C transfer', &
            ptr_patch=this%frootc_xfer_patch, default='inactive')

       if(use_matrixcn)then
          this%matrix_cap_frootc_patch(begp:endp) = spval
          call hist_addfld1d (fname='C13_FROOTC_CAP', units='gC13/m^2', &
               avgflag='I', long_name='C13 fine root C capacity', &
               ptr_patch=this%matrix_cap_frootc_patch)

          this%matrix_cap_frootc_storage_patch(begp:endp) = spval
          call hist_addfld1d (fname='C13_FROOTC_STORAGE_CAP', units='gC13/m^2', &
               avgflag='I', long_name='C13 fine root C storage capacity', &
               ptr_patch=this%matrix_cap_frootc_storage_patch)!, default='inactive')   

          this%matrix_cap_frootc_xfer_patch(begp:endp) = spval
          call hist_addfld1d (fname='C13_FROOTC_XFER_CAP', units='gC13/m^2', &
               avgflag='I', long_name='C13 fine root C transfer capacity', &
               ptr_patch=this%matrix_cap_frootc_xfer_patch)!, default='inactive')    
       end if

       this%livestemc_patch(begp:endp) = spval
       call hist_addfld1d (fname='C13_LIVESTEMC', units='gC13/m^2', &
            avgflag='A', long_name='C13 live stem C', &
            ptr_patch=this%livestemc_patch, default='inactive')

       this%livestemc_storage_patch(begp:endp) = spval
       call hist_addfld1d (fname='C13_LIVESTEMC_STORAGE', units='gC13/m^2', &
            avgflag='A', long_name='C13 live stem C storage', &
            ptr_patch=this%livestemc_storage_patch, default='inactive')

       this%livestemc_xfer_patch(begp:endp) = spval
       call hist_addfld1d (fname='C13_LIVESTEMC_XFER', units='gC13/m^2', &
            avgflag='A', long_name='C13 live stem C transfer', &
            ptr_patch=this%livestemc_xfer_patch, default='inactive')

       if(use_matrixcn)then
          this%matrix_cap_livestemc_patch(begp:endp) = spval
          call hist_addfld1d (fname='C13_LIVESTEMC_CAP', units='gC13/m^2', &
               avgflag='I', long_name='C13 live stem C capacity', &
               ptr_patch=this%matrix_cap_livestemc_patch)

          this%matrix_cap_livestemc_storage_patch(begp:endp) = spval
          call hist_addfld1d (fname='C13_LIVESTEMC_STORAGE_CAP', units='gC13/m^2', &
               avgflag='I', long_name='C13 live stem C storage capcity', &
               ptr_patch=this%matrix_cap_livestemc_storage_patch)!, default='inactive')    

          this%matrix_cap_livestemc_xfer_patch(begp:endp) = spval
          call hist_addfld1d (fname='C13_LIVESTEMC_XFER_CAP', units='gC13/m^2', &
               avgflag='I', long_name='C13 live stem C transfer capacity', &
               ptr_patch=this%matrix_cap_livestemc_xfer_patch)!, default='inactive')     
       end if

       this%deadstemc_patch(begp:endp) = spval
       call hist_addfld1d (fname='C13_DEADSTEMC', units='gC13/m^2', &
            avgflag='A', long_name='C13 dead stem C', &
            ptr_patch=this%deadstemc_patch, default='inactive')

       this%deadstemc_storage_patch(begp:endp) = spval
       call hist_addfld1d (fname='C13_DEADSTEMC_STORAGE', units='gC13/m^2', &
            avgflag='A', long_name='C13 dead stem C storage', &
            ptr_patch=this%deadstemc_storage_patch, default='inactive')

       this%deadstemc_xfer_patch(begp:endp) = spval
       call hist_addfld1d (fname='C13_DEADSTEMC_XFER', units='gC13/m^2', &
            avgflag='A', long_name='C13 dead stem C transfer', &
            ptr_patch=this%deadstemc_xfer_patch, default='inactive')

       if(use_matrixcn)then
          this%matrix_cap_deadstemc_patch(begp:endp) = spval
          call hist_addfld1d (fname='C13_DEADSTEMC_CAP', units='gC13/m^2', &
               avgflag='I', long_name='C13 dead stem C capacity', &
               ptr_patch=this%matrix_cap_deadstemc_patch)

          this%matrix_cap_deadstemc_storage_patch(begp:endp) = spval
          call hist_addfld1d (fname='C13_DEADSTEMC_STORAGE_CAP', units='gC13/m^2', &
               avgflag='I', long_name='C13 dead stem C storage capacity', &
               ptr_patch=this%matrix_cap_deadstemc_storage_patch)!, default='inactive')    

          this%matrix_cap_deadstemc_xfer_patch(begp:endp) = spval
          call hist_addfld1d (fname='C13_DEADSTEMC_XFER_CAP', units='gC13/m^2', &
               avgflag='I', long_name='C13 dead stem C transfer capacity', &
               ptr_patch=this%matrix_cap_deadstemc_xfer_patch)!, default='inactive')    
       end if

       this%livecrootc_patch(begp:endp) = spval
       call hist_addfld1d (fname='C13_LIVECROOTC', units='gC13/m^2', &
            avgflag='A', long_name='C13 live coarse root C', &
            ptr_patch=this%livecrootc_patch, default='inactive')

       this%livecrootc_storage_patch(begp:endp) = spval
       call hist_addfld1d (fname='C13_LIVECROOTC_STORAGE', units='gC13/m^2', &
            avgflag='A', long_name='C13 live coarse root C storage', &
            ptr_patch=this%livecrootc_storage_patch, default='inactive')

       this%livecrootc_xfer_patch(begp:endp) = spval
       call hist_addfld1d (fname='C13_LIVECROOTC_XFER', units='gC13/m^2', &
            avgflag='A', long_name='C13 live coarse root C transfer', &
            ptr_patch=this%livecrootc_xfer_patch, default='inactive')

       if(use_matrixcn)then
          this%matrix_cap_livecrootc_patch(begp:endp) = spval
          call hist_addfld1d (fname='C13_LIVECROOTC_CAP', units='gC13/m^2', &
               avgflag='I', long_name='C13 live coarse root C capacity', &
               ptr_patch=this%matrix_cap_livecrootc_patch)

          this%matrix_cap_livecrootc_storage_patch(begp:endp) = spval
          call hist_addfld1d (fname='C13_LIVECROOTC_STORAGE_CAP', units='gC13/m^2', &
               avgflag='I', long_name='C13 live coarse root C storage capacity', &
            ptr_patch=this%matrix_cap_livecrootc_storage_patch)!, default='inactive')     

          this%matrix_cap_livecrootc_xfer_patch(begp:endp) = spval
          call hist_addfld1d (fname='C13_LIVECROOTC_XFER_CAP', units='gC13/m^2', &
               avgflag='I', long_name='C13 live coarse root C transfer capacity', &
               ptr_patch=this%matrix_cap_livecrootc_xfer_patch)!, default='inactive')    
       end if

       this%deadcrootc_patch(begp:endp) = spval
       call hist_addfld1d (fname='C13_DEADCROOTC', units='gC13/m^2', &
            avgflag='A', long_name='C13 dead coarse root C', &
            ptr_patch=this%deadcrootc_patch, default='inactive')

       this%deadcrootc_storage_patch(begp:endp) = spval
       call hist_addfld1d (fname='C13_DEADCROOTC_STORAGE', units='gC13/m^2', &
            avgflag='A', long_name='C13 dead coarse root C storage', &
            ptr_patch=this%deadcrootc_storage_patch,  default='inactive')

       this%deadcrootc_xfer_patch(begp:endp) = spval
       call hist_addfld1d (fname='C13_DEADCROOTC_XFER', units='gC13/m^2', &
            avgflag='A', long_name='C13 dead coarse root C transfer', &
            ptr_patch=this%deadcrootc_xfer_patch, default='inactive')

       if(use_matrixcn)then
          this%matrix_cap_deadcrootc_patch(begp:endp) = spval
          call hist_addfld1d (fname='C13_DEADCROOTC_CAP', units='gC13/m^2', &
               avgflag='I', long_name='C13 dead coarse root C capacity', &
               ptr_patch=this%matrix_cap_deadcrootc_patch)

          this%matrix_cap_deadcrootc_storage_patch(begp:endp) = spval
          call hist_addfld1d (fname='C13_DEADCROOTC_STORAGE_CAP', units='gC13/m^2', &
               avgflag='I', long_name='C13 dead coarse root C storage capacity', &
               ptr_patch=this%matrix_cap_deadcrootc_storage_patch)!, default='inactive')   

          this%matrix_cap_deadcrootc_xfer_patch(begp:endp) = spval
          call hist_addfld1d (fname='C13_DEADCROOTC_XFER_CAP', units='gC13/m^2', &
               avgflag='I', long_name='C13 dead coarse root C transfer capacity', &
               ptr_patch=this%matrix_cap_deadcrootc_xfer_patch)!, default='inactive')   
       end if

       this%gresp_storage_patch(begp:endp) = spval
       call hist_addfld1d (fname='C13_GRESP_STORAGE', units='gC13/m^2', &
            avgflag='A', long_name='C13 growth respiration storage', &
            ptr_patch=this%gresp_storage_patch, default='inactive')

       this%gresp_xfer_patch(begp:endp) = spval
       call hist_addfld1d (fname='C13_GRESP_XFER', units='gC13/m^2', &
            avgflag='A', long_name='C13 growth respiration transfer', &
            ptr_patch=this%gresp_xfer_patch, default='inactive')

       this%cpool_patch(begp:endp) = spval
       call hist_addfld1d (fname='C13_CPOOL', units='gC13/m^2', &
            avgflag='A', long_name='C13 temporary photosynthate C pool', &
            ptr_patch=this%cpool_patch, default='inactive')

       this%xsmrpool_patch(begp:endp) = spval
       call hist_addfld1d (fname='C13_XSMRPOOL', units='gC13/m^2', &
            avgflag='A', long_name='C13 temporary photosynthate C pool', &
            ptr_patch=this%xsmrpool_patch, default='inactive')

       this%ctrunc_patch(begp:endp) = spval
       call hist_addfld1d (fname='C13_PFT_CTRUNC', units='gC13/m^2', &
            avgflag='A', long_name='C13 patch-level sink for C truncation', &
            ptr_patch=this%ctrunc_patch, default='inactive')

       this%dispvegc_patch(begp:endp) = spval
       call hist_addfld1d (fname='C13_DISPVEGC', units='gC13/m^2', &
            avgflag='A', long_name='C13 displayed veg carbon, excluding storage and cpool', &
            ptr_patch=this%dispvegc_patch, default='inactive')

       this%storvegc_patch(begp:endp) = spval
       call hist_addfld1d (fname='C13_STORVEGC', units='gC13/m^2', &
            avgflag='A', long_name='C13 stored vegetation carbon, excluding cpool', &
            ptr_patch=this%storvegc_patch, default='inactive')

       this%totvegc_patch(begp:endp) = spval
       call hist_addfld1d (fname='C13_TOTVEGC', units='gC13/m^2', &
            avgflag='A', long_name='C13 total vegetation carbon, excluding cpool', &
            ptr_patch=this%totvegc_patch)

       this%totc_patch(begp:endp) = spval
       call hist_addfld1d (fname='C13_TOTPFTC', units='gC13/m^2', &
            avgflag='A', long_name='C13 total patch-level carbon, including cpool', &
            ptr_patch=this%totc_patch, default='inactive')

       this%seedc_grc(begg:endg) = spval
       call hist_addfld1d (fname='C13_SEEDC', units='gC13/m^2', &
            avgflag='A', long_name='C13 pool for seeding new PFTs via dynamic landcover', &
            ptr_gcell=this%seedc_grc, default='inactive')

       this%totc_col(begc:endc) = spval
       call hist_addfld1d (fname='C13_TOTCOLC', units='gC13/m^2', &
            avgflag='A', long_name='C13 total column carbon, incl veg and cpool but excl product pools', &
            ptr_col=this%totc_col, default='inactive')

       this%totecosysc_col(begc:endc) = spval
       call hist_addfld1d (fname='C13_TOTECOSYSC', units='gC13/m^2', &
            avgflag='A', long_name='C13 total ecosystem carbon, incl veg but excl cpool and product pools', &
            ptr_col=this%totecosysc_col)

       if (use_crop) then
          this%reproductivec_patch(begp:endp,:) = spval
          do k = 1, nrepr
             data1dptr => this%reproductivec_patch(:,k)
             call hist_addfld1d ( &
                  ! e.g., C13_GRAINC
                  fname='C13_'//get_repr_hist_fname(k)//'C', &
                  units='gC/m^2', &
                  avgflag='A', &
                  long_name='C13 '//get_repr_longname(k)//' C (does not equal yield)', &
                  ptr_patch=data1dptr, default='inactive')
          end do

          this%cropseedc_deficit_patch(begp:endp) = spval
          call hist_addfld1d (fname='C13_CROPSEEDC_DEFICIT', units='gC/m^2', &
               avgflag='A', long_name='C13 C used for crop seed that needs to be repaid', &
               ptr_patch=this%cropseedc_deficit_patch, default='inactive')

          this%xsmrpool_loss_patch(begp:endp) = spval
          call hist_addfld1d (fname='C13_XSMRPOOL_LOSS', units='gC13/m^2', &
               avgflag='A', long_name='C13 temporary photosynthate C pool loss', &
               ptr_patch=this%xsmrpool_loss_patch, default='inactive')
       end if


    endif

    !-------------------------------
    ! C14 state variables 
    !-------------------------------

    if ( carbon_type == 'c14') then

       this%leafc_patch(begp:endp) = spval
       call hist_addfld1d (fname='C14_LEAFC', units='gC14/m^2', &
            avgflag='A', long_name='C14 leaf C', &
            ptr_patch=this%leafc_patch, default='inactive')

       this%leafc_storage_patch(begp:endp) = spval
       call hist_addfld1d (fname='C14_LEAFC_STORAGE', units='gC14/m^2', &
            avgflag='A', long_name='C14 leaf C storage', &
            ptr_patch=this%leafc_storage_patch, default='inactive')

       this%leafc_xfer_patch(begp:endp) = spval
       call hist_addfld1d (fname='C14_LEAFC_XFER', units='gC14/m^2', &
            avgflag='A', long_name='C14 leaf C transfer', &
            ptr_patch=this%leafc_xfer_patch, default='inactive')

        this%leafc_storage_xfer_acc_patch(begp:endp) = spval
        call hist_addfld1d (fname='C14_LEAFC_STORAGE_XFER_ACC', units='gC14/m^2', &
             avgflag='A', long_name='Accumulated C14 leaf C transfer', &
             ptr_patch=this%leafc_storage_xfer_acc_patch, default='inactive')

       if(use_matrixcn)then
          this%matrix_cap_leafc_patch(begp:endp) = spval
          call hist_addfld1d (fname='C14_LEAFC_CAP', units='gC14/m^2', &
               avgflag='I', long_name='C14 leaf C capacity', &
               ptr_patch=this%matrix_cap_leafc_patch)

          this%matrix_cap_leafc_storage_patch(begp:endp) = spval
          call hist_addfld1d (fname='C14_LEAFC_STORAGE_CAP', units='gC14/m^2', &
               avgflag='I', long_name='C14 leaf C storage capacity', &
               ptr_patch=this%matrix_cap_leafc_storage_patch)!, default='inactive')    

          this%matrix_cap_leafc_xfer_patch(begp:endp) = spval
          call hist_addfld1d (fname='C14_LEAFC_XFER_CAP', units='gC14/m^2', &
               avgflag='I', long_name='C14 leaf C transfer capacity', &
               ptr_patch=this%matrix_cap_leafc_xfer_patch)!, default='inactive')    
       end if

       this%frootc_patch(begp:endp) = spval
       call hist_addfld1d (fname='C14_FROOTC', units='gC14/m^2', &
            avgflag='A', long_name='C14 fine root C', &
            ptr_patch=this%frootc_patch, default='inactive')

       this%frootc_storage_patch(begp:endp) = spval
       call hist_addfld1d (fname='C14_FROOTC_STORAGE', units='gC14/m^2', &
            avgflag='A', long_name='C14 fine root C storage', &
            ptr_patch=this%frootc_storage_patch, default='inactive')

       this%frootc_xfer_patch(begp:endp) = spval
       call hist_addfld1d (fname='C14_FROOTC_XFER', units='gC14/m^2', &
            avgflag='A', long_name='C14 fine root C transfer', &
            ptr_patch=this%frootc_xfer_patch, default='inactive')

       if(use_matrixcn)then
          this%matrix_cap_frootc_patch(begp:endp) = spval
          call hist_addfld1d (fname='C14_FROOTC_CAP', units='gC14/m^2', &
               avgflag='I', long_name='C14 fine root C capacity', &
               ptr_patch=this%matrix_cap_frootc_patch)

          this%matrix_cap_frootc_storage_patch(begp:endp) = spval
          call hist_addfld1d (fname='C14_FROOTC_STORAGE_CAP', units='gC14/m^2', &
               avgflag='I', long_name='C14 fine root C storage capacity', &
               ptr_patch=this%matrix_cap_frootc_storage_patch)!, default='inactive')   

          this%matrix_cap_frootc_xfer_patch(begp:endp) = spval
          call hist_addfld1d (fname='C14_FROOTC_XFER_CAP', units='gC14/m^2', &
               avgflag='I', long_name='C14 fine root C transfer capacity', &
               ptr_patch=this%matrix_cap_frootc_xfer_patch)!, default='inactive')    
       end if

       this%livestemc_patch(begp:endp) = spval
       call hist_addfld1d (fname='C14_LIVESTEMC', units='gC14/m^2', &
            avgflag='A', long_name='C14 live stem C', &
            ptr_patch=this%livestemc_patch, default='inactive')

       this%livestemc_storage_patch(begp:endp) = spval
       call hist_addfld1d (fname='C14_LIVESTEMC_STORAGE', units='gC14/m^2', &
            avgflag='A', long_name='C14 live stem C storage', &
            ptr_patch=this%livestemc_storage_patch, default='inactive')

       this%livestemc_xfer_patch(begp:endp) = spval
       call hist_addfld1d (fname='C14_LIVESTEMC_XFER', units='gC14/m^2', &
            avgflag='A', long_name='C14 live stem C transfer', &
            ptr_patch=this%livestemc_xfer_patch, default='inactive')

       if(use_matrixcn)then
          this%matrix_cap_livestemc_patch(begp:endp) = spval
          call hist_addfld1d (fname='C14_LIVESTEMC_CAP', units='gC14/m^2', &
               avgflag='I', long_name='C14 live stem C capacity', &
               ptr_patch=this%matrix_cap_livestemc_patch)

          this%matrix_cap_livestemc_storage_patch(begp:endp) = spval
          call hist_addfld1d (fname='C14_LIVESTEMC_STORAGE_CAP', units='gC14/m^2', &
               avgflag='I', long_name='C14 live stem C storage capcity', &
               ptr_patch=this%matrix_cap_livestemc_storage_patch)!, default='inactive')    

          this%matrix_cap_livestemc_xfer_patch(begp:endp) = spval
          call hist_addfld1d (fname='C14_LIVESTEMC_XFER_CAP', units='gC14/m^2', &
               avgflag='I', long_name='C14 live stem C transfer capacity', &
               ptr_patch=this%matrix_cap_livestemc_xfer_patch)!, default='inactive')     
       end if

       this%deadstemc_patch(begp:endp) = spval
       call hist_addfld1d (fname='C14_DEADSTEMC', units='gC14/m^2', &
            avgflag='A', long_name='C14 dead stem C', &
            ptr_patch=this%deadstemc_patch, default='inactive')

       this%deadstemc_storage_patch(begp:endp) = spval
       call hist_addfld1d (fname='C14_DEADSTEMC_STORAGE', units='gC14/m^2', &
            avgflag='A', long_name='C14 dead stem C storage', &
            ptr_patch=this%deadstemc_storage_patch, default='inactive')

       this%deadstemc_xfer_patch(begp:endp) = spval
       call hist_addfld1d (fname='C14_DEADSTEMC_XFER', units='gC14/m^2', &
            avgflag='A', long_name='C14 dead stem C transfer', &
            ptr_patch=this%deadstemc_xfer_patch, default='inactive')

       if(use_matrixcn)then
          this%matrix_cap_deadstemc_patch(begp:endp) = spval
          call hist_addfld1d (fname='C14_DEADSTEMC_CAP', units='gC14/m^2', &
               avgflag='I', long_name='C14 dead stem C capacity', &
               ptr_patch=this%matrix_cap_deadstemc_patch)

          this%matrix_cap_deadstemc_storage_patch(begp:endp) = spval
          call hist_addfld1d (fname='C14_DEADSTEMC_STORAGE_CAP', units='gC14/m^2', &
               avgflag='I', long_name='C14 dead stem C storage capacity', &
               ptr_patch=this%matrix_cap_deadstemc_storage_patch)!, default='inactive')    

          this%matrix_cap_deadstemc_xfer_patch(begp:endp) = spval
          call hist_addfld1d (fname='C14_DEADSTEMC_XFER_CAP', units='gC14/m^2', &
               avgflag='I', long_name='C14 dead stem C transfer capacity', &
               ptr_patch=this%matrix_cap_deadstemc_xfer_patch)!, default='inactive')    
       end if

       this%livecrootc_patch(begp:endp) = spval
       call hist_addfld1d (fname='C14_LIVECROOTC', units='gC14/m^2', &
            avgflag='A', long_name='C14 live coarse root C', &
            ptr_patch=this%livecrootc_patch, default='inactive')

       this%livecrootc_storage_patch(begp:endp) = spval
       call hist_addfld1d (fname='C14_LIVECROOTC_STORAGE', units='gC14/m^2', &
            avgflag='A', long_name='C14 live coarse root C storage', &
            ptr_patch=this%livecrootc_storage_patch, default='inactive')

       this%livecrootc_xfer_patch(begp:endp) = spval
       call hist_addfld1d (fname='C14_LIVECROOTC_XFER', units='gC14/m^2', &
            avgflag='A', long_name='C14 live coarse root C transfer', &
            ptr_patch=this%livecrootc_xfer_patch, default='inactive')

       if(use_matrixcn)then
          this%matrix_cap_livecrootc_patch(begp:endp) = spval
          call hist_addfld1d (fname='C14_LIVECROOTC_CAP', units='gC14/m^2', &
               avgflag='I', long_name='C14 live coarse root C capacity', &
               ptr_patch=this%matrix_cap_livecrootc_patch)

          this%matrix_cap_livecrootc_storage_patch(begp:endp) = spval
          call hist_addfld1d (fname='C14_LIVECROOTC_STORAGE_CAP', units='gC14/m^2', &
               avgflag='I', long_name='C14 live coarse root C storage capacity', &
            ptr_patch=this%matrix_cap_livecrootc_storage_patch)!, default='inactive')     

          this%matrix_cap_livecrootc_xfer_patch(begp:endp) = spval
          call hist_addfld1d (fname='C14_LIVECROOTC_XFER_CAP', units='gC14/m^2', &
               avgflag='I', long_name='C14 live coarse root C transfer capacity', &
               ptr_patch=this%matrix_cap_livecrootc_xfer_patch)!, default='inactive')    
       end if

       this%deadcrootc_patch(begp:endp) = spval
       call hist_addfld1d (fname='C14_DEADCROOTC', units='gC14/m^2', &
            avgflag='A', long_name='C14 dead coarse root C', &
            ptr_patch=this%deadcrootc_patch, default='inactive')

       this%deadcrootc_storage_patch(begp:endp) = spval
       call hist_addfld1d (fname='C14_DEADCROOTC_STORAGE', units='gC14/m^2', &
            avgflag='A', long_name='C14 dead coarse root C storage', &
            ptr_patch=this%deadcrootc_storage_patch,  default='inactive')

       this%deadcrootc_xfer_patch(begp:endp) = spval
       call hist_addfld1d (fname='C14_DEADCROOTC_XFER', units='gC14/m^2', &
            avgflag='A', long_name='C14 dead coarse root C transfer', &
            ptr_patch=this%deadcrootc_xfer_patch, default='inactive')

       if(use_matrixcn)then
          this%matrix_cap_deadcrootc_patch(begp:endp) = spval
          call hist_addfld1d (fname='C14_DEADCROOTC_CAP', units='gC14/m^2', &
               avgflag='I', long_name='C14 dead coarse root C capacity', &
               ptr_patch=this%matrix_cap_deadcrootc_patch)

          this%matrix_cap_deadcrootc_storage_patch(begp:endp) = spval
          call hist_addfld1d (fname='C14_DEADCROOTC_STORAGE_CAP', units='gC14/m^2', &
               avgflag='I', long_name='C14 dead coarse root C storage capacity', &
               ptr_patch=this%matrix_cap_deadcrootc_storage_patch)!, default='inactive')   

          this%matrix_cap_deadcrootc_xfer_patch(begp:endp) = spval
          call hist_addfld1d (fname='C14_DEADCROOTC_XFER_CAP', units='gC14/m^2', &
               avgflag='I', long_name='C14 dead coarse root C transfer capacity', &
               ptr_patch=this%matrix_cap_deadcrootc_xfer_patch)!, default='inactive')   
       end if

       this%gresp_storage_patch(begp:endp) = spval
       call hist_addfld1d (fname='C14_GRESP_STORAGE', units='gC14/m^2', &
            avgflag='A', long_name='C14 growth respiration storage', &
            ptr_patch=this%gresp_storage_patch, default='inactive')

       this%gresp_xfer_patch(begp:endp) = spval
       call hist_addfld1d (fname='C14_GRESP_XFER', units='gC14/m^2', &
            avgflag='A', long_name='C14 growth respiration transfer', &
            ptr_patch=this%gresp_xfer_patch, default='inactive')

       this%cpool_patch(begp:endp) = spval
       call hist_addfld1d (fname='C14_CPOOL', units='gC14/m^2', &
            avgflag='A', long_name='C14 temporary photosynthate C pool', &
            ptr_patch=this%cpool_patch, default='inactive')

       this%xsmrpool_patch(begp:endp) = spval
       call hist_addfld1d (fname='C14_XSMRPOOL', units='gC14/m^2', &
            avgflag='A', long_name='C14 temporary photosynthate C pool', &
            ptr_patch=this%xsmrpool_patch, default='inactive')

       this%ctrunc_patch(begp:endp) = spval
       call hist_addfld1d (fname='C14_PFT_CTRUNC', units='gC14/m^2', &
            avgflag='A', long_name='C14 patch-level sink for C truncation', &
            ptr_patch=this%ctrunc_patch, default='inactive')

       this%dispvegc_patch(begp:endp) = spval
       call hist_addfld1d (fname='C14_DISPVEGC', units='gC14/m^2', &
            avgflag='A', long_name='C14 displayed veg carbon, excluding storage and cpool', &
            ptr_patch=this%dispvegc_patch, default='inactive')

       this%storvegc_patch(begp:endp) = spval
       call hist_addfld1d (fname='C14_STORVEGC', units='gC14/m^2', &
            avgflag='A', long_name='C14 stored vegetation carbon, excluding cpool', &
            ptr_patch=this%storvegc_patch, default='inactive')

       this%totvegc_patch(begp:endp) = spval
       call hist_addfld1d (fname='C14_TOTVEGC', units='gC14/m^2', &
            avgflag='A', long_name='C14 total vegetation carbon, excluding cpool', &
            ptr_patch=this%totvegc_patch)

       this%totc_patch(begp:endp) = spval
       call hist_addfld1d (fname='C14_TOTPFTC', units='gC14/m^2', &
            avgflag='A', long_name='C14 total patch-level carbon, including cpool', &
            ptr_patch=this%totc_patch, default='inactive')

       this%seedc_grc(begg:endg) = spval
       call hist_addfld1d (fname='C14_SEEDC', units='gC14/m^2', &
            avgflag='A', long_name='C14 pool for seeding new PFTs via dynamic landcover', &
            ptr_gcell=this%seedc_grc, default='inactive')

       this%totc_col(begc:endc) = spval
       call hist_addfld1d (fname='C14_TOTCOLC', units='gC14/m^2', &
            avgflag='A', long_name='C14 total column carbon, incl veg and cpool but excl product pools', &
            ptr_col=this%totc_col, default='inactive')

       this%totecosysc_col(begc:endc) = spval
       call hist_addfld1d (fname='C14_TOTECOSYSC', units='gC14/m^2', &
            avgflag='A', long_name='C14 total ecosystem carbon, incl veg but excl cpool and product pools', &
            ptr_col=this%totecosysc_col)

       if (use_crop) then
          this%reproductivec_patch(begp:endp,:) = spval
          do k = 1, nrepr
             data1dptr => this%reproductivec_patch(:,k)
             call hist_addfld1d ( &
                  ! e.g., C14_GRAINC
                  fname='C14_'//get_repr_hist_fname(k)//'C', units='gC/m^2', &
                  avgflag='A', &
                  long_name='C14 '//get_repr_longname(k)//' C (does not equal yield)', &
                  ptr_patch=data1dptr, default='inactive')
          end do

          this%cropseedc_deficit_patch(begp:endp) = spval
          call hist_addfld1d (fname='C14_CROPSEEDC_DEFICIT', units='gC/m^2', &
               avgflag='A', long_name='C14 C used for crop seed that needs to be repaid', &
               ptr_patch=this%cropseedc_deficit_patch, default='inactive')

          this%xsmrpool_loss_patch(begp:endp) = spval
          call hist_addfld1d (fname='C14_XSMRPOOL_LOSS', units='gC14/m^2', &
               avgflag='A', long_name='C14 temporary photosynthate C pool loss', &
               ptr_patch=this%xsmrpool_loss_patch, default='inactive')
       end if


    endif

  end subroutine InitHistory

  !-----------------------------------------------------------------------
  subroutine InitCold(this, bounds, ratio, carbon_type, c12_cnveg_carbonstate_inst)
    !
    ! !DESCRIPTION:
    ! Initializes time varying variables used only in coupled carbon-nitrogen mode (CN):
    !
    ! !USES:
    use landunit_varcon	 , only : istsoil, istcrop 
    use clm_time_manager , only : is_restart, get_nstep
    use clm_varctl, only : MM_Nuptake_opt, spinup_state, use_matrixcn
    !
    ! !ARGUMENTS:
    class(cnveg_carbonstate_type)                       :: this 
    type(bounds_type)            , intent(in)           :: bounds  
    real(r8)                     , intent(in)           :: ratio              ! Standard isotope ratio
    character(len=*)             , intent(in)           :: carbon_type        ! 'c12' or 'c13' or 'c14'
    type(cnveg_carbonstate_type) , optional, intent(in) :: c12_cnveg_carbonstate_inst
    !
    ! !LOCAL VARIABLES:
    integer  :: p,c,l,g,j,k,i
    integer  :: fc                                       ! filter index
    integer  :: num_special_col                          ! number of good values in special_col filter
    integer  :: num_special_patch                        ! number of good values in special_patch filter
    integer  :: special_col(bounds%endc-bounds%begc+1)   ! special landunit filter - columns
    integer  :: special_patch(bounds%endp-bounds%begp+1) ! special landunit filter - patches
    !-----------------------------------------------------------------------

    if (carbon_type == 'c13' .or. carbon_type == 'c14') then
       if (.not. present(c12_cnveg_carbonstate_inst)) then
          call endrun(msg=' ERROR: for C13 or C14 must pass in c12_cnveg_carbonstate_inst as argument' //&
               errMsg(sourcefile, __LINE__))
       end if
    else
       if ( spinup_state == 2 ) spinup_factor_deadwood = spinup_factor_AD
    end if

    ! Set column filters

    num_special_col = 0
    do c = bounds%begc, bounds%endc
       l = col%landunit(c)
       if (lun%ifspecial(l)) then
          num_special_col = num_special_col + 1
          special_col(num_special_col) = c
       end if
    end do

    ! Set patch filters

    num_special_patch = 0
    do p = bounds%begp,bounds%endp
       l = patch%landunit(p)
       if (lun%ifspecial(l)) then
          num_special_patch = num_special_patch + 1
          special_patch(num_special_patch) = p
       end if
    end do

    !-----------------------------------------------
    ! initialize patch-level carbon state variables
    !-----------------------------------------------

    do p = bounds%begp,bounds%endp

       this%leafcmax_patch(p) = 0._r8

       l = patch%landunit(p)
       if (lun%itype(l) == istsoil .or. lun%itype(l) == istcrop) then

          if (patch%itype(p) == noveg) then
             this%leafc_patch(p)                        = 0._r8
             this%leafc_storage_patch(p)                = 0._r8
             this%frootc_patch(p)                       = 0._r8            
             this%frootc_storage_patch(p)               = 0._r8    
             if(use_matrixcn)then
                this%matrix_cap_leafc_patch(p)          = 0._r8
                this%matrix_cap_leafc_storage_patch(p)  = 0._r8
                this%matrix_cap_frootc_patch(p)         = 0._r8            
                this%matrix_cap_frootc_storage_patch(p) = 0._r8    
             end if
          else
             if (pftcon%evergreen(patch%itype(p)) == 1._r8) then
                this%leafc_patch(p)                        = cnvegcstate_const%initial_vegC * ratio     
                this%leafc_storage_patch(p)                = 0._r8
                this%frootc_patch(p)                       = cnvegcstate_const%initial_vegC * ratio           
                this%frootc_storage_patch(p)               = 0._r8    
                if(use_matrixcn)then
                   this%matrix_cap_leafc_patch(p)          = cnvegcstate_const%initial_vegC * ratio     
                   this%matrix_cap_leafc_storage_patch(p)  = 0._r8
                   this%matrix_cap_frootc_patch(p)         = cnvegcstate_const%initial_vegC * ratio           
                   this%matrix_cap_frootc_storage_patch(p) = 0._r8    
                end if
             else if (patch%itype(p) >= npcropmin) then ! prognostic crop types
                this%leafc_patch(p)                        = 0._r8
                this%leafc_storage_patch(p)                = 0._r8
                this%frootc_patch(p)                       = 0._r8            
                this%frootc_storage_patch(p)               = 0._r8    
                if(use_matrixcn)then
                   this%matrix_cap_leafc_patch(p)          = 0._r8
                   this%matrix_cap_leafc_storage_patch(p)  = 0._r8
                   this%matrix_cap_frootc_patch(p)         = 0._r8            
                   this%matrix_cap_frootc_storage_patch(p) = 0._r8    
                end if
             else
                this%leafc_patch(p)                        = 0._r8
                this%leafc_storage_patch(p)                = cnvegcstate_const%initial_vegC * ratio   
                this%frootc_patch(p)                       = 0._r8            
                this%frootc_storage_patch(p)               = cnvegcstate_const%initial_vegC * ratio   
                if(use_matrixcn)then
                   this%matrix_cap_leafc_patch(p)          = 0._r8
                   this%matrix_cap_leafc_storage_patch(p)  = cnvegcstate_const%initial_vegC * ratio   
                   this%matrix_cap_frootc_patch(p)         = 0._r8            
                   this%matrix_cap_frootc_storage_patch(p) = cnvegcstate_const%initial_vegC * ratio   
                end if
             end if
          end if
          this%leafc_xfer_patch(p)                         = 0._r8
          if(use_matrixcn)then
             this%matrix_cap_leafc_xfer_patch(p)           = 0._r8
          end if
          this%leafc_storage_xfer_acc_patch(p)             = 0._r8
          this%storage_cdemand_patch(p)                    = 0._r8

          if (MM_Nuptake_opt .eqv. .false.) then  ! if not running in floating CN ratio option 
             this%frootc_patch(p)                          = 0._r8 
             this%frootc_storage_patch(p)                  = 0._r8 
             if(use_matrixcn)then
                this%matrix_cap_frootc_patch(p)            = 0._r8 
                this%matrix_cap_frootc_storage_patch(p)    = 0._r8 
             end if
          end if     
          this%frootc_xfer_patch(p)                        = 0._r8 
          if(use_matrixcn)then
             this%matrix_cap_frootc_xfer_patch(p)          = 0._r8 
          end if

          this%livestemc_patch(p)                          = 0._r8 
          this%livestemc_storage_patch(p)                  = 0._r8 
          this%livestemc_xfer_patch(p)                     = 0._r8 
          if(use_matrixcn)then
             this%matrix_cap_livestemc_patch(p)            = 0._r8 
             this%matrix_cap_livestemc_storage_patch(p)    = 0._r8 
             this%matrix_cap_livestemc_xfer_patch(p)       = 0._r8 
          end if

          if (pftcon%woody(patch%itype(p)) == 1._r8) then
             this%deadstemc_patch(p)                       = 0.1_r8 * ratio
             if(use_matrixcn)then
                this%matrix_cap_deadstemc_patch(p)         = 0.1_r8 * ratio
             end if
          else
             this%deadstemc_patch(p)                       = 0._r8 
             if(use_matrixcn)then
                this%matrix_cap_deadstemc_patch(p)         = 0._r8 
             end if
          end if
          this%deadstemc_storage_patch(p)                  = 0._r8 
          this%deadstemc_xfer_patch(p)                     = 0._r8 
          if(use_matrixcn)then
             this%matrix_cap_deadstemc_storage_patch(p)    = 0._r8 
             this%matrix_cap_deadstemc_xfer_patch(p)       = 0._r8 
          end if

          this%livecrootc_patch(p)                         = 0._r8 
          this%livecrootc_storage_patch(p)                 = 0._r8 
          this%livecrootc_xfer_patch(p)                    = 0._r8 
          if(use_matrixcn)then
             this%matrix_cap_livecrootc_patch(p)           = 0._r8 
             this%matrix_cap_livecrootc_storage_patch(p)   = 0._r8 
             this%matrix_cap_livecrootc_xfer_patch(p)      = 0._r8 
          end if

          this%deadcrootc_patch(p)                         = 0._r8 
          this%deadcrootc_storage_patch(p)                 = 0._r8 
          this%deadcrootc_xfer_patch(p)                    = 0._r8 
          if(use_matrixcn)then
             this%matrix_cap_deadcrootc_patch(p)           = 0._r8 
             this%matrix_cap_deadcrootc_storage_patch(p)   = 0._r8 
             this%matrix_cap_deadcrootc_xfer_patch(p)      = 0._r8 
          end if

          this%gresp_storage_patch(p)      = 0._r8 
          this%gresp_xfer_patch(p)         = 0._r8 

          this%cpool_patch(p)              = 0._r8 
          this%xsmrpool_patch(p)           = 0._r8 
          this%ctrunc_patch(p)             = 0._r8 
          this%dispvegc_patch(p)           = 0._r8 
          this%storvegc_patch(p)           = 0._r8 
          this%woodc_patch(p)              = 0._r8
          this%totc_patch(p)               = 0._r8 
!!!!initial pool size for matrix
          if(use_matrixcn)then
             this%leafc0_patch(p)              = 1.e-30_r8
             this%leafc0_storage_patch(p)      = 1.e-30_r8
             this%leafc0_xfer_patch(p)         = 1.e-30_r8
             this%frootc0_patch(p)             = 1.e-30_r8            
             this%frootc0_storage_patch(p)     = 1.e-30_r8  
             this%frootc0_xfer_patch(p)        = 1.e-30_r8 

             this%livestemc0_patch(p)          = 1.e-30_r8 
             this%livestemc0_storage_patch(p)  = 1.e-30_r8 
             this%livestemc0_xfer_patch(p)     = 1.e-30_r8
             this%deadstemc0_patch(p)          = 1.e-30_r8
             this%deadstemc0_storage_patch(p)  = 1.e-30_r8 
             this%deadstemc0_xfer_patch(p)     = 1.e-30_r8 

             this%livecrootc0_patch(p)         = 1.e-30_r8 
             this%livecrootc0_storage_patch(p) = 1.e-30_r8 
             this%livecrootc0_xfer_patch(p)    = 1.e-30_r8 

             this%deadcrootc0_patch(p)         = 1.e-30_r8 
             this%deadcrootc0_storage_patch(p) = 1.e-30_r8 
             this%deadcrootc0_xfer_patch(p)    = 1.e-30_r8

             this%grainc0_patch(p)             = 1.e-30_r8
             this%grainc0_storage_patch(p)     = 1.e-30_r8
             this%grainc0_xfer_patch(p)        = 1.e-30_r8

             this%leafc_SASUsave_patch(p)              = 0._r8
             this%leafc_storage_SASUsave_patch(p)      = 0._r8
             this%leafc_xfer_SASUsave_patch(p)         = 0._r8
             this%frootc_SASUsave_patch(p)             = 0._r8
             this%frootc_storage_SASUsave_patch(p)     = 0._r8
             this%frootc_xfer_SASUsave_patch(p)        = 0._r8
             this%livestemc_SASUsave_patch(p)          = 0._r8
             this%livestemc_storage_SASUsave_patch(p)  = 0._r8
             this%livestemc_xfer_SASUsave_patch(p)     = 0._r8
             this%deadstemc_SASUsave_patch(p)          = 0._r8
             this%deadstemc_storage_SASUsave_patch(p)  = 0._r8
             this%deadstemc_xfer_SASUsave_patch(p)     = 0._r8
             this%livecrootc_SASUsave_patch(p)         = 0._r8
             this%livecrootc_storage_SASUsave_patch(p) = 0._r8
             this%livecrootc_xfer_SASUsave_patch(p)    = 0._r8
             this%deadcrootc_SASUsave_patch(p)         = 0._r8
             this%deadcrootc_storage_SASUsave_patch(p) = 0._r8
             this%deadcrootc_xfer_SASUsave_patch(p)    = 0._r8
             this%grainc_SASUsave_patch(p)             = 0._r8
             this%grainc_storage_SASUsave_patch(p)     = 0._r8

             this%matrix_calloc_leaf_acc_patch(p)                           = 0._r8
             this%matrix_calloc_leafst_acc_patch(p)                         = 0._r8
             this%matrix_calloc_froot_acc_patch(p)                          = 0._r8
             this%matrix_calloc_frootst_acc_patch(p)                        = 0._r8
             this%matrix_calloc_livestem_acc_patch(p)                       = 0._r8
             this%matrix_calloc_livestemst_acc_patch(p)                     = 0._r8
             this%matrix_calloc_deadstem_acc_patch(p)                       = 0._r8
             this%matrix_calloc_deadstemst_acc_patch(p)                     = 0._r8
             this%matrix_calloc_livecroot_acc_patch(p)                      = 0._r8
             this%matrix_calloc_livecrootst_acc_patch(p)                    = 0._r8
             this%matrix_calloc_deadcroot_acc_patch(p)                      = 0._r8
             this%matrix_calloc_deadcrootst_acc_patch(p)                    = 0._r8

             this%matrix_ctransfer_leafst_to_leafxf_acc_patch(p)            = 0._r8
             this%matrix_ctransfer_leafxf_to_leaf_acc_patch(p)              = 0._r8
             this%matrix_ctransfer_frootst_to_frootxf_acc_patch(p)          = 0._r8
             this%matrix_ctransfer_frootxf_to_froot_acc_patch(p)            = 0._r8
             this%matrix_ctransfer_livestemst_to_livestemxf_acc_patch(p)    = 0._r8
             this%matrix_ctransfer_livestemxf_to_livestem_acc_patch(p)      = 0._r8
             this%matrix_ctransfer_deadstemst_to_deadstemxf_acc_patch(p)    = 0._r8
             this%matrix_ctransfer_deadstemxf_to_deadstem_acc_patch(p)      = 0._r8
             this%matrix_ctransfer_livecrootst_to_livecrootxf_acc_patch(p)  = 0._r8
             this%matrix_ctransfer_livecrootxf_to_livecroot_acc_patch(p)    = 0._r8
             this%matrix_ctransfer_deadcrootst_to_deadcrootxf_acc_patch(p)  = 0._r8
             this%matrix_ctransfer_deadcrootxf_to_deadcroot_acc_patch(p)    = 0._r8
             this%matrix_ctransfer_livestem_to_deadstem_acc_patch(p)        = 0._r8
             this%matrix_ctransfer_livecroot_to_deadcroot_acc_patch(p)      = 0._r8

             this%matrix_cturnover_leaf_acc_patch(p)                        = 0._r8
             this%matrix_cturnover_leafst_acc_patch(p)                      = 0._r8
             this%matrix_cturnover_leafxf_acc_patch(p)                      = 0._r8
             this%matrix_cturnover_froot_acc_patch(p)                       = 0._r8
             this%matrix_cturnover_frootst_acc_patch(p)                     = 0._r8
             this%matrix_cturnover_frootxf_acc_patch(p)                     = 0._r8
             this%matrix_cturnover_livestem_acc_patch(p)                    = 0._r8
             this%matrix_cturnover_livestemst_acc_patch(p)                  = 0._r8
             this%matrix_cturnover_livestemxf_acc_patch(p)                  = 0._r8
             this%matrix_cturnover_deadstem_acc_patch(p)                    = 0._r8
             this%matrix_cturnover_deadstemst_acc_patch(p)                  = 0._r8
             this%matrix_cturnover_deadstemxf_acc_patch(p)                  = 0._r8
             this%matrix_cturnover_livecroot_acc_patch(p)                   = 0._r8
             this%matrix_cturnover_livecrootst_acc_patch(p)                 = 0._r8
             this%matrix_cturnover_livecrootxf_acc_patch(p)                 = 0._r8
             this%matrix_cturnover_deadcroot_acc_patch(p)                   = 0._r8
             this%matrix_cturnover_deadcrootst_acc_patch(p)                 = 0._r8
             this%matrix_cturnover_deadcrootxf_acc_patch(p)                 = 0._r8
          end if
  

          if ( use_crop )then
<<<<<<< HEAD
             this%grainc_patch(p)                                           = 0._r8 
             this%grainc_storage_patch(p)                                   = 0._r8 
             this%grainc_xfer_patch(p)                                      = 0._r8 
             this%cropseedc_deficit_patch(p)                                = 0._r8
             this%xsmrpool_loss_patch(p)                                    = 0._r8 
             if(use_matrixcn)then
                this%matrix_cap_grainc_patch(p)                             = 0._r8            
                this%matrix_cap_grainc_storage_patch(p)                     = 0._r8    
                this%matrix_cap_grainc_xfer_patch(p)                        = 0._r8    
                this%matrix_calloc_grain_acc_patch(p)                       = 0._r8            
                this%matrix_calloc_grainst_acc_patch(p)                     = 0._r8    
                this%matrix_ctransfer_grainst_to_grainxf_acc_patch(p)       = 0._r8
                this%matrix_ctransfer_grainxf_to_grain_acc_patch(p)         = 0._r8
                this%matrix_cturnover_grain_acc_patch(p)                    = 0._r8
                this%matrix_cturnover_grainst_acc_patch(p)                  = 0._r8
                this%matrix_cturnover_grainxf_acc_patch(p)                  = 0._r8
             end if
=======
             this%reproductivec_patch(p,:)         = 0._r8
             this%reproductivec_storage_patch(p,:) = 0._r8
             this%reproductivec_xfer_patch(p,:)    = 0._r8
             this%cropseedc_deficit_patch(p)  = 0._r8
             this%xsmrpool_loss_patch(p)  = 0._r8 
>>>>>>> d301320c
          end if

       endif

    end do

    ! -----------------------------------------------
    ! initialize column-level variables
    ! -----------------------------------------------

    do c = bounds%begc, bounds%endc
       l = col%landunit(c)
       if (lun%itype(l) == istsoil .or. lun%itype(l) == istcrop) then
!          this%totgrainc_col(c)  = 0._r8

          ! total carbon pools
          this%totecosysc_col(c) = 0._r8
          this%totc_p2c_col(c)   = 0._r8
          this%totc_col(c)       = 0._r8
       end if
    end do


    do g = bounds%begg, bounds%endg
       this%seedc_grc(g) = 0._r8
       this%totc_grc(g)  = 0._r8
    end do

    ! initialize fields for special filters

    call this%SetValues (&
         num_patch=num_special_patch, filter_patch=special_patch, value_patch=0._r8, &
         num_column=num_special_col, filter_column=special_col, value_column=0._r8)

  end subroutine InitCold

  !-----------------------------------------------------------------------
  subroutine Restart ( this,  bounds, ncid, flag, carbon_type, reseed_dead_plants, &
                       c12_cnveg_carbonstate_inst, filter_reseed_patch, &
                       num_reseed_patch, spinup_factor4deadwood )
    !
    ! !DESCRIPTION: 
    ! Read/write CN restart data for carbon state
    !
    ! !USES:
    use shr_infnan_mod   , only : isnan => shr_infnan_isnan, nan => shr_infnan_nan, assignment(=)
    use clm_varcon       , only : c13ratio, c14ratio
    use clm_varctl       , only : spinup_state, use_cndv, MM_Nuptake_opt, use_matrixcn
    use clm_varctl       , only : spinup_state, use_cndv, MM_Nuptake_opt
    use clm_time_manager , only : is_restart
    use landunit_varcon	 , only : istsoil, istcrop 
    use spmdMod          , only : mpicom
    use shr_mpi_mod      , only : shr_mpi_sum
    use restUtilMod
    use ncdio_pio
    !
    ! !ARGUMENTS:
    class (cnveg_carbonstate_type)                               :: this
    type(bounds_type)                     , intent(in)           :: bounds 
    type(file_desc_t)                     , intent(inout)        :: ncid   ! netcdf id
    character(len=*)                      , intent(in)           :: flag   !'read' or 'write'
    character(len=*)                      , intent(in)           :: carbon_type ! 'c12' or 'c13' or 'c14'
    logical                               , intent(in)           :: reseed_dead_plants
    type (cnveg_carbonstate_type)         , intent(in), optional :: c12_cnveg_carbonstate_inst 
    integer                               , intent(out), optional :: filter_reseed_patch(:)
    integer                               , intent(out), optional :: num_reseed_patch
    real(r8)                              , intent(out), optional :: spinup_factor4deadwood
    !
    ! !LOCAL VARIABLES:
    integer            :: i,j,k,l,c,p
    real(r8)           :: ratio
    character(len=256) :: varname   ! temporary
    logical            :: readvar
    integer            :: idata
    logical            :: exit_spinup  = .false.
    logical            :: enter_spinup = .false.
    ! spinup state as read from restart file, for determining whether to enter or exit spinup mode.
    integer            :: restart_file_spinup_state
    integer            :: total_num_reseed_patch      ! Total number of patches to reseed across all processors
    real(r8), pointer  :: data1dptr(:)   ! temp. pointer for slicing larger arrays
    real(r8), parameter:: totvegcthresh = 1.0_r8      ! Total vegetation carbon threshold to reseed dead vegetation

    !------------------------------------------------------------------------

    if (carbon_type == 'c13' .or. carbon_type == 'c14') then
       if (.not. present(c12_cnveg_carbonstate_inst)) then
          call endrun(msg=' ERROR: for C14 must pass in c12_cnveg_carbonstate_inst as argument' //&
               errMsg(sourcefile, __LINE__))
       end if
    end if
    if (carbon_type == 'c12') then
       ratio = 1._r8
    else if (carbon_type == 'c13') then
       ratio = c13ratio
    else if (carbon_type == 'c14') then
       ratio = c14ratio
    end if

    if ( (      present(num_reseed_patch) .and. .not. present(filter_reseed_patch)) &
    .or. (.not. present(num_reseed_patch) .and.       present(filter_reseed_patch) ) )then
       call endrun(msg=' ERROR: filter_reseed_patch and num_reseed_patch both need to be entered ' //&
       errMsg(sourcefile, __LINE__))
    end if
    if ( present(num_reseed_patch) )then
       num_reseed_patch = 0
       filter_reseed_patch(:) = -1
    end if

    !--------------------------------
    ! patch carbon state variables (c12)
    !--------------------------------

    if (carbon_type == 'c12') then
       call restartvar(ncid=ncid, flag=flag, varname='leafc', xtype=ncd_double,  &
            dim1name='pft', long_name='', units='', &
            interpinic_flag='interp', readvar=readvar, data=this%leafc_patch) 

       call restartvar(ncid=ncid, flag=flag, varname='leafc_storage', xtype=ncd_double,  &
            dim1name='pft', long_name='', units='', &
            interpinic_flag='interp', readvar=readvar, data=this%leafc_storage_patch) 

       call restartvar(ncid=ncid, flag=flag, varname='leafc_xfer', xtype=ncd_double,  &
            dim1name='pft', long_name='', units='', &
            interpinic_flag='interp', readvar=readvar, data=this%leafc_xfer_patch) 

       if(use_matrixcn)then
          call restartvar(ncid=ncid, flag=flag, varname='leafc_cap', xtype=ncd_double,  &
               dim1name='pft', long_name='', units='', &
               interpinic_flag='interp', readvar=readvar, data=this%matrix_cap_leafc_patch) 

          call restartvar(ncid=ncid, flag=flag, varname='leafc_storage_cap', xtype=ncd_double,  &
               dim1name='pft', long_name='', units='', &
               interpinic_flag='interp', readvar=readvar, data=this%matrix_cap_leafc_storage_patch) 

          call restartvar(ncid=ncid, flag=flag, varname='leafc_xfer_cap', xtype=ncd_double,  &
               dim1name='pft', long_name='', units='', &
               interpinic_flag='interp', readvar=readvar, data=this%matrix_cap_leafc_xfer_patch) 

          call restartvar(ncid=ncid, flag=flag, varname='leafc0', xtype=ncd_double,  &
               dim1name='pft', long_name='', units='', &
               interpinic_flag='interp', readvar=readvar, data=this%leafc0_patch) 

          call restartvar(ncid=ncid, flag=flag, varname='leafc0_storage', xtype=ncd_double,  &
               dim1name='pft', long_name='', units='', &
               interpinic_flag='interp', readvar=readvar, data=this%leafc0_storage_patch) 

          call restartvar(ncid=ncid, flag=flag, varname='leafc0_xfer', xtype=ncd_double,  &
               dim1name='pft', long_name='', units='', &
               interpinic_flag='interp', readvar=readvar, data=this%leafc0_xfer_patch) 

          call restartvar(ncid=ncid, flag=flag, varname='matrix_calloc_leaf_acc', xtype=ncd_double,  &
               dim1name='pft', long_name='', units='', &
               interpinic_flag='interp', readvar=readvar, data=this%matrix_calloc_leaf_acc_patch) 

          call restartvar(ncid=ncid, flag=flag, varname='matrix_calloc_leafst_acc', xtype=ncd_double,  &
               dim1name='pft', long_name='', units='', &
               interpinic_flag='interp', readvar=readvar, data=this%matrix_calloc_leafst_acc_patch) 

          call restartvar(ncid=ncid, flag=flag, varname='matrix_ctransfer_leafst_to_leafxf_acc', xtype=ncd_double,  &
               dim1name='pft', long_name='', units='', &
               interpinic_flag='interp', readvar=readvar, data=this%matrix_ctransfer_leafst_to_leafxf_acc_patch)

          call restartvar(ncid=ncid, flag=flag, varname='matrix_ctransfer_leafxf_to_leaf_acc', xtype=ncd_double,  &
               dim1name='pft', long_name='', units='', &
               interpinic_flag='interp', readvar=readvar, data=this%matrix_ctransfer_leafxf_to_leaf_acc_patch)

          call restartvar(ncid=ncid, flag=flag, varname='matrix_cturnover_leaf_acc', xtype=ncd_double,  &
               dim1name='pft', long_name='', units='', &
               interpinic_flag='interp', readvar=readvar, data=this%matrix_cturnover_leaf_acc_patch) 

          call restartvar(ncid=ncid, flag=flag, varname='matrix_cturnover_leafst_acc', xtype=ncd_double,  &
               dim1name='pft', long_name='', units='', &
               interpinic_flag='interp', readvar=readvar, data=this%matrix_cturnover_leafst_acc_patch) 

          call restartvar(ncid=ncid, flag=flag, varname='matrix_ctrunover_leafxf_acc', xtype=ncd_double,  &
               dim1name='pft', long_name='', units='', &
               interpinic_flag='interp', readvar=readvar, data=this%matrix_cturnover_leafxf_acc_patch) 

       end if

       call restartvar(ncid=ncid, flag=flag, varname='leafc_storage_xfer_acc', xtype=ncd_double,  &
            dim1name='pft', long_name='', units='', &
            interpinic_flag='interp', readvar=readvar, data=this%leafc_storage_xfer_acc_patch)
 
       call restartvar(ncid=ncid, flag=flag, varname='storage_cdemand', xtype=ncd_double,  &
            dim1name='pft', long_name='', units='', &
            interpinic_flag='interp', readvar=readvar, data=this%storage_cdemand_patch)

       call restartvar(ncid=ncid, flag=flag, varname='frootc', xtype=ncd_double,  &
            dim1name='pft', long_name='', units='', &
            interpinic_flag='interp', readvar=readvar, data=this%frootc_patch) 

       call restartvar(ncid=ncid, flag=flag, varname='frootc_storage', xtype=ncd_double,  &
            dim1name='pft', long_name='', units='', &
            interpinic_flag='interp', readvar=readvar, data=this%frootc_storage_patch) 

       call restartvar(ncid=ncid, flag=flag, varname='frootc_xfer', xtype=ncd_double,  &
            dim1name='pft', long_name='', units='', &
            interpinic_flag='interp', readvar=readvar, data=this%frootc_xfer_patch) 

       if(use_matrixcn)then
          call restartvar(ncid=ncid, flag=flag, varname='frootc_cap', xtype=ncd_double,  &
               dim1name='pft', long_name='', units='', &
               interpinic_flag='interp', readvar=readvar, data=this%matrix_cap_frootc_patch) 

          call restartvar(ncid=ncid, flag=flag, varname='frootc_storage_cap', xtype=ncd_double,  &
               dim1name='pft', long_name='', units='', &
               interpinic_flag='interp', readvar=readvar, data=this%matrix_cap_frootc_storage_patch) 

          call restartvar(ncid=ncid, flag=flag, varname='frootc_xfer_cap', xtype=ncd_double,  &
               dim1name='pft', long_name='', units='', &
               interpinic_flag='interp', readvar=readvar, data=this%matrix_cap_frootc_xfer_patch) 

          call restartvar(ncid=ncid, flag=flag, varname='frootc0', xtype=ncd_double,  &
               dim1name='pft', long_name='', units='', &
               interpinic_flag='interp', readvar=readvar, data=this%frootc0_patch) 

          call restartvar(ncid=ncid, flag=flag, varname='frootc0_storage', xtype=ncd_double,  &
               dim1name='pft', long_name='', units='', &
               interpinic_flag='interp', readvar=readvar, data=this%frootc0_storage_patch) 

          call restartvar(ncid=ncid, flag=flag, varname='frootc0_xfer', xtype=ncd_double,  &
               dim1name='pft', long_name='', units='', &
               interpinic_flag='interp', readvar=readvar, data=this%frootc0_xfer_patch) 

          call restartvar(ncid=ncid, flag=flag, varname='matrix_calloc_froot_acc', xtype=ncd_double,  &
               dim1name='pft', long_name='', units='', &
               interpinic_flag='interp', readvar=readvar, data=this%matrix_calloc_froot_acc_patch) 

          call restartvar(ncid=ncid, flag=flag, varname='matrix_calloc_frootst_acc', xtype=ncd_double,  &
               dim1name='pft', long_name='', units='', &
               interpinic_flag='interp', readvar=readvar, data=this%matrix_calloc_frootst_acc_patch) 

          call restartvar(ncid=ncid, flag=flag, varname='matrix_ctransfer_frootst_to_frootxf_acc', xtype=ncd_double,  &
               dim1name='pft', long_name='', units='', &
               interpinic_flag='interp', readvar=readvar, data=this%matrix_ctransfer_frootst_to_frootxf_acc_patch)

          call restartvar(ncid=ncid, flag=flag, varname='matrix_ctransfer_frootxf_to_froot_acc', xtype=ncd_double,  &
               dim1name='pft', long_name='', units='', &
               interpinic_flag='interp', readvar=readvar, data=this%matrix_ctransfer_frootxf_to_froot_acc_patch)

          call restartvar(ncid=ncid, flag=flag, varname='matrix_cturnover_froot_acc', xtype=ncd_double,  &
               dim1name='pft', long_name='', units='', &
               interpinic_flag='interp', readvar=readvar, data=this%matrix_cturnover_froot_acc_patch) 

          call restartvar(ncid=ncid, flag=flag, varname='matrix_cturnover_frootst_acc', xtype=ncd_double,  &
               dim1name='pft', long_name='', units='', &
               interpinic_flag='interp', readvar=readvar, data=this%matrix_cturnover_frootst_acc_patch) 

          call restartvar(ncid=ncid, flag=flag, varname='matrix_cturnover_frootxf_acc', xtype=ncd_double,  &
               dim1name='pft', long_name='', units='', &
               interpinic_flag='interp', readvar=readvar, data=this%matrix_cturnover_frootxf_acc_patch) 
       end if

       call restartvar(ncid=ncid, flag=flag, varname='livestemc', xtype=ncd_double,  &
            dim1name='pft', long_name='', units='', &
            interpinic_flag='interp', readvar=readvar, data=this%livestemc_patch) 

       call restartvar(ncid=ncid, flag=flag, varname='livestemc_storage', xtype=ncd_double,  &
            dim1name='pft', long_name='', units='', &
            interpinic_flag='interp', readvar=readvar, data=this%livestemc_storage_patch) 

       call restartvar(ncid=ncid, flag=flag, varname='livestemc_xfer', xtype=ncd_double,  &
            dim1name='pft', long_name='', units='', &
            interpinic_flag='interp', readvar=readvar, data=this%livestemc_xfer_patch) 

       if(use_matrixcn)then
          call restartvar(ncid=ncid, flag=flag, varname='livestemc_cap', xtype=ncd_double,  &
               dim1name='pft', long_name='', units='', &
               interpinic_flag='interp', readvar=readvar, data=this%matrix_cap_livestemc_patch) 
  
          call restartvar(ncid=ncid, flag=flag, varname='livestemc_storage_cap', xtype=ncd_double,  &
               dim1name='pft', long_name='', units='', &
               interpinic_flag='interp', readvar=readvar, data=this%matrix_cap_livestemc_storage_patch) 

          call restartvar(ncid=ncid, flag=flag, varname='livestemc_xfer_cap', xtype=ncd_double,  &
               dim1name='pft', long_name='', units='', &
               interpinic_flag='interp', readvar=readvar, data=this%matrix_cap_livestemc_xfer_patch) 

          call restartvar(ncid=ncid, flag=flag, varname='livestemc0', xtype=ncd_double,  &
               dim1name='pft', long_name='', units='', &
               interpinic_flag='interp', readvar=readvar, data=this%livestemc0_patch) 

          call restartvar(ncid=ncid, flag=flag, varname='livestemc0_storage', xtype=ncd_double,  &
               dim1name='pft', long_name='', units='', &
               interpinic_flag='interp', readvar=readvar, data=this%livestemc0_storage_patch) 

          call restartvar(ncid=ncid, flag=flag, varname='livestemc0_xfer', xtype=ncd_double,  &
               dim1name='pft', long_name='', units='', &
               interpinic_flag='interp', readvar=readvar, data=this%livestemc0_xfer_patch) 

          call restartvar(ncid=ncid, flag=flag, varname='matrix_calloc_livestem_acc', xtype=ncd_double,  &
               dim1name='pft', long_name='', units='', &
               interpinic_flag='interp', readvar=readvar, data=this%matrix_calloc_livestem_acc_patch) 

          call restartvar(ncid=ncid, flag=flag, varname='matrix_calloc_livestemst_acc', xtype=ncd_double,  &
               dim1name='pft', long_name='', units='', &
               interpinic_flag='interp', readvar=readvar, data=this%matrix_calloc_livestemst_acc_patch) 

          call restartvar(ncid=ncid, flag=flag, varname='matrix_ctransfer_livestemst_to_livestemxf_acc', xtype=ncd_double,  &
               dim1name='pft', long_name='', units='', &
               interpinic_flag='interp', readvar=readvar, data=this%matrix_ctransfer_livestemst_to_livestemxf_acc_patch)

          call restartvar(ncid=ncid, flag=flag, varname='matrix_ctransfer_livestemxf_to_livestem_acc', xtype=ncd_double,  &
               dim1name='pft', long_name='', units='', &
               interpinic_flag='interp', readvar=readvar, data=this%matrix_ctransfer_livestemxf_to_livestem_acc_patch)

          call restartvar(ncid=ncid, flag=flag, varname='matrix_ctransfer_livestem_to_deadstem_acc', xtype=ncd_double,  &
               dim1name='pft', long_name='', units='', &
               interpinic_flag='interp', readvar=readvar, data=this%matrix_ctransfer_livestem_to_deadstem_acc_patch)

          call restartvar(ncid=ncid, flag=flag, varname='matrix_cturnover_livestem_acc', xtype=ncd_double,  &
               dim1name='pft', long_name='', units='', &
               interpinic_flag='interp', readvar=readvar, data=this%matrix_cturnover_livestem_acc_patch) 

          call restartvar(ncid=ncid, flag=flag, varname='matrix_cturnover_livestemst_acc', xtype=ncd_double,  &
               dim1name='pft', long_name='', units='', &
               interpinic_flag='interp', readvar=readvar, data=this%matrix_cturnover_livestemst_acc_patch) 

          call restartvar(ncid=ncid, flag=flag, varname='matrix_cturnover_livestemxf_acc', xtype=ncd_double,  &
               dim1name='pft', long_name='', units='', &
               interpinic_flag='interp', readvar=readvar, data=this%matrix_cturnover_livestemxf_acc_patch) 
       end if

       call restartvar(ncid=ncid, flag=flag, varname='deadstemc', xtype=ncd_double,  &
            dim1name='pft', long_name='', units='', &
            interpinic_flag='interp', readvar=readvar, data=this%deadstemc_patch) 

       call restartvar(ncid=ncid, flag=flag, varname='deadstemc_storage', xtype=ncd_double,  &
            dim1name='pft', long_name='', units='', &
            interpinic_flag='interp', readvar=readvar, data=this%deadstemc_storage_patch) 

       call restartvar(ncid=ncid, flag=flag, varname='deadstemc_xfer', xtype=ncd_double,  &
            dim1name='pft', long_name='', units='', &
            interpinic_flag='interp', readvar=readvar, data=this%deadstemc_xfer_patch) 

       if(use_matrixcn)then
          call restartvar(ncid=ncid, flag=flag, varname='deadstemc_cap', xtype=ncd_double,  &
               dim1name='pft', long_name='', units='', &
               interpinic_flag='interp', readvar=readvar, data=this%matrix_cap_deadstemc_patch) 

          call restartvar(ncid=ncid, flag=flag, varname='deadstemc_storage_cap', xtype=ncd_double,  &
               dim1name='pft', long_name='', units='', &
               interpinic_flag='interp', readvar=readvar, data=this%matrix_cap_deadstemc_storage_patch) 

          call restartvar(ncid=ncid, flag=flag, varname='deadstemc_xfer_cap', xtype=ncd_double,  &
               dim1name='pft', long_name='', units='', &
               interpinic_flag='interp', readvar=readvar, data=this%matrix_cap_deadstemc_xfer_patch) 

          call restartvar(ncid=ncid, flag=flag, varname='deadstemc0', xtype=ncd_double,  &
               dim1name='pft', long_name='', units='', &
               interpinic_flag='interp', readvar=readvar, data=this%deadstemc0_patch) 

          call restartvar(ncid=ncid, flag=flag, varname='deadstemc0_storage', xtype=ncd_double,  &
               dim1name='pft', long_name='', units='', &
               interpinic_flag='interp', readvar=readvar, data=this%deadstemc0_storage_patch) 

          call restartvar(ncid=ncid, flag=flag, varname='deadstemc0_xfer', xtype=ncd_double,  &
               dim1name='pft', long_name='', units='', &
               interpinic_flag='interp', readvar=readvar, data=this%deadstemc0_xfer_patch) 

          call restartvar(ncid=ncid, flag=flag, varname='matrix_calloc_deadstem_acc', xtype=ncd_double,  &
               dim1name='pft', long_name='', units='', &
               interpinic_flag='interp', readvar=readvar, data=this%matrix_calloc_deadstem_acc_patch) 

          call restartvar(ncid=ncid, flag=flag, varname='matrix_calloc_deadstemst_acc', xtype=ncd_double,  &
               dim1name='pft', long_name='', units='', &
               interpinic_flag='interp', readvar=readvar, data=this%matrix_calloc_deadstemst_acc_patch) 

          call restartvar(ncid=ncid, flag=flag, varname='matrix_ctransfer_deadstemst_to_deadstemxf_acc', xtype=ncd_double,  &
               dim1name='pft', long_name='', units='', &
               interpinic_flag='interp', readvar=readvar, data=this%matrix_ctransfer_deadstemst_to_deadstemxf_acc_patch)

          call restartvar(ncid=ncid, flag=flag, varname='matrix_ctransfer_deadstemxf_to_deadstem_acc', xtype=ncd_double,  &
               dim1name='pft', long_name='', units='', &
               interpinic_flag='interp', readvar=readvar, data=this%matrix_ctransfer_deadstemxf_to_deadstem_acc_patch)

          call restartvar(ncid=ncid, flag=flag, varname='matrix_cturnover_deadstem_acc', xtype=ncd_double,  &
               dim1name='pft', long_name='', units='', &
               interpinic_flag='interp', readvar=readvar, data=this%matrix_cturnover_deadstem_acc_patch) 

          call restartvar(ncid=ncid, flag=flag, varname='matrix_cturnover_deadstemst_acc', xtype=ncd_double,  &
               dim1name='pft', long_name='', units='', &
               interpinic_flag='interp', readvar=readvar, data=this%matrix_cturnover_deadstemst_acc_patch) 

          call restartvar(ncid=ncid, flag=flag, varname='matrix_cturnover_deadstemxf_acc', xtype=ncd_double,  &
               dim1name='pft', long_name='', units='', &
               interpinic_flag='interp', readvar=readvar, data=this%matrix_cturnover_deadstemxf_acc_patch) 
       end if

       call restartvar(ncid=ncid, flag=flag, varname='livecrootc', xtype=ncd_double,  &
            dim1name='pft', long_name='', units='', &
            interpinic_flag='interp', readvar=readvar, data=this%livecrootc_patch) 

       call restartvar(ncid=ncid, flag=flag, varname='livecrootc_storage', xtype=ncd_double,  &
            dim1name='pft', long_name='', units='', &
            interpinic_flag='interp', readvar=readvar, data=this%livecrootc_storage_patch) 

       call restartvar(ncid=ncid, flag=flag, varname='livecrootc_xfer', xtype=ncd_double,  &
            dim1name='pft', long_name='', units='', &
            interpinic_flag='interp', readvar=readvar, data=this%livecrootc_xfer_patch) 

       if(use_matrixcn)then
          call restartvar(ncid=ncid, flag=flag, varname='livecrootc_cap', xtype=ncd_double,  &
               dim1name='pft', long_name='', units='', &
               interpinic_flag='interp', readvar=readvar, data=this%matrix_cap_livecrootc_patch) 

          call restartvar(ncid=ncid, flag=flag, varname='livecrootc_storage_cap', xtype=ncd_double,  &
               dim1name='pft', long_name='', units='', &
               interpinic_flag='interp', readvar=readvar, data=this%matrix_cap_livecrootc_storage_patch) 

          call restartvar(ncid=ncid, flag=flag, varname='livecrootc_xfer_cap', xtype=ncd_double,  &
               dim1name='pft', long_name='', units='', &
               interpinic_flag='interp', readvar=readvar, data=this%matrix_cap_livecrootc_xfer_patch) 

          call restartvar(ncid=ncid, flag=flag, varname='livecrootc0', xtype=ncd_double,  &
               dim1name='pft', long_name='', units='', &
               interpinic_flag='interp', readvar=readvar, data=this%livecrootc0_patch) 

          call restartvar(ncid=ncid, flag=flag, varname='livecrootc0_storage', xtype=ncd_double,  &
               dim1name='pft', long_name='', units='', &
               interpinic_flag='interp', readvar=readvar, data=this%livecrootc0_storage_patch) 

          call restartvar(ncid=ncid, flag=flag, varname='livecrootc0_xfer', xtype=ncd_double,  &
               dim1name='pft', long_name='', units='', &
               interpinic_flag='interp', readvar=readvar, data=this%livecrootc0_xfer_patch) 

          call restartvar(ncid=ncid, flag=flag, varname='matrix_calloc_livecroot_acc', xtype=ncd_double,  &
               dim1name='pft', long_name='', units='', &
               interpinic_flag='interp', readvar=readvar, data=this%matrix_calloc_livecroot_acc_patch) 

          call restartvar(ncid=ncid, flag=flag, varname='matrix_calloc_livecrootst_acc', xtype=ncd_double,  &
               dim1name='pft', long_name='', units='', &
               interpinic_flag='interp', readvar=readvar, data=this%matrix_calloc_livecrootst_acc_patch) 

          call restartvar(ncid=ncid, flag=flag, varname='matrix_ctransfer_livecrootst_to_livecrootxf_acc', xtype=ncd_double,  &
               dim1name='pft', long_name='', units='', &
               interpinic_flag='interp', readvar=readvar, data=this%matrix_ctransfer_livecrootst_to_livecrootxf_acc_patch)

          call restartvar(ncid=ncid, flag=flag, varname='matrix_ctransfer_livecrootxf_to_livecroot_acc', xtype=ncd_double,  &
               dim1name='pft', long_name='', units='', &
               interpinic_flag='interp', readvar=readvar, data=this%matrix_ctransfer_livecrootxf_to_livecroot_acc_patch)

          call restartvar(ncid=ncid, flag=flag, varname='matrix_ctransfer_livecroot_to_deadcroot_acc', xtype=ncd_double,  &
               dim1name='pft', long_name='', units='', &
               interpinic_flag='interp', readvar=readvar, data=this%matrix_ctransfer_livecroot_to_deadcroot_acc_patch)

          call restartvar(ncid=ncid, flag=flag, varname='matrix_cturnover_livecroot_acc', xtype=ncd_double,  &
               dim1name='pft', long_name='', units='', &
               interpinic_flag='interp', readvar=readvar, data=this%matrix_cturnover_livecroot_acc_patch) 

          call restartvar(ncid=ncid, flag=flag, varname='matrix_cturnover_livecrootst_acc', xtype=ncd_double,  &
               dim1name='pft', long_name='', units='', &
               interpinic_flag='interp', readvar=readvar, data=this%matrix_cturnover_livecrootst_acc_patch) 

          call restartvar(ncid=ncid, flag=flag, varname='matrix_cturnover_livecrootxf_acc', xtype=ncd_double,  &
               dim1name='pft', long_name='', units='', &
               interpinic_flag='interp', readvar=readvar, data=this%matrix_cturnover_livecrootxf_acc_patch) 
       end if

       call restartvar(ncid=ncid, flag=flag, varname='deadcrootc', xtype=ncd_double,  &
            dim1name='pft', long_name='', units='', &
            interpinic_flag='interp', readvar=readvar, data=this%deadcrootc_patch) 

       call restartvar(ncid=ncid, flag=flag, varname='deadcrootc_storage', xtype=ncd_double,  &
            dim1name='pft', long_name='', units='', &
            interpinic_flag='interp', readvar=readvar, data=this%deadcrootc_storage_patch) 

       call restartvar(ncid=ncid, flag=flag, varname='deadcrootc_xfer', xtype=ncd_double,  &
            dim1name='pft', long_name='', units='', &
            interpinic_flag='interp', readvar=readvar, data=this%deadcrootc_xfer_patch) 

       if(use_matrixcn)then
          call restartvar(ncid=ncid, flag=flag, varname='deadcrootc_cap', xtype=ncd_double,  &
               dim1name='pft', long_name='', units='', &
               interpinic_flag='interp', readvar=readvar, data=this%matrix_cap_deadcrootc_patch) 

          call restartvar(ncid=ncid, flag=flag, varname='deadcrootc_storage_cap', xtype=ncd_double,  &
               dim1name='pft', long_name='', units='', &
               interpinic_flag='interp', readvar=readvar, data=this%matrix_cap_deadcrootc_storage_patch) 

          call restartvar(ncid=ncid, flag=flag, varname='deadcrootc_xfer_cap', xtype=ncd_double,  &
               dim1name='pft', long_name='', units='', &
               interpinic_flag='interp', readvar=readvar, data=this%matrix_cap_deadcrootc_xfer_patch) 

          call restartvar(ncid=ncid, flag=flag, varname='deadcrootc0', xtype=ncd_double,  &
               dim1name='pft', long_name='', units='', &
               interpinic_flag='interp', readvar=readvar, data=this%deadcrootc0_patch) 

          call restartvar(ncid=ncid, flag=flag, varname='deadcrootc0_storage', xtype=ncd_double,  &
               dim1name='pft', long_name='', units='', &
               interpinic_flag='interp', readvar=readvar, data=this%deadcrootc0_storage_patch) 

          call restartvar(ncid=ncid, flag=flag, varname='deadcrootc0_xfer', xtype=ncd_double,  &
               dim1name='pft', long_name='', units='', &
               interpinic_flag='interp', readvar=readvar, data=this%deadcrootc0_xfer_patch) 
!
          call restartvar(ncid=ncid, flag=flag, varname='matrix_calloc_deadcroot_acc', xtype=ncd_double,  &
               dim1name='pft', long_name='', units='', &
               interpinic_flag='interp', readvar=readvar, data=this%matrix_calloc_deadcroot_acc_patch) 

          call restartvar(ncid=ncid, flag=flag, varname='matrix_calloc_deadcrootst_acc', xtype=ncd_double,  &
               dim1name='pft', long_name='', units='', &
               interpinic_flag='interp', readvar=readvar, data=this%matrix_calloc_deadcrootst_acc_patch) 

          call restartvar(ncid=ncid, flag=flag, varname='matrix_ctransfer_deadcrootst_to_deadcrootxf_acc', xtype=ncd_double,  &
               dim1name='pft', long_name='', units='', &
               interpinic_flag='interp', readvar=readvar, data=this%matrix_ctransfer_deadcrootst_to_deadcrootxf_acc_patch)

          call restartvar(ncid=ncid, flag=flag, varname='matrix_ctransfer_deadcrootxf_to_deadcroot_acc', xtype=ncd_double,  &
               dim1name='pft', long_name='', units='', &
               interpinic_flag='interp', readvar=readvar, data=this%matrix_ctransfer_deadcrootxf_to_deadcroot_acc_patch)

          call restartvar(ncid=ncid, flag=flag, varname='matrix_cturnover_deadcroot_acc', xtype=ncd_double,  &
               dim1name='pft', long_name='', units='', &
               interpinic_flag='interp', readvar=readvar, data=this%matrix_cturnover_deadcroot_acc_patch) 

          call restartvar(ncid=ncid, flag=flag, varname='matrix_cturnover_deadcrootst_acc', xtype=ncd_double,  &
               dim1name='pft', long_name='', units='', &
               interpinic_flag='interp', readvar=readvar, data=this%matrix_cturnover_deadcrootst_acc_patch) 

          call restartvar(ncid=ncid, flag=flag, varname='matrix_cturnover_deadcrootxf_acc', xtype=ncd_double,  &
               dim1name='pft', long_name='', units='', &
               interpinic_flag='interp', readvar=readvar, data=this%matrix_cturnover_deadcrootxf_acc_patch) 
       end if

       if(use_matrixcn .and. use_crop)then
          call restartvar(ncid=ncid, flag=flag,  varname='grainc0', xtype=ncd_double,  &
               dim1name='pft',    long_name='initial grain C', units='gC/m2', &
               interpinic_flag='interp', readvar=readvar, data=this%grainc0_patch)
 
          call restartvar(ncid=ncid, flag=flag,  varname='grainc0_storage', xtype=ncd_double,  &
               dim1name='pft',    long_name='initial grain C storage', units='gC/m2', &
               interpinic_flag='interp', readvar=readvar, data=this%grainc0_storage_patch)

          call restartvar(ncid=ncid, flag=flag,  varname='grainc0_xfer', xtype=ncd_double,  &
               dim1name='pft',    long_name='initial grain C transfer', units='gC/m2', &
               interpinic_flag='interp', readvar=readvar, data=this%grainc0_xfer_patch)

          call restartvar(ncid=ncid, flag=flag,  varname='matrix_calloc_grain_acc', xtype=ncd_double,  &
               dim1name='pft',    long_name='C accumulated allocation to grain', units='gC/m2', &
               interpinic_flag='interp', readvar=readvar, data=this%matrix_calloc_grain_acc_patch)
 
          call restartvar(ncid=ncid, flag=flag,  varname='matrix_calloc_grainst_acc', xtype=ncd_double,  &
               dim1name='pft',    long_name='C accumulated allocation to grain storage', units='gC/m2', &
               interpinic_flag='interp', readvar=readvar, data=this%matrix_calloc_grainst_acc_patch)

          call restartvar(ncid=ncid, flag=flag, varname='matrix_ctransfer_grainst_to_grainxf_acc', xtype=ncd_double,  &
               dim1name='pft', long_name='', units='', &
               interpinic_flag='interp', readvar=readvar, data=this%matrix_ctransfer_grainst_to_grainxf_acc_patch)

          call restartvar(ncid=ncid, flag=flag, varname='matrix_ctransfer_grainxf_to_grain_acc', xtype=ncd_double,  &
               dim1name='pft', long_name='', units='', &
               interpinic_flag='interp', readvar=readvar, data=this%matrix_ctransfer_grainxf_to_grain_acc_patch)

          call restartvar(ncid=ncid, flag=flag,  varname='matrix_cturnover_grain_acc', xtype=ncd_double,  &
               dim1name='pft',    long_name='', units='', &
               interpinic_flag='interp', readvar=readvar, data=this%matrix_cturnover_grain_acc_patch)
 
          call restartvar(ncid=ncid, flag=flag,  varname='matrix_cturnover_grainst_acc', xtype=ncd_double,  &
               dim1name='pft',    long_name='', units='', &
               interpinic_flag='interp', readvar=readvar, data=this%matrix_cturnover_grainst_acc_patch)
 
          call restartvar(ncid=ncid, flag=flag,  varname='matrix_cturnover_grainxf_acc', xtype=ncd_double,  &
               dim1name='pft',    long_name='', units='', &
               interpinic_flag='interp', readvar=readvar, data=this%matrix_cturnover_grainxf_acc_patch)
       end if

       call restartvar(ncid=ncid, flag=flag, varname='gresp_storage', xtype=ncd_double,  &
            dim1name='pft', long_name='', units='', &
            interpinic_flag='interp', readvar=readvar, data=this%gresp_storage_patch) 

       call restartvar(ncid=ncid, flag=flag, varname='gresp_xfer', xtype=ncd_double,  &
            dim1name='pft', long_name='', units='', &
            interpinic_flag='interp', readvar=readvar, data=this%gresp_xfer_patch) 

       call restartvar(ncid=ncid, flag=flag, varname='cpool', xtype=ncd_double,  &
            dim1name='pft', long_name='', units='', &
            interpinic_flag='interp', readvar=readvar, data=this%cpool_patch) 

       call restartvar(ncid=ncid, flag=flag, varname='xsmrpool', xtype=ncd_double,  &
            dim1name='pft', long_name='', units='', &
            interpinic_flag='interp', readvar=readvar, data=this%xsmrpool_patch) 

       if (use_crop) then
          call restartvar(ncid=ncid, flag=flag, varname='xsmrpool_loss', xtype=ncd_double,  &
               dim1name='pft', long_name='', units='', &
               interpinic_flag='interp', readvar=readvar, data=this%xsmrpool_loss_patch) 
          if (flag == 'read' .and. (.not. readvar) ) then
              this%xsmrpool_loss_patch(bounds%begp:bounds%endp) = 0._r8
          end if
       end if

       call restartvar(ncid=ncid, flag=flag, varname='pft_ctrunc', xtype=ncd_double,  &
            dim1name='pft', long_name='', units='', &
            interpinic_flag='interp', readvar=readvar, data=this%ctrunc_patch) 

       call restartvar(ncid=ncid, flag=flag, varname='leafcmax', xtype=ncd_double,  &
            dim1name='pft', &
            long_name='', units='', &
            interpinic_flag='interp', readvar=readvar, data=this%leafcmax_patch)

       if (flag == 'read') then
          call restartvar(ncid=ncid, flag=flag, varname='spinup_state', xtype=ncd_int, &
            long_name='Spinup state of the model that wrote this restart file: ' &
            // ' 0 = normal model mode, 1 = AD spinup, 2 = AAD spinup', units='', &
            interpinic_flag='copy', readvar=readvar,  data=idata)

          if (readvar) then
             restart_file_spinup_state = idata
          else
             restart_file_spinup_state = spinup_state
             if ( masterproc ) then
                write(iulog,*) ' CNRest: WARNING!  Restart file does not contain info ' &
                      // ' on spinup state used to generate the restart file. '
                 write(iulog,*) '   Assuming the same as current setting: ', spinup_state
             end if
          end if
       end if

       if (flag == 'read' .and. spinup_state /= restart_file_spinup_state .and. .not. use_cndv) then
          if ( masterproc ) write(iulog, *) 'exit_spinup ',exit_spinup,' restart_file_spinup_state ',restart_file_spinup_state
          if (spinup_state <= 1 .and. restart_file_spinup_state == 2 ) then
             if ( masterproc ) write(iulog,*) ' CNRest: taking Dead wood C pools out of AD spinup mode'
             exit_spinup = .true.
             if ( masterproc ) write(iulog, *) 'Multiplying stemc and crootc by ', spinup_factor_AD, ' for exit spinup'
             do i = bounds%begp,bounds%endp
                this%deadstemc_patch(i) = this%deadstemc_patch(i) * spinup_factor_AD
                this%deadcrootc_patch(i) = this%deadcrootc_patch(i) * spinup_factor_AD
             end do
          else if (spinup_state == 2 .and. restart_file_spinup_state <= 1 )then
             if (spinup_state == 2 .and. restart_file_spinup_state <= 1 )then
                if ( masterproc ) write(iulog,*) ' CNRest: taking Dead wood C pools into AD spinup mode'
                enter_spinup = .true.
                if ( masterproc ) write(iulog, *) 'Dividing stemc and crootc by ', spinup_factor_AD, 'for enter spinup '
                do i = bounds%begp,bounds%endp
                   this%deadstemc_patch(i) = this%deadstemc_patch(i) / spinup_factor_AD
                   this%deadcrootc_patch(i) = this%deadcrootc_patch(i) / spinup_factor_AD
                end do
             end if
          end if
       end if
       !--------------------------------
       ! C12 carbon state variables
       !--------------------------------

       if (carbon_type == 'c12') then
          call restartvar(ncid=ncid, flag=flag, varname='totvegc', xtype=ncd_double,  &
               dim1name='pft', long_name='', units='', &
               interpinic_flag='interp', readvar=readvar, data=this%totvegc_patch) 
          ! totvegc_col needed for resetting soil carbon stocks during AD spinup exit
          call restartvar(ncid=ncid, flag=flag, varname='totvegc_col', xtype=ncd_double,  &
               dim1name='column', long_name='', units='', &
               interpinic_flag='interp', readvar=readvar, data=this%totvegc_col)
       end if

       !--------------------------------
       ! C13 carbon state variables 
       !--------------------------------

       if ( carbon_type == 'c13')  then
          call restartvar(ncid=ncid, flag=flag, varname='totvegc_13', xtype=ncd_double,  &
               dim1name='pft', long_name='', units='', &
               interpinic_flag='interp', readvar=readvar, data=this%totvegc_patch) 
          if (flag=='read' .and. .not. readvar) then
             if ( masterproc ) write(iulog,*) 'initializing cnveg_carbonstate_inst%totvegc with atmospheric c13 value'
             do i = bounds%begp,bounds%endp
                if (pftcon%c3psn(patch%itype(i)) == 1._r8) then
                   this%totvegc_patch(i) = c12_cnveg_carbonstate_inst%totvegc_patch(i) * c3_r2
                else
                   this%totvegc_patch(i) = c12_cnveg_carbonstate_inst%totvegc_patch(i) * c4_r2
                endif
             end do
          end if

          call restartvar(ncid=ncid, flag=flag, varname='totvegc_col_13', xtype=ncd_double,  &
               dim1name='column', long_name='', units='', &
               interpinic_flag='interp', readvar=readvar, data=this%totvegc_col)
          if (flag=='read' .and. .not. readvar) then
             if ( masterproc ) write(iulog,*) 'initializing cnveg_carbonstate_inst%totvegc with atmospheric c13 value'
             do i = bounds%begc,bounds%endc
                if (pftcon%c3psn(patch%itype(i)) == 1._r8) then
                   this%totvegc_col(i) = c12_cnveg_carbonstate_inst%totvegc_col(i) * c3_r2
                else
                   this%totvegc_col(i) = c12_cnveg_carbonstate_inst%totvegc_col(i) * c4_r2
                endif
             end do
          end if

       end if

       !--------------------------------
       ! C14 patch carbon state variables 
       !--------------------------------

       if ( carbon_type == 'c14')  then
          call restartvar(ncid=ncid, flag=flag, varname='totvegc_14', xtype=ncd_double,  &
               dim1name='pft', long_name='', units='', &
               interpinic_flag='interp', readvar=readvar, data=this%totvegc_patch) 
          if (flag=='read' .and. .not. readvar) then
             if ( masterproc ) write(iulog,*) 'initializing this%totvegc_patch with atmospheric c14 value'
             do i = bounds%begp,bounds%endp
                if (this%totvegc_patch(i) /= spval .and. &
                    .not. isnan(this%totvegc_patch(i)) ) then
                   this%totvegc_patch(i) = c12_cnveg_carbonstate_inst%totvegc_patch(i) * c14ratio
                endif
             end do
          endif

          call restartvar(ncid=ncid, flag=flag, varname='totvegc_col_14', xtype=ncd_double,  &
               dim1name='column', long_name='', units='', &
               interpinic_flag='interp', readvar=readvar, data=this%totvegc_col)
          if (flag=='read' .and. .not. readvar) then
             if ( masterproc ) write(iulog,*) 'initializing cnveg_carbonstate_inst%totvegc with atmospheric c14 value'
             do i = bounds%begc,bounds%endc
                if (this%totvegc_col(i) /= spval .and. &
                    .not. isnan(this%totvegc_col(i)) ) then
                   this%totvegc_col(i) = c12_cnveg_carbonstate_inst%totvegc_col(i) * c14ratio
                endif
             end do
          end if
       end if


       if (  flag == 'read' .and. (enter_spinup .or. (reseed_dead_plants .and. .not. is_restart())) .and. .not. use_cndv) then
             if ( masterproc ) write(iulog, *) 'Reseeding dead plants for CNVegCarbonState'
             ! If a pft is dead or near-dead (indicated by totvegc <= totvegcthresh) then we reseed that
             ! pft according to the cold start protocol in the InitCold subroutine.
             ! Thus, the variable totvegc is required to be read before here
             ! so that if it is zero for a given pft, the pft can be reseeded.
             do i = bounds%begp,bounds%endp
                if (this%totvegc_patch(i) .le. totvegcthresh) then
                   !-----------------------------------------------
                   ! initialize patch-level carbon state variables
                   !-----------------------------------------------

                   this%leafcmax_patch(i) = 0._r8

                   l = patch%landunit(i)
                   if (lun%itype(l) == istsoil  .or. patch%itype(i) == nc3crop .or. patch%itype(i) == nc3irrig)then
                      if ( present(num_reseed_patch) ) then
                         num_reseed_patch = num_reseed_patch + 1
                         filter_reseed_patch(num_reseed_patch) = i
                      end if

                      if (patch%itype(i) == noveg) then
                         this%leafc_patch(i)                           = 0._r8
                         this%leafc_storage_patch(i)                   = 0._r8
                         this%frootc_patch(i)                          = 0._r8            
                         this%frootc_storage_patch(i)                  = 0._r8    
                         if(use_matrixcn)then
                            this%matrix_cap_leafc_patch(i)             = 0._r8
                            this%matrix_cap_leafc_storage_patch(i)     = 0._r8
                            this%matrix_cap_frootc_patch(i)            = 0._r8            
                            this%matrix_cap_frootc_storage_patch(i)    = 0._r8    
                         end if
                      else
                         if (pftcon%evergreen(patch%itype(i)) == 1._r8) then
                            this%leafc_patch(i)                        = cnvegcstate_const%initial_vegC * ratio     
                            this%leafc_storage_patch(i)                = 0._r8
                            this%frootc_patch(i)                       = cnvegcstate_const%initial_vegC * ratio           
                            this%frootc_storage_patch(i)               = 0._r8    
                            if(use_matrixcn)then
                               this%matrix_cap_leafc_patch(i)          = cnvegcstate_const%initial_vegC * ratio     
                               this%matrix_cap_leafc_storage_patch(i)  = 0._r8
                               this%matrix_cap_frootc_patch(i)         = cnvegcstate_const%initial_vegC * ratio           
                               this%matrix_cap_frootc_storage_patch(i) = 0._r8    
                            end if
                         else
                            this%leafc_patch(i)                        = 0._r8
                            this%leafc_storage_patch(i)                = cnvegcstate_const%initial_vegC * ratio   
                            this%frootc_patch(i)                       = 0._r8            
                            this%frootc_storage_patch(i)               = cnvegcstate_const%initial_vegC * ratio   
                            if(use_matrixcn)then
                               this%matrix_cap_leafc_patch(i)          = 0._r8
                               this%matrix_cap_leafc_storage_patch(i)  = cnvegcstate_const%initial_vegC * ratio   
                               this%matrix_cap_frootc_patch(i)         = 0._r8            
                               this%matrix_cap_frootc_storage_patch(i) = cnvegcstate_const%initial_vegC * ratio   
                            end if
                         end if
                      end if
                      this%leafc_xfer_patch(i)                         = 0._r8
                      if(use_matrixcn)then
                         this%matrix_cap_leafc_xfer_patch(i)           = 0._r8
                      end if
                      this%leafc_storage_xfer_acc_patch(i)             = 0._r8
                      this%storage_cdemand_patch(i)                    = 0._r8

                      if (MM_Nuptake_opt .eqv. .false.) then  ! if not running in floating CN ratio option 
                         this%frootc_patch(i)                          = 0._r8 
                         this%frootc_storage_patch(i)                  = 0._r8 
                         if(use_matrixcn)then
                            this%matrix_cap_frootc_patch(i)            = 0._r8 
                            this%matrix_cap_frootc_storage_patch(i)    = 0._r8 
                         end if
                      end if     
                      this%frootc_xfer_patch(i)                        = 0._r8 

                      this%livestemc_patch(i)                          = 0._r8 
                      this%livestemc_storage_patch(i)                  = 0._r8 
                      this%livestemc_xfer_patch(i)                     = 0._r8 
                      if(use_matrixcn)then
                         this%matrix_cap_frootc_xfer_patch(i)          = 0._r8 
                         this%matrix_cap_livestemc_patch(i)            = 0._r8 
                         this%matrix_cap_livestemc_storage_patch(i)    = 0._r8 
                         this%matrix_cap_livestemc_xfer_patch(i)       = 0._r8 
                      end if

                      if (pftcon%woody(patch%itype(i)) == 1._r8) then
                         this%deadstemc_patch(i)                       = 0.1_r8 * ratio
                         if(use_matrixcn)then
                            this%matrix_cap_deadstemc_patch(i)         = 0.1_r8 * ratio
                         end if
                      else
                         this%deadstemc_patch(i)                       = 0._r8 
                         if(use_matrixcn)then
                            this%matrix_cap_deadstemc_patch(i)         = 0._r8 
                         end if
                      end if
                      this%deadstemc_storage_patch(i)                  = 0._r8 
                      this%deadstemc_xfer_patch(i)                     = 0._r8 
                      if(use_matrixcn)then
                         this%matrix_cap_deadstemc_storage_patch(i)    = 0._r8 
                         this%matrix_cap_deadstemc_xfer_patch(i)       = 0._r8 
                      end if

                      this%livecrootc_patch(i)                         = 0._r8 
                      this%livecrootc_storage_patch(i)                 = 0._r8 
                      this%livecrootc_xfer_patch(i)                    = 0._r8 

                      this%deadcrootc_patch(i)                         = 0._r8 
                      this%deadcrootc_storage_patch(i)                 = 0._r8 
                      this%deadcrootc_xfer_patch(i)                    = 0._r8 

                      if(use_matrixcn)then
                         this%matrix_cap_livecrootc_patch(i)           = 0._r8 
                         this%matrix_cap_livecrootc_storage_patch(i)   = 0._r8 
                         this%matrix_cap_livecrootc_xfer_patch(i)      = 0._r8 
 
                         this%matrix_cap_deadcrootc_patch(i)           = 0._r8 
                         this%matrix_cap_deadcrootc_storage_patch(i)   = 0._r8 
                         this%matrix_cap_deadcrootc_xfer_patch(i)      = 0._r8 
                      end if

                      this%gresp_storage_patch(i)                      = 0._r8 
                      this%gresp_xfer_patch(i)                         = 0._r8 

                      this%cpool_patch(i)                              = 0._r8 
                      this%xsmrpool_patch(i)                           = 0._r8 
                      this%ctrunc_patch(i)                             = 0._r8 
                      this%dispvegc_patch(i)                           = 0._r8 
                      this%storvegc_patch(i)                           = 0._r8 
                      this%woodc_patch(i)                              = 0._r8
                      this%totc_patch(i)                               = 0._r8 

                      if ( use_crop )then
<<<<<<< HEAD
                         this%grainc_patch(i)                          = 0._r8 
                         this%grainc_storage_patch(i)                  = 0._r8 
                         this%grainc_xfer_patch(i)                     = 0._r8 
                         if(use_matrixcn)then
                            this%grainc0_patch(i)                      = 0._r8 
                            this%grainc0_storage_patch(i)              = 0._r8 
                            this%grainc0_xfer_patch(i)                 = 0._r8 
                            this%matrix_cap_grainc_patch(i)            = 0._r8 
                            this%matrix_cap_grainc_storage_patch(i)    = 0._r8 
                            this%matrix_cap_grainc_xfer_patch(i)       = 0._r8 
                         end if
                         this%cropseedc_deficit_patch(i)               = 0._r8
                         this%xsmrpool_loss_patch(i)                   = 0._r8 
=======
                         this%reproductivec_patch(i,:)         = 0._r8
                         this%reproductivec_storage_patch(i,:) = 0._r8
                         this%reproductivec_xfer_patch(i,:)    = 0._r8
                         this%cropseedc_deficit_patch(i)  = 0._r8
                         this%xsmrpool_loss_patch(i)  = 0._r8 
>>>>>>> d301320c
                      end if

                      ! calculate totvegc explicitly so that it is available for the isotope 
                      ! code on the first time step.

                      this%totvegc_patch(i) = &
                           this%leafc_patch(i)              + &
                           this%leafc_storage_patch(i)      + &
                           this%leafc_xfer_patch(i)         + &
                           this%frootc_patch(i)             + &
                           this%frootc_storage_patch(i)     + &
                           this%frootc_xfer_patch(i)        + &
                           this%livestemc_patch(i)          + &
                           this%livestemc_storage_patch(i)  + &
                           this%livestemc_xfer_patch(i)     + &
                           this%deadstemc_patch(i)          + &
                           this%deadstemc_storage_patch(i)  + &
                           this%deadstemc_xfer_patch(i)     + &
                           this%livecrootc_patch(i)         + &
                           this%livecrootc_storage_patch(i) + &
                           this%livecrootc_xfer_patch(i)    + &
                           this%deadcrootc_patch(i)         + &
                           this%deadcrootc_storage_patch(i) + &
                           this%deadcrootc_xfer_patch(i)    + &
                           this%gresp_storage_patch(i)      + &
                           this%gresp_xfer_patch(i)         + &
                           this%cpool_patch(i)

                      if ( use_crop )then
                         do k = 1, nrepr
                            this%totvegc_patch(i) =         &
                                 this%totvegc_patch(i)    + &
                                 this%reproductivec_patch(i,k)         + &
                                 this%reproductivec_storage_patch(i,k) + &
                                 this%reproductivec_xfer_patch(i,k)
                         end do
                      end if

                   endif
                end if
             end do
             if ( present(num_reseed_patch) ) then
                call shr_mpi_sum( num_reseed_patch, total_num_reseed_patch, mpicom )
                if ( masterproc ) write(iulog,*) 'Total num_reseed, over all tasks = ', total_num_reseed_patch
             end if
       end if

    end if

    !--------------------------------
    ! C13 patch carbon state variables 
    !--------------------------------

    if ( carbon_type == 'c13')  then
       call restartvar(ncid=ncid, flag=flag, varname='leafc_13', xtype=ncd_double,  &
            dim1name='pft', long_name='', units='', &
            interpinic_flag='interp', readvar=readvar, data=this%leafc_patch)
       if (flag=='read' .and. .not. readvar) then
          if ( masterproc ) write(iulog,*) 'initializing this%leafc with atmospheric c13 value'
          do i = bounds%begp,bounds%endp
             if (pftcon%c3psn(patch%itype(i)) == 1._r8) then
                this%leafc_patch(i) = c12_cnveg_carbonstate_inst%leafc_patch(i) * c3_r2
             else
                this%leafc_patch(i) = c12_cnveg_carbonstate_inst%leafc_patch(i) * c4_r2
             endif
          end do
       end if

       call restartvar(ncid=ncid, flag=flag, varname='leafc_storage_13', xtype=ncd_double,  &
            dim1name='pft', long_name='', units='', &
            interpinic_flag='interp', readvar=readvar, data=this%leafc_storage_patch) 
       if (flag=='read' .and. .not. readvar) then
          if ( masterproc ) write(iulog,*) 'initializing this%leafc_storage with atmospheric c13 value'
          do i = bounds%begp,bounds%endp
             if (pftcon%c3psn(patch%itype(i)) == 1._r8) then
                this%leafc_storage_patch(i) = c12_cnveg_carbonstate_inst%leafc_storage_patch(i) * c3_r2
             else
                this%leafc_storage_patch(i) = c12_cnveg_carbonstate_inst%leafc_storage_patch(i) * c4_r2
                this%leafc_storage_patch(i) = c12_cnveg_carbonstate_inst%leafc_storage_patch(i) * c4_r2
             endif
          end do
       end if

       call restartvar(ncid=ncid, flag=flag, varname='leafc_xfer_13', xtype=ncd_double,  &
            dim1name='pft', long_name='', units='', &
            interpinic_flag='interp', readvar=readvar, data=this%leafc_xfer_patch) 
       if (flag=='read' .and. .not. readvar) then
          if ( masterproc ) write(iulog,*) 'initializing this%leafc_xfer with atmospheric c13 value'
          do i = bounds%begp,bounds%endp
             if (pftcon%c3psn(patch%itype(i)) == 1._r8) then
                this%leafc_xfer_patch(i) = c12_cnveg_carbonstate_inst%leafc_xfer_patch(i) * c3_r2
             else
                this%leafc_xfer_patch(i) = c12_cnveg_carbonstate_inst%leafc_xfer_patch(i) * c4_r2
             endif
          end do
       end if

       if(use_matrixcn)then
          call restartvar(ncid=ncid, flag=flag, varname='leafc_cap_13', xtype=ncd_double,  &
               dim1name='pft', long_name='', units='', &
               interpinic_flag='interp', readvar=readvar, data=this%matrix_cap_leafc_patch) 

          call restartvar(ncid=ncid, flag=flag, varname='leafc_storage_cap_13', xtype=ncd_double,  &
               dim1name='pft', long_name='', units='', &
               interpinic_flag='interp', readvar=readvar, data=this%matrix_cap_leafc_storage_patch) 

          call restartvar(ncid=ncid, flag=flag, varname='leafc_xfer_cap_13', xtype=ncd_double,  &
               dim1name='pft', long_name='', units='', &
               interpinic_flag='interp', readvar=readvar, data=this%matrix_cap_leafc_xfer_patch) 

          call restartvar(ncid=ncid, flag=flag, varname='leafc0_13', xtype=ncd_double,  &
               dim1name='pft', long_name='', units='', &
               interpinic_flag='interp', readvar=readvar, data=this%leafc0_patch) 

          call restartvar(ncid=ncid, flag=flag, varname='leafc0_storage_13', xtype=ncd_double,  &
               dim1name='pft', long_name='', units='', &
               interpinic_flag='interp', readvar=readvar, data=this%leafc0_storage_patch) 

          call restartvar(ncid=ncid, flag=flag, varname='leafc0_xfer_13', xtype=ncd_double,  &
               dim1name='pft', long_name='', units='', &
               interpinic_flag='interp', readvar=readvar, data=this%leafc0_xfer_patch) 

          call restartvar(ncid=ncid, flag=flag, varname='matrix_calloc_leaf_acc_13', xtype=ncd_double,  &
               dim1name='pft', long_name='', units='', &
               interpinic_flag='interp', readvar=readvar, data=this%matrix_calloc_leaf_acc_patch) 

          call restartvar(ncid=ncid, flag=flag, varname='matrix_calloc_leafst_acc_13', xtype=ncd_double,  &
               dim1name='pft', long_name='', units='', &
               interpinic_flag='interp', readvar=readvar, data=this%matrix_calloc_leafst_acc_patch) 

          call restartvar(ncid=ncid, flag=flag, varname='matrix_ctransfer_leafst_to_leafxf_acc_13', xtype=ncd_double,  &
               dim1name='pft', long_name='', units='', &
               interpinic_flag='interp', readvar=readvar, data=this%matrix_ctransfer_leafst_to_leafxf_acc_patch)

          call restartvar(ncid=ncid, flag=flag, varname='matrix_ctransfer_leafxf_to_leaf_acc_13', xtype=ncd_double,  &
               dim1name='pft', long_name='', units='', &
               interpinic_flag='interp', readvar=readvar, data=this%matrix_ctransfer_leafxf_to_leaf_acc_patch)

          call restartvar(ncid=ncid, flag=flag, varname='matrix_cturnover_leaf_acc_13', xtype=ncd_double,  &
               dim1name='pft', long_name='', units='', &
               interpinic_flag='interp', readvar=readvar, data=this%matrix_cturnover_leaf_acc_patch) 

          call restartvar(ncid=ncid, flag=flag, varname='matrix_cturnover_leafst_acc_13', xtype=ncd_double,  &
               dim1name='pft', long_name='', units='', &
               interpinic_flag='interp', readvar=readvar, data=this%matrix_cturnover_leafst_acc_patch) 

          call restartvar(ncid=ncid, flag=flag, varname='matrix_ctrunover_leafxf_acc_13', xtype=ncd_double,  &
               dim1name='pft', long_name='', units='', &
               interpinic_flag='interp', readvar=readvar, data=this%matrix_cturnover_leafxf_acc_patch) 

       end if

       call restartvar(ncid=ncid, flag=flag, varname='frootc_13', xtype=ncd_double,  &
            dim1name='pft', long_name='', units='', &
            interpinic_flag='interp', readvar=readvar, data=this%frootc_patch) 
       if (flag=='read' .and. .not. readvar) then
          if ( masterproc ) write(iulog,*) 'initializing this%frootc with atmospheric c13 value'
          do i = bounds%begp,bounds%endp
             if (pftcon%c3psn(patch%itype(i)) == 1._r8) then
                this%frootc_patch(i) = c12_cnveg_carbonstate_inst%frootc_patch(i) * c3_r2
             else
                this%frootc_patch(i) = c12_cnveg_carbonstate_inst%frootc_patch(i) * c4_r2
             endif
          end do
       end if

       call restartvar(ncid=ncid, flag=flag, varname='frootc_storage_13', xtype=ncd_double,  &
            dim1name='pft', long_name='', units='', &
            interpinic_flag='interp', readvar=readvar, data=this%frootc_storage_patch) 
       if (flag=='read' .and. .not. readvar) then
          if ( masterproc ) write(iulog,*) 'initializing this%frootc_storage with atmospheric c13 value'
          do i = bounds%begp,bounds%endp
             if (pftcon%c3psn(patch%itype(i)) == 1._r8) then
                this%frootc_storage_patch(i) = c12_cnveg_carbonstate_inst%frootc_storage_patch(i) * c3_r2
             else
                this%frootc_storage_patch(i) = c12_cnveg_carbonstate_inst%frootc_storage_patch(i) * c4_r2
             endif
          end do
       end if

       call restartvar(ncid=ncid, flag=flag, varname='frootc_xfer_13', xtype=ncd_double,  &
            dim1name='pft', long_name='', units='', &
            interpinic_flag='interp', readvar=readvar, data=this%frootc_xfer_patch) 
       if (flag=='read' .and. .not. readvar) then
          if ( masterproc ) write(iulog,*) 'initializing this%frootc_xfer with atmospheric c13 value'
          do i = bounds%begp,bounds%endp
             if (pftcon%c3psn(patch%itype(i)) == 1._r8) then
                this%frootc_xfer_patch(i) = c12_cnveg_carbonstate_inst%frootc_xfer_patch(i) * c3_r2
             else
                this%frootc_xfer_patch(i) = c12_cnveg_carbonstate_inst%frootc_xfer_patch(i) * c4_r2
             endif
          end do
       end if

       if(use_matrixcn)then
          call restartvar(ncid=ncid, flag=flag, varname='frootc_cap_13', xtype=ncd_double,  &
               dim1name='pft', long_name='', units='', &
               interpinic_flag='interp', readvar=readvar, data=this%matrix_cap_frootc_patch) 

          call restartvar(ncid=ncid, flag=flag, varname='frootc_storage_cap_13', xtype=ncd_double,  &
               dim1name='pft', long_name='', units='', &
               interpinic_flag='interp', readvar=readvar, data=this%matrix_cap_frootc_storage_patch) 

          call restartvar(ncid=ncid, flag=flag, varname='frootc_xfer_cap_13', xtype=ncd_double,  &
               dim1name='pft', long_name='', units='', &
               interpinic_flag='interp', readvar=readvar, data=this%matrix_cap_frootc_xfer_patch) 

          call restartvar(ncid=ncid, flag=flag, varname='frootc0_13', xtype=ncd_double,  &
               dim1name='pft', long_name='', units='', &
               interpinic_flag='interp', readvar=readvar, data=this%frootc0_patch) 

          call restartvar(ncid=ncid, flag=flag, varname='frootc0_storage_13', xtype=ncd_double,  &
               dim1name='pft', long_name='', units='', &
               interpinic_flag='interp', readvar=readvar, data=this%frootc0_storage_patch) 

          call restartvar(ncid=ncid, flag=flag, varname='frootc0_xfer_13', xtype=ncd_double,  &
               dim1name='pft', long_name='', units='', &
               interpinic_flag='interp', readvar=readvar, data=this%frootc0_xfer_patch) 

          call restartvar(ncid=ncid, flag=flag, varname='matrix_calloc_froot_acc_13', xtype=ncd_double,  &
               dim1name='pft', long_name='', units='', &
               interpinic_flag='interp', readvar=readvar, data=this%matrix_calloc_froot_acc_patch) 

          call restartvar(ncid=ncid, flag=flag, varname='matrix_calloc_frootst_acc_13', xtype=ncd_double,  &
               dim1name='pft', long_name='', units='', &
               interpinic_flag='interp', readvar=readvar, data=this%matrix_calloc_frootst_acc_patch) 

          call restartvar(ncid=ncid, flag=flag, varname='matrix_ctransfer_frootst_to_frootxf_acc_13', xtype=ncd_double,  &
               dim1name='pft', long_name='', units='', &
               interpinic_flag='interp', readvar=readvar, data=this%matrix_ctransfer_frootst_to_frootxf_acc_patch)

          call restartvar(ncid=ncid, flag=flag, varname='matrix_ctransfer_frootxf_to_froot_acc_13', xtype=ncd_double,  &
               dim1name='pft', long_name='', units='', &
               interpinic_flag='interp', readvar=readvar, data=this%matrix_ctransfer_frootxf_to_froot_acc_patch)

          call restartvar(ncid=ncid, flag=flag, varname='matrix_cturnover_froot_acc_13', xtype=ncd_double,  &
               dim1name='pft', long_name='', units='', &
               interpinic_flag='interp', readvar=readvar, data=this%matrix_cturnover_froot_acc_patch) 

          call restartvar(ncid=ncid, flag=flag, varname='matrix_cturnover_frootst_acc_13', xtype=ncd_double,  &
               dim1name='pft', long_name='', units='', &
               interpinic_flag='interp', readvar=readvar, data=this%matrix_cturnover_frootst_acc_patch) 

          call restartvar(ncid=ncid, flag=flag, varname='matrix_cturnover_frootxf_acc_13', xtype=ncd_double,  &
               dim1name='pft', long_name='', units='', &
               interpinic_flag='interp', readvar=readvar, data=this%matrix_cturnover_frootxf_acc_patch) 
       end if


       call restartvar(ncid=ncid, flag=flag, varname='livestemc_13', xtype=ncd_double,  &
            dim1name='pft', long_name='', units='', &
            interpinic_flag='interp', readvar=readvar, data=this%livestemc_patch) 
       if (flag=='read' .and. .not. readvar) then
          if ( masterproc ) write(iulog,*) 'initializing this%livestemc with atmospheric c13 value'
          do i = bounds%begp,bounds%endp
             if (pftcon%c3psn(patch%itype(i)) == 1._r8) then
                this%livestemc_patch(i) = c12_cnveg_carbonstate_inst%livestemc_patch(i) * c3_r2
             else
                this%livestemc_patch(i) = c12_cnveg_carbonstate_inst%livestemc_patch(i) * c4_r2
             endif
          end do
       end if

       call restartvar(ncid=ncid, flag=flag, varname='livestemc_storage_13', xtype=ncd_double,  &
            dim1name='pft', long_name='', units='', &
            interpinic_flag='interp', readvar=readvar, data=this%livestemc_storage_patch) 
       if (flag=='read' .and. .not. readvar) then
          if ( masterproc ) write(iulog,*) 'initializing this%livestemc_storage with atmospheric c13 value'
          do i = bounds%begp,bounds%endp
             if (pftcon%c3psn(patch%itype(i)) == 1._r8) then
                this%livestemc_storage_patch(i) = c12_cnveg_carbonstate_inst%livestemc_storage_patch(i) * c3_r2
             else
                this%livestemc_storage_patch(i) = c12_cnveg_carbonstate_inst%livestemc_storage_patch(i) * c4_r2
             endif
          end do
       end if

       call restartvar(ncid=ncid, flag=flag, varname='livestemc_xfer_13', xtype=ncd_double,  &
            dim1name='pft', long_name='', units='', &
            interpinic_flag='interp', readvar=readvar, data=this%livestemc_xfer_patch) 
       if (flag=='read' .and. .not. readvar) then
          if ( masterproc ) write(iulog,*) 'initializing this%livestemc_xfer with atmospheric c13 value'
          do i = bounds%begp,bounds%endp
             if (pftcon%c3psn(patch%itype(i)) == 1._r8) then
                this%livestemc_xfer_patch(i) = c12_cnveg_carbonstate_inst%livestemc_xfer_patch(i) * c3_r2
             else
                this%livestemc_xfer_patch(i) = c12_cnveg_carbonstate_inst%livestemc_xfer_patch(i) * c4_r2
             endif
          end do
       end if

       if(use_matrixcn)then
          call restartvar(ncid=ncid, flag=flag, varname='livestemc_cap_13', xtype=ncd_double,  &
               dim1name='pft', long_name='', units='', &
               interpinic_flag='interp', readvar=readvar, data=this%matrix_cap_livestemc_patch) 
  
          call restartvar(ncid=ncid, flag=flag, varname='livestemc_storage_cap_13', xtype=ncd_double,  &
               dim1name='pft', long_name='', units='', &
               interpinic_flag='interp', readvar=readvar, data=this%matrix_cap_livestemc_storage_patch) 

          call restartvar(ncid=ncid, flag=flag, varname='livestemc_xfer_cap_13', xtype=ncd_double,  &
               dim1name='pft', long_name='', units='', &
               interpinic_flag='interp', readvar=readvar, data=this%matrix_cap_livestemc_xfer_patch) 

          call restartvar(ncid=ncid, flag=flag, varname='livestemc0_13', xtype=ncd_double,  &
               dim1name='pft', long_name='', units='', &
               interpinic_flag='interp', readvar=readvar, data=this%livestemc0_patch) 

          call restartvar(ncid=ncid, flag=flag, varname='livestemc0_storage_13', xtype=ncd_double,  &
               dim1name='pft', long_name='', units='', &
               interpinic_flag='interp', readvar=readvar, data=this%livestemc0_storage_patch) 

          call restartvar(ncid=ncid, flag=flag, varname='livestemc0_xfer_13', xtype=ncd_double,  &
               dim1name='pft', long_name='', units='', &
               interpinic_flag='interp', readvar=readvar, data=this%livestemc0_xfer_patch) 

          call restartvar(ncid=ncid, flag=flag, varname='matrix_calloc_livestem_acc_13', xtype=ncd_double,  &
               dim1name='pft', long_name='', units='', &
               interpinic_flag='interp', readvar=readvar, data=this%matrix_calloc_livestem_acc_patch) 

          call restartvar(ncid=ncid, flag=flag, varname='matrix_calloc_livestemst_acc_13', xtype=ncd_double,  &
               dim1name='pft', long_name='', units='', &
               interpinic_flag='interp', readvar=readvar, data=this%matrix_calloc_livestemst_acc_patch) 

          call restartvar(ncid=ncid, flag=flag, varname='matrix_ctransfer_livestemst_to_livestemxf_acc_13', xtype=ncd_double,  &
               dim1name='pft', long_name='', units='', &
               interpinic_flag='interp', readvar=readvar, data=this%matrix_ctransfer_livestemst_to_livestemxf_acc_patch)

          call restartvar(ncid=ncid, flag=flag, varname='matrix_ctransfer_livestemxf_to_livestem_acc_13', xtype=ncd_double,  &
               dim1name='pft', long_name='', units='', &
               interpinic_flag='interp', readvar=readvar, data=this%matrix_ctransfer_livestemxf_to_livestem_acc_patch)

          call restartvar(ncid=ncid, flag=flag, varname='matrix_ctransfer_livestem_to_deadstem_acc_13', xtype=ncd_double,  &
               dim1name='pft', long_name='', units='', &
               interpinic_flag='interp', readvar=readvar, data=this%matrix_ctransfer_livestem_to_deadstem_acc_patch)

          call restartvar(ncid=ncid, flag=flag, varname='matrix_cturnover_livestem_acc_13', xtype=ncd_double,  &
               dim1name='pft', long_name='', units='', &
               interpinic_flag='interp', readvar=readvar, data=this%matrix_cturnover_livestem_acc_patch) 

          call restartvar(ncid=ncid, flag=flag, varname='matrix_cturnover_livestemst_acc_13', xtype=ncd_double,  &
               dim1name='pft', long_name='', units='', &
               interpinic_flag='interp', readvar=readvar, data=this%matrix_cturnover_livestemst_acc_patch) 

          call restartvar(ncid=ncid, flag=flag, varname='matrix_cturnover_livestemxf_acc_13', xtype=ncd_double,  &
               dim1name='pft', long_name='', units='', &
               interpinic_flag='interp', readvar=readvar, data=this%matrix_cturnover_livestemxf_acc_patch) 
       end if

       call restartvar(ncid=ncid, flag=flag, varname='deadstemc_13', xtype=ncd_double,  &
            dim1name='pft', long_name='', units='', &
            interpinic_flag='interp', readvar=readvar, data=this%deadstemc_patch) 
       if (flag=='read' .and. .not. readvar) then
          if ( masterproc ) write(iulog,*) 'initializing this%deadstemc with atmospheric c13 value'
          do i = bounds%begp,bounds%endp
             if (pftcon%c3psn(patch%itype(i)) == 1._r8) then
                this%deadstemc_patch(i) = c12_cnveg_carbonstate_inst%deadstemc_patch(i) * c3_r2
             else
                this%deadstemc_patch(i) = c12_cnveg_carbonstate_inst%deadstemc_patch(i) * c4_r2
             endif
          end do
       end if

       call restartvar(ncid=ncid, flag=flag, varname='deadstemc_storage_13', xtype=ncd_double,  &
            dim1name='pft', long_name='', units='', &
            interpinic_flag='interp', readvar=readvar, data=this%deadstemc_storage_patch) 
       if (flag=='read' .and. .not. readvar) then
          if ( masterproc ) write(iulog,*) 'initializing this%deadstemc_storage with atmospheric c13 value'
          do i = bounds%begp,bounds%endp
             if (pftcon%c3psn(patch%itype(i)) == 1._r8) then
                this%deadstemc_storage_patch(i) = c12_cnveg_carbonstate_inst%deadstemc_storage_patch(i) * c3_r2
             else
                this%deadstemc_storage_patch(i) = c12_cnveg_carbonstate_inst%deadstemc_storage_patch(i) * c4_r2
             endif
          end do
       end if

       call restartvar(ncid=ncid, flag=flag, varname='deadstemc_xfer_13', xtype=ncd_double,  &
            dim1name='pft', long_name='', units='', &
            interpinic_flag='interp', readvar=readvar, data=this%deadstemc_xfer_patch) 
       if (flag=='read' .and. .not. readvar) then
          if ( masterproc ) write(iulog,*) 'initializing this%deadstemc_xfer with atmospheric c13 value'
          do i = bounds%begp,bounds%endp
             if (pftcon%c3psn(patch%itype(i)) == 1._r8) then
                this%deadstemc_xfer_patch(i) = c12_cnveg_carbonstate_inst%deadstemc_xfer_patch(i) * c3_r2
             else
                this%deadstemc_xfer_patch(i) = c12_cnveg_carbonstate_inst%deadstemc_xfer_patch(i) * c4_r2
             endif
          end do
       end if

       if(use_matrixcn)then
          call restartvar(ncid=ncid, flag=flag, varname='deadstemc_cap_13', xtype=ncd_double,  &
               dim1name='pft', long_name='', units='', &
               interpinic_flag='interp', readvar=readvar, data=this%matrix_cap_deadstemc_patch) 

          call restartvar(ncid=ncid, flag=flag, varname='deadstemc_storage_cap_13', xtype=ncd_double,  &
               dim1name='pft', long_name='', units='', &
               interpinic_flag='interp', readvar=readvar, data=this%matrix_cap_deadstemc_storage_patch) 

          call restartvar(ncid=ncid, flag=flag, varname='deadstemc_xfer_cap_13', xtype=ncd_double,  &
               dim1name='pft', long_name='', units='', &
               interpinic_flag='interp', readvar=readvar, data=this%matrix_cap_deadstemc_xfer_patch) 

          call restartvar(ncid=ncid, flag=flag, varname='deadstemc0_13', xtype=ncd_double,  &
               dim1name='pft', long_name='', units='', &
               interpinic_flag='interp', readvar=readvar, data=this%deadstemc0_patch) 

          call restartvar(ncid=ncid, flag=flag, varname='deadstemc0_storage_13', xtype=ncd_double,  &
               dim1name='pft', long_name='', units='', &
               interpinic_flag='interp', readvar=readvar, data=this%deadstemc0_storage_patch) 

          call restartvar(ncid=ncid, flag=flag, varname='deadstemc0_xfer_13', xtype=ncd_double,  &
               dim1name='pft', long_name='', units='', &
               interpinic_flag='interp', readvar=readvar, data=this%deadstemc0_xfer_patch) 

          call restartvar(ncid=ncid, flag=flag, varname='matrix_calloc_deadstem_acc_13', xtype=ncd_double,  &
               dim1name='pft', long_name='', units='', &
               interpinic_flag='interp', readvar=readvar, data=this%matrix_calloc_deadstem_acc_patch) 

          call restartvar(ncid=ncid, flag=flag, varname='matrix_calloc_deadstemst_acc_13', xtype=ncd_double,  &
               dim1name='pft', long_name='', units='', &
               interpinic_flag='interp', readvar=readvar, data=this%matrix_calloc_deadstemst_acc_patch) 

          call restartvar(ncid=ncid, flag=flag, varname='matrix_ctransfer_deadstemst_to_deadstemxf_acc_13', xtype=ncd_double,  &
               dim1name='pft', long_name='', units='', &
               interpinic_flag='interp', readvar=readvar, data=this%matrix_ctransfer_deadstemst_to_deadstemxf_acc_patch)

          call restartvar(ncid=ncid, flag=flag, varname='matrix_ctransfer_deadstemxf_to_deadstem_acc_13', xtype=ncd_double,  &
               dim1name='pft', long_name='', units='', &
               interpinic_flag='interp', readvar=readvar, data=this%matrix_ctransfer_deadstemxf_to_deadstem_acc_patch)

          call restartvar(ncid=ncid, flag=flag, varname='matrix_cturnover_deadstem_acc_13', xtype=ncd_double,  &
               dim1name='pft', long_name='', units='', &
               interpinic_flag='interp', readvar=readvar, data=this%matrix_cturnover_deadstem_acc_patch) 

          call restartvar(ncid=ncid, flag=flag, varname='matrix_cturnover_deadstemst_acc_13', xtype=ncd_double,  &
               dim1name='pft', long_name='', units='', &
               interpinic_flag='interp', readvar=readvar, data=this%matrix_cturnover_deadstemst_acc_patch) 

          call restartvar(ncid=ncid, flag=flag, varname='matrix_cturnover_deadstemxf_acc_13', xtype=ncd_double,  &
               dim1name='pft', long_name='', units='', &
               interpinic_flag='interp', readvar=readvar, data=this%matrix_cturnover_deadstemxf_acc_patch) 
       end if

       call restartvar(ncid=ncid, flag=flag, varname='livecrootc_13', xtype=ncd_double,  &
            dim1name='pft', long_name='', units='', &
            interpinic_flag='interp', readvar=readvar, data=this%livecrootc_patch) 
       if (flag=='read' .and. .not. readvar) then
          if ( masterproc ) write(iulog,*) 'initializing this%livecrootc with atmospheric c13 value'
          do i = bounds%begp,bounds%endp
             if (pftcon%c3psn(patch%itype(i)) == 1._r8) then
                this%livecrootc_patch(i) = c12_cnveg_carbonstate_inst%livecrootc_patch(i) * c3_r2
             else
                this%livecrootc_patch(i) = c12_cnveg_carbonstate_inst%livecrootc_patch(i) * c4_r2
             endif
          end do
       end if

       call restartvar(ncid=ncid, flag=flag, varname='livecrootc_storage_13', xtype=ncd_double,  &
            dim1name='pft', long_name='', units='', &
            interpinic_flag='interp', readvar=readvar, data=this%livecrootc_storage_patch) 
       if (flag=='read' .and. .not. readvar) then
          if ( masterproc ) write(iulog,*) 'initializing this%livecrootc_storage with atmospheric c13 value'
          do i = bounds%begp,bounds%endp
             if (pftcon%c3psn(patch%itype(i)) == 1._r8) then
                this%livecrootc_storage_patch(i) = c12_cnveg_carbonstate_inst%livecrootc_storage_patch(i) * c3_r2
             else
                this%livecrootc_storage_patch(i) = c12_cnveg_carbonstate_inst%livecrootc_storage_patch(i) * c4_r2
             endif
          end do
       end if

       call restartvar(ncid=ncid, flag=flag, varname='livecrootc_xfer_13', xtype=ncd_double,  &
            dim1name='pft', long_name='', units='', &
            interpinic_flag='interp', readvar=readvar, data=this%livecrootc_xfer_patch) 
       if (flag=='read' .and. .not. readvar) then
          if ( masterproc ) write(iulog,*) 'initializing this%livecrootc_xfer with atmospheric c13 value'
          do i = bounds%begp,bounds%endp
             if (pftcon%c3psn(patch%itype(i)) == 1._r8) then
                this%livecrootc_xfer_patch(i) = c12_cnveg_carbonstate_inst%livecrootc_xfer_patch(i) * c3_r2
             else
                this%livecrootc_xfer_patch(i) = c12_cnveg_carbonstate_inst%livecrootc_xfer_patch(i) * c4_r2
             endif
          end do
       end if

       if(use_matrixcn)then
          call restartvar(ncid=ncid, flag=flag, varname='livecrootc_cap_13', xtype=ncd_double,  &
               dim1name='pft', long_name='', units='', &
               interpinic_flag='interp', readvar=readvar, data=this%matrix_cap_livecrootc_patch) 

          call restartvar(ncid=ncid, flag=flag, varname='livecrootc_storage_cap_13', xtype=ncd_double,  &
               dim1name='pft', long_name='', units='', &
               interpinic_flag='interp', readvar=readvar, data=this%matrix_cap_livecrootc_storage_patch) 

          call restartvar(ncid=ncid, flag=flag, varname='livecrootc_xfer_cap_13', xtype=ncd_double,  &
               dim1name='pft', long_name='', units='', &
               interpinic_flag='interp', readvar=readvar, data=this%matrix_cap_livecrootc_xfer_patch) 

          call restartvar(ncid=ncid, flag=flag, varname='livecrootc0_13', xtype=ncd_double,  &
               dim1name='pft', long_name='', units='', &
               interpinic_flag='interp', readvar=readvar, data=this%livecrootc0_patch) 

          call restartvar(ncid=ncid, flag=flag, varname='livecrootc0_storage_13', xtype=ncd_double,  &
               dim1name='pft', long_name='', units='', &
               interpinic_flag='interp', readvar=readvar, data=this%livecrootc0_storage_patch) 

          call restartvar(ncid=ncid, flag=flag, varname='livecrootc0_xfer_13', xtype=ncd_double,  &
               dim1name='pft', long_name='', units='', &
               interpinic_flag='interp', readvar=readvar, data=this%livecrootc0_xfer_patch) 

          call restartvar(ncid=ncid, flag=flag, varname='matrix_calloc_livecroot_acc_13', xtype=ncd_double,  &
               dim1name='pft', long_name='', units='', &
               interpinic_flag='interp', readvar=readvar, data=this%matrix_calloc_livecroot_acc_patch) 

          call restartvar(ncid=ncid, flag=flag, varname='matrix_calloc_livecrootst_acc_13', xtype=ncd_double,  &
               dim1name='pft', long_name='', units='', &
               interpinic_flag='interp', readvar=readvar, data=this%matrix_calloc_livecrootst_acc_patch) 

          call restartvar(ncid=ncid, flag=flag, varname='matrix_ctransfer_livecrootst_to_livecrootxf_acc_13', xtype=ncd_double,  &
               dim1name='pft', long_name='', units='', &
               interpinic_flag='interp', readvar=readvar, data=this%matrix_ctransfer_livecrootst_to_livecrootxf_acc_patch)

          call restartvar(ncid=ncid, flag=flag, varname='matrix_ctransfer_livecrootxf_to_livecroot_acc_13', xtype=ncd_double,  &
               dim1name='pft', long_name='', units='', &
               interpinic_flag='interp', readvar=readvar, data=this%matrix_ctransfer_livecrootxf_to_livecroot_acc_patch)

          call restartvar(ncid=ncid, flag=flag, varname='matrix_ctransfer_livecroot_to_deadcroot_acc_13', xtype=ncd_double,  &
               dim1name='pft', long_name='', units='', &
               interpinic_flag='interp', readvar=readvar, data=this%matrix_ctransfer_livecroot_to_deadcroot_acc_patch)

          call restartvar(ncid=ncid, flag=flag, varname='matrix_cturnover_livecroot_acc_13', xtype=ncd_double,  &
               dim1name='pft', long_name='', units='', &
               interpinic_flag='interp', readvar=readvar, data=this%matrix_cturnover_livecroot_acc_patch) 

          call restartvar(ncid=ncid, flag=flag, varname='matrix_cturnover_livecrootst_acc_13', xtype=ncd_double,  &
               dim1name='pft', long_name='', units='', &
               interpinic_flag='interp', readvar=readvar, data=this%matrix_cturnover_livecrootst_acc_patch) 

          call restartvar(ncid=ncid, flag=flag, varname='matrix_cturnover_livecrootxf_acc_13', xtype=ncd_double,  &
               dim1name='pft', long_name='', units='', &
               interpinic_flag='interp', readvar=readvar, data=this%matrix_cturnover_livecrootxf_acc_patch) 
       end if

       call restartvar(ncid=ncid, flag=flag, varname='deadcrootc_13', xtype=ncd_double,  &
            dim1name='pft', long_name='', units='', &
            interpinic_flag='interp', readvar=readvar, data=this%deadcrootc_patch) 
       if (flag=='read' .and. .not. readvar) then
          if ( masterproc ) write(iulog,*) 'initializing this%deadcrootc with atmospheric c13 value'
          do i = bounds%begp,bounds%endp
             if (pftcon%c3psn(patch%itype(i)) == 1._r8) then
                this%deadcrootc_patch(i) = c12_cnveg_carbonstate_inst%deadcrootc_patch(i) * c3_r2
             else
                this%deadcrootc_patch(i) = c12_cnveg_carbonstate_inst%deadcrootc_patch(i) * c4_r2
             endif
          end do
       end if

       call restartvar(ncid=ncid, flag=flag, varname='deadcrootc_storage_13', xtype=ncd_double,  &
            dim1name='pft', long_name='', units='', &
            interpinic_flag='interp', readvar=readvar, data=this%deadcrootc_storage_patch) 
       if (flag=='read' .and. .not. readvar) then
          if ( masterproc ) write(iulog,*) 'initializing this%deadcrootc_storage with atmospheric c13 value'
          do i = bounds%begp,bounds%endp
             if (pftcon%c3psn(patch%itype(i)) == 1._r8) then
                this%deadcrootc_storage_patch(i) = c12_cnveg_carbonstate_inst%deadcrootc_storage_patch(i) * c3_r2
             else
                this%deadcrootc_storage_patch(i) = c12_cnveg_carbonstate_inst%deadcrootc_storage_patch(i) * c4_r2
             endif
          end do
       end if

       call restartvar(ncid=ncid, flag=flag, varname='deadcrootc_xfer_13', xtype=ncd_double,  &
            dim1name='pft', long_name='', units='', &
            interpinic_flag='interp', readvar=readvar, data=this%deadcrootc_xfer_patch) 
       if (flag=='read' .and. .not. readvar) then
          if ( masterproc ) write(iulog,*) 'initializing this%deadcrootc_xfer with atmospheric c13 value'
          do i = bounds%begp,bounds%endp
             if (pftcon%c3psn(patch%itype(i)) == 1._r8) then
                this%deadcrootc_xfer_patch(i) = c12_cnveg_carbonstate_inst%deadcrootc_xfer_patch(i) * c3_r2
             else
                this%deadcrootc_xfer_patch(i) = c12_cnveg_carbonstate_inst%deadcrootc_xfer_patch(i) * c4_r2
             endif
          end do
       end if

       if(use_matrixcn)then
          call restartvar(ncid=ncid, flag=flag, varname='deadcrootc_cap_13', xtype=ncd_double,  &
               dim1name='pft', long_name='', units='', &
               interpinic_flag='interp', readvar=readvar, data=this%matrix_cap_deadcrootc_patch) 

          call restartvar(ncid=ncid, flag=flag, varname='deadcrootc_storage_cap_13', xtype=ncd_double,  &
               dim1name='pft', long_name='', units='', &
               interpinic_flag='interp', readvar=readvar, data=this%matrix_cap_deadcrootc_storage_patch) 

          call restartvar(ncid=ncid, flag=flag, varname='deadcrootc_xfer_cap_13', xtype=ncd_double,  &
               dim1name='pft', long_name='', units='', &
               interpinic_flag='interp', readvar=readvar, data=this%matrix_cap_deadcrootc_xfer_patch) 

          call restartvar(ncid=ncid, flag=flag, varname='deadcrootc0_13', xtype=ncd_double,  &
               dim1name='pft', long_name='', units='', &
               interpinic_flag='interp', readvar=readvar, data=this%deadcrootc0_patch) 

          call restartvar(ncid=ncid, flag=flag, varname='deadcrootc0_storage_13', xtype=ncd_double,  &
               dim1name='pft', long_name='', units='', &
               interpinic_flag='interp', readvar=readvar, data=this%deadcrootc0_storage_patch) 

          call restartvar(ncid=ncid, flag=flag, varname='deadcrootc0_xfer_13', xtype=ncd_double,  &
               dim1name='pft', long_name='', units='', &
               interpinic_flag='interp', readvar=readvar, data=this%deadcrootc0_xfer_patch) 
!
          call restartvar(ncid=ncid, flag=flag, varname='matrix_calloc_deadcroot_acc_13', xtype=ncd_double,  &
               dim1name='pft', long_name='', units='', &
               interpinic_flag='interp', readvar=readvar, data=this%matrix_calloc_deadcroot_acc_patch) 

          call restartvar(ncid=ncid, flag=flag, varname='matrix_calloc_deadcrootst_acc_13', xtype=ncd_double,  &
               dim1name='pft', long_name='', units='', &
               interpinic_flag='interp', readvar=readvar, data=this%matrix_calloc_deadcrootst_acc_patch) 

          call restartvar(ncid=ncid, flag=flag, varname='matrix_ctransfer_deadcrootst_to_deadcrootxf_acc_13', xtype=ncd_double,  &
               dim1name='pft', long_name='', units='', &
               interpinic_flag='interp', readvar=readvar, data=this%matrix_ctransfer_deadcrootst_to_deadcrootxf_acc_patch)

          call restartvar(ncid=ncid, flag=flag, varname='matrix_ctransfer_deadcrootxf_to_deadcroot_acc_13', xtype=ncd_double,  &
               dim1name='pft', long_name='', units='', &
               interpinic_flag='interp', readvar=readvar, data=this%matrix_ctransfer_deadcrootxf_to_deadcroot_acc_patch)

          call restartvar(ncid=ncid, flag=flag, varname='matrix_cturnover_deadcroot_acc_13', xtype=ncd_double,  &
               dim1name='pft', long_name='', units='', &
               interpinic_flag='interp', readvar=readvar, data=this%matrix_cturnover_deadcroot_acc_patch) 

          call restartvar(ncid=ncid, flag=flag, varname='matrix_cturnover_deadcrootst_acc_13', xtype=ncd_double,  &
               dim1name='pft', long_name='', units='', &
               interpinic_flag='interp', readvar=readvar, data=this%matrix_cturnover_deadcrootst_acc_patch) 

          call restartvar(ncid=ncid, flag=flag, varname='matrix_cturnover_deadcrootxf_acc_13', xtype=ncd_double,  &
               dim1name='pft', long_name='', units='', &
               interpinic_flag='interp', readvar=readvar, data=this%matrix_cturnover_deadcrootxf_acc_patch) 
       end if

       if(use_matrixcn .and. use_crop)then
          call restartvar(ncid=ncid, flag=flag,  varname='grainc0_13', xtype=ncd_double,  &
               dim1name='pft',    long_name='initial grain C13', units='gC13/m2', &
               interpinic_flag='interp', readvar=readvar, data=this%grainc0_patch)
 
          call restartvar(ncid=ncid, flag=flag,  varname='grainc0_storage_13', xtype=ncd_double,  &
               dim1name='pft',    long_name='initial grain C13 storage', units='gC13/m2', &
               interpinic_flag='interp', readvar=readvar, data=this%grainc0_storage_patch)

          call restartvar(ncid=ncid, flag=flag,  varname='grainc0_xfer_13', xtype=ncd_double,  &
               dim1name='pft',    long_name='initial grain C13 transfer', units='gC13/m2', &
               interpinic_flag='interp', readvar=readvar, data=this%grainc0_xfer_patch)

          call restartvar(ncid=ncid, flag=flag,  varname='matrix_calloc_grain_acc_13', xtype=ncd_double,  &
               dim1name='pft',    long_name='C13 accumulated allocation to grain', units='gC13/m2', &
               interpinic_flag='interp', readvar=readvar, data=this%matrix_calloc_grain_acc_patch)
 
          call restartvar(ncid=ncid, flag=flag,  varname='matrix_calloc_grainst_acc_13', xtype=ncd_double,  &
               dim1name='pft',    long_name='C13 accumulated allocation to grain storage', units='gC13/m2', &
               interpinic_flag='interp', readvar=readvar, data=this%matrix_calloc_grainst_acc_patch)

          call restartvar(ncid=ncid, flag=flag, varname='matrix_ctransfer_grainst_to_grainxf_acc_13', xtype=ncd_double,  &
               dim1name='pft', long_name='', units='', &
               interpinic_flag='interp', readvar=readvar, data=this%matrix_ctransfer_grainst_to_grainxf_acc_patch)

          call restartvar(ncid=ncid, flag=flag, varname='matrix_ctransfer_grainxf_to_grain_acc_13', xtype=ncd_double,  &
               dim1name='pft', long_name='', units='', &
               interpinic_flag='interp', readvar=readvar, data=this%matrix_ctransfer_grainxf_to_grain_acc_patch)

          call restartvar(ncid=ncid, flag=flag,  varname='matrix_cturnover_grain_acc_13', xtype=ncd_double,  &
               dim1name='pft',    long_name='', units='', &
               interpinic_flag='interp', readvar=readvar, data=this%matrix_cturnover_grain_acc_patch)
 
          call restartvar(ncid=ncid, flag=flag,  varname='matrix_cturnover_grainst_acc_13', xtype=ncd_double,  &
               dim1name='pft',    long_name='', units='', &
               interpinic_flag='interp', readvar=readvar, data=this%matrix_cturnover_grainst_acc_patch)
 
          call restartvar(ncid=ncid, flag=flag,  varname='matrix_cturnover_grainxf_acc_13', xtype=ncd_double,  &
               dim1name='pft',    long_name='', units='', &
               interpinic_flag='interp', readvar=readvar, data=this%matrix_cturnover_grainxf_acc_patch)
       end if

       call restartvar(ncid=ncid, flag=flag, varname='gresp_storage_13', xtype=ncd_double,  &
            dim1name='pft', long_name='', units='', &
            interpinic_flag='interp', readvar=readvar, data=this%gresp_storage_patch) 
       if (flag=='read' .and. .not. readvar) then
          if ( masterproc ) write(iulog,*) 'initializing this%gresp_storage with atmospheric c13 value'
          do i = bounds%begp,bounds%endp
             if (pftcon%c3psn(patch%itype(i)) == 1._r8) then
                this%gresp_storage_patch(i) = c12_cnveg_carbonstate_inst%gresp_storage_patch(i) * c3_r2
             else
                this%gresp_storage_patch(i) = c12_cnveg_carbonstate_inst%gresp_storage_patch(i) * c4_r2
             endif
          end do
       end if

       call restartvar(ncid=ncid, flag=flag, varname='gresp_xfer_13', xtype=ncd_double,  &
            dim1name='pft', &
            long_name='', units='', &
            interpinic_flag='interp', readvar=readvar, data=this%gresp_xfer_patch) 
       if (flag=='read' .and. .not. readvar) then
          if ( masterproc ) write(iulog,*) 'initializing this%gresp_xfer with atmospheric c13 value'
          do i = bounds%begp,bounds%endp
             if (pftcon%c3psn(patch%itype(i)) == 1._r8) then
                this%gresp_xfer_patch(i) = c12_cnveg_carbonstate_inst%gresp_xfer_patch(i) * c3_r2
             else
                this%gresp_xfer_patch(i) = c12_cnveg_carbonstate_inst%gresp_xfer_patch(i) * c4_r2
             endif
          end do
       end if

       call restartvar(ncid=ncid, flag=flag, varname='cpool_13', xtype=ncd_double,  &
            dim1name='pft', long_name='', units='', &
            interpinic_flag='interp', readvar=readvar, data=this%cpool_patch) 
       if (flag=='read' .and. .not. readvar) then
          if ( masterproc ) write(iulog,*) 'initializing this%cpool with atmospheric c13 value'
          do i = bounds%begp,bounds%endp
             if (pftcon%c3psn(patch%itype(i)) == 1._r8) then
                this%cpool_patch(i) = c12_cnveg_carbonstate_inst%cpool_patch(i) * c3_r2
             else
                this%cpool_patch(i) = c12_cnveg_carbonstate_inst%cpool_patch(i) * c4_r2
             endif
          end do
       end if

       call restartvar(ncid=ncid, flag=flag, varname='xsmrpool_13', xtype=ncd_double,  &
            dim1name='pft', &
            long_name='', units='', &
            interpinic_flag='interp', readvar=readvar, data=this%xsmrpool_patch) 
       if (flag=='read' .and. .not. readvar) then
          if ( masterproc ) write(iulog,*) 'initializing this%xsmrpool with atmospheric c13 value'
          do i = bounds%begp,bounds%endp
             if (pftcon%c3psn(patch%itype(i)) == 1._r8) then
                this%xsmrpool_patch(i) = c12_cnveg_carbonstate_inst%xsmrpool_patch(i) * c3_r2
             else
                this%xsmrpool_patch(i) = c12_cnveg_carbonstate_inst%xsmrpool_patch(i) * c4_r2
             endif
          end do
       end if

       call restartvar(ncid=ncid, flag=flag, varname='xsmrpool_loss_13', xtype=ncd_double,  &
            dim1name='pft', &
            long_name='', units='', &
            interpinic_flag='interp', readvar=readvar, data=this%xsmrpool_loss_patch) 
       if (flag=='read' .and. .not. readvar) then
          if ( masterproc ) write(iulog,*) 'initializing this%xsmrpool_loss with atmospheric c13 value'
          do i = bounds%begp,bounds%endp
             if (pftcon%c3psn(patch%itype(i)) == 1._r8) then
                this%xsmrpool_loss_patch(i) = c12_cnveg_carbonstate_inst%xsmrpool_loss_patch(i) * c3_r2
             else
                this%xsmrpool_loss_patch(i) = c12_cnveg_carbonstate_inst%xsmrpool_loss_patch(i) * c4_r2
             endif
          end do
       end if

       call restartvar(ncid=ncid, flag=flag, varname='pft_ctrunc_13', xtype=ncd_double,  &
            dim1name='pft', long_name='', units='', &
            interpinic_flag='interp', readvar=readvar, data=this%ctrunc_patch) 
       if (flag=='read' .and. .not. readvar) then
          if ( masterproc ) write(iulog,*) 'initializing this%ctrunc with atmospheric c13 value'
          do i = bounds%begp,bounds%endp
             if (pftcon%c3psn(patch%itype(i)) == 1._r8) then
                this%ctrunc_patch(i) = c12_cnveg_carbonstate_inst%ctrunc_patch(i) * c3_r2
             else
                this%ctrunc_patch(i) = c12_cnveg_carbonstate_inst%ctrunc_patch(i) * c4_r2
             endif
          end do
       end if

    end if

    !--------------------------------
    ! C14 patch carbon state variables 
    !--------------------------------

    if ( carbon_type == 'c14')  then
       call restartvar(ncid=ncid, flag=flag, varname='leafc_14', xtype=ncd_double,  &
            dim1name='pft', long_name='', units='', &
            interpinic_flag='interp', readvar=readvar, data=this%leafc_patch) 
       if (flag=='read' .and. .not. readvar) then
          if ( masterproc ) write(iulog,*) 'initializing this%leafc_patch with atmospheric c14 value'
          do i = bounds%begp,bounds%endp
             if (this%leafc_patch(i) /= spval .and. &
                  .not. isnan(this%leafc_patch(i)) ) then
                this%leafc_patch(i) = c12_cnveg_carbonstate_inst%leafc_patch(i) * c14ratio
             endif
          end do
       end if

       call restartvar(ncid=ncid, flag=flag, varname='leafc_storage_14', xtype=ncd_double,  &
            dim1name='pft', long_name='', units='', &
            interpinic_flag='interp', readvar=readvar, data=this%leafc_storage_patch) 
       if (flag=='read' .and. .not. readvar) then
          if ( masterproc ) write(iulog,*) 'initializing this%leafc_storage_patch with atmospheric c14 value'
          do i = bounds%begp,bounds%endp
             if (this%leafc_storage_patch(i) /= spval .and. &
                  .not. isnan(this%leafc_storage_patch(i)) ) then
                this%leafc_storage_patch(i) = c12_cnveg_carbonstate_inst%leafc_storage_patch(i) * c14ratio
             endif
          end do
       end if

       call restartvar(ncid=ncid, flag=flag, varname='leafc_xfer_14', xtype=ncd_double,  &
            dim1name='pft',    long_name='', units='', &
            interpinic_flag='interp', readvar=readvar, data=this%leafc_xfer_patch) 
       if (flag=='read' .and. .not. readvar) then
          if ( masterproc ) write(iulog,*) 'initializing this%leafc_xfer_patch with atmospheric c14 value'
          do i = bounds%begp,bounds%endp
             if (this%leafc_xfer_patch(i) /= spval .and. .not. isnan(this%leafc_xfer_patch(i)) ) then
                this%leafc_xfer_patch(i) = c12_cnveg_carbonstate_inst%leafc_xfer_patch(i) * c14ratio
             endif
          end do
       end if

       if(use_matrixcn)then
          call restartvar(ncid=ncid, flag=flag, varname='leafc_cap_14', xtype=ncd_double,  &
               dim1name='pft', long_name='', units='', &
               interpinic_flag='interp', readvar=readvar, data=this%matrix_cap_leafc_patch) 

          call restartvar(ncid=ncid, flag=flag, varname='leafc_storage_cap_14', xtype=ncd_double,  &
               dim1name='pft', long_name='', units='', &
               interpinic_flag='interp', readvar=readvar, data=this%matrix_cap_leafc_storage_patch) 

          call restartvar(ncid=ncid, flag=flag, varname='leafc_xfer_cap_14', xtype=ncd_double,  &
               dim1name='pft', long_name='', units='', &
               interpinic_flag='interp', readvar=readvar, data=this%matrix_cap_leafc_xfer_patch) 

          call restartvar(ncid=ncid, flag=flag, varname='leafc0_14', xtype=ncd_double,  &
               dim1name='pft', long_name='', units='', &
               interpinic_flag='interp', readvar=readvar, data=this%leafc0_patch) 

          call restartvar(ncid=ncid, flag=flag, varname='leafc0_storage_14', xtype=ncd_double,  &
               dim1name='pft', long_name='', units='', &
               interpinic_flag='interp', readvar=readvar, data=this%leafc0_storage_patch) 

          call restartvar(ncid=ncid, flag=flag, varname='leafc0_xfer_14', xtype=ncd_double,  &
               dim1name='pft', long_name='', units='', &
               interpinic_flag='interp', readvar=readvar, data=this%leafc0_xfer_patch) 

          call restartvar(ncid=ncid, flag=flag, varname='matrix_calloc_leaf_acc_14', xtype=ncd_double,  &
               dim1name='pft', long_name='', units='', &
               interpinic_flag='interp', readvar=readvar, data=this%matrix_calloc_leaf_acc_patch) 

          call restartvar(ncid=ncid, flag=flag, varname='matrix_calloc_leafst_acc_14', xtype=ncd_double,  &
               dim1name='pft', long_name='', units='', &
               interpinic_flag='interp', readvar=readvar, data=this%matrix_calloc_leafst_acc_patch) 

          call restartvar(ncid=ncid, flag=flag, varname='matrix_ctransfer_leafst_to_leafxf_acc_14', xtype=ncd_double,  &
               dim1name='pft', long_name='', units='', &
               interpinic_flag='interp', readvar=readvar, data=this%matrix_ctransfer_leafst_to_leafxf_acc_patch)

          call restartvar(ncid=ncid, flag=flag, varname='matrix_ctransfer_leafxf_to_leaf_acc_14', xtype=ncd_double,  &
               dim1name='pft', long_name='', units='', &
               interpinic_flag='interp', readvar=readvar, data=this%matrix_ctransfer_leafxf_to_leaf_acc_patch)

          call restartvar(ncid=ncid, flag=flag, varname='matrix_cturnover_leaf_acc_14', xtype=ncd_double,  &
               dim1name='pft', long_name='', units='', &
               interpinic_flag='interp', readvar=readvar, data=this%matrix_cturnover_leaf_acc_patch) 

          call restartvar(ncid=ncid, flag=flag, varname='matrix_cturnover_leafst_acc_14', xtype=ncd_double,  &
               dim1name='pft', long_name='', units='', &
               interpinic_flag='interp', readvar=readvar, data=this%matrix_cturnover_leafst_acc_patch) 

          call restartvar(ncid=ncid, flag=flag, varname='matrix_ctrunover_leafxf_acc_14', xtype=ncd_double,  &
               dim1name='pft', long_name='', units='', &
               interpinic_flag='interp', readvar=readvar, data=this%matrix_cturnover_leafxf_acc_patch) 

       end if

       call restartvar(ncid=ncid, flag=flag, varname='frootc_14', xtype=ncd_double,  &
            dim1name='pft', long_name='', units='', &
            interpinic_flag='interp', readvar=readvar, data=this%frootc_patch) 
       if (flag=='read' .and. .not. readvar) then
          if ( masterproc ) write(iulog,*) 'initializing this%frootc_patch with atmospheric c14 value'
          do i = bounds%begp,bounds%endp
             if (this%frootc_patch(i) /= spval .and. &
                  .not. isnan(this%frootc_patch(i)) ) then
                this%frootc_patch(i) = c12_cnveg_carbonstate_inst%frootc_patch(i) * c14ratio
             endif
          end do
       end if

       call restartvar(ncid=ncid, flag=flag, varname='frootc_storage_14', xtype=ncd_double,  &
            dim1name='pft', long_name='', units='', &
            interpinic_flag='interp', readvar=readvar, data=this%frootc_storage_patch) 
       if (flag=='read' .and. .not. readvar) then
          if ( masterproc ) write(iulog,*) 'initializing this%frootc_storage_patch with atmospheric c14 value'
          do i = bounds%begp,bounds%endp
             if (this%frootc_storage_patch(i) /= spval .and. &
                  .not. isnan(this%frootc_storage_patch(i)) ) then
                this%frootc_storage_patch(i) = c12_cnveg_carbonstate_inst%frootc_storage_patch(i) * c14ratio
             endif
          end do
       end if

       call restartvar(ncid=ncid, flag=flag, varname='frootc_xfer_14', xtype=ncd_double,  &
            dim1name='pft', long_name='', units='', &
            interpinic_flag='interp', readvar=readvar, data=this%frootc_xfer_patch) 
       if (flag=='read' .and. .not. readvar) then
          if ( masterproc ) write(iulog,*) 'initializing this%frootc_xfer_patch with atmospheric c14 value'
          do i = bounds%begp,bounds%endp
             if (this%frootc_xfer_patch(i) /= spval .and. &
                  .not. isnan(this%frootc_xfer_patch(i)) ) then
                this%frootc_xfer_patch(i) = c12_cnveg_carbonstate_inst%frootc_xfer_patch(i) * c14ratio
             endif
          end do
       end if

       if(use_matrixcn)then
          call restartvar(ncid=ncid, flag=flag, varname='frootc_cap_14', xtype=ncd_double,  &
               dim1name='pft', long_name='', units='', &
               interpinic_flag='interp', readvar=readvar, data=this%matrix_cap_frootc_patch) 

          call restartvar(ncid=ncid, flag=flag, varname='frootc_storage_cap_14', xtype=ncd_double,  &
               dim1name='pft', long_name='', units='', &
               interpinic_flag='interp', readvar=readvar, data=this%matrix_cap_frootc_storage_patch) 

          call restartvar(ncid=ncid, flag=flag, varname='frootc_xfer_cap_14', xtype=ncd_double,  &
               dim1name='pft', long_name='', units='', &
               interpinic_flag='interp', readvar=readvar, data=this%matrix_cap_frootc_xfer_patch) 

          call restartvar(ncid=ncid, flag=flag, varname='frootc0_14', xtype=ncd_double,  &
               dim1name='pft', long_name='', units='', &
               interpinic_flag='interp', readvar=readvar, data=this%frootc0_patch) 

          call restartvar(ncid=ncid, flag=flag, varname='frootc0_storage_14', xtype=ncd_double,  &
               dim1name='pft', long_name='', units='', &
               interpinic_flag='interp', readvar=readvar, data=this%frootc0_storage_patch) 

          call restartvar(ncid=ncid, flag=flag, varname='frootc0_xfer_14', xtype=ncd_double,  &
               dim1name='pft', long_name='', units='', &
               interpinic_flag='interp', readvar=readvar, data=this%frootc0_xfer_patch) 

          call restartvar(ncid=ncid, flag=flag, varname='matrix_calloc_froot_acc_14', xtype=ncd_double,  &
               dim1name='pft', long_name='', units='', &
               interpinic_flag='interp', readvar=readvar, data=this%matrix_calloc_froot_acc_patch) 

          call restartvar(ncid=ncid, flag=flag, varname='matrix_calloc_frootst_acc_14', xtype=ncd_double,  &
               dim1name='pft', long_name='', units='', &
               interpinic_flag='interp', readvar=readvar, data=this%matrix_calloc_frootst_acc_patch) 

          call restartvar(ncid=ncid, flag=flag, varname='matrix_ctransfer_frootst_to_frootxf_acc_14', xtype=ncd_double,  &
               dim1name='pft', long_name='', units='', &
               interpinic_flag='interp', readvar=readvar, data=this%matrix_ctransfer_frootst_to_frootxf_acc_patch)

          call restartvar(ncid=ncid, flag=flag, varname='matrix_ctransfer_frootxf_to_froot_acc_14', xtype=ncd_double,  &
               dim1name='pft', long_name='', units='', &
               interpinic_flag='interp', readvar=readvar, data=this%matrix_ctransfer_frootxf_to_froot_acc_patch)

          call restartvar(ncid=ncid, flag=flag, varname='matrix_cturnover_froot_acc_14', xtype=ncd_double,  &
               dim1name='pft', long_name='', units='', &
               interpinic_flag='interp', readvar=readvar, data=this%matrix_cturnover_froot_acc_patch) 

          call restartvar(ncid=ncid, flag=flag, varname='matrix_cturnover_frootst_acc_14', xtype=ncd_double,  &
               dim1name='pft', long_name='', units='', &
               interpinic_flag='interp', readvar=readvar, data=this%matrix_cturnover_frootst_acc_patch) 

          call restartvar(ncid=ncid, flag=flag, varname='matrix_cturnover_frootxf_acc_14', xtype=ncd_double,  &
               dim1name='pft', long_name='', units='', &
               interpinic_flag='interp', readvar=readvar, data=this%matrix_cturnover_frootxf_acc_patch) 
       end if

       call restartvar(ncid=ncid, flag=flag, varname='livestemc_14', xtype=ncd_double,  &
            dim1name='pft', long_name='', units='', &
            interpinic_flag='interp', readvar=readvar, data=this%livestemc_patch) 
       if (flag=='read' .and. .not. readvar) then
          if ( masterproc ) write(iulog,*) 'initializing this%livestemc_patch with atmospheric c14 value'
          do i = bounds%begp,bounds%endp
             if (this%livestemc_patch(i) /= spval .and. .not. isnan(this%livestemc_patch(i)) ) then
                this%livestemc_patch(i) = c12_cnveg_carbonstate_inst%livestemc_patch(i) * c14ratio
             endif
          end do
       end if

       call restartvar(ncid=ncid, flag=flag, varname='livestemc_storage_14', xtype=ncd_double,  &
            dim1name='pft', long_name='', units='', &
            interpinic_flag='interp', readvar=readvar, data=this%livestemc_storage_patch) 
       if (flag=='read' .and. .not. readvar) then
          if ( masterproc ) write(iulog,*) 'initializing this%livestemc_storage_patch with atmospheric c14 value'
          do i = bounds%begp,bounds%endp
             if (this%livestemc_storage_patch(i) /= spval .and. .not. isnan(this%livestemc_storage_patch(i)) ) then
                this%livestemc_storage_patch(i) = c12_cnveg_carbonstate_inst%livestemc_storage_patch(i) * c14ratio
             endif
          end do
       end if

       call restartvar(ncid=ncid, flag=flag, varname='livestemc_xfer_14', xtype=ncd_double,  &
            dim1name='pft', long_name='', units='', &
            interpinic_flag='interp', readvar=readvar, data=this%livestemc_xfer_patch) 
       if (flag=='read' .and. .not. readvar) then
          if ( masterproc ) write(iulog,*) 'initializing this%livestemc_xfer_patch with atmospheric c14 value'
          do i = bounds%begp,bounds%endp
             if (this%livestemc_xfer_patch(i) /= spval .and. .not. isnan(this%livestemc_xfer_patch(i)) ) then
                this%livestemc_xfer_patch(i) = c12_cnveg_carbonstate_inst%livestemc_xfer_patch(i) * c14ratio
             endif
          end do
       end if

       if(use_matrixcn)then
          call restartvar(ncid=ncid, flag=flag, varname='livestemc_cap_14', xtype=ncd_double,  &
               dim1name='pft', long_name='', units='', &
               interpinic_flag='interp', readvar=readvar, data=this%matrix_cap_livestemc_patch) 
  
          call restartvar(ncid=ncid, flag=flag, varname='livestemc_storage_cap_14', xtype=ncd_double,  &
               dim1name='pft', long_name='', units='', &
               interpinic_flag='interp', readvar=readvar, data=this%matrix_cap_livestemc_storage_patch) 

          call restartvar(ncid=ncid, flag=flag, varname='livestemc_xfer_cap_14', xtype=ncd_double,  &
               dim1name='pft', long_name='', units='', &
               interpinic_flag='interp', readvar=readvar, data=this%matrix_cap_livestemc_xfer_patch) 

          call restartvar(ncid=ncid, flag=flag, varname='livestemc0_14', xtype=ncd_double,  &
               dim1name='pft', long_name='', units='', &
               interpinic_flag='interp', readvar=readvar, data=this%livestemc0_patch) 

          call restartvar(ncid=ncid, flag=flag, varname='livestemc0_storage_14', xtype=ncd_double,  &
               dim1name='pft', long_name='', units='', &
               interpinic_flag='interp', readvar=readvar, data=this%livestemc0_storage_patch) 

          call restartvar(ncid=ncid, flag=flag, varname='livestemc0_xfer_14', xtype=ncd_double,  &
               dim1name='pft', long_name='', units='', &
               interpinic_flag='interp', readvar=readvar, data=this%livestemc0_xfer_patch) 

          call restartvar(ncid=ncid, flag=flag, varname='matrix_calloc_livestem_acc_14', xtype=ncd_double,  &
               dim1name='pft', long_name='', units='', &
               interpinic_flag='interp', readvar=readvar, data=this%matrix_calloc_livestem_acc_patch) 

          call restartvar(ncid=ncid, flag=flag, varname='matrix_calloc_livestemst_acc_14', xtype=ncd_double,  &
               dim1name='pft', long_name='', units='', &
               interpinic_flag='interp', readvar=readvar, data=this%matrix_calloc_livestemst_acc_patch) 

          call restartvar(ncid=ncid, flag=flag, varname='matrix_ctransfer_livestemst_to_livestemxf_acc_14', xtype=ncd_double,  &
               dim1name='pft', long_name='', units='', &
               interpinic_flag='interp', readvar=readvar, data=this%matrix_ctransfer_livestemst_to_livestemxf_acc_patch)

          call restartvar(ncid=ncid, flag=flag, varname='matrix_ctransfer_livestemxf_to_livestem_acc_14', xtype=ncd_double,  &
               dim1name='pft', long_name='', units='', &
               interpinic_flag='interp', readvar=readvar, data=this%matrix_ctransfer_livestemxf_to_livestem_acc_patch)

          call restartvar(ncid=ncid, flag=flag, varname='matrix_ctransfer_livestem_to_deadstem_acc_14', xtype=ncd_double,  &
               dim1name='pft', long_name='', units='', &
               interpinic_flag='interp', readvar=readvar, data=this%matrix_ctransfer_livestem_to_deadstem_acc_patch)

          call restartvar(ncid=ncid, flag=flag, varname='matrix_cturnover_livestem_acc_14', xtype=ncd_double,  &
               dim1name='pft', long_name='', units='', &
               interpinic_flag='interp', readvar=readvar, data=this%matrix_cturnover_livestem_acc_patch) 

          call restartvar(ncid=ncid, flag=flag, varname='matrix_cturnover_livestemst_acc_14', xtype=ncd_double,  &
               dim1name='pft', long_name='', units='', &
               interpinic_flag='interp', readvar=readvar, data=this%matrix_cturnover_livestemst_acc_patch) 

          call restartvar(ncid=ncid, flag=flag, varname='matrix_cturnover_livestemxf_acc_14', xtype=ncd_double,  &
               dim1name='pft', long_name='', units='', &
               interpinic_flag='interp', readvar=readvar, data=this%matrix_cturnover_livestemxf_acc_patch) 
       end if

       call restartvar(ncid=ncid, flag=flag, varname='deadstemc_14', xtype=ncd_double,  &
            dim1name='pft', long_name='', units='', &
            interpinic_flag='interp', readvar=readvar, data=this%deadstemc_patch) 
       if (flag=='read' .and. .not. readvar) then
          if ( masterproc ) write(iulog,*) 'initializing this%deadstemc_patch with atmospheric c14 value'
          do i = bounds%begp,bounds%endp
             if (this%deadstemc_patch(i) /= spval .and. .not. isnan(this%deadstemc_patch(i)) ) then
                this%deadstemc_patch(i) = c12_cnveg_carbonstate_inst%deadstemc_patch(i) * c14ratio
             endif
          end do
       end if

       call restartvar(ncid=ncid, flag=flag, varname='deadstemc_storage_14', xtype=ncd_double,  &
            dim1name='pft', long_name='', units='', &
            interpinic_flag='interp', readvar=readvar, data=this%deadstemc_storage_patch) 
       if (flag=='read' .and. .not. readvar) then
          if ( masterproc ) write(iulog,*) 'initializing this%deadstemc_storage_patch with atmospheric c14 value'
          do i = bounds%begp,bounds%endp
             if (this%deadstemc_storage_patch(i) /= spval .and. .not. isnan(this%deadstemc_storage_patch(i)) ) then
                this%deadstemc_storage_patch(i) = c12_cnveg_carbonstate_inst%deadstemc_storage_patch(i) * c14ratio
             endif
          end do
       end if

       call restartvar(ncid=ncid, flag=flag, varname='deadstemc_xfer_14', xtype=ncd_double,  &
            dim1name='pft', long_name='', units='', &
            interpinic_flag='interp', readvar=readvar, data=this%deadstemc_xfer_patch) 
       if (flag=='read' .and. .not. readvar) then
          if ( masterproc ) write(iulog,*) 'initializing this%deadstemc_xfer_patch with atmospheric c14 value'
          do i = bounds%begp,bounds%endp
             if (this%deadstemc_xfer_patch(i) /= spval .and. .not. isnan(this%deadstemc_xfer_patch(i)) ) then
                this%deadstemc_xfer_patch(i) = c12_cnveg_carbonstate_inst%deadstemc_xfer_patch(i) * c14ratio
             endif
          end do
       end if

       if(use_matrixcn)then
          call restartvar(ncid=ncid, flag=flag, varname='deadstemc_cap_14', xtype=ncd_double,  &
               dim1name='pft', long_name='', units='', &
               interpinic_flag='interp', readvar=readvar, data=this%matrix_cap_deadstemc_patch) 

          call restartvar(ncid=ncid, flag=flag, varname='deadstemc_storage_cap_14', xtype=ncd_double,  &
               dim1name='pft', long_name='', units='', &
               interpinic_flag='interp', readvar=readvar, data=this%matrix_cap_deadstemc_storage_patch) 

          call restartvar(ncid=ncid, flag=flag, varname='deadstemc_xfer_cap_14', xtype=ncd_double,  &
               dim1name='pft', long_name='', units='', &
               interpinic_flag='interp', readvar=readvar, data=this%matrix_cap_deadstemc_xfer_patch) 

          call restartvar(ncid=ncid, flag=flag, varname='deadstemc0_14', xtype=ncd_double,  &
               dim1name='pft', long_name='', units='', &
               interpinic_flag='interp', readvar=readvar, data=this%deadstemc0_patch) 

          call restartvar(ncid=ncid, flag=flag, varname='deadstemc0_storage_14', xtype=ncd_double,  &
               dim1name='pft', long_name='', units='', &
               interpinic_flag='interp', readvar=readvar, data=this%deadstemc0_storage_patch) 

          call restartvar(ncid=ncid, flag=flag, varname='deadstemc0_xfer_14', xtype=ncd_double,  &
               dim1name='pft', long_name='', units='', &
               interpinic_flag='interp', readvar=readvar, data=this%deadstemc0_xfer_patch) 

          call restartvar(ncid=ncid, flag=flag, varname='matrix_calloc_deadstem_acc_14', xtype=ncd_double,  &
               dim1name='pft', long_name='', units='', &
               interpinic_flag='interp', readvar=readvar, data=this%matrix_calloc_deadstem_acc_patch) 

          call restartvar(ncid=ncid, flag=flag, varname='matrix_calloc_deadstemst_acc_14', xtype=ncd_double,  &
               dim1name='pft', long_name='', units='', &
               interpinic_flag='interp', readvar=readvar, data=this%matrix_calloc_deadstemst_acc_patch) 

          call restartvar(ncid=ncid, flag=flag, varname='matrix_ctransfer_deadstemst_to_deadstemxf_acc_14', xtype=ncd_double,  &
               dim1name='pft', long_name='', units='', &
               interpinic_flag='interp', readvar=readvar, data=this%matrix_ctransfer_deadstemst_to_deadstemxf_acc_patch)

          call restartvar(ncid=ncid, flag=flag, varname='matrix_ctransfer_deadstemxf_to_deadstem_acc_14', xtype=ncd_double,  &
               dim1name='pft', long_name='', units='', &
               interpinic_flag='interp', readvar=readvar, data=this%matrix_ctransfer_deadstemxf_to_deadstem_acc_patch)

          call restartvar(ncid=ncid, flag=flag, varname='matrix_cturnover_deadstem_acc_14', xtype=ncd_double,  &
               dim1name='pft', long_name='', units='', &
               interpinic_flag='interp', readvar=readvar, data=this%matrix_cturnover_deadstem_acc_patch) 

          call restartvar(ncid=ncid, flag=flag, varname='matrix_cturnover_deadstemst_acc_14', xtype=ncd_double,  &
               dim1name='pft', long_name='', units='', &
               interpinic_flag='interp', readvar=readvar, data=this%matrix_cturnover_deadstemst_acc_patch) 

          call restartvar(ncid=ncid, flag=flag, varname='matrix_cturnover_deadstemxf_acc_14', xtype=ncd_double,  &
               dim1name='pft', long_name='', units='', &
               interpinic_flag='interp', readvar=readvar, data=this%matrix_cturnover_deadstemxf_acc_patch) 
       end if

       call restartvar(ncid=ncid, flag=flag, varname='livecrootc_14', xtype=ncd_double,  &
            dim1name='pft', long_name='', units='', &
            interpinic_flag='interp', readvar=readvar, data=this%livecrootc_patch) 
       if (flag=='read' .and. .not. readvar) then
          if ( masterproc ) write(iulog,*) 'initializing this%livecrootc_patch with atmospheric c14 value'
          do i = bounds%begp,bounds%endp
             if (this%livecrootc_patch(i) /= spval .and. .not. isnan(this%livecrootc_patch(i)) ) then
                this%livecrootc_patch(i) = c12_cnveg_carbonstate_inst%livecrootc_patch(i) * c14ratio
             endif
          end do
       end if

       call restartvar(ncid=ncid, flag=flag, varname='livecrootc_storage_14', xtype=ncd_double,  &
            dim1name='pft', long_name='', units='', &
            interpinic_flag='interp', readvar=readvar, data=this%livecrootc_storage_patch) 
       if (flag=='read' .and. .not. readvar) then
          if ( masterproc ) write(iulog,*) 'initializing this%livecrootc_storage_patch with atmospheric c14 value'
          do i = bounds%begp,bounds%endp
             if (this%livecrootc_storage_patch(i) /= spval .and. .not. isnan(this%livecrootc_storage_patch(i)) ) then
                this%livecrootc_storage_patch(i) = c12_cnveg_carbonstate_inst%livecrootc_storage_patch(i) * c14ratio
             endif
          end do
       end if

       call restartvar(ncid=ncid, flag=flag, varname='livecrootc_xfer_14', xtype=ncd_double,  &
            dim1name='pft', long_name='', units='', &
            interpinic_flag='interp', readvar=readvar, data=this%livecrootc_xfer_patch) 
       if (flag=='read' .and. .not. readvar) then
          if ( masterproc ) write(iulog,*) 'initializing this%livecrootc_xfer_patch with atmospheric c14 value'
          do i = bounds%begp,bounds%endp
             if (this%livecrootc_xfer_patch(i) /= spval .and. .not. isnan(this%livecrootc_xfer_patch(i)) ) then
                this%livecrootc_xfer_patch(i) = c12_cnveg_carbonstate_inst%livecrootc_xfer_patch(i) * c14ratio
             endif
          end do
       end if

       if(use_matrixcn)then
          call restartvar(ncid=ncid, flag=flag, varname='livecrootc_cap_14', xtype=ncd_double,  &
               dim1name='pft', long_name='', units='', &
               interpinic_flag='interp', readvar=readvar, data=this%matrix_cap_livecrootc_patch) 

          call restartvar(ncid=ncid, flag=flag, varname='livecrootc_storage_cap_14', xtype=ncd_double,  &
               dim1name='pft', long_name='', units='', &
               interpinic_flag='interp', readvar=readvar, data=this%matrix_cap_livecrootc_storage_patch) 

          call restartvar(ncid=ncid, flag=flag, varname='livecrootc_xfer_cap_14', xtype=ncd_double,  &
               dim1name='pft', long_name='', units='', &
               interpinic_flag='interp', readvar=readvar, data=this%matrix_cap_livecrootc_xfer_patch) 

          call restartvar(ncid=ncid, flag=flag, varname='livecrootc0_14', xtype=ncd_double,  &
               dim1name='pft', long_name='', units='', &
               interpinic_flag='interp', readvar=readvar, data=this%livecrootc0_patch) 

          call restartvar(ncid=ncid, flag=flag, varname='livecrootc0_storage_14', xtype=ncd_double,  &
               dim1name='pft', long_name='', units='', &
               interpinic_flag='interp', readvar=readvar, data=this%livecrootc0_storage_patch) 

          call restartvar(ncid=ncid, flag=flag, varname='livecrootc0_xfer_14', xtype=ncd_double,  &
               dim1name='pft', long_name='', units='', &
               interpinic_flag='interp', readvar=readvar, data=this%livecrootc0_xfer_patch) 

          call restartvar(ncid=ncid, flag=flag, varname='matrix_calloc_livecroot_acc_14', xtype=ncd_double,  &
               dim1name='pft', long_name='', units='', &
               interpinic_flag='interp', readvar=readvar, data=this%matrix_calloc_livecroot_acc_patch) 

          call restartvar(ncid=ncid, flag=flag, varname='matrix_calloc_livecrootst_acc_14', xtype=ncd_double,  &
               dim1name='pft', long_name='', units='', &
               interpinic_flag='interp', readvar=readvar, data=this%matrix_calloc_livecrootst_acc_patch) 

          call restartvar(ncid=ncid, flag=flag, varname='matrix_ctransfer_livecrootst_to_livecrootxf_acc_14', xtype=ncd_double,  &
               dim1name='pft', long_name='', units='', &
               interpinic_flag='interp', readvar=readvar, data=this%matrix_ctransfer_livecrootst_to_livecrootxf_acc_patch)

          call restartvar(ncid=ncid, flag=flag, varname='matrix_ctransfer_livecrootxf_to_livecroot_acc_14', xtype=ncd_double,  &
               dim1name='pft', long_name='', units='', &
               interpinic_flag='interp', readvar=readvar, data=this%matrix_ctransfer_livecrootxf_to_livecroot_acc_patch)

          call restartvar(ncid=ncid, flag=flag, varname='matrix_ctransfer_livecroot_to_deadcroot_acc_14', xtype=ncd_double,  &
               dim1name='pft', long_name='', units='', &
               interpinic_flag='interp', readvar=readvar, data=this%matrix_ctransfer_livecroot_to_deadcroot_acc_patch)

          call restartvar(ncid=ncid, flag=flag, varname='matrix_cturnover_livecroot_acc_14', xtype=ncd_double,  &
               dim1name='pft', long_name='', units='', &
               interpinic_flag='interp', readvar=readvar, data=this%matrix_cturnover_livecroot_acc_patch) 

          call restartvar(ncid=ncid, flag=flag, varname='matrix_cturnover_livecrootst_acc_14', xtype=ncd_double,  &
               dim1name='pft', long_name='', units='', &
               interpinic_flag='interp', readvar=readvar, data=this%matrix_cturnover_livecrootst_acc_patch) 

          call restartvar(ncid=ncid, flag=flag, varname='matrix_cturnover_livecrootxf_acc_14', xtype=ncd_double,  &
               dim1name='pft', long_name='', units='', &
               interpinic_flag='interp', readvar=readvar, data=this%matrix_cturnover_livecrootxf_acc_patch) 
       end if

       call restartvar(ncid=ncid, flag=flag, varname='deadcrootc_14', xtype=ncd_double,  &
            dim1name='pft', long_name='', units='', &
            interpinic_flag='interp', readvar=readvar, data=this%deadcrootc_patch) 
       if (flag=='read' .and. .not. readvar) then
          if ( masterproc ) write(iulog,*) 'initializing this%deadcrootc_patch with atmospheric c14 value'
          do i = bounds%begp,bounds%endp
             if (this%deadcrootc_patch(i) /= spval .and. .not. isnan(this%deadcrootc_patch(i)) ) then
                this%deadcrootc_patch(i) = c12_cnveg_carbonstate_inst%deadcrootc_patch(i) * c14ratio
             endif
          end do
       end if

       call restartvar(ncid=ncid, flag=flag, varname='deadcrootc_storage_14', xtype=ncd_double,  &
            dim1name='pft', long_name='', units='', &
            interpinic_flag='interp', readvar=readvar, data=this%deadcrootc_storage_patch) 
       if (flag=='read' .and. .not. readvar) then
          if ( masterproc ) write(iulog,*) 'initializing this%deadcrootc_storage_patch with atmospheric c14 value'
          do i = bounds%begp,bounds%endp
             if (this%deadcrootc_storage_patch(i) /= spval .and. .not. isnan(this%deadcrootc_storage_patch(i)) ) then
                this%deadcrootc_storage_patch(i) = c12_cnveg_carbonstate_inst%deadcrootc_storage_patch(i) * c14ratio
             endif
          end do
       end if

       call restartvar(ncid=ncid, flag=flag, varname='deadcrootc_xfer_14', xtype=ncd_double,  &
            dim1name='pft', long_name='', units='', &
            interpinic_flag='interp', readvar=readvar, data=this%deadcrootc_xfer_patch) 
       if (flag=='read' .and. .not. readvar) then
          if ( masterproc ) write(iulog,*) 'initializing this%deadcrootc_xfer_patch with atmospheric c14 value'
          do i = bounds%begp,bounds%endp
             if (this%deadcrootc_xfer_patch(i) /= spval .and. .not. isnan(this%deadcrootc_xfer_patch(i)) ) then
                this%deadcrootc_xfer_patch(i) = c12_cnveg_carbonstate_inst%deadcrootc_xfer_patch(i) * c14ratio
             endif
          end do
       end if

       if(use_matrixcn)then
          call restartvar(ncid=ncid, flag=flag, varname='deadcrootc_cap_14', xtype=ncd_double,  &
               dim1name='pft', long_name='', units='', &
               interpinic_flag='interp', readvar=readvar, data=this%matrix_cap_deadcrootc_patch) 

          call restartvar(ncid=ncid, flag=flag, varname='deadcrootc_storage_cap_14', xtype=ncd_double,  &
               dim1name='pft', long_name='', units='', &
               interpinic_flag='interp', readvar=readvar, data=this%matrix_cap_deadcrootc_storage_patch) 

          call restartvar(ncid=ncid, flag=flag, varname='deadcrootc_xfer_cap_14', xtype=ncd_double,  &
               dim1name='pft', long_name='', units='', &
               interpinic_flag='interp', readvar=readvar, data=this%matrix_cap_deadcrootc_xfer_patch) 

          call restartvar(ncid=ncid, flag=flag, varname='deadcrootc0_14', xtype=ncd_double,  &
               dim1name='pft', long_name='', units='', &
               interpinic_flag='interp', readvar=readvar, data=this%deadcrootc0_patch) 

          call restartvar(ncid=ncid, flag=flag, varname='deadcrootc0_storage_14', xtype=ncd_double,  &
               dim1name='pft', long_name='', units='', &
               interpinic_flag='interp', readvar=readvar, data=this%deadcrootc0_storage_patch) 

          call restartvar(ncid=ncid, flag=flag, varname='deadcrootc0_xfer_14', xtype=ncd_double,  &
               dim1name='pft', long_name='', units='', &
               interpinic_flag='interp', readvar=readvar, data=this%deadcrootc0_xfer_patch) 
!
          call restartvar(ncid=ncid, flag=flag, varname='matrix_calloc_deadcroot_acc_14', xtype=ncd_double,  &
               dim1name='pft', long_name='', units='', &
               interpinic_flag='interp', readvar=readvar, data=this%matrix_calloc_deadcroot_acc_patch) 

          call restartvar(ncid=ncid, flag=flag, varname='matrix_calloc_deadcrootst_acc_14', xtype=ncd_double,  &
               dim1name='pft', long_name='', units='', &
               interpinic_flag='interp', readvar=readvar, data=this%matrix_calloc_deadcrootst_acc_patch) 

          call restartvar(ncid=ncid, flag=flag, varname='matrix_ctransfer_deadcrootst_to_deadcrootxf_acc_14', xtype=ncd_double,  &
               dim1name='pft', long_name='', units='', &
               interpinic_flag='interp', readvar=readvar, data=this%matrix_ctransfer_deadcrootst_to_deadcrootxf_acc_patch)

          call restartvar(ncid=ncid, flag=flag, varname='matrix_ctransfer_deadcrootxf_to_deadcroot_acc_14', xtype=ncd_double,  &
               dim1name='pft', long_name='', units='', &
               interpinic_flag='interp', readvar=readvar, data=this%matrix_ctransfer_deadcrootxf_to_deadcroot_acc_patch)

          call restartvar(ncid=ncid, flag=flag, varname='matrix_cturnover_deadcroot_acc_14', xtype=ncd_double,  &
               dim1name='pft', long_name='', units='', &
               interpinic_flag='interp', readvar=readvar, data=this%matrix_cturnover_deadcroot_acc_patch) 

          call restartvar(ncid=ncid, flag=flag, varname='matrix_cturnover_deadcrootst_acc_14', xtype=ncd_double,  &
               dim1name='pft', long_name='', units='', &
               interpinic_flag='interp', readvar=readvar, data=this%matrix_cturnover_deadcrootst_acc_patch) 

          call restartvar(ncid=ncid, flag=flag, varname='matrix_cturnover_deadcrootxf_acc_14', xtype=ncd_double,  &
               dim1name='pft', long_name='', units='', &
               interpinic_flag='interp', readvar=readvar, data=this%matrix_cturnover_deadcrootxf_acc_patch) 
       end if

       if(use_matrixcn .and. use_crop)then
          call restartvar(ncid=ncid, flag=flag,  varname='grainc0_14', xtype=ncd_double,  &
               dim1name='pft',    long_name='initial grain C14', units='gC14/m2', &
               interpinic_flag='interp', readvar=readvar, data=this%grainc0_patch)
 
          call restartvar(ncid=ncid, flag=flag,  varname='grainc0_storage_14', xtype=ncd_double,  &
               dim1name='pft',    long_name='initial grain C14 storage', units='gC14/m2', &
               interpinic_flag='interp', readvar=readvar, data=this%grainc0_storage_patch)

          call restartvar(ncid=ncid, flag=flag,  varname='grainc0_xfer_14', xtype=ncd_double,  &
               dim1name='pft',    long_name='initial grain C14 transfer', units='gC14/m2', &
               interpinic_flag='interp', readvar=readvar, data=this%grainc0_xfer_patch)

          call restartvar(ncid=ncid, flag=flag,  varname='matrix_calloc_grain_acc_14', xtype=ncd_double,  &
               dim1name='pft',    long_name='C14 accumulated allocation to grain', units='gC14/m2', &
               interpinic_flag='interp', readvar=readvar, data=this%matrix_calloc_grain_acc_patch)
 
          call restartvar(ncid=ncid, flag=flag,  varname='matrix_calloc_grainst_acc_14', xtype=ncd_double,  &
               dim1name='pft',    long_name='C14 accumulated allocation to grain storage', units='gC14/m2', &
               interpinic_flag='interp', readvar=readvar, data=this%matrix_calloc_grainst_acc_patch)

          call restartvar(ncid=ncid, flag=flag, varname='matrix_ctransfer_grainst_to_grainxf_acc_14', xtype=ncd_double,  &
               dim1name='pft', long_name='', units='', &
               interpinic_flag='interp', readvar=readvar, data=this%matrix_ctransfer_grainst_to_grainxf_acc_patch)

          call restartvar(ncid=ncid, flag=flag, varname='matrix_ctransfer_grainxf_to_grain_acc_14', xtype=ncd_double,  &
               dim1name='pft', long_name='', units='', &
               interpinic_flag='interp', readvar=readvar, data=this%matrix_ctransfer_grainxf_to_grain_acc_patch)

          call restartvar(ncid=ncid, flag=flag,  varname='matrix_cturnover_grain_acc_14', xtype=ncd_double,  &
               dim1name='pft',    long_name='', units='', &
               interpinic_flag='interp', readvar=readvar, data=this%matrix_cturnover_grain_acc_patch)
 
          call restartvar(ncid=ncid, flag=flag,  varname='matrix_cturnover_grainst_acc_14', xtype=ncd_double,  &
               dim1name='pft',    long_name='', units='', &
               interpinic_flag='interp', readvar=readvar, data=this%matrix_cturnover_grainst_acc_patch)
 
          call restartvar(ncid=ncid, flag=flag,  varname='matrix_cturnover_grainxf_acc_14', xtype=ncd_double,  &
               dim1name='pft',    long_name='', units='', &
               interpinic_flag='interp', readvar=readvar, data=this%matrix_cturnover_grainxf_acc_patch)
       end if

       call restartvar(ncid=ncid, flag=flag, varname='gresp_storage_14', xtype=ncd_double,  &
            dim1name='pft', long_name='', units='', &
            interpinic_flag='interp', readvar=readvar, data=this%gresp_storage_patch) 
       if (flag=='read' .and. .not. readvar) then
          if ( masterproc ) write(iulog,*) 'initializing this%gresp_storage_patch with atmospheric c14 value'
          do i = bounds%begp,bounds%endp
             if (this%gresp_storage_patch(i) /= spval .and. .not. isnan(this%gresp_storage_patch(i)) ) then
                this%gresp_storage_patch(i) = c12_cnveg_carbonstate_inst%gresp_storage_patch(i) * c14ratio
             endif
          end do
       end if

       call restartvar(ncid=ncid, flag=flag, varname='gresp_xfer_14', xtype=ncd_double,  &
            dim1name='pft', long_name='', units='', &
            interpinic_flag='interp', readvar=readvar, data=this%gresp_xfer_patch) 
       if (flag=='read' .and. .not. readvar) then
          if ( masterproc ) write(iulog,*) 'initializing this%gresp_xfer_patch with atmospheric c14 value'
          do i = bounds%begp,bounds%endp
             if (this%gresp_xfer_patch(i) /= spval .and. .not. isnan(this%gresp_xfer_patch(i)) ) then
                this%gresp_xfer_patch(i) = c12_cnveg_carbonstate_inst%gresp_xfer_patch(i) * c14ratio
             endif
          end do
       end if

       call restartvar(ncid=ncid, flag=flag, varname='cpool_14', xtype=ncd_double,  &
            dim1name='pft', long_name='', units='', &
            interpinic_flag='interp', readvar=readvar, data=this%cpool_patch) 
       if (flag=='read' .and. .not. readvar) then
          if ( masterproc ) write(iulog,*) 'initializing this%cpool_patch with atmospheric c14 value'
          do i = bounds%begp,bounds%endp
             if (this%cpool_patch(i) /= spval .and. .not. isnan(this%cpool_patch(i)) ) then
                this%cpool_patch(i) = c12_cnveg_carbonstate_inst%cpool_patch(i) * c14ratio
             endif
          end do
       end if

       call restartvar(ncid=ncid, flag=flag, varname='xsmrpool_14', xtype=ncd_double,  &
            dim1name='pft', long_name='', units='', &
            interpinic_flag='interp', readvar=readvar, data=this%xsmrpool_patch) 
       if (flag=='read' .and. .not. readvar) then
          if ( masterproc ) write(iulog,*) 'initializing this%xsmrpool_patch with atmospheric c14 value'
          do i = bounds%begp,bounds%endp
             if (this%xsmrpool_patch(i) /= spval .and. .not. isnan(this%xsmrpool_patch(i)) ) then
                this%xsmrpool_patch(i) = c12_cnveg_carbonstate_inst%xsmrpool_patch(i) * c14ratio
             endif
          end do
       end if

       call restartvar(ncid=ncid, flag=flag, varname='xsmrpool_loss_14', xtype=ncd_double,  &
            dim1name='pft', long_name='', units='', &
            interpinic_flag='interp', readvar=readvar, data=this%xsmrpool_loss_patch) 
       if (flag=='read' .and. .not. readvar) then
          if ( masterproc ) write(iulog,*) 'initializing this%xsmrpool_loss_patch with atmospheric c14 value'
          do i = bounds%begp,bounds%endp
             if (this%xsmrpool_loss_patch(i) /= spval .and. .not. isnan(this%xsmrpool_loss_patch(i)) ) then
                this%xsmrpool_loss_patch(i) = c12_cnveg_carbonstate_inst%xsmrpool_loss_patch(i) * c14ratio
             endif
          end do
       end if

       call restartvar(ncid=ncid, flag=flag, varname='pft_ctrunc_14', xtype=ncd_double,  &
            dim1name='pft', long_name='', units='', &
            interpinic_flag='interp', readvar=readvar, data=this%ctrunc_patch) 
       if (flag=='read' .and. .not. readvar) then
          if ( masterproc ) write(iulog,*) 'initializing this%ctrunc_patch with atmospheric c14 value'
          do i = bounds%begp,bounds%endp
             if (this%ctrunc_patch(i) /= spval .and. .not. isnan(this%ctrunc_patch(i)) ) then
                this%ctrunc_patch(i) = c12_cnveg_carbonstate_inst%ctrunc_patch(i) * c14ratio
             endif
          end do
       end if

    end if

    !--------------------------------
    ! patch prognostic crop variables
    !--------------------------------

    if (use_crop) then
       if (carbon_type == 'c12') then
          do k = 1, nrepr
             data1dptr => this%reproductivec_patch(:,k)
             ! e.g., grainc
             varname = get_repr_rest_fname(k)//'c'
             call restartvar(ncid=ncid, flag=flag,  varname=varname, &
                  xtype=ncd_double,  &
                  dim1name='pft', &
                  long_name=get_repr_longname(k)//' C', &
                  units='gC/m2', &
                  interpinic_flag='interp', readvar=readvar, data=data1dptr)
          end do

          do k = 1, nrepr
             data1dptr => this%reproductivec_storage_patch(:,k)
             ! e.g., grainc_storage
             varname = get_repr_rest_fname(k)//'c_storage'
             call restartvar(ncid=ncid, flag=flag,  varname=varname, &
                  xtype=ncd_double,  &
                  dim1name='pft', &
                  long_name=get_repr_longname(k)//' C storage', &
                  units='gC/m2', &
                  interpinic_flag='interp', readvar=readvar, data=data1dptr)
          end do

          do k = 1, nrepr
             data1dptr => this%reproductivec_xfer_patch(:,k)
             ! e.g., grainc_xfer
             varname = get_repr_rest_fname(k)//'c_xfer'
             call restartvar(ncid=ncid, flag=flag,  varname=varname, &
                  xtype=ncd_double,  &
                  dim1name='pft', &
                  long_name=get_repr_longname(k)//' C transfer', &
                  units='gC/m2', &
                  interpinic_flag='interp', readvar=readvar, data=data1dptr)
          end do

          call restartvar(ncid=ncid, flag=flag, varname='cropseedc_deficit', xtype=ncd_double,  &
               dim1name='pft', long_name='pool for seeding new crop growth', units='gC/m2', &
               interpinic_flag='interp', readvar=readvar, data=this%cropseedc_deficit_patch)
       end if

       if (carbon_type == 'c13') then
          do k = 1, nrepr
             data1dptr => this%reproductivec_patch(:,k)
             ! e.g., grainc_13
             varname = get_repr_rest_fname(k)//'c_13'
             call restartvar(ncid=ncid, flag=flag, varname=varname, &
                  xtype=ncd_double,  &
                  dim1name='pft', &
                  long_name='c13 '//get_repr_longname(k)//' C', &
                  units='gC13/m2', &
                  interpinic_flag='interp', readvar=readvar, data=data1dptr)
             if (flag=='read' .and. .not. readvar) then
                call set_missing_from_template( &
                     my_var = data1dptr, &
                     template_var = c12_cnveg_carbonstate_inst%reproductivec_patch(:,k), &
                     multiplier = c3_r2)
             end if
          end do

          do k = 1, nrepr
             data1dptr => this%reproductivec_storage_patch(:,k)
             ! e.g., grainc_13_storage
             varname = get_repr_rest_fname(k)//'c_13_storage'
             call restartvar(ncid=ncid, flag=flag, varname=varname, &
                  xtype=ncd_double,  &
                  dim1name='pft', &
                  long_name='c13 '//get_repr_longname(k)//' C storage', &
                  units='gC13/m2', &
                  interpinic_flag='interp', readvar=readvar, data=data1dptr)
             if (flag=='read' .and. .not. readvar) then
                call set_missing_from_template( &
                     my_var = data1dptr, &
                     template_var = c12_cnveg_carbonstate_inst%reproductivec_storage_patch(:,k), &
                     multiplier = c3_r2)
             end if
          end do

          do k = 1, nrepr
             data1dptr => this%reproductivec_xfer_patch(:,k)
             ! e.g., grainc_13_xfer
             varname = get_repr_rest_fname(k)//'c_13_xfer'
             call restartvar(ncid=ncid, flag=flag, varname=varname, &
                  xtype=ncd_double,  &
                  dim1name='pft', &
                  long_name='c13 '//get_repr_longname(k)//' C transfer', &
                  units='gC13/m2', &
                  interpinic_flag='interp', readvar=readvar, data=data1dptr)
             if (flag=='read' .and. .not. readvar) then
                call set_missing_from_template( &
                     my_var = data1dptr, &
                     template_var = c12_cnveg_carbonstate_inst%reproductivec_xfer_patch(:,k), &
                     multiplier = c3_r2)
             end if
          end do

          call restartvar(ncid=ncid, flag=flag, varname='cropseedc_13_deficit', xtype=ncd_double,  &
               dim1name='pft', long_name='pool for seeding new crop growth', units='gC13/m2', &
               interpinic_flag='interp', readvar=readvar, data=this%cropseedc_deficit_patch)
          if (flag=='read' .and. .not. readvar) then
             call set_missing_from_template( &
                  my_var = this%cropseedc_deficit_patch, &
                  template_var = c12_cnveg_carbonstate_inst%cropseedc_deficit_patch, &
                  multiplier = c3_r2)
          end if
       end if

       if ( carbon_type == 'c14' ) then

          do k = 1, nrepr
             data1dptr => this%reproductivec_patch(:,k)
             ! e.g., grainc_14
             varname = get_repr_rest_fname(k)//'c_14'
             call restartvar(ncid=ncid, flag=flag, varname=varname, &
                  xtype=ncd_double,  &
                  dim1name='pft', &
                  long_name='c14 '//get_repr_longname(k)//' C', &
                  units='gC14/m2', &
                  interpinic_flag='interp', readvar=readvar, data=data1dptr)
             if (flag=='read' .and. .not. readvar) then
                call set_missing_from_template( &
                     my_var = data1dptr, &
                     template_var = c12_cnveg_carbonstate_inst%reproductivec_patch(:,k), &
                     multiplier = c3_r2)
             end if
          end do

          do k = 1, nrepr
             data1dptr => this%reproductivec_storage_patch(:,k)
             ! e.g., grainc_14_storage
             varname = get_repr_rest_fname(k)//'c_14_storage'
             call restartvar(ncid=ncid, flag=flag, varname=varname, &
                  xtype=ncd_double,  &
                  dim1name='pft', &
                  long_name='c14 '//get_repr_longname(k)//' C storage', &
                  units='gC14/m2', &
                  interpinic_flag='interp', readvar=readvar, data=data1dptr)
             if (flag=='read' .and. .not. readvar) then
                call set_missing_from_template( &
                     my_var = data1dptr, &
                     template_var = c12_cnveg_carbonstate_inst%reproductivec_storage_patch(:,k), &
                     multiplier = c3_r2)
             end if
          end do

          do k = 1, nrepr
             data1dptr => this%reproductivec_xfer_patch(:,k)
             ! e.g., grainc_14_xfer
             varname = get_repr_rest_fname(k)//'c_14_xfer'
             call restartvar(ncid=ncid, flag=flag, varname=varname, &
                  xtype=ncd_double,  &
                  dim1name='pft', &
                  long_name='c14 '//get_repr_longname(k)//' C transfer', &
                  units='gC14/m2', &
                  interpinic_flag='interp', readvar=readvar, data=data1dptr)
             if (flag=='read' .and. .not. readvar) then
                call set_missing_from_template( &
                     my_var = data1dptr, &
                     template_var = c12_cnveg_carbonstate_inst%reproductivec_xfer_patch(:,k), &
                     multiplier = c3_r2)
             end if
          end do

          call restartvar(ncid=ncid, flag=flag, varname='cropseedc_14_deficit', xtype=ncd_double,  &
               dim1name='pft', long_name='pool for seeding new crop growth', units='gC14/m2', &
               interpinic_flag='interp', readvar=readvar, data=this%cropseedc_deficit_patch)
          if (flag=='read' .and. .not. readvar) then
             if ( masterproc ) write(iulog,*) 'initializing this%cropseedc_deficit_patch with atmospheric c14 value'
             call set_missing_from_template( &
                  my_var = this%cropseedc_deficit_patch, &
                  template_var = c12_cnveg_carbonstate_inst%cropseedc_deficit_patch, &
                  multiplier = c14ratio)
          end if
       end if
    end if

    !--------------------------------
    ! gridcell carbon state variables
    !--------------------------------

    if (carbon_type == 'c12') then
       ! BACKWARDS_COMPATIBILITY(wjs, 2017-01-12) Naming this with a _g suffix in order
       ! to distinguish it from the old column-level seedc restart variable
       call restartvar(ncid=ncid, flag=flag, varname='seedc_g', xtype=ncd_double,  &
            dim1name='gridcell', long_name='', units='', &
            interpinic_flag='interp', readvar=readvar, data=this%seedc_grc) 
    end if

    !--------------------------------
    ! C13 gridcell carbon state variables
    !--------------------------------

    if (carbon_type == 'c13') then
       call restartvar(ncid=ncid, flag=flag, varname='seedc_13_g', xtype=ncd_double,  &
            dim1name='gridcell', long_name='', units='', &
            interpinic_flag='interp', readvar=readvar, data=this%seedc_grc) 
       if (flag=='read' .and. .not. readvar) then
          call set_missing_from_template( &
               my_var = this%seedc_grc, &
               template_var = c12_cnveg_carbonstate_inst%seedc_grc, &
               multiplier = c3_r2)
       end if
    end if

    !--------------------------------
    ! C14 column carbon state variables
    !--------------------------------

    if ( carbon_type == 'c14' ) then
       call restartvar(ncid=ncid, flag=flag, varname='seedc_14_g', xtype=ncd_double,  &
            dim1name='gridcell', &
            long_name='', units='', &
            interpinic_flag='interp', readvar=readvar, data=this%seedc_grc) 
       if (flag=='read' .and. .not. readvar) then
          if ( masterproc ) write(iulog,*) 'initializing this%seedc_grc with atmospheric c14 value'
          call set_missing_from_template( &
               my_var = this%seedc_grc, &
               template_var = c12_cnveg_carbonstate_inst%seedc_grc, &
               multiplier = c14ratio)
       end if
    end if

    ! Output spinup factor for deadwood (dead stem and dead course root)
    if ( present(spinup_factor4deadwood) ) spinup_factor4deadwood = spinup_factor_AD

  end subroutine Restart

  !-----------------------------------------------------------------------
  subroutine SetValues ( this, &
       num_patch, filter_patch, value_patch, &
       num_column, filter_column, value_column)
    !
    ! !DESCRIPTION:
    ! Set carbon state variables
    !
    ! !ARGUMENTS:
    class (cnveg_carbonstate_type) :: this
    integer , intent(in) :: num_patch
    integer , intent(in) :: filter_patch(:)
    real(r8), intent(in) :: value_patch
    integer , intent(in) :: num_column
    integer , intent(in) :: filter_column(:)
    real(r8), intent(in) :: value_column
    !
    ! !LOCAL VARIABLES:
    integer :: fi,i,j,k,l     ! loop index
    !------------------------------------------------------------------------

    do fi = 1,num_patch
       i  = filter_patch(fi)
       this%leafc_patch(i)              = value_patch
       this%leafc_storage_patch(i)      = value_patch
       this%leafc_xfer_patch(i)         = value_patch
       this%leafc_storage_xfer_acc_patch(i) = value_patch
       this%storage_cdemand_patch(i)        = value_patch        
       this%frootc_patch(i)             = value_patch
       this%frootc_storage_patch(i)     = value_patch
       this%frootc_xfer_patch(i)        = value_patch
       this%livestemc_patch(i)          = value_patch
       this%livestemc_storage_patch(i)  = value_patch
       this%livestemc_xfer_patch(i)     = value_patch
       this%deadstemc_patch(i)          = value_patch
       this%deadstemc_storage_patch(i)  = value_patch
       this%deadstemc_xfer_patch(i)     = value_patch
       this%livecrootc_patch(i)         = value_patch
       this%livecrootc_storage_patch(i) = value_patch
       this%livecrootc_xfer_patch(i)    = value_patch
       this%deadcrootc_patch(i)         = value_patch
       this%deadcrootc_storage_patch(i) = value_patch
       this%deadcrootc_xfer_patch(i)    = value_patch
       if(use_matrixcn)then
          this%matrix_cap_leafc_patch(i)              = value_patch
          this%matrix_cap_leafc_storage_patch(i)      = value_patch
          this%matrix_cap_leafc_xfer_patch(i)         = value_patch
          this%matrix_cap_frootc_patch(i)             = value_patch
          this%matrix_cap_frootc_storage_patch(i)     = value_patch
          this%matrix_cap_frootc_xfer_patch(i)        = value_patch
          this%matrix_cap_livestemc_patch(i)          = value_patch
          this%matrix_cap_livestemc_storage_patch(i)  = value_patch
          this%matrix_cap_livestemc_xfer_patch(i)     = value_patch
          this%matrix_cap_deadstemc_patch(i)          = value_patch
          this%matrix_cap_deadstemc_storage_patch(i)  = value_patch
          this%matrix_cap_deadstemc_xfer_patch(i)     = value_patch
          this%matrix_cap_livecrootc_patch(i)         = value_patch
          this%matrix_cap_livecrootc_storage_patch(i) = value_patch
          this%matrix_cap_livecrootc_xfer_patch(i)    = value_patch
          this%matrix_cap_deadcrootc_patch(i)         = value_patch
          this%matrix_cap_deadcrootc_storage_patch(i) = value_patch
          this%matrix_cap_deadcrootc_xfer_patch(i)    = value_patch

          this%leafc0_patch(i)              = value_patch
          this%leafc0_storage_patch(i)      = value_patch
          this%leafc0_xfer_patch(i)         = value_patch   
          this%frootc0_patch(i)             = value_patch
          this%frootc0_storage_patch(i)     = value_patch
          this%frootc0_xfer_patch(i)        = value_patch
          this%livestemc0_patch(i)          = value_patch
          this%livestemc0_storage_patch(i)  = value_patch
          this%livestemc0_xfer_patch(i)     = value_patch
          this%deadstemc0_patch(i)          = value_patch
          this%deadstemc0_storage_patch(i)  = value_patch
          this%deadstemc0_xfer_patch(i)     = value_patch
          this%livecrootc0_patch(i)         = value_patch
          this%livecrootc0_storage_patch(i) = value_patch
          this%livecrootc0_xfer_patch(i)    = value_patch
          this%deadcrootc0_patch(i)         = value_patch
          this%deadcrootc0_storage_patch(i) = value_patch
          this%deadcrootc0_xfer_patch(i)    = value_patch
          this%grainc0_patch(i)             = value_patch
          this%grainc0_storage_patch(i)     = value_patch
          this%grainc0_xfer_patch(i)        = value_patch
!!!!matrix
          this%matrix_calloc_leaf_acc_patch(i)        =  value_patch
          this%matrix_calloc_leafst_acc_patch(i)      =  value_patch
          this%matrix_calloc_froot_acc_patch(i)       =  value_patch
          this%matrix_calloc_frootst_acc_patch(i)     =  value_patch
          this%matrix_calloc_livestem_acc_patch(i)    =  value_patch
          this%matrix_calloc_livestemst_acc_patch(i)  =  value_patch
          this%matrix_calloc_deadstem_acc_patch(i)    =  value_patch
          this%matrix_calloc_deadstemst_acc_patch(i)  =  value_patch
          this%matrix_calloc_livecroot_acc_patch(i)   =  value_patch
          this%matrix_calloc_livecrootst_acc_patch(i) =  value_patch
          this%matrix_calloc_deadcroot_acc_patch(i)   =  value_patch
          this%matrix_calloc_deadcrootst_acc_patch(i) =  value_patch

          this%matrix_ctransfer_leafst_to_leafxf_acc_patch           (i) = value_patch
          this%matrix_ctransfer_leafxf_to_leaf_acc_patch             (i) = value_patch
          this%matrix_ctransfer_frootst_to_frootxf_acc_patch         (i) = value_patch
          this%matrix_ctransfer_frootxf_to_froot_acc_patch           (i) = value_patch
          this%matrix_ctransfer_livestemst_to_livestemxf_acc_patch   (i) = value_patch
          this%matrix_ctransfer_livestemxf_to_livestem_acc_patch     (i) = value_patch
          this%matrix_ctransfer_deadstemst_to_deadstemxf_acc_patch   (i) = value_patch
          this%matrix_ctransfer_deadstemxf_to_deadstem_acc_patch     (i) = value_patch
          this%matrix_ctransfer_livecrootst_to_livecrootxf_acc_patch (i) = value_patch
          this%matrix_ctransfer_livecrootxf_to_livecroot_acc_patch   (i) = value_patch
          this%matrix_ctransfer_deadcrootst_to_deadcrootxf_acc_patch (i) = value_patch
          this%matrix_ctransfer_deadcrootxf_to_deadcroot_acc_patch   (i) = value_patch
          this%matrix_ctransfer_livestem_to_deadstem_acc_patch       (i) = value_patch
          this%matrix_ctransfer_livecroot_to_deadcroot_acc_patch     (i) = value_patch

          this%matrix_cturnover_leaf_acc_patch(i)        = value_patch
          this%matrix_cturnover_leafst_acc_patch(i)      = value_patch
          this%matrix_cturnover_leafxf_acc_patch(i)      = value_patch   
          this%matrix_cturnover_froot_acc_patch(i)       = value_patch
          this%matrix_cturnover_frootst_acc_patch(i)     = value_patch
          this%matrix_cturnover_frootxf_acc_patch(i)     = value_patch   
          this%matrix_cturnover_livestem_acc_patch(i)    = value_patch
          this%matrix_cturnover_livestemst_acc_patch(i)  = value_patch
          this%matrix_cturnover_livestemxf_acc_patch(i)  = value_patch   
          this%matrix_cturnover_deadstem_acc_patch(i)    = value_patch
          this%matrix_cturnover_deadstemst_acc_patch(i)  = value_patch
          this%matrix_cturnover_deadstemxf_acc_patch(i)  = value_patch   
          this%matrix_cturnover_livecroot_acc_patch(i)   = value_patch
          this%matrix_cturnover_livecrootst_acc_patch(i) = value_patch
          this%matrix_cturnover_livecrootxf_acc_patch(i) = value_patch   
          this%matrix_cturnover_deadcroot_acc_patch(i)   = value_patch
          this%matrix_cturnover_deadcrootst_acc_patch(i) = value_patch
          this%matrix_cturnover_deadcrootxf_acc_patch(i) = value_patch   
       end if
       this%gresp_storage_patch(i)      = value_patch
       this%gresp_xfer_patch(i)         = value_patch
       this%cpool_patch(i)              = value_patch
       this%xsmrpool_patch(i)           = value_patch
       this%ctrunc_patch(i)             = value_patch
       this%dispvegc_patch(i)           = value_patch
       this%storvegc_patch(i)           = value_patch
       this%woodc_patch(i)              = value_patch
       this%totvegc_patch(i)            = value_patch
       this%totc_patch(i)               = value_patch
       if ( use_crop ) then
<<<<<<< HEAD
          this%grainc_patch(i)          = value_patch
          this%grainc_storage_patch(i)  = value_patch
          this%grainc_xfer_patch(i)     = value_patch
          if(use_matrixcn)then
             this%matrix_cap_grainc_patch(i)                        = value_patch
             this%matrix_cap_grainc_storage_patch(i)                = value_patch
             this%matrix_cap_grainc_xfer_patch(i)                   = value_patch
             this%matrix_calloc_grain_acc_patch(i)                  = value_patch
             this%matrix_calloc_grainst_acc_patch(i)                = value_patch
             this%matrix_ctransfer_grainst_to_grainxf_acc_patch (i) = value_patch
             this%matrix_ctransfer_grainxf_to_grain_acc_patch   (i) = value_patch
             this%matrix_cturnover_grain_acc_patch(i)               = value_patch
             this%matrix_cturnover_grainst_acc_patch(i)             = value_patch
             this%matrix_cturnover_grainxf_acc_patch(i)             = value_patch
          end if
=======
>>>>>>> d301320c
          this%cropseedc_deficit_patch(i)  = value_patch
          this%xsmrpool_loss_patch(i)   = value_patch
       end if
    end do

    if (use_crop) then
       do k = 1, nrepr
          do fi = 1,num_patch
             i  = filter_patch(fi)
             this%reproductivec_patch(i,k)          = value_patch
             this%reproductivec_storage_patch(i,k)  = value_patch
             this%reproductivec_xfer_patch(i,k)     = value_patch
          end do
       end do
    end if

    do fi = 1,num_column
       i  = filter_column(fi)
       this%rootc_col(i)                = value_column
       this%leafc_col(i)                = value_column
       this%deadstemc_col(i)            = value_column
       this%fuelc_col(i)                = value_column
       this%fuelc_crop_col(i)           = value_column
       this%totvegc_col(i)              = value_column
       this%totc_p2c_col(i)             = value_column
       this%totc_col(i)                 = value_column
       this%totecosysc_col(i)           = value_column
    end do

  end subroutine SetValues

  !-----------------------------------------------------------------------
  subroutine ZeroDwt( this, bounds )
    !
    ! !DESCRIPTION
    ! Initialize variables needed for dynamic land use.
    !
    ! !ARGUMENTS:
    class(cnveg_carbonstate_type) :: this
    type(bounds_type), intent(in)  :: bounds 
    !
    ! !LOCAL VARIABLES:
    integer  :: p          ! indices
    !-----------------------------------------------------------------------

    do p = bounds%begp,bounds%endp
       this%dispvegc_patch(p)   = 0._r8
       this%storvegc_patch(p)   = 0._r8
       this%totc_patch(p)       = 0._r8
    end do

  end subroutine ZeroDwt

  !-----------------------------------------------------------------------
  subroutine Summary_carbonstate(this, bounds, num_allc, filter_allc, &
       num_soilc, filter_soilc, num_soilp, filter_soilp, &
       soilbiogeochem_cwdc_col, soilbiogeochem_totlitc_col, &
       soilbiogeochem_totmicc_col, soilbiogeochem_totsomc_col, &
       soilbiogeochem_ctrunc_col)
    !
    ! !USES:
    use subgridAveMod, only : p2c
    use clm_time_manager , only : get_nstep

    !
    ! !DESCRIPTION:
    ! Perform patch and column-level carbon summary calculations
    !
    ! !ARGUMENTS:
    class(cnveg_carbonstate_type)  :: this
    type(bounds_type) , intent(in) :: bounds          
    integer           , intent(in) :: num_allc        ! number of columns in allc filter
    integer           , intent(in) :: filter_allc(:)  ! filter for all active columns
    integer           , intent(in) :: num_soilc       ! number of soil columns in filter
    integer           , intent(in) :: filter_soilc(:) ! filter for soil columns
    integer           , intent(in) :: num_soilp       ! number of soil patches in filter
    integer           , intent(in) :: filter_soilp(:) ! filter for soil patches
    real(r8)          , intent(in) :: soilbiogeochem_cwdc_col(bounds%begc:)   
    real(r8)          , intent(in) :: soilbiogeochem_totmicc_col(bounds%begc:)
    real(r8)          , intent(in) :: soilbiogeochem_totlitc_col(bounds%begc:)
    real(r8)          , intent(in) :: soilbiogeochem_totsomc_col(bounds%begc:)
    real(r8)          , intent(in) :: soilbiogeochem_ctrunc_col(bounds%begc:)
    !
    ! !LOCAL VARIABLES:
    integer  :: c,p,j,k,l       ! indices
    integer  :: fp,fc           ! lake filter indices
    !-----------------------------------------------------------------------

    SHR_ASSERT_ALL_FL((ubound(soilbiogeochem_cwdc_col)    == (/bounds%endc/)), sourcefile, __LINE__)
    SHR_ASSERT_ALL_FL((ubound(soilbiogeochem_totmicc_col) == (/bounds%endc/)), sourcefile, __LINE__)
    SHR_ASSERT_ALL_FL((ubound(soilbiogeochem_totlitc_col) == (/bounds%endc/)), sourcefile, __LINE__)
    SHR_ASSERT_ALL_FL((ubound(soilbiogeochem_totsomc_col) == (/bounds%endc/)), sourcefile, __LINE__)
    SHR_ASSERT_ALL_FL((ubound(soilbiogeochem_ctrunc_col)  == (/bounds%endc/)), sourcefile, __LINE__)

    ! calculate patch -level summary of carbon state

    do fp = 1,num_soilp
       p = filter_soilp(fp)

       ! displayed vegetation carbon, excluding storage and cpool (DISPVEGC)
       this%dispvegc_patch(p) =        &
            this%leafc_patch(p)      + &
            this%frootc_patch(p)     + &
            this%livestemc_patch(p)  + &
            this%deadstemc_patch(p)  + &
            this%livecrootc_patch(p) + &
            this%deadcrootc_patch(p)

       ! stored vegetation carbon, excluding cpool (STORVEGC)
       this%storvegc_patch(p) =                &
            this%cpool_patch(p)              + &
            this%leafc_storage_patch(p)      + &
            this%frootc_storage_patch(p)     + &
            this%livestemc_storage_patch(p)  + &
            this%deadstemc_storage_patch(p)  + &
            this%livecrootc_storage_patch(p) + &
            this%deadcrootc_storage_patch(p) + &
            this%leafc_xfer_patch(p)         + &
            this%frootc_xfer_patch(p)        + &
            this%livestemc_xfer_patch(p)     + &
            this%deadstemc_xfer_patch(p)     + &
            this%livecrootc_xfer_patch(p)    + &
            this%deadcrootc_xfer_patch(p)    + &
            this%gresp_storage_patch(p)      + &
            this%gresp_xfer_patch(p)

       if ( use_crop .and. patch%itype(p) >= npcropmin )then
          do k = 1, nrepr
             this%storvegc_patch(p) =            &
                  this%storvegc_patch(p)       + &
                  this%reproductivec_storage_patch(p,k) + &
                  this%reproductivec_xfer_patch(p,k)

             this%dispvegc_patch(p) =            &
                  this%dispvegc_patch(p)       + &
                  this%reproductivec_patch(p,k)
          end do
       end if

       ! total vegetation carbon, excluding cpool (TOTVEGC)
       this%totvegc_patch(p) = &
            this%dispvegc_patch(p) + &
            this%storvegc_patch(p)

       ! total patch-level carbon, including xsmrpool, ctrunc
       this%totc_patch(p) = &
            this%totvegc_patch(p) + &
            this%xsmrpool_patch(p) + &
            this%ctrunc_patch(p)

       if (use_crop) then 
          this%totc_patch(p) = this%totc_patch(p) + this%cropseedc_deficit_patch(p) + &
               this%xsmrpool_loss_patch(p)
       end if

       ! (WOODC) - wood C
       this%woodc_patch(p) = &
            this%deadstemc_patch(p)    + &
            this%livestemc_patch(p)    + &
            this%deadcrootc_patch(p)   + &
            this%livecrootc_patch(p)

    end do

    ! --------------------------------------------
    ! column level summary
    ! --------------------------------------------

    call p2c(bounds, num_soilc, filter_soilc, &
         this%totvegc_patch(bounds%begp:bounds%endp), &
         this%totvegc_col(bounds%begc:bounds%endc))

    call p2c(bounds, num_soilc, filter_soilc, &
         this%totc_patch(bounds%begp:bounds%endp), &
         this%totc_p2c_col(bounds%begc:bounds%endc))

    do fc = 1,num_allc
       c = filter_allc(fc)

       ! total ecosystem carbon, including veg but excluding cpool (TOTECOSYSC)
       this%totecosysc_col(c) =    &
            soilbiogeochem_cwdc_col(c)    + &
            soilbiogeochem_totmicc_col(c) + &
            soilbiogeochem_totlitc_col(c) + &
            soilbiogeochem_totsomc_col(c) + &
            this%totvegc_col(c)

       ! total column carbon, including veg and cpool (TOTCOLC)
       this%totc_col(c) =  this%totc_p2c_col(c) + &
            soilbiogeochem_cwdc_col(c)      + &
            soilbiogeochem_totmicc_col(c)   + &
            soilbiogeochem_totlitc_col(c)   + &
            soilbiogeochem_totsomc_col(c)   + &
            soilbiogeochem_ctrunc_col(c)

    end do

  end subroutine Summary_carbonstate

  !-----------------------------------------------------------------------
  subroutine DynamicPatchAdjustments(this, bounds, &
       num_soilp_with_inactive, filter_soilp_with_inactive, &
       patch_state_updater, &
       leafc_seed, deadstemc_seed, &
       conv_cflux, wood_product_cflux, crop_product_cflux, &
       dwt_frootc_to_litter, &
       dwt_livecrootc_to_litter, &
       dwt_deadcrootc_to_litter, &
       dwt_leafc_seed, &
       dwt_deadstemc_seed)
    !
    ! !DESCRIPTION:
    ! Adjust state variables and compute associated fluxes when patch areas change due to
    ! dynamic landuse
    !
    ! !USES:
    !
    ! !ARGUMENTS:
    class(cnveg_carbonstate_type)   , intent(inout) :: this
    type(bounds_type)               , intent(in)    :: bounds
    integer                         , intent(in)    :: num_soilp_with_inactive ! number of points in filter
    integer                         , intent(in)    :: filter_soilp_with_inactive(:) ! soil patch filter that includes inactive points
    type(patch_state_updater_type)  , intent(in)    :: patch_state_updater
    real(r8)                        , intent(in)    :: leafc_seed  ! seed amount for leaf C
    real(r8)                        , intent(in)    :: deadstemc_seed ! seed amount for deadstem C
    real(r8)                        , intent(inout) :: conv_cflux( bounds%begp: )  ! patch-level conversion C flux to atm (expressed per unit GRIDCELL area)
    real(r8)                        , intent(inout) :: wood_product_cflux( bounds%begp: ) ! patch-level product C flux (expressed per unit GRIDCELL area)
    real(r8)                        , intent(inout) :: crop_product_cflux( bounds%begp: ) ! patch-level crop product C flux (expressed per unit GRIDCELL area)
    real(r8)                        , intent(inout) :: dwt_frootc_to_litter( bounds%begp: ) ! patch-level fine root C to litter (expressed per unit COLUMN area)
    real(r8)                        , intent(inout) :: dwt_livecrootc_to_litter( bounds%begp: ) ! patch-level live coarse root C to litter (expressed per unit COLUMN area)
    real(r8)                        , intent(inout) :: dwt_deadcrootc_to_litter( bounds%begp: ) ! patch-level live coarse root C to litter (expressed per unit COLUMN area)
    real(r8)                        , intent(inout) :: dwt_leafc_seed( bounds%begp: ) ! patch-level mass gain due to seeding of new area: leaf C (expressed per unit GRIDCELL area)
    real(r8)                        , intent(inout) :: dwt_deadstemc_seed( bounds%begp: ) ! patch-level mass gain due to seeding of new area: deadstem C (expressed per unit GRIDCELL area)
    !
    ! !LOCAL VARIABLES:
    integer :: begp, endp
    integer :: k

    logical  :: old_weight_was_zero(bounds%begp:bounds%endp)
    logical  :: patch_grew(bounds%begp:bounds%endp)

    ! The following are only set for growing patches:
    real(r8) :: seed_leafc_patch(bounds%begp:bounds%endp)
    real(r8) :: seed_leafc_storage_patch(bounds%begp:bounds%endp)
    real(r8) :: seed_leafc_xfer_patch(bounds%begp:bounds%endp)
    real(r8) :: seed_deadstemc_patch(bounds%begp:bounds%endp)

    character(len=*), parameter :: subname = 'DynamicPatchAdjustments'
    !-----------------------------------------------------------------------

    begp = bounds%begp
    endp = bounds%endp

    SHR_ASSERT_ALL_FL((ubound(conv_cflux) == (/endp/)), sourcefile, __LINE__)
    SHR_ASSERT_ALL_FL((ubound(wood_product_cflux) == (/endp/)), sourcefile, __LINE__)
    SHR_ASSERT_ALL_FL((ubound(crop_product_cflux) == (/endp/)), sourcefile, __LINE__)
    SHR_ASSERT_ALL_FL((ubound(dwt_frootc_to_litter) == (/endp/)), sourcefile, __LINE__)
    SHR_ASSERT_ALL_FL((ubound(dwt_livecrootc_to_litter) == (/endp/)), sourcefile, __LINE__)
    SHR_ASSERT_ALL_FL((ubound(dwt_deadcrootc_to_litter) == (/endp/)), sourcefile, __LINE__)
    SHR_ASSERT_ALL_FL((ubound(dwt_leafc_seed) == (/endp/)), sourcefile, __LINE__)
    SHR_ASSERT_ALL_FL((ubound(dwt_deadstemc_seed) == (/endp/)), sourcefile, __LINE__)

    old_weight_was_zero = patch_state_updater%old_weight_was_zero(bounds)
    patch_grew = patch_state_updater%patch_grew(bounds)

    call ComputeSeedAmounts(bounds, &
         num_soilp_with_inactive, filter_soilp_with_inactive, &
         species = this%species, &
         leafc_seed = leafc_seed, &
         deadstemc_seed = deadstemc_seed, &
         leaf_patch = this%leafc_patch(begp:endp), &
         leaf_storage_patch = this%leafc_storage_patch(begp:endp), &
         leaf_xfer_patch = this%leafc_xfer_patch(begp:endp), &

         ! Calculations only needed for patches that grew:
         compute_here_patch = patch_grew(begp:endp), &

         ! For patches that previously had zero area, ignore the current state for the
         ! sake of computing leaf proportions:
         ignore_current_state_patch = old_weight_was_zero(begp:endp), &

         seed_leaf_patch = seed_leafc_patch(begp:endp), &
         seed_leaf_storage_patch = seed_leafc_storage_patch(begp:endp), &
         seed_leaf_xfer_patch = seed_leafc_xfer_patch(begp:endp), &
         seed_deadstem_patch = seed_deadstemc_patch(begp:endp))

    call update_patch_state( &
         var = this%leafc_patch(begp:endp), &
         flux_out_grc_area = conv_cflux(begp:endp), &
         seed = seed_leafc_patch(begp:endp), &
         seed_addition = dwt_leafc_seed(begp:endp))

    call update_patch_state( &
         var = this%leafc_storage_patch(begp:endp), &
         flux_out_grc_area = conv_cflux(begp:endp), &
         seed = seed_leafc_storage_patch(begp:endp), &
         seed_addition = dwt_leafc_seed(begp:endp))

    call update_patch_state( &
         var = this%leafc_xfer_patch(begp:endp), &
         flux_out_grc_area = conv_cflux(begp:endp), &
         seed = seed_leafc_xfer_patch(begp:endp), &
         seed_addition = dwt_leafc_seed(begp:endp))

    call update_patch_state( &
         var = this%frootc_patch(begp:endp), &
         flux_out_col_area = dwt_frootc_to_litter(begp:endp))

    call update_patch_state( &
         var = this%frootc_storage_patch(begp:endp), &
         flux_out_grc_area = conv_cflux(begp:endp))

    call update_patch_state( &
         var = this%frootc_xfer_patch(begp:endp), &
         flux_out_grc_area = conv_cflux(begp:endp))

    call update_patch_state( &
         var = this%livestemc_patch(begp:endp), &
         flux_out_grc_area = conv_cflux(begp:endp))

    call update_patch_state( &
         var = this%livestemc_storage_patch(begp:endp), &
         flux_out_grc_area = conv_cflux(begp:endp))

    call update_patch_state( &
         var = this%livestemc_xfer_patch(begp:endp), &
         flux_out_grc_area = conv_cflux(begp:endp))

    call patch_state_updater%update_patch_state_partition_flux_by_type(bounds, &
         num_soilp_with_inactive, filter_soilp_with_inactive, &
         flux1_fraction_by_pft_type = pftcon%pconv, &
         var = this%deadstemc_patch(begp:endp), &
         flux1_out = conv_cflux(begp:endp), &
         flux2_out = wood_product_cflux(begp:endp), &
         seed = seed_deadstemc_patch(begp:endp), &
         seed_addition = dwt_deadstemc_seed(begp:endp))

    call update_patch_state( &
         var = this%deadstemc_storage_patch(begp:endp), &
         flux_out_grc_area = conv_cflux(begp:endp))

    call update_patch_state( &
         var = this%deadstemc_xfer_patch(begp:endp), &
         flux_out_grc_area = conv_cflux(begp:endp))

    call update_patch_state( &
         var = this%livecrootc_patch(begp:endp), &
         flux_out_col_area = dwt_livecrootc_to_litter(begp:endp))

    call update_patch_state( &
         var = this%livecrootc_storage_patch(begp:endp), &
         flux_out_grc_area = conv_cflux(begp:endp))

    call update_patch_state( &
         var = this%livecrootc_xfer_patch(begp:endp), &
         flux_out_grc_area = conv_cflux(begp:endp))

    call update_patch_state( &
         var = this%deadcrootc_patch(begp:endp), &
         flux_out_col_area = dwt_deadcrootc_to_litter(begp:endp))

    call update_patch_state( &
         var = this%deadcrootc_storage_patch(begp:endp), &
         flux_out_grc_area = conv_cflux(begp:endp))

    call update_patch_state( &
         var = this%deadcrootc_xfer_patch(begp:endp), &
         flux_out_grc_area = conv_cflux(begp:endp))

    call update_patch_state( &
         var = this%gresp_storage_patch(begp:endp), &
         flux_out_grc_area = conv_cflux(begp:endp))

    call update_patch_state( &
         var = this%gresp_xfer_patch(begp:endp), &
         flux_out_grc_area = conv_cflux(begp:endp))

    call update_patch_state( &
         var = this%cpool_patch(begp:endp), &
         flux_out_grc_area = conv_cflux(begp:endp))

    call update_patch_state( &
         var = this%xsmrpool_patch(begp:endp), &
         flux_out_grc_area = conv_cflux(begp:endp))

    call update_patch_state( &
         var = this%ctrunc_patch(begp:endp), &
         flux_out_grc_area = conv_cflux(begp:endp))

    if (use_crop) then
       do k = 1, nrepr
          call update_patch_state( &
               var = this%reproductivec_patch(begp:endp, k), &
               flux_out_grc_area = crop_product_cflux(begp:endp))
       end do

       do k = 1, nrepr
          call update_patch_state( &
               var = this%reproductivec_storage_patch(begp:endp, k), &
               flux_out_grc_area = conv_cflux(begp:endp))
       end do

       do k = 1, nrepr
          call update_patch_state( &
               var = this%reproductivec_xfer_patch(begp:endp, k), &
               flux_out_grc_area = conv_cflux(begp:endp))
       end do

       ! This is a negative pool. So any deficit that we haven't repaid gets sucked out
       ! of the atmosphere.
       call update_patch_state( &
            var = this%cropseedc_deficit_patch(begp:endp), &
            flux_out_grc_area = conv_cflux(begp:endp))

       call update_patch_state( &
            var = this%xsmrpool_loss_patch(begp:endp), &
            flux_out_grc_area = conv_cflux(begp:endp))
    end if

  contains
    subroutine update_patch_state(var, flux_out_col_area, flux_out_grc_area, &
         seed, seed_addition)
      ! Wraps call to update_patch_state, in order to remove duplication
      real(r8), intent(inout) :: var( bounds%begp: )
      real(r8), intent(inout), optional :: flux_out_col_area( bounds%begp: )
      real(r8), intent(inout), optional :: flux_out_grc_area( bounds%begp: )
      real(r8), intent(in), optional :: seed( bounds%begp: )
      real(r8), intent(inout), optional :: seed_addition( bounds%begp: )

      call patch_state_updater%update_patch_state(bounds, &
         num_soilp_with_inactive, filter_soilp_with_inactive, &
         var = var, &
         flux_out_col_area = flux_out_col_area, &
         flux_out_grc_area = flux_out_grc_area, &
         seed = seed, &
         seed_addition = seed_addition)
    end subroutine update_patch_state

  end subroutine DynamicPatchAdjustments

end module CNVegCarbonStateType<|MERGE_RESOLUTION|>--- conflicted
+++ resolved
@@ -32,13 +32,12 @@
 
      integer :: species  ! c12, c13, c14
 
-<<<<<<< HEAD
-     real(r8), pointer :: grainc_patch                        (:) ! (gC/m2) grain C (crop model)
-     real(r8), pointer :: grainc_storage_patch                (:) ! (gC/m2) grain C storage (crop model)
-     real(r8), pointer :: grainc_xfer_patch                   (:) ! (gC/m2) grain C transfer (crop model)
-     real(r8), pointer :: matrix_cap_grainc_patch             (:) ! (gC/m2) Capacity of grain C
-     real(r8), pointer :: matrix_cap_grainc_storage_patch     (:) ! (gC/m2) Capacity of grain storage C
-     real(r8), pointer :: matrix_cap_grainc_xfer_patch        (:) ! (gC/m2) Capacity of grain transfer C
+     real(r8), pointer :: reproductivec_patch               (:,:) ! (gC/m2) reproductive (e.g., grain) C (crop model)
+     real(r8), pointer :: reproductivec_storage_patch       (:,:) ! (gC/m2) reproductive (e.g., grain) C storage (crop model)
+     real(r8), pointer :: reproductivec_xfer_patch          (:,:) ! (gC/m2) reproductive (e.g., grain) C transfer (crop model)
+     real(r8), pointer :: matrix_cap_reproc_patch           (:,:) ! (gC/m2) Capacity of grain C
+     real(r8), pointer :: matrix_cap_reproc_storage_patch   (:,:) ! (gC/m2) Capacity of grain storage C
+     real(r8), pointer :: matrix_cap_reproc_xfer_patch      (:,:) ! (gC/m2) Capacity of grain transfer C
      real(r8), pointer :: leafc_patch                         (:) ! (gC/m2) leaf C
      real(r8), pointer :: leafc_storage_patch                 (:) ! (gC/m2) leaf C storage
      real(r8), pointer :: leafc_xfer_patch                    (:) ! (gC/m2) leaf C transfer
@@ -111,49 +110,9 @@
      real(r8), pointer :: deadcrootc0_patch                   (:) ! (gC/m2) Initial value of dead coarse root C for SASU
      real(r8), pointer :: deadcrootc0_storage_patch           (:) ! (gC/m2) Initial value of dead coarse root C storage for SASU
      real(r8), pointer :: deadcrootc0_xfer_patch              (:) ! (gC/m2) Initial value of dead coarse root C transfer for SASU
-     real(r8), pointer :: grainc0_patch                       (:) ! (gC/m2) Initial value of fine grain C for SASU
-     real(r8), pointer :: grainc0_storage_patch               (:) ! (gC/m2) Initial value of fine grain C storage for SASU
-     real(r8), pointer :: grainc0_xfer_patch                  (:) ! (gC/m2) Initial value of fine grain C transfer for SASU
-=======
-     real(r8), pointer :: reproductivec_patch             (:,:) ! (gC/m2) reproductive (e.g., grain) C (crop model)
-     real(r8), pointer :: reproductivec_storage_patch     (:,:) ! (gC/m2) reproductive (e.g., grain) C storage (crop model)
-     real(r8), pointer :: reproductivec_xfer_patch        (:,:) ! (gC/m2) reproductive (e.g., grain) C transfer (crop model)
-     real(r8), pointer :: leafc_patch              (:) ! (gC/m2) leaf C
-     real(r8), pointer :: leafc_storage_patch      (:) ! (gC/m2) leaf C storage
-     real(r8), pointer :: leafc_xfer_patch         (:) ! (gC/m2) leaf C transfer
-     real(r8), pointer :: leafc_storage_xfer_acc_patch   (:) ! (gC/m2) Accmulated leaf C transfer
-     real(r8), pointer :: storage_cdemand_patch          (:) ! (gC/m2)       C use from the C storage pool 
-     real(r8), pointer :: frootc_patch             (:) ! (gC/m2) fine root C
-     real(r8), pointer :: frootc_storage_patch     (:) ! (gC/m2) fine root C storage
-     real(r8), pointer :: frootc_xfer_patch        (:) ! (gC/m2) fine root C transfer
-     real(r8), pointer :: livestemc_patch          (:) ! (gC/m2) live stem C
-     real(r8), pointer :: livestemc_storage_patch  (:) ! (gC/m2) live stem C storage
-     real(r8), pointer :: livestemc_xfer_patch     (:) ! (gC/m2) live stem C transfer
-     real(r8), pointer :: deadstemc_patch          (:) ! (gC/m2) dead stem C
-     real(r8), pointer :: deadstemc_storage_patch  (:) ! (gC/m2) dead stem C storage
-     real(r8), pointer :: deadstemc_xfer_patch     (:) ! (gC/m2) dead stem C transfer
-     real(r8), pointer :: livecrootc_patch         (:) ! (gC/m2) live coarse root C
-     real(r8), pointer :: livecrootc_storage_patch (:) ! (gC/m2) live coarse root C storage
-     real(r8), pointer :: livecrootc_xfer_patch    (:) ! (gC/m2) live coarse root C transfer
-     real(r8), pointer :: deadcrootc_patch         (:) ! (gC/m2) dead coarse root C
-     real(r8), pointer :: deadcrootc_storage_patch (:) ! (gC/m2) dead coarse root C storage
-     real(r8), pointer :: deadcrootc_xfer_patch    (:) ! (gC/m2) dead coarse root C transfer
-     real(r8), pointer :: gresp_storage_patch      (:) ! (gC/m2) growth respiration storage
-     real(r8), pointer :: gresp_xfer_patch         (:) ! (gC/m2) growth respiration transfer
-     real(r8), pointer :: cpool_patch              (:) ! (gC/m2) temporary photosynthate C pool
-     real(r8), pointer :: xsmrpool_patch           (:) ! (gC/m2) abstract C pool to meet excess MR demand
-     real(r8), pointer :: xsmrpool_loss_patch      (:) ! (gC/m2) abstract C pool to meet excess MR demand loss
-     real(r8), pointer :: ctrunc_patch             (:) ! (gC/m2) patch-level sink for C truncation
-     real(r8), pointer :: woodc_patch              (:) ! (gC/m2) wood C
-     real(r8), pointer :: leafcmax_patch           (:) ! (gC/m2) ann max leaf C
-     real(r8), pointer :: totc_patch               (:) ! (gC/m2) total patch-level carbon, including cpool
-     real(r8), pointer :: rootc_col                (:) ! (gC/m2) root carbon at column level (fire)
-     real(r8), pointer :: leafc_col                (:) ! (gC/m2) column-level leafc (fire)
-     real(r8), pointer :: deadstemc_col            (:) ! (gC/m2) column-level deadstemc (fire)
-     real(r8), pointer :: fuelc_col                (:) ! fuel load outside cropland
-     real(r8), pointer :: fuelc_crop_col           (:) ! fuel load for cropland
-     real(r8), pointer :: cropseedc_deficit_patch  (:) ! (gC/m2) pool for seeding new crop growth; this is a NEGATIVE term, indicating the amount of seed usage that needs to be repaid
->>>>>>> d301320c
+     real(r8), pointer :: reproc0_patch                     (:,:) ! (gC/m2) Initial value of fine grain C for SASU
+     real(r8), pointer :: reproc0_storage_patch             (:,:) ! (gC/m2) Initial value of fine grain C storage for SASU
+     real(r8), pointer :: reproc0_xfer_patch                (:,:) ! (gC/m2) Initial value of fine grain C transfer for SASU
 
      ! pools for dynamic landcover
      real(r8), pointer :: seedc_grc                           (:) ! (gC/m2) gridcell-level pool for seeding new PFTs via dynamic landcover
@@ -385,7 +344,6 @@
     begc = bounds%begc; endc = bounds%endc
     begg = bounds%begg; endg = bounds%endg
 
-<<<<<<< HEAD
     allocate(this%leafc_patch                            (begp:endp)) ; this%leafc_patch                        (:) = nan
     allocate(this%leafc_storage_patch                    (begp:endp)) ; this%leafc_storage_patch                (:) = nan
     allocate(this%leafc_xfer_patch                       (begp:endp)) ; this%leafc_xfer_patch                   (:) = nan
@@ -446,13 +404,13 @@
     allocate(this%storvegc_patch                         (begp:endp)) ; this%storvegc_patch                     (:) = nan
     allocate(this%leafcmax_patch                         (begp:endp)) ; this%leafcmax_patch                     (:) = nan
     allocate(this%totc_patch                             (begp:endp))  ; this%totc_patch                        (:) = nan
-    allocate(this%grainc_patch                           (begp:endp)) ; this%grainc_patch                       (:) = nan
-    allocate(this%grainc_storage_patch                   (begp:endp)) ; this%grainc_storage_patch               (:) = nan
-    allocate(this%grainc_xfer_patch                      (begp:endp)) ; this%grainc_xfer_patch                  (:) = nan
+    allocate(this%reproductivec_patch             (begp:endp, nrepr)) ; this%reproductivec_patch               (:,:) = nan
+    allocate(this%reproductivec_storage_patch     (begp:endp, nrepr)) ; this%reproductivec_storage_patch       (:,:) = nan
+    allocate(this%reproductivec_xfer_patch        (begp:endp, nrepr)) ; this%reproductivec_xfer_patch          (:,:) = nan
     if(use_matrixcn)then
-       allocate(this%matrix_cap_grainc_patch             (begp:endp)) ; this%matrix_cap_grainc_patch            (:) = nan
-       allocate(this%matrix_cap_grainc_storage_patch     (begp:endp)) ; this%matrix_cap_grainc_storage_patch    (:) = nan
-       allocate(this%matrix_cap_grainc_xfer_patch        (begp:endp)) ; this%matrix_cap_grainc_xfer_patch       (:) = nan
+       allocate(this%matrix_cap_reprod_patch             (begp:endp)) ; this%matrix_cap_reprod_patch            (:) = nan
+       allocate(this%matrix_cap_reprod_storage_patch     (begp:endp)) ; this%matrix_cap_reprod_storage_patch    (:) = nan
+       allocate(this%matrix_cap_reprod_xfer_patch        (begp:endp)) ; this%matrix_cap_reprod_xfer_patch       (:) = nan
     end if
     allocate(this%woodc_patch                            (begp:endp)) ; this%woodc_patch                        (:) = nan     
 !initial pool size of year for matrix
@@ -475,9 +433,9 @@
        allocate(this%deadcrootc0_patch                   (begp:endp)) ; this%deadcrootc0_patch                  (:) = nan
        allocate(this%deadcrootc0_storage_patch           (begp:endp)) ; this%deadcrootc0_storage_patch          (:) = nan
        allocate(this%deadcrootc0_xfer_patch              (begp:endp)) ; this%deadcrootc0_xfer_patch             (:) = nan
-       allocate(this%grainc0_patch                       (begp:endp)) ; this%grainc0_patch                      (:) = nan
-       allocate(this%grainc0_storage_patch               (begp:endp)) ; this%grainc0_storage_patch              (:) = nan
-       allocate(this%grainc0_xfer_patch                  (begp:endp)) ; this%grainc0_xfer_patch                 (:) = nan
+       allocate(this%reproc0_patch                       (begp:endp)) ; this%reproc0_patch                      (:) = nan
+       allocate(this%reproc0_storage_patch               (begp:endp)) ; this%reproc0_storage_patch              (:) = nan
+       allocate(this%reproc0_xfer_patch                  (begp:endp)) ; this%reproc0_xfer_patch                 (:) = nan
  
        allocate(this%leafc_SASUsave_patch                (begp:endp)) ; this%leafc_SASUsave_patch               (:) = nan
        allocate(this%leafc_storage_SASUsave_patch        (begp:endp)) ; this%leafc_storage_SASUsave_patch       (:) = nan
@@ -570,42 +528,6 @@
        allocate(this%matrix_cturnover_grainst_acc_patch     (begp:endp)) ; this%matrix_cturnover_grainst_acc_patch     (:) = nan
        allocate(this%matrix_cturnover_grainxf_acc_patch     (begp:endp)) ; this%matrix_cturnover_grainxf_acc_patch     (:) = nan
     end if
-=======
-    allocate(this%leafc_patch              (begp:endp)) ; this%leafc_patch              (:) = nan
-    allocate(this%leafc_storage_patch      (begp:endp)) ; this%leafc_storage_patch      (:) = nan
-    allocate(this%leafc_xfer_patch         (begp:endp)) ; this%leafc_xfer_patch         (:) = nan
-    allocate(this%leafc_storage_xfer_acc_patch (begp:endp)) ; this%leafc_storage_xfer_acc_patch (:) = nan
-    allocate(this%storage_cdemand_patch        (begp:endp)) ; this%storage_cdemand_patch        (:) = nan
-    allocate(this%frootc_patch             (begp:endp)) ; this%frootc_patch             (:) = nan
-    allocate(this%frootc_storage_patch     (begp:endp)) ; this%frootc_storage_patch     (:) = nan
-    allocate(this%frootc_xfer_patch        (begp:endp)) ; this%frootc_xfer_patch        (:) = nan
-    allocate(this%livestemc_patch          (begp:endp)) ; this%livestemc_patch          (:) = nan
-    allocate(this%livestemc_storage_patch  (begp:endp)) ; this%livestemc_storage_patch  (:) = nan
-    allocate(this%livestemc_xfer_patch     (begp:endp)) ; this%livestemc_xfer_patch     (:) = nan
-    allocate(this%deadstemc_patch          (begp:endp)) ; this%deadstemc_patch          (:) = nan
-    allocate(this%deadstemc_storage_patch  (begp:endp)) ; this%deadstemc_storage_patch  (:) = nan
-    allocate(this%deadstemc_xfer_patch     (begp:endp)) ; this%deadstemc_xfer_patch     (:) = nan
-    allocate(this%livecrootc_patch         (begp:endp)) ; this%livecrootc_patch         (:) = nan
-    allocate(this%livecrootc_storage_patch (begp:endp)) ; this%livecrootc_storage_patch (:) = nan
-    allocate(this%livecrootc_xfer_patch    (begp:endp)) ; this%livecrootc_xfer_patch    (:) = nan
-    allocate(this%deadcrootc_patch         (begp:endp)) ; this%deadcrootc_patch         (:) = nan
-    allocate(this%deadcrootc_storage_patch (begp:endp)) ; this%deadcrootc_storage_patch (:) = nan
-    allocate(this%deadcrootc_xfer_patch    (begp:endp)) ; this%deadcrootc_xfer_patch    (:) = nan
-    allocate(this%gresp_storage_patch      (begp:endp)) ; this%gresp_storage_patch      (:) = nan
-    allocate(this%gresp_xfer_patch         (begp:endp)) ; this%gresp_xfer_patch         (:) = nan
-    allocate(this%cpool_patch              (begp:endp)) ; this%cpool_patch              (:) = nan
-    allocate(this%xsmrpool_patch           (begp:endp)) ; this%xsmrpool_patch           (:) = nan
-    allocate(this%xsmrpool_loss_patch      (begp:endp)) ; this%xsmrpool_loss_patch      (:) = nan
-    allocate(this%ctrunc_patch             (begp:endp)) ; this%ctrunc_patch             (:) = nan
-    allocate(this%dispvegc_patch           (begp:endp)) ; this%dispvegc_patch           (:) = nan
-    allocate(this%storvegc_patch           (begp:endp)) ; this%storvegc_patch           (:) = nan
-    allocate(this%leafcmax_patch           (begp:endp)) ; this%leafcmax_patch           (:) = nan
-    allocate(this%totc_patch               (begp:endp)) ; this%totc_patch               (:) = nan
-    allocate(this%reproductivec_patch(begp:endp, nrepr)) ; this%reproductivec_patch   (:,:) = nan
-    allocate(this%reproductivec_storage_patch(begp:endp, nrepr)) ; this%reproductivec_storage_patch(:,:) = nan
-    allocate(this%reproductivec_xfer_patch(begp:endp, nrepr)) ; this%reproductivec_xfer_patch(:,:) = nan
-    allocate(this%woodc_patch              (begp:endp)) ; this%woodc_patch              (:) = nan     
->>>>>>> d301320c
 
     allocate(this%cropseedc_deficit_patch  (begp:endp)) ; this%cropseedc_deficit_patch  (:) = nan
     allocate(this%seedc_grc                (begg:endg)) ; this%seedc_grc                (:) = nan
@@ -1756,9 +1678,9 @@
              this%deadcrootc0_storage_patch(p) = 1.e-30_r8 
              this%deadcrootc0_xfer_patch(p)    = 1.e-30_r8
 
-             this%grainc0_patch(p)             = 1.e-30_r8
-             this%grainc0_storage_patch(p)     = 1.e-30_r8
-             this%grainc0_xfer_patch(p)        = 1.e-30_r8
+             this%reproc0_patch(p,:)           = 1.e-30_r8
+             this%reproc0_storage_patch(p,:)   = 1.e-30_r8
+             this%reproc0_xfer_patch(p,:)      = 1.e-30_r8
 
              this%leafc_SASUsave_patch(p)              = 0._r8
              this%leafc_storage_SASUsave_patch(p)      = 0._r8
@@ -1831,16 +1753,16 @@
   
 
           if ( use_crop )then
-<<<<<<< HEAD
-             this%grainc_patch(p)                                           = 0._r8 
-             this%grainc_storage_patch(p)                                   = 0._r8 
-             this%grainc_xfer_patch(p)                                      = 0._r8 
+             this%reproductivec_patch(p,:)                                  = 0._r8
+             this%reproductivec_storage_patch(p,:)                          = 0._r8
+             this%reproductivec_xfer_patch(p,:)                             = 0._r8
              this%cropseedc_deficit_patch(p)                                = 0._r8
              this%xsmrpool_loss_patch(p)                                    = 0._r8 
              if(use_matrixcn)then
-                this%matrix_cap_grainc_patch(p)                             = 0._r8            
-                this%matrix_cap_grainc_storage_patch(p)                     = 0._r8    
-                this%matrix_cap_grainc_xfer_patch(p)                        = 0._r8    
+                this%matrix_cap_reprod_patch(p,:)                           = 0._r8            
+                this%matrix_cap_reprod_storage_patch(p,:)                   = 0._r8    
+                this%matrix_cap_reprod_xfer_patch(p,:)                      = 0._r8    
+                ! I think these need to change as well...
                 this%matrix_calloc_grain_acc_patch(p)                       = 0._r8            
                 this%matrix_calloc_grainst_acc_patch(p)                     = 0._r8    
                 this%matrix_ctransfer_grainst_to_grainxf_acc_patch(p)       = 0._r8
@@ -1849,13 +1771,6 @@
                 this%matrix_cturnover_grainst_acc_patch(p)                  = 0._r8
                 this%matrix_cturnover_grainxf_acc_patch(p)                  = 0._r8
              end if
-=======
-             this%reproductivec_patch(p,:)         = 0._r8
-             this%reproductivec_storage_patch(p,:) = 0._r8
-             this%reproductivec_xfer_patch(p,:)    = 0._r8
-             this%cropseedc_deficit_patch(p)  = 0._r8
-             this%xsmrpool_loss_patch(p)  = 0._r8 
->>>>>>> d301320c
           end if
 
        endif
@@ -2383,17 +2298,17 @@
        end if
 
        if(use_matrixcn .and. use_crop)then
-          call restartvar(ncid=ncid, flag=flag,  varname='grainc0', xtype=ncd_double,  &
+          call restartvar(ncid=ncid, flag=flag,  varname='reproc0', xtype=ncd_double,  &
                dim1name='pft',    long_name='initial grain C', units='gC/m2', &
-               interpinic_flag='interp', readvar=readvar, data=this%grainc0_patch)
+               interpinic_flag='interp', readvar=readvar, data=this%reproc0_patch)
  
-          call restartvar(ncid=ncid, flag=flag,  varname='grainc0_storage', xtype=ncd_double,  &
+          call restartvar(ncid=ncid, flag=flag,  varname='reproc0_storage', xtype=ncd_double,  &
                dim1name='pft',    long_name='initial grain C storage', units='gC/m2', &
-               interpinic_flag='interp', readvar=readvar, data=this%grainc0_storage_patch)
-
-          call restartvar(ncid=ncid, flag=flag,  varname='grainc0_xfer', xtype=ncd_double,  &
+               interpinic_flag='interp', readvar=readvar, data=this%reproc0_storage_patch)
+
+          call restartvar(ncid=ncid, flag=flag,  varname='reproc0_xfer', xtype=ncd_double,  &
                dim1name='pft',    long_name='initial grain C transfer', units='gC/m2', &
-               interpinic_flag='interp', readvar=readvar, data=this%grainc0_xfer_patch)
+               interpinic_flag='interp', readvar=readvar, data=this%reproc0_xfer_patch)
 
           call restartvar(ncid=ncid, flag=flag,  varname='matrix_calloc_grain_acc', xtype=ncd_double,  &
                dim1name='pft',    long_name='C accumulated allocation to grain', units='gC/m2', &
@@ -2712,27 +2627,19 @@
                       this%totc_patch(i)                               = 0._r8 
 
                       if ( use_crop )then
-<<<<<<< HEAD
-                         this%grainc_patch(i)                          = 0._r8 
-                         this%grainc_storage_patch(i)                  = 0._r8 
-                         this%grainc_xfer_patch(i)                     = 0._r8 
+                         this%reproductivec_patch(i,:)         = 0._r8
+                         this%reproductivec_storage_patch(i,:) = 0._r8
+                         this%reproductivec_xfer_patch(i,:)    = 0._r8
                          if(use_matrixcn)then
-                            this%grainc0_patch(i)                      = 0._r8 
-                            this%grainc0_storage_patch(i)              = 0._r8 
-                            this%grainc0_xfer_patch(i)                 = 0._r8 
-                            this%matrix_cap_grainc_patch(i)            = 0._r8 
-                            this%matrix_cap_grainc_storage_patch(i)    = 0._r8 
-                            this%matrix_cap_grainc_xfer_patch(i)       = 0._r8 
+                            this%reproc0_patch(i,:)                    = 0._r8 
+                            this%reproc0_storage_patch(i,:)            = 0._r8 
+                            this%reproc0_xfer_patch(i,:)               = 0._r8 
+                            this%matrix_cap_reprod_patch(i,:)          = 0._r8 
+                            this%matrix_cap_reprod_storage_patch(i,:)  = 0._r8 
+                            this%matrix_cap_reprod_xfer_patch(i,:)     = 0._r8 
                          end if
                          this%cropseedc_deficit_patch(i)               = 0._r8
                          this%xsmrpool_loss_patch(i)                   = 0._r8 
-=======
-                         this%reproductivec_patch(i,:)         = 0._r8
-                         this%reproductivec_storage_patch(i,:) = 0._r8
-                         this%reproductivec_xfer_patch(i,:)    = 0._r8
-                         this%cropseedc_deficit_patch(i)  = 0._r8
-                         this%xsmrpool_loss_patch(i)  = 0._r8 
->>>>>>> d301320c
                       end if
 
                       ! calculate totvegc explicitly so that it is available for the isotope 
@@ -3375,17 +3282,17 @@
        end if
 
        if(use_matrixcn .and. use_crop)then
-          call restartvar(ncid=ncid, flag=flag,  varname='grainc0_13', xtype=ncd_double,  &
+          call restartvar(ncid=ncid, flag=flag,  varname='reproc0_13', xtype=ncd_double,  &
                dim1name='pft',    long_name='initial grain C13', units='gC13/m2', &
-               interpinic_flag='interp', readvar=readvar, data=this%grainc0_patch)
+               interpinic_flag='interp', readvar=readvar, data=this%reproc0_patch)
  
-          call restartvar(ncid=ncid, flag=flag,  varname='grainc0_storage_13', xtype=ncd_double,  &
+          call restartvar(ncid=ncid, flag=flag,  varname='reproc0_storage_13', xtype=ncd_double,  &
                dim1name='pft',    long_name='initial grain C13 storage', units='gC13/m2', &
-               interpinic_flag='interp', readvar=readvar, data=this%grainc0_storage_patch)
-
-          call restartvar(ncid=ncid, flag=flag,  varname='grainc0_xfer_13', xtype=ncd_double,  &
+               interpinic_flag='interp', readvar=readvar, data=this%reproc0_storage_patch)
+
+          call restartvar(ncid=ncid, flag=flag,  varname='reproc0_xfer_13', xtype=ncd_double,  &
                dim1name='pft',    long_name='initial grain C13 transfer', units='gC13/m2', &
-               interpinic_flag='interp', readvar=readvar, data=this%grainc0_xfer_patch)
+               interpinic_flag='interp', readvar=readvar, data=this%reproc0_xfer_patch)
 
           call restartvar(ncid=ncid, flag=flag,  varname='matrix_calloc_grain_acc_13', xtype=ncd_double,  &
                dim1name='pft',    long_name='C13 accumulated allocation to grain', units='gC13/m2', &
@@ -4065,17 +3972,17 @@
        end if
 
        if(use_matrixcn .and. use_crop)then
-          call restartvar(ncid=ncid, flag=flag,  varname='grainc0_14', xtype=ncd_double,  &
+          call restartvar(ncid=ncid, flag=flag,  varname='reproc0_14', xtype=ncd_double,  &
                dim1name='pft',    long_name='initial grain C14', units='gC14/m2', &
-               interpinic_flag='interp', readvar=readvar, data=this%grainc0_patch)
+               interpinic_flag='interp', readvar=readvar, data=this%reproc0_patch)
  
-          call restartvar(ncid=ncid, flag=flag,  varname='grainc0_storage_14', xtype=ncd_double,  &
+          call restartvar(ncid=ncid, flag=flag,  varname='reproc0_storage_14', xtype=ncd_double,  &
                dim1name='pft',    long_name='initial grain C14 storage', units='gC14/m2', &
-               interpinic_flag='interp', readvar=readvar, data=this%grainc0_storage_patch)
-
-          call restartvar(ncid=ncid, flag=flag,  varname='grainc0_xfer_14', xtype=ncd_double,  &
+               interpinic_flag='interp', readvar=readvar, data=this%reproc0_storage_patch)
+
+          call restartvar(ncid=ncid, flag=flag,  varname='reproc0_xfer_14', xtype=ncd_double,  &
                dim1name='pft',    long_name='initial grain C14 transfer', units='gC14/m2', &
-               interpinic_flag='interp', readvar=readvar, data=this%grainc0_xfer_patch)
+               interpinic_flag='interp', readvar=readvar, data=this%reproc0_xfer_patch)
 
           call restartvar(ncid=ncid, flag=flag,  varname='matrix_calloc_grain_acc_14', xtype=ncd_double,  &
                dim1name='pft',    long_name='C14 accumulated allocation to grain', units='gC14/m2', &
@@ -4188,7 +4095,7 @@
        if (carbon_type == 'c12') then
           do k = 1, nrepr
              data1dptr => this%reproductivec_patch(:,k)
-             ! e.g., grainc
+             ! e.g., reproductivec
              varname = get_repr_rest_fname(k)//'c'
              call restartvar(ncid=ncid, flag=flag,  varname=varname, &
                   xtype=ncd_double,  &
@@ -4200,7 +4107,7 @@
 
           do k = 1, nrepr
              data1dptr => this%reproductivec_storage_patch(:,k)
-             ! e.g., grainc_storage
+             ! e.g., reproductivec_storage
              varname = get_repr_rest_fname(k)//'c_storage'
              call restartvar(ncid=ncid, flag=flag,  varname=varname, &
                   xtype=ncd_double,  &
@@ -4212,7 +4119,7 @@
 
           do k = 1, nrepr
              data1dptr => this%reproductivec_xfer_patch(:,k)
-             ! e.g., grainc_xfer
+             ! e.g., reproductivec_xfer
              varname = get_repr_rest_fname(k)//'c_xfer'
              call restartvar(ncid=ncid, flag=flag,  varname=varname, &
                   xtype=ncd_double,  &
@@ -4230,7 +4137,7 @@
        if (carbon_type == 'c13') then
           do k = 1, nrepr
              data1dptr => this%reproductivec_patch(:,k)
-             ! e.g., grainc_13
+             ! e.g., reprocuctive_13
              varname = get_repr_rest_fname(k)//'c_13'
              call restartvar(ncid=ncid, flag=flag, varname=varname, &
                   xtype=ncd_double,  &
@@ -4248,7 +4155,7 @@
 
           do k = 1, nrepr
              data1dptr => this%reproductivec_storage_patch(:,k)
-             ! e.g., grainc_13_storage
+             ! e.g., reproductivec_13_storage
              varname = get_repr_rest_fname(k)//'c_13_storage'
              call restartvar(ncid=ncid, flag=flag, varname=varname, &
                   xtype=ncd_double,  &
@@ -4266,7 +4173,7 @@
 
           do k = 1, nrepr
              data1dptr => this%reproductivec_xfer_patch(:,k)
-             ! e.g., grainc_13_xfer
+             ! e.g., reproductivec_13_xfer
              varname = get_repr_rest_fname(k)//'c_13_xfer'
              call restartvar(ncid=ncid, flag=flag, varname=varname, &
                   xtype=ncd_double,  &
@@ -4297,7 +4204,7 @@
 
           do k = 1, nrepr
              data1dptr => this%reproductivec_patch(:,k)
-             ! e.g., grainc_14
+             ! e.g., reproductivec_14
              varname = get_repr_rest_fname(k)//'c_14'
              call restartvar(ncid=ncid, flag=flag, varname=varname, &
                   xtype=ncd_double,  &
@@ -4315,7 +4222,7 @@
 
           do k = 1, nrepr
              data1dptr => this%reproductivec_storage_patch(:,k)
-             ! e.g., grainc_14_storage
+             ! e.g., reproductivec_14_storage
              varname = get_repr_rest_fname(k)//'c_14_storage'
              call restartvar(ncid=ncid, flag=flag, varname=varname, &
                   xtype=ncd_double,  &
@@ -4333,7 +4240,7 @@
 
           do k = 1, nrepr
              data1dptr => this%reproductivec_xfer_patch(:,k)
-             ! e.g., grainc_14_xfer
+             ! e.g., reproductivec_14_xfer
              varname = get_repr_rest_fname(k)//'c_14_xfer'
              call restartvar(ncid=ncid, flag=flag, varname=varname, &
                   xtype=ncd_double,  &
@@ -4494,9 +4401,9 @@
           this%deadcrootc0_patch(i)         = value_patch
           this%deadcrootc0_storage_patch(i) = value_patch
           this%deadcrootc0_xfer_patch(i)    = value_patch
-          this%grainc0_patch(i)             = value_patch
-          this%grainc0_storage_patch(i)     = value_patch
-          this%grainc0_xfer_patch(i)        = value_patch
+          this%reproc0_patch(i,:)           = value_patch
+          this%reproc0_storage_patch(i,:)   = value_patch
+          this%reproc0_xfer_patch(i,:)      = value_patch
 !!!!matrix
           this%matrix_calloc_leaf_acc_patch(i)        =  value_patch
           this%matrix_calloc_leafst_acc_patch(i)      =  value_patch
@@ -4556,14 +4463,7 @@
        this%totvegc_patch(i)            = value_patch
        this%totc_patch(i)               = value_patch
        if ( use_crop ) then
-<<<<<<< HEAD
-          this%grainc_patch(i)          = value_patch
-          this%grainc_storage_patch(i)  = value_patch
-          this%grainc_xfer_patch(i)     = value_patch
           if(use_matrixcn)then
-             this%matrix_cap_grainc_patch(i)                        = value_patch
-             this%matrix_cap_grainc_storage_patch(i)                = value_patch
-             this%matrix_cap_grainc_xfer_patch(i)                   = value_patch
              this%matrix_calloc_grain_acc_patch(i)                  = value_patch
              this%matrix_calloc_grainst_acc_patch(i)                = value_patch
              this%matrix_ctransfer_grainst_to_grainxf_acc_patch (i) = value_patch
@@ -4572,8 +4472,6 @@
              this%matrix_cturnover_grainst_acc_patch(i)             = value_patch
              this%matrix_cturnover_grainxf_acc_patch(i)             = value_patch
           end if
-=======
->>>>>>> d301320c
           this%cropseedc_deficit_patch(i)  = value_patch
           this%xsmrpool_loss_patch(i)   = value_patch
        end if
@@ -4586,6 +4484,9 @@
              this%reproductivec_patch(i,k)          = value_patch
              this%reproductivec_storage_patch(i,k)  = value_patch
              this%reproductivec_xfer_patch(i,k)     = value_patch
+             this%matrix_cap_reproc_patch(i,k)         = value_patch
+             this%matrix_cap_reproc_storage_patch(i,k) = value_patch
+             this%matrix_cap_reproc_xfer_patch(i,k)    = value_patch
           end do
        end do
     end if
