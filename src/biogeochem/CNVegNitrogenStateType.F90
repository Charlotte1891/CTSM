--- conflicted
+++ resolved
@@ -7,13 +7,8 @@
   use clm_varcon                         , only : spval
   use landunit_varcon                    , only : istcrop, istsoil 
   use clm_varctl                         , only : iulog
-<<<<<<< HEAD
-  use clm_varctl                         , only : use_crop, use_matrixcn
-  use CNSharedParamsMod                  , only : use_fun
-=======
   use clm_varctl                         , only : use_crop
   use CNSharedParamsMod                  , only : use_fun, use_matrixcn
->>>>>>> 94e1bdc4
   use decompMod                          , only : bounds_type
   use pftconMod                          , only : npcropmin, noveg, pftcon
   use abortutils                         , only : endrun
@@ -38,7 +33,6 @@
      real(r8), pointer :: reproductiven_patch               (:,:) ! (gN/m2) reproductive (e.g., grain) N (crop)
      real(r8), pointer :: reproductiven_storage_patch       (:,:) ! (gN/m2) reproductive (e.g., grain) N storage (crop)
      real(r8), pointer :: reproductiven_xfer_patch          (:,:) ! (gN/m2) reproductive (e.g., grain) N transfer (crop)
-<<<<<<< HEAD
      real(r8), pointer :: matrix_cap_repron_patch             (:) ! (gN/m2) Capacity of grain N
      real(r8), pointer :: matrix_cap_repron_storage_patch     (:) ! (gN/m2) Capacity of grain N storage
      real(r8), pointer :: matrix_cap_repron_xfer_patch        (:) ! (gN/m2) Capacity of grain N transfer
@@ -48,22 +42,14 @@
      real(r8), pointer :: matrix_cap_leafn_patch              (:) ! (gN/m2) Capacity of leaf N 
      real(r8), pointer :: matrix_cap_leafn_storage_patch      (:) ! (gN/m2) Capacity of leaf N storage
      real(r8), pointer :: matrix_cap_leafn_xfer_patch         (:) ! (gN/m2) Capacity of leaf N transfer
-=======
-     real(r8), pointer :: leafn_patch                         (:) ! (gN/m2) leaf N 
-     real(r8), pointer :: leafn_storage_patch                 (:) ! (gN/m2) leaf N storage
-     real(r8), pointer :: leafn_xfer_patch                    (:) ! (gN/m2) leaf N transfer
->>>>>>> 94e1bdc4
      real(r8), pointer :: leafn_storage_xfer_acc_patch        (:) ! (gN/m2) Accmulated leaf N transfer
      real(r8), pointer :: storage_ndemand_patch               (:) ! (gN/m2) N demand during the offset period 
      real(r8), pointer :: frootn_patch                        (:) ! (gN/m2) fine root N
      real(r8), pointer :: frootn_storage_patch                (:) ! (gN/m2) fine root N storage
      real(r8), pointer :: frootn_xfer_patch                   (:) ! (gN/m2) fine root N transfer
-<<<<<<< HEAD
      real(r8), pointer :: matrix_cap_frootn_patch             (:) ! (gN/m2) Capacity of fine root N
      real(r8), pointer :: matrix_cap_frootn_storage_patch     (:) ! (gN/m2) Capacity of fine root N storage
      real(r8), pointer :: matrix_cap_frootn_xfer_patch        (:) ! (gN/m2) Capacity of fine root N transfer
-=======
->>>>>>> 94e1bdc4
      real(r8), pointer :: livestemn_patch                     (:) ! (gN/m2) live stem N
      real(r8), pointer :: livestemn_storage_patch             (:) ! (gN/m2) live stem N storage
      real(r8), pointer :: livestemn_xfer_patch                (:) ! (gN/m2) live stem N transfer
@@ -76,7 +62,6 @@
      real(r8), pointer :: deadcrootn_patch                    (:) ! (gN/m2) dead coarse root N
      real(r8), pointer :: deadcrootn_storage_patch            (:) ! (gN/m2) dead coarse root N storage
      real(r8), pointer :: deadcrootn_xfer_patch               (:) ! (gN/m2) dead coarse root N transfer
-<<<<<<< HEAD
      real(r8), pointer :: matrix_cap_livestemn_patch          (:) ! (gN/m2) Capacity of live stem N
      real(r8), pointer :: matrix_cap_livestemn_storage_patch  (:) ! (gN/m2) Capacity of live stem N storage
      real(r8), pointer :: matrix_cap_livestemn_xfer_patch     (:) ! (gN/m2) Capacity of live stem N transfer
@@ -89,14 +74,11 @@
      real(r8), pointer :: matrix_cap_deadcrootn_patch         (:) ! (gN/m2) Capacity of dead coarse root N
      real(r8), pointer :: matrix_cap_deadcrootn_storage_patch (:) ! (gN/m2) Capacity of dead coarse root N storage
      real(r8), pointer :: matrix_cap_deadcrootn_xfer_patch    (:) ! (gN/m2) Capacity of dead coarse root N transfer
-=======
->>>>>>> 94e1bdc4
      real(r8), pointer :: retransn_patch                      (:) ! (gN/m2) plant pool of retranslocated N
      real(r8), pointer :: npool_patch                         (:) ! (gN/m2) temporary plant N pool
      real(r8), pointer :: ntrunc_patch                        (:) ! (gN/m2) patch-level sink for N truncation
      real(r8), pointer :: cropseedn_deficit_patch             (:) ! (gN/m2) pool for seeding new crop growth; this is a NEGATIVE term, indicating the amount of seed usage that needs to be repaid
      real(r8), pointer :: seedn_grc                           (:) ! (gN/m2) gridcell-level pool for seeding new pFTs via dynamic landcover
-<<<<<<< HEAD
 ! Pool for initial step of year for matrix
      real(r8), pointer :: leafn0_patch                        (:) ! (gN/m2) Initial value of leaf N for SASU
      real(r8), pointer :: leafn0_storage_patch                (:) ! (gN/m2) Initial value of leaf N storage for SASU
@@ -120,11 +102,6 @@
      real(r8), pointer :: repron0_patch                       (:) ! (gN/m2) Initial value of grain N for SASU
      real(r8), pointer :: repron0_storage_patch               (:) ! (gN/m2) Initial value of grain N storage for SASU
      real(r8), pointer :: repron0_xfer_patch                  (:) ! (gN/m2) Initial value of grain N transfer for SASU
-=======
-
-     ! Matrix solution variables
-     ! Matrix solution pool for initial state for matrix spinup
->>>>>>> 94e1bdc4
 
      ! summary (diagnostic) state variables, not involved in mass balance
      real(r8), pointer :: dispvegn_patch                      (:) ! (gN/m2) displayed veg nitrogen, excluding storage
@@ -136,7 +113,6 @@
      real(r8), pointer :: totn_col                            (:) ! (gN/m2) total column nitrogen, incl veg
      real(r8), pointer :: totecosysn_col                      (:) ! (gN/m2) total ecosystem nitrogen, incl veg  
      real(r8), pointer :: totn_grc                            (:) ! (gN/m2) total gridcell nitrogen
-<<<<<<< HEAD
 ! acc spinup
      real(r8), pointer :: matrix_nalloc_leaf_acc_patch        (:) ! (gN/m2/year) Input N allocated to leaf during this year 
      real(r8), pointer :: matrix_nalloc_leafst_acc_patch      (:) ! (gN/m2/year) Input N allocated to leaf storage during this year
@@ -233,11 +209,6 @@
      real(r8), pointer :: deadcrootn_SASUsave_patch           (:) ! (gC/m2) dead coarse root C
      real(r8), pointer :: deadcrootn_storage_SASUsave_patch   (:) ! (gC/m2) dead coarse root C storage
      real(r8), pointer :: deadcrootn_xfer_SASUsave_patch      (:) ! (gC/m2) dead coarse root C transfer
-=======
-
-    ! acc spinup for matrix solution
-
->>>>>>> 94e1bdc4
    contains
 
      procedure , public  :: Init   
@@ -298,7 +269,6 @@
     allocate(this%reproductiven_patch             (begp:endp, nrepr)) ; this%reproductiven_patch               (:,:) = nan
     allocate(this%reproductiven_storage_patch     (begp:endp, nrepr)) ; this%reproductiven_storage_patch       (:,:) = nan
     allocate(this%reproductiven_xfer_patch        (begp:endp, nrepr)) ; this%reproductiven_xfer_patch          (:,:) = nan
-<<<<<<< HEAD
     if(use_matrixcn)then
        allocate(this%matrix_cap_repron_patch             (begp:endp)) ; this%matrix_cap_repron_patch             (:) = nan
        allocate(this%matrix_cap_repron_storage_patch     (begp:endp)) ; this%matrix_cap_repron_storage_patch     (:) = nan     
@@ -312,24 +282,16 @@
        allocate(this%matrix_cap_leafn_storage_patch      (begp:endp)) ; this%matrix_cap_leafn_storage_patch      (:) = nan     
        allocate(this%matrix_cap_leafn_xfer_patch         (begp:endp)) ; this%matrix_cap_leafn_xfer_patch         (:) = nan     
     end if
-=======
-    allocate(this%leafn_patch                            (begp:endp)) ; this%leafn_patch                         (:) = nan
-    allocate(this%leafn_storage_patch                    (begp:endp)) ; this%leafn_storage_patch                 (:) = nan     
-    allocate(this%leafn_xfer_patch                       (begp:endp)) ; this%leafn_xfer_patch                    (:) = nan     
->>>>>>> 94e1bdc4
     allocate(this%leafn_storage_xfer_acc_patch           (begp:endp)) ; this%leafn_storage_xfer_acc_patch        (:) = nan
     allocate(this%storage_ndemand_patch                  (begp:endp)) ; this%storage_ndemand_patch               (:) = nan
     allocate(this%frootn_patch                           (begp:endp)) ; this%frootn_patch                        (:) = nan
     allocate(this%frootn_storage_patch                   (begp:endp)) ; this%frootn_storage_patch                (:) = nan     
     allocate(this%frootn_xfer_patch                      (begp:endp)) ; this%frootn_xfer_patch                   (:) = nan     
-<<<<<<< HEAD
     if(use_matrixcn)then
        allocate(this%matrix_cap_frootn_patch             (begp:endp)) ; this%matrix_cap_frootn_patch             (:) = nan
        allocate(this%matrix_cap_frootn_storage_patch     (begp:endp)) ; this%matrix_cap_frootn_storage_patch     (:) = nan     
        allocate(this%matrix_cap_frootn_xfer_patch        (begp:endp)) ; this%matrix_cap_frootn_xfer_patch        (:) = nan     
     end if
-=======
->>>>>>> 94e1bdc4
     allocate(this%livestemn_patch                        (begp:endp)) ; this%livestemn_patch                     (:) = nan
     allocate(this%livestemn_storage_patch                (begp:endp)) ; this%livestemn_storage_patch             (:) = nan
     allocate(this%livestemn_xfer_patch                   (begp:endp)) ; this%livestemn_xfer_patch                (:) = nan
@@ -342,7 +304,6 @@
     allocate(this%deadcrootn_patch                       (begp:endp)) ; this%deadcrootn_patch                    (:) = nan
     allocate(this%deadcrootn_storage_patch               (begp:endp)) ; this%deadcrootn_storage_patch            (:) = nan
     allocate(this%deadcrootn_xfer_patch                  (begp:endp)) ; this%deadcrootn_xfer_patch               (:) = nan
-<<<<<<< HEAD
     if(use_matrixcn)then
        allocate(this%matrix_cap_livestemn_patch          (begp:endp)) ; this%matrix_cap_livestemn_patch          (:) = nan
        allocate(this%matrix_cap_livestemn_storage_patch  (begp:endp)) ; this%matrix_cap_livestemn_storage_patch  (:) = nan
@@ -357,8 +318,6 @@
        allocate(this%matrix_cap_deadcrootn_storage_patch (begp:endp)) ; this%matrix_cap_deadcrootn_storage_patch (:) = nan
        allocate(this%matrix_cap_deadcrootn_xfer_patch    (begp:endp)) ; this%matrix_cap_deadcrootn_xfer_patch    (:) = nan
     end if
-=======
->>>>>>> 94e1bdc4
     allocate(this%retransn_patch                         (begp:endp)) ; this%retransn_patch                      (:) = nan
     allocate(this%npool_patch                            (begp:endp)) ; this%npool_patch                         (:) = nan
     allocate(this%ntrunc_patch                           (begp:endp)) ; this%ntrunc_patch                        (:) = nan
@@ -375,7 +334,6 @@
     allocate(this%totecosysn_col                         (begc:endc)) ; this%totecosysn_col                      (:) = nan
     allocate(this%totn_grc                               (begg:endg)) ; this%totn_grc                            (:) = nan
 
-<<<<<<< HEAD
     if(use_matrixcn)then
        allocate(this%leafn0_patch                        (begp:endp)) ; this%leafn0_patch                        (:) = nan
        allocate(this%leafn0_storage_patch                (begp:endp)) ; this%leafn0_storage_patch                (:) = nan     
@@ -495,10 +453,6 @@
        allocate(this%matrix_nturnover_grainst_acc_patch                    (begp:endp)) ; this%matrix_nturnover_grainst_acc_patch                    (:) = nan 
        allocate(this%matrix_nturnover_grainxf_acc_patch                    (begp:endp)) ; this%matrix_nturnover_grainxf_acc_patch                    (:) = nan 
        allocate(this%matrix_nturnover_retransn_acc_patch                   (begp:endp)) ; this%matrix_nturnover_retransn_acc_patch                   (:) = nan 
-=======
-    ! Matrix solution allocations
-    if ( use_matrixcn )then
->>>>>>> 94e1bdc4
     end if
 
   end subroutine InitAllocate
@@ -567,7 +521,6 @@
          avgflag='A', long_name='leaf N transfer', &
          ptr_patch=this%leafn_xfer_patch, default='inactive')     
 
-<<<<<<< HEAD
     if(use_matrixcn)then
        this%matrix_cap_leafn_patch(begp:endp) = spval
        call hist_addfld1d (fname='LEAFN_CAP', units='gN/m^2', &
@@ -584,10 +537,6 @@
             avgflag='I', long_name='leaf N transfer capacity', &
             ptr_patch=this%matrix_cap_leafn_xfer_patch, default='inactive')     
 
-=======
-    ! Matrix solution history fields
-    if ( use_matrixcn )then
->>>>>>> 94e1bdc4
     end if
 
     if ( use_fun ) then
@@ -888,66 +837,38 @@
           if (patch%itype(p) == noveg) then
              this%leafn_patch(p)                           = 0._r8
              this%leafn_storage_patch(p)                   = 0._r8
-<<<<<<< HEAD
              if(use_matrixcn)then
                 this%matrix_cap_leafn_patch(p)             = 0._r8
                 this%matrix_cap_leafn_storage_patch(p)     = 0._r8
-=======
- 
-             ! Matrix solution settings for bare-soil
-             if ( use_matrixcn )then
->>>>>>> 94e1bdc4
              end if
              if (MM_Nuptake_opt .eqv. .true.) then   
                 this%frootn_patch(p)                       = 0._r8            
                 this%frootn_storage_patch(p)               = 0._r8    
-<<<<<<< HEAD
                 if(use_matrixcn)then
                    this%matrix_cap_frootn_patch(p)         = 0._r8            
                    this%matrix_cap_frootn_storage_patch(p) = 0._r8    
-=======
-
-                ! Matrix solution settings for bare-soil and flex-CN
-                if ( use_matrixcn )then
->>>>>>> 94e1bdc4
                 end if
              end if 
           else
              this%leafn_patch(p)                           = leafc_patch(p)         / pftcon%leafcn(patch%itype(p))
              this%leafn_storage_patch(p)                   = leafc_storage_patch(p) / pftcon%leafcn(patch%itype(p))
-<<<<<<< HEAD
              if(use_matrixcn)then
                 this%matrix_cap_leafn_patch(p)             = leafc_patch(p)         / pftcon%leafcn(patch%itype(p))
                 this%matrix_cap_leafn_storage_patch(p)     = leafc_storage_patch(p) / pftcon%leafcn(patch%itype(p))
-=======
-
-             ! Matrix solution settings
-             if ( use_matrixcn )then
->>>>>>> 94e1bdc4
              end if
              if (MM_Nuptake_opt .eqv. .true.) then  
                 this%frootn_patch(p)                       = frootc_patch(p) / pftcon%frootcn(patch%itype(p))           
                 this%frootn_storage_patch(p)               = frootc_storage_patch(p) / pftcon%frootcn(patch%itype(p))   
-<<<<<<< HEAD
                 if(use_matrixcn)then
                    this%matrix_cap_frootn_patch(p)         = frootc_patch(p) / pftcon%frootcn(patch%itype(p))           
                    this%matrix_cap_frootn_storage_patch(p) = frootc_storage_patch(p) / pftcon%frootcn(patch%itype(p))   
-=======
-                ! Matrix solution settings for flex-CN
-                if ( use_matrixcn )then
->>>>>>> 94e1bdc4
                 end if
              end if 
           end if
 
           this%leafn_xfer_patch(p)                         = 0._r8
-<<<<<<< HEAD
           if(use_matrixcn)then
              this%matrix_cap_leafn_xfer_patch(p)           = 0._r8
-=======
-          ! Matrix solution settings
-          if ( use_matrixcn )then
->>>>>>> 94e1bdc4
           end if
 
           this%leafn_storage_xfer_acc_patch(p)             = 0._r8
@@ -957,50 +878,30 @@
              this%reproductiven_patch(p,:)         = 0._r8
              this%reproductiven_storage_patch(p,:) = 0._r8
              this%reproductiven_xfer_patch(p,:)    = 0._r8
-<<<<<<< HEAD
              if(use_matrixcn)then
                 this%matrix_cap_repron_patch(p)            = 0._r8
                 this%matrix_cap_repron_storage_patch(p)    = 0._r8
                 this%matrix_cap_repron_xfer_patch(p)       = 0._r8
              end if
              this%cropseedn_deficit_patch(p)               = 0._r8
-=======
-             this%cropseedn_deficit_patch(p)               = 0._r8
-
-             ! Matrix reproductive pool settings
-             if ( use_matrixcn )then
-             end if
->>>>>>> 94e1bdc4
           end if
           if (MM_Nuptake_opt .eqv. .false.) then  ! if not running in floating CN ratio option 
              this%frootn_patch(p)                          = 0._r8
              this%frootn_storage_patch(p)                  = 0._r8
-<<<<<<< HEAD
              if(use_matrixcn)then
                 this%matrix_cap_frootn_patch(p)            = 0._r8            
                 this%matrix_cap_frootn_storage_patch(p)    = 0._r8    
-=======
-
-             ! Matrix pool settings
-             if ( use_matrixcn )then
->>>>>>> 94e1bdc4
              end if
           end if 
           this%frootn_xfer_patch(p)                        = 0._r8
           this%livestemn_patch(p)                          = 0._r8
           this%livestemn_storage_patch(p)                  = 0._r8
           this%livestemn_xfer_patch(p)                     = 0._r8
-<<<<<<< HEAD
           if(use_matrixcn)then
              this%matrix_cap_frootn_xfer_patch(p)          = 0._r8
              this%matrix_cap_livestemn_patch(p)            = 0._r8
              this%matrix_cap_livestemn_storage_patch(p)    = 0._r8
              this%matrix_cap_livestemn_xfer_patch(p)       = 0._r8
-=======
-
-          ! Matrix pool settings
-          if ( use_matrixcn )then
->>>>>>> 94e1bdc4
           end if
 
           ! tree types need to be initialized with some stem mass so that
@@ -1008,7 +909,6 @@
 
           if (pftcon%woody(patch%itype(p)) == 1._r8) then
              this%deadstemn_patch(p)                       = deadstemc_patch(p) / pftcon%deadwdcn(patch%itype(p))
-<<<<<<< HEAD
              if(use_matrixcn)then
                 this%matrix_cap_deadstemn_patch(p)         = deadstemc_patch(p) / pftcon%deadwdcn(patch%itype(p))
              end if
@@ -1016,25 +916,14 @@
              this%deadstemn_patch(p)                       = 0._r8
              if(use_matrixcn)then
                 this%matrix_cap_deadstemn_patch(p)         = 0._r8
-=======
-             if ( use_matrixcn )then
-             end if
-          else
-             this%deadstemn_patch(p)                       = 0._r8
-             if ( use_matrixcn )then
->>>>>>> 94e1bdc4
              end if
           end if
 
           this%deadstemn_storage_patch(p)                  = 0._r8
           this%deadstemn_xfer_patch(p)                     = 0._r8
-<<<<<<< HEAD
           if(use_matrixcn)then
              this%matrix_cap_deadstemn_storage_patch(p)    = 0._r8
              this%matrix_cap_deadstemn_xfer_patch(p)       = 0._r8
-=======
-          if ( use_matrixcn )then
->>>>>>> 94e1bdc4
           end if
 
           this%livecrootn_patch(p)                         = 0._r8
@@ -1043,7 +932,6 @@
           this%deadcrootn_patch(p)                         = 0._r8
           this%deadcrootn_storage_patch(p)                 = 0._r8
           this%deadcrootn_xfer_patch(p)                    = 0._r8
-<<<<<<< HEAD
           if(use_matrixcn)then
              this%matrix_cap_livecrootn_patch(p)           = 0._r8
              this%matrix_cap_livecrootn_storage_patch(p)   = 0._r8
@@ -1052,8 +940,6 @@
              this%matrix_cap_deadcrootn_storage_patch(p)   = 0._r8
              this%matrix_cap_deadcrootn_xfer_patch(p)      = 0._r8
           end if
-=======
->>>>>>> 94e1bdc4
           this%retransn_patch(p)                           = 0._r8
           this%npool_patch(p)                              = 0._r8
           this%ntrunc_patch(p)                             = 0._r8
@@ -1061,7 +947,6 @@
           this%storvegn_patch(p)                           = 0._r8
           this%totvegn_patch(p)                            = 0._r8
           this%totn_patch(p)                               = 0._r8
-<<<<<<< HEAD
 
           if(use_matrixcn)then
           ! for matrix spin up and capacity calculation
@@ -1184,8 +1069,6 @@
              this%matrix_nturnover_grainxf_acc_patch                    (p) = 0._r8 
              this%matrix_nturnover_retransn_acc_patch                   (p) = 0._r8 
           end if !use_matrixcn
-=======
->>>>>>> 94e1bdc4
        end if
     end do
 
@@ -1347,11 +1230,7 @@
             interpinic_flag='interp', readvar=readvar, data=this%matrix_nturnover_leafxf_acc_patch) 
      end if
 
-    ! Matrix restart variables
-    if ( use_matrixcn )then
-    end if
-
-    if ( use_fun ) then
+     if ( use_fun ) then
         call restartvar(ncid=ncid, flag=flag, varname='leafn_storage_xfer_acc', xtype=ncd_double,  &
              dim1name='pft', long_name='', units='', &
             interpinic_flag='interp', readvar=readvar, data=this%leafn_storage_xfer_acc_patch)
@@ -1359,7 +1238,7 @@
         call restartvar(ncid=ncid, flag=flag, varname='storage_ndemand', xtype=ncd_double,  &
              dim1name='pft', long_name='', units='', &
              interpinic_flag='interp', readvar=readvar, data=this%storage_ndemand_patch)
-    end if
+     end if
 
 
     call restartvar(ncid=ncid, flag=flag, varname='frootn', xtype=ncd_double,  &
@@ -1487,7 +1366,6 @@
     call restartvar(ncid=ncid, flag=flag, varname='deadcrootn_xfer', xtype=ncd_double,  &
          dim1name='pft', long_name='', units='', &
          interpinic_flag='interp', readvar=readvar, data=this%deadcrootn_xfer_patch) 
-<<<<<<< HEAD
 
     if(use_matrixcn)then
        call restartvar(ncid=ncid, flag=flag, varname='livestemn_cap', xtype=ncd_double,  &
@@ -1754,8 +1632,6 @@
             dim1name='pft', long_name='', units='', &
             interpinic_flag='interp', readvar=readvar, data=this%matrix_nturnover_retransn_acc_patch) 
     end if
-=======
->>>>>>> 94e1bdc4
  
     call restartvar(ncid=ncid, flag=flag, varname='retransn', xtype=ncd_double,  &
          dim1name='pft', long_name='', units='', &
@@ -1858,10 +1734,6 @@
        end if
        do k = 1, nrepr
           data1dptr => this%reproductiven_xfer_patch(:,k)
-<<<<<<< HEAD
-=======
-          ! e.g., grain-N_xfer
->>>>>>> 94e1bdc4
           varname = get_repr_rest_fname(k)//'n_xfer'
           call restartvar(ncid=ncid, flag=flag,  varname=varname, &
                xtype=ncd_double,  &
@@ -1936,61 +1808,38 @@
              if (patch%itype(p) == noveg) then
                 this%leafn_patch(p)                           = 0._r8
                 this%leafn_storage_patch(p)                   = 0._r8
-<<<<<<< HEAD
                 if(use_matrixcn)then
                    this%matrix_cap_leafn_patch(p)             = 0._r8
                    this%matrix_cap_leafn_storage_patch(p)     = 0._r8
-=======
-
-                ! Set matrix solution variables for bare-soil
-                if ( use_matrixcn )then
->>>>>>> 94e1bdc4
                 end if
                 if (MM_Nuptake_opt .eqv. .true.) then   
                    this%frootn_patch(p)                       = 0._r8            
                    this%frootn_storage_patch(p)               = 0._r8    
-<<<<<<< HEAD
                    if(use_matrixcn)then
                       this%matrix_cap_frootn_patch(p)         = 0._r8            
                       this%matrix_cap_frootn_storage_patch(p) = 0._r8    
-=======
-                   if ( use_matrixcn )then
->>>>>>> 94e1bdc4
                    end if
                 end if 
              else
                 this%leafn_patch(p)                           = leafc_patch(p)         / pftcon%leafcn(patch%itype(p))
                 this%leafn_storage_patch(p)                   = leafc_storage_patch(p) / pftcon%leafcn(patch%itype(p))
-<<<<<<< HEAD
                 if(use_matrixcn)then
                    this%matrix_cap_leafn_patch(p)             = leafc_patch(p)         / pftcon%leafcn(patch%itype(p))
                    this%matrix_cap_leafn_storage_patch(p)     = leafc_storage_patch(p) / pftcon%leafcn(patch%itype(p))
-=======
-                if ( use_matrixcn )then
->>>>>>> 94e1bdc4
                 end if
                 if (MM_Nuptake_opt .eqv. .true.) then  
                    this%frootn_patch(p)                       = frootc_patch(p) / pftcon%frootcn(patch%itype(p))           
                    this%frootn_storage_patch(p)               = frootc_storage_patch(p) / pftcon%frootcn(patch%itype(p))   
-<<<<<<< HEAD
                    if(use_matrixcn)then
                       this%matrix_cap_frootn_patch(p)         = frootc_patch(p) / pftcon%frootcn(patch%itype(p))           
                       this%matrix_cap_frootn_storage_patch(p) = frootc_storage_patch(p) / pftcon%frootcn(patch%itype(p))   
-=======
-                   if ( use_matrixcn )then
->>>>>>> 94e1bdc4
                    end if
                 end if 
              end if
    
              this%leafn_xfer_patch(p)                         = 0._r8
-<<<<<<< HEAD
              if(use_matrixcn)then
                 this%matrix_cap_leafn_xfer_patch(p)           = 0._r8
-=======
-
-             if ( use_matrixcn )then
->>>>>>> 94e1bdc4
              end if
 
              this%leafn_storage_xfer_acc_patch(p)             = 0._r8
@@ -2000,47 +1849,30 @@
                 this%reproductiven_patch(p,:)                 = 0._r8
                 this%reproductiven_storage_patch(p,:)         = 0._r8
                 this%reproductiven_xfer_patch(p,:)            = 0._r8
-<<<<<<< HEAD
                 if(use_matrixcn)then
                    this%matrix_cap_repron_patch(p)            = 0._r8
                    this%matrix_cap_repron_storage_patch(p)    = 0._r8
                    this%matrix_cap_repron_xfer_patch(p)       = 0._r8
                 end if
                 this%cropseedn_deficit_patch(p)               = 0._r8
-=======
-                this%cropseedn_deficit_patch(p)               = 0._r8
-
-                if ( use_matrixcn )then
-                end if
->>>>>>> 94e1bdc4
              end if
              if (MM_Nuptake_opt .eqv. .false.) then  ! if not running in floating CN ratio option 
                 this%frootn_patch(p)                          = 0._r8
                 this%frootn_storage_patch(p)                  = 0._r8
-<<<<<<< HEAD
                 if(use_matrixcn)then
                    this%matrix_cap_frootn_patch(p)            = 0._r8
                    this%matrix_cap_frootn_storage_patch(p)    = 0._r8
-=======
-
-                if ( use_matrixcn )then
->>>>>>> 94e1bdc4
                 end if
              end if 
              this%frootn_xfer_patch(p)                        = 0._r8
              this%livestemn_patch(p)                          = 0._r8
              this%livestemn_storage_patch(p)                  = 0._r8
              this%livestemn_xfer_patch(p)                     = 0._r8
-<<<<<<< HEAD
              if(use_matrixcn)then
                 this%matrix_cap_frootn_xfer_patch(p)          = 0._r8
                 this%matrix_cap_livestemn_patch(p)            = 0._r8
                 this%matrix_cap_livestemn_storage_patch(p)    = 0._r8
                 this%matrix_cap_livestemn_xfer_patch(p)       = 0._r8
-=======
-
-             if ( use_matrixcn )then
->>>>>>> 94e1bdc4
              end if
    
              ! tree types need to be initialized with some stem mass so that
@@ -2048,7 +1880,6 @@
    
              if (pftcon%woody(patch%itype(p)) == 1._r8) then
                 this%deadstemn_patch(p)                       = deadstemc_patch(p) / pftcon%deadwdcn(patch%itype(p))
-<<<<<<< HEAD
                 if(use_matrixcn)then
                    this%matrix_cap_deadstemn_patch(p)         = deadstemc_patch(p) / pftcon%deadwdcn(patch%itype(p))
                 end if
@@ -2056,33 +1887,22 @@
                 this%deadstemn_patch(p)                       = 0._r8
                 if(use_matrixcn)then
                    this%matrix_cap_deadstemn_patch(p)         = 0._r8
-=======
-                if ( use_matrixcn )then
-                end if
-             else
-                this%deadstemn_patch(p)                       = 0._r8
-                if ( use_matrixcn )then
->>>>>>> 94e1bdc4
                 end if
              end if
 
              this%deadstemn_storage_patch(p)                  = 0._r8
              this%deadstemn_xfer_patch(p)                     = 0._r8
-<<<<<<< HEAD
              if(use_matrixcn)then
                 this%matrix_cap_deadstemn_storage_patch(p)    = 0._r8
                 this%matrix_cap_deadstemn_xfer_patch(p)       = 0._r8
              end if
 
-=======
->>>>>>> 94e1bdc4
              this%livecrootn_patch(p)                         = 0._r8
              this%livecrootn_storage_patch(p)                 = 0._r8
              this%livecrootn_xfer_patch(p)                    = 0._r8
              this%deadcrootn_patch(p)                         = 0._r8
              this%deadcrootn_storage_patch(p)                 = 0._r8
              this%deadcrootn_xfer_patch(p)                    = 0._r8
-<<<<<<< HEAD
              if(use_matrixcn)then
                 this%matrix_cap_livecrootn_patch(p)          = 0._r8
                 this%matrix_cap_livecrootn_storage_patch(p)  = 0._r8
@@ -2091,8 +1911,6 @@
                 this%matrix_cap_deadcrootn_storage_patch(p)  = 0._r8
                 this%matrix_cap_deadcrootn_xfer_patch(p)     = 0._r8
              end if
-=======
->>>>>>> 94e1bdc4
              this%retransn_patch(p)                          = 0._r8
              this%npool_patch(p)                             = 0._r8
              this%ntrunc_patch(p)                            = 0._r8
@@ -2183,7 +2001,6 @@
        this%deadcrootn_patch(i)                       = value_patch
        this%deadcrootn_storage_patch(i)               = value_patch
        this%deadcrootn_xfer_patch(i)                  = value_patch
-<<<<<<< HEAD
        if(use_matrixcn)then
           this%matrix_cap_leafn_patch(i)              = value_patch
           this%matrix_cap_leafn_storage_patch(i)      = value_patch
@@ -2309,8 +2126,6 @@
           end if
 
        end if
-=======
->>>>>>> 94e1bdc4
        this%retransn_patch(i)                                            = value_patch
        this%npool_patch(i)                                               = value_patch
        this%ntrunc_patch(i)                                              = value_patch
