module CNCStateUpdate2Mod

  !-----------------------------------------------------------------------
  ! !DESCRIPTION:
  ! Module for carbon state variable update, mortality fluxes.
  !
  ! !USES:
  use shr_kind_mod                   , only : r8 => shr_kind_r8
  use shr_log_mod                    , only : errMsg => shr_log_errMsg
  use abortutils                     , only : endrun
  use clm_time_manager               , only : get_step_size_real
  use clm_varpar                     , only : i_litr_min, i_litr_max, nlevdecomp, i_cwd
  use CNvegCarbonStateType           , only : cnveg_carbonstate_type
  use CNVegCarbonFluxType            , only : cnveg_carbonflux_type
  use SoilBiogeochemCarbonStatetype  , only : soilbiogeochem_carbonstate_type
  use SoilBiogeochemCarbonFluxtype   , only : soilbiogeochem_carbonflux_type
  use clm_varctl                     , only : use_matrixcn, use_soil_matrixcn
  !
  implicit none
  private
  !
  ! !PUBLIC MEMBER FUNCTIONS:
  public:: CStateUpdate2
  public:: CStateUpdate2h
  !-----------------------------------------------------------------------

contains

  !-----------------------------------------------------------------------
  subroutine CStateUpdate2(num_soilc, filter_soilc, num_soilp, filter_soilp, &
       cnveg_carbonflux_inst, cnveg_carbonstate_inst, soilbiogeochem_carbonstate_inst, &
       soilbiogeochem_carbonflux_inst)
    !
    ! !DESCRIPTION:
    ! On the radiation time step, update all the prognostic carbon state
    ! variables affected by gap-phase mortality fluxes
    !
    ! !ARGUMENTS:
    integer                                , intent(in)    :: num_soilc       ! number of soil columns in filter
    integer                                , intent(in)    :: filter_soilc(:) ! filter for soil columns
    integer                                , intent(in)    :: num_soilp       ! number of soil patches in filter
    integer                                , intent(in)    :: filter_soilp(:) ! filter for soil patches
    type(cnveg_carbonflux_type)            , intent(in)    :: cnveg_carbonflux_inst
    type(cnveg_carbonstate_type)           , intent(inout) :: cnveg_carbonstate_inst
    type(soilbiogeochem_carbonflux_type)   , intent(inout) :: soilbiogeochem_carbonflux_inst
    type(soilbiogeochem_carbonstate_type)  , intent(inout) :: soilbiogeochem_carbonstate_inst
    !
    ! !LOCAL VARIABLES:
    integer  :: c,p,j,i  ! indices
    integer  :: fp,fc  ! lake filter indices
    real(r8) :: dt     ! radiation time step (seconds)
    !-----------------------------------------------------------------------
    
    associate(                                      & 
         cf_veg => cnveg_carbonflux_inst          , &
         cs_veg => cnveg_carbonstate_inst         , &

         cf_soil => soilbiogeochem_carbonflux_inst, &
         cs_soil => soilbiogeochem_carbonstate_inst  &
         )

      ! set time steps
      dt = get_step_size_real()

      ! column level carbon fluxes from gap-phase mortality
      do j = 1,nlevdecomp
         ! column loop
         do fc = 1,num_soilc
            c = filter_soilc(fc)

            ! column gap mortality fluxes
<<<<<<< HEAD
            if (.not. use_soil_matrixcn)then
               cs_soil%decomp_cpools_vr_col(c,j,i_met_lit) = &
                 cs_soil%decomp_cpools_vr_col(c,j,i_met_lit) + cf_veg%gap_mortality_c_to_litr_met_c_col(c,j) * dt
               cs_soil%decomp_cpools_vr_col(c,j,i_cel_lit) = &
                 cs_soil%decomp_cpools_vr_col(c,j,i_cel_lit) + cf_veg%gap_mortality_c_to_litr_cel_c_col(c,j) * dt
               cs_soil%decomp_cpools_vr_col(c,j,i_lig_lit) = &
                 cs_soil%decomp_cpools_vr_col(c,j,i_lig_lit) + cf_veg%gap_mortality_c_to_litr_lig_c_col(c,j) * dt
               cs_soil%decomp_cpools_vr_col(c,j,i_cwd) = &
=======
            do i = i_litr_min, i_litr_max
               cs_soil%decomp_cpools_vr_col(c,j,i) = &
                 cs_soil%decomp_cpools_vr_col(c,j,i) + &
                 cf_veg%gap_mortality_c_to_litr_c_col(c,j,i) * dt
            end do
            ! Currently i_cwd .ne. i_litr_max + 1 if .not. fates and
            !           i_cwd = 0 if fates, so not including in the i-loop
            cs_soil%decomp_cpools_vr_col(c,j,i_cwd) = &
>>>>>>> 1e3cc271
                 cs_soil%decomp_cpools_vr_col(c,j,i_cwd) + cf_veg%gap_mortality_c_to_cwdc_col(c,j) * dt
            else
               cf_soil%matrix_Cinput%V(c,j+(i_met_lit-1)*nlevdecomp) = &    
                 cf_soil%matrix_Cinput%V(c,j+(i_met_lit-1)*nlevdecomp) + cf_veg%gap_mortality_c_to_litr_met_c_col(c,j) * dt
               cf_soil%matrix_Cinput%V(c,j+(i_cel_lit-1)*nlevdecomp) = &
                 cf_soil%matrix_Cinput%V(c,j+(i_cel_lit-1)*nlevdecomp) + cf_veg%gap_mortality_c_to_litr_cel_c_col(c,j) * dt
               cf_soil%matrix_Cinput%V(c,j+(i_lig_lit-1)*nlevdecomp) = &
                 cf_soil%matrix_Cinput%V(c,j+(i_lig_lit-1)*nlevdecomp) + cf_veg%gap_mortality_c_to_litr_lig_c_col(c,j) * dt
               cf_soil%matrix_Cinput%V(c,j+(i_cwd-1)*nlevdecomp) =     &
                 cf_soil%matrix_Cinput%V(c,j+(i_cwd-1)*nlevdecomp)     + cf_veg%gap_mortality_c_to_cwdc_col(c,j) * dt
            end if !soil_matrix
         end do
      end do

      ! patch loop
      do fp = 1,num_soilp
         p = filter_soilp(fp)

         cs_veg%gresp_storage_patch(p) = cs_veg%gresp_storage_patch(p)           &
              - cf_veg%m_gresp_storage_to_litter_patch(p) * dt
         cs_veg%gresp_xfer_patch(p) = cs_veg%gresp_xfer_patch(p)                 &
              - cf_veg%m_gresp_xfer_to_litter_patch(p) * dt
         if(.not.  use_matrixcn)then
         ! patch-level carbon fluxes from gap-phase mortality
         ! displayed pools
            cs_veg%leafc_patch(p) = cs_veg%leafc_patch(p)                           &
              - cf_veg%m_leafc_to_litter_patch(p) * dt
            cs_veg%frootc_patch(p) = cs_veg%frootc_patch(p)                         &
              - cf_veg%m_frootc_to_litter_patch(p) * dt
            cs_veg%livestemc_patch(p) = cs_veg%livestemc_patch(p)                   &
              - cf_veg%m_livestemc_to_litter_patch(p) * dt
            cs_veg%deadstemc_patch(p) = cs_veg%deadstemc_patch(p)                   &
              - cf_veg%m_deadstemc_to_litter_patch(p) * dt
            cs_veg%livecrootc_patch(p) = cs_veg%livecrootc_patch(p)                 &
              - cf_veg%m_livecrootc_to_litter_patch(p) * dt
            cs_veg%deadcrootc_patch(p) = cs_veg%deadcrootc_patch(p)                 &
              - cf_veg%m_deadcrootc_to_litter_patch(p) * dt

         ! storage pools
            cs_veg%leafc_storage_patch(p) = cs_veg%leafc_storage_patch(p)           &
              - cf_veg%m_leafc_storage_to_litter_patch(p) * dt
            cs_veg%frootc_storage_patch(p) = cs_veg%frootc_storage_patch(p)         &
              - cf_veg%m_frootc_storage_to_litter_patch(p) * dt
            cs_veg%livestemc_storage_patch(p) = cs_veg%livestemc_storage_patch(p)   &
              - cf_veg%m_livestemc_storage_to_litter_patch(p) * dt
            cs_veg%deadstemc_storage_patch(p) = cs_veg%deadstemc_storage_patch(p)   &
              - cf_veg%m_deadstemc_storage_to_litter_patch(p) * dt
            cs_veg%livecrootc_storage_patch(p) = cs_veg%livecrootc_storage_patch(p) &
              - cf_veg%m_livecrootc_storage_to_litter_patch(p) * dt
            cs_veg%deadcrootc_storage_patch(p) = cs_veg%deadcrootc_storage_patch(p) &
              - cf_veg%m_deadcrootc_storage_to_litter_patch(p) * dt

         ! transfer pools
            cs_veg%leafc_xfer_patch(p) = cs_veg%leafc_xfer_patch(p)                 &
              - cf_veg%m_leafc_xfer_to_litter_patch(p) * dt
            cs_veg%frootc_xfer_patch(p) = cs_veg%frootc_xfer_patch(p)               &
              - cf_veg%m_frootc_xfer_to_litter_patch(p) * dt
            cs_veg%livestemc_xfer_patch(p) = cs_veg%livestemc_xfer_patch(p)         &
              - cf_veg%m_livestemc_xfer_to_litter_patch(p) * dt
            cs_veg%deadstemc_xfer_patch(p) = cs_veg%deadstemc_xfer_patch(p)         &
              - cf_veg%m_deadstemc_xfer_to_litter_patch(p) * dt
            cs_veg%livecrootc_xfer_patch(p) = cs_veg%livecrootc_xfer_patch(p)       &
              - cf_veg%m_livecrootc_xfer_to_litter_patch(p) * dt
            cs_veg%deadcrootc_xfer_patch(p) = cs_veg%deadcrootc_xfer_patch(p)       &
              - cf_veg%m_deadcrootc_xfer_to_litter_patch(p) * dt
         else
            ! NOTE: The matrix version of this is in CNGapMortality (EBK 11/25/2019)
         end if !not use_matrixcn
      end do ! end of patch loop

    end associate

  end subroutine CStateUpdate2

  !-----------------------------------------------------------------------
  subroutine CStateUpdate2h(num_soilc, filter_soilc, num_soilp, filter_soilp, &
       cnveg_carbonflux_inst, cnveg_carbonstate_inst, soilbiogeochem_carbonstate_inst, &
       soilbiogeochem_carbonflux_inst)
    !
    ! !DESCRIPTION:
    ! Update all the prognostic carbon state
    ! variables affected by harvest mortality fluxes
    !
    ! !ARGUMENTS:
    integer                                , intent(in)    :: num_soilc       ! number of soil columns in filter
    integer                                , intent(in)    :: filter_soilc(:) ! filter for soil columns
    integer                                , intent(in)    :: num_soilp       ! number of soil patches in filter
    integer                                , intent(in)    :: filter_soilp(:) ! filter for soil patches
    type(cnveg_carbonflux_type)            , intent(in)    :: cnveg_carbonflux_inst
    type(cnveg_carbonstate_type)           , intent(inout) :: cnveg_carbonstate_inst
    type(soilbiogeochem_carbonflux_type)   , intent(inout) :: soilbiogeochem_carbonflux_inst
    type(soilbiogeochem_carbonstate_type)  , intent(inout) :: soilbiogeochem_carbonstate_inst
    !
    ! !LOCAL VARIABLES:
    integer :: c,p,j,k,l,i  ! indices
    integer :: fp,fc     ! lake filter indices
    real(r8):: dt        ! radiation time step (seconds)
    !-----------------------------------------------------------------------

    associate(                                     & 
         cf_veg => cnveg_carbonflux_inst         , &
         cs_veg => cnveg_carbonstate_inst        , &
         cf_soil => soilbiogeochem_carbonflux_inst, & 
         cs_soil => soilbiogeochem_carbonstate_inst &
         )
     
      ! set time steps
      dt = get_step_size_real()

      ! column level carbon fluxes from harvest mortality
      do j = 1, nlevdecomp
         do fc = 1,num_soilc
            c = filter_soilc(fc)

            ! column harvest fluxes
<<<<<<< HEAD
            if (.not. use_soil_matrixcn)then
               cs_soil%decomp_cpools_vr_col(c,j,i_met_lit) = &
                 cs_soil%decomp_cpools_vr_col(c,j,i_met_lit) + cf_veg%harvest_c_to_litr_met_c_col(c,j) * dt
               cs_soil%decomp_cpools_vr_col(c,j,i_cel_lit) = &
                 cs_soil%decomp_cpools_vr_col(c,j,i_cel_lit) + cf_veg%harvest_c_to_litr_cel_c_col(c,j) * dt
               cs_soil%decomp_cpools_vr_col(c,j,i_lig_lit) = &
                 cs_soil%decomp_cpools_vr_col(c,j,i_lig_lit) + cf_veg%harvest_c_to_litr_lig_c_col(c,j) * dt
               cs_soil%decomp_cpools_vr_col(c,j,i_cwd) = &
=======
            do i = i_litr_min, i_litr_max
               cs_soil%decomp_cpools_vr_col(c,j,i) = &
                 cs_soil%decomp_cpools_vr_col(c,j,i) + &
                 cf_veg%harvest_c_to_litr_c_col(c,j,i) * dt
            end do
            ! Currently i_cwd .ne. i_litr_max + 1 if .not. fates and
            !           i_cwd = 0 if fates, so not including in the i-loop
            cs_soil%decomp_cpools_vr_col(c,j,i_cwd) = &
>>>>>>> 1e3cc271
                 cs_soil%decomp_cpools_vr_col(c,j,i_cwd) + cf_veg%harvest_c_to_cwdc_col(c,j)  * dt
            else
               cf_soil%matrix_Cinput%V(c,j+(i_met_lit-1)*nlevdecomp) = &
                 cf_soil%matrix_Cinput%V(c,j+(i_met_lit-1)*nlevdecomp) + cf_veg%harvest_c_to_litr_met_c_col(c,j) * dt
               cf_soil%matrix_Cinput%V(c,j+(i_cel_lit-1)*nlevdecomp) = &
                 cf_soil%matrix_Cinput%V(c,j+(i_cel_lit-1)*nlevdecomp) + cf_veg%harvest_c_to_litr_cel_c_col(c,j) * dt
               cf_soil%matrix_Cinput%V(c,j+(i_lig_lit-1)*nlevdecomp) = &
                 cf_soil%matrix_Cinput%V(c,j+(i_lig_lit-1)*nlevdecomp) + cf_veg%harvest_c_to_litr_lig_c_col(c,j) * dt
               cf_soil%matrix_Cinput%V(c,j+(i_cwd-1)*nlevdecomp) = &
                 cf_soil%matrix_Cinput%V(c,j+(i_cwd-1)*nlevdecomp) + cf_veg%harvest_c_to_cwdc_col(c,j) * dt
            end if

            ! wood to product pools - states updated in CNProducts
         end do
      end do

      ! patch loop
      do fp = 1,num_soilp
         p = filter_soilp(fp)

         ! xsmrpool
         cs_veg%xsmrpool_patch(p) = cs_veg%xsmrpool_patch(p)                     &
              - cf_veg%hrv_xsmrpool_to_atm_patch(p) * dt

         ! patch-level carbon fluxes from harvest mortality
         ! storage pools
         cs_veg%gresp_storage_patch(p) = cs_veg%gresp_storage_patch(p)           &
              - cf_veg%hrv_gresp_storage_to_litter_patch(p) * dt

         ! transfer pools
         cs_veg%gresp_xfer_patch(p) = cs_veg%gresp_xfer_patch(p)                 &
              - cf_veg%hrv_gresp_xfer_to_litter_patch(p) * dt


         if(.not. use_matrixcn)then
         ! displayed pools
            cs_veg%leafc_patch(p) = cs_veg%leafc_patch(p)                           &
              - cf_veg%hrv_leafc_to_litter_patch(p) * dt
            cs_veg%frootc_patch(p) = cs_veg%frootc_patch(p)                         &
              - cf_veg%hrv_frootc_to_litter_patch(p) * dt
            cs_veg%livestemc_patch(p) = cs_veg%livestemc_patch(p)                   &
              - cf_veg%hrv_livestemc_to_litter_patch(p) * dt
            cs_veg%deadstemc_patch(p) = cs_veg%deadstemc_patch(p)                   &
              - cf_veg%wood_harvestc_patch(p) * dt
            cs_veg%livecrootc_patch(p) = cs_veg%livecrootc_patch(p)                 &
              - cf_veg%hrv_livecrootc_to_litter_patch(p) * dt
            cs_veg%deadcrootc_patch(p) = cs_veg%deadcrootc_patch(p)                 &
              - cf_veg%hrv_deadcrootc_to_litter_patch(p) * dt

         ! storage pools
            cs_veg%leafc_storage_patch(p) = cs_veg%leafc_storage_patch(p)           &
              - cf_veg%hrv_leafc_storage_to_litter_patch(p) * dt
            cs_veg%frootc_storage_patch(p) = cs_veg%frootc_storage_patch(p)         &
              - cf_veg%hrv_frootc_storage_to_litter_patch(p) * dt
            cs_veg%livestemc_storage_patch(p) = cs_veg%livestemc_storage_patch(p)   &
              - cf_veg%hrv_livestemc_storage_to_litter_patch(p) * dt
            cs_veg%deadstemc_storage_patch(p) = cs_veg%deadstemc_storage_patch(p)   &
              - cf_veg%hrv_deadstemc_storage_to_litter_patch(p) * dt
            cs_veg%livecrootc_storage_patch(p) = cs_veg%livecrootc_storage_patch(p) &
              - cf_veg%hrv_livecrootc_storage_to_litter_patch(p) * dt
            cs_veg%deadcrootc_storage_patch(p) = cs_veg%deadcrootc_storage_patch(p) &
              - cf_veg%hrv_deadcrootc_storage_to_litter_patch(p) * dt

         ! transfer pools
            cs_veg%leafc_xfer_patch(p) = cs_veg%leafc_xfer_patch(p)                 &
              - cf_veg%hrv_leafc_xfer_to_litter_patch(p) * dt
            cs_veg%frootc_xfer_patch(p) = cs_veg%frootc_xfer_patch(p)               &
              - cf_veg%hrv_frootc_xfer_to_litter_patch(p) * dt
            cs_veg%livestemc_xfer_patch(p) = cs_veg%livestemc_xfer_patch(p)         &
              - cf_veg%hrv_livestemc_xfer_to_litter_patch(p) * dt
            cs_veg%deadstemc_xfer_patch(p) = cs_veg%deadstemc_xfer_patch(p)         &
              - cf_veg%hrv_deadstemc_xfer_to_litter_patch(p) * dt
            cs_veg%livecrootc_xfer_patch(p) = cs_veg%livecrootc_xfer_patch(p)       &
              - cf_veg%hrv_livecrootc_xfer_to_litter_patch(p) * dt
            cs_veg%deadcrootc_xfer_patch(p) = cs_veg%deadcrootc_xfer_patch(p)       &
              - cf_veg%hrv_deadcrootc_xfer_to_litter_patch(p) * dt
         else
            ! NOTE: The matrix equivalent of the above is in CNHarvest (EBK 11/25/2019)
         end if

      end do ! end of patch loop

    end associate

  end subroutine CStateUpdate2h

end module CNCStateUpdate2Mod<|MERGE_RESOLUTION|>--- conflicted
+++ resolved
@@ -1,4 +1,4 @@
-module CNCStateUpdate2Mod
+   module CNCStateUpdate2Mod
 
   !-----------------------------------------------------------------------
   ! !DESCRIPTION:
@@ -69,33 +69,23 @@
             c = filter_soilc(fc)
 
             ! column gap mortality fluxes
-<<<<<<< HEAD
             if (.not. use_soil_matrixcn)then
-               cs_soil%decomp_cpools_vr_col(c,j,i_met_lit) = &
-                 cs_soil%decomp_cpools_vr_col(c,j,i_met_lit) + cf_veg%gap_mortality_c_to_litr_met_c_col(c,j) * dt
-               cs_soil%decomp_cpools_vr_col(c,j,i_cel_lit) = &
-                 cs_soil%decomp_cpools_vr_col(c,j,i_cel_lit) + cf_veg%gap_mortality_c_to_litr_cel_c_col(c,j) * dt
-               cs_soil%decomp_cpools_vr_col(c,j,i_lig_lit) = &
-                 cs_soil%decomp_cpools_vr_col(c,j,i_lig_lit) + cf_veg%gap_mortality_c_to_litr_lig_c_col(c,j) * dt
+               do i = i_litr_min, i_litr_max
+                  cs_soil%decomp_cpools_vr_col(c,j,i) = &
+                    cs_soil%decomp_cpools_vr_col(c,j,i) + &
+                    cf_veg%gap_mortality_c_to_litr_c_col(c,j,i) * dt
+               end do
+               ! Currently i_cwd .ne. i_litr_max + 1 if .not. fates and
+               !           i_cwd = 0 if fates, so not including in the i-loop
                cs_soil%decomp_cpools_vr_col(c,j,i_cwd) = &
-=======
-            do i = i_litr_min, i_litr_max
-               cs_soil%decomp_cpools_vr_col(c,j,i) = &
-                 cs_soil%decomp_cpools_vr_col(c,j,i) + &
-                 cf_veg%gap_mortality_c_to_litr_c_col(c,j,i) * dt
-            end do
-            ! Currently i_cwd .ne. i_litr_max + 1 if .not. fates and
-            !           i_cwd = 0 if fates, so not including in the i-loop
-            cs_soil%decomp_cpools_vr_col(c,j,i_cwd) = &
->>>>>>> 1e3cc271
                  cs_soil%decomp_cpools_vr_col(c,j,i_cwd) + cf_veg%gap_mortality_c_to_cwdc_col(c,j) * dt
             else
-               cf_soil%matrix_Cinput%V(c,j+(i_met_lit-1)*nlevdecomp) = &    
-                 cf_soil%matrix_Cinput%V(c,j+(i_met_lit-1)*nlevdecomp) + cf_veg%gap_mortality_c_to_litr_met_c_col(c,j) * dt
-               cf_soil%matrix_Cinput%V(c,j+(i_cel_lit-1)*nlevdecomp) = &
-                 cf_soil%matrix_Cinput%V(c,j+(i_cel_lit-1)*nlevdecomp) + cf_veg%gap_mortality_c_to_litr_cel_c_col(c,j) * dt
-               cf_soil%matrix_Cinput%V(c,j+(i_lig_lit-1)*nlevdecomp) = &
-                 cf_soil%matrix_Cinput%V(c,j+(i_lig_lit-1)*nlevdecomp) + cf_veg%gap_mortality_c_to_litr_lig_c_col(c,j) * dt
+               do i = i_litr_min, i_litr_max
+                  cf_soil%matrix_Cinput%V(c,j+(i-1)*nlevdecomp) = &    
+                    cf_soil%matrix_Cinput%V(c,j+(i-1)*nlevdecomp) + cf_veg%gap_mortality_c_to_litr_c_col(c,j,i) * dt
+               end do
+               ! Currently i_cwd .ne. i_litr_max + 1 if .not. fates and
+               !           i_cwd = 0 if fates, so not including in the i-loop
                cf_soil%matrix_Cinput%V(c,j+(i_cwd-1)*nlevdecomp) =     &
                  cf_soil%matrix_Cinput%V(c,j+(i_cwd-1)*nlevdecomp)     + cf_veg%gap_mortality_c_to_cwdc_col(c,j) * dt
             end if !soil_matrix
@@ -203,33 +193,23 @@
             c = filter_soilc(fc)
 
             ! column harvest fluxes
-<<<<<<< HEAD
             if (.not. use_soil_matrixcn)then
-               cs_soil%decomp_cpools_vr_col(c,j,i_met_lit) = &
-                 cs_soil%decomp_cpools_vr_col(c,j,i_met_lit) + cf_veg%harvest_c_to_litr_met_c_col(c,j) * dt
-               cs_soil%decomp_cpools_vr_col(c,j,i_cel_lit) = &
-                 cs_soil%decomp_cpools_vr_col(c,j,i_cel_lit) + cf_veg%harvest_c_to_litr_cel_c_col(c,j) * dt
-               cs_soil%decomp_cpools_vr_col(c,j,i_lig_lit) = &
-                 cs_soil%decomp_cpools_vr_col(c,j,i_lig_lit) + cf_veg%harvest_c_to_litr_lig_c_col(c,j) * dt
+               do i = i_litr_min, i_litr_max
+                  cs_soil%decomp_cpools_vr_col(c,j,i) = &
+                    cs_soil%decomp_cpools_vr_col(c,j,i) + &
+                    cf_veg%harvest_c_to_litr_c_col(c,j,i) * dt
+               end do
+               ! Currently i_cwd .ne. i_litr_max + 1 if .not. fates and
+               !           i_cwd = 0 if fates, so not including in the i-loop
                cs_soil%decomp_cpools_vr_col(c,j,i_cwd) = &
-=======
-            do i = i_litr_min, i_litr_max
-               cs_soil%decomp_cpools_vr_col(c,j,i) = &
-                 cs_soil%decomp_cpools_vr_col(c,j,i) + &
-                 cf_veg%harvest_c_to_litr_c_col(c,j,i) * dt
-            end do
-            ! Currently i_cwd .ne. i_litr_max + 1 if .not. fates and
-            !           i_cwd = 0 if fates, so not including in the i-loop
-            cs_soil%decomp_cpools_vr_col(c,j,i_cwd) = &
->>>>>>> 1e3cc271
-                 cs_soil%decomp_cpools_vr_col(c,j,i_cwd) + cf_veg%harvest_c_to_cwdc_col(c,j)  * dt
+                    cs_soil%decomp_cpools_vr_col(c,j,i_cwd) + cf_veg%harvest_c_to_cwdc_col(c,j)  * dt
             else
-               cf_soil%matrix_Cinput%V(c,j+(i_met_lit-1)*nlevdecomp) = &
-                 cf_soil%matrix_Cinput%V(c,j+(i_met_lit-1)*nlevdecomp) + cf_veg%harvest_c_to_litr_met_c_col(c,j) * dt
-               cf_soil%matrix_Cinput%V(c,j+(i_cel_lit-1)*nlevdecomp) = &
-                 cf_soil%matrix_Cinput%V(c,j+(i_cel_lit-1)*nlevdecomp) + cf_veg%harvest_c_to_litr_cel_c_col(c,j) * dt
-               cf_soil%matrix_Cinput%V(c,j+(i_lig_lit-1)*nlevdecomp) = &
-                 cf_soil%matrix_Cinput%V(c,j+(i_lig_lit-1)*nlevdecomp) + cf_veg%harvest_c_to_litr_lig_c_col(c,j) * dt
+               do i = i_litr_min, i_litr_max
+                  cf_soil%matrix_Cinput%V(c,j+(i-1)*nlevdecomp) = &
+                    cf_soil%matrix_Cinput%V(c,j+(i-1)*nlevdecomp) + cf_veg%harvest_c_to_litr_c_col(c,j,i) * dt
+               end do
+               ! Currently i_cwd .ne. i_litr_max + 1 if .not. fates and
+               !           i_cwd = 0 if fates, so not including in the i-loop
                cf_soil%matrix_Cinput%V(c,j+(i_cwd-1)*nlevdecomp) = &
                  cf_soil%matrix_Cinput%V(c,j+(i_cwd-1)*nlevdecomp) + cf_veg%harvest_c_to_cwdc_col(c,j) * dt
             end if
