   module CNCStateUpdate2Mod

  !-----------------------------------------------------------------------
  ! !DESCRIPTION:
  ! Module for carbon state variable update, mortality fluxes.
  ! When the matrix solution is being used (use_matrixcn and use_soil_matrixcn)
  ! only some state updates are done here, the other state updates happen
  ! after the matrix is solved in VegMatrix and SoilMatrix.
  !
  ! !USES:
  use shr_kind_mod                   , only : r8 => shr_kind_r8
  use shr_log_mod                    , only : errMsg => shr_log_errMsg
  use abortutils                     , only : endrun
  use clm_time_manager               , only : get_step_size_real
  use clm_varpar                     , only : i_litr_min, i_litr_max, nlevdecomp, i_cwd
  use CNvegCarbonStateType           , only : cnveg_carbonstate_type
  use CNVegCarbonFluxType            , only : cnveg_carbonflux_type
  use SoilBiogeochemCarbonStatetype  , only : soilbiogeochem_carbonstate_type
  use SoilBiogeochemCarbonFluxtype   , only : soilbiogeochem_carbonflux_type
<<<<<<< HEAD
  use clm_varctl                     , only : use_matrixcn, use_soil_matrixcn
=======
  use CNSharedParamsMod              , only : use_matrixcn
  use SoilBiogeochemDecompCascadeConType , only : use_soil_matrixcn
>>>>>>> 94e1bdc4
  !
  implicit none
  private
  !
  ! !PUBLIC MEMBER FUNCTIONS:
  public:: CStateUpdate2
  public:: CStateUpdate2h
  !-----------------------------------------------------------------------

contains

  !-----------------------------------------------------------------------
  subroutine CStateUpdate2(num_soilc, filter_soilc, num_soilp, filter_soilp, &
       cnveg_carbonflux_inst, cnveg_carbonstate_inst, soilbiogeochem_carbonstate_inst, &
       soilbiogeochem_carbonflux_inst)
    !
    ! !DESCRIPTION:
    ! On the radiation time step, update all the prognostic carbon state
    ! variables affected by gap-phase mortality fluxes
    !
    ! !ARGUMENTS:
    integer                                , intent(in)    :: num_soilc       ! number of soil columns in filter
    integer                                , intent(in)    :: filter_soilc(:) ! filter for soil columns
    integer                                , intent(in)    :: num_soilp       ! number of soil patches in filter
    integer                                , intent(in)    :: filter_soilp(:) ! filter for soil patches
    type(cnveg_carbonflux_type)            , intent(in)    :: cnveg_carbonflux_inst
    type(cnveg_carbonstate_type)           , intent(inout) :: cnveg_carbonstate_inst
    type(soilbiogeochem_carbonflux_type)   , intent(inout) :: soilbiogeochem_carbonflux_inst
    type(soilbiogeochem_carbonstate_type)  , intent(inout) :: soilbiogeochem_carbonstate_inst
    !
    ! !LOCAL VARIABLES:
    integer  :: c,p,j,i  ! indices
    integer  :: fp,fc  ! lake filter indices
    real(r8) :: dt     ! radiation time step (seconds)
    !-----------------------------------------------------------------------
    
    associate(                                      & 
         cf_veg => cnveg_carbonflux_inst          , &
         cs_veg => cnveg_carbonstate_inst         , &

         cf_soil => soilbiogeochem_carbonflux_inst, &
         cs_soil => soilbiogeochem_carbonstate_inst  &
         )

      ! set time steps
      dt = get_step_size_real()

      ! column level carbon fluxes from gap-phase mortality
      do j = 1,nlevdecomp
         ! column loop
         do fc = 1,num_soilc
            c = filter_soilc(fc)

            ! column gap mortality fluxes
<<<<<<< HEAD
=======

            !
            ! State update without the matrix solution
            !
>>>>>>> 94e1bdc4
            if (.not. use_soil_matrixcn)then
               do i = i_litr_min, i_litr_max
                  cs_soil%decomp_cpools_vr_col(c,j,i) = &
                    cs_soil%decomp_cpools_vr_col(c,j,i) + &
                    cf_veg%gap_mortality_c_to_litr_c_col(c,j,i) * dt
               end do
               ! Currently i_cwd .ne. i_litr_max + 1 if .not. fates and
               !           i_cwd = 0 if fates, so not including in the i-loop
               cs_soil%decomp_cpools_vr_col(c,j,i_cwd) = &
                 cs_soil%decomp_cpools_vr_col(c,j,i_cwd) + cf_veg%gap_mortality_c_to_cwdc_col(c,j) * dt
<<<<<<< HEAD
            else
               do i = i_litr_min, i_litr_max
                  cf_soil%matrix_Cinput%V(c,j+(i-1)*nlevdecomp) = &    
                    cf_soil%matrix_Cinput%V(c,j+(i-1)*nlevdecomp) + cf_veg%gap_mortality_c_to_litr_c_col(c,j,i) * dt
               end do
               ! Currently i_cwd .ne. i_litr_max + 1 if .not. fates and
               !           i_cwd = 0 if fates, so not including in the i-loop
               cf_soil%matrix_Cinput%V(c,j+(i_cwd-1)*nlevdecomp) =     &
                 cf_soil%matrix_Cinput%V(c,j+(i_cwd-1)*nlevdecomp)     + cf_veg%gap_mortality_c_to_cwdc_col(c,j) * dt
=======
            !
            ! For the matrix solution the actual state update comes after the matrix
            ! multiply in SoilMatrix, but the matrix needs to be setup with
            ! the equivalent of above. Those changes can be here or in the
            ! native subroutines dealing with that field
            !
            else
              ! Match above for soil-matrix
               do i = i_litr_min, i_litr_max
               end do
               ! Currently i_cwd .ne. i_litr_max + 1 if .not. fates and
               !           i_cwd = 0 if fates, so not including in the i-loop
>>>>>>> 94e1bdc4
            end if !soil_matrix
         end do
      end do

      ! patch loop
      do fp = 1,num_soilp
         p = filter_soilp(fp)

         cs_veg%gresp_storage_patch(p) = cs_veg%gresp_storage_patch(p)           &
              - cf_veg%m_gresp_storage_to_litter_patch(p) * dt
         cs_veg%gresp_xfer_patch(p) = cs_veg%gresp_xfer_patch(p)                 &
              - cf_veg%m_gresp_xfer_to_litter_patch(p) * dt
<<<<<<< HEAD
         if(.not.  use_matrixcn)then
         ! patch-level carbon fluxes from gap-phase mortality
         ! displayed pools
=======
         !
         ! State update without the matrix solution
         !
         if(.not.  use_matrixcn)then
            ! patch-level carbon fluxes from gap-phase mortality
            ! displayed pools
>>>>>>> 94e1bdc4
            cs_veg%leafc_patch(p) = cs_veg%leafc_patch(p)                           &
              - cf_veg%m_leafc_to_litter_patch(p) * dt
            cs_veg%frootc_patch(p) = cs_veg%frootc_patch(p)                         &
              - cf_veg%m_frootc_to_litter_patch(p) * dt
            cs_veg%livestemc_patch(p) = cs_veg%livestemc_patch(p)                   &
              - cf_veg%m_livestemc_to_litter_patch(p) * dt
            cs_veg%deadstemc_patch(p) = cs_veg%deadstemc_patch(p)                   &
              - cf_veg%m_deadstemc_to_litter_patch(p) * dt
            cs_veg%livecrootc_patch(p) = cs_veg%livecrootc_patch(p)                 &
              - cf_veg%m_livecrootc_to_litter_patch(p) * dt
            cs_veg%deadcrootc_patch(p) = cs_veg%deadcrootc_patch(p)                 &
              - cf_veg%m_deadcrootc_to_litter_patch(p) * dt

<<<<<<< HEAD
         ! storage pools
=======
            ! storage pools
>>>>>>> 94e1bdc4
            cs_veg%leafc_storage_patch(p) = cs_veg%leafc_storage_patch(p)           &
              - cf_veg%m_leafc_storage_to_litter_patch(p) * dt
            cs_veg%frootc_storage_patch(p) = cs_veg%frootc_storage_patch(p)         &
              - cf_veg%m_frootc_storage_to_litter_patch(p) * dt
            cs_veg%livestemc_storage_patch(p) = cs_veg%livestemc_storage_patch(p)   &
              - cf_veg%m_livestemc_storage_to_litter_patch(p) * dt
            cs_veg%deadstemc_storage_patch(p) = cs_veg%deadstemc_storage_patch(p)   &
              - cf_veg%m_deadstemc_storage_to_litter_patch(p) * dt
            cs_veg%livecrootc_storage_patch(p) = cs_veg%livecrootc_storage_patch(p) &
              - cf_veg%m_livecrootc_storage_to_litter_patch(p) * dt
            cs_veg%deadcrootc_storage_patch(p) = cs_veg%deadcrootc_storage_patch(p) &
              - cf_veg%m_deadcrootc_storage_to_litter_patch(p) * dt

<<<<<<< HEAD
         ! transfer pools
=======
            ! transfer pools
>>>>>>> 94e1bdc4
            cs_veg%leafc_xfer_patch(p) = cs_veg%leafc_xfer_patch(p)                 &
              - cf_veg%m_leafc_xfer_to_litter_patch(p) * dt
            cs_veg%frootc_xfer_patch(p) = cs_veg%frootc_xfer_patch(p)               &
              - cf_veg%m_frootc_xfer_to_litter_patch(p) * dt
            cs_veg%livestemc_xfer_patch(p) = cs_veg%livestemc_xfer_patch(p)         &
              - cf_veg%m_livestemc_xfer_to_litter_patch(p) * dt
            cs_veg%deadstemc_xfer_patch(p) = cs_veg%deadstemc_xfer_patch(p)         &
              - cf_veg%m_deadstemc_xfer_to_litter_patch(p) * dt
            cs_veg%livecrootc_xfer_patch(p) = cs_veg%livecrootc_xfer_patch(p)       &
              - cf_veg%m_livecrootc_xfer_to_litter_patch(p) * dt
            cs_veg%deadcrootc_xfer_patch(p) = cs_veg%deadcrootc_xfer_patch(p)       &
              - cf_veg%m_deadcrootc_xfer_to_litter_patch(p) * dt
<<<<<<< HEAD
=======
         !
         ! For the matrix solution the actual state update comes after the matrix
         ! multiply in VegMatrix, but the matrix needs to be setup with
         ! the equivalent of above. Those changes can be here or in the
         ! native subroutines dealing with that field
         !
>>>>>>> 94e1bdc4
         else
            ! NOTE: The matrix version of this is in CNGapMortality (EBK 11/25/2019)
         end if !not use_matrixcn
      end do ! end of patch loop

    end associate

  end subroutine CStateUpdate2

  !-----------------------------------------------------------------------
  subroutine CStateUpdate2h(num_soilc, filter_soilc, num_soilp, filter_soilp, &
       cnveg_carbonflux_inst, cnveg_carbonstate_inst, soilbiogeochem_carbonstate_inst, &
       soilbiogeochem_carbonflux_inst)
    !
    ! !DESCRIPTION:
    ! Update all the prognostic carbon state
    ! variables affected by harvest mortality fluxes
    !
    ! !ARGUMENTS:
    integer                                , intent(in)    :: num_soilc       ! number of soil columns in filter
    integer                                , intent(in)    :: filter_soilc(:) ! filter for soil columns
    integer                                , intent(in)    :: num_soilp       ! number of soil patches in filter
    integer                                , intent(in)    :: filter_soilp(:) ! filter for soil patches
    type(cnveg_carbonflux_type)            , intent(in)    :: cnveg_carbonflux_inst
    type(cnveg_carbonstate_type)           , intent(inout) :: cnveg_carbonstate_inst
    type(soilbiogeochem_carbonflux_type)   , intent(inout) :: soilbiogeochem_carbonflux_inst
    type(soilbiogeochem_carbonstate_type)  , intent(inout) :: soilbiogeochem_carbonstate_inst
    !
    ! !LOCAL VARIABLES:
    integer :: c,p,j,k,l,i  ! indices
    integer :: fp,fc     ! lake filter indices
    real(r8):: dt        ! radiation time step (seconds)
    !-----------------------------------------------------------------------

    associate(                                     & 
         cf_veg => cnveg_carbonflux_inst         , &
         cs_veg => cnveg_carbonstate_inst        , &
         cf_soil => soilbiogeochem_carbonflux_inst, & 
         cs_soil => soilbiogeochem_carbonstate_inst &
         )
     
      ! set time steps
      dt = get_step_size_real()

      ! column level carbon fluxes from harvest mortality
      do j = 1, nlevdecomp
         do fc = 1,num_soilc
            c = filter_soilc(fc)

            ! column harvest fluxes
<<<<<<< HEAD
=======

            !
            ! State update without the matrix solution
            !
>>>>>>> 94e1bdc4
            if (.not. use_soil_matrixcn)then
               do i = i_litr_min, i_litr_max
                  cs_soil%decomp_cpools_vr_col(c,j,i) = &
                    cs_soil%decomp_cpools_vr_col(c,j,i) + &
                    cf_veg%harvest_c_to_litr_c_col(c,j,i) * dt
               end do
               ! Currently i_cwd .ne. i_litr_max + 1 if .not. fates and
               !           i_cwd = 0 if fates, so not including in the i-loop
               cs_soil%decomp_cpools_vr_col(c,j,i_cwd) = &
                    cs_soil%decomp_cpools_vr_col(c,j,i_cwd) + cf_veg%harvest_c_to_cwdc_col(c,j)  * dt
<<<<<<< HEAD
            else
               do i = i_litr_min, i_litr_max
                  cf_soil%matrix_Cinput%V(c,j+(i-1)*nlevdecomp) = &
                    cf_soil%matrix_Cinput%V(c,j+(i-1)*nlevdecomp) + cf_veg%harvest_c_to_litr_c_col(c,j,i) * dt
               end do
               ! Currently i_cwd .ne. i_litr_max + 1 if .not. fates and
               !           i_cwd = 0 if fates, so not including in the i-loop
               cf_soil%matrix_Cinput%V(c,j+(i_cwd-1)*nlevdecomp) = &
                 cf_soil%matrix_Cinput%V(c,j+(i_cwd-1)*nlevdecomp) + cf_veg%harvest_c_to_cwdc_col(c,j) * dt
=======
            !
            ! For the matrix solution the actual state update comes after the matrix
            ! multiply in SoilMatrix, but the matrix needs to be setup with
            ! the equivalent of above. Those changes can be here or in the
            ! native subroutines dealing with that field
            !
            else
               ! Match above for matrix method
               do i = i_litr_min, i_litr_max
               end do
               ! Currently i_cwd .ne. i_litr_max + 1 if .not. fates and
               !           i_cwd = 0 if fates, so not including in the i-loop
>>>>>>> 94e1bdc4
            end if

            ! wood to product pools - states updated in CNProducts
         end do
      end do

      ! patch loop
      do fp = 1,num_soilp
         p = filter_soilp(fp)

         ! xsmrpool
         cs_veg%xsmrpool_patch(p) = cs_veg%xsmrpool_patch(p)                     &
              - cf_veg%hrv_xsmrpool_to_atm_patch(p) * dt

         ! patch-level carbon fluxes from harvest mortality
         ! storage pools
         cs_veg%gresp_storage_patch(p) = cs_veg%gresp_storage_patch(p)           &
              - cf_veg%hrv_gresp_storage_to_litter_patch(p) * dt

         ! transfer pools
         cs_veg%gresp_xfer_patch(p) = cs_veg%gresp_xfer_patch(p)                 &
              - cf_veg%hrv_gresp_xfer_to_litter_patch(p) * dt


<<<<<<< HEAD
         if(.not. use_matrixcn)then
         ! displayed pools
=======
         !
         ! State update without the matrix solution
         !
         if(.not. use_matrixcn)then
            ! displayed pools
>>>>>>> 94e1bdc4
            cs_veg%leafc_patch(p) = cs_veg%leafc_patch(p)                           &
              - cf_veg%hrv_leafc_to_litter_patch(p) * dt
            cs_veg%frootc_patch(p) = cs_veg%frootc_patch(p)                         &
              - cf_veg%hrv_frootc_to_litter_patch(p) * dt
            cs_veg%livestemc_patch(p) = cs_veg%livestemc_patch(p)                   &
              - cf_veg%hrv_livestemc_to_litter_patch(p) * dt
            cs_veg%deadstemc_patch(p) = cs_veg%deadstemc_patch(p)                   &
              - cf_veg%wood_harvestc_patch(p) * dt
            cs_veg%livecrootc_patch(p) = cs_veg%livecrootc_patch(p)                 &
              - cf_veg%hrv_livecrootc_to_litter_patch(p) * dt
            cs_veg%deadcrootc_patch(p) = cs_veg%deadcrootc_patch(p)                 &
              - cf_veg%hrv_deadcrootc_to_litter_patch(p) * dt

<<<<<<< HEAD
         ! storage pools
=======
            ! storage pools
>>>>>>> 94e1bdc4
            cs_veg%leafc_storage_patch(p) = cs_veg%leafc_storage_patch(p)           &
              - cf_veg%hrv_leafc_storage_to_litter_patch(p) * dt
            cs_veg%frootc_storage_patch(p) = cs_veg%frootc_storage_patch(p)         &
              - cf_veg%hrv_frootc_storage_to_litter_patch(p) * dt
            cs_veg%livestemc_storage_patch(p) = cs_veg%livestemc_storage_patch(p)   &
              - cf_veg%hrv_livestemc_storage_to_litter_patch(p) * dt
            cs_veg%deadstemc_storage_patch(p) = cs_veg%deadstemc_storage_patch(p)   &
              - cf_veg%hrv_deadstemc_storage_to_litter_patch(p) * dt
            cs_veg%livecrootc_storage_patch(p) = cs_veg%livecrootc_storage_patch(p) &
              - cf_veg%hrv_livecrootc_storage_to_litter_patch(p) * dt
            cs_veg%deadcrootc_storage_patch(p) = cs_veg%deadcrootc_storage_patch(p) &
              - cf_veg%hrv_deadcrootc_storage_to_litter_patch(p) * dt

<<<<<<< HEAD
         ! transfer pools
=======
            ! transfer pools
>>>>>>> 94e1bdc4
            cs_veg%leafc_xfer_patch(p) = cs_veg%leafc_xfer_patch(p)                 &
              - cf_veg%hrv_leafc_xfer_to_litter_patch(p) * dt
            cs_veg%frootc_xfer_patch(p) = cs_veg%frootc_xfer_patch(p)               &
              - cf_veg%hrv_frootc_xfer_to_litter_patch(p) * dt
            cs_veg%livestemc_xfer_patch(p) = cs_veg%livestemc_xfer_patch(p)         &
              - cf_veg%hrv_livestemc_xfer_to_litter_patch(p) * dt
            cs_veg%deadstemc_xfer_patch(p) = cs_veg%deadstemc_xfer_patch(p)         &
              - cf_veg%hrv_deadstemc_xfer_to_litter_patch(p) * dt
            cs_veg%livecrootc_xfer_patch(p) = cs_veg%livecrootc_xfer_patch(p)       &
              - cf_veg%hrv_livecrootc_xfer_to_litter_patch(p) * dt
            cs_veg%deadcrootc_xfer_patch(p) = cs_veg%deadcrootc_xfer_patch(p)       &
              - cf_veg%hrv_deadcrootc_xfer_to_litter_patch(p) * dt
<<<<<<< HEAD
=======
         !
         ! For the matrix solution the actual state update comes after the matrix
         ! multiply in VegMatrix, but the matrix needs to be setup with
         ! the equivalent of above. Those changes can be here or in the
         ! native subroutines dealing with that field
         !
>>>>>>> 94e1bdc4
         else
            ! NOTE: The matrix equivalent of the above is in CNHarvest (EBK 11/25/2019)
         end if

      end do ! end of patch loop

    end associate

  end subroutine CStateUpdate2h

end module CNCStateUpdate2Mod<|MERGE_RESOLUTION|>--- conflicted
+++ resolved
@@ -17,12 +17,8 @@
   use CNVegCarbonFluxType            , only : cnveg_carbonflux_type
   use SoilBiogeochemCarbonStatetype  , only : soilbiogeochem_carbonstate_type
   use SoilBiogeochemCarbonFluxtype   , only : soilbiogeochem_carbonflux_type
-<<<<<<< HEAD
-  use clm_varctl                     , only : use_matrixcn, use_soil_matrixcn
-=======
   use CNSharedParamsMod              , only : use_matrixcn
   use SoilBiogeochemDecompCascadeConType , only : use_soil_matrixcn
->>>>>>> 94e1bdc4
   !
   implicit none
   private
@@ -77,13 +73,10 @@
             c = filter_soilc(fc)
 
             ! column gap mortality fluxes
-<<<<<<< HEAD
-=======
 
             !
             ! State update without the matrix solution
             !
->>>>>>> 94e1bdc4
             if (.not. use_soil_matrixcn)then
                do i = i_litr_min, i_litr_max
                   cs_soil%decomp_cpools_vr_col(c,j,i) = &
@@ -94,30 +87,22 @@
                !           i_cwd = 0 if fates, so not including in the i-loop
                cs_soil%decomp_cpools_vr_col(c,j,i_cwd) = &
                  cs_soil%decomp_cpools_vr_col(c,j,i_cwd) + cf_veg%gap_mortality_c_to_cwdc_col(c,j) * dt
-<<<<<<< HEAD
+            !
+            ! For the matrix solution the actual state update comes after the matrix
+            ! multiply in SoilMatrix, but the matrix needs to be setup with
+            ! the equivalent of above. Those changes can be here or in the
+            ! native subroutines dealing with that field
+            !
             else
+              ! Match above for soil-matrix
                do i = i_litr_min, i_litr_max
-                  cf_soil%matrix_Cinput%V(c,j+(i-1)*nlevdecomp) = &    
+                  cf_soil%matrix_Cinput%V(c,j+(i-1)*nlevdecomp) = &
                     cf_soil%matrix_Cinput%V(c,j+(i-1)*nlevdecomp) + cf_veg%gap_mortality_c_to_litr_c_col(c,j,i) * dt
                end do
                ! Currently i_cwd .ne. i_litr_max + 1 if .not. fates and
                !           i_cwd = 0 if fates, so not including in the i-loop
                cf_soil%matrix_Cinput%V(c,j+(i_cwd-1)*nlevdecomp) =     &
                  cf_soil%matrix_Cinput%V(c,j+(i_cwd-1)*nlevdecomp)     + cf_veg%gap_mortality_c_to_cwdc_col(c,j) * dt
-=======
-            !
-            ! For the matrix solution the actual state update comes after the matrix
-            ! multiply in SoilMatrix, but the matrix needs to be setup with
-            ! the equivalent of above. Those changes can be here or in the
-            ! native subroutines dealing with that field
-            !
-            else
-              ! Match above for soil-matrix
-               do i = i_litr_min, i_litr_max
-               end do
-               ! Currently i_cwd .ne. i_litr_max + 1 if .not. fates and
-               !           i_cwd = 0 if fates, so not including in the i-loop
->>>>>>> 94e1bdc4
             end if !soil_matrix
          end do
       end do
@@ -130,18 +115,12 @@
               - cf_veg%m_gresp_storage_to_litter_patch(p) * dt
          cs_veg%gresp_xfer_patch(p) = cs_veg%gresp_xfer_patch(p)                 &
               - cf_veg%m_gresp_xfer_to_litter_patch(p) * dt
-<<<<<<< HEAD
-         if(.not.  use_matrixcn)then
-         ! patch-level carbon fluxes from gap-phase mortality
-         ! displayed pools
-=======
          !
          ! State update without the matrix solution
          !
          if(.not.  use_matrixcn)then
             ! patch-level carbon fluxes from gap-phase mortality
             ! displayed pools
->>>>>>> 94e1bdc4
             cs_veg%leafc_patch(p) = cs_veg%leafc_patch(p)                           &
               - cf_veg%m_leafc_to_litter_patch(p) * dt
             cs_veg%frootc_patch(p) = cs_veg%frootc_patch(p)                         &
@@ -155,11 +134,7 @@
             cs_veg%deadcrootc_patch(p) = cs_veg%deadcrootc_patch(p)                 &
               - cf_veg%m_deadcrootc_to_litter_patch(p) * dt
 
-<<<<<<< HEAD
-         ! storage pools
-=======
             ! storage pools
->>>>>>> 94e1bdc4
             cs_veg%leafc_storage_patch(p) = cs_veg%leafc_storage_patch(p)           &
               - cf_veg%m_leafc_storage_to_litter_patch(p) * dt
             cs_veg%frootc_storage_patch(p) = cs_veg%frootc_storage_patch(p)         &
@@ -173,11 +148,7 @@
             cs_veg%deadcrootc_storage_patch(p) = cs_veg%deadcrootc_storage_patch(p) &
               - cf_veg%m_deadcrootc_storage_to_litter_patch(p) * dt
 
-<<<<<<< HEAD
-         ! transfer pools
-=======
             ! transfer pools
->>>>>>> 94e1bdc4
             cs_veg%leafc_xfer_patch(p) = cs_veg%leafc_xfer_patch(p)                 &
               - cf_veg%m_leafc_xfer_to_litter_patch(p) * dt
             cs_veg%frootc_xfer_patch(p) = cs_veg%frootc_xfer_patch(p)               &
@@ -190,15 +161,12 @@
               - cf_veg%m_livecrootc_xfer_to_litter_patch(p) * dt
             cs_veg%deadcrootc_xfer_patch(p) = cs_veg%deadcrootc_xfer_patch(p)       &
               - cf_veg%m_deadcrootc_xfer_to_litter_patch(p) * dt
-<<<<<<< HEAD
-=======
          !
          ! For the matrix solution the actual state update comes after the matrix
          ! multiply in VegMatrix, but the matrix needs to be setup with
          ! the equivalent of above. Those changes can be here or in the
          ! native subroutines dealing with that field
          !
->>>>>>> 94e1bdc4
          else
             ! NOTE: The matrix version of this is in CNGapMortality (EBK 11/25/2019)
          end if !not use_matrixcn
@@ -249,13 +217,10 @@
             c = filter_soilc(fc)
 
             ! column harvest fluxes
-<<<<<<< HEAD
-=======
 
             !
             ! State update without the matrix solution
             !
->>>>>>> 94e1bdc4
             if (.not. use_soil_matrixcn)then
                do i = i_litr_min, i_litr_max
                   cs_soil%decomp_cpools_vr_col(c,j,i) = &
@@ -266,8 +231,14 @@
                !           i_cwd = 0 if fates, so not including in the i-loop
                cs_soil%decomp_cpools_vr_col(c,j,i_cwd) = &
                     cs_soil%decomp_cpools_vr_col(c,j,i_cwd) + cf_veg%harvest_c_to_cwdc_col(c,j)  * dt
-<<<<<<< HEAD
+            !
+            ! For the matrix solution the actual state update comes after the matrix
+            ! multiply in SoilMatrix, but the matrix needs to be setup with
+            ! the equivalent of above. Those changes can be here or in the
+            ! native subroutines dealing with that field
+            !
             else
+               ! Match above for matrix method
                do i = i_litr_min, i_litr_max
                   cf_soil%matrix_Cinput%V(c,j+(i-1)*nlevdecomp) = &
                     cf_soil%matrix_Cinput%V(c,j+(i-1)*nlevdecomp) + cf_veg%harvest_c_to_litr_c_col(c,j,i) * dt
@@ -276,20 +247,6 @@
                !           i_cwd = 0 if fates, so not including in the i-loop
                cf_soil%matrix_Cinput%V(c,j+(i_cwd-1)*nlevdecomp) = &
                  cf_soil%matrix_Cinput%V(c,j+(i_cwd-1)*nlevdecomp) + cf_veg%harvest_c_to_cwdc_col(c,j) * dt
-=======
-            !
-            ! For the matrix solution the actual state update comes after the matrix
-            ! multiply in SoilMatrix, but the matrix needs to be setup with
-            ! the equivalent of above. Those changes can be here or in the
-            ! native subroutines dealing with that field
-            !
-            else
-               ! Match above for matrix method
-               do i = i_litr_min, i_litr_max
-               end do
-               ! Currently i_cwd .ne. i_litr_max + 1 if .not. fates and
-               !           i_cwd = 0 if fates, so not including in the i-loop
->>>>>>> 94e1bdc4
             end if
 
             ! wood to product pools - states updated in CNProducts
@@ -314,16 +271,11 @@
               - cf_veg%hrv_gresp_xfer_to_litter_patch(p) * dt
 
 
-<<<<<<< HEAD
-         if(.not. use_matrixcn)then
-         ! displayed pools
-=======
          !
          ! State update without the matrix solution
          !
          if(.not. use_matrixcn)then
             ! displayed pools
->>>>>>> 94e1bdc4
             cs_veg%leafc_patch(p) = cs_veg%leafc_patch(p)                           &
               - cf_veg%hrv_leafc_to_litter_patch(p) * dt
             cs_veg%frootc_patch(p) = cs_veg%frootc_patch(p)                         &
@@ -337,11 +289,7 @@
             cs_veg%deadcrootc_patch(p) = cs_veg%deadcrootc_patch(p)                 &
               - cf_veg%hrv_deadcrootc_to_litter_patch(p) * dt
 
-<<<<<<< HEAD
-         ! storage pools
-=======
             ! storage pools
->>>>>>> 94e1bdc4
             cs_veg%leafc_storage_patch(p) = cs_veg%leafc_storage_patch(p)           &
               - cf_veg%hrv_leafc_storage_to_litter_patch(p) * dt
             cs_veg%frootc_storage_patch(p) = cs_veg%frootc_storage_patch(p)         &
@@ -355,11 +303,7 @@
             cs_veg%deadcrootc_storage_patch(p) = cs_veg%deadcrootc_storage_patch(p) &
               - cf_veg%hrv_deadcrootc_storage_to_litter_patch(p) * dt
 
-<<<<<<< HEAD
-         ! transfer pools
-=======
             ! transfer pools
->>>>>>> 94e1bdc4
             cs_veg%leafc_xfer_patch(p) = cs_veg%leafc_xfer_patch(p)                 &
               - cf_veg%hrv_leafc_xfer_to_litter_patch(p) * dt
             cs_veg%frootc_xfer_patch(p) = cs_veg%frootc_xfer_patch(p)               &
@@ -372,15 +316,12 @@
               - cf_veg%hrv_livecrootc_xfer_to_litter_patch(p) * dt
             cs_veg%deadcrootc_xfer_patch(p) = cs_veg%deadcrootc_xfer_patch(p)       &
               - cf_veg%hrv_deadcrootc_xfer_to_litter_patch(p) * dt
-<<<<<<< HEAD
-=======
          !
          ! For the matrix solution the actual state update comes after the matrix
          ! multiply in VegMatrix, but the matrix needs to be setup with
          ! the equivalent of above. Those changes can be here or in the
          ! native subroutines dealing with that field
          !
->>>>>>> 94e1bdc4
          else
             ! NOTE: The matrix equivalent of the above is in CNHarvest (EBK 11/25/2019)
          end if
