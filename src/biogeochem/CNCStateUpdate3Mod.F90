--- conflicted
+++ resolved
@@ -9,19 +9,12 @@
   use shr_log_mod                    , only : errMsg => shr_log_errMsg
   use abortutils                     , only : endrun
   use clm_time_manager               , only : get_step_size_real
-<<<<<<< HEAD
-  use clm_varpar                     , only : nlevdecomp, ndecomp_pools, i_cwd, i_met_lit, i_cel_lit, i_lig_lit
+  use clm_varpar                     , only : nlevdecomp, ndecomp_pools, i_cwd, i_litr_min, i_litr_max
   use CNVegCarbonStateType           , only : cnveg_carbonstate_type
   use CNVegCarbonFluxType            , only : cnveg_carbonflux_type
   use SoilBiogeochemCarbonStateType  , only : soilbiogeochem_carbonstate_type
   use SoilBiogeochemCarbonFluxType   , only : soilbiogeochem_carbonflux_type
   use clm_varctl                     , only : use_matrixcn,use_soil_matrixcn
-=======
-  use clm_varpar                     , only : nlevdecomp, ndecomp_pools, i_cwd, i_litr_min, i_litr_max
-  use CNVegCarbonStateType          , only : cnveg_carbonstate_type
-  use CNVegCarbonFluxType           , only : cnveg_carbonflux_type
-  use SoilBiogeochemCarbonStateType , only : soilbiogeochem_carbonstate_type
->>>>>>> 1e3cc271
   !
   implicit none
   private
@@ -77,33 +70,22 @@
                  cf_veg%fire_mortality_c_to_cwdc_col(c,j) * dt
 
             ! patch-level wood to column-level litter (uncombusted wood)
-<<<<<<< HEAD
-               cs_soil%decomp_cpools_vr_col(c,j,i_met_lit) = cs_soil%decomp_cpools_vr_col(c,j,i_met_lit) + &
-                 cf_veg%m_c_to_litr_met_fire_col(c,j)* dt
-               cs_soil%decomp_cpools_vr_col(c,j,i_cel_lit) = cs_soil%decomp_cpools_vr_col(c,j,i_cel_lit) + &
-                 cf_veg%m_c_to_litr_cel_fire_col(c,j)* dt
-               cs_soil%decomp_cpools_vr_col(c,j,i_lig_lit) = cs_soil%decomp_cpools_vr_col(c,j,i_lig_lit) + &
-                 cf_veg%m_c_to_litr_lig_fire_col(c,j)* dt
+               do i = i_litr_min, i_litr_max
+                  cs_soil%decomp_cpools_vr_col(c,j,i) = &
+                     cs_soil%decomp_cpools_vr_col(c,j,i) + &
+                     cf_veg%m_c_to_litr_fire_col(c,j,i) * dt
+               end do
             else
             ! patch-level wood to column-level CWD (uncombusted wood)
                cf_soil%matrix_Cinput%V(c,j+(i_cwd-1)*nlevdecomp) = cf_soil%matrix_Cinput%V(c,j+(i_cwd-1)*nlevdecomp) + &
                  cf_veg%fire_mortality_c_to_cwdc_col(c,j) * dt
 
             ! patch-level wood to column-level litter (uncombusted wood)
-               cf_soil%matrix_Cinput%V(c,j+(i_met_lit-1)*nlevdecomp) = cf_soil%matrix_Cinput%V(c,j+(i_met_lit-1)*nlevdecomp) + &
-                 cf_veg%m_c_to_litr_met_fire_col(c,j)* dt
-               cf_soil%matrix_Cinput%V(c,j+(i_cel_lit-1)*nlevdecomp) = cf_soil%matrix_Cinput%V(c,j+(i_cel_lit-1)*nlevdecomp) + &
-                 cf_veg%m_c_to_litr_cel_fire_col(c,j)* dt
-               cf_soil%matrix_Cinput%V(c,j+(i_lig_lit-1)*nlevdecomp) = cf_soil%matrix_Cinput%V(c,j+(i_lig_lit-1)*nlevdecomp) + &
-                 cf_veg%m_c_to_litr_lig_fire_col(c,j)* dt
+               do i = i_litr_min, i_litr_max
+                  cf_soil%matrix_Cinput%V(c,j+(i-1)*nlevdecomp) = cf_soil%matrix_Cinput%V(c,j+(i-1)*nlevdecomp) + &
+                    cf_veg%m_c_to_litr_fire_col(c,j,i)* dt
+               end do
             end if
-=======
-            do i = i_litr_min, i_litr_max
-               cs_soil%decomp_cpools_vr_col(c,j,i) = &
-                  cs_soil%decomp_cpools_vr_col(c,j,i) + &
-                  cf_veg%m_c_to_litr_fire_col(c,j,i) * dt
-            end do
->>>>>>> 1e3cc271
          end do
       end do
 
