module CNVegNitrogenFluxType

  use shr_kind_mod                       , only : r8 => shr_kind_r8
  use shr_infnan_mod                     , only : nan => shr_infnan_nan, assignment(=)
  use shr_log_mod                        , only : errMsg => shr_log_errMsg
  use clm_varpar                         , only : ndecomp_cascade_transitions, ndecomp_pools
  use clm_varpar                         , only : nlevdecomp_full, nlevdecomp
  use clm_varcon                         , only : spval, ispval, dzsoi_decomp
  use clm_varctl                         , only : use_nitrif_denitrif, use_vertsoilc, use_crop
  use CNSharedParamsMod                  , only : use_fun
  use decompMod                          , only : bounds_type
  use abortutils                         , only : endrun
  use SoilBiogeochemDecompCascadeConType , only : decomp_cascade_con
  use LandunitType                       , only : lun                
  use ColumnType                         , only : col                
  use PatchType                          , only : patch                
  ! 
  ! !PUBLIC TYPES:
  implicit none
  private
  !
  type, public :: cnveg_nitrogenflux_type

     ! gap mortality fluxes
     real(r8), pointer :: m_leafn_to_litter_patch                   (:)     ! patch leaf N mortality (gN/m2/s)
     real(r8), pointer :: m_frootn_to_litter_patch                  (:)     ! patch fine root N mortality (gN/m2/s)
     real(r8), pointer :: m_leafn_storage_to_litter_patch           (:)     ! patch leaf N storage mortality (gN/m2/s)
     real(r8), pointer :: m_frootn_storage_to_litter_patch          (:)     ! patch fine root N storage mortality (gN/m2/s)
     real(r8), pointer :: m_livestemn_storage_to_litter_patch       (:)     ! patch live stem N storage mortality (gN/m2/s)
     real(r8), pointer :: m_deadstemn_storage_to_litter_patch       (:)     ! patch dead stem N storage mortality (gN/m2/s)
     real(r8), pointer :: m_livecrootn_storage_to_litter_patch      (:)     ! patch live coarse root N storage mortality (gN/m2/s)
     real(r8), pointer :: m_deadcrootn_storage_to_litter_patch      (:)     ! patch dead coarse root N storage mortality (gN/m2/s)
     real(r8), pointer :: m_leafn_xfer_to_litter_patch              (:)     ! patch leaf N transfer mortality (gN/m2/s)
     real(r8), pointer :: m_frootn_xfer_to_litter_patch             (:)     ! patch fine root N transfer mortality (gN/m2/s)
     real(r8), pointer :: m_livestemn_xfer_to_litter_patch          (:)     ! patch live stem N transfer mortality (gN/m2/s)
     real(r8), pointer :: m_deadstemn_xfer_to_litter_patch          (:)     ! patch dead stem N transfer mortality (gN/m2/s)
     real(r8), pointer :: m_livecrootn_xfer_to_litter_patch         (:)     ! patch live coarse root N transfer mortality (gN/m2/s)
     real(r8), pointer :: m_deadcrootn_xfer_to_litter_patch         (:)     ! patch dead coarse root N transfer mortality (gN/m2/s)
     real(r8), pointer :: m_livestemn_to_litter_patch               (:)     ! patch live stem N mortality (gN/m2/s)
     real(r8), pointer :: m_deadstemn_to_litter_patch               (:)     ! patch dead stem N mortality (gN/m2/s)
     real(r8), pointer :: m_livecrootn_to_litter_patch              (:)     ! patch live coarse root N mortality (gN/m2/s)
     real(r8), pointer :: m_deadcrootn_to_litter_patch              (:)     ! patch dead coarse root N mortality (gN/m2/s)
     real(r8), pointer :: m_retransn_to_litter_patch                (:)     ! patch retranslocated N pool mortality (gN/m2/s)

     ! harvest fluxes
     real(r8), pointer :: hrv_leafn_to_litter_patch                 (:)     ! patch leaf N harvest mortality (gN/m2/s)
     real(r8), pointer :: hrv_frootn_to_litter_patch                (:)     ! patch fine root N harvest mortality (gN/m2/s)
     real(r8), pointer :: hrv_leafn_storage_to_litter_patch         (:)     ! patch leaf N storage harvest mortality (gN/m2/s)
     real(r8), pointer :: hrv_frootn_storage_to_litter_patch        (:)     ! patch fine root N storage harvest mortality (gN/m2/s)
     real(r8), pointer :: hrv_livestemn_storage_to_litter_patch     (:)     ! patch live stem N storage harvest mortality (gN/m2/s)
     real(r8), pointer :: hrv_deadstemn_storage_to_litter_patch     (:)     ! patch dead stem N storage harvest mortality (gN/m2/s)
     real(r8), pointer :: hrv_livecrootn_storage_to_litter_patch    (:)     ! patch live coarse root N storage harvest mortality (gN/m2/s)
     real(r8), pointer :: hrv_deadcrootn_storage_to_litter_patch    (:)     ! patch dead coarse root N storage harvest mortality (gN/m2/s)
     real(r8), pointer :: hrv_leafn_xfer_to_litter_patch            (:)     ! patch leaf N transfer harvest mortality (gN/m2/s)
     real(r8), pointer :: hrv_frootn_xfer_to_litter_patch           (:)     ! patch fine root N transfer harvest mortality (gN/m2/s)
     real(r8), pointer :: hrv_livestemn_xfer_to_litter_patch        (:)     ! patch live stem N transfer harvest mortality (gN/m2/s)
     real(r8), pointer :: hrv_deadstemn_xfer_to_litter_patch        (:)     ! patch dead stem N transfer harvest mortality (gN/m2/s)
     real(r8), pointer :: hrv_livecrootn_xfer_to_litter_patch       (:)     ! patch live coarse root N transfer harvest mortality (gN/m2/s)
     real(r8), pointer :: hrv_deadcrootn_xfer_to_litter_patch       (:)     ! patch dead coarse root N transfer harvest mortality (gN/m2/s)
     real(r8), pointer :: hrv_livestemn_to_litter_patch             (:)     ! patch live stem N harvest mortality (gN/m2/s)
     real(r8), pointer :: hrv_livecrootn_to_litter_patch            (:)     ! patch live coarse root N harvest mortality (gN/m2/s)
     real(r8), pointer :: hrv_deadcrootn_to_litter_patch            (:)     ! patch dead coarse root N harvest mortality (gN/m2/s)
     real(r8), pointer :: hrv_retransn_to_litter_patch              (:)     ! patch retranslocated N pool harvest mortality (gN/m2/s)
     real(r8), pointer :: grainn_to_cropprodn_patch                 (:)     ! patch grain N to crop product pool (gN/m2/s)
     real(r8), pointer :: grainn_to_cropprodn_col                   (:)     ! col grain N to crop product pool (gN/m2/s)
     real(r8), pointer :: m_n_to_litr_met_fire_col                  (:,:)   ! col N from leaf, froot, xfer and storage N to litter labile N by fire (gN/m3/s)
     real(r8), pointer :: m_n_to_litr_cel_fire_col                  (:,:)   ! col N from leaf, froot, xfer and storage N to litter cellulose N by fire (gN/m3/s) 
     real(r8), pointer :: m_n_to_litr_lig_fire_col                  (:,:)   ! col N from leaf, froot, xfer and storage N to litter lignin N by fire (gN/m3/s) 
     real(r8), pointer :: harvest_n_to_litr_met_n_col               (:,:)   ! col N fluxes associated with harvest to litter metabolic pool (gN/m3/s)
     real(r8), pointer :: harvest_n_to_litr_cel_n_col               (:,:)   ! col N fluxes associated with harvest to litter cellulose pool (gN/m3/s)
     real(r8), pointer :: harvest_n_to_litr_lig_n_col               (:,:)   ! col N fluxes associated with harvest to litter lignin pool (gN/m3/s)
     real(r8), pointer :: harvest_n_to_cwdn_col                     (:,:)   ! col N fluxes associated with harvest to CWD pool (gN/m3/s)

     ! fire N fluxes 
     real(r8), pointer :: m_decomp_npools_to_fire_vr_col            (:,:,:) ! col vertically-resolved decomposing N fire loss (gN/m3/s)
     real(r8), pointer :: m_decomp_npools_to_fire_col               (:,:)   ! col vertically-integrated (diagnostic) decomposing N fire loss (gN/m2/s)
     real(r8), pointer :: m_leafn_to_fire_patch                     (:)     ! patch (gN/m2/s) fire N emissions from leafn 
     real(r8), pointer :: m_leafn_storage_to_fire_patch             (:)     ! patch (gN/m2/s) fire N emissions from leafn_storage            
     real(r8), pointer :: m_leafn_xfer_to_fire_patch                (:)     ! patch (gN/m2/s) fire N emissions from leafn_xfer     
     real(r8), pointer :: m_livestemn_to_fire_patch                 (:)     ! patch (gN/m2/s) fire N emissions from livestemn 
     real(r8), pointer :: m_livestemn_storage_to_fire_patch         (:)     ! patch (gN/m2/s) fire N emissions from livestemn_storage      
     real(r8), pointer :: m_livestemn_xfer_to_fire_patch            (:)     ! patch (gN/m2/s) fire N emissions from livestemn_xfer
     real(r8), pointer :: m_deadstemn_to_fire_patch                 (:)     ! patch (gN/m2/s) fire N emissions from deadstemn
     real(r8), pointer :: m_deadstemn_storage_to_fire_patch         (:)     ! patch (gN/m2/s) fire N emissions from deadstemn_storage         
     real(r8), pointer :: m_deadstemn_xfer_to_fire_patch            (:)     ! patch (gN/m2/s) fire N emissions from deadstemn_xfer
     real(r8), pointer :: m_frootn_to_fire_patch                    (:)     ! patch (gN/m2/s) fire N emissions from frootn
     real(r8), pointer :: m_frootn_storage_to_fire_patch            (:)     ! patch (gN/m2/s) fire N emissions from frootn_storage
     real(r8), pointer :: m_frootn_xfer_to_fire_patch               (:)     ! patch (gN/m2/s) fire N emissions from frootn_xfer
     real(r8), pointer :: m_livecrootn_to_fire_patch                (:)     ! patch (gN/m2/s) fire N emissions from m_livecrootn_to_fire
     real(r8), pointer :: m_livecrootn_storage_to_fire_patch        (:)     ! patch (gN/m2/s) fire N emissions from livecrootn_storage     
     real(r8), pointer :: m_livecrootn_xfer_to_fire_patch           (:)     ! patch (gN/m2/s) fire N emissions from livecrootn_xfer
     real(r8), pointer :: m_deadcrootn_to_fire_patch                (:)     ! patch (gN/m2/s) fire N emissions from deadcrootn
     real(r8), pointer :: m_deadcrootn_storage_to_fire_patch        (:)     ! patch (gN/m2/s) fire N emissions from deadcrootn_storage  
     real(r8), pointer :: m_deadcrootn_xfer_to_fire_patch           (:)     ! patch (gN/m2/s) fire N emissions from deadcrootn_xfer
     real(r8), pointer :: m_retransn_to_fire_patch                  (:)     ! patch (gN/m2/s) fire N emissions from retransn
     real(r8), pointer :: m_leafn_to_litter_fire_patch              (:)     ! patch (gN/m2/s) from leafn to litter N  due to fire               
     real(r8), pointer :: m_leafn_storage_to_litter_fire_patch      (:)     ! patch (gN/m2/s) from leafn_storage to litter N  due to fire                              
     real(r8), pointer :: m_leafn_xfer_to_litter_fire_patch         (:)     ! patch (gN/m2/s) from leafn_xfer to litter N  due to fire                              
     real(r8), pointer :: m_livestemn_to_litter_fire_patch          (:)     ! patch (gN/m2/s) from livestemn to litter N  due to fire                              
     real(r8), pointer :: m_livestemn_storage_to_litter_fire_patch  (:)     ! patch (gN/m2/s) from livestemn_storage to litter N  due to fire                                     
     real(r8), pointer :: m_livestemn_xfer_to_litter_fire_patch     (:)     ! patch (gN/m2/s) from livestemn_xfer to litter N  due to fire                                     
     real(r8), pointer :: m_livestemn_to_deadstemn_fire_patch       (:)     ! patch (gN/m2/s) from livestemn to deadstemn N  due to fire                                     
     real(r8), pointer :: m_deadstemn_to_litter_fire_patch          (:)     ! patch (gN/m2/s) from deadstemn to litter N  due to fire                                     
     real(r8), pointer :: m_deadstemn_storage_to_litter_fire_patch  (:)     ! patch (gN/m2/s) from deadstemn_storage to litter N  due to fire                                               
     real(r8), pointer :: m_deadstemn_xfer_to_litter_fire_patch     (:)     ! patch (gN/m2/s) from deadstemn_xfer to litter N  due to fire                                               
     real(r8), pointer :: m_frootn_to_litter_fire_patch             (:)     ! patch (gN/m2/s) from frootn to litter N  due to fire                                               
     real(r8), pointer :: m_frootn_storage_to_litter_fire_patch     (:)     ! patch (gN/m2/s) from frootn_storage to litter N  due to fire                                               
     real(r8), pointer :: m_frootn_xfer_to_litter_fire_patch        (:)     ! patch (gN/m2/s) from frootn_xfer to litter N  due to fire                                               
     real(r8), pointer :: m_livecrootn_to_litter_fire_patch         (:)     ! patch (gN/m2/s) from livecrootn to litter N  due to fire                                               
     real(r8), pointer :: m_livecrootn_storage_to_litter_fire_patch (:)     ! patch (gN/m2/s) from livecrootn_storage to litter N  due to fire                                                     
     real(r8), pointer :: m_livecrootn_xfer_to_litter_fire_patch    (:)     ! patch (gN/m2/s) from livecrootn_xfer to litter N  due to fire                                                     
     real(r8), pointer :: m_livecrootn_to_deadcrootn_fire_patch     (:)     ! patch (gN/m2/s) from livecrootn_xfer to deadcrootn due to fire                                                     
     real(r8), pointer :: m_deadcrootn_to_litter_fire_patch         (:)     ! patch (gN/m2/s) from deadcrootn to deadcrootn due to fire                                                       
     real(r8), pointer :: m_deadcrootn_storage_to_litter_fire_patch (:)     ! patch (gN/m2/s) from deadcrootn_storage to deadcrootn due to fire                                                        
     real(r8), pointer :: m_deadcrootn_xfer_to_litter_fire_patch    (:)     ! patch (gN/m2/s) from deadcrootn_xfer to deadcrootn due to fire                                                         
     real(r8), pointer :: m_retransn_to_litter_fire_patch           (:)     ! patch (gN/m2/s) from retransn to deadcrootn due to fire                                                         
     real(r8), pointer :: fire_nloss_patch                          (:)     ! patch total patch-level fire N loss (gN/m2/s) 
     real(r8), pointer :: fire_nloss_col                            (:)     ! col total column-level fire N loss (gN/m2/s)
     real(r8), pointer :: fire_nloss_p2c_col                        (:)     ! col patch2col column-level fire N loss (gN/m2/s) (p2c)
     real(r8), pointer :: fire_mortality_n_to_cwdn_col              (:,:)   ! col N fluxes associated with fire mortality to CWD pool (gN/m3/s)

     ! phenology fluxes from transfer pool
     real(r8), pointer :: grainn_xfer_to_grainn_patch               (:)     ! patch grain N growth from storage for prognostic crop model (gN/m2/s)
     real(r8), pointer :: leafn_xfer_to_leafn_patch                 (:)     ! patch leaf N growth from storage (gN/m2/s)
     real(r8), pointer :: frootn_xfer_to_frootn_patch               (:)     ! patch fine root N growth from storage (gN/m2/s)
     real(r8), pointer :: livestemn_xfer_to_livestemn_patch         (:)     ! patch live stem N growth from storage (gN/m2/s)
     real(r8), pointer :: deadstemn_xfer_to_deadstemn_patch         (:)     ! patch dead stem N growth from storage (gN/m2/s)
     real(r8), pointer :: livecrootn_xfer_to_livecrootn_patch       (:)     ! patch live coarse root N growth from storage (gN/m2/s)
     real(r8), pointer :: deadcrootn_xfer_to_deadcrootn_patch       (:)     ! patch dead coarse root N growth from storage (gN/m2/s)

     ! litterfall fluxes
     real(r8), pointer :: livestemn_to_litter_patch                 (:)     ! patch livestem N to litter (gN/m2/s)
     real(r8), pointer :: grainn_to_food_patch                      (:)     ! patch grain N to food for prognostic crop (gN/m2/s)
     real(r8), pointer :: grainn_to_seed_patch                      (:)     ! patch grain N to seed for prognostic crop (gN/m2/s)
     real(r8), pointer :: leafn_to_litter_patch                     (:)     ! patch leaf N litterfall (gN/m2/s)
     real(r8), pointer :: leafn_to_retransn_patch                   (:)     ! patch leaf N to retranslocated N pool (gN/m2/s)
     real(r8), pointer :: frootn_to_retransn_patch                  (:)     ! patch fine root N to retranslocated N pool (gN/m2/s)
     real(r8), pointer :: frootn_to_litter_patch                    (:)     ! patch fine root N litterfall (gN/m2/s)

     ! allocation fluxes
     real(r8), pointer :: retransn_to_npool_patch                   (:)     ! patch deployment of retranslocated N (gN/m2/s)  
     real(r8), pointer :: free_retransn_to_npool_patch              (:)     ! patch deployment of free retranslocated N (gN/m2/s)           
     real(r8), pointer :: sminn_to_npool_patch                      (:)     ! patch deployment of soil mineral N uptake (gN/m2/s)
     real(r8), pointer :: npool_to_grainn_patch                     (:)     ! patch allocation to grain N for prognostic crop (gN/m2/s)
     real(r8), pointer :: npool_to_grainn_storage_patch             (:)     ! patch allocation to grain N storage for prognostic crop (gN/m2/s)
     real(r8), pointer :: npool_to_leafn_patch                      (:)     ! patch allocation to leaf N (gN/m2/s)
     real(r8), pointer :: npool_to_leafn_storage_patch              (:)     ! patch allocation to leaf N storage (gN/m2/s)
     real(r8), pointer :: npool_to_frootn_patch                     (:)     ! patch allocation to fine root N (gN/m2/s)
     real(r8), pointer :: npool_to_frootn_storage_patch             (:)     ! patch allocation to fine root N storage (gN/m2/s)
     real(r8), pointer :: npool_to_livestemn_patch                  (:)     ! patch allocation to live stem N (gN/m2/s)
     real(r8), pointer :: npool_to_livestemn_storage_patch          (:)     ! patch allocation to live stem N storage (gN/m2/s)
     real(r8), pointer :: npool_to_deadstemn_patch                  (:)     ! patch allocation to dead stem N (gN/m2/s)
     real(r8), pointer :: npool_to_deadstemn_storage_patch          (:)     ! patch allocation to dead stem N storage (gN/m2/s)
     real(r8), pointer :: npool_to_livecrootn_patch                 (:)     ! patch allocation to live coarse root N (gN/m2/s)
     real(r8), pointer :: npool_to_livecrootn_storage_patch         (:)     ! patch allocation to live coarse root N storage (gN/m2/s)
     real(r8), pointer :: npool_to_deadcrootn_patch                 (:)     ! patch allocation to dead coarse root N (gN/m2/s)
     real(r8), pointer :: npool_to_deadcrootn_storage_patch         (:)     ! patch allocation to dead coarse root N storage (gN/m2/s)

     ! annual turnover of storage to transfer pools           
     real(r8), pointer :: grainn_storage_to_xfer_patch              (:)     ! patch grain N shift storage to transfer for prognostic crop (gN/m2/s)
     real(r8), pointer :: leafn_storage_to_xfer_patch               (:)     ! patch leaf N shift storage to transfer (gN/m2/s)
     real(r8), pointer :: frootn_storage_to_xfer_patch              (:)     ! patch fine root N shift storage to transfer (gN/m2/s)
     real(r8), pointer :: livestemn_storage_to_xfer_patch           (:)     ! patch live stem N shift storage to transfer (gN/m2/s)
     real(r8), pointer :: deadstemn_storage_to_xfer_patch           (:)     ! patch dead stem N shift storage to transfer (gN/m2/s)
     real(r8), pointer :: livecrootn_storage_to_xfer_patch          (:)     ! patch live coarse root N shift storage to transfer (gN/m2/s)
     real(r8), pointer :: deadcrootn_storage_to_xfer_patch          (:)     ! patch dead coarse root N shift storage to transfer (gN/m2/s)
     real(r8), pointer :: fert_patch                                (:)     ! patch applied fertilizer (gN/m2/s)
     real(r8), pointer :: fert_counter_patch                        (:)     ! patch >0 fertilize; <=0 not
     real(r8), pointer :: soyfixn_patch                             (:)     ! patch soybean fixed N (gN/m2/s)

     ! turnover of livewood to deadwood, with retranslocation 
     real(r8), pointer :: livestemn_to_deadstemn_patch              (:)     ! patch live stem N turnover (gN/m2/s)
     real(r8), pointer :: livestemn_to_retransn_patch               (:)     ! patch live stem N to retranslocated N pool (gN/m2/s)
     real(r8), pointer :: livecrootn_to_deadcrootn_patch            (:)     ! patch live coarse root N turnover (gN/m2/s)
     real(r8), pointer :: livecrootn_to_retransn_patch              (:)     ! patch live coarse root N to retranslocated N pool (gN/m2/s)

     ! summary (diagnostic) flux variables, not involved in mass balance
     real(r8), pointer :: ndeploy_patch                             (:)     ! patch total N deployed to growth and storage (gN/m2/s)
     real(r8), pointer :: wood_harvestn_patch                       (:)     ! patch total N losses to wood product pools (gN/m2/s)
     real(r8), pointer :: wood_harvestn_col                         (:)     ! col total N losses to wood product pools (gN/m2/s) (p2c)
<<<<<<< HEAD
     real(r8), pointer :: litfall_n_patch                           (:)     ! total N passed from plant to litter (gN/m2/s)

=======
>>>>>>> 90e42a25
     ! phenology: litterfall and crop fluxes
     real(r8), pointer :: phenology_n_to_litr_met_n_col             (:,:)   ! col N fluxes associated with phenology (litterfall and crop) to litter metabolic pool (gN/m3/s)
     real(r8), pointer :: phenology_n_to_litr_cel_n_col             (:,:)   ! col N fluxes associated with phenology (litterfall and crop) to litter cellulose pool (gN/m3/s)
     real(r8), pointer :: phenology_n_to_litr_lig_n_col             (:,:)   ! col N fluxes associated with phenology (litterfall and crop) to litter lignin pool (gN/m3/s)

     ! gap mortality fluxes
     real(r8), pointer :: gap_mortality_n_to_litr_met_n_col         (:,:)   ! col N fluxes associated with gap mortality to litter metabolic pool (gN/m3/s)
     real(r8), pointer :: gap_mortality_n_to_litr_cel_n_col         (:,:)   ! col N fluxes associated with gap mortality to litter cellulose pool (gN/m3/s)
     real(r8), pointer :: gap_mortality_n_to_litr_lig_n_col         (:,:)   ! col N fluxes associated with gap mortality to litter lignin pool (gN/m3/s)
     real(r8), pointer :: gap_mortality_n_to_cwdn_col               (:,:)   ! col N fluxes associated with gap mortality to CWD pool (gN/m3/s)

     ! dynamic landcover fluxes
     real(r8), pointer :: dwt_seedn_to_leaf_patch                   (:)     ! (gN/m2/s) seed source to patch-level; although this is a patch-level flux, it is expressed per unit GRIDCELL area
     real(r8), pointer :: dwt_seedn_to_leaf_grc                     (:)     ! (gN/m2/s) dwt_seedn_to_leaf_patch summed to the gridcell-level
     real(r8), pointer :: dwt_seedn_to_deadstem_patch               (:)     ! (gN/m2/s) seed source to patch-level; although this is a patch-level flux, it is expressed per unit GRIDCELL area
     real(r8), pointer :: dwt_seedn_to_deadstem_grc                 (:)     ! (gN/m2/s) dwt_seedn_to_deadstem_patch summed to the gridcell-level
     real(r8), pointer :: dwt_conv_nflux_patch                      (:)     ! (gN/m2/s) conversion N flux (immediate loss to atm); although this is a patch-level flux, it is expressed per unit GRIDCELL area
     real(r8), pointer :: dwt_conv_nflux_grc                        (:)     ! (gN/m2/s) dwt_conv_nflux_patch summed to the gridcell-level
     real(r8), pointer :: dwt_wood_productn_gain_patch              (:)     ! patch (gN/m2/s) addition to wood product pools from landcover change; even though this is a patch-level flux, it is expressed per unit GRIDCELL area
     real(r8), pointer :: dwt_crop_productn_gain_patch              (:)     ! patch (gN/m2/s) addition to crop product pool from landcover change; even though this is a patch-level flux, it is expressed per unit GRIDCELL area
     real(r8), pointer :: dwt_frootn_to_litr_met_n_col              (:,:)   ! col (gN/m3/s) fine root to litter due to landcover change
     real(r8), pointer :: dwt_frootn_to_litr_cel_n_col              (:,:)   ! col (gN/m3/s) fine root to litter due to landcover change
     real(r8), pointer :: dwt_frootn_to_litr_lig_n_col              (:,:)   ! col (gN/m3/s) fine root to litter due to landcover change
     real(r8), pointer :: dwt_livecrootn_to_cwdn_col                (:,:)   ! col (gN/m3/s) live coarse root to CWD due to landcover change
     real(r8), pointer :: dwt_deadcrootn_to_cwdn_col                (:,:)   ! col (gN/m3/s) dead coarse root to CWD due to landcover change

     ! crop fluxes
     real(r8), pointer :: crop_seedn_to_leaf_patch                  (:)     ! patch (gN/m2/s) seed source to leaf, for crops
     
     ! Misc
     real(r8), pointer :: plant_ndemand_patch                       (:)     ! N flux required to support initial GPP (gN/m2/s)
     real(r8), pointer :: avail_retransn_patch                      (:)     ! N flux available from retranslocation pool (gN/m2/s)
     real(r8), pointer :: plant_nalloc_patch                        (:)     ! total allocated N flux (gN/m2/s)
     real(r8), pointer :: plant_ndemand_retrans_patch               (:)     ! The N demand pool generated for FUN2.0; mainly used for deciduous trees (gN/m2/s)
     real(r8), pointer :: plant_ndemand_season_patch                (:)     ! The N demand pool for seasonal deciduous (gN/m2/s)
     real(r8), pointer :: plant_ndemand_stress_patch                (:)     ! The N demand pool for stress deciduous   (gN/m2/s)
     real(r8), pointer :: Nactive_patch                             (:)     ! N acquired by mycorrhizal uptake  (gN/m2/s)
     real(r8), pointer :: Nnonmyc_patch                             (:)     ! N acquired by non-myc uptake      (gN/m2/s)
     real(r8), pointer :: Nam_patch                                 (:)     ! N acquired by AM plant            (gN/m2/s)
     real(r8), pointer :: Necm_patch                                (:)     ! N acquired by ECM plant           (gN/m2/s)
     real(r8), pointer :: Nactive_no3_patch                         (:)     ! N acquired by mycorrhizal uptake  (gN/m2/s)
     real(r8), pointer :: Nactive_nh4_patch                         (:)     ! N acquired by mycorrhizal uptake  (gN/m2/s)
     real(r8), pointer :: Nnonmyc_no3_patch                         (:)     ! N acquired by non-myc             (gN/m2/s)
     real(r8), pointer :: Nnonmyc_nh4_patch                         (:)     ! N acquired by non-myc             (gN/m2/s)
     real(r8), pointer :: Nam_no3_patch                             (:)     ! N acquired by AM plant            (gN/m2/s)
     real(r8), pointer :: Nam_nh4_patch                             (:)     ! N acquired by AM plant            (gN/m2/s)
     real(r8), pointer :: Necm_no3_patch                            (:)     ! N acquired by ECM plant           (gN/m2/s)
     real(r8), pointer :: Necm_nh4_patch                            (:)     ! N acquired by ECM plant           (gN/m2/s)
     real(r8), pointer :: Nfix_patch                                (:)     ! N acquired by Symbiotic BNF       (gN/m2/s)
     real(r8), pointer :: Npassive_patch                            (:)     ! N acquired by passive uptake      (gN/m2/s)
     real(r8), pointer :: Nretrans_patch                            (:)     ! N acquired by retranslocation     (gN/m2/s)
     real(r8), pointer :: Nretrans_org_patch                        (:)     ! N acquired by retranslocation     (gN/m2/s)
     real(r8), pointer :: Nretrans_season_patch                     (:)     ! N acquired by retranslocation     (gN/m2/s)
     real(r8), pointer :: Nretrans_stress_patch                     (:)     ! N acquired by retranslocation     (gN/m2/s)
     real(r8), pointer :: Nuptake_patch                             (:)     ! Total N uptake of FUN             (gN/m2/s)
     real(r8), pointer :: sminn_to_plant_fun_patch                  (:)     ! Total soil N uptake of FUN        (gN/m2/s)
     real(r8), pointer :: sminn_to_plant_fun_vr_patch               (:,:)   ! Total layer soil N uptake of FUN  (gN/m2/s)
     real(r8), pointer :: sminn_to_plant_fun_no3_vr_patch           (:,:)   ! Total layer no3 uptake of FUN     (gN/m2/s)
     real(r8), pointer :: sminn_to_plant_fun_nh4_vr_patch           (:,:)   ! Total layer nh4 uptake of FUN     (gN/m2/s)
     real(r8), pointer :: cost_nfix_patch                           (:)     ! Average cost of fixation          (gN/m2/s)
     real(r8), pointer :: cost_nactive_patch                        (:)     ! Average cost of active uptake     (gN/m2/s)
     real(r8), pointer :: cost_nretrans_patch                       (:)     ! Average cost of retranslocation   (gN/m2/s)
     real(r8), pointer :: nuptake_npp_fraction_patch                (:)    ! frac of npp spent on N acquisition   (gN/m2/s)

   contains

     procedure , public  :: Init   
     procedure , public  :: Restart
     procedure , public  :: SetValues
     procedure , public  :: ZeroDWT
     procedure , public  :: Summary => Summary_nitrogenflux
     procedure , private :: InitAllocate 
     procedure , private :: InitHistory
     procedure , private :: InitCold

  end type cnveg_nitrogenflux_type
  !------------------------------------------------------------------------

contains

  !------------------------------------------------------------------------
  subroutine Init(this, bounds)

    class(cnveg_nitrogenflux_type) :: this
    type(bounds_type), intent(in) :: bounds  

    call this%InitAllocate (bounds)
    call this%InitHistory (bounds)
    call this%InitCold (bounds)

  end subroutine Init

  !------------------------------------------------------------------------
  subroutine InitAllocate(this, bounds)
    !
    ! !DESCRIPTION:
    ! Initialize patch nitrogen flux
    !
    ! !ARGUMENTS:
    class (cnveg_nitrogenflux_type) :: this
    type(bounds_type) , intent(in) :: bounds  
    !
    ! !LOCAL VARIABLES:
    integer           :: begp,endp
    integer           :: begc,endc
    integer           :: begg,endg
    !------------------------------------------------------------------------

    begp = bounds%begp; endp = bounds%endp
    begc = bounds%begc; endc = bounds%endc
    begg = bounds%begg; endg = bounds%endg

    allocate(this%m_leafn_to_litter_patch                   (begp:endp)) ; this%m_leafn_to_litter_patch                   (:) = nan
    allocate(this%m_frootn_to_litter_patch                  (begp:endp)) ; this%m_frootn_to_litter_patch                  (:) = nan
    allocate(this%m_leafn_storage_to_litter_patch           (begp:endp)) ; this%m_leafn_storage_to_litter_patch           (:) = nan
    allocate(this%m_frootn_storage_to_litter_patch          (begp:endp)) ; this%m_frootn_storage_to_litter_patch          (:) = nan
    allocate(this%m_livestemn_storage_to_litter_patch       (begp:endp)) ; this%m_livestemn_storage_to_litter_patch       (:) = nan
    allocate(this%m_deadstemn_storage_to_litter_patch       (begp:endp)) ; this%m_deadstemn_storage_to_litter_patch       (:) = nan
    allocate(this%m_livecrootn_storage_to_litter_patch      (begp:endp)) ; this%m_livecrootn_storage_to_litter_patch      (:) = nan
    allocate(this%m_deadcrootn_storage_to_litter_patch      (begp:endp)) ; this%m_deadcrootn_storage_to_litter_patch      (:) = nan
    allocate(this%m_leafn_xfer_to_litter_patch              (begp:endp)) ; this%m_leafn_xfer_to_litter_patch              (:) = nan
    allocate(this%m_frootn_xfer_to_litter_patch             (begp:endp)) ; this%m_frootn_xfer_to_litter_patch             (:) = nan
    allocate(this%m_livestemn_xfer_to_litter_patch          (begp:endp)) ; this%m_livestemn_xfer_to_litter_patch          (:) = nan
    allocate(this%m_deadstemn_xfer_to_litter_patch          (begp:endp)) ; this%m_deadstemn_xfer_to_litter_patch          (:) = nan
    allocate(this%m_livecrootn_xfer_to_litter_patch         (begp:endp)) ; this%m_livecrootn_xfer_to_litter_patch         (:) = nan
    allocate(this%m_deadcrootn_xfer_to_litter_patch         (begp:endp)) ; this%m_deadcrootn_xfer_to_litter_patch         (:) = nan
    allocate(this%m_livestemn_to_litter_patch               (begp:endp)) ; this%m_livestemn_to_litter_patch               (:) = nan
    allocate(this%m_deadstemn_to_litter_patch               (begp:endp)) ; this%m_deadstemn_to_litter_patch               (:) = nan
    allocate(this%m_livecrootn_to_litter_patch              (begp:endp)) ; this%m_livecrootn_to_litter_patch              (:) = nan
    allocate(this%m_deadcrootn_to_litter_patch              (begp:endp)) ; this%m_deadcrootn_to_litter_patch              (:) = nan
    allocate(this%m_retransn_to_litter_patch                (begp:endp)) ; this%m_retransn_to_litter_patch                (:) = nan
    allocate(this%hrv_leafn_to_litter_patch                 (begp:endp)) ; this%hrv_leafn_to_litter_patch                 (:) = nan
    allocate(this%hrv_frootn_to_litter_patch                (begp:endp)) ; this%hrv_frootn_to_litter_patch                (:) = nan
    allocate(this%hrv_leafn_storage_to_litter_patch         (begp:endp)) ; this%hrv_leafn_storage_to_litter_patch         (:) = nan
    allocate(this%hrv_frootn_storage_to_litter_patch        (begp:endp)) ; this%hrv_frootn_storage_to_litter_patch        (:) = nan
    allocate(this%hrv_livestemn_storage_to_litter_patch     (begp:endp)) ; this%hrv_livestemn_storage_to_litter_patch     (:) = nan
    allocate(this%hrv_deadstemn_storage_to_litter_patch     (begp:endp)) ; this%hrv_deadstemn_storage_to_litter_patch     (:) = nan
    allocate(this%hrv_livecrootn_storage_to_litter_patch    (begp:endp)) ; this%hrv_livecrootn_storage_to_litter_patch    (:) = nan
    allocate(this%hrv_deadcrootn_storage_to_litter_patch    (begp:endp)) ; this%hrv_deadcrootn_storage_to_litter_patch    (:) = nan
    allocate(this%hrv_leafn_xfer_to_litter_patch            (begp:endp)) ; this%hrv_leafn_xfer_to_litter_patch            (:) = nan
    allocate(this%hrv_frootn_xfer_to_litter_patch           (begp:endp)) ; this%hrv_frootn_xfer_to_litter_patch           (:) = nan
    allocate(this%hrv_livestemn_xfer_to_litter_patch        (begp:endp)) ; this%hrv_livestemn_xfer_to_litter_patch        (:) = nan
    allocate(this%hrv_deadstemn_xfer_to_litter_patch        (begp:endp)) ; this%hrv_deadstemn_xfer_to_litter_patch        (:) = nan
    allocate(this%hrv_livecrootn_xfer_to_litter_patch       (begp:endp)) ; this%hrv_livecrootn_xfer_to_litter_patch       (:) = nan
    allocate(this%hrv_deadcrootn_xfer_to_litter_patch       (begp:endp)) ; this%hrv_deadcrootn_xfer_to_litter_patch       (:) = nan
    allocate(this%hrv_livestemn_to_litter_patch             (begp:endp)) ; this%hrv_livestemn_to_litter_patch             (:) = nan
    allocate(this%hrv_livecrootn_to_litter_patch            (begp:endp)) ; this%hrv_livecrootn_to_litter_patch            (:) = nan
    allocate(this%hrv_deadcrootn_to_litter_patch            (begp:endp)) ; this%hrv_deadcrootn_to_litter_patch            (:) = nan
    allocate(this%hrv_retransn_to_litter_patch              (begp:endp)) ; this%hrv_retransn_to_litter_patch              (:) = nan

    allocate(this%m_leafn_to_fire_patch                     (begp:endp)) ; this%m_leafn_to_fire_patch                     (:) = nan
    allocate(this%m_leafn_storage_to_fire_patch             (begp:endp)) ; this%m_leafn_storage_to_fire_patch             (:) = nan
    allocate(this%m_leafn_xfer_to_fire_patch                (begp:endp)) ; this%m_leafn_xfer_to_fire_patch                (:) = nan
    allocate(this%m_livestemn_to_fire_patch                 (begp:endp)) ; this%m_livestemn_to_fire_patch                 (:) = nan
    allocate(this%m_livestemn_storage_to_fire_patch         (begp:endp)) ; this%m_livestemn_storage_to_fire_patch         (:) = nan
    allocate(this%m_livestemn_xfer_to_fire_patch            (begp:endp)) ; this%m_livestemn_xfer_to_fire_patch            (:) = nan
    allocate(this%m_deadstemn_to_fire_patch                 (begp:endp)) ; this%m_deadstemn_to_fire_patch                 (:) = nan
    allocate(this%m_deadstemn_storage_to_fire_patch         (begp:endp)) ; this%m_deadstemn_storage_to_fire_patch         (:) = nan
    allocate(this%m_deadstemn_xfer_to_fire_patch            (begp:endp)) ; this%m_deadstemn_xfer_to_fire_patch            (:) = nan
    allocate(this%m_frootn_to_fire_patch                    (begp:endp)) ; this%m_frootn_to_fire_patch                    (:) = nan
    allocate(this%m_frootn_storage_to_fire_patch            (begp:endp)) ; this%m_frootn_storage_to_fire_patch            (:) = nan
    allocate(this%m_frootn_xfer_to_fire_patch               (begp:endp)) ; this%m_frootn_xfer_to_fire_patch               (:) = nan
    allocate(this%m_livecrootn_to_fire_patch                (begp:endp)) ;     
    allocate(this%m_livecrootn_storage_to_fire_patch        (begp:endp)) ; this%m_livecrootn_storage_to_fire_patch        (:) = nan
    allocate(this%m_livecrootn_xfer_to_fire_patch           (begp:endp)) ; this%m_livecrootn_xfer_to_fire_patch           (:) = nan
    allocate(this%m_deadcrootn_to_fire_patch                (begp:endp)) ; this%m_deadcrootn_to_fire_patch                (:) = nan
    allocate(this%m_deadcrootn_storage_to_fire_patch        (begp:endp)) ; this%m_deadcrootn_storage_to_fire_patch        (:) = nan
    allocate(this%m_deadcrootn_xfer_to_fire_patch           (begp:endp)) ; this%m_deadcrootn_xfer_to_fire_patch           (:) = nan
    allocate(this%m_retransn_to_fire_patch                  (begp:endp)) ; this%m_retransn_to_fire_patch                  (:) = nan

    allocate(this%m_leafn_to_litter_fire_patch              (begp:endp)) ; this%m_leafn_to_litter_fire_patch              (:) = nan
    allocate(this%m_leafn_storage_to_litter_fire_patch      (begp:endp)) ; this%m_leafn_storage_to_litter_fire_patch      (:) = nan
    allocate(this%m_leafn_xfer_to_litter_fire_patch         (begp:endp)) ; this%m_leafn_xfer_to_litter_fire_patch         (:) = nan
    allocate(this%m_livestemn_to_litter_fire_patch          (begp:endp)) ; this%m_livestemn_to_litter_fire_patch          (:) = nan
    allocate(this%m_livestemn_storage_to_litter_fire_patch  (begp:endp)) ; this%m_livestemn_storage_to_litter_fire_patch  (:) = nan
    allocate(this%m_livestemn_xfer_to_litter_fire_patch     (begp:endp)) ; this%m_livestemn_xfer_to_litter_fire_patch     (:) = nan
    allocate(this%m_livestemn_to_deadstemn_fire_patch       (begp:endp)) ; this%m_livestemn_to_deadstemn_fire_patch       (:) = nan
    allocate(this%m_deadstemn_to_litter_fire_patch          (begp:endp)) ; this%m_deadstemn_to_litter_fire_patch          (:) = nan
    allocate(this%m_deadstemn_storage_to_litter_fire_patch  (begp:endp)) ; this%m_deadstemn_storage_to_litter_fire_patch  (:) = nan
    allocate(this%m_deadstemn_xfer_to_litter_fire_patch     (begp:endp)) ; this%m_deadstemn_xfer_to_litter_fire_patch     (:) = nan
    allocate(this%m_frootn_to_litter_fire_patch             (begp:endp)) ; this%m_frootn_to_litter_fire_patch             (:) = nan
    allocate(this%m_frootn_storage_to_litter_fire_patch     (begp:endp)) ; this%m_frootn_storage_to_litter_fire_patch     (:) = nan
    allocate(this%m_frootn_xfer_to_litter_fire_patch        (begp:endp)) ; this%m_frootn_xfer_to_litter_fire_patch        (:) = nan
    allocate(this%m_livecrootn_to_litter_fire_patch         (begp:endp)) ; this%m_livecrootn_to_litter_fire_patch         (:) = nan
    allocate(this%m_livecrootn_storage_to_litter_fire_patch (begp:endp)) ; this%m_livecrootn_storage_to_litter_fire_patch (:) = nan
    allocate(this%m_livecrootn_xfer_to_litter_fire_patch    (begp:endp)) ; this%m_livecrootn_xfer_to_litter_fire_patch    (:) = nan
    allocate(this%m_livecrootn_to_deadcrootn_fire_patch     (begp:endp)) ; this%m_livecrootn_to_deadcrootn_fire_patch     (:) = nan
    allocate(this%m_deadcrootn_to_litter_fire_patch         (begp:endp)) ; this%m_deadcrootn_to_litter_fire_patch         (:) = nan
    allocate(this%m_deadcrootn_storage_to_litter_fire_patch (begp:endp)) ; this%m_deadcrootn_storage_to_litter_fire_patch (:) = nan
    allocate(this%m_deadcrootn_xfer_to_litter_fire_patch    (begp:endp)) ; this%m_deadcrootn_xfer_to_litter_fire_patch    (:) = nan
    allocate(this%m_retransn_to_litter_fire_patch           (begp:endp)) ; this%m_retransn_to_litter_fire_patch           (:) = nan

    allocate(this%leafn_xfer_to_leafn_patch                 (begp:endp)) ; this%leafn_xfer_to_leafn_patch                 (:) = nan
    allocate(this%frootn_xfer_to_frootn_patch               (begp:endp)) ; this%frootn_xfer_to_frootn_patch               (:) = nan
    allocate(this%livestemn_xfer_to_livestemn_patch         (begp:endp)) ; this%livestemn_xfer_to_livestemn_patch         (:) = nan
    allocate(this%deadstemn_xfer_to_deadstemn_patch         (begp:endp)) ; this%deadstemn_xfer_to_deadstemn_patch         (:) = nan
    allocate(this%livecrootn_xfer_to_livecrootn_patch       (begp:endp)) ; this%livecrootn_xfer_to_livecrootn_patch       (:) = nan
    allocate(this%deadcrootn_xfer_to_deadcrootn_patch       (begp:endp)) ; this%deadcrootn_xfer_to_deadcrootn_patch       (:) = nan
    allocate(this%leafn_to_litter_patch                     (begp:endp)) ; this%leafn_to_litter_patch                     (:) = nan
    allocate(this%leafn_to_retransn_patch                   (begp:endp)) ; this%leafn_to_retransn_patch                   (:) = nan
    allocate(this%frootn_to_retransn_patch                  (begp:endp)) ; this%frootn_to_retransn_patch                  (:) = nan
    allocate(this%frootn_to_litter_patch                    (begp:endp)) ; this%frootn_to_litter_patch                    (:) = nan
    allocate(this%retransn_to_npool_patch                   (begp:endp)) ; this%retransn_to_npool_patch                   (:) = nan
    allocate(this%free_retransn_to_npool_patch              (begp:endp)) ; this%free_retransn_to_npool_patch              (:) = nan
    allocate(this%sminn_to_npool_patch                      (begp:endp)) ; this%sminn_to_npool_patch                      (:) = nan

    allocate(this%npool_to_leafn_patch                      (begp:endp)) ; this%npool_to_leafn_patch                      (:) = nan
    allocate(this%npool_to_leafn_storage_patch              (begp:endp)) ; this%npool_to_leafn_storage_patch              (:) = nan
    allocate(this%npool_to_frootn_patch                     (begp:endp)) ; this%npool_to_frootn_patch                     (:) = nan
    allocate(this%npool_to_frootn_storage_patch             (begp:endp)) ; this%npool_to_frootn_storage_patch             (:) = nan
    allocate(this%npool_to_livestemn_patch                  (begp:endp)) ; this%npool_to_livestemn_patch                  (:) = nan
    allocate(this%npool_to_livestemn_storage_patch          (begp:endp)) ; this%npool_to_livestemn_storage_patch          (:) = nan
    allocate(this%npool_to_deadstemn_patch                  (begp:endp)) ; this%npool_to_deadstemn_patch                  (:) = nan
    allocate(this%npool_to_deadstemn_storage_patch          (begp:endp)) ; this%npool_to_deadstemn_storage_patch          (:) = nan
    allocate(this%npool_to_livecrootn_patch                 (begp:endp)) ; this%npool_to_livecrootn_patch                 (:) = nan
    allocate(this%npool_to_livecrootn_storage_patch         (begp:endp)) ; this%npool_to_livecrootn_storage_patch         (:) = nan
    allocate(this%npool_to_deadcrootn_patch                 (begp:endp)) ; this%npool_to_deadcrootn_patch                 (:) = nan
    allocate(this%npool_to_deadcrootn_storage_patch         (begp:endp)) ; this%npool_to_deadcrootn_storage_patch         (:) = nan
    allocate(this%leafn_storage_to_xfer_patch               (begp:endp)) ; this%leafn_storage_to_xfer_patch               (:) = nan
    allocate(this%frootn_storage_to_xfer_patch              (begp:endp)) ; this%frootn_storage_to_xfer_patch              (:) = nan
    allocate(this%livestemn_storage_to_xfer_patch           (begp:endp)) ; this%livestemn_storage_to_xfer_patch           (:) = nan
    allocate(this%deadstemn_storage_to_xfer_patch           (begp:endp)) ; this%deadstemn_storage_to_xfer_patch           (:) = nan
    allocate(this%livecrootn_storage_to_xfer_patch          (begp:endp)) ; this%livecrootn_storage_to_xfer_patch          (:) = nan
    allocate(this%deadcrootn_storage_to_xfer_patch          (begp:endp)) ; this%deadcrootn_storage_to_xfer_patch          (:) = nan
    allocate(this%livestemn_to_deadstemn_patch              (begp:endp)) ; this%livestemn_to_deadstemn_patch              (:) = nan
    allocate(this%livestemn_to_retransn_patch               (begp:endp)) ; this%livestemn_to_retransn_patch               (:) = nan
    allocate(this%livecrootn_to_deadcrootn_patch            (begp:endp)) ; this%livecrootn_to_deadcrootn_patch            (:) = nan
    allocate(this%livecrootn_to_retransn_patch              (begp:endp)) ; this%livecrootn_to_retransn_patch              (:) = nan
    allocate(this%ndeploy_patch                             (begp:endp)) ; this%ndeploy_patch                             (:) = nan
    allocate(this%wood_harvestn_patch                       (begp:endp)) ; this%wood_harvestn_patch                       (:) = nan
    allocate(this%fire_nloss_patch                          (begp:endp)) ; this%fire_nloss_patch                          (:) = nan
    allocate(this%npool_to_grainn_patch                     (begp:endp)) ; this%npool_to_grainn_patch                     (:) = nan
    allocate(this%npool_to_grainn_storage_patch             (begp:endp)) ; this%npool_to_grainn_storage_patch             (:) = nan
    allocate(this%livestemn_to_litter_patch                 (begp:endp)) ; this%livestemn_to_litter_patch                 (:) = nan
    allocate(this%grainn_to_food_patch                      (begp:endp)) ; this%grainn_to_food_patch                      (:) = nan
    allocate(this%grainn_to_seed_patch                      (begp:endp)) ; this%grainn_to_seed_patch                      (:) = nan
    allocate(this%grainn_xfer_to_grainn_patch               (begp:endp)) ; this%grainn_xfer_to_grainn_patch               (:) = nan
    allocate(this%grainn_storage_to_xfer_patch              (begp:endp)) ; this%grainn_storage_to_xfer_patch              (:) = nan
    allocate(this%fert_patch                                (begp:endp)) ; this%fert_patch                                (:) = nan
    allocate(this%fert_counter_patch                        (begp:endp)) ; this%fert_counter_patch                        (:) = nan
    allocate(this%soyfixn_patch                             (begp:endp)) ; this%soyfixn_patch                             (:) = nan

    allocate(this%grainn_to_cropprodn_patch                 (begp:endp)) ; this%grainn_to_cropprodn_patch                 (:) = nan
    allocate(this%grainn_to_cropprodn_col                   (begc:endc)) ; this%grainn_to_cropprodn_col                   (:) = nan

    allocate(this%fire_nloss_col                            (begc:endc)) ; this%fire_nloss_col                            (:) = nan
    allocate(this%fire_nloss_p2c_col                        (begc:endc)) ; this%fire_nloss_p2c_col                        (:) = nan

    allocate(this%m_n_to_litr_met_fire_col     (begc:endc,1:nlevdecomp_full)) ; this%m_n_to_litr_met_fire_col     (:,:) = nan
    allocate(this%m_n_to_litr_cel_fire_col     (begc:endc,1:nlevdecomp_full)) ; this%m_n_to_litr_cel_fire_col     (:,:) = nan
    allocate(this%m_n_to_litr_lig_fire_col     (begc:endc,1:nlevdecomp_full)) ; this%m_n_to_litr_lig_fire_col     (:,:) = nan

    allocate(this%dwt_seedn_to_leaf_patch      (begp:endp))                   ; this%dwt_seedn_to_leaf_patch      (:)   = nan
    allocate(this%dwt_seedn_to_leaf_grc        (begg:endg))                   ; this%dwt_seedn_to_leaf_grc        (:)   = nan
    allocate(this%dwt_seedn_to_deadstem_patch  (begp:endp))                   ; this%dwt_seedn_to_deadstem_patch  (:)   = nan
    allocate(this%dwt_seedn_to_deadstem_grc    (begg:endg))                   ; this%dwt_seedn_to_deadstem_grc    (:)   = nan
    allocate(this%dwt_conv_nflux_patch         (begp:endp))                   ; this%dwt_conv_nflux_patch         (:)   = nan
    allocate(this%dwt_conv_nflux_grc           (begg:endg))                   ; this%dwt_conv_nflux_grc           (:)   = nan
    allocate(this%dwt_wood_productn_gain_patch (begp:endp))                   ; this%dwt_wood_productn_gain_patch (:)   = nan
    allocate(this%dwt_crop_productn_gain_patch (begp:endp))                   ; this%dwt_crop_productn_gain_patch (:)   = nan
    allocate(this%wood_harvestn_col            (begc:endc))                   ; this%wood_harvestn_col            (:)   = nan

    allocate(this%litfall_n_patch (begp:endp))                                ; this%litfall_n_patch (:)                = nan

    allocate(this%dwt_frootn_to_litr_met_n_col (begc:endc,1:nlevdecomp_full)) ; this%dwt_frootn_to_litr_met_n_col (:,:) = nan
    allocate(this%dwt_frootn_to_litr_cel_n_col (begc:endc,1:nlevdecomp_full)) ; this%dwt_frootn_to_litr_cel_n_col (:,:) = nan
    allocate(this%dwt_frootn_to_litr_lig_n_col (begc:endc,1:nlevdecomp_full)) ; this%dwt_frootn_to_litr_lig_n_col (:,:) = nan
    allocate(this%dwt_livecrootn_to_cwdn_col   (begc:endc,1:nlevdecomp_full)) ; this%dwt_livecrootn_to_cwdn_col   (:,:) = nan
    allocate(this%dwt_deadcrootn_to_cwdn_col   (begc:endc,1:nlevdecomp_full)) ; this%dwt_deadcrootn_to_cwdn_col   (:,:) = nan

    allocate(this%crop_seedn_to_leaf_patch     (begp:endp))                   ; this%crop_seedn_to_leaf_patch     (:)   = nan

    allocate(this%m_decomp_npools_to_fire_vr_col    (begc:endc,1:nlevdecomp_full,1:ndecomp_pools))
    allocate(this%m_decomp_npools_to_fire_col       (begc:endc,1:ndecomp_pools                  ))

    this%m_decomp_npools_to_fire_vr_col   (:,:,:) = nan
    this%m_decomp_npools_to_fire_col      (:,:)   = nan

    allocate(this%phenology_n_to_litr_met_n_col     (begc:endc, 1:nlevdecomp_full))
    allocate(this%phenology_n_to_litr_cel_n_col     (begc:endc, 1:nlevdecomp_full))
    allocate(this%phenology_n_to_litr_lig_n_col     (begc:endc, 1:nlevdecomp_full))
    allocate(this%gap_mortality_n_to_litr_met_n_col (begc:endc, 1:nlevdecomp_full))
    allocate(this%gap_mortality_n_to_litr_cel_n_col (begc:endc, 1:nlevdecomp_full))
    allocate(this%gap_mortality_n_to_litr_lig_n_col (begc:endc, 1:nlevdecomp_full))
    allocate(this%gap_mortality_n_to_cwdn_col       (begc:endc, 1:nlevdecomp_full))
    allocate(this%fire_mortality_n_to_cwdn_col      (begc:endc, 1:nlevdecomp_full))
    allocate(this%harvest_n_to_litr_met_n_col       (begc:endc, 1:nlevdecomp_full))
    allocate(this%harvest_n_to_litr_cel_n_col       (begc:endc, 1:nlevdecomp_full))
    allocate(this%harvest_n_to_litr_lig_n_col       (begc:endc, 1:nlevdecomp_full))
    allocate(this%harvest_n_to_cwdn_col             (begc:endc, 1:nlevdecomp_full))

    this%phenology_n_to_litr_met_n_col     (:,:) = nan
    this%phenology_n_to_litr_cel_n_col     (:,:) = nan
    this%phenology_n_to_litr_lig_n_col     (:,:) = nan
    this%gap_mortality_n_to_litr_met_n_col (:,:) = nan
    this%gap_mortality_n_to_litr_cel_n_col (:,:) = nan
    this%gap_mortality_n_to_litr_lig_n_col (:,:) = nan
    this%gap_mortality_n_to_cwdn_col       (:,:) = nan
    this%fire_mortality_n_to_cwdn_col      (:,:) = nan
    this%harvest_n_to_litr_met_n_col       (:,:) = nan
    this%harvest_n_to_litr_cel_n_col       (:,:) = nan
    this%harvest_n_to_litr_lig_n_col       (:,:) = nan
    this%harvest_n_to_cwdn_col             (:,:) = nan

    allocate(this%plant_ndemand_patch         (begp:endp)) ;    this%plant_ndemand_patch         (:) = nan
    allocate(this%avail_retransn_patch        (begp:endp)) ;    this%avail_retransn_patch        (:) = nan
    allocate(this%plant_nalloc_patch          (begp:endp)) ;    this%plant_nalloc_patch          (:) = nan

    allocate(this%plant_ndemand_retrans_patch (begp:endp)) ;    this%plant_ndemand_retrans_patch (:) = nan
    allocate(this%plant_ndemand_season_patch  (begp:endp)) ;    this%plant_ndemand_season_patch  (:) = nan
    allocate(this%plant_ndemand_stress_patch  (begp:endp)) ;    this%plant_ndemand_stress_patch  (:) = nan
    allocate(this%Nactive_patch               (begp:endp)) ;    this%Nactive_patch               (:) = nan 
    allocate(this%Nnonmyc_patch               (begp:endp)) ;    this%Nnonmyc_patch               (:) = nan
    allocate(this%Nam_patch                   (begp:endp)) ;    this%Nam_patch                   (:) = nan
    allocate(this%Necm_patch                  (begp:endp)) ;    this%Necm_patch                  (:) = nan
    allocate(this%Nactive_no3_patch           (begp:endp)) ;    this%Nactive_no3_patch           (:) = nan
    allocate(this%Nactive_nh4_patch           (begp:endp)) ;    this%Nactive_nh4_patch           (:) = nan
    allocate(this%Nnonmyc_no3_patch           (begp:endp)) ;    this%Nnonmyc_no3_patch           (:) = nan
    allocate(this%Nnonmyc_nh4_patch           (begp:endp)) ;    this%Nnonmyc_nh4_patch           (:) = nan
    allocate(this%Nam_no3_patch               (begp:endp)) ;    this%Nam_no3_patch               (:) = nan
    allocate(this%Nam_nh4_patch               (begp:endp)) ;    this%Nam_nh4_patch               (:) = nan
    allocate(this%Necm_no3_patch              (begp:endp)) ;    this%Necm_no3_patch              (:) = nan
    allocate(this%Necm_nh4_patch              (begp:endp)) ;    this%Necm_nh4_patch              (:) = nan
    allocate(this%Npassive_patch              (begp:endp)) ;    this%Npassive_patch              (:) = nan
    allocate(this%Nfix_patch                  (begp:endp)) ;    this%Nfix_patch                  (:) = nan
    allocate(this%Nretrans_patch              (begp:endp)) ;    this%Nretrans_patch              (:) = nan
    allocate(this%Nretrans_org_patch          (begp:endp)) ;    this%Nretrans_org_patch          (:) = nan
    allocate(this%Nretrans_season_patch       (begp:endp)) ;    this%Nretrans_season_patch       (:) = nan
    allocate(this%Nretrans_stress_patch       (begp:endp)) ;    this%Nretrans_stress_patch       (:) = nan 
    allocate(this%Nuptake_patch               (begp:endp)) ;    this%Nuptake_patch               (:) = nan
    allocate(this%sminn_to_plant_fun_patch    (begp:endp)) ;    this%sminn_to_plant_fun_patch    (:) = nan
    allocate(this%sminn_to_plant_fun_vr_patch (begp:endp,1:nlevdecomp_full)) 
    this%sminn_to_plant_fun_vr_patch          (:,:) = nan
    allocate(this%sminn_to_plant_fun_no3_vr_patch (begp:endp,1:nlevdecomp_full))  
    this%sminn_to_plant_fun_no3_vr_patch      (:,:) = nan
    allocate(this%sminn_to_plant_fun_nh4_vr_patch (begp:endp,1:nlevdecomp_full))  
    this%sminn_to_plant_fun_nh4_vr_patch      (:,:) = nan
    allocate(this%cost_nfix_patch              (begp:endp)) ;    this%cost_nfix_patch            (:) = nan
    allocate(this%cost_nactive_patch           (begp:endp)) ;    this%cost_nactive_patch         (:) = nan
    allocate(this%cost_nretrans_patch          (begp:endp)) ;    this%cost_nretrans_patch        (:) = nan
    allocate(this%nuptake_npp_fraction_patch   (begp:endp)) ;    this%nuptake_npp_fraction_patch            (:) = nan

  end subroutine InitAllocate

  !------------------------------------------------------------------------
  subroutine InitHistory(this, bounds)
    !
    ! !DESCRIPTION:
    ! Initialize module data structure
    !
    ! !USES:
    use shr_infnan_mod , only : nan => shr_infnan_nan, assignment(=)
    use clm_varpar     , only : nlevsno, nlevgrnd
    use histFileMod    , only : hist_addfld1d, hist_addfld2d, hist_addfld_decomp
    !
    ! !ARGUMENTS:
    class(cnveg_nitrogenflux_type) :: this
    type(bounds_type), intent(in) :: bounds  
    !
    ! !LOCAL VARIABLES:
    integer        :: k,l
    integer        :: begp, endp
    integer        :: begc, endc
    integer        :: begg, endg
    character(10)  :: active
    character(24)  :: fieldname
    character(100) :: longname
    character(8)   :: vr_suffix
    real(r8), pointer :: data2dptr(:,:), data1dptr(:) ! temp. pointers for slicing larger arrays
    !------------------------------------------------------------------------

    begp = bounds%begp; endp= bounds%endp
    begc = bounds%begc; endc= bounds%endc
    begg = bounds%begg; endg= bounds%endg

    ! add suffix if number of soil decomposition depths is greater than 1
    if (nlevdecomp > 1) then
       vr_suffix = "_vr"
    else 
       vr_suffix = ""
    endif

    this%m_leafn_to_litter_patch(begp:endp) = spval
    call hist_addfld1d (fname='M_LEAFN_TO_LITTER', units='gN/m^2/s', &
         avgflag='A', long_name='leaf N mortality', &
         ptr_patch=this%m_leafn_to_litter_patch, default='inactive')

    this%m_frootn_to_litter_patch(begp:endp) = spval
    call hist_addfld1d (fname='M_FROOTN_TO_LITTER', units='gN/m^2/s', &
         avgflag='A', long_name='fine root N mortality', &
         ptr_patch=this%m_frootn_to_litter_patch, default='inactive')

    this%m_leafn_storage_to_litter_patch(begp:endp) = spval
    call hist_addfld1d (fname='M_LEAFN_STORAGE_TO_LITTER', units='gN/m^2/s', &
         avgflag='A', long_name='leaf N storage mortality', &
         ptr_patch=this%m_leafn_storage_to_litter_patch, default='inactive')

    this%m_frootn_storage_to_litter_patch(begp:endp) = spval
    call hist_addfld1d (fname='M_FROOTN_STORAGE_TO_LITTER', units='gN/m^2/s', &
         avgflag='A', long_name='fine root N storage mortality', &
         ptr_patch=this%m_frootn_storage_to_litter_patch, default='inactive')

    this%m_livestemn_storage_to_litter_patch(begp:endp) = spval
    call hist_addfld1d (fname='M_LIVESTEMN_STORAGE_TO_LITTER', units='gN/m^2/s', &
         avgflag='A', long_name='live stem N storage mortality', &
         ptr_patch=this%m_livestemn_storage_to_litter_patch, default='inactive')

    this%m_deadstemn_storage_to_litter_patch(begp:endp) = spval
    call hist_addfld1d (fname='M_DEADSTEMN_STORAGE_TO_LITTER', units='gN/m^2/s', &
         avgflag='A', long_name='dead stem N storage mortality', &
         ptr_patch=this%m_deadstemn_storage_to_litter_patch, default='inactive')

    this%m_livecrootn_storage_to_litter_patch(begp:endp) = spval
    call hist_addfld1d (fname='M_LIVECROOTN_STORAGE_TO_LITTER', units='gN/m^2/s', &
         avgflag='A', long_name='live coarse root N storage mortality', &
         ptr_patch=this%m_livecrootn_storage_to_litter_patch, default='inactive')

    this%m_deadcrootn_storage_to_litter_patch(begp:endp) = spval
    call hist_addfld1d (fname='M_DEADCROOTN_STORAGE_TO_LITTER', units='gN/m^2/s', &
         avgflag='A', long_name='dead coarse root N storage mortality', &
         ptr_patch=this%m_deadcrootn_storage_to_litter_patch, default='inactive')

    this%m_leafn_xfer_to_litter_patch(begp:endp) = spval
    call hist_addfld1d (fname='M_LEAFN_XFER_TO_LITTER', units='gN/m^2/s', &
         avgflag='A', long_name='leaf N transfer mortality', &
         ptr_patch=this%m_leafn_xfer_to_litter_patch, default='inactive')

    this%m_frootn_xfer_to_litter_patch(begp:endp) = spval
    call hist_addfld1d (fname='M_FROOTN_XFER_TO_LITTER', units='gN/m^2/s', &
         avgflag='A', long_name='fine root N transfer mortality', &
         ptr_patch=this%m_frootn_xfer_to_litter_patch, default='inactive')

    this%m_livestemn_xfer_to_litter_patch(begp:endp) = spval
    call hist_addfld1d (fname='M_LIVESTEMN_XFER_TO_LITTER', units='gN/m^2/s', &
         avgflag='A', long_name='live stem N transfer mortality', &
         ptr_patch=this%m_livestemn_xfer_to_litter_patch, default='inactive')

    this%m_deadstemn_xfer_to_litter_patch(begp:endp) = spval
    call hist_addfld1d (fname='M_DEADSTEMN_XFER_TO_LITTER', units='gN/m^2/s', &
         avgflag='A', long_name='dead stem N transfer mortality', &
         ptr_patch=this%m_deadstemn_xfer_to_litter_patch, default='inactive')

    this%m_livecrootn_xfer_to_litter_patch(begp:endp) = spval
    call hist_addfld1d (fname='M_LIVECROOTN_XFER_TO_LITTER', units='gN/m^2/s', &
         avgflag='A', long_name='live coarse root N transfer mortality', &
         ptr_patch=this%m_livecrootn_xfer_to_litter_patch, default='inactive')

    this%m_deadcrootn_xfer_to_litter_patch(begp:endp) = spval
    call hist_addfld1d (fname='M_DEADCROOTN_XFER_TO_LITTER', units='gN/m^2/s', &
         avgflag='A', long_name='dead coarse root N transfer mortality', &
         ptr_patch=this%m_deadcrootn_xfer_to_litter_patch, default='inactive')

    this%m_livestemn_to_litter_patch(begp:endp) = spval
    call hist_addfld1d (fname='M_LIVESTEMN_TO_LITTER', units='gN/m^2/s', &
         avgflag='A', long_name='live stem N mortality', &
         ptr_patch=this%m_livestemn_to_litter_patch, default='inactive')

    this%m_deadstemn_to_litter_patch(begp:endp) = spval
    call hist_addfld1d (fname='M_DEADSTEMN_TO_LITTER', units='gN/m^2/s', &
         avgflag='A', long_name='dead stem N mortality', &
         ptr_patch=this%m_deadstemn_to_litter_patch, default='inactive')

    this%m_livecrootn_to_litter_patch(begp:endp) = spval
    call hist_addfld1d (fname='M_LIVECROOTN_TO_LITTER', units='gN/m^2/s', &
         avgflag='A', long_name='live coarse root N mortality', &
         ptr_patch=this%m_livecrootn_to_litter_patch, default='inactive')

    this%m_deadcrootn_to_litter_patch(begp:endp) = spval
    call hist_addfld1d (fname='M_DEADCROOTN_TO_LITTER', units='gN/m^2/s', &
         avgflag='A', long_name='dead coarse root N mortality', &
         ptr_patch=this%m_deadcrootn_to_litter_patch, default='inactive')

    this%m_retransn_to_litter_patch(begp:endp) = spval
    call hist_addfld1d (fname='M_RETRANSN_TO_LITTER', units='gN/m^2/s', &
         avgflag='A', long_name='retranslocated N pool mortality', &
         ptr_patch=this%m_retransn_to_litter_patch, default='inactive')

    this%m_leafn_to_fire_patch(begp:endp) = spval
    call hist_addfld1d (fname='M_LEAFN_TO_FIRE', units='gN/m^2/s', &
         avgflag='A', long_name='leaf N fire loss', &
         ptr_patch=this%m_leafn_to_fire_patch, default='inactive')

    this%m_frootn_to_fire_patch(begp:endp) = spval
    call hist_addfld1d (fname='M_FROOTN_TO_FIRE', units='gN/m^2/s', &
         avgflag='A', long_name='fine root N fire loss ', &
         ptr_patch=this%m_frootn_to_fire_patch, default='inactive')

    this%m_leafn_storage_to_fire_patch(begp:endp) = spval
    call hist_addfld1d (fname='M_LEAFN_STORAGE_TO_FIRE', units='gN/m^2/s', &
         avgflag='A', long_name='leaf N storage fire loss', &
         ptr_patch=this%m_leafn_storage_to_fire_patch, default='inactive')

    this%m_frootn_storage_to_fire_patch(begp:endp) = spval
    call hist_addfld1d (fname='M_FROOTN_STORAGE_TO_FIRE', units='gN/m^2/s', &
         avgflag='A', long_name='fine root N storage fire loss', &
         ptr_patch=this%m_frootn_storage_to_fire_patch, default='inactive')

    this%m_livestemn_storage_to_fire_patch(begp:endp) = spval
    call hist_addfld1d (fname='M_LIVESTEMN_STORAGE_TO_FIRE', units='gN/m^2/s', &
         avgflag='A', long_name='live stem N storage fire loss', &
         ptr_patch=this%m_livestemn_storage_to_fire_patch, default='inactive')

    this%m_deadstemn_storage_to_fire_patch(begp:endp) = spval
    call hist_addfld1d (fname='M_DEADSTEMN_STORAGE_TO_FIRE', units='gN/m^2/s', &
         avgflag='A', long_name='dead stem N storage fire loss', &
         ptr_patch=this%m_deadstemn_storage_to_fire_patch, default='inactive')

    this%m_livecrootn_storage_to_fire_patch(begp:endp) = spval
    call hist_addfld1d (fname='M_LIVECROOTN_STORAGE_TO_FIRE', units='gN/m^2/s', &
         avgflag='A', long_name='live coarse root N storage fire loss', &
         ptr_patch=this%m_livecrootn_storage_to_fire_patch, default='inactive')

    this%m_deadcrootn_storage_to_fire_patch(begp:endp) = spval
    call hist_addfld1d (fname='M_DEADCROOTN_STORAGE_TO_FIRE', units='gN/m^2/s', &
         avgflag='A', long_name='dead coarse root N storage fire loss', &
         ptr_patch=this%m_deadcrootn_storage_to_fire_patch, default='inactive')

    this%m_leafn_xfer_to_fire_patch(begp:endp) = spval
    call hist_addfld1d (fname='M_LEAFN_XFER_TO_FIRE', units='gN/m^2/s', &
         avgflag='A', long_name='leaf N transfer fire loss', &
         ptr_patch=this%m_leafn_xfer_to_fire_patch, default='inactive')

    this%m_frootn_xfer_to_fire_patch(begp:endp) = spval
    call hist_addfld1d (fname='M_FROOTN_XFER_TO_FIRE', units='gN/m^2/s', &
         avgflag='A', long_name='fine root N transfer fire loss', &
         ptr_patch=this%m_frootn_xfer_to_fire_patch, default='inactive')

    this%m_livestemn_xfer_to_fire_patch(begp:endp) = spval
    call hist_addfld1d (fname='M_LIVESTEMN_XFER_TO_FIRE', units='gN/m^2/s', &
         avgflag='A', long_name='live stem N transfer fire loss', &
         ptr_patch=this%m_livestemn_xfer_to_fire_patch, default='inactive')

    this%m_deadstemn_xfer_to_fire_patch(begp:endp) = spval
    call hist_addfld1d (fname='M_DEADSTEMN_XFER_TO_FIRE', units='gN/m^2/s', &
         avgflag='A', long_name='dead stem N transfer fire loss', &
         ptr_patch=this%m_deadstemn_xfer_to_fire_patch, default='inactive')

    this%m_livecrootn_xfer_to_fire_patch(begp:endp) = spval
    call hist_addfld1d (fname='M_LIVECROOTN_XFER_TO_FIRE', units='gN/m^2/s', &
         avgflag='A', long_name='live coarse root N transfer fire loss', &
         ptr_patch=this%m_livecrootn_xfer_to_fire_patch, default='inactive')

    this%m_deadcrootn_xfer_to_fire_patch(begp:endp) = spval
    call hist_addfld1d (fname='M_DEADCROOTN_XFER_TO_FIRE', units='gN/m^2/s', &
         avgflag='A', long_name='dead coarse root N transfer fire loss', &
         ptr_patch=this%m_deadcrootn_xfer_to_fire_patch, default='inactive')

    this%m_livestemn_to_fire_patch(begp:endp) = spval
    call hist_addfld1d (fname='M_LIVESTEMN_TO_FIRE', units='gN/m^2/s', &
         avgflag='A', long_name='live stem N fire loss', &
         ptr_patch=this%m_livestemn_to_fire_patch, default='inactive')

    this%m_deadstemn_to_fire_patch(begp:endp) = spval
    call hist_addfld1d (fname='M_DEADSTEMN_TO_FIRE', units='gN/m^2/s', &
         avgflag='A', long_name='dead stem N fire loss', &
         ptr_patch=this%m_deadstemn_to_fire_patch, default='inactive')

    this%m_deadstemn_to_litter_fire_patch(begp:endp) = spval
    call hist_addfld1d (fname='M_DEADSTEMN_TO_LITTER_FIRE', units='gN/m^2/s', &
         avgflag='A', long_name='dead stem N fire mortality to litter', &
         ptr_patch=this%m_deadstemn_to_litter_fire_patch, default='inactive')

    this%m_livecrootn_to_fire_patch(begp:endp) = spval
    call hist_addfld1d (fname='M_LIVECROOTN_TO_FIRE', units='gN/m^2/s', &
         avgflag='A', long_name='live coarse root N fire loss', &
         ptr_patch=this%m_livecrootn_to_fire_patch, default='inactive')

    this%m_deadcrootn_to_fire_patch(begp:endp) = spval
    call hist_addfld1d (fname='M_DEADCROOTN_TO_FIRE', units='gN/m^2/s', &
         avgflag='A', long_name='dead coarse root N fire loss', &
         ptr_patch=this%m_deadcrootn_to_fire_patch, default='inactive')

    this%m_deadcrootn_to_litter_fire_patch(begp:endp) = spval
    call hist_addfld1d (fname='M_DEADCROOTN_TO_LITTER_FIRE', units='gN/m^2/s', &
         avgflag='A', long_name='dead coarse root N fire mortality to litter', &
         ptr_patch=this%m_deadcrootn_to_litter_fire_patch, default='inactive')

    this%m_retransn_to_fire_patch(begp:endp) = spval
    call hist_addfld1d (fname='M_RETRANSN_TO_FIRE', units='gN/m^2/s', &
         avgflag='A', long_name='retranslocated N pool fire loss', &
         ptr_patch=this%m_retransn_to_fire_patch, default='inactive')

    this%leafn_xfer_to_leafn_patch(begp:endp) = spval
    call hist_addfld1d (fname='LEAFN_XFER_TO_LEAFN', units='gN/m^2/s', &
         avgflag='A', long_name='leaf N growth from storage', &
         ptr_patch=this%leafn_xfer_to_leafn_patch, default='inactive')

    this%frootn_xfer_to_frootn_patch(begp:endp) = spval
    call hist_addfld1d (fname='FROOTN_XFER_TO_FROOTN', units='gN/m^2/s', &
         avgflag='A', long_name='fine root N growth from storage', &
         ptr_patch=this%frootn_xfer_to_frootn_patch, default='inactive')

    this%livestemn_xfer_to_livestemn_patch(begp:endp) = spval
    call hist_addfld1d (fname='LIVESTEMN_XFER_TO_LIVESTEMN', units='gN/m^2/s', &
         avgflag='A', long_name='live stem N growth from storage', &
         ptr_patch=this%livestemn_xfer_to_livestemn_patch, default='inactive')

    this%deadstemn_xfer_to_deadstemn_patch(begp:endp) = spval
    call hist_addfld1d (fname='DEADSTEMN_XFER_TO_DEADSTEMN', units='gN/m^2/s', &
         avgflag='A', long_name='dead stem N growth from storage', &
         ptr_patch=this%deadstemn_xfer_to_deadstemn_patch, default='inactive')

    this%livecrootn_xfer_to_livecrootn_patch(begp:endp) = spval
    call hist_addfld1d (fname='LIVECROOTN_XFER_TO_LIVECROOTN', units='gN/m^2/s', &
         avgflag='A', long_name='live coarse root N growth from storage', &
         ptr_patch=this%livecrootn_xfer_to_livecrootn_patch, default='inactive')

    this%deadcrootn_xfer_to_deadcrootn_patch(begp:endp) = spval
    call hist_addfld1d (fname='DEADCROOTN_XFER_TO_DEADCROOTN', units='gN/m^2/s', &
         avgflag='A', long_name='dead coarse root N growth from storage', &
         ptr_patch=this%deadcrootn_xfer_to_deadcrootn_patch, default='inactive')

    this%leafn_to_litter_patch(begp:endp) = spval
    call hist_addfld1d (fname='LEAFN_TO_LITTER', units='gN/m^2/s', &
         avgflag='A', long_name='leaf N litterfall', &
         ptr_patch=this%leafn_to_litter_patch)

    this%leafn_to_retransn_patch(begp:endp) = spval
    call hist_addfld1d (fname='LEAFN_TO_RETRANSN', units='gN/m^2/s', &
         avgflag='A', long_name='leaf N to retranslocated N pool', &
         ptr_patch=this%leafn_to_retransn_patch, default='inactive')

    this%frootn_to_litter_patch(begp:endp) = spval
    call hist_addfld1d (fname='FROOTN_TO_LITTER', units='gN/m^2/s', &
         avgflag='A', long_name='fine root N litterfall', &
         ptr_patch=this%frootn_to_litter_patch, default='inactive')

    this%retransn_to_npool_patch(begp:endp) = spval
    call hist_addfld1d (fname='RETRANSN_TO_NPOOL', units='gN/m^2/s', &
         avgflag='A', long_name='deployment of retranslocated N', &
         ptr_patch=this%retransn_to_npool_patch)
         
    this%free_retransn_to_npool_patch(begp:endp) = spval
    call hist_addfld1d (fname='FREE_RETRANSN_TO_NPOOL', units='gN/m^2/s', &
         avgflag='A', long_name='deployment of retranslocated N', &
         ptr_patch=this%free_retransn_to_npool_patch)

    this%sminn_to_npool_patch(begp:endp) = spval
    call hist_addfld1d (fname='SMINN_TO_NPOOL', units='gN/m^2/s', &
         avgflag='A', long_name='deployment of soil mineral N uptake', &
         ptr_patch=this%sminn_to_npool_patch)

    this%npool_to_leafn_patch(begp:endp) = spval
    call hist_addfld1d (fname='NPOOL_TO_LEAFN', units='gN/m^2/s', &
         avgflag='A', long_name='allocation to leaf N', &
         ptr_patch=this%npool_to_leafn_patch, default='inactive')

    this%npool_to_leafn_storage_patch(begp:endp) = spval
    call hist_addfld1d (fname='NPOOL_TO_LEAFN_STORAGE', units='gN/m^2/s', &
         avgflag='A', long_name='allocation to leaf N storage', &
         ptr_patch=this%npool_to_leafn_storage_patch, default='inactive')

    this%npool_to_frootn_patch(begp:endp) = spval
    call hist_addfld1d (fname='NPOOL_TO_FROOTN', units='gN/m^2/s', &
         avgflag='A', long_name='allocation to fine root N', &
         ptr_patch=this%npool_to_frootn_patch, default='inactive')

    this%npool_to_frootn_storage_patch(begp:endp) = spval
    call hist_addfld1d (fname='NPOOL_TO_FROOTN_STORAGE', units='gN/m^2/s', &
         avgflag='A', long_name='allocation to fine root N storage', &
         ptr_patch=this%npool_to_frootn_storage_patch, default='inactive')

    this%npool_to_livestemn_patch(begp:endp) = spval
    call hist_addfld1d (fname='NPOOL_TO_LIVESTEMN', units='gN/m^2/s', &
         avgflag='A', long_name='allocation to live stem N', &
         ptr_patch=this%npool_to_livestemn_patch, default='inactive')

    this%npool_to_livestemn_storage_patch(begp:endp) = spval
    call hist_addfld1d (fname='NPOOL_TO_LIVESTEMN_STORAGE', units='gN/m^2/s', &
         avgflag='A', long_name='allocation to live stem N storage', &
         ptr_patch=this%npool_to_livestemn_storage_patch, default='inactive')

    this%npool_to_deadstemn_patch(begp:endp) = spval
    call hist_addfld1d (fname='NPOOL_TO_DEADSTEMN', units='gN/m^2/s', &
         avgflag='A', long_name='allocation to dead stem N', &
         ptr_patch=this%npool_to_deadstemn_patch, default='inactive')

    this%npool_to_deadstemn_storage_patch(begp:endp) = spval
    call hist_addfld1d (fname='NPOOL_TO_DEADSTEMN_STORAGE', units='gN/m^2/s', &
         avgflag='A', long_name='allocation to dead stem N storage', &
         ptr_patch=this%npool_to_deadstemn_storage_patch, default='inactive')

    this%npool_to_livecrootn_patch(begp:endp) = spval
    call hist_addfld1d (fname='NPOOL_TO_LIVECROOTN', units='gN/m^2/s', &
         avgflag='A', long_name='allocation to live coarse root N', &
         ptr_patch=this%npool_to_livecrootn_patch, default='inactive')

    this%npool_to_livecrootn_storage_patch(begp:endp) = spval
    call hist_addfld1d (fname='NPOOL_TO_LIVECROOTN_STORAGE', units='gN/m^2/s', &
         avgflag='A', long_name='allocation to live coarse root N storage', &
         ptr_patch=this%npool_to_livecrootn_storage_patch, default='inactive')

    this%npool_to_deadcrootn_patch(begp:endp) = spval
    call hist_addfld1d (fname='NPOOL_TO_DEADCROOTN', units='gN/m^2/s', &
         avgflag='A', long_name='allocation to dead coarse root N', &
         ptr_patch=this%npool_to_deadcrootn_patch, default='inactive')

    this%npool_to_deadcrootn_storage_patch(begp:endp) = spval
    call hist_addfld1d (fname='NPOOL_TO_DEADCROOTN_STORAGE', units='gN/m^2/s', &
         avgflag='A', long_name='allocation to dead coarse root N storage', &
         ptr_patch=this%npool_to_deadcrootn_storage_patch, default='inactive')

    this%leafn_storage_to_xfer_patch(begp:endp) = spval
    call hist_addfld1d (fname='LEAFN_STORAGE_TO_XFER', units='gN/m^2/s', &
         avgflag='A', long_name='leaf N shift storage to transfer', &
         ptr_patch=this%leafn_storage_to_xfer_patch, default='inactive')

    this%frootn_storage_to_xfer_patch(begp:endp) = spval
    call hist_addfld1d (fname='FROOTN_STORAGE_TO_XFER', units='gN/m^2/s', &
         avgflag='A', long_name='fine root N shift storage to transfer', &
         ptr_patch=this%frootn_storage_to_xfer_patch, default='inactive')

    this%livestemn_storage_to_xfer_patch(begp:endp) = spval
    call hist_addfld1d (fname='LIVESTEMN_STORAGE_TO_XFER', units='gN/m^2/s', &
         avgflag='A', long_name='live stem N shift storage to transfer', &
         ptr_patch=this%livestemn_storage_to_xfer_patch, default='inactive')

    this%deadstemn_storage_to_xfer_patch(begp:endp) = spval
    call hist_addfld1d (fname='DEADSTEMN_STORAGE_TO_XFER', units='gN/m^2/s', &
         avgflag='A', long_name='dead stem N shift storage to transfer', &
         ptr_patch=this%deadstemn_storage_to_xfer_patch, default='inactive')

    this%livecrootn_storage_to_xfer_patch(begp:endp) = spval
    call hist_addfld1d (fname='LIVECROOTN_STORAGE_TO_XFER', units='gN/m^2/s', &
         avgflag='A', long_name='live coarse root N shift storage to transfer', &
         ptr_patch=this%livecrootn_storage_to_xfer_patch, default='inactive')

    this%deadcrootn_storage_to_xfer_patch(begp:endp) = spval
    call hist_addfld1d (fname='DEADCROOTN_STORAGE_TO_XFER', units='gN/m^2/s', &
         avgflag='A', long_name='dead coarse root N shift storage to transfer', &
         ptr_patch=this%deadcrootn_storage_to_xfer_patch, default='inactive')

    this%livestemn_to_deadstemn_patch(begp:endp) = spval
    call hist_addfld1d (fname='LIVESTEMN_TO_DEADSTEMN', units='gN/m^2/s', &
         avgflag='A', long_name='live stem N turnover', &
         ptr_patch=this%livestemn_to_deadstemn_patch, default='inactive')

    this%livestemn_to_retransn_patch(begp:endp) = spval
    call hist_addfld1d (fname='LIVESTEMN_TO_RETRANSN', units='gN/m^2/s', &
         avgflag='A', long_name='live stem N to retranslocated N pool', &
         ptr_patch=this%livestemn_to_retransn_patch, default='inactive')

    this%livecrootn_to_deadcrootn_patch(begp:endp) = spval
    call hist_addfld1d (fname='LIVECROOTN_TO_DEADCROOTN', units='gN/m^2/s', &
         avgflag='A', long_name='live coarse root N turnover', &
         ptr_patch=this%livecrootn_to_deadcrootn_patch, default='inactive')

    this%livecrootn_to_retransn_patch(begp:endp) = spval
    call hist_addfld1d (fname='LIVECROOTN_TO_RETRANSN', units='gN/m^2/s', &
         avgflag='A', long_name='live coarse root N to retranslocated N pool', &
         ptr_patch=this%livecrootn_to_retransn_patch, default='inactive')

    this%ndeploy_patch(begp:endp) = spval
    call hist_addfld1d (fname='NDEPLOY', units='gN/m^2/s', &
         avgflag='A', long_name='total N deployed in new growth', &
         ptr_patch=this%ndeploy_patch)

    this%wood_harvestn_patch(begp:endp) = spval
    call hist_addfld1d (fname='WOOD_HARVESTN', units='gN/m^2/s', &
         avgflag='A', long_name='wood harvest N (to product pools)', &
         ptr_patch=this%wood_harvestn_patch)

    this%fire_nloss_patch(begp:endp) = spval
    call hist_addfld1d (fname='PFT_FIRE_NLOSS', units='gN/m^2/s', &
         avgflag='A', long_name='total patch-level fire N loss', &
         ptr_patch=this%fire_nloss_patch)

    if (use_crop) then
       this%fert_patch(begp:endp) = spval
       call hist_addfld1d (fname='NFERTILIZATION', units='gN/m^2/s', &
            avgflag='A', long_name='fertilizer added', &
            ptr_patch=this%fert_patch)
    end if

    if (use_crop) then
       this%soyfixn_patch(begp:endp) = spval
       call hist_addfld1d (fname='SOYFIXN', units='gN/m^2/s', &
            avgflag='A', long_name='soybean fixation', &
            ptr_patch=this%soyfixn_patch)
    end if

    if (use_crop) then
       this%fert_counter_patch(begp:endp) = spval
       call hist_addfld1d (fname='FERT_COUNTER', units='seconds', &
            avgflag='A', long_name='time left to fertilize', &
            ptr_patch=this%fert_counter_patch, default='inactive')
    end if

    !-------------------------------
    ! N flux variables - native to column
    !-------------------------------

    do k = 1, ndecomp_pools
       if ( decomp_cascade_con%is_litter(k) .or. decomp_cascade_con%is_cwd(k) ) then
          this%m_decomp_npools_to_fire_col(begc:endc,k) = spval
          data1dptr => this%m_decomp_npools_to_fire_col(:,k)
          fieldname = 'M_'//trim(decomp_cascade_con%decomp_pool_name_history(k))//'N_TO_FIRE'
          longname =  trim(decomp_cascade_con%decomp_pool_name_long(k))//' N fire loss'
          call hist_addfld1d (fname=fieldname, units='gN/m^2',  &
               avgflag='A', long_name=longname, &
               ptr_col=data1dptr, default='inactive')

          if ( nlevdecomp_full > 1 ) then
             this%m_decomp_npools_to_fire_vr_col(begc:endc,:,k) = spval
             data2dptr => this%m_decomp_npools_to_fire_vr_col(:,:,k)
             fieldname = 'M_'//trim(decomp_cascade_con%decomp_pool_name_history(k))//'N_TO_FIRE'//trim(vr_suffix)
             longname =  trim(decomp_cascade_con%decomp_pool_name_long(k))//' N fire loss'
             call hist_addfld_decomp (fname=fieldname, units='gN/m^3',  type2d='levdcmp', &
                  avgflag='A', long_name=longname, &
                  ptr_col=data2dptr, default='inactive')
          endif
       endif
    end do

    this%fire_nloss_col(begc:endc) = spval
    call hist_addfld1d (fname='COL_FIRE_NLOSS', units='gN/m^2/s', &
         avgflag='A', long_name='total column-level fire N loss', &
         ptr_col=this%fire_nloss_col)

    this%dwt_seedn_to_leaf_grc(begg:endg) = spval
    call hist_addfld1d (fname='DWT_SEEDN_TO_LEAF', units='gN/m^2/s', &
         avgflag='A', long_name='seed source to patch-level leaf', &
         ptr_gcell=this%dwt_seedn_to_leaf_grc)

    this%dwt_seedn_to_leaf_patch(begp:endp) = spval
    call hist_addfld1d (fname='DWT_SEEDN_TO_LEAF_PATCH', units='gN/m^2/s', &
         avgflag='A', &
         long_name='patch-level seed source to patch-level leaf ' // &
         '(per-area-gridcell; only makes sense with dov2xy=.false.)', &
         ptr_patch=this%dwt_seedn_to_leaf_patch, default='inactive')

    this%dwt_seedn_to_deadstem_grc(begg:endg) = spval
    call hist_addfld1d (fname='DWT_SEEDN_TO_DEADSTEM', units='gN/m^2/s', &
         avgflag='A', long_name='seed source to patch-level deadstem', &
         ptr_gcell=this%dwt_seedn_to_deadstem_grc)

    this%dwt_seedn_to_deadstem_patch(begp:endp) = spval
    call hist_addfld1d (fname='DWT_SEEDN_TO_DEADSTEM_PATCH', units='gN/m^2/s', &
         avgflag='A', &
         long_name='patch-level seed source to patch-level deadstem ' // &
         '(per-area-gridcell; only makes sense with dov2xy=.false.)', &
         ptr_patch=this%dwt_seedn_to_deadstem_patch, default='inactive')

    this%dwt_conv_nflux_grc(begg:endg) = spval
    call hist_addfld1d (fname='DWT_CONV_NFLUX', units='gN/m^2/s', &
         avgflag='A', &
         long_name='conversion N flux (immediate loss to atm) (0 at all times except first timestep of year)', &
         ptr_gcell=this%dwt_conv_nflux_grc)

    this%dwt_conv_nflux_patch(begp:endp) = spval
    call hist_addfld1d (fname='DWT_CONV_NFLUX_PATCH', units='gN/m^2/s', &
         avgflag='A', &
         long_name='patch-level conversion N flux (immediate loss to atm) ' // &
         '(0 at all times except first timestep of year) ' // &
         '(per-area-gridcell; only makes sense with dov2xy=.false.)', &
         ptr_patch=this%dwt_conv_nflux_patch, default='inactive')
    
    this%litfall_n_patch(begp:endp) = spval
    call hist_addfld1d (fname='LITFALL_N', units='gN/m^2/s', &
         avgflag='A', long_name='N Flux from vegetation to soil', &
         ptr_patch=this%litfall_n_patch)
    
    this%dwt_frootn_to_litr_met_n_col(begc:endc,:) = spval
    call hist_addfld_decomp (fname='DWT_FROOTN_TO_LITR_MET_N', units='gN/m^2/s',  type2d='levdcmp', &
         avgflag='A', long_name='fine root to litter due to landcover change', &
         ptr_col=this%dwt_frootn_to_litr_met_n_col, default='inactive')

    this%dwt_frootn_to_litr_cel_n_col(begc:endc,:) = spval
    call hist_addfld_decomp (fname='DWT_FROOTN_TO_LITR_CEL_N', units='gN/m^2/s',  type2d='levdcmp', &
         avgflag='A', long_name='fine root to litter due to landcover change', &
         ptr_col=this%dwt_frootn_to_litr_cel_n_col, default='inactive')

    this%dwt_frootn_to_litr_lig_n_col(begc:endc,:) = spval
    call hist_addfld_decomp (fname='DWT_FROOTN_TO_LITR_LIG_N', units='gN/m^2/s',  type2d='levdcmp', &
         avgflag='A', long_name='fine root to litter due to landcover change', &
         ptr_col=this%dwt_frootn_to_litr_lig_n_col, default='inactive')

    this%dwt_livecrootn_to_cwdn_col(begc:endc,:) = spval
    call hist_addfld_decomp (fname='DWT_LIVECROOTN_TO_CWDN', units='gN/m^2/s',  type2d='levdcmp', &
         avgflag='A', long_name='live coarse root to CWD due to landcover change', &
         ptr_col=this%dwt_livecrootn_to_cwdn_col, default='inactive')

    this%dwt_deadcrootn_to_cwdn_col(begc:endc,:) = spval
    call hist_addfld_decomp (fname='DWT_DEADCROOTN_TO_CWDN', units='gN/m^2/s',  type2d='levdcmp', &
         avgflag='A', long_name='dead coarse root to CWD due to landcover change', &
         ptr_col=this%dwt_deadcrootn_to_cwdn_col, default='inactive')

    this%crop_seedn_to_leaf_patch(begp:endp) = spval
    call hist_addfld1d (fname='CROP_SEEDN_TO_LEAF', units='gN/m^2/s', &
         avgflag='A', long_name='crop seed source to leaf', &
         ptr_patch=this%crop_seedn_to_leaf_patch, default='inactive')

    this%plant_ndemand_patch(begp:endp) = spval
    call hist_addfld1d (fname='PLANT_NDEMAND', units='gN/m^2/s', &
         avgflag='A', long_name='N flux required to support initial GPP', &
         ptr_patch=this%plant_ndemand_patch)

    this%avail_retransn_patch(begp:endp) = spval
    call hist_addfld1d (fname='AVAIL_RETRANSN', units='gN/m^2/s', &
         avgflag='A', long_name='N flux available from retranslocation pool', &
         ptr_patch=this%avail_retransn_patch, default='inactive')

    this%plant_nalloc_patch(begp:endp) = spval
    call hist_addfld1d (fname='PLANT_NALLOC', units='gN/m^2/s', &
         avgflag='A', long_name='total allocated N flux', &
         ptr_patch=this%plant_nalloc_patch, default='inactive')
    
    if ( use_fun ) then
       this%Nactive_patch(begp:endp)  = spval
       call hist_addfld1d (fname='NACTIVE', units='gN/m^2/s',       &
            avgflag='A', long_name='Mycorrhizal N uptake flux',     &
            ptr_patch=this%Nactive_patch)
   
       this%Nnonmyc_patch(begp:endp)  = spval
       call hist_addfld1d (fname='NNONMYC', units='gN/m^2/s',       &
            avgflag='A', long_name='Non-mycorrhizal N uptake flux', &
            ptr_patch=this%Nnonmyc_patch)    

       this%Nam_patch(begp:endp)      = spval
       call hist_addfld1d (fname='NAM', units='gN/m^2/s',           &
            avgflag='A', long_name='AM-associated N uptake flux',   &
            ptr_patch=this%Nam_patch)

       this%Necm_patch(begp:endp)     = spval
       call hist_addfld1d (fname='NECM', units='gN/m^2/s',          &
            avgflag='A', long_name='ECM-associated N uptake flux',  &
            ptr_patch=this%Necm_patch)

       if (use_nitrif_denitrif) then
          this%Nactive_no3_patch(begp:endp)  = spval
          call hist_addfld1d (fname='NACTIVE_NO3', units='gN/m^2/s',   &
               avgflag='A', long_name='Mycorrhizal N uptake flux',     &
               ptr_patch=this%Nactive_no3_patch)
   
          this%Nactive_nh4_patch(begp:endp)  = spval
          call hist_addfld1d (fname='NACTIVE_NH4', units='gN/m^2/s',   &
               avgflag='A', long_name='Mycorrhizal N uptake flux',     &
               ptr_patch=this%Nactive_nh4_patch)

          this%Nnonmyc_no3_patch(begp:endp)  = spval
          call hist_addfld1d (fname='NNONMYC_NO3', units='gN/m^2/s',   &
               avgflag='A', long_name='Non-mycorrhizal N uptake flux', &
               ptr_patch=this%Nnonmyc_no3_patch)
  
          this%Nnonmyc_nh4_patch(begp:endp)  = spval
          call hist_addfld1d (fname='NNONMYC_NH4', units='gN/m^2/s',   &
               avgflag='A', long_name='Non-mycorrhizal N uptake flux', &
               ptr_patch=this%Nnonmyc_nh4_patch)

          this%Nam_no3_patch(begp:endp)      = spval
          call hist_addfld1d (fname='NAM_NO3', units='gN/m^2/s',       &
               avgflag='A', long_name='AM-associated N uptake flux',   &
               ptr_patch=this%Nam_no3_patch)
 
          this%Nam_nh4_patch(begp:endp)      = spval
          call hist_addfld1d (fname='NAM_NH4', units='gN/m^2/s',       &
               avgflag='A', long_name='AM-associated N uptake flux',   &
               ptr_patch=this%Nam_nh4_patch)

          this%Necm_no3_patch(begp:endp)     = spval
          call hist_addfld1d (fname='NECM_NO3', units='gN/m^2/s',      &
               avgflag='A', long_name='ECM-associated N uptake flux',  &
               ptr_patch=this%Necm_no3_patch) 
  
          this%Necm_nh4_patch(begp:endp)     = spval
          call hist_addfld1d (fname='NECM_NH4', units='gN/m^2/s',      &
               avgflag='A', long_name='ECM-associated N uptake flux',  &
               ptr_patch=this%Necm_nh4_patch)   
       end if 

       this%Npassive_patch(begp:endp) = spval
       call hist_addfld1d (fname='NPASSIVE', units='gN/m^2/s',        &
            avgflag='A', long_name='Passive N uptake flux',           &
            ptr_patch=this%Npassive_patch)

       this%Nfix_patch(begp:endp)     = spval
       call hist_addfld1d (fname='NFIX', units='gN/m^2/s',            &
            avgflag='A', long_name='Symbiotic BNF uptake flux',       &
            ptr_patch=this%Nfix_patch)

       this%Nretrans_patch(begp:endp) = spval
       call hist_addfld1d (fname='NRETRANS', units='gN/m^2/s',        &
            avgflag='A', long_name='Retranslocated N uptake flux',    &
            ptr_patch=this%Nretrans_patch)
  
       this%Nretrans_org_patch(begp:endp) = spval
       call hist_addfld1d (fname='NRETRANS_REG', units='gN/m^2/s',    &
            avgflag='A', long_name='Retranslocated N uptake flux',    &
            ptr_patch=this%Nretrans_org_patch)

       this%Nretrans_season_patch(begp:endp) = spval
       call hist_addfld1d (fname='NRETRANS_SEASON', units='gN/m^2/s', &
            avgflag='A', long_name='Retranslocated N uptake flux',    &
            ptr_patch=this%Nretrans_season_patch)

       this%Nretrans_stress_patch(begp:endp) = spval
       call hist_addfld1d (fname='NRETRANS_STRESS', units='gN/m^2/s', &
            avgflag='A', long_name='Retranslocated N uptake flux',    &
            ptr_patch=this%Nretrans_stress_patch)
  
       this%Nuptake_patch(begp:endp) = spval
       call hist_addfld1d (fname='NUPTAKE', units='gN/m^2/s',         &
            avgflag='A', long_name='Total N uptake of FUN',           &
            ptr_patch=this%Nuptake_patch)

       this%sminn_to_plant_fun_patch(begp:endp) = spval
       call hist_addfld1d (fname='SMINN_TO_PLANT_FUN', units='gN/m^2/s',&
            avgflag='A', long_name='Total soil N uptake of FUN',        &
            ptr_patch=this%sminn_to_plant_fun_patch)      
       
       this%cost_nfix_patch(begp:endp)     = spval
       call hist_addfld1d (fname='COST_NFIX', units='gN/gC',            &
            avgflag='A', long_name='Cost of fixation',       &
            ptr_patch=this%cost_nfix_patch)
            
       this%cost_nactive_patch(begp:endp)     = spval
       call hist_addfld1d (fname='COST_NACTIVE', units='gN/gC',            &
            avgflag='A', long_name='Cost of active uptake',       &
            ptr_patch=this%cost_nactive_patch)
            
       this%cost_nretrans_patch(begp:endp)     = spval
       call hist_addfld1d (fname='COST_NRETRANS', units='gN/gC',            &
            avgflag='A', long_name='Cost of retranslocation',       &
            ptr_patch=this%cost_nretrans_patch)
            
      this%nuptake_npp_fraction_patch(begp:endp)     = spval
       call hist_addfld1d (fname='NUPTAKE_NPP_FRACTION', units='-',            &
            avgflag='A', long_name='frac of NPP used in N uptake',       &
            ptr_patch=this%nuptake_npp_fraction_patch)
                  
     
    end if

  end subroutine InitHistory

  !-----------------------------------------------------------------------
  subroutine InitCold(this, bounds)
    !
    ! !DESCRIPTION:
    ! Initializes time varying variables used only in coupled carbon-nitrogen mode (CN):
    !
    ! !USES:
    use landunit_varcon , only : istsoil, istcrop
    !
    ! !ARGUMENTS:
    class(cnveg_nitrogenflux_type) :: this 
    type(bounds_type), intent(in) :: bounds  
    !
    ! !LOCAL VARIABLES:
    integer :: p,c,l,j
    integer :: fp, fc                                    ! filter indices
    integer :: num_special_col                           ! number of good values in special_col filter
    integer :: num_special_patch                         ! number of good values in special_patch filter
    integer :: special_col(bounds%endc-bounds%begc+1)    ! special landunit filter - columns
    integer :: special_patch(bounds%endp-bounds%begp+1)  ! special landunit filter - patches
    !---------------------------------------------------------------------

    ! Set column filters

    num_special_col = 0
    do c = bounds%begc, bounds%endc
       l = col%landunit(c)
       if (lun%ifspecial(l)) then
          num_special_col = num_special_col + 1
          special_col(num_special_col) = c
       end if
    end do

    ! Set patch filters

    num_special_patch = 0
    do p = bounds%begp,bounds%endp
       l = patch%landunit(p)
       if (lun%ifspecial(l)) then
          num_special_patch = num_special_patch + 1
          special_patch(num_special_patch) = p
       end if
    end do

    !-----------------------------------------------
    ! initialize nitrogen flux variables
    !-----------------------------------------------

    do p = bounds%begp,bounds%endp
       l = patch%landunit(p)

       if ( use_crop )then
          this%fert_counter_patch(p)  = spval
          this%fert_patch(p)          = 0._r8 
          this%soyfixn_patch(p)       = 0._r8 
       end if

       if (lun%itype(l) == istsoil .or. lun%itype(l) == istcrop) then
          this%fert_counter_patch(p)  = 0._r8
       end if
       if ( use_fun ) then      !previously set to spval for special land units
          if (lun%ifspecial(l)) then
             this%plant_ndemand_patch(p)        = 0._r8
             this%avail_retransn_patch(p)       = 0._r8
             this%plant_nalloc_patch(p)         = 0._r8
             this%Npassive_patch(p)             = 0._r8
             this%Nactive_patch(p)              = 0._r8
             this%Nnonmyc_patch(p)              = 0._r8
             this%Nam_patch(p)                  = 0._r8
             this%Necm_patch(p)                 = 0._r8
             if (use_nitrif_denitrif) then
                this%Nactive_no3_patch(p)       = 0._r8
                this%Nactive_nh4_patch(p)       = 0._r8
                this%Nnonmyc_no3_patch(p)       = 0._r8
                this%Nnonmyc_nh4_patch(p)       = 0._r8
                this%Nam_no3_patch(p)           = 0._r8
                this%Nam_nh4_patch(p)           = 0._r8
                this%Necm_no3_patch(p)          = 0._r8
                this%Necm_nh4_patch(p)          = 0._r8
             end if
             this%Nfix_patch(p)                 = 0._r8
             this%Nretrans_patch(p)             = 0._r8
             this%Nretrans_org_patch(p)         = 0._r8
             this%Nretrans_season_patch(p)      = 0._r8
             this%Nretrans_stress_patch(p)      = 0._r8
             this%Nuptake_patch(p)              = 0._r8
             this%sminn_to_plant_fun_patch(p)   = 0._r8
             this%cost_nfix_patch               = 0._r8
             this%cost_nactive_patch            = 0._r8
             this%cost_nretrans_patch           = 0._r8          
             this%nuptake_npp_fraction_patch    = 0._r8
                             
             do j = 1, nlevdecomp
                this%sminn_to_plant_fun_vr_patch(p,j)       = 0._r8
                this%sminn_to_plant_fun_no3_vr_patch(p,j)   = 0._r8
                this%sminn_to_plant_fun_nh4_vr_patch(p,j)   = 0._r8
             end do 
          end if
       end if
    end do

    ! initialize fields for special filters

    call this%SetValues (&
         num_patch=num_special_patch, filter_patch=special_patch, value_patch=0._r8, &
         num_column=num_special_col, filter_column=special_col, value_column=0._r8)

  end subroutine InitCold

  !-----------------------------------------------------------------------
  subroutine Restart (this,  bounds, ncid, flag )
    !
    ! !DESCRIPTION: 
    ! Read/write CN restart data for carbon state
    !
    ! !USES:
    use restUtilMod
    use ncdio_pio
    !
    ! !ARGUMENTS:
    class (cnveg_nitrogenflux_type) :: this
    type(bounds_type) , intent(in)    :: bounds 
    type(file_desc_t) , intent(inout) :: ncid   ! netcdf id
    character(len=*)  , intent(in)    :: flag   !'read' or 'write'
    !
    ! !LOCAL VARIABLES:
    integer :: j,c ! indices
    logical :: readvar      ! determine if variable is on initial file
    real(r8), pointer :: ptr2d(:,:) ! temp. pointers for slicing larger arrays
    real(r8), pointer :: ptr1d(:)   ! temp. pointers for slicing larger arrays
    !------------------------------------------------------------------------

    if (use_crop) then
       call restartvar(ncid=ncid, flag=flag, varname='fert_counter', xtype=ncd_double,  &
            dim1name='pft', &
            long_name='', units='', &
            interpinic_flag='interp', readvar=readvar, data=this%fert_counter_patch)

       call restartvar(ncid=ncid, flag=flag, varname='fert', xtype=ncd_double,  &
            dim1name='pft', &
            long_name='', units='', &
            interpinic_flag='interp', readvar=readvar, data=this%fert_patch)
    end if

    if (use_crop) then
       call restartvar(ncid=ncid, flag=flag,  varname='grainn_xfer_to_grainn', xtype=ncd_double,  &
            dim1name='pft', &
            long_name='grain N growth from storage', units='gN/m2/s', &
            interpinic_flag='interp', readvar=readvar, data=this%grainn_xfer_to_grainn_patch)
    end if

    if (use_crop) then
       call restartvar(ncid=ncid, flag=flag,  varname='livestemn_to_litter', xtype=ncd_double,  &
            dim1name='pft', &
            long_name='livestem N to litter', units='gN/m2/s', &
            interpinic_flag='interp', readvar=readvar, data=this%livestemn_to_litter_patch)
    end if

    if (use_crop) then
       call restartvar(ncid=ncid, flag=flag,  varname='grainn_to_food', xtype=ncd_double,  &
            dim1name='pft', &
            long_name='grain N to food', units='gN/m2/s', &
            interpinic_flag='interp', readvar=readvar, data=this%grainn_to_food_patch)
    end if

    if (use_crop) then
       call restartvar(ncid=ncid, flag=flag,  varname='npool_to_grainn', xtype=ncd_double,  &
            dim1name='pft', &
            long_name='allocation to grain N', units='gN/m2/s', &
            interpinic_flag='interp', readvar=readvar, data=this%npool_to_grainn_patch)
    end if

    if (use_crop) then
       call restartvar(ncid=ncid, flag=flag,  varname='npool_to_grainn_storage', xtype=ncd_double,  &
            dim1name='pft', &
            long_name='allocation to grain N storage', units='gN/m2/s', &
            interpinic_flag='interp', readvar=readvar, data=this%npool_to_grainn_storage_patch)
    end if

    if (use_crop) then
       call restartvar(ncid=ncid, flag=flag, varname='grainn_storage_to_xfer', xtype=ncd_double,  &
            dim1name='pft', &
            long_name='grain N shift storage to transfer', units='gN/m2/s', &
            interpinic_flag='interp', readvar=readvar, data=this%grainn_storage_to_xfer_patch)
    end if

    call restartvar(ncid=ncid, flag=flag, varname='plant_ndemand', xtype=ncd_double,  &
         dim1name='pft', &
         long_name='', units='', &
         interpinic_flag='interp', readvar=readvar, data=this%plant_ndemand_patch) 

    call restartvar(ncid=ncid, flag=flag, varname='avail_retransn', xtype=ncd_double,  &
         dim1name='pft', &
         long_name='', units='', &
         interpinic_flag='interp', readvar=readvar, data=this%avail_retransn_patch) 

    call restartvar(ncid=ncid, flag=flag, varname='plant_nalloc', xtype=ncd_double,  &
         dim1name='pft', &
         long_name='', units='', &
         interpinic_flag='interp', readvar=readvar, data=this%plant_nalloc_patch) 

     if ( use_fun ) then
!       set_missing_vals_to_constant for BACKWARDS_COMPATIBILITY(wrw, 2018-06-28) re. issue #426
!       special land units previously set to spval, not 0
!       modifications here should correct this 
        call restartvar(ncid=ncid, flag=flag, varname='Nactive', xtype=ncd_double,       &
             dim1name='pft', &
             long_name='', units='', &
             interpinic_flag='interp', readvar=readvar, data=this%Nactive_patch) 
        call set_missing_vals_to_constant(this%Nactive_patch, 0._r8)
!    
        call restartvar(ncid=ncid, flag=flag, varname='Nnonmyc', xtype=ncd_double,       &
             dim1name='pft', &
             long_name='', units='', &
             interpinic_flag='interp', readvar=readvar, data=this%Nnonmyc_patch)
        call set_missing_vals_to_constant(this%Nnonmyc_patch, 0._r8)
 
        call restartvar(ncid=ncid, flag=flag, varname='Nam', xtype=ncd_double,           &
             dim1name='pft', &
             long_name='', units='', &
             interpinic_flag='interp', readvar=readvar, data=this%Nam_patch)
        call set_missing_vals_to_constant(this%Nam_patch, 0._r8)
 
        call restartvar(ncid=ncid, flag=flag, varname='Necm', xtype=ncd_double,          &
             dim1name='pft', &
             long_name='', units='', &
             interpinic_flag='interp', readvar=readvar, data=this%Necm_patch)
        call set_missing_vals_to_constant(this%Necm_patch, 0._r8)
 
        if (use_nitrif_denitrif) then
           call restartvar(ncid=ncid, flag=flag, varname='Nactive_no3', xtype=ncd_double,   &
                dim1name='pft', &
                long_name='', units='', &
                interpinic_flag='interp', readvar=readvar, data=this%Nactive_no3_patch)
           call set_missing_vals_to_constant(this%Nactive_no3_patch, 0._r8)
    
           call restartvar(ncid=ncid, flag=flag, varname='Nactive_nh4', xtype=ncd_double,   &
                dim1name='pft', &
                long_name='', units='', &
                interpinic_flag='interp', readvar=readvar, data=this%Nactive_nh4_patch)   
           call set_missing_vals_to_constant(this%Nactive_nh4_patch, 0._r8)
 
           call restartvar(ncid=ncid, flag=flag, varname='Nnonmyc_no3', xtype=ncd_double,    &
                dim1name='pft', &
                long_name='', units='', &
                interpinic_flag='interp', readvar=readvar, data=this%Nnonmyc_no3_patch)
           call set_missing_vals_to_constant(this%Nnonmyc_no3_patch, 0._r8)
 
           call restartvar(ncid=ncid, flag=flag, varname='Nnonmyc_nh4', xtype=ncd_double,    &
                dim1name='pft', &
                long_name='', units='', &
                interpinic_flag='interp', readvar=readvar, data=this%Nnonmyc_nh4_patch)
           call set_missing_vals_to_constant(this%Nnonmyc_nh4_patch, 0._r8)
 
           call restartvar(ncid=ncid, flag=flag, varname='Nam_no3', xtype=ncd_double,         &
                dim1name='pft', &
                long_name='', units='', &
                interpinic_flag='interp', readvar=readvar, data=this%Nam_no3_patch)
           call set_missing_vals_to_constant(this%Nam_no3_patch, 0._r8)
 
           call restartvar(ncid=ncid, flag=flag, varname='Nam_nh4', xtype=ncd_double,         &
                dim1name='pft', &
                long_name='', units='', &
                interpinic_flag='interp', readvar=readvar, data=this%Nam_nh4_patch)
           call set_missing_vals_to_constant(this%Nam_nh4_patch,  0._r8)
 
           call restartvar(ncid=ncid, flag=flag, varname='Necm_no3', xtype=ncd_double,        &
                dim1name='pft', &
                long_name='', units='', &
                interpinic_flag='interp', readvar=readvar, data=this%Necm_no3_patch)
           call set_missing_vals_to_constant(this%Necm_no3_patch, 0._r8)
 
           call restartvar(ncid=ncid, flag=flag, varname='Necm_nh4', xtype=ncd_double,        &
                dim1name='pft', &
                long_name='', units='', &
                interpinic_flag='interp', readvar=readvar, data=this%Necm_nh4_patch)
           call set_missing_vals_to_constant(this%Necm_nh4_patch, 0._r8)
        end if
!
        call restartvar(ncid=ncid, flag=flag, varname='Npassive', xtype=ncd_double,      &
             dim1name='pft', &
             long_name='', units='', &
             interpinic_flag='interp', readvar=readvar, data=this%Npassive_patch)
        call set_missing_vals_to_constant(this%Npassive_patch, 0._r8)
 
        call restartvar(ncid=ncid, flag=flag, varname='Nfix', xtype=ncd_double,          &
             dim1name='pft', &
             long_name='', units='', &
             interpinic_flag='interp', readvar=readvar, data=this%Nfix_patch)
        call set_missing_vals_to_constant(this%Nfix_patch, 0._r8)
 
        call restartvar(ncid=ncid, flag=flag, varname='Nretrans', xtype=ncd_double,       &
             dim1name='pft', &
             long_name='', units='', &
             interpinic_flag='interp', readvar=readvar, data=this%Nretrans_patch)
        call set_missing_vals_to_constant(this%Nretrans_patch, 0._r8)
 
        call restartvar(ncid=ncid, flag=flag, varname='Nretrans_org', xtype=ncd_double,   &
             dim1name='pft', &
             long_name='', units='', &
             interpinic_flag='interp', readvar=readvar, data=this%Nretrans_org_patch)
        call set_missing_vals_to_constant(this%Nretrans_org_patch, 0._r8)
 
        call restartvar(ncid=ncid, flag=flag, varname='Nretrans_season', xtype=ncd_double, &
             dim1name='pft', &
             long_name='', units='', &
             interpinic_flag='interp', readvar=readvar, data=this%Nretrans_season_patch)
        call set_missing_vals_to_constant(this%Nretrans_season_patch, 0._r8)
 
        call restartvar(ncid=ncid, flag=flag, varname='Nretrans_stress', xtype=ncd_double, &
             dim1name='pft', &
             long_name='', units='', &
             interpinic_flag='interp', readvar=readvar, data=this%Nretrans_stress_patch)
        call set_missing_vals_to_constant(this%Nretrans_stress_patch, 0._r8)
 
        call restartvar(ncid=ncid, flag=flag, varname='Nuptake', xtype=ncd_double,            &
             dim1name='pft', &
             long_name='', units='', &
             interpinic_flag='interp', readvar=readvar, data=this%Nuptake_patch)
        call set_missing_vals_to_constant(this%Nuptake_patch, 0._r8)

        call restartvar(ncid=ncid, flag=flag, varname='sminn_to_plant_fun', xtype=ncd_double,            &
             dim1name='pft', &
             long_name='Total soil N uptake of FUN', units='gN/m2/s', &
             interpinic_flag='interp', readvar=readvar, data=this%sminn_to_plant_fun_patch)
        call set_missing_vals_to_constant(this%sminn_to_plant_fun_patch, 0._r8)
     end if
! End BACKWARDS_COMPATIBILITY(wrw, 2018-06-28) re. issue #426

  end subroutine Restart

  !-----------------------------------------------------------------------
  subroutine SetValues ( this, &
       num_patch, filter_patch, value_patch, &
       num_column, filter_column, value_column)
    !
    ! !DESCRIPTION:
    ! Set nitrogen flux variables
    !
    ! !ARGUMENTS:
    ! !ARGUMENTS:
    class (cnveg_nitrogenflux_type) :: this
    integer , intent(in) :: num_patch
    integer , intent(in) :: filter_patch(:)
    real(r8), intent(in) :: value_patch
    integer , intent(in) :: num_column
    integer , intent(in) :: filter_column(:)
    real(r8), intent(in) :: value_column
    !
    ! !LOCAL VARIABLES:
    integer :: fi,i,j,k,l     ! loop index
    !------------------------------------------------------------------------

    do fi = 1,num_patch
       i=filter_patch(fi)

       this%m_leafn_to_litter_patch(i)                   = value_patch
       this%m_frootn_to_litter_patch(i)                  = value_patch
       this%m_leafn_storage_to_litter_patch(i)           = value_patch
       this%m_frootn_storage_to_litter_patch(i)          = value_patch
       this%m_livestemn_storage_to_litter_patch(i)       = value_patch
       this%m_deadstemn_storage_to_litter_patch(i)       = value_patch
       this%m_livecrootn_storage_to_litter_patch(i)      = value_patch
       this%m_deadcrootn_storage_to_litter_patch(i)      = value_patch
       this%m_leafn_xfer_to_litter_patch(i)              = value_patch
       this%m_frootn_xfer_to_litter_patch(i)             = value_patch
       this%m_livestemn_xfer_to_litter_patch(i)          = value_patch
       this%m_deadstemn_xfer_to_litter_patch(i)          = value_patch
       this%m_livecrootn_xfer_to_litter_patch(i)         = value_patch
       this%m_deadcrootn_xfer_to_litter_patch(i)         = value_patch
       this%m_livestemn_to_litter_patch(i)               = value_patch
       this%m_deadstemn_to_litter_patch(i)               = value_patch
       this%m_livecrootn_to_litter_patch(i)              = value_patch
       this%m_deadcrootn_to_litter_patch(i)              = value_patch
       this%m_retransn_to_litter_patch(i)                = value_patch
       this%hrv_leafn_to_litter_patch(i)                 = value_patch             
       this%hrv_frootn_to_litter_patch(i)                = value_patch            
       this%hrv_leafn_storage_to_litter_patch(i)         = value_patch     
       this%hrv_frootn_storage_to_litter_patch(i)        = value_patch    
       this%hrv_livestemn_storage_to_litter_patch(i)     = value_patch 
       this%hrv_deadstemn_storage_to_litter_patch(i)     = value_patch 
       this%hrv_livecrootn_storage_to_litter_patch(i)    = value_patch
       this%hrv_deadcrootn_storage_to_litter_patch(i)    = value_patch
       this%hrv_leafn_xfer_to_litter_patch(i)            = value_patch        
       this%hrv_frootn_xfer_to_litter_patch(i)           = value_patch       
       this%hrv_livestemn_xfer_to_litter_patch(i)        = value_patch    
       this%hrv_deadstemn_xfer_to_litter_patch(i)        = value_patch    
       this%hrv_livecrootn_xfer_to_litter_patch(i)       = value_patch   
       this%hrv_deadcrootn_xfer_to_litter_patch(i)       = value_patch   
       this%hrv_livestemn_to_litter_patch(i)             = value_patch         
       this%hrv_livecrootn_to_litter_patch(i)            = value_patch        
       this%hrv_deadcrootn_to_litter_patch(i)            = value_patch        
       this%hrv_retransn_to_litter_patch(i)              = value_patch    

       this%m_leafn_to_fire_patch(i)                     = value_patch
       this%m_leafn_storage_to_fire_patch(i)             = value_patch
       this%m_leafn_xfer_to_fire_patch(i)                = value_patch
       this%m_livestemn_to_fire_patch(i)                 = value_patch
       this%m_livestemn_storage_to_fire_patch(i)         = value_patch
       this%m_livestemn_xfer_to_fire_patch(i)            = value_patch
       this%m_deadstemn_to_fire_patch(i)                 = value_patch
       this%m_deadstemn_storage_to_fire_patch(i)         = value_patch
       this%m_deadstemn_xfer_to_fire_patch(i)            = value_patch
       this%m_frootn_to_fire_patch(i)                    = value_patch
       this%m_frootn_storage_to_fire_patch(i)            = value_patch
       this%m_frootn_xfer_to_fire_patch(i)               = value_patch
       this%m_livecrootn_to_fire_patch(i)                = value_patch
       this%m_livecrootn_storage_to_fire_patch(i)        = value_patch
       this%m_livecrootn_xfer_to_fire_patch(i)           = value_patch
       this%m_deadcrootn_to_fire_patch(i)                = value_patch
       this%m_deadcrootn_storage_to_fire_patch(i)        = value_patch
       this%m_deadcrootn_xfer_to_fire_patch(i)           = value_patch
       this%m_retransn_to_fire_patch(i)                  = value_patch


       this%m_leafn_to_litter_fire_patch(i)              = value_patch
       this%m_leafn_storage_to_litter_fire_patch(i)      = value_patch
       this%m_leafn_xfer_to_litter_fire_patch(i)         = value_patch
       this%m_livestemn_to_litter_fire_patch(i)          = value_patch
       this%m_livestemn_storage_to_litter_fire_patch(i)  = value_patch
       this%m_livestemn_xfer_to_litter_fire_patch(i)     = value_patch
       this%m_livestemn_to_deadstemn_fire_patch(i)       = value_patch
       this%m_deadstemn_to_litter_fire_patch(i)          = value_patch
       this%m_deadstemn_storage_to_litter_fire_patch(i)  = value_patch
       this%m_deadstemn_xfer_to_litter_fire_patch(i)     = value_patch
       this%m_frootn_to_litter_fire_patch(i)             = value_patch
       this%m_frootn_storage_to_litter_fire_patch(i)     = value_patch
       this%m_frootn_xfer_to_litter_fire_patch(i)        = value_patch
       this%m_livecrootn_to_litter_fire_patch(i)         = value_patch
       this%m_livecrootn_storage_to_litter_fire_patch(i) = value_patch
       this%m_livecrootn_xfer_to_litter_fire_patch(i)    = value_patch
       this%m_livecrootn_to_deadcrootn_fire_patch(i)     = value_patch
       this%m_deadcrootn_to_litter_fire_patch(i)         = value_patch
       this%m_deadcrootn_storage_to_litter_fire_patch(i) = value_patch
       this%m_deadcrootn_xfer_to_litter_fire_patch(i)    = value_patch
       this%m_retransn_to_litter_fire_patch(i)           = value_patch

       this%leafn_xfer_to_leafn_patch(i)                 = value_patch
       this%frootn_xfer_to_frootn_patch(i)               = value_patch
       this%livestemn_xfer_to_livestemn_patch(i)         = value_patch
       this%deadstemn_xfer_to_deadstemn_patch(i)         = value_patch
       this%livecrootn_xfer_to_livecrootn_patch(i)       = value_patch
       this%deadcrootn_xfer_to_deadcrootn_patch(i)       = value_patch
       this%leafn_to_litter_patch(i)                     = value_patch
       this%leafn_to_retransn_patch(i)                   = value_patch
       this%frootn_to_litter_patch(i)                    = value_patch
       this%retransn_to_npool_patch(i)                   = value_patch
       this%free_retransn_to_npool_patch(i)              = value_patch
       this%sminn_to_npool_patch(i)                      = value_patch
       this%npool_to_leafn_patch(i)                      = value_patch
       this%npool_to_leafn_storage_patch(i)              = value_patch
       this%npool_to_frootn_patch(i)                     = value_patch
       this%npool_to_frootn_storage_patch(i)             = value_patch
       this%npool_to_livestemn_patch(i)                  = value_patch
       this%npool_to_livestemn_storage_patch(i)          = value_patch
       this%npool_to_deadstemn_patch(i)                  = value_patch
       this%npool_to_deadstemn_storage_patch(i)          = value_patch
       this%npool_to_livecrootn_patch(i)                 = value_patch
       this%npool_to_livecrootn_storage_patch(i)         = value_patch
       this%npool_to_deadcrootn_patch(i)                 = value_patch
       this%npool_to_deadcrootn_storage_patch(i)         = value_patch
       this%leafn_storage_to_xfer_patch(i)               = value_patch
       this%frootn_storage_to_xfer_patch(i)              = value_patch
       this%livestemn_storage_to_xfer_patch(i)           = value_patch
       this%deadstemn_storage_to_xfer_patch(i)           = value_patch
       this%livecrootn_storage_to_xfer_patch(i)          = value_patch
       this%deadcrootn_storage_to_xfer_patch(i)          = value_patch
       this%livestemn_to_deadstemn_patch(i)              = value_patch
       this%livestemn_to_retransn_patch(i)               = value_patch
       this%livecrootn_to_deadcrootn_patch(i)            = value_patch
       this%livecrootn_to_retransn_patch(i)              = value_patch
       this%ndeploy_patch(i)                             = value_patch
       this%wood_harvestn_patch(i)                       = value_patch
       this%fire_nloss_patch(i)                          = value_patch

       this%crop_seedn_to_leaf_patch(i)                  = value_patch
       this%grainn_to_cropprodn_patch(i)                 = value_patch
    end do

    if ( use_crop )then
       do fi = 1,num_patch
          i = filter_patch(fi)
          this%livestemn_to_litter_patch(i)              = value_patch
          this%grainn_to_food_patch(i)                   = value_patch
          this%grainn_to_seed_patch(i)                   = value_patch
          this%grainn_xfer_to_grainn_patch(i)            = value_patch
          this%npool_to_grainn_patch(i)                  = value_patch
          this%npool_to_grainn_storage_patch(i)          = value_patch
          this%grainn_storage_to_xfer_patch(i)           = value_patch
          this%soyfixn_patch(i)                          = value_patch
          this%frootn_to_retransn_patch(i)               = value_patch
       end do
    end if

    do j = 1, nlevdecomp_full
       do fi = 1,num_column
          i = filter_column(fi)

          ! phenology: litterfall and crop fluxes associated wit
          this%phenology_n_to_litr_met_n_col(i,j)        = value_column
          this%phenology_n_to_litr_cel_n_col(i,j)        = value_column
          this%phenology_n_to_litr_lig_n_col(i,j)        = value_column

          ! gap mortality
          this%gap_mortality_n_to_litr_met_n_col(i,j)    = value_column
          this%gap_mortality_n_to_litr_cel_n_col(i,j)    = value_column
          this%gap_mortality_n_to_litr_lig_n_col(i,j)    = value_column
          this%gap_mortality_n_to_cwdn_col(i,j)          = value_column

          ! fire
          this%fire_mortality_n_to_cwdn_col(i,j)         = value_column
          this%m_n_to_litr_met_fire_col(i,j)             = value_column
          this%m_n_to_litr_cel_fire_col(i,j)             = value_column  
          this%m_n_to_litr_lig_fire_col(i,j)             = value_column

          ! harvest
          this%harvest_n_to_litr_met_n_col(i,j)          = value_column             
          this%harvest_n_to_litr_cel_n_col(i,j)          = value_column             
          this%harvest_n_to_litr_lig_n_col(i,j)          = value_column             
          this%harvest_n_to_cwdn_col(i,j)                = value_column  
       end do
    end do

    do fi = 1,num_column
       i = filter_column(fi)

       this%grainn_to_cropprodn_col(i)       = value_column
       this%fire_nloss_col(i)                = value_column

       ! Zero p2c column fluxes
       this%fire_nloss_col(i) = value_column
       this%wood_harvestn_col(i) = value_column
    end do

    do k = 1, ndecomp_pools
       do fi = 1,num_column
          i = filter_column(fi)
          this%m_decomp_npools_to_fire_col(i,k) = value_column
       end do
    end do

    do k = 1, ndecomp_pools
       do j = 1, nlevdecomp_full
          do fi = 1,num_column
             i = filter_column(fi)
             this%m_decomp_npools_to_fire_vr_col(i,j,k) = value_column
          end do
       end do
    end do

  end subroutine SetValues

  !-----------------------------------------------------------------------
  subroutine ZeroDwt( this, bounds )
    !
    ! !DESCRIPTION
    ! Initialize flux variables needed for dynamic land use.
    !
    ! !ARGUMENTS:
    class(cnveg_nitrogenflux_type) :: this
    type(bounds_type), intent(in)  :: bounds 
    !
    ! !LOCAL VARIABLES:
    integer  :: c, g, j          ! indices
    !-----------------------------------------------------------------------

    do g = bounds%begg, bounds%endg
       this%dwt_seedn_to_leaf_grc(g)     = 0._r8
       this%dwt_seedn_to_deadstem_grc(g) = 0._r8
       this%dwt_conv_nflux_grc(g)        = 0._r8
    end do

    do j = 1, nlevdecomp_full
       do c = bounds%begc,bounds%endc
          this%dwt_frootn_to_litr_met_n_col(c,j) = 0._r8
          this%dwt_frootn_to_litr_cel_n_col(c,j) = 0._r8
          this%dwt_frootn_to_litr_lig_n_col(c,j) = 0._r8
          this%dwt_livecrootn_to_cwdn_col(c,j)   = 0._r8
          this%dwt_deadcrootn_to_cwdn_col(c,j)   = 0._r8
       end do
    end do

  end subroutine ZeroDwt

 !-----------------------------------------------------------------------
  subroutine Summary_nitrogenflux(this, bounds, num_soilc, filter_soilc, num_soilp, filter_soilp)
    !
    ! !USES:
    use clm_varpar    , only: nlevdecomp,ndecomp_cascade_transitions,ndecomp_pools
    use clm_varctl    , only: use_nitrif_denitrif
    use subgridAveMod , only: p2c 
    !
    ! !ARGUMENTS:
    class (cnveg_nitrogenflux_type) :: this
    type(bounds_type) , intent(in) :: bounds  
    integer           , intent(in) :: num_soilc       ! number of soil columns in filter
    integer           , intent(in) :: filter_soilc(:) ! filter for soil columns
    integer           , intent(in) :: num_soilp       ! number of soil patches in filter
    integer           , intent(in) :: filter_soilp(:) ! filter for soil patches
    !
    ! !LOCAL VARIABLES:
    integer  :: c,p,j,k,l   ! indices
    integer  :: fp,fc       ! lake filter indices
    real(r8) :: maxdepth    ! depth to integrate soil variables
    !-----------------------------------------------------------------------

    do fp = 1,num_soilp
       p = filter_soilp(fp)

       ! total N deployment (from sminn and retranslocated N pool) (NDEPLOY)
       this%ndeploy_patch(p) = &
            this%sminn_to_npool_patch(p) + &
            this%retransn_to_npool_patch(p) + &
            this%free_retransn_to_npool_patch(p)  

       ! total patch-level fire N losses
       this%fire_nloss_patch(p) = &
            this%m_leafn_to_fire_patch(p)               + &
            this%m_leafn_storage_to_fire_patch(p)       + &
            this%m_leafn_xfer_to_fire_patch(p)          + &
            this%m_frootn_to_fire_patch(p)              + &
            this%m_frootn_storage_to_fire_patch(p)      + &
            this%m_frootn_xfer_to_fire_patch(p)         + &
            this%m_livestemn_to_fire_patch(p)           + &
            this%m_livestemn_storage_to_fire_patch(p)   + &
            this%m_livestemn_xfer_to_fire_patch(p)      + &
            this%m_deadstemn_to_fire_patch(p)           + &
            this%m_deadstemn_storage_to_fire_patch(p)   + &
            this%m_deadstemn_xfer_to_fire_patch(p)      + &
            this%m_livecrootn_to_fire_patch(p)          + &
            this%m_livecrootn_storage_to_fire_patch(p)  + &
            this%m_livecrootn_xfer_to_fire_patch(p)     + &
            this%m_deadcrootn_to_fire_patch(p)          + &
            this%m_deadcrootn_storage_to_fire_patch(p)  + &
            this%m_deadcrootn_xfer_to_fire_patch(p)     + &
            this%m_retransn_to_fire_patch(p)

       ! total N fluxes from veg to litter
       this%litfall_n_patch(p) = &
            this%m_leafn_to_litter_patch(p)     + &
            this%m_frootn_to_litter_patch(p)     + &
            this%m_leafn_storage_to_litter_patch(p)     + &
            this%m_frootn_storage_to_litter_patch(p)     + &
            this%m_livestemn_storage_to_litter_patch(p)     + &
            this%m_deadstemn_storage_to_litter_patch(p)     + &
            this%m_livecrootn_storage_to_litter_patch(p)     + &
            this%m_deadcrootn_storage_to_litter_patch(p)     + &
            this%m_leafn_xfer_to_litter_patch(p)     + &
            this%m_frootn_xfer_to_litter_patch(p)     + &
            this%m_livestemn_xfer_to_litter_patch(p)     + &
            this%m_deadstemn_xfer_to_litter_patch(p)     + &
            this%m_livecrootn_xfer_to_litter_patch(p)     + &
            this%m_deadcrootn_xfer_to_litter_patch(p)     + &
            this%m_livestemn_to_litter_patch(p)     + &
            this%m_deadstemn_to_litter_patch(p)     + &
            this%m_livecrootn_to_litter_patch(p)     + &
            this%m_deadcrootn_to_litter_patch(p)     + &
            this%m_retransn_to_litter_patch(p)     + &
            this%hrv_leafn_to_litter_patch(p)     + &
            this%hrv_frootn_to_litter_patch(p)     + &
            this%hrv_leafn_storage_to_litter_patch(p)     + &
            this%hrv_frootn_storage_to_litter_patch(p)     + &
            this%hrv_livestemn_storage_to_litter_patch(p)     + &
            this%hrv_deadstemn_storage_to_litter_patch(p)     + &
            this%hrv_livecrootn_storage_to_litter_patch(p)     + &
            this%hrv_deadcrootn_storage_to_litter_patch(p)     + &
            this%hrv_leafn_xfer_to_litter_patch(p)     + &
            this%hrv_frootn_xfer_to_litter_patch(p)     + &
            this%hrv_livestemn_xfer_to_litter_patch(p)     + &
            this%hrv_deadstemn_xfer_to_litter_patch(p)     + &
            this%hrv_livecrootn_xfer_to_litter_patch(p)     + &
            this%hrv_deadcrootn_xfer_to_litter_patch(p)     + &
            this%hrv_livestemn_to_litter_patch(p)     + &
            this%hrv_livecrootn_to_litter_patch(p)     + &
            this%hrv_deadcrootn_to_litter_patch(p)     + &
            this%hrv_retransn_to_litter_patch(p)     + &
            this%livestemn_to_litter_patch(p)     + &
            this%leafn_to_litter_patch(p)     + &
            this%frootn_to_litter_patch(p)

    end do

    call p2c(bounds, num_soilc, filter_soilc, &
         this%fire_nloss_patch(bounds%begp:bounds%endp), &
         this%fire_nloss_p2c_col(bounds%begc:bounds%endc))

    ! vertically integrate column-level fire N losses
    do k = 1, ndecomp_pools
       do j = 1, nlevdecomp
          do fc = 1,num_soilc
             c = filter_soilc(fc)
             this%m_decomp_npools_to_fire_col(c,k) = &
                  this%m_decomp_npools_to_fire_col(c,k) + &
                  this%m_decomp_npools_to_fire_vr_col(c,j,k) * dzsoi_decomp(j)
          end do
       end do
    end do

    ! total column-level fire N losses
    do fc = 1,num_soilc
       c = filter_soilc(fc)
       this%fire_nloss_col(c) = this%fire_nloss_p2c_col(c)
    end do
    do k = 1, ndecomp_pools
       do fc = 1,num_soilc
          c = filter_soilc(fc)
          this%fire_nloss_col(c) = &
               this%fire_nloss_col(c) + &
               this%m_decomp_npools_to_fire_col(c,k)
       end do
    end do

  end subroutine Summary_nitrogenflux

end module CNVegNitrogenFluxType
<|MERGE_RESOLUTION|>--- conflicted
+++ resolved
@@ -178,11 +178,8 @@
      real(r8), pointer :: ndeploy_patch                             (:)     ! patch total N deployed to growth and storage (gN/m2/s)
      real(r8), pointer :: wood_harvestn_patch                       (:)     ! patch total N losses to wood product pools (gN/m2/s)
      real(r8), pointer :: wood_harvestn_col                         (:)     ! col total N losses to wood product pools (gN/m2/s) (p2c)
-<<<<<<< HEAD
      real(r8), pointer :: litfall_n_patch                           (:)     ! total N passed from plant to litter (gN/m2/s)
 
-=======
->>>>>>> 90e42a25
      ! phenology: litterfall and crop fluxes
      real(r8), pointer :: phenology_n_to_litr_met_n_col             (:,:)   ! col N fluxes associated with phenology (litterfall and crop) to litter metabolic pool (gN/m3/s)
      real(r8), pointer :: phenology_n_to_litr_cel_n_col             (:,:)   ! col N fluxes associated with phenology (litterfall and crop) to litter cellulose pool (gN/m3/s)
