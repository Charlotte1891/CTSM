module CNVegNitrogenFluxType

  use shr_kind_mod                       , only : r8 => shr_kind_r8
  use shr_infnan_mod                     , only : nan => shr_infnan_nan, assignment(=)
  use shr_log_mod                        , only : errMsg => shr_log_errMsg
  use clm_varpar                         , only : ndecomp_cascade_transitions, ndecomp_pools
  use clm_varpar                         , only : nlevdecomp_full, nlevdecomp
  use clm_varcon                         , only : spval, ispval, dzsoi_decomp
  use clm_varctl                         , only : use_nitrif_denitrif, use_vertsoilc, use_crop
  use CNSharedParamsMod                  , only : use_fun
  use decompMod                          , only : bounds_type
  use abortutils                         , only : endrun
  use SoilBiogeochemDecompCascadeConType , only : decomp_cascade_con
  use LandunitType                       , only : lun                
  use ColumnType                         , only : col                
  use PatchType                          , only : patch                
  ! 
  ! !PUBLIC TYPES:
  implicit none
  private
  !
  type, public :: cnveg_nitrogenflux_type

     ! gap mortality fluxes
     real(r8), pointer :: m_leafn_to_litter_patch                   (:)     ! patch leaf N mortality (gN/m2/s)
     real(r8), pointer :: m_frootn_to_litter_patch                  (:)     ! patch fine root N mortality (gN/m2/s)
     real(r8), pointer :: m_leafn_storage_to_litter_patch           (:)     ! patch leaf N storage mortality (gN/m2/s)
     real(r8), pointer :: m_frootn_storage_to_litter_patch          (:)     ! patch fine root N storage mortality (gN/m2/s)
     real(r8), pointer :: m_livestemn_storage_to_litter_patch       (:)     ! patch live stem N storage mortality (gN/m2/s)
     real(r8), pointer :: m_deadstemn_storage_to_litter_patch       (:)     ! patch dead stem N storage mortality (gN/m2/s)
     real(r8), pointer :: m_livecrootn_storage_to_litter_patch      (:)     ! patch live coarse root N storage mortality (gN/m2/s)
     real(r8), pointer :: m_deadcrootn_storage_to_litter_patch      (:)     ! patch dead coarse root N storage mortality (gN/m2/s)
     real(r8), pointer :: m_leafn_xfer_to_litter_patch              (:)     ! patch leaf N transfer mortality (gN/m2/s)
     real(r8), pointer :: m_frootn_xfer_to_litter_patch             (:)     ! patch fine root N transfer mortality (gN/m2/s)
     real(r8), pointer :: m_livestemn_xfer_to_litter_patch          (:)     ! patch live stem N transfer mortality (gN/m2/s)
     real(r8), pointer :: m_deadstemn_xfer_to_litter_patch          (:)     ! patch dead stem N transfer mortality (gN/m2/s)
     real(r8), pointer :: m_livecrootn_xfer_to_litter_patch         (:)     ! patch live coarse root N transfer mortality (gN/m2/s)
     real(r8), pointer :: m_deadcrootn_xfer_to_litter_patch         (:)     ! patch dead coarse root N transfer mortality (gN/m2/s)
     real(r8), pointer :: m_livestemn_to_litter_patch               (:)     ! patch live stem N mortality (gN/m2/s)
     real(r8), pointer :: m_deadstemn_to_litter_patch               (:)     ! patch dead stem N mortality (gN/m2/s)
     real(r8), pointer :: m_livecrootn_to_litter_patch              (:)     ! patch live coarse root N mortality (gN/m2/s)
     real(r8), pointer :: m_deadcrootn_to_litter_patch              (:)     ! patch dead coarse root N mortality (gN/m2/s)
     real(r8), pointer :: m_retransn_to_litter_patch                (:)     ! patch retranslocated N pool mortality (gN/m2/s)

     ! harvest fluxes
     real(r8), pointer :: hrv_leafn_to_litter_patch                 (:)     ! patch leaf N harvest mortality (gN/m2/s)
     real(r8), pointer :: hrv_frootn_to_litter_patch                (:)     ! patch fine root N harvest mortality (gN/m2/s)
     real(r8), pointer :: hrv_leafn_storage_to_litter_patch         (:)     ! patch leaf N storage harvest mortality (gN/m2/s)
     real(r8), pointer :: hrv_frootn_storage_to_litter_patch        (:)     ! patch fine root N storage harvest mortality (gN/m2/s)
     real(r8), pointer :: hrv_livestemn_storage_to_litter_patch     (:)     ! patch live stem N storage harvest mortality (gN/m2/s)
     real(r8), pointer :: hrv_deadstemn_storage_to_litter_patch     (:)     ! patch dead stem N storage harvest mortality (gN/m2/s)
     real(r8), pointer :: hrv_livecrootn_storage_to_litter_patch    (:)     ! patch live coarse root N storage harvest mortality (gN/m2/s)
     real(r8), pointer :: hrv_deadcrootn_storage_to_litter_patch    (:)     ! patch dead coarse root N storage harvest mortality (gN/m2/s)
     real(r8), pointer :: hrv_leafn_xfer_to_litter_patch            (:)     ! patch leaf N transfer harvest mortality (gN/m2/s)
     real(r8), pointer :: hrv_frootn_xfer_to_litter_patch           (:)     ! patch fine root N transfer harvest mortality (gN/m2/s)
     real(r8), pointer :: hrv_livestemn_xfer_to_litter_patch        (:)     ! patch live stem N transfer harvest mortality (gN/m2/s)
     real(r8), pointer :: hrv_deadstemn_xfer_to_litter_patch        (:)     ! patch dead stem N transfer harvest mortality (gN/m2/s)
     real(r8), pointer :: hrv_livecrootn_xfer_to_litter_patch       (:)     ! patch live coarse root N transfer harvest mortality (gN/m2/s)
     real(r8), pointer :: hrv_deadcrootn_xfer_to_litter_patch       (:)     ! patch dead coarse root N transfer harvest mortality (gN/m2/s)
     real(r8), pointer :: hrv_livestemn_to_litter_patch             (:)     ! patch live stem N harvest mortality (gN/m2/s)
     real(r8), pointer :: hrv_livecrootn_to_litter_patch            (:)     ! patch live coarse root N harvest mortality (gN/m2/s)
     real(r8), pointer :: hrv_deadcrootn_to_litter_patch            (:)     ! patch dead coarse root N harvest mortality (gN/m2/s)
     real(r8), pointer :: hrv_retransn_to_litter_patch              (:)     ! patch retranslocated N pool harvest mortality (gN/m2/s)
     real(r8), pointer :: grainn_to_cropprodn_patch                 (:)     ! patch grain N to crop product pool (gN/m2/s)
     real(r8), pointer :: grainn_to_cropprodn_col                   (:)     ! col grain N to crop product pool (gN/m2/s)
     real(r8), pointer :: m_n_to_litr_met_fire_col                  (:,:)   ! col N from leaf, froot, xfer and storage N to litter labile N by fire (gN/m3/s)
     real(r8), pointer :: m_n_to_litr_cel_fire_col                  (:,:)   ! col N from leaf, froot, xfer and storage N to litter cellulose N by fire (gN/m3/s) 
     real(r8), pointer :: m_n_to_litr_lig_fire_col                  (:,:)   ! col N from leaf, froot, xfer and storage N to litter lignin N by fire (gN/m3/s) 
     real(r8), pointer :: harvest_n_to_litr_met_n_col               (:,:)   ! col N fluxes associated with harvest to litter metabolic pool (gN/m3/s)
     real(r8), pointer :: harvest_n_to_litr_cel_n_col               (:,:)   ! col N fluxes associated with harvest to litter cellulose pool (gN/m3/s)
     real(r8), pointer :: harvest_n_to_litr_lig_n_col               (:,:)   ! col N fluxes associated with harvest to litter lignin pool (gN/m3/s)
     real(r8), pointer :: harvest_n_to_cwdn_col                     (:,:)   ! col N fluxes associated with harvest to CWD pool (gN/m3/s)

     ! fire N fluxes 
     real(r8), pointer :: m_decomp_npools_to_fire_vr_col            (:,:,:) ! col vertically-resolved decomposing N fire loss (gN/m3/s)
     real(r8), pointer :: m_decomp_npools_to_fire_col               (:,:)   ! col vertically-integrated (diagnostic) decomposing N fire loss (gN/m2/s)
     real(r8), pointer :: m_leafn_to_fire_patch                     (:)     ! patch (gN/m2/s) fire N emissions from leafn 
     real(r8), pointer :: m_leafn_storage_to_fire_patch             (:)     ! patch (gN/m2/s) fire N emissions from leafn_storage            
     real(r8), pointer :: m_leafn_xfer_to_fire_patch                (:)     ! patch (gN/m2/s) fire N emissions from leafn_xfer     
     real(r8), pointer :: m_livestemn_to_fire_patch                 (:)     ! patch (gN/m2/s) fire N emissions from livestemn 
     real(r8), pointer :: m_livestemn_storage_to_fire_patch         (:)     ! patch (gN/m2/s) fire N emissions from livestemn_storage      
     real(r8), pointer :: m_livestemn_xfer_to_fire_patch            (:)     ! patch (gN/m2/s) fire N emissions from livestemn_xfer
     real(r8), pointer :: m_deadstemn_to_fire_patch                 (:)     ! patch (gN/m2/s) fire N emissions from deadstemn
     real(r8), pointer :: m_deadstemn_storage_to_fire_patch         (:)     ! patch (gN/m2/s) fire N emissions from deadstemn_storage         
     real(r8), pointer :: m_deadstemn_xfer_to_fire_patch            (:)     ! patch (gN/m2/s) fire N emissions from deadstemn_xfer
     real(r8), pointer :: m_frootn_to_fire_patch                    (:)     ! patch (gN/m2/s) fire N emissions from frootn
     real(r8), pointer :: m_frootn_storage_to_fire_patch            (:)     ! patch (gN/m2/s) fire N emissions from frootn_storage
     real(r8), pointer :: m_frootn_xfer_to_fire_patch               (:)     ! patch (gN/m2/s) fire N emissions from frootn_xfer
     real(r8), pointer :: m_livecrootn_to_fire_patch                (:)     ! patch (gN/m2/s) fire N emissions from m_livecrootn_to_fire
     real(r8), pointer :: m_livecrootn_storage_to_fire_patch        (:)     ! patch (gN/m2/s) fire N emissions from livecrootn_storage     
     real(r8), pointer :: m_livecrootn_xfer_to_fire_patch           (:)     ! patch (gN/m2/s) fire N emissions from livecrootn_xfer
     real(r8), pointer :: m_deadcrootn_to_fire_patch                (:)     ! patch (gN/m2/s) fire N emissions from deadcrootn
     real(r8), pointer :: m_deadcrootn_storage_to_fire_patch        (:)     ! patch (gN/m2/s) fire N emissions from deadcrootn_storage  
     real(r8), pointer :: m_deadcrootn_xfer_to_fire_patch           (:)     ! patch (gN/m2/s) fire N emissions from deadcrootn_xfer
     real(r8), pointer :: m_retransn_to_fire_patch                  (:)     ! patch (gN/m2/s) fire N emissions from retransn
     real(r8), pointer :: m_leafn_to_litter_fire_patch              (:)     ! patch (gN/m2/s) from leafn to litter N  due to fire               
     real(r8), pointer :: m_leafn_storage_to_litter_fire_patch      (:)     ! patch (gN/m2/s) from leafn_storage to litter N  due to fire                              
     real(r8), pointer :: m_leafn_xfer_to_litter_fire_patch         (:)     ! patch (gN/m2/s) from leafn_xfer to litter N  due to fire                              
     real(r8), pointer :: m_livestemn_to_litter_fire_patch          (:)     ! patch (gN/m2/s) from livestemn to litter N  due to fire                              
     real(r8), pointer :: m_livestemn_storage_to_litter_fire_patch  (:)     ! patch (gN/m2/s) from livestemn_storage to litter N  due to fire                                     
     real(r8), pointer :: m_livestemn_xfer_to_litter_fire_patch     (:)     ! patch (gN/m2/s) from livestemn_xfer to litter N  due to fire                                     
     real(r8), pointer :: m_livestemn_to_deadstemn_fire_patch       (:)     ! patch (gN/m2/s) from livestemn to deadstemn N  due to fire                                     
     real(r8), pointer :: m_deadstemn_to_litter_fire_patch          (:)     ! patch (gN/m2/s) from deadstemn to litter N  due to fire                                     
     real(r8), pointer :: m_deadstemn_storage_to_litter_fire_patch  (:)     ! patch (gN/m2/s) from deadstemn_storage to litter N  due to fire                                               
     real(r8), pointer :: m_deadstemn_xfer_to_litter_fire_patch     (:)     ! patch (gN/m2/s) from deadstemn_xfer to litter N  due to fire                                               
     real(r8), pointer :: m_frootn_to_litter_fire_patch             (:)     ! patch (gN/m2/s) from frootn to litter N  due to fire                                               
     real(r8), pointer :: m_frootn_storage_to_litter_fire_patch     (:)     ! patch (gN/m2/s) from frootn_storage to litter N  due to fire                                               
     real(r8), pointer :: m_frootn_xfer_to_litter_fire_patch        (:)     ! patch (gN/m2/s) from frootn_xfer to litter N  due to fire                                               
     real(r8), pointer :: m_livecrootn_to_litter_fire_patch         (:)     ! patch (gN/m2/s) from livecrootn to litter N  due to fire                                               
     real(r8), pointer :: m_livecrootn_storage_to_litter_fire_patch (:)     ! patch (gN/m2/s) from livecrootn_storage to litter N  due to fire                                                     
     real(r8), pointer :: m_livecrootn_xfer_to_litter_fire_patch    (:)     ! patch (gN/m2/s) from livecrootn_xfer to litter N  due to fire                                                     
     real(r8), pointer :: m_livecrootn_to_deadcrootn_fire_patch     (:)     ! patch (gN/m2/s) from livecrootn_xfer to deadcrootn due to fire                                                     
     real(r8), pointer :: m_deadcrootn_to_litter_fire_patch         (:)     ! patch (gN/m2/s) from deadcrootn to deadcrootn due to fire                                                       
     real(r8), pointer :: m_deadcrootn_storage_to_litter_fire_patch (:)     ! patch (gN/m2/s) from deadcrootn_storage to deadcrootn due to fire                                                        
     real(r8), pointer :: m_deadcrootn_xfer_to_litter_fire_patch    (:)     ! patch (gN/m2/s) from deadcrootn_xfer to deadcrootn due to fire                                                         
     real(r8), pointer :: m_retransn_to_litter_fire_patch           (:)     ! patch (gN/m2/s) from retransn to deadcrootn due to fire                                                         
     real(r8), pointer :: fire_nloss_patch                          (:)     ! patch total patch-level fire N loss (gN/m2/s) 
     real(r8), pointer :: fire_nloss_col                            (:)     ! col total column-level fire N loss (gN/m2/s)
     real(r8), pointer :: fire_nloss_p2c_col                        (:)     ! col patch2col column-level fire N loss (gN/m2/s) (p2c)
     real(r8), pointer :: fire_mortality_n_to_cwdn_col              (:,:)   ! col N fluxes associated with fire mortality to CWD pool (gN/m3/s)

     ! phenology fluxes from transfer pool
     real(r8), pointer :: grainn_xfer_to_grainn_patch               (:)     ! patch grain N growth from storage for prognostic crop model (gN/m2/s)
     real(r8), pointer :: leafn_xfer_to_leafn_patch                 (:)     ! patch leaf N growth from storage (gN/m2/s)
     real(r8), pointer :: frootn_xfer_to_frootn_patch               (:)     ! patch fine root N growth from storage (gN/m2/s)
     real(r8), pointer :: livestemn_xfer_to_livestemn_patch         (:)     ! patch live stem N growth from storage (gN/m2/s)
     real(r8), pointer :: deadstemn_xfer_to_deadstemn_patch         (:)     ! patch dead stem N growth from storage (gN/m2/s)
     real(r8), pointer :: livecrootn_xfer_to_livecrootn_patch       (:)     ! patch live coarse root N growth from storage (gN/m2/s)
     real(r8), pointer :: deadcrootn_xfer_to_deadcrootn_patch       (:)     ! patch dead coarse root N growth from storage (gN/m2/s)

     ! litterfall fluxes
     real(r8), pointer :: livestemn_to_litter_patch                 (:)     ! patch livestem N to litter (gN/m2/s)
     real(r8), pointer :: grainn_to_food_patch                      (:)     ! patch grain N to food for prognostic crop (gN/m2/s)
     real(r8), pointer :: grainn_to_seed_patch                      (:)     ! patch grain N to seed for prognostic crop (gN/m2/s)
     real(r8), pointer :: leafn_to_litter_patch                     (:)     ! patch leaf N litterfall (gN/m2/s)
     real(r8), pointer :: leafn_to_retransn_patch                   (:)     ! patch leaf N to retranslocated N pool (gN/m2/s)
     real(r8), pointer :: frootn_to_retransn_patch                  (:)     ! patch fine root N to retranslocated N pool (gN/m2/s)
     real(r8), pointer :: frootn_to_litter_patch                    (:)     ! patch fine root N litterfall (gN/m2/s)

     ! allocation fluxes
     real(r8), pointer :: retransn_to_npool_patch                   (:)     ! patch deployment of retranslocated N (gN/m2/s)  
     real(r8), pointer :: free_retransn_to_npool_patch              (:)     ! patch deployment of free retranslocated N (gN/m2/s)           
     real(r8), pointer :: sminn_to_npool_patch                      (:)     ! patch deployment of soil mineral N uptake (gN/m2/s)
     real(r8), pointer :: npool_to_grainn_patch                     (:)     ! patch allocation to grain N for prognostic crop (gN/m2/s)
     real(r8), pointer :: npool_to_grainn_storage_patch             (:)     ! patch allocation to grain N storage for prognostic crop (gN/m2/s)
     real(r8), pointer :: npool_to_leafn_patch                      (:)     ! patch allocation to leaf N (gN/m2/s)
     real(r8), pointer :: npool_to_leafn_storage_patch              (:)     ! patch allocation to leaf N storage (gN/m2/s)
     real(r8), pointer :: npool_to_frootn_patch                     (:)     ! patch allocation to fine root N (gN/m2/s)
     real(r8), pointer :: npool_to_frootn_storage_patch             (:)     ! patch allocation to fine root N storage (gN/m2/s)
     real(r8), pointer :: npool_to_livestemn_patch                  (:)     ! patch allocation to live stem N (gN/m2/s)
     real(r8), pointer :: npool_to_livestemn_storage_patch          (:)     ! patch allocation to live stem N storage (gN/m2/s)
     real(r8), pointer :: npool_to_deadstemn_patch                  (:)     ! patch allocation to dead stem N (gN/m2/s)
     real(r8), pointer :: npool_to_deadstemn_storage_patch          (:)     ! patch allocation to dead stem N storage (gN/m2/s)
     real(r8), pointer :: npool_to_livecrootn_patch                 (:)     ! patch allocation to live coarse root N (gN/m2/s)
     real(r8), pointer :: npool_to_livecrootn_storage_patch         (:)     ! patch allocation to live coarse root N storage (gN/m2/s)
     real(r8), pointer :: npool_to_deadcrootn_patch                 (:)     ! patch allocation to dead coarse root N (gN/m2/s)
     real(r8), pointer :: npool_to_deadcrootn_storage_patch         (:)     ! patch allocation to dead coarse root N storage (gN/m2/s)

     ! annual turnover of storage to transfer pools           
     real(r8), pointer :: grainn_storage_to_xfer_patch              (:)     ! patch grain N shift storage to transfer for prognostic crop (gN/m2/s)
     real(r8), pointer :: leafn_storage_to_xfer_patch               (:)     ! patch leaf N shift storage to transfer (gN/m2/s)
     real(r8), pointer :: frootn_storage_to_xfer_patch              (:)     ! patch fine root N shift storage to transfer (gN/m2/s)
     real(r8), pointer :: livestemn_storage_to_xfer_patch           (:)     ! patch live stem N shift storage to transfer (gN/m2/s)
     real(r8), pointer :: deadstemn_storage_to_xfer_patch           (:)     ! patch dead stem N shift storage to transfer (gN/m2/s)
     real(r8), pointer :: livecrootn_storage_to_xfer_patch          (:)     ! patch live coarse root N shift storage to transfer (gN/m2/s)
     real(r8), pointer :: deadcrootn_storage_to_xfer_patch          (:)     ! patch dead coarse root N shift storage to transfer (gN/m2/s)
     real(r8), pointer :: fert_patch                                (:)     ! patch applied fertilizer (gN/m2/s)
     real(r8), pointer :: fert_counter_patch                        (:)     ! patch >0 fertilize; <=0 not
     real(r8), pointer :: soyfixn_patch                             (:)     ! patch soybean fixed N (gN/m2/s)

     ! turnover of livewood to deadwood, with retranslocation 
     real(r8), pointer :: livestemn_to_deadstemn_patch              (:)     ! patch live stem N turnover (gN/m2/s)
     real(r8), pointer :: livestemn_to_retransn_patch               (:)     ! patch live stem N to retranslocated N pool (gN/m2/s)
     real(r8), pointer :: livecrootn_to_deadcrootn_patch            (:)     ! patch live coarse root N turnover (gN/m2/s)
     real(r8), pointer :: livecrootn_to_retransn_patch              (:)     ! patch live coarse root N to retranslocated N pool (gN/m2/s)

     ! summary (diagnostic) flux variables, not involved in mass balance
     real(r8), pointer :: ndeploy_patch                             (:)     ! patch total N deployed to growth and storage (gN/m2/s)
     real(r8), pointer :: wood_harvestn_patch                       (:)     ! patch total N losses to wood product pools (gN/m2/s)
     real(r8), pointer :: wood_harvestn_col                         (:)     ! col total N losses to wood product pools (gN/m2/s) (p2c)
<<<<<<< HEAD
     real(r8), pointer :: litfall_n_patch                           (:)     ! total N passed from plant to litter (gN/m2/s)

=======
>>>>>>> 73169ada
     ! phenology: litterfall and crop fluxes
     real(r8), pointer :: phenology_n_to_litr_met_n_col             (:,:)   ! col N fluxes associated with phenology (litterfall and crop) to litter metabolic pool (gN/m3/s)
     real(r8), pointer :: phenology_n_to_litr_cel_n_col             (:,:)   ! col N fluxes associated with phenology (litterfall and crop) to litter cellulose pool (gN/m3/s)
     real(r8), pointer :: phenology_n_to_litr_lig_n_col             (:,:)   ! col N fluxes associated with phenology (litterfall and crop) to litter lignin pool (gN/m3/s)

     ! gap mortality fluxes
     real(r8), pointer :: gap_mortality_n_to_litr_met_n_col         (:,:)   ! col N fluxes associated with gap mortality to litter metabolic pool (gN/m3/s)
     real(r8), pointer :: gap_mortality_n_to_litr_cel_n_col         (:,:)   ! col N fluxes associated with gap mortality to litter cellulose pool (gN/m3/s)
     real(r8), pointer :: gap_mortality_n_to_litr_lig_n_col         (:,:)   ! col N fluxes associated with gap mortality to litter lignin pool (gN/m3/s)
     real(r8), pointer :: gap_mortality_n_to_cwdn_col               (:,:)   ! col N fluxes associated with gap mortality to CWD pool (gN/m3/s)

     ! dynamic landcover fluxes
     real(r8), pointer :: dwt_seedn_to_leaf_patch                   (:)     ! (gN/m2/s) seed source to patch-level; although this is a patch-level flux, it is expressed per unit GRIDCELL area
     real(r8), pointer :: dwt_seedn_to_leaf_grc                     (:)     ! (gN/m2/s) dwt_seedn_to_leaf_patch summed to the gridcell-level
     real(r8), pointer :: dwt_seedn_to_deadstem_patch               (:)     ! (gN/m2/s) seed source to patch-level; although this is a patch-level flux, it is expressed per unit GRIDCELL area
     real(r8), pointer :: dwt_seedn_to_deadstem_grc                 (:)     ! (gN/m2/s) dwt_seedn_to_deadstem_patch summed to the gridcell-level
     real(r8), pointer :: dwt_conv_nflux_patch                      (:)     ! (gN/m2/s) conversion N flux (immediate loss to atm); although this is a patch-level flux, it is expressed per unit GRIDCELL area
     real(r8), pointer :: dwt_conv_nflux_grc                        (:)     ! (gN/m2/s) dwt_conv_nflux_patch summed to the gridcell-level
     real(r8), pointer :: dwt_wood_productn_gain_patch              (:)     ! patch (gN/m2/s) addition to wood product pools from landcover change; even though this is a patch-level flux, it is expressed per unit GRIDCELL area
     real(r8), pointer :: dwt_crop_productn_gain_patch              (:)     ! patch (gN/m2/s) addition to crop product pool from landcover change; even though this is a patch-level flux, it is expressed per unit GRIDCELL area
     real(r8), pointer :: dwt_frootn_to_litr_met_n_col              (:,:)   ! col (gN/m3/s) fine root to litter due to landcover change
     real(r8), pointer :: dwt_frootn_to_litr_cel_n_col              (:,:)   ! col (gN/m3/s) fine root to litter due to landcover change
     real(r8), pointer :: dwt_frootn_to_litr_lig_n_col              (:,:)   ! col (gN/m3/s) fine root to litter due to landcover change
     real(r8), pointer :: dwt_livecrootn_to_cwdn_col                (:,:)   ! col (gN/m3/s) live coarse root to CWD due to landcover change
     real(r8), pointer :: dwt_deadcrootn_to_cwdn_col                (:,:)   ! col (gN/m3/s) dead coarse root to CWD due to landcover change

     ! crop fluxes
     real(r8), pointer :: crop_seedn_to_leaf_patch                  (:)     ! patch (gN/m2/s) seed source to leaf, for crops
     
     ! Misc
     real(r8), pointer :: plant_ndemand_patch                       (:)     ! N flux required to support initial GPP (gN/m2/s)
     real(r8), pointer :: avail_retransn_patch                      (:)     ! N flux available from retranslocation pool (gN/m2/s)
     real(r8), pointer :: plant_nalloc_patch                        (:)     ! total allocated N flux (gN/m2/s)
     real(r8), pointer :: plant_ndemand_retrans_patch               (:)     ! The N demand pool generated for FUN2.0; mainly used for deciduous trees (gN/m2/s)
     real(r8), pointer :: plant_ndemand_season_patch                (:)     ! The N demand pool for seasonal deciduous (gN/m2/s)
     real(r8), pointer :: plant_ndemand_stress_patch                (:)     ! The N demand pool for stress deciduous   (gN/m2/s)
     real(r8), pointer :: Nactive_patch                             (:)     ! N acquired by mycorrhizal uptake  (gN/m2/s)
     real(r8), pointer :: Nnonmyc_patch                             (:)     ! N acquired by non-myc uptake      (gN/m2/s)
     real(r8), pointer :: Nam_patch                                 (:)     ! N acquired by AM plant            (gN/m2/s)
     real(r8), pointer :: Necm_patch                                (:)     ! N acquired by ECM plant           (gN/m2/s)
     real(r8), pointer :: Nactive_no3_patch                         (:)     ! N acquired by mycorrhizal uptake  (gN/m2/s)
     real(r8), pointer :: Nactive_nh4_patch                         (:)     ! N acquired by mycorrhizal uptake  (gN/m2/s)
     real(r8), pointer :: Nnonmyc_no3_patch                         (:)     ! N acquired by non-myc             (gN/m2/s)
     real(r8), pointer :: Nnonmyc_nh4_patch                         (:)     ! N acquired by non-myc             (gN/m2/s)
     real(r8), pointer :: Nam_no3_patch                             (:)     ! N acquired by AM plant            (gN/m2/s)
     real(r8), pointer :: Nam_nh4_patch                             (:)     ! N acquired by AM plant            (gN/m2/s)
     real(r8), pointer :: Necm_no3_patch                            (:)     ! N acquired by ECM plant           (gN/m2/s)
     real(r8), pointer :: Necm_nh4_patch                            (:)     ! N acquired by ECM plant           (gN/m2/s)
     real(r8), pointer :: Nfix_patch                                (:)     ! N acquired by Symbiotic BNF       (gN/m2/s)
     real(r8), pointer :: Npassive_patch                            (:)     ! N acquired by passive uptake      (gN/m2/s)
     real(r8), pointer :: Nretrans_patch                            (:)     ! N acquired by retranslocation     (gN/m2/s)
     real(r8), pointer :: Nretrans_org_patch                        (:)     ! N acquired by retranslocation     (gN/m2/s)
     real(r8), pointer :: Nretrans_season_patch                     (:)     ! N acquired by retranslocation     (gN/m2/s)
     real(r8), pointer :: Nretrans_stress_patch                     (:)     ! N acquired by retranslocation     (gN/m2/s)
     real(r8), pointer :: Nuptake_patch                             (:)     ! Total N uptake of FUN             (gN/m2/s)
     real(r8), pointer :: sminn_to_plant_fun_patch                  (:)     ! Total soil N uptake of FUN        (gN/m2/s)
     real(r8), pointer :: sminn_to_plant_fun_vr_patch               (:,:)   ! Total layer soil N uptake of FUN  (gN/m2/s)
     real(r8), pointer :: sminn_to_plant_fun_no3_vr_patch           (:,:)   ! Total layer no3 uptake of FUN     (gN/m2/s)
     real(r8), pointer :: sminn_to_plant_fun_nh4_vr_patch           (:,:)   ! Total layer nh4 uptake of FUN     (gN/m2/s)
     real(r8), pointer :: cost_nfix_patch                           (:)     ! Average cost of fixation          (gN/m2/s)
     real(r8), pointer :: cost_nactive_patch                        (:)     ! Average cost of active uptake     (gN/m2/s)
     real(r8), pointer :: cost_nretrans_patch                       (:)     ! Average cost of retranslocation   (gN/m2/s)
     real(r8), pointer :: nuptake_npp_fraction_patch                (:)    ! frac of npp spent on N acquisition   (gN/m2/s)

   contains

     procedure , public  :: Init   
     procedure , public  :: Restart
     procedure , public  :: SetValues
     procedure , public  :: ZeroDWT
     procedure , public  :: Summary => Summary_nitrogenflux
     procedure , private :: InitAllocate 
     procedure , private :: InitHistory
     procedure , private :: InitCold

  end type cnveg_nitrogenflux_type
  !------------------------------------------------------------------------

contains

  !------------------------------------------------------------------------
  subroutine Init(this, bounds)

    class(cnveg_nitrogenflux_type) :: this
    type(bounds_type), intent(in) :: bounds  

    call this%InitAllocate (bounds)
    call this%InitHistory (bounds)
    call this%InitCold (bounds)

  end subroutine Init

  !------------------------------------------------------------------------
  subroutine InitAllocate(this, bounds)
    !
    ! !DESCRIPTION:
    ! Initialize patch nitrogen flux
    !
    ! !ARGUMENTS:
    class (cnveg_nitrogenflux_type) :: this
    type(bounds_type) , intent(in) :: bounds  
    !
    ! !LOCAL VARIABLES:
    integer           :: begp,endp
    integer           :: begc,endc
    integer           :: begg,endg
    !------------------------------------------------------------------------

    begp = bounds%begp; endp = bounds%endp
    begc = bounds%begc; endc = bounds%endc
    begg = bounds%begg; endg = bounds%endg

    allocate(this%m_leafn_to_litter_patch                   (begp:endp)) ; this%m_leafn_to_litter_patch                   (:) = nan
    allocate(this%m_frootn_to_litter_patch                  (begp:endp)) ; this%m_frootn_to_litter_patch                  (:) = nan
    allocate(this%m_leafn_storage_to_litter_patch           (begp:endp)) ; this%m_leafn_storage_to_litter_patch           (:) = nan
    allocate(this%m_frootn_storage_to_litter_patch          (begp:endp)) ; this%m_frootn_storage_to_litter_patch          (:) = nan
    allocate(this%m_livestemn_storage_to_litter_patch       (begp:endp)) ; this%m_livestemn_storage_to_litter_patch       (:) = nan
    allocate(this%m_deadstemn_storage_to_litter_patch       (begp:endp)) ; this%m_deadstemn_storage_to_litter_patch       (:) = nan
    allocate(this%m_livecrootn_storage_to_litter_patch      (begp:endp)) ; this%m_livecrootn_storage_to_litter_patch      (:) = nan
    allocate(this%m_deadcrootn_storage_to_litter_patch      (begp:endp)) ; this%m_deadcrootn_storage_to_litter_patch      (:) = nan
    allocate(this%m_leafn_xfer_to_litter_patch              (begp:endp)) ; this%m_leafn_xfer_to_litter_patch              (:) = nan
    allocate(this%m_frootn_xfer_to_litter_patch             (begp:endp)) ; this%m_frootn_xfer_to_litter_patch             (:) = nan
    allocate(this%m_livestemn_xfer_to_litter_patch          (begp:endp)) ; this%m_livestemn_xfer_to_litter_patch          (:) = nan
    allocate(this%m_deadstemn_xfer_to_litter_patch          (begp:endp)) ; this%m_deadstemn_xfer_to_litter_patch          (:) = nan
    allocate(this%m_livecrootn_xfer_to_litter_patch         (begp:endp)) ; this%m_livecrootn_xfer_to_litter_patch         (:) = nan
    allocate(this%m_deadcrootn_xfer_to_litter_patch         (begp:endp)) ; this%m_deadcrootn_xfer_to_litter_patch         (:) = nan
    allocate(this%m_livestemn_to_litter_patch               (begp:endp)) ; this%m_livestemn_to_litter_patch               (:) = nan
    allocate(this%m_deadstemn_to_litter_patch               (begp:endp)) ; this%m_deadstemn_to_litter_patch               (:) = nan
    allocate(this%m_livecrootn_to_litter_patch              (begp:endp)) ; this%m_livecrootn_to_litter_patch              (:) = nan
    allocate(this%m_deadcrootn_to_litter_patch              (begp:endp)) ; this%m_deadcrootn_to_litter_patch              (:) = nan
    allocate(this%m_retransn_to_litter_patch                (begp:endp)) ; this%m_retransn_to_litter_patch                (:) = nan
    allocate(this%hrv_leafn_to_litter_patch                 (begp:endp)) ; this%hrv_leafn_to_litter_patch                 (:) = nan
    allocate(this%hrv_frootn_to_litter_patch                (begp:endp)) ; this%hrv_frootn_to_litter_patch                (:) = nan
    allocate(this%hrv_leafn_storage_to_litter_patch         (begp:endp)) ; this%hrv_leafn_storage_to_litter_patch         (:) = nan
    allocate(this%hrv_frootn_storage_to_litter_patch        (begp:endp)) ; this%hrv_frootn_storage_to_litter_patch        (:) = nan
    allocate(this%hrv_livestemn_storage_to_litter_patch     (begp:endp)) ; this%hrv_livestemn_storage_to_litter_patch     (:) = nan
    allocate(this%hrv_deadstemn_storage_to_litter_patch     (begp:endp)) ; this%hrv_deadstemn_storage_to_litter_patch     (:) = nan
    allocate(this%hrv_livecrootn_storage_to_litter_patch    (begp:endp)) ; this%hrv_livecrootn_storage_to_litter_patch    (:) = nan
    allocate(this%hrv_deadcrootn_storage_to_litter_patch    (begp:endp)) ; this%hrv_deadcrootn_storage_to_litter_patch    (:) = nan
    allocate(this%hrv_leafn_xfer_to_litter_patch            (begp:endp)) ; this%hrv_leafn_xfer_to_litter_patch            (:) = nan
    allocate(this%hrv_frootn_xfer_to_litter_patch           (begp:endp)) ; this%hrv_frootn_xfer_to_litter_patch           (:) = nan
    allocate(this%hrv_livestemn_xfer_to_litter_patch        (begp:endp)) ; this%hrv_livestemn_xfer_to_litter_patch        (:) = nan
    allocate(this%hrv_deadstemn_xfer_to_litter_patch        (begp:endp)) ; this%hrv_deadstemn_xfer_to_litter_patch        (:) = nan
    allocate(this%hrv_livecrootn_xfer_to_litter_patch       (begp:endp)) ; this%hrv_livecrootn_xfer_to_litter_patch       (:) = nan
    allocate(this%hrv_deadcrootn_xfer_to_litter_patch       (begp:endp)) ; this%hrv_deadcrootn_xfer_to_litter_patch       (:) = nan
    allocate(this%hrv_livestemn_to_litter_patch             (begp:endp)) ; this%hrv_livestemn_to_litter_patch             (:) = nan
    allocate(this%hrv_livecrootn_to_litter_patch            (begp:endp)) ; this%hrv_livecrootn_to_litter_patch            (:) = nan
    allocate(this%hrv_deadcrootn_to_litter_patch            (begp:endp)) ; this%hrv_deadcrootn_to_litter_patch            (:) = nan
    allocate(this%hrv_retransn_to_litter_patch              (begp:endp)) ; this%hrv_retransn_to_litter_patch              (:) = nan

    allocate(this%m_leafn_to_fire_patch                     (begp:endp)) ; this%m_leafn_to_fire_patch                     (:) = nan
    allocate(this%m_leafn_storage_to_fire_patch             (begp:endp)) ; this%m_leafn_storage_to_fire_patch             (:) = nan
    allocate(this%m_leafn_xfer_to_fire_patch                (begp:endp)) ; this%m_leafn_xfer_to_fire_patch                (:) = nan
    allocate(this%m_livestemn_to_fire_patch                 (begp:endp)) ; this%m_livestemn_to_fire_patch                 (:) = nan
    allocate(this%m_livestemn_storage_to_fire_patch         (begp:endp)) ; this%m_livestemn_storage_to_fire_patch         (:) = nan
    allocate(this%m_livestemn_xfer_to_fire_patch            (begp:endp)) ; this%m_livestemn_xfer_to_fire_patch            (:) = nan
    allocate(this%m_deadstemn_to_fire_patch                 (begp:endp)) ; this%m_deadstemn_to_fire_patch                 (:) = nan
    allocate(this%m_deadstemn_storage_to_fire_patch         (begp:endp)) ; this%m_deadstemn_storage_to_fire_patch         (:) = nan
    allocate(this%m_deadstemn_xfer_to_fire_patch            (begp:endp)) ; this%m_deadstemn_xfer_to_fire_patch            (:) = nan
    allocate(this%m_frootn_to_fire_patch                    (begp:endp)) ; this%m_frootn_to_fire_patch                    (:) = nan
    allocate(this%m_frootn_storage_to_fire_patch            (begp:endp)) ; this%m_frootn_storage_to_fire_patch            (:) = nan
    allocate(this%m_frootn_xfer_to_fire_patch               (begp:endp)) ; this%m_frootn_xfer_to_fire_patch               (:) = nan
    allocate(this%m_livecrootn_to_fire_patch                (begp:endp)) ;     
    allocate(this%m_livecrootn_storage_to_fire_patch        (begp:endp)) ; this%m_livecrootn_storage_to_fire_patch        (:) = nan
    allocate(this%m_livecrootn_xfer_to_fire_patch           (begp:endp)) ; this%m_livecrootn_xfer_to_fire_patch           (:) = nan
    allocate(this%m_deadcrootn_to_fire_patch                (begp:endp)) ; this%m_deadcrootn_to_fire_patch                (:) = nan
    allocate(this%m_deadcrootn_storage_to_fire_patch        (begp:endp)) ; this%m_deadcrootn_storage_to_fire_patch        (:) = nan
    allocate(this%m_deadcrootn_xfer_to_fire_patch           (begp:endp)) ; this%m_deadcrootn_xfer_to_fire_patch           (:) = nan
    allocate(this%m_retransn_to_fire_patch                  (begp:endp)) ; this%m_retransn_to_fire_patch                  (:) = nan

    allocate(this%m_leafn_to_litter_fire_patch              (begp:endp)) ; this%m_leafn_to_litter_fire_patch              (:) = nan
    allocate(this%m_leafn_storage_to_litter_fire_patch      (begp:endp)) ; this%m_leafn_storage_to_litter_fire_patch      (:) = nan
    allocate(this%m_leafn_xfer_to_litter_fire_patch         (begp:endp)) ; this%m_leafn_xfer_to_litter_fire_patch         (:) = nan
    allocate(this%m_livestemn_to_litter_fire_patch          (begp:endp)) ; this%m_livestemn_to_litter_fire_patch          (:) = nan
    allocate(this%m_livestemn_storage_to_litter_fire_patch  (begp:endp)) ; this%m_livestemn_storage_to_litter_fire_patch  (:) = nan
    allocate(this%m_livestemn_xfer_to_litter_fire_patch     (begp:endp)) ; this%m_livestemn_xfer_to_litter_fire_patch     (:) = nan
    allocate(this%m_livestemn_to_deadstemn_fire_patch       (begp:endp)) ; this%m_livestemn_to_deadstemn_fire_patch       (:) = nan
    allocate(this%m_deadstemn_to_litter_fire_patch          (begp:endp)) ; this%m_deadstemn_to_litter_fire_patch          (:) = nan
    allocate(this%m_deadstemn_storage_to_litter_fire_patch  (begp:endp)) ; this%m_deadstemn_storage_to_litter_fire_patch  (:) = nan
    allocate(this%m_deadstemn_xfer_to_litter_fire_patch     (begp:endp)) ; this%m_deadstemn_xfer_to_litter_fire_patch     (:) = nan
    allocate(this%m_frootn_to_litter_fire_patch             (begp:endp)) ; this%m_frootn_to_litter_fire_patch             (:) = nan
    allocate(this%m_frootn_storage_to_litter_fire_patch     (begp:endp)) ; this%m_frootn_storage_to_litter_fire_patch     (:) = nan
    allocate(this%m_frootn_xfer_to_litter_fire_patch        (begp:endp)) ; this%m_frootn_xfer_to_litter_fire_patch        (:) = nan
    allocate(this%m_livecrootn_to_litter_fire_patch         (begp:endp)) ; this%m_livecrootn_to_litter_fire_patch         (:) = nan
    allocate(this%m_livecrootn_storage_to_litter_fire_patch (begp:endp)) ; this%m_livecrootn_storage_to_litter_fire_patch (:) = nan
    allocate(this%m_livecrootn_xfer_to_litter_fire_patch    (begp:endp)) ; this%m_livecrootn_xfer_to_litter_fire_patch    (:) = nan
    allocate(this%m_livecrootn_to_deadcrootn_fire_patch     (begp:endp)) ; this%m_livecrootn_to_deadcrootn_fire_patch     (:) = nan
    allocate(this%m_deadcrootn_to_litter_fire_patch         (begp:endp)) ; this%m_deadcrootn_to_litter_fire_patch         (:) = nan
    allocate(this%m_deadcrootn_storage_to_litter_fire_patch (begp:endp)) ; this%m_deadcrootn_storage_to_litter_fire_patch (:) = nan
    allocate(this%m_deadcrootn_xfer_to_litter_fire_patch    (begp:endp)) ; this%m_deadcrootn_xfer_to_litter_fire_patch    (:) = nan
    allocate(this%m_retransn_to_litter_fire_patch           (begp:endp)) ; this%m_retransn_to_litter_fire_patch           (:) = nan

    allocate(this%leafn_xfer_to_leafn_patch                 (begp:endp)) ; this%leafn_xfer_to_leafn_patch                 (:) = nan
    allocate(this%frootn_xfer_to_frootn_patch               (begp:endp)) ; this%frootn_xfer_to_frootn_patch               (:) = nan
    allocate(this%livestemn_xfer_to_livestemn_patch         (begp:endp)) ; this%livestemn_xfer_to_livestemn_patch         (:) = nan
    allocate(this%deadstemn_xfer_to_deadstemn_patch         (begp:endp)) ; this%deadstemn_xfer_to_deadstemn_patch         (:) = nan
    allocate(this%livecrootn_xfer_to_livecrootn_patch       (begp:endp)) ; this%livecrootn_xfer_to_livecrootn_patch       (:) = nan
    allocate(this%deadcrootn_xfer_to_deadcrootn_patch       (begp:endp)) ; this%deadcrootn_xfer_to_deadcrootn_patch       (:) = nan
    allocate(this%leafn_to_litter_patch                     (begp:endp)) ; this%leafn_to_litter_patch                     (:) = nan
    allocate(this%leafn_to_retransn_patch                   (begp:endp)) ; this%leafn_to_retransn_patch                   (:) = nan
    allocate(this%frootn_to_retransn_patch                  (begp:endp)) ; this%frootn_to_retransn_patch                  (:) = nan
    allocate(this%frootn_to_litter_patch                    (begp:endp)) ; this%frootn_to_litter_patch                    (:) = nan
    allocate(this%retransn_to_npool_patch                   (begp:endp)) ; this%retransn_to_npool_patch                   (:) = nan
    allocate(this%free_retransn_to_npool_patch              (begp:endp)) ; this%free_retransn_to_npool_patch              (:) = nan
    allocate(this%sminn_to_npool_patch                      (begp:endp)) ; this%sminn_to_npool_patch                      (:) = nan

    allocate(this%npool_to_leafn_patch                      (begp:endp)) ; this%npool_to_leafn_patch                      (:) = nan
    allocate(this%npool_to_leafn_storage_patch              (begp:endp)) ; this%npool_to_leafn_storage_patch              (:) = nan
    allocate(this%npool_to_frootn_patch                     (begp:endp)) ; this%npool_to_frootn_patch                     (:) = nan
    allocate(this%npool_to_frootn_storage_patch             (begp:endp)) ; this%npool_to_frootn_storage_patch             (:) = nan
    allocate(this%npool_to_livestemn_patch                  (begp:endp)) ; this%npool_to_livestemn_patch                  (:) = nan
    allocate(this%npool_to_livestemn_storage_patch          (begp:endp)) ; this%npool_to_livestemn_storage_patch          (:) = nan
    allocate(this%npool_to_deadstemn_patch                  (begp:endp)) ; this%npool_to_deadstemn_patch                  (:) = nan
    allocate(this%npool_to_deadstemn_storage_patch          (begp:endp)) ; this%npool_to_deadstemn_storage_patch          (:) = nan
    allocate(this%npool_to_livecrootn_patch                 (begp:endp)) ; this%npool_to_livecrootn_patch                 (:) = nan
    allocate(this%npool_to_livecrootn_storage_patch         (begp:endp)) ; this%npool_to_livecrootn_storage_patch         (:) = nan
    allocate(this%npool_to_deadcrootn_patch                 (begp:endp)) ; this%npool_to_deadcrootn_patch                 (:) = nan
    allocate(this%npool_to_deadcrootn_storage_patch         (begp:endp)) ; this%npool_to_deadcrootn_storage_patch         (:) = nan
    allocate(this%leafn_storage_to_xfer_patch               (begp:endp)) ; this%leafn_storage_to_xfer_patch               (:) = nan
    allocate(this%frootn_storage_to_xfer_patch              (begp:endp)) ; this%frootn_storage_to_xfer_patch              (:) = nan
    allocate(this%livestemn_storage_to_xfer_patch           (begp:endp)) ; this%livestemn_storage_to_xfer_patch           (:) = nan
    allocate(this%deadstemn_storage_to_xfer_patch           (begp:endp)) ; this%deadstemn_storage_to_xfer_patch           (:) = nan
    allocate(this%livecrootn_storage_to_xfer_patch          (begp:endp)) ; this%livecrootn_storage_to_xfer_patch          (:) = nan
    allocate(this%deadcrootn_storage_to_xfer_patch          (begp:endp)) ; this%deadcrootn_storage_to_xfer_patch          (:) = nan
    allocate(this%livestemn_to_deadstemn_patch              (begp:endp)) ; this%livestemn_to_deadstemn_patch              (:) = nan
    allocate(this%livestemn_to_retransn_patch               (begp:endp)) ; this%livestemn_to_retransn_patch               (:) = nan
    allocate(this%livecrootn_to_deadcrootn_patch            (begp:endp)) ; this%livecrootn_to_deadcrootn_patch            (:) = nan
    allocate(this%livecrootn_to_retransn_patch              (begp:endp)) ; this%livecrootn_to_retransn_patch              (:) = nan
    allocate(this%ndeploy_patch                             (begp:endp)) ; this%ndeploy_patch                             (:) = nan
    allocate(this%wood_harvestn_patch                       (begp:endp)) ; this%wood_harvestn_patch                       (:) = nan
    allocate(this%fire_nloss_patch                          (begp:endp)) ; this%fire_nloss_patch                          (:) = nan
    allocate(this%npool_to_grainn_patch                     (begp:endp)) ; this%npool_to_grainn_patch                     (:) = nan
    allocate(this%npool_to_grainn_storage_patch             (begp:endp)) ; this%npool_to_grainn_storage_patch             (:) = nan
    allocate(this%livestemn_to_litter_patch                 (begp:endp)) ; this%livestemn_to_litter_patch                 (:) = nan
    allocate(this%grainn_to_food_patch                      (begp:endp)) ; this%grainn_to_food_patch                      (:) = nan
    allocate(this%grainn_to_seed_patch                      (begp:endp)) ; this%grainn_to_seed_patch                      (:) = nan
    allocate(this%grainn_xfer_to_grainn_patch               (begp:endp)) ; this%grainn_xfer_to_grainn_patch               (:) = nan
    allocate(this%grainn_storage_to_xfer_patch              (begp:endp)) ; this%grainn_storage_to_xfer_patch              (:) = nan
    allocate(this%fert_patch                                (begp:endp)) ; this%fert_patch                                (:) = nan
    allocate(this%fert_counter_patch                        (begp:endp)) ; this%fert_counter_patch                        (:) = nan
    allocate(this%soyfixn_patch                             (begp:endp)) ; this%soyfixn_patch                             (:) = nan

    allocate(this%grainn_to_cropprodn_patch                 (begp:endp)) ; this%grainn_to_cropprodn_patch                 (:) = nan
    allocate(this%grainn_to_cropprodn_col                   (begc:endc)) ; this%grainn_to_cropprodn_col                   (:) = nan

    allocate(this%fire_nloss_col                            (begc:endc)) ; this%fire_nloss_col                            (:) = nan
    allocate(this%fire_nloss_p2c_col                        (begc:endc)) ; this%fire_nloss_p2c_col                        (:) = nan

    allocate(this%m_n_to_litr_met_fire_col     (begc:endc,1:nlevdecomp_full)) ; this%m_n_to_litr_met_fire_col     (:,:) = nan
    allocate(this%m_n_to_litr_cel_fire_col     (begc:endc,1:nlevdecomp_full)) ; this%m_n_to_litr_cel_fire_col     (:,:) = nan
    allocate(this%m_n_to_litr_lig_fire_col     (begc:endc,1:nlevdecomp_full)) ; this%m_n_to_litr_lig_fire_col     (:,:) = nan

    allocate(this%dwt_seedn_to_leaf_patch      (begp:endp))                   ; this%dwt_seedn_to_leaf_patch      (:)   = nan
    allocate(this%dwt_seedn_to_leaf_grc        (begg:endg))                   ; this%dwt_seedn_to_leaf_grc        (:)   = nan
    allocate(this%dwt_seedn_to_deadstem_patch  (begp:endp))                   ; this%dwt_seedn_to_deadstem_patch  (:)   = nan
    allocate(this%dwt_seedn_to_deadstem_grc    (begg:endg))                   ; this%dwt_seedn_to_deadstem_grc    (:)   = nan
    allocate(this%dwt_conv_nflux_patch         (begp:endp))                   ; this%dwt_conv_nflux_patch         (:)   = nan
    allocate(this%dwt_conv_nflux_grc           (begg:endg))                   ; this%dwt_conv_nflux_grc           (:)   = nan
    allocate(this%dwt_wood_productn_gain_patch (begp:endp))                   ; this%dwt_wood_productn_gain_patch (:)   = nan
    allocate(this%dwt_crop_productn_gain_patch (begp:endp))                   ; this%dwt_crop_productn_gain_patch (:)   = nan
    allocate(this%wood_harvestn_col            (begc:endc))                   ; this%wood_harvestn_col            (:)   = nan

    allocate(this%litfall_n_patch (begp:endp))                                ; this%litfall_n_patch (:)                = nan

    allocate(this%dwt_frootn_to_litr_met_n_col (begc:endc,1:nlevdecomp_full)) ; this%dwt_frootn_to_litr_met_n_col (:,:) = nan
    allocate(this%dwt_frootn_to_litr_cel_n_col (begc:endc,1:nlevdecomp_full)) ; this%dwt_frootn_to_litr_cel_n_col (:,:) = nan
    allocate(this%dwt_frootn_to_litr_lig_n_col (begc:endc,1:nlevdecomp_full)) ; this%dwt_frootn_to_litr_lig_n_col (:,:) = nan
    allocate(this%dwt_livecrootn_to_cwdn_col   (begc:endc,1:nlevdecomp_full)) ; this%dwt_livecrootn_to_cwdn_col   (:,:) = nan
    allocate(this%dwt_deadcrootn_to_cwdn_col   (begc:endc,1:nlevdecomp_full)) ; this%dwt_deadcrootn_to_cwdn_col   (:,:) = nan

    allocate(this%crop_seedn_to_leaf_patch     (begp:endp))                   ; this%crop_seedn_to_leaf_patch     (:)   = nan

    allocate(this%m_decomp_npools_to_fire_vr_col    (begc:endc,1:nlevdecomp_full,1:ndecomp_pools))
    allocate(this%m_decomp_npools_to_fire_col       (begc:endc,1:ndecomp_pools                  ))

    this%m_decomp_npools_to_fire_vr_col   (:,:,:) = nan
    this%m_decomp_npools_to_fire_col      (:,:)   = nan

    allocate(this%phenology_n_to_litr_met_n_col     (begc:endc, 1:nlevdecomp_full))
    allocate(this%phenology_n_to_litr_cel_n_col     (begc:endc, 1:nlevdecomp_full))
    allocate(this%phenology_n_to_litr_lig_n_col     (begc:endc, 1:nlevdecomp_full))
    allocate(this%gap_mortality_n_to_litr_met_n_col (begc:endc, 1:nlevdecomp_full))
    allocate(this%gap_mortality_n_to_litr_cel_n_col (begc:endc, 1:nlevdecomp_full))
    allocate(this%gap_mortality_n_to_litr_lig_n_col (begc:endc, 1:nlevdecomp_full))
    allocate(this%gap_mortality_n_to_cwdn_col       (begc:endc, 1:nlevdecomp_full))
    allocate(this%fire_mortality_n_to_cwdn_col      (begc:endc, 1:nlevdecomp_full))
    allocate(this%harvest_n_to_litr_met_n_col       (begc:endc, 1:nlevdecomp_full))
    allocate(this%harvest_n_to_litr_cel_n_col       (begc:endc, 1:nlevdecomp_full))
    allocate(this%harvest_n_to_litr_lig_n_col       (begc:endc, 1:nlevdecomp_full))
    allocate(this%harvest_n_to_cwdn_col             (begc:endc, 1:nlevdecomp_full))

    this%phenology_n_to_litr_met_n_col     (:,:) = nan
    this%phenology_n_to_litr_cel_n_col     (:,:) = nan
    this%phenology_n_to_litr_lig_n_col     (:,:) = nan
    this%gap_mortality_n_to_litr_met_n_col (:,:) = nan
    this%gap_mortality_n_to_litr_cel_n_col (:,:) = nan
    this%gap_mortality_n_to_litr_lig_n_col (:,:) = nan
    this%gap_mortality_n_to_cwdn_col       (:,:) = nan
    this%fire_mortality_n_to_cwdn_col      (:,:) = nan
    this%harvest_n_to_litr_met_n_col       (:,:) = nan
    this%harvest_n_to_litr_cel_n_col       (:,:) = nan
    this%harvest_n_to_litr_lig_n_col       (:,:) = nan
    this%harvest_n_to_cwdn_col             (:,:) = nan

    allocate(this%plant_ndemand_patch         (begp:endp)) ;    this%plant_ndemand_patch         (:) = nan
    allocate(this%avail_retransn_patch        (begp:endp)) ;    this%avail_retransn_patch        (:) = nan
    allocate(this%plant_nalloc_patch          (begp:endp)) ;    this%plant_nalloc_patch          (:) = nan

    allocate(this%plant_ndemand_retrans_patch (begp:endp)) ;    this%plant_ndemand_retrans_patch (:) = nan
    allocate(this%plant_ndemand_season_patch  (begp:endp)) ;    this%plant_ndemand_season_patch  (:) = nan
    allocate(this%plant_ndemand_stress_patch  (begp:endp)) ;    this%plant_ndemand_stress_patch  (:) = nan
    allocate(this%Nactive_patch               (begp:endp)) ;    this%Nactive_patch               (:) = nan 
    allocate(this%Nnonmyc_patch               (begp:endp)) ;    this%Nnonmyc_patch               (:) = nan
    allocate(this%Nam_patch                   (begp:endp)) ;    this%Nam_patch                   (:) = nan
    allocate(this%Necm_patch                  (begp:endp)) ;    this%Necm_patch                  (:) = nan
    allocate(this%Nactive_no3_patch           (begp:endp)) ;    this%Nactive_no3_patch           (:) = nan
    allocate(this%Nactive_nh4_patch           (begp:endp)) ;    this%Nactive_nh4_patch           (:) = nan
    allocate(this%Nnonmyc_no3_patch           (begp:endp)) ;    this%Nnonmyc_no3_patch           (:) = nan
    allocate(this%Nnonmyc_nh4_patch           (begp:endp)) ;    this%Nnonmyc_nh4_patch           (:) = nan
    allocate(this%Nam_no3_patch               (begp:endp)) ;    this%Nam_no3_patch               (:) = nan
    allocate(this%Nam_nh4_patch               (begp:endp)) ;    this%Nam_nh4_patch               (:) = nan
    allocate(this%Necm_no3_patch              (begp:endp)) ;    this%Necm_no3_patch              (:) = nan
    allocate(this%Necm_nh4_patch              (begp:endp)) ;    this%Necm_nh4_patch              (:) = nan
    allocate(this%Npassive_patch              (begp:endp)) ;    this%Npassive_patch              (:) = nan
    allocate(this%Nfix_patch                  (begp:endp)) ;    this%Nfix_patch                  (:) = nan
    allocate(this%Nretrans_patch              (begp:endp)) ;    this%Nretrans_patch              (:) = nan
    allocate(this%Nretrans_org_patch          (begp:endp)) ;    this%Nretrans_org_patch          (:) = nan
    allocate(this%Nretrans_season_patch       (begp:endp)) ;    this%Nretrans_season_patch       (:) = nan
    allocate(this%Nretrans_stress_patch       (begp:endp)) ;    this%Nretrans_stress_patch       (:) = nan 
    allocate(this%Nuptake_patch               (begp:endp)) ;    this%Nuptake_patch               (:) = nan
    allocate(this%sminn_to_plant_fun_patch    (begp:endp)) ;    this%sminn_to_plant_fun_patch    (:) = nan
    allocate(this%sminn_to_plant_fun_vr_patch (begp:endp,1:nlevdecomp_full)) 
    this%sminn_to_plant_fun_vr_patch          (:,:) = nan
    allocate(this%sminn_to_plant_fun_no3_vr_patch (begp:endp,1:nlevdecomp_full))  
    this%sminn_to_plant_fun_no3_vr_patch      (:,:) = nan
    allocate(this%sminn_to_plant_fun_nh4_vr_patch (begp:endp,1:nlevdecomp_full))  
    this%sminn_to_plant_fun_nh4_vr_patch      (:,:) = nan
    allocate(this%cost_nfix_patch              (begp:endp)) ;    this%cost_nfix_patch            (:) = nan
    allocate(this%cost_nactive_patch           (begp:endp)) ;    this%cost_nactive_patch         (:) = nan
    allocate(this%cost_nretrans_patch          (begp:endp)) ;    this%cost_nretrans_patch        (:) = nan
    allocate(this%nuptake_npp_fraction_patch   (begp:endp)) ;    this%nuptake_npp_fraction_patch            (:) = nan

  end subroutine InitAllocate

  !------------------------------------------------------------------------
  subroutine InitHistory(this, bounds)
    !
    ! !DESCRIPTION:
    ! Initialize module data structure
    !
    ! !USES:
    use shr_infnan_mod , only : nan => shr_infnan_nan, assignment(=)
    use clm_varpar     , only : nlevsno, nlevgrnd
    use histFileMod    , only : hist_addfld1d, hist_addfld2d, hist_addfld_decomp
    !
    ! !ARGUMENTS:
    class(cnveg_nitrogenflux_type) :: this
    type(bounds_type), intent(in) :: bounds  
    !
    ! !LOCAL VARIABLES:
    integer        :: k,l
    integer        :: begp, endp
    integer        :: begc, endc
    integer        :: begg, endg
    character(10)  :: active
    character(24)  :: fieldname
    character(100) :: longname
    character(8)   :: vr_suffix
    real(r8), pointer :: data2dptr(:,:), data1dptr(:) ! temp. pointers for slicing larger arrays
    !------------------------------------------------------------------------

    begp = bounds%begp; endp= bounds%endp
    begc = bounds%begc; endc= bounds%endc
    begg = bounds%begg; endg= bounds%endg

    ! add suffix if number of soil decomposition depths is greater than 1
    if (nlevdecomp > 1) then
       vr_suffix = "_vr"
    else 
       vr_suffix = ""
    endif

    this%m_leafn_to_litter_patch(begp:endp) = spval
    call hist_addfld1d (fname='M_LEAFN_TO_LITTER', units='gN/m^2/s', &
         avgflag='A', long_name='leaf N mortality', &
         ptr_patch=this%m_leafn_to_litter_patch, default='inactive')

    this%m_frootn_to_litter_patch(begp:endp) = spval
    call hist_addfld1d (fname='M_FROOTN_TO_LITTER', units='gN/m^2/s', &
         avgflag='A', long_name='fine root N mortality', &
         ptr_patch=this%m_frootn_to_litter_patch, default='inactive')

    this%m_leafn_storage_to_litter_patch(begp:endp) = spval
    call hist_addfld1d (fname='M_LEAFN_STORAGE_TO_LITTER', units='gN/m^2/s', &
         avgflag='A', long_name='leaf N storage mortality', &
         ptr_patch=this%m_leafn_storage_to_litter_patch, default='inactive')

    this%m_frootn_storage_to_litter_patch(begp:endp) = spval
    call hist_addfld1d (fname='M_FROOTN_STORAGE_TO_LITTER', units='gN/m^2/s', &
         avgflag='A', long_name='fine root N storage mortality', &
         ptr_patch=this%m_frootn_storage_to_litter_patch, default='inactive')

    this%m_livestemn_storage_to_litter_patch(begp:endp) = spval
    call hist_addfld1d (fname='M_LIVESTEMN_STORAGE_TO_LITTER', units='gN/m^2/s', &
         avgflag='A', long_name='live stem N storage mortality', &
         ptr_patch=this%m_livestemn_storage_to_litter_patch, default='inactive')

    this%m_deadstemn_storage_to_litter_patch(begp:endp) = spval
    call hist_addfld1d (fname='M_DEADSTEMN_STORAGE_TO_LITTER', units='gN/m^2/s', &
         avgflag='A', long_name='dead stem N storage mortality', &
         ptr_patch=this%m_deadstemn_storage_to_litter_patch, default='inactive')

    this%m_livecrootn_storage_to_litter_patch(begp:endp) = spval
    call hist_addfld1d (fname='M_LIVECROOTN_STORAGE_TO_LITTER', units='gN/m^2/s', &
         avgflag='A', long_name='live coarse root N storage mortality', &
         ptr_patch=this%m_livecrootn_storage_to_litter_patch, default='inactive')

    this%m_deadcrootn_storage_to_litter_patch(begp:endp) = spval
    call hist_addfld1d (fname='M_DEADCROOTN_STORAGE_TO_LITTER', units='gN/m^2/s', &
         avgflag='A', long_name='dead coarse root N storage mortality', &
         ptr_patch=this%m_deadcrootn_storage_to_litter_patch, default='inactive')

    this%m_leafn_xfer_to_litter_patch(begp:endp) = spval
    call hist_addfld1d (fname='M_LEAFN_XFER_TO_LITTER', units='gN/m^2/s', &
         avgflag='A', long_name='leaf N transfer mortality', &
         ptr_patch=this%m_leafn_xfer_to_litter_patch, default='inactive')

    this%m_frootn_xfer_to_litter_patch(begp:endp) = spval
    call hist_addfld1d (fname='M_FROOTN_XFER_TO_LITTER', units='gN/m^2/s', &
         avgflag='A', long_name='fine root N transfer mortality', &
         ptr_patch=this%m_frootn_xfer_to_litter_patch, default='inactive')

    this%m_livestemn_xfer_to_litter_patch(begp:endp) = spval
    call hist_addfld1d (fname='M_LIVESTEMN_XFER_TO_LITTER', units='gN/m^2/s', &
         avgflag='A', long_name='live stem N transfer mortality', &
         ptr_patch=this%m_livestemn_xfer_to_litter_patch, default='inactive')

    this%m_deadstemn_xfer_to_litter_patch(begp:endp) = spval
    call hist_addfld1d (fname='M_DEADSTEMN_XFER_TO_LITTER', units='gN/m^2/s', &
         avgflag='A', long_name='dead stem N transfer mortality', &
         ptr_patch=this%m_deadstemn_xfer_to_litter_patch, default='inactive')

    this%m_livecrootn_xfer_to_litter_patch(begp:endp) = spval
    call hist_addfld1d (fname='M_LIVECROOTN_XFER_TO_LITTER', units='gN/m^2/s', &
         avgflag='A', long_name='live coarse root N transfer mortality', &
         ptr_patch=this%m_livecrootn_xfer_to_litter_patch, default='inactive')

    this%m_deadcrootn_xfer_to_litter_patch(begp:endp) = spval
    call hist_addfld1d (fname='M_DEADCROOTN_XFER_TO_LITTER', units='gN/m^2/s', &
         avgflag='A', long_name='dead coarse root N transfer mortality', &
         ptr_patch=this%m_deadcrootn_xfer_to_litter_patch, default='inactive')

    this%m_livestemn_to_litter_patch(begp:endp) = spval
    call hist_addfld1d (fname='M_LIVESTEMN_TO_LITTER', units='gN/m^2/s', &
         avgflag='A', long_name='live stem N mortality', &
         ptr_patch=this%m_livestemn_to_litter_patch, default='inactive')

    this%m_deadstemn_to_litter_patch(begp:endp) = spval
    call hist_addfld1d (fname='M_DEADSTEMN_TO_LITTER', units='gN/m^2/s', &
         avgflag='A', long_name='dead stem N mortality', &
         ptr_patch=this%m_deadstemn_to_litter_patch, default='inactive')

    this%m_livecrootn_to_litter_patch(begp:endp) = spval
    call hist_addfld1d (fname='M_LIVECROOTN_TO_LITTER', units='gN/m^2/s', &
         avgflag='A', long_name='live coarse root N mortality', &
         ptr_patch=this%m_livecrootn_to_litter_patch, default='inactive')

    this%m_deadcrootn_to_litter_patch(begp:endp) = spval
    call hist_addfld1d (fname='M_DEADCROOTN_TO_LITTER', units='gN/m^2/s', &
         avgflag='A', long_name='dead coarse root N mortality', &
         ptr_patch=this%m_deadcrootn_to_litter_patch, default='inactive')

    this%m_retransn_to_litter_patch(begp:endp) = spval
    call hist_addfld1d (fname='M_RETRANSN_TO_LITTER', units='gN/m^2/s', &
         avgflag='A', long_name='retranslocated N pool mortality', &
         ptr_patch=this%m_retransn_to_litter_patch, default='inactive')

    this%m_leafn_to_fire_patch(begp:endp) = spval
    call hist_addfld1d (fname='M_LEAFN_TO_FIRE', units='gN/m^2/s', &
         avgflag='A', long_name='leaf N fire loss', &
         ptr_patch=this%m_leafn_to_fire_patch, default='inactive')

    this%m_frootn_to_fire_patch(begp:endp) = spval
    call hist_addfld1d (fname='M_FROOTN_TO_FIRE', units='gN/m^2/s', &
         avgflag='A', long_name='fine root N fire loss ', &
         ptr_patch=this%m_frootn_to_fire_patch, default='inactive')

    this%m_leafn_storage_to_fire_patch(begp:endp) = spval
    call hist_addfld1d (fname='M_LEAFN_STORAGE_TO_FIRE', units='gN/m^2/s', &
         avgflag='A', long_name='leaf N storage fire loss', &
         ptr_patch=this%m_leafn_storage_to_fire_patch, default='inactive')

    this%m_frootn_storage_to_fire_patch(begp:endp) = spval
    call hist_addfld1d (fname='M_FROOTN_STORAGE_TO_FIRE', units='gN/m^2/s', &
         avgflag='A', long_name='fine root N storage fire loss', &
         ptr_patch=this%m_frootn_storage_to_fire_patch, default='inactive')

    this%m_livestemn_storage_to_fire_patch(begp:endp) = spval
    call hist_addfld1d (fname='M_LIVESTEMN_STORAGE_TO_FIRE', units='gN/m^2/s', &
         avgflag='A', long_name='live stem N storage fire loss', &
         ptr_patch=this%m_livestemn_storage_to_fire_patch, default='inactive')

    this%m_deadstemn_storage_to_fire_patch(begp:endp) = spval
    call hist_addfld1d (fname='M_DEADSTEMN_STORAGE_TO_FIRE', units='gN/m^2/s', &
         avgflag='A', long_name='dead stem N storage fire loss', &
         ptr_patch=this%m_deadstemn_storage_to_fire_patch, default='inactive')

    this%m_livecrootn_storage_to_fire_patch(begp:endp) = spval
    call hist_addfld1d (fname='M_LIVECROOTN_STORAGE_TO_FIRE', units='gN/m^2/s', &
         avgflag='A', long_name='live coarse root N storage fire loss', &
         ptr_patch=this%m_livecrootn_storage_to_fire_patch, default='inactive')

    this%m_deadcrootn_storage_to_fire_patch(begp:endp) = spval
    call hist_addfld1d (fname='M_DEADCROOTN_STORAGE_TO_FIRE', units='gN/m^2/s', &
         avgflag='A', long_name='dead coarse root N storage fire loss', &
         ptr_patch=this%m_deadcrootn_storage_to_fire_patch, default='inactive')

    this%m_leafn_xfer_to_fire_patch(begp:endp) = spval
    call hist_addfld1d (fname='M_LEAFN_XFER_TO_FIRE', units='gN/m^2/s', &
         avgflag='A', long_name='leaf N transfer fire loss', &
         ptr_patch=this%m_leafn_xfer_to_fire_patch, default='inactive')

    this%m_frootn_xfer_to_fire_patch(begp:endp) = spval
    call hist_addfld1d (fname='M_FROOTN_XFER_TO_FIRE', units='gN/m^2/s', &
         avgflag='A', long_name='fine root N transfer fire loss', &
         ptr_patch=this%m_frootn_xfer_to_fire_patch, default='inactive')

    this%m_livestemn_xfer_to_fire_patch(begp:endp) = spval
    call hist_addfld1d (fname='M_LIVESTEMN_XFER_TO_FIRE', units='gN/m^2/s', &
         avgflag='A', long_name='live stem N transfer fire loss', &
         ptr_patch=this%m_livestemn_xfer_to_fire_patch, default='inactive')

    this%m_deadstemn_xfer_to_fire_patch(begp:endp) = spval
    call hist_addfld1d (fname='M_DEADSTEMN_XFER_TO_FIRE', units='gN/m^2/s', &
         avgflag='A', long_name='dead stem N transfer fire loss', &
         ptr_patch=this%m_deadstemn_xfer_to_fire_patch, default='inactive')

    this%m_livecrootn_xfer_to_fire_patch(begp:endp) = spval
    call hist_addfld1d (fname='M_LIVECROOTN_XFER_TO_FIRE', units='gN/m^2/s', &
         avgflag='A', long_name='live coarse root N transfer fire loss', &
         ptr_patch=this%m_livecrootn_xfer_to_fire_patch, default='inactive')

    this%m_deadcrootn_xfer_to_fire_patch(begp:endp) = spval
    call hist_addfld1d (fname='M_DEADCROOTN_XFER_TO_FIRE', units='gN/m^2/s', &
         avgflag='A', long_name='dead coarse root N transfer fire loss', &
         ptr_patch=this%m_deadcrootn_xfer_to_fire_patch, default='inactive')

    this%m_livestemn_to_fire_patch(begp:endp) = spval
    call hist_addfld1d (fname='M_LIVESTEMN_TO_FIRE', units='gN/m^2/s', &
         avgflag='A', long_name='live stem N fire loss', &
         ptr_patch=this%m_livestemn_to_fire_patch, default='inactive')

    this%m_deadstemn_to_fire_patch(begp:endp) = spval
    call hist_addfld1d (fname='M_DEADSTEMN_TO_FIRE', units='gN/m^2/s', &
         avgflag='A', long_name='dead stem N fire loss', &
         ptr_patch=this%m_deadstemn_to_fire_patch, default='inactive')

    this%m_deadstemn_to_litter_fire_patch(begp:endp) = spval
    call hist_addfld1d (fname='M_DEADSTEMN_TO_LITTER_FIRE', units='gN/m^2/s', &
         avgflag='A', long_name='dead stem N fire mortality to litter', &
         ptr_patch=this%m_deadstemn_to_litter_fire_patch, default='inactive')

    this%m_livecrootn_to_fire_patch(begp:endp) = spval
    call hist_addfld1d (fname='M_LIVECROOTN_TO_FIRE', units='gN/m^2/s', &
         avgflag='A', long_name='live coarse root N fire loss', &
         ptr_patch=this%m_livecrootn_to_fire_patch, default='inactive')

    this%m_deadcrootn_to_fire_patch(begp:endp) = spval
    call hist_addfld1d (fname='M_DEADCROOTN_TO_FIRE', units='gN/m^2/s', &
         avgflag='A', long_name='dead coarse root N fire loss', &
         ptr_patch=this%m_deadcrootn_to_fire_patch, default='inactive')

    this%m_deadcrootn_to_litter_fire_patch(begp:endp) = spval
    call hist_addfld1d (fname='M_DEADCROOTN_TO_LITTER_FIRE', units='gN/m^2/s', &
         avgflag='A', long_name='dead coarse root N fire mortality to litter', &
         ptr_patch=this%m_deadcrootn_to_litter_fire_patch, default='inactive')

    this%m_retransn_to_fire_patch(begp:endp) = spval
    call hist_addfld1d (fname='M_RETRANSN_TO_FIRE', units='gN/m^2/s', &
         avgflag='A', long_name='retranslocated N pool fire loss', &
         ptr_patch=this%m_retransn_to_fire_patch, default='inactive')

    this%leafn_xfer_to_leafn_patch(begp:endp) = spval
    call hist_addfld1d (fname='LEAFN_XFER_TO_LEAFN', units='gN/m^2/s', &
         avgflag='A', long_name='leaf N growth from storage', &
         ptr_patch=this%leafn_xfer_to_leafn_patch, default='inactive')

    this%frootn_xfer_to_frootn_patch(begp:endp) = spval
    call hist_addfld1d (fname='FROOTN_XFER_TO_FROOTN', units='gN/m^2/s', &
         avgflag='A', long_name='fine root N growth from storage', &
         ptr_patch=this%frootn_xfer_to_frootn_patch, default='inactive')

    this%livestemn_xfer_to_livestemn_patch(begp:endp) = spval
    call hist_addfld1d (fname='LIVESTEMN_XFER_TO_LIVESTEMN', units='gN/m^2/s', &
         avgflag='A', long_name='live stem N growth from storage', &
         ptr_patch=this%livestemn_xfer_to_livestemn_patch, default='inactive')

    this%deadstemn_xfer_to_deadstemn_patch(begp:endp) = spval
    call hist_addfld1d (fname='DEADSTEMN_XFER_TO_DEADSTEMN', units='gN/m^2/s', &
         avgflag='A', long_name='dead stem N growth from storage', &
         ptr_patch=this%deadstemn_xfer_to_deadstemn_patch, default='inactive')

    this%livecrootn_xfer_to_livecrootn_patch(begp:endp) = spval
    call hist_addfld1d (fname='LIVECROOTN_XFER_TO_LIVECROOTN', units='gN/m^2/s', &
         avgflag='A', long_name='live coarse root N growth from storage', &
         ptr_patch=this%livecrootn_xfer_to_livecrootn_patch, default='inactive')

    this%deadcrootn_xfer_to_deadcrootn_patch(begp:endp) = spval
    call hist_addfld1d (fname='DEADCROOTN_XFER_TO_DEADCROOTN', units='gN/m^2/s', &
         avgflag='A', long_name='dead coarse root N growth from storage', &
         ptr_patch=this%deadcrootn_xfer_to_deadcrootn_patch, default='inactive')

    this%leafn_to_litter_patch(begp:endp) = spval
    call hist_addfld1d (fname='LEAFN_TO_LITTER', units='gN/m^2/s', &
         avgflag='A', long_name='leaf N litterfall', &
         ptr_patch=this%leafn_to_litter_patch)

    this%leafn_to_retransn_patch(begp:endp) = spval
    call hist_addfld1d (fname='LEAFN_TO_RETRANSN', units='gN/m^2/s', &
         avgflag='A', long_name='leaf N to retranslocated N pool', &
         ptr_patch=this%leafn_to_retransn_patch, default='inactive')

    this%frootn_to_litter_patch(begp:endp) = spval
    call hist_addfld1d (fname='FROOTN_TO_LITTER', units='gN/m^2/s', &
         avgflag='A', long_name='fine root N litterfall', &
         ptr_patch=this%frootn_to_litter_patch, default='inactive')

    this%retransn_to_npool_patch(begp:endp) = spval
    call hist_addfld1d (fname='RETRANSN_TO_NPOOL', units='gN/m^2/s', &
         avgflag='A', long_name='deployment of retranslocated N', &
         ptr_patch=this%retransn_to_npool_patch)
         
    this%free_retransn_to_npool_patch(begp:endp) = spval
    call hist_addfld1d (fname='FREE_RETRANSN_TO_NPOOL', units='gN/m^2/s', &
         avgflag='A', long_name='deployment of retranslocated N', &
         ptr_patch=this%free_retransn_to_npool_patch)

    this%sminn_to_npool_patch(begp:endp) = spval
    call hist_addfld1d (fname='SMINN_TO_NPOOL', units='gN/m^2/s', &
         avgflag='A', long_name='deployment of soil mineral N uptake', &
         ptr_patch=this%sminn_to_npool_patch)

    this%npool_to_leafn_patch(begp:endp) = spval
    call hist_addfld1d (fname='NPOOL_TO_LEAFN', units='gN/m^2/s', &
         avgflag='A', long_name='allocation to leaf N', &
         ptr_patch=this%npool_to_leafn_patch, default='inactive')

    this%npool_to_leafn_storage_patch(begp:endp) = spval
    call hist_addfld1d (fname='NPOOL_TO_LEAFN_STORAGE', units='gN/m^2/s', &
         avgflag='A', long_name='allocation to leaf N storage', &
         ptr_patch=this%npool_to_leafn_storage_patch, default='inactive')

    this%npool_to_frootn_patch(begp:endp) = spval
    call hist_addfld1d (fname='NPOOL_TO_FROOTN', units='gN/m^2/s', &
         avgflag='A', long_name='allocation to fine root N', &
         ptr_patch=this%npool_to_frootn_patch, default='inactive')

    this%npool_to_frootn_storage_patch(begp:endp) = spval
    call hist_addfld1d (fname='NPOOL_TO_FROOTN_STORAGE', units='gN/m^2/s', &
         avgflag='A', long_name='allocation to fine root N storage', &
         ptr_patch=this%npool_to_frootn_storage_patch, default='inactive')

    this%npool_to_livestemn_patch(begp:endp) = spval
    call hist_addfld1d (fname='NPOOL_TO_LIVESTEMN', units='gN/m^2/s', &
         avgflag='A', long_name='allocation to live stem N', &
         ptr_patch=this%npool_to_livestemn_patch, default='inactive')

    this%npool_to_livestemn_storage_patch(begp:endp) = spval
    call hist_addfld1d (fname='NPOOL_TO_LIVESTEMN_STORAGE', units='gN/m^2/s', &
         avgflag='A', long_name='allocation to live stem N storage', &
         ptr_patch=this%npool_to_livestemn_storage_patch, default='inactive')

    this%npool_to_deadstemn_patch(begp:endp) = spval
    call hist_addfld1d (fname='NPOOL_TO_DEADSTEMN', units='gN/m^2/s', &
         avgflag='A', long_name='allocation to dead stem N', &
         ptr_patch=this%npool_to_deadstemn_patch, default='inactive')

    this%npool_to_deadstemn_storage_patch(begp:endp) = spval
    call hist_addfld1d (fname='NPOOL_TO_DEADSTEMN_STORAGE', units='gN/m^2/s', &
         avgflag='A', long_name='allocation to dead stem N storage', &
         ptr_patch=this%npool_to_deadstemn_storage_patch, default='inactive')

    this%npool_to_livecrootn_patch(begp:endp) = spval
    call hist_addfld1d (fname='NPOOL_TO_LIVECROOTN', units='gN/m^2/s', &
         avgflag='A', long_name='allocation to live coarse root N', &
         ptr_patch=this%npool_to_livecrootn_patch, default='inactive')

    this%npool_to_livecrootn_storage_patch(begp:endp) = spval
    call hist_addfld1d (fname='NPOOL_TO_LIVECROOTN_STORAGE', units='gN/m^2/s', &
         avgflag='A', long_name='allocation to live coarse root N storage', &
         ptr_patch=this%npool_to_livecrootn_storage_patch, default='inactive')

    this%npool_to_deadcrootn_patch(begp:endp) = spval
    call hist_addfld1d (fname='NPOOL_TO_DEADCROOTN', units='gN/m^2/s', &
         avgflag='A', long_name='allocation to dead coarse root N', &
         ptr_patch=this%npool_to_deadcrootn_patch, default='inactive')

    this%npool_to_deadcrootn_storage_patch(begp:endp) = spval
    call hist_addfld1d (fname='NPOOL_TO_DEADCROOTN_STORAGE', units='gN/m^2/s', &
         avgflag='A', long_name='allocation to dead coarse root N storage', &
         ptr_patch=this%npool_to_deadcrootn_storage_patch, default='inactive')

    this%leafn_storage_to_xfer_patch(begp:endp) = spval
    call hist_addfld1d (fname='LEAFN_STORAGE_TO_XFER', units='gN/m^2/s', &
         avgflag='A', long_name='leaf N shift storage to transfer', &
         ptr_patch=this%leafn_storage_to_xfer_patch, default='inactive')

    this%frootn_storage_to_xfer_patch(begp:endp) = spval
    call hist_addfld1d (fname='FROOTN_STORAGE_TO_XFER', units='gN/m^2/s', &
         avgflag='A', long_name='fine root N shift storage to transfer', &
         ptr_patch=this%frootn_storage_to_xfer_patch, default='inactive')

    this%livestemn_storage_to_xfer_patch(begp:endp) = spval
    call hist_addfld1d (fname='LIVESTEMN_STORAGE_TO_XFER', units='gN/m^2/s', &
         avgflag='A', long_name='live stem N shift storage to transfer', &
         ptr_patch=this%livestemn_storage_to_xfer_patch, default='inactive')

    this%deadstemn_storage_to_xfer_patch(begp:endp) = spval
    call hist_addfld1d (fname='DEADSTEMN_STORAGE_TO_XFER', units='gN/m^2/s', &
         avgflag='A', long_name='dead stem N shift storage to transfer', &
         ptr_patch=this%deadstemn_storage_to_xfer_patch, default='inactive')

    this%livecrootn_storage_to_xfer_patch(begp:endp) = spval
    call hist_addfld1d (fname='LIVECROOTN_STORAGE_TO_XFER', units='gN/m^2/s', &
         avgflag='A', long_name='live coarse root N shift storage to transfer', &
         ptr_patch=this%livecrootn_storage_to_xfer_patch, default='inactive')

    this%deadcrootn_storage_to_xfer_patch(begp:endp) = spval
    call hist_addfld1d (fname='DEADCROOTN_STORAGE_TO_XFER', units='gN/m^2/s', &
         avgflag='A', long_name='dead coarse root N shift storage to transfer', &
         ptr_patch=this%deadcrootn_storage_to_xfer_patch, default='inactive')

    this%livestemn_to_deadstemn_patch(begp:endp) = spval
    call hist_addfld1d (fname='LIVESTEMN_TO_DEADSTEMN', units='gN/m^2/s', &
         avgflag='A', long_name='live stem N turnover', &
         ptr_patch=this%livestemn_to_deadstemn_patch, default='inactive')

    this%livestemn_to_retransn_patch(begp:endp) = spval
    call hist_addfld1d (fname='LIVESTEMN_TO_RETRANSN', units='gN/m^2/s', &
         avgflag='A', long_name='live stem N to retranslocated N pool', &
         ptr_patch=this%livestemn_to_retransn_patch, default='inactive')

    this%livecrootn_to_deadcrootn_patch(begp:endp) = spval
    call hist_addfld1d (fname='LIVECROOTN_TO_DEADCROOTN', units='gN/m^2/s', &
         avgflag='A', long_name='live coarse root N turnover', &
         ptr_patch=this%livecrootn_to_deadcrootn_patch, default='inactive')

    this%livecrootn_to_retransn_patch(begp:endp) = spval
    call hist_addfld1d (fname='LIVECROOTN_TO_RETRANSN', units='gN/m^2/s', &
         avgflag='A', long_name='live coarse root N to retranslocated N pool', &
         ptr_patch=this%livecrootn_to_retransn_patch, default='inactive')

    this%ndeploy_patch(begp:endp) = spval
    call hist_addfld1d (fname='NDEPLOY', units='gN/m^2/s', &
         avgflag='A', long_name='total N deployed in new growth', &
         ptr_patch=this%ndeploy_patch)

    this%wood_harvestn_patch(begp:endp) = spval
    call hist_addfld1d (fname='WOOD_HARVESTN', units='gN/m^2/s', &
         avgflag='A', long_name='wood harvest N (to product pools)', &
         ptr_patch=this%wood_harvestn_patch)

    this%fire_nloss_patch(begp:endp) = spval
    call hist_addfld1d (fname='PFT_FIRE_NLOSS', units='gN/m^2/s', &
         avgflag='A', long_name='total patch-level fire N loss', &
         ptr_patch=this%fire_nloss_patch)

    if (use_crop) then
       this%fert_patch(begp:endp) = spval
       call hist_addfld1d (fname='NFERTILIZATION', units='gN/m^2/s', &
            avgflag='A', long_name='fertilizer added', &
            ptr_patch=this%fert_patch)
    end if

    if (use_crop .and. .not. use_fun) then
       this%soyfixn_patch(begp:endp) = spval
       call hist_addfld1d (fname='SOYFIXN', units='gN/m^2/s', &
            avgflag='A', long_name='soybean fixation', &
            ptr_patch=this%soyfixn_patch)
    end if

    if (use_crop) then
       this%fert_counter_patch(begp:endp) = spval
       call hist_addfld1d (fname='FERT_COUNTER', units='seconds', &
            avgflag='A', long_name='time left to fertilize', &
            ptr_patch=this%fert_counter_patch, default='inactive')
    end if

    !-------------------------------
    ! N flux variables - native to column
    !-------------------------------

    do k = 1, ndecomp_pools
       if ( decomp_cascade_con%is_litter(k) .or. decomp_cascade_con%is_cwd(k) ) then
          this%m_decomp_npools_to_fire_col(begc:endc,k) = spval
          data1dptr => this%m_decomp_npools_to_fire_col(:,k)
          fieldname = 'M_'//trim(decomp_cascade_con%decomp_pool_name_history(k))//'N_TO_FIRE'
          longname =  trim(decomp_cascade_con%decomp_pool_name_long(k))//' N fire loss'
          call hist_addfld1d (fname=fieldname, units='gN/m^2',  &
               avgflag='A', long_name=longname, &
               ptr_col=data1dptr, default='inactive')

          if ( nlevdecomp_full > 1 ) then
             this%m_decomp_npools_to_fire_vr_col(begc:endc,:,k) = spval
             data2dptr => this%m_decomp_npools_to_fire_vr_col(:,:,k)
             fieldname = 'M_'//trim(decomp_cascade_con%decomp_pool_name_history(k))//'N_TO_FIRE'//trim(vr_suffix)
             longname =  trim(decomp_cascade_con%decomp_pool_name_long(k))//' N fire loss'
             call hist_addfld_decomp (fname=fieldname, units='gN/m^3',  type2d='levdcmp', &
                  avgflag='A', long_name=longname, &
                  ptr_col=data2dptr, default='inactive')
          endif
       endif
    end do

    this%fire_nloss_col(begc:endc) = spval
    call hist_addfld1d (fname='COL_FIRE_NLOSS', units='gN/m^2/s', &
         avgflag='A', long_name='total column-level fire N loss', &
         ptr_col=this%fire_nloss_col)

    this%dwt_seedn_to_leaf_grc(begg:endg) = spval
    call hist_addfld1d (fname='DWT_SEEDN_TO_LEAF', units='gN/m^2/s', &
         avgflag='A', long_name='seed source to patch-level leaf', &
         ptr_gcell=this%dwt_seedn_to_leaf_grc)

    this%dwt_seedn_to_leaf_patch(begp:endp) = spval
    call hist_addfld1d (fname='DWT_SEEDN_TO_LEAF_PATCH', units='gN/m^2/s', &
         avgflag='A', &
         long_name='patch-level seed source to patch-level leaf ' // &
         '(per-area-gridcell; only makes sense with dov2xy=.false.)', &
         ptr_patch=this%dwt_seedn_to_leaf_patch, default='inactive')

    this%dwt_seedn_to_deadstem_grc(begg:endg) = spval
    call hist_addfld1d (fname='DWT_SEEDN_TO_DEADSTEM', units='gN/m^2/s', &
         avgflag='A', long_name='seed source to patch-level deadstem', &
         ptr_gcell=this%dwt_seedn_to_deadstem_grc)

    this%dwt_seedn_to_deadstem_patch(begp:endp) = spval
    call hist_addfld1d (fname='DWT_SEEDN_TO_DEADSTEM_PATCH', units='gN/m^2/s', &
         avgflag='A', &
         long_name='patch-level seed source to patch-level deadstem ' // &
         '(per-area-gridcell; only makes sense with dov2xy=.false.)', &
         ptr_patch=this%dwt_seedn_to_deadstem_patch, default='inactive')

    this%dwt_conv_nflux_grc(begg:endg) = spval
    call hist_addfld1d (fname='DWT_CONV_NFLUX', units='gN/m^2/s', &
         avgflag='A', &
         long_name='conversion N flux (immediate loss to atm) (0 at all times except first timestep of year)', &
         ptr_gcell=this%dwt_conv_nflux_grc)

    this%dwt_conv_nflux_patch(begp:endp) = spval
    call hist_addfld1d (fname='DWT_CONV_NFLUX_PATCH', units='gN/m^2/s', &
         avgflag='A', &
         long_name='patch-level conversion N flux (immediate loss to atm) ' // &
         '(0 at all times except first timestep of year) ' // &
         '(per-area-gridcell; only makes sense with dov2xy=.false.)', &
         ptr_patch=this%dwt_conv_nflux_patch, default='inactive')
    
    this%litfall_n_patch(begp:endp) = spval
    call hist_addfld1d (fname='LITFALL_N', units='gN/m^2/s', &
         avgflag='A', long_name='N Flux from vegetation to soil', &
         ptr_patch=this%litfall_n_patch)
    
    this%dwt_frootn_to_litr_met_n_col(begc:endc,:) = spval
    call hist_addfld_decomp (fname='DWT_FROOTN_TO_LITR_MET_N', units='gN/m^2/s',  type2d='levdcmp', &
         avgflag='A', long_name='fine root to litter due to landcover change', &
         ptr_col=this%dwt_frootn_to_litr_met_n_col, default='inactive')

    this%dwt_frootn_to_litr_cel_n_col(begc:endc,:) = spval
    call hist_addfld_decomp (fname='DWT_FROOTN_TO_LITR_CEL_N', units='gN/m^2/s',  type2d='levdcmp', &
         avgflag='A', long_name='fine root to litter due to landcover change', &
         ptr_col=this%dwt_frootn_to_litr_cel_n_col, default='inactive')

    this%dwt_frootn_to_litr_lig_n_col(begc:endc,:) = spval
    call hist_addfld_decomp (fname='DWT_FROOTN_TO_LITR_LIG_N', units='gN/m^2/s',  type2d='levdcmp', &
         avgflag='A', long_name='fine root to litter due to landcover change', &
         ptr_col=this%dwt_frootn_to_litr_lig_n_col, default='inactive')

    this%dwt_livecrootn_to_cwdn_col(begc:endc,:) = spval
    call hist_addfld_decomp (fname='DWT_LIVECROOTN_TO_CWDN', units='gN/m^2/s',  type2d='levdcmp', &
         avgflag='A', long_name='live coarse root to CWD due to landcover change', &
         ptr_col=this%dwt_livecrootn_to_cwdn_col, default='inactive')

    this%dwt_deadcrootn_to_cwdn_col(begc:endc,:) = spval
    call hist_addfld_decomp (fname='DWT_DEADCROOTN_TO_CWDN', units='gN/m^2/s',  type2d='levdcmp', &
         avgflag='A', long_name='dead coarse root to CWD due to landcover change', &
         ptr_col=this%dwt_deadcrootn_to_cwdn_col, default='inactive')

    this%crop_seedn_to_leaf_patch(begp:endp) = spval
    call hist_addfld1d (fname='CROP_SEEDN_TO_LEAF', units='gN/m^2/s', &
         avgflag='A', long_name='crop seed source to leaf', &
         ptr_patch=this%crop_seedn_to_leaf_patch, default='inactive')

    this%plant_ndemand_patch(begp:endp) = spval
    call hist_addfld1d (fname='PLANT_NDEMAND', units='gN/m^2/s', &
         avgflag='A', long_name='N flux required to support initial GPP', &
         ptr_patch=this%plant_ndemand_patch)

    this%avail_retransn_patch(begp:endp) = spval
    call hist_addfld1d (fname='AVAIL_RETRANSN', units='gN/m^2/s', &
         avgflag='A', long_name='N flux available from retranslocation pool', &
         ptr_patch=this%avail_retransn_patch, default='inactive')

    this%plant_nalloc_patch(begp:endp) = spval
    call hist_addfld1d (fname='PLANT_NALLOC', units='gN/m^2/s', &
         avgflag='A', long_name='total allocated N flux', &
         ptr_patch=this%plant_nalloc_patch, default='inactive')
    
    if ( use_fun ) then
       this%Nactive_patch(begp:endp)  = spval
       call hist_addfld1d (fname='NACTIVE', units='gN/m^2/s',       &
            avgflag='A', long_name='Mycorrhizal N uptake flux',     &
            ptr_patch=this%Nactive_patch)
   
       this%Nnonmyc_patch(begp:endp)  = spval
       call hist_addfld1d (fname='NNONMYC', units='gN/m^2/s',       &
            avgflag='A', long_name='Non-mycorrhizal N uptake flux', &
            ptr_patch=this%Nnonmyc_patch)    

       this%Nam_patch(begp:endp)      = spval
       call hist_addfld1d (fname='NAM', units='gN/m^2/s',           &
            avgflag='A', long_name='AM-associated N uptake flux',   &
            ptr_patch=this%Nam_patch)

       this%Necm_patch(begp:endp)     = spval
       call hist_addfld1d (fname='NECM', units='gN/m^2/s',          &
            avgflag='A', long_name='ECM-associated N uptake flux',  &
            ptr_patch=this%Necm_patch)

       if (use_nitrif_denitrif) then
          this%Nactive_no3_patch(begp:endp)  = spval
          call hist_addfld1d (fname='NACTIVE_NO3', units='gN/m^2/s',   &
               avgflag='A', long_name='Mycorrhizal N uptake flux',     &
               ptr_patch=this%Nactive_no3_patch)
   
          this%Nactive_nh4_patch(begp:endp)  = spval
          call hist_addfld1d (fname='NACTIVE_NH4', units='gN/m^2/s',   &
               avgflag='A', long_name='Mycorrhizal N uptake flux',     &
               ptr_patch=this%Nactive_nh4_patch)

          this%Nnonmyc_no3_patch(begp:endp)  = spval
          call hist_addfld1d (fname='NNONMYC_NO3', units='gN/m^2/s',   &
               avgflag='A', long_name='Non-mycorrhizal N uptake flux', &
               ptr_patch=this%Nnonmyc_no3_patch)
  
          this%Nnonmyc_nh4_patch(begp:endp)  = spval
          call hist_addfld1d (fname='NNONMYC_NH4', units='gN/m^2/s',   &
               avgflag='A', long_name='Non-mycorrhizal N uptake flux', &
               ptr_patch=this%Nnonmyc_nh4_patch)

          this%Nam_no3_patch(begp:endp)      = spval
          call hist_addfld1d (fname='NAM_NO3', units='gN/m^2/s',       &
               avgflag='A', long_name='AM-associated N uptake flux',   &
               ptr_patch=this%Nam_no3_patch)
 
          this%Nam_nh4_patch(begp:endp)      = spval
          call hist_addfld1d (fname='NAM_NH4', units='gN/m^2/s',       &
               avgflag='A', long_name='AM-associated N uptake flux',   &
               ptr_patch=this%Nam_nh4_patch)

          this%Necm_no3_patch(begp:endp)     = spval
          call hist_addfld1d (fname='NECM_NO3', units='gN/m^2/s',      &
               avgflag='A', long_name='ECM-associated N uptake flux',  &
               ptr_patch=this%Necm_no3_patch) 
  
          this%Necm_nh4_patch(begp:endp)     = spval
          call hist_addfld1d (fname='NECM_NH4', units='gN/m^2/s',      &
               avgflag='A', long_name='ECM-associated N uptake flux',  &
               ptr_patch=this%Necm_nh4_patch)   
       end if 

       this%Npassive_patch(begp:endp) = spval
       call hist_addfld1d (fname='NPASSIVE', units='gN/m^2/s',        &
            avgflag='A', long_name='Passive N uptake flux',           &
            ptr_patch=this%Npassive_patch)

       this%Nfix_patch(begp:endp)     = spval
       call hist_addfld1d (fname='NFIX', units='gN/m^2/s',            &
            avgflag='A', long_name='Symbiotic BNF uptake flux',       &
            ptr_patch=this%Nfix_patch)

       this%Nretrans_patch(begp:endp) = spval
       call hist_addfld1d (fname='NRETRANS', units='gN/m^2/s',        &
            avgflag='A', long_name='Retranslocated N uptake flux',    &
            ptr_patch=this%Nretrans_patch)
  
       this%Nretrans_org_patch(begp:endp) = spval
       call hist_addfld1d (fname='NRETRANS_REG', units='gN/m^2/s',    &
            avgflag='A', long_name='Retranslocated N uptake flux',    &
            ptr_patch=this%Nretrans_org_patch)

       this%Nretrans_season_patch(begp:endp) = spval
       call hist_addfld1d (fname='NRETRANS_SEASON', units='gN/m^2/s', &
            avgflag='A', long_name='Retranslocated N uptake flux',    &
            ptr_patch=this%Nretrans_season_patch)

       this%Nretrans_stress_patch(begp:endp) = spval
       call hist_addfld1d (fname='NRETRANS_STRESS', units='gN/m^2/s', &
            avgflag='A', long_name='Retranslocated N uptake flux',    &
            ptr_patch=this%Nretrans_stress_patch)
  
       this%Nuptake_patch(begp:endp) = spval
       call hist_addfld1d (fname='NUPTAKE', units='gN/m^2/s',         &
            avgflag='A', long_name='Total N uptake of FUN',           &
            ptr_patch=this%Nuptake_patch)

       this%sminn_to_plant_fun_patch(begp:endp) = spval
       call hist_addfld1d (fname='SMINN_TO_PLANT_FUN', units='gN/m^2/s',&
            avgflag='A', long_name='Total soil N uptake of FUN',        &
            ptr_patch=this%sminn_to_plant_fun_patch)      
       
       this%cost_nfix_patch(begp:endp)     = spval
       call hist_addfld1d (fname='COST_NFIX', units='gN/gC',            &
            avgflag='A', long_name='Cost of fixation',       &
            ptr_patch=this%cost_nfix_patch)
            
       this%cost_nactive_patch(begp:endp)     = spval
       call hist_addfld1d (fname='COST_NACTIVE', units='gN/gC',            &
            avgflag='A', long_name='Cost of active uptake',       &
            ptr_patch=this%cost_nactive_patch)
            
       this%cost_nretrans_patch(begp:endp)     = spval
       call hist_addfld1d (fname='COST_NRETRANS', units='gN/gC',            &
            avgflag='A', long_name='Cost of retranslocation',       &
            ptr_patch=this%cost_nretrans_patch)
            
      this%nuptake_npp_fraction_patch(begp:endp)     = spval
       call hist_addfld1d (fname='NUPTAKE_NPP_FRACTION', units='-',            &
            avgflag='A', long_name='frac of NPP used in N uptake',       &
            ptr_patch=this%nuptake_npp_fraction_patch)
                  
     
    end if

  end subroutine InitHistory

  !-----------------------------------------------------------------------
  subroutine InitCold(this, bounds)
    !
    ! !DESCRIPTION:
    ! Initializes time varying variables used only in coupled carbon-nitrogen mode (CN):
    !
    ! !USES:
    use landunit_varcon , only : istsoil, istcrop
    !
    ! !ARGUMENTS:
    class(cnveg_nitrogenflux_type) :: this 
    type(bounds_type), intent(in) :: bounds  
    !
    ! !LOCAL VARIABLES:
    integer :: p,c,l,j
    integer :: fp, fc                                    ! filter indices
    integer :: num_special_col                           ! number of good values in special_col filter
    integer :: num_special_patch                         ! number of good values in special_patch filter
    integer :: special_col(bounds%endc-bounds%begc+1)    ! special landunit filter - columns
    integer :: special_patch(bounds%endp-bounds%begp+1)  ! special landunit filter - patches
    !---------------------------------------------------------------------

    ! Set column filters

    num_special_col = 0
    do c = bounds%begc, bounds%endc
       l = col%landunit(c)
       if (lun%ifspecial(l)) then
          num_special_col = num_special_col + 1
          special_col(num_special_col) = c
       end if
    end do

    ! Set patch filters

    num_special_patch = 0
    do p = bounds%begp,bounds%endp
       l = patch%landunit(p)
       if (lun%ifspecial(l)) then
          num_special_patch = num_special_patch + 1
          special_patch(num_special_patch) = p
       end if
    end do

    !-----------------------------------------------
    ! initialize nitrogen flux variables
    !-----------------------------------------------

    do p = bounds%begp,bounds%endp
       l = patch%landunit(p)

       if ( use_crop )then
          this%fert_counter_patch(p)  = spval
          this%fert_patch(p)          = 0._r8 
          this%soyfixn_patch(p)       = 0._r8 
       end if

       if (lun%itype(l) == istsoil .or. lun%itype(l) == istcrop) then
          this%fert_counter_patch(p)  = 0._r8
       end if
       if ( use_fun ) then      !previously set to spval for special land units
          if (lun%ifspecial(l)) then
             this%plant_ndemand_patch(p)        = 0._r8
             this%avail_retransn_patch(p)       = 0._r8
             this%plant_nalloc_patch(p)         = 0._r8
             this%Npassive_patch(p)             = 0._r8
             this%Nactive_patch(p)              = 0._r8
             this%Nnonmyc_patch(p)              = 0._r8
             this%Nam_patch(p)                  = 0._r8
             this%Necm_patch(p)                 = 0._r8
             if (use_nitrif_denitrif) then
                this%Nactive_no3_patch(p)       = 0._r8
                this%Nactive_nh4_patch(p)       = 0._r8
                this%Nnonmyc_no3_patch(p)       = 0._r8
                this%Nnonmyc_nh4_patch(p)       = 0._r8
                this%Nam_no3_patch(p)           = 0._r8
                this%Nam_nh4_patch(p)           = 0._r8
                this%Necm_no3_patch(p)          = 0._r8
                this%Necm_nh4_patch(p)          = 0._r8
             end if
             this%Nfix_patch(p)                 = 0._r8
             this%Nretrans_patch(p)             = 0._r8
             this%Nretrans_org_patch(p)         = 0._r8
             this%Nretrans_season_patch(p)      = 0._r8
             this%Nretrans_stress_patch(p)      = 0._r8
             this%Nuptake_patch(p)              = 0._r8
             this%sminn_to_plant_fun_patch(p)   = 0._r8
             this%cost_nfix_patch               = 0._r8
             this%cost_nactive_patch            = 0._r8
             this%cost_nretrans_patch           = 0._r8          
             this%nuptake_npp_fraction_patch    = 0._r8
                             
             do j = 1, nlevdecomp
                this%sminn_to_plant_fun_vr_patch(p,j)       = 0._r8
                this%sminn_to_plant_fun_no3_vr_patch(p,j)   = 0._r8
                this%sminn_to_plant_fun_nh4_vr_patch(p,j)   = 0._r8
             end do 
          end if
       end if
    end do

    ! initialize fields for special filters

    call this%SetValues (&
         num_patch=num_special_patch, filter_patch=special_patch, value_patch=0._r8, &
         num_column=num_special_col, filter_column=special_col, value_column=0._r8)

  end subroutine InitCold

  !-----------------------------------------------------------------------
  subroutine Restart (this,  bounds, ncid, flag )
    !
    ! !DESCRIPTION: 
    ! Read/write CN restart data for carbon state
    !
    ! !USES:
    use restUtilMod
    use ncdio_pio
    !
    ! !ARGUMENTS:
    class (cnveg_nitrogenflux_type) :: this
    type(bounds_type) , intent(in)    :: bounds 
    type(file_desc_t) , intent(inout) :: ncid   ! netcdf id
    character(len=*)  , intent(in)    :: flag   !'read' or 'write'
    !
    ! !LOCAL VARIABLES:
    integer :: j,c ! indices
    logical :: readvar      ! determine if variable is on initial file
    real(r8), pointer :: ptr2d(:,:) ! temp. pointers for slicing larger arrays
    real(r8), pointer :: ptr1d(:)   ! temp. pointers for slicing larger arrays
    !------------------------------------------------------------------------

    if (use_crop) then
       call restartvar(ncid=ncid, flag=flag, varname='fert_counter', xtype=ncd_double,  &
            dim1name='pft', &
            long_name='', units='', &
            interpinic_flag='interp', readvar=readvar, data=this%fert_counter_patch)

       call restartvar(ncid=ncid, flag=flag, varname='fert', xtype=ncd_double,  &
            dim1name='pft', &
            long_name='', units='', &
            interpinic_flag='interp', readvar=readvar, data=this%fert_patch)
    end if

    if (use_crop) then
       call restartvar(ncid=ncid, flag=flag,  varname='grainn_xfer_to_grainn', xtype=ncd_double,  &
            dim1name='pft', &
            long_name='grain N growth from storage', units='gN/m2/s', &
            interpinic_flag='interp', readvar=readvar, data=this%grainn_xfer_to_grainn_patch)
    end if

    if (use_crop) then
       call restartvar(ncid=ncid, flag=flag,  varname='livestemn_to_litter', xtype=ncd_double,  &
            dim1name='pft', &
            long_name='livestem N to litter', units='gN/m2/s', &
            interpinic_flag='interp', readvar=readvar, data=this%livestemn_to_litter_patch)
    end if

    if (use_crop) then
       call restartvar(ncid=ncid, flag=flag,  varname='grainn_to_food', xtype=ncd_double,  &
            dim1name='pft', &
            long_name='grain N to food', units='gN/m2/s', &
            interpinic_flag='interp', readvar=readvar, data=this%grainn_to_food_patch)
    end if

    if (use_crop) then
       call restartvar(ncid=ncid, flag=flag,  varname='npool_to_grainn', xtype=ncd_double,  &
            dim1name='pft', &
            long_name='allocation to grain N', units='gN/m2/s', &
            interpinic_flag='interp', readvar=readvar, data=this%npool_to_grainn_patch)
    end if

    if (use_crop) then
       call restartvar(ncid=ncid, flag=flag,  varname='npool_to_grainn_storage', xtype=ncd_double,  &
            dim1name='pft', &
            long_name='allocation to grain N storage', units='gN/m2/s', &
            interpinic_flag='interp', readvar=readvar, data=this%npool_to_grainn_storage_patch)
    end if

    if (use_crop) then
       call restartvar(ncid=ncid, flag=flag, varname='grainn_storage_to_xfer', xtype=ncd_double,  &
            dim1name='pft', &
            long_name='grain N shift storage to transfer', units='gN/m2/s', &
            interpinic_flag='interp', readvar=readvar, data=this%grainn_storage_to_xfer_patch)
    end if

    call restartvar(ncid=ncid, flag=flag, varname='plant_ndemand', xtype=ncd_double,  &
         dim1name='pft', &
         long_name='', units='', &
         interpinic_flag='interp', readvar=readvar, data=this%plant_ndemand_patch) 

    call restartvar(ncid=ncid, flag=flag, varname='avail_retransn', xtype=ncd_double,  &
         dim1name='pft', &
         long_name='', units='', &
         interpinic_flag='interp', readvar=readvar, data=this%avail_retransn_patch) 

    call restartvar(ncid=ncid, flag=flag, varname='plant_nalloc', xtype=ncd_double,  &
         dim1name='pft', &
         long_name='', units='', &
         interpinic_flag='interp', readvar=readvar, data=this%plant_nalloc_patch) 

     if ( use_fun ) then
!       set_missing_vals_to_constant for BACKWARDS_COMPATIBILITY(wrw, 2018-06-28) re. issue #426
!       special land units previously set to spval, not 0
!       modifications here should correct this 
        call restartvar(ncid=ncid, flag=flag, varname='Nactive', xtype=ncd_double,       &
             dim1name='pft', &
             long_name='', units='', &
             interpinic_flag='interp', readvar=readvar, data=this%Nactive_patch) 
        call set_missing_vals_to_constant(this%Nactive_patch, 0._r8)
!    
        call restartvar(ncid=ncid, flag=flag, varname='Nnonmyc', xtype=ncd_double,       &
             dim1name='pft', &
             long_name='', units='', &
             interpinic_flag='interp', readvar=readvar, data=this%Nnonmyc_patch)
        call set_missing_vals_to_constant(this%Nnonmyc_patch, 0._r8)
 
        call restartvar(ncid=ncid, flag=flag, varname='Nam', xtype=ncd_double,           &
             dim1name='pft', &
             long_name='', units='', &
             interpinic_flag='interp', readvar=readvar, data=this%Nam_patch)
        call set_missing_vals_to_constant(this%Nam_patch, 0._r8)
 
        call restartvar(ncid=ncid, flag=flag, varname='Necm', xtype=ncd_double,          &
             dim1name='pft', &
             long_name='', units='', &
             interpinic_flag='interp', readvar=readvar, data=this%Necm_patch)
        call set_missing_vals_to_constant(this%Necm_patch, 0._r8)
 
        if (use_nitrif_denitrif) then
           call restartvar(ncid=ncid, flag=flag, varname='Nactive_no3', xtype=ncd_double,   &
                dim1name='pft', &
                long_name='', units='', &
                interpinic_flag='interp', readvar=readvar, data=this%Nactive_no3_patch)
           call set_missing_vals_to_constant(this%Nactive_no3_patch, 0._r8)
    
           call restartvar(ncid=ncid, flag=flag, varname='Nactive_nh4', xtype=ncd_double,   &
                dim1name='pft', &
                long_name='', units='', &
                interpinic_flag='interp', readvar=readvar, data=this%Nactive_nh4_patch)   
           call set_missing_vals_to_constant(this%Nactive_nh4_patch, 0._r8)
 
           call restartvar(ncid=ncid, flag=flag, varname='Nnonmyc_no3', xtype=ncd_double,    &
                dim1name='pft', &
                long_name='', units='', &
                interpinic_flag='interp', readvar=readvar, data=this%Nnonmyc_no3_patch)
           call set_missing_vals_to_constant(this%Nnonmyc_no3_patch, 0._r8)
 
           call restartvar(ncid=ncid, flag=flag, varname='Nnonmyc_nh4', xtype=ncd_double,    &
                dim1name='pft', &
                long_name='', units='', &
                interpinic_flag='interp', readvar=readvar, data=this%Nnonmyc_nh4_patch)
           call set_missing_vals_to_constant(this%Nnonmyc_nh4_patch, 0._r8)
 
           call restartvar(ncid=ncid, flag=flag, varname='Nam_no3', xtype=ncd_double,         &
                dim1name='pft', &
                long_name='', units='', &
                interpinic_flag='interp', readvar=readvar, data=this%Nam_no3_patch)
           call set_missing_vals_to_constant(this%Nam_no3_patch, 0._r8)
 
           call restartvar(ncid=ncid, flag=flag, varname='Nam_nh4', xtype=ncd_double,         &
                dim1name='pft', &
                long_name='', units='', &
                interpinic_flag='interp', readvar=readvar, data=this%Nam_nh4_patch)
           call set_missing_vals_to_constant(this%Nam_nh4_patch,  0._r8)
 
           call restartvar(ncid=ncid, flag=flag, varname='Necm_no3', xtype=ncd_double,        &
                dim1name='pft', &
                long_name='', units='', &
                interpinic_flag='interp', readvar=readvar, data=this%Necm_no3_patch)
           call set_missing_vals_to_constant(this%Necm_no3_patch, 0._r8)
 
           call restartvar(ncid=ncid, flag=flag, varname='Necm_nh4', xtype=ncd_double,        &
                dim1name='pft', &
                long_name='', units='', &
                interpinic_flag='interp', readvar=readvar, data=this%Necm_nh4_patch)
           call set_missing_vals_to_constant(this%Necm_nh4_patch, 0._r8)
        end if
!
        call restartvar(ncid=ncid, flag=flag, varname='Npassive', xtype=ncd_double,      &
             dim1name='pft', &
             long_name='', units='', &
             interpinic_flag='interp', readvar=readvar, data=this%Npassive_patch)
        call set_missing_vals_to_constant(this%Npassive_patch, 0._r8)
 
        call restartvar(ncid=ncid, flag=flag, varname='Nfix', xtype=ncd_double,          &
             dim1name='pft', &
             long_name='', units='', &
             interpinic_flag='interp', readvar=readvar, data=this%Nfix_patch)
        call set_missing_vals_to_constant(this%Nfix_patch, 0._r8)
 
        call restartvar(ncid=ncid, flag=flag, varname='Nretrans', xtype=ncd_double,       &
             dim1name='pft', &
             long_name='', units='', &
             interpinic_flag='interp', readvar=readvar, data=this%Nretrans_patch)
        call set_missing_vals_to_constant(this%Nretrans_patch, 0._r8)
 
        call restartvar(ncid=ncid, flag=flag, varname='Nretrans_org', xtype=ncd_double,   &
             dim1name='pft', &
             long_name='', units='', &
             interpinic_flag='interp', readvar=readvar, data=this%Nretrans_org_patch)
        call set_missing_vals_to_constant(this%Nretrans_org_patch, 0._r8)
 
        call restartvar(ncid=ncid, flag=flag, varname='Nretrans_season', xtype=ncd_double, &
             dim1name='pft', &
             long_name='', units='', &
             interpinic_flag='interp', readvar=readvar, data=this%Nretrans_season_patch)
        call set_missing_vals_to_constant(this%Nretrans_season_patch, 0._r8)
 
        call restartvar(ncid=ncid, flag=flag, varname='Nretrans_stress', xtype=ncd_double, &
             dim1name='pft', &
             long_name='', units='', &
             interpinic_flag='interp', readvar=readvar, data=this%Nretrans_stress_patch)
        call set_missing_vals_to_constant(this%Nretrans_stress_patch, 0._r8)
 
        call restartvar(ncid=ncid, flag=flag, varname='Nuptake', xtype=ncd_double,            &
             dim1name='pft', &
             long_name='', units='', &
             interpinic_flag='interp', readvar=readvar, data=this%Nuptake_patch)
        call set_missing_vals_to_constant(this%Nuptake_patch, 0._r8)

        call restartvar(ncid=ncid, flag=flag, varname='sminn_to_plant_fun', xtype=ncd_double,            &
             dim1name='pft', &
             long_name='Total soil N uptake of FUN', units='gN/m2/s', &
             interpinic_flag='interp', readvar=readvar, data=this%sminn_to_plant_fun_patch)
        call set_missing_vals_to_constant(this%sminn_to_plant_fun_patch, 0._r8)
     end if
! End BACKWARDS_COMPATIBILITY(wrw, 2018-06-28) re. issue #426

  end subroutine Restart

  !-----------------------------------------------------------------------
  subroutine SetValues ( this, &
       num_patch, filter_patch, value_patch, &
       num_column, filter_column, value_column)
    !
    ! !DESCRIPTION:
    ! Set nitrogen flux variables
    !
    ! !ARGUMENTS:
    ! !ARGUMENTS:
    class (cnveg_nitrogenflux_type) :: this
    integer , intent(in) :: num_patch
    integer , intent(in) :: filter_patch(:)
    real(r8), intent(in) :: value_patch
    integer , intent(in) :: num_column
    integer , intent(in) :: filter_column(:)
    real(r8), intent(in) :: value_column
    !
    ! !LOCAL VARIABLES:
    integer :: fi,i,j,k,l     ! loop index
    !------------------------------------------------------------------------

    do fi = 1,num_patch
       i=filter_patch(fi)

       this%m_leafn_to_litter_patch(i)                   = value_patch
       this%m_frootn_to_litter_patch(i)                  = value_patch
       this%m_leafn_storage_to_litter_patch(i)           = value_patch
       this%m_frootn_storage_to_litter_patch(i)          = value_patch
       this%m_livestemn_storage_to_litter_patch(i)       = value_patch
       this%m_deadstemn_storage_to_litter_patch(i)       = value_patch
       this%m_livecrootn_storage_to_litter_patch(i)      = value_patch
       this%m_deadcrootn_storage_to_litter_patch(i)      = value_patch
       this%m_leafn_xfer_to_litter_patch(i)              = value_patch
       this%m_frootn_xfer_to_litter_patch(i)             = value_patch
       this%m_livestemn_xfer_to_litter_patch(i)          = value_patch
       this%m_deadstemn_xfer_to_litter_patch(i)          = value_patch
       this%m_livecrootn_xfer_to_litter_patch(i)         = value_patch
       this%m_deadcrootn_xfer_to_litter_patch(i)         = value_patch
       this%m_livestemn_to_litter_patch(i)               = value_patch
       this%m_deadstemn_to_litter_patch(i)               = value_patch
       this%m_livecrootn_to_litter_patch(i)              = value_patch
       this%m_deadcrootn_to_litter_patch(i)              = value_patch
       this%m_retransn_to_litter_patch(i)                = value_patch
       this%hrv_leafn_to_litter_patch(i)                 = value_patch             
       this%hrv_frootn_to_litter_patch(i)                = value_patch            
       this%hrv_leafn_storage_to_litter_patch(i)         = value_patch     
       this%hrv_frootn_storage_to_litter_patch(i)        = value_patch    
       this%hrv_livestemn_storage_to_litter_patch(i)     = value_patch 
       this%hrv_deadstemn_storage_to_litter_patch(i)     = value_patch 
       this%hrv_livecrootn_storage_to_litter_patch(i)    = value_patch
       this%hrv_deadcrootn_storage_to_litter_patch(i)    = value_patch
       this%hrv_leafn_xfer_to_litter_patch(i)            = value_patch        
       this%hrv_frootn_xfer_to_litter_patch(i)           = value_patch       
       this%hrv_livestemn_xfer_to_litter_patch(i)        = value_patch    
       this%hrv_deadstemn_xfer_to_litter_patch(i)        = value_patch    
       this%hrv_livecrootn_xfer_to_litter_patch(i)       = value_patch   
       this%hrv_deadcrootn_xfer_to_litter_patch(i)       = value_patch   
       this%hrv_livestemn_to_litter_patch(i)             = value_patch         
       this%hrv_livecrootn_to_litter_patch(i)            = value_patch        
       this%hrv_deadcrootn_to_litter_patch(i)            = value_patch        
       this%hrv_retransn_to_litter_patch(i)              = value_patch    

       this%m_leafn_to_fire_patch(i)                     = value_patch
       this%m_leafn_storage_to_fire_patch(i)             = value_patch
       this%m_leafn_xfer_to_fire_patch(i)                = value_patch
       this%m_livestemn_to_fire_patch(i)                 = value_patch
       this%m_livestemn_storage_to_fire_patch(i)         = value_patch
       this%m_livestemn_xfer_to_fire_patch(i)            = value_patch
       this%m_deadstemn_to_fire_patch(i)                 = value_patch
       this%m_deadstemn_storage_to_fire_patch(i)         = value_patch
       this%m_deadstemn_xfer_to_fire_patch(i)            = value_patch
       this%m_frootn_to_fire_patch(i)                    = value_patch
       this%m_frootn_storage_to_fire_patch(i)            = value_patch
       this%m_frootn_xfer_to_fire_patch(i)               = value_patch
       this%m_livecrootn_to_fire_patch(i)                = value_patch
       this%m_livecrootn_storage_to_fire_patch(i)        = value_patch
       this%m_livecrootn_xfer_to_fire_patch(i)           = value_patch
       this%m_deadcrootn_to_fire_patch(i)                = value_patch
       this%m_deadcrootn_storage_to_fire_patch(i)        = value_patch
       this%m_deadcrootn_xfer_to_fire_patch(i)           = value_patch
       this%m_retransn_to_fire_patch(i)                  = value_patch


       this%m_leafn_to_litter_fire_patch(i)              = value_patch
       this%m_leafn_storage_to_litter_fire_patch(i)      = value_patch
       this%m_leafn_xfer_to_litter_fire_patch(i)         = value_patch
       this%m_livestemn_to_litter_fire_patch(i)          = value_patch
       this%m_livestemn_storage_to_litter_fire_patch(i)  = value_patch
       this%m_livestemn_xfer_to_litter_fire_patch(i)     = value_patch
       this%m_livestemn_to_deadstemn_fire_patch(i)       = value_patch
       this%m_deadstemn_to_litter_fire_patch(i)          = value_patch
       this%m_deadstemn_storage_to_litter_fire_patch(i)  = value_patch
       this%m_deadstemn_xfer_to_litter_fire_patch(i)     = value_patch
       this%m_frootn_to_litter_fire_patch(i)             = value_patch
       this%m_frootn_storage_to_litter_fire_patch(i)     = value_patch
       this%m_frootn_xfer_to_litter_fire_patch(i)        = value_patch
       this%m_livecrootn_to_litter_fire_patch(i)         = value_patch
       this%m_livecrootn_storage_to_litter_fire_patch(i) = value_patch
       this%m_livecrootn_xfer_to_litter_fire_patch(i)    = value_patch
       this%m_livecrootn_to_deadcrootn_fire_patch(i)     = value_patch
       this%m_deadcrootn_to_litter_fire_patch(i)         = value_patch
       this%m_deadcrootn_storage_to_litter_fire_patch(i) = value_patch
       this%m_deadcrootn_xfer_to_litter_fire_patch(i)    = value_patch
       this%m_retransn_to_litter_fire_patch(i)           = value_patch

       this%leafn_xfer_to_leafn_patch(i)                 = value_patch
       this%frootn_xfer_to_frootn_patch(i)               = value_patch
       this%livestemn_xfer_to_livestemn_patch(i)         = value_patch
       this%deadstemn_xfer_to_deadstemn_patch(i)         = value_patch
       this%livecrootn_xfer_to_livecrootn_patch(i)       = value_patch
       this%deadcrootn_xfer_to_deadcrootn_patch(i)       = value_patch
       this%leafn_to_litter_patch(i)                     = value_patch
       this%leafn_to_retransn_patch(i)                   = value_patch
       this%frootn_to_litter_patch(i)                    = value_patch
       this%retransn_to_npool_patch(i)                   = value_patch
       this%free_retransn_to_npool_patch(i)              = value_patch
       this%sminn_to_npool_patch(i)                      = value_patch
       this%npool_to_leafn_patch(i)                      = value_patch
       this%npool_to_leafn_storage_patch(i)              = value_patch
       this%npool_to_frootn_patch(i)                     = value_patch
       this%npool_to_frootn_storage_patch(i)             = value_patch
       this%npool_to_livestemn_patch(i)                  = value_patch
       this%npool_to_livestemn_storage_patch(i)          = value_patch
       this%npool_to_deadstemn_patch(i)                  = value_patch
       this%npool_to_deadstemn_storage_patch(i)          = value_patch
       this%npool_to_livecrootn_patch(i)                 = value_patch
       this%npool_to_livecrootn_storage_patch(i)         = value_patch
       this%npool_to_deadcrootn_patch(i)                 = value_patch
       this%npool_to_deadcrootn_storage_patch(i)         = value_patch
       this%leafn_storage_to_xfer_patch(i)               = value_patch
       this%frootn_storage_to_xfer_patch(i)              = value_patch
       this%livestemn_storage_to_xfer_patch(i)           = value_patch
       this%deadstemn_storage_to_xfer_patch(i)           = value_patch
       this%livecrootn_storage_to_xfer_patch(i)          = value_patch
       this%deadcrootn_storage_to_xfer_patch(i)          = value_patch
       this%livestemn_to_deadstemn_patch(i)              = value_patch
       this%livestemn_to_retransn_patch(i)               = value_patch
       this%livecrootn_to_deadcrootn_patch(i)            = value_patch
       this%livecrootn_to_retransn_patch(i)              = value_patch
       this%ndeploy_patch(i)                             = value_patch
       this%wood_harvestn_patch(i)                       = value_patch
       this%fire_nloss_patch(i)                          = value_patch

       this%crop_seedn_to_leaf_patch(i)                  = value_patch
       this%grainn_to_cropprodn_patch(i)                 = value_patch
    end do

    if ( use_crop )then
       do fi = 1,num_patch
          i = filter_patch(fi)
          this%livestemn_to_litter_patch(i)              = value_patch
          this%grainn_to_food_patch(i)                   = value_patch
          this%grainn_to_seed_patch(i)                   = value_patch
          this%grainn_xfer_to_grainn_patch(i)            = value_patch
          this%npool_to_grainn_patch(i)                  = value_patch
          this%npool_to_grainn_storage_patch(i)          = value_patch
          this%grainn_storage_to_xfer_patch(i)           = value_patch
          this%soyfixn_patch(i)                          = value_patch
          this%frootn_to_retransn_patch(i)               = value_patch
       end do
    end if

    do j = 1, nlevdecomp_full
       do fi = 1,num_column
          i = filter_column(fi)

          ! phenology: litterfall and crop fluxes associated wit
          this%phenology_n_to_litr_met_n_col(i,j)        = value_column
          this%phenology_n_to_litr_cel_n_col(i,j)        = value_column
          this%phenology_n_to_litr_lig_n_col(i,j)        = value_column

          ! gap mortality
          this%gap_mortality_n_to_litr_met_n_col(i,j)    = value_column
          this%gap_mortality_n_to_litr_cel_n_col(i,j)    = value_column
          this%gap_mortality_n_to_litr_lig_n_col(i,j)    = value_column
          this%gap_mortality_n_to_cwdn_col(i,j)          = value_column

          ! fire
          this%fire_mortality_n_to_cwdn_col(i,j)         = value_column
          this%m_n_to_litr_met_fire_col(i,j)             = value_column
          this%m_n_to_litr_cel_fire_col(i,j)             = value_column  
          this%m_n_to_litr_lig_fire_col(i,j)             = value_column

          ! harvest
          this%harvest_n_to_litr_met_n_col(i,j)          = value_column             
          this%harvest_n_to_litr_cel_n_col(i,j)          = value_column             
          this%harvest_n_to_litr_lig_n_col(i,j)          = value_column             
          this%harvest_n_to_cwdn_col(i,j)                = value_column  
       end do
    end do

    do fi = 1,num_column
       i = filter_column(fi)

       this%grainn_to_cropprodn_col(i)       = value_column
       this%fire_nloss_col(i)                = value_column

       ! Zero p2c column fluxes
       this%fire_nloss_col(i) = value_column
       this%wood_harvestn_col(i) = value_column
    end do

    do k = 1, ndecomp_pools
       do fi = 1,num_column
          i = filter_column(fi)
          this%m_decomp_npools_to_fire_col(i,k) = value_column
       end do
    end do

    do k = 1, ndecomp_pools
       do j = 1, nlevdecomp_full
          do fi = 1,num_column
             i = filter_column(fi)
             this%m_decomp_npools_to_fire_vr_col(i,j,k) = value_column
          end do
       end do
    end do

  end subroutine SetValues

  !-----------------------------------------------------------------------
  subroutine ZeroDwt( this, bounds )
    !
    ! !DESCRIPTION
    ! Initialize flux variables needed for dynamic land use.
    !
    ! !ARGUMENTS:
    class(cnveg_nitrogenflux_type) :: this
    type(bounds_type), intent(in)  :: bounds 
    !
    ! !LOCAL VARIABLES:
    integer  :: c, g, j          ! indices
    !-----------------------------------------------------------------------

    do g = bounds%begg, bounds%endg
       this%dwt_seedn_to_leaf_grc(g)     = 0._r8
       this%dwt_seedn_to_deadstem_grc(g) = 0._r8
       this%dwt_conv_nflux_grc(g)        = 0._r8
    end do

    do j = 1, nlevdecomp_full
       do c = bounds%begc,bounds%endc
          this%dwt_frootn_to_litr_met_n_col(c,j) = 0._r8
          this%dwt_frootn_to_litr_cel_n_col(c,j) = 0._r8
          this%dwt_frootn_to_litr_lig_n_col(c,j) = 0._r8
          this%dwt_livecrootn_to_cwdn_col(c,j)   = 0._r8
          this%dwt_deadcrootn_to_cwdn_col(c,j)   = 0._r8
       end do
    end do

  end subroutine ZeroDwt

 !-----------------------------------------------------------------------
  subroutine Summary_nitrogenflux(this, bounds, num_soilc, filter_soilc, num_soilp, filter_soilp)
    !
    ! !USES:
    use clm_varpar    , only: nlevdecomp,ndecomp_cascade_transitions,ndecomp_pools
    use clm_varctl    , only: use_nitrif_denitrif
    use subgridAveMod , only: p2c 
    !
    ! !ARGUMENTS:
    class (cnveg_nitrogenflux_type) :: this
    type(bounds_type) , intent(in) :: bounds  
    integer           , intent(in) :: num_soilc       ! number of soil columns in filter
    integer           , intent(in) :: filter_soilc(:) ! filter for soil columns
    integer           , intent(in) :: num_soilp       ! number of soil patches in filter
    integer           , intent(in) :: filter_soilp(:) ! filter for soil patches
    !
    ! !LOCAL VARIABLES:
    integer  :: c,p,j,k,l   ! indices
    integer  :: fp,fc       ! lake filter indices
    real(r8) :: maxdepth    ! depth to integrate soil variables
    !-----------------------------------------------------------------------

    do fp = 1,num_soilp
       p = filter_soilp(fp)

       ! total N deployment (from sminn and retranslocated N pool) (NDEPLOY)
       this%ndeploy_patch(p) = &
            this%sminn_to_npool_patch(p) + &
            this%retransn_to_npool_patch(p) + &
            this%free_retransn_to_npool_patch(p)  

       ! total patch-level fire N losses
       this%fire_nloss_patch(p) = &
            this%m_leafn_to_fire_patch(p)               + &
            this%m_leafn_storage_to_fire_patch(p)       + &
            this%m_leafn_xfer_to_fire_patch(p)          + &
            this%m_frootn_to_fire_patch(p)              + &
            this%m_frootn_storage_to_fire_patch(p)      + &
            this%m_frootn_xfer_to_fire_patch(p)         + &
            this%m_livestemn_to_fire_patch(p)           + &
            this%m_livestemn_storage_to_fire_patch(p)   + &
            this%m_livestemn_xfer_to_fire_patch(p)      + &
            this%m_deadstemn_to_fire_patch(p)           + &
            this%m_deadstemn_storage_to_fire_patch(p)   + &
            this%m_deadstemn_xfer_to_fire_patch(p)      + &
            this%m_livecrootn_to_fire_patch(p)          + &
            this%m_livecrootn_storage_to_fire_patch(p)  + &
            this%m_livecrootn_xfer_to_fire_patch(p)     + &
            this%m_deadcrootn_to_fire_patch(p)          + &
            this%m_deadcrootn_storage_to_fire_patch(p)  + &
            this%m_deadcrootn_xfer_to_fire_patch(p)     + &
            this%m_retransn_to_fire_patch(p)

       ! total N fluxes from veg to litter
       this%litfall_n_patch(p) = &
            this%m_leafn_to_litter_patch(p)     + &
            this%m_frootn_to_litter_patch(p)     + &
            this%m_leafn_storage_to_litter_patch(p)     + &
            this%m_frootn_storage_to_litter_patch(p)     + &
            this%m_livestemn_storage_to_litter_patch(p)     + &
            this%m_deadstemn_storage_to_litter_patch(p)     + &
            this%m_livecrootn_storage_to_litter_patch(p)     + &
            this%m_deadcrootn_storage_to_litter_patch(p)     + &
            this%m_leafn_xfer_to_litter_patch(p)     + &
            this%m_frootn_xfer_to_litter_patch(p)     + &
            this%m_livestemn_xfer_to_litter_patch(p)     + &
            this%m_deadstemn_xfer_to_litter_patch(p)     + &
            this%m_livecrootn_xfer_to_litter_patch(p)     + &
            this%m_deadcrootn_xfer_to_litter_patch(p)     + &
            this%m_livestemn_to_litter_patch(p)     + &
            this%m_deadstemn_to_litter_patch(p)     + &
            this%m_livecrootn_to_litter_patch(p)     + &
            this%m_deadcrootn_to_litter_patch(p)     + &
            this%m_retransn_to_litter_patch(p)     + &
            this%hrv_leafn_to_litter_patch(p)     + &
            this%hrv_frootn_to_litter_patch(p)     + &
            this%hrv_leafn_storage_to_litter_patch(p)     + &
            this%hrv_frootn_storage_to_litter_patch(p)     + &
            this%hrv_livestemn_storage_to_litter_patch(p)     + &
            this%hrv_deadstemn_storage_to_litter_patch(p)     + &
            this%hrv_livecrootn_storage_to_litter_patch(p)     + &
            this%hrv_deadcrootn_storage_to_litter_patch(p)     + &
            this%hrv_leafn_xfer_to_litter_patch(p)     + &
            this%hrv_frootn_xfer_to_litter_patch(p)     + &
            this%hrv_livestemn_xfer_to_litter_patch(p)     + &
            this%hrv_deadstemn_xfer_to_litter_patch(p)     + &
            this%hrv_livecrootn_xfer_to_litter_patch(p)     + &
            this%hrv_deadcrootn_xfer_to_litter_patch(p)     + &
            this%hrv_livestemn_to_litter_patch(p)     + &
            this%hrv_livecrootn_to_litter_patch(p)     + &
            this%hrv_deadcrootn_to_litter_patch(p)     + &
            this%hrv_retransn_to_litter_patch(p)     + &
            this%livestemn_to_litter_patch(p)     + &
            this%leafn_to_litter_patch(p)     + &
            this%frootn_to_litter_patch(p)

    end do

    call p2c(bounds, num_soilc, filter_soilc, &
         this%fire_nloss_patch(bounds%begp:bounds%endp), &
         this%fire_nloss_p2c_col(bounds%begc:bounds%endc))

    ! vertically integrate column-level fire N losses
    do k = 1, ndecomp_pools
       do j = 1, nlevdecomp
          do fc = 1,num_soilc
             c = filter_soilc(fc)
             this%m_decomp_npools_to_fire_col(c,k) = &
                  this%m_decomp_npools_to_fire_col(c,k) + &
                  this%m_decomp_npools_to_fire_vr_col(c,j,k) * dzsoi_decomp(j)
          end do
       end do
    end do

    ! total column-level fire N losses
    do fc = 1,num_soilc
       c = filter_soilc(fc)
       this%fire_nloss_col(c) = this%fire_nloss_p2c_col(c)
    end do
    do k = 1, ndecomp_pools
       do fc = 1,num_soilc
          c = filter_soilc(fc)
          this%fire_nloss_col(c) = &
               this%fire_nloss_col(c) + &
               this%m_decomp_npools_to_fire_col(c,k)
       end do
    end do

  end subroutine Summary_nitrogenflux

end module CNVegNitrogenFluxType
<|MERGE_RESOLUTION|>--- conflicted
+++ resolved
@@ -178,11 +178,6 @@
      real(r8), pointer :: ndeploy_patch                             (:)     ! patch total N deployed to growth and storage (gN/m2/s)
      real(r8), pointer :: wood_harvestn_patch                       (:)     ! patch total N losses to wood product pools (gN/m2/s)
      real(r8), pointer :: wood_harvestn_col                         (:)     ! col total N losses to wood product pools (gN/m2/s) (p2c)
-<<<<<<< HEAD
-     real(r8), pointer :: litfall_n_patch                           (:)     ! total N passed from plant to litter (gN/m2/s)
-
-=======
->>>>>>> 73169ada
      ! phenology: litterfall and crop fluxes
      real(r8), pointer :: phenology_n_to_litr_met_n_col             (:,:)   ! col N fluxes associated with phenology (litterfall and crop) to litter metabolic pool (gN/m3/s)
      real(r8), pointer :: phenology_n_to_litr_cel_n_col             (:,:)   ! col N fluxes associated with phenology (litterfall and crop) to litter cellulose pool (gN/m3/s)
@@ -445,8 +440,6 @@
     allocate(this%dwt_crop_productn_gain_patch (begp:endp))                   ; this%dwt_crop_productn_gain_patch (:)   = nan
     allocate(this%wood_harvestn_col            (begc:endc))                   ; this%wood_harvestn_col            (:)   = nan
 
-    allocate(this%litfall_n_patch (begp:endp))                                ; this%litfall_n_patch (:)                = nan
-
     allocate(this%dwt_frootn_to_litr_met_n_col (begc:endc,1:nlevdecomp_full)) ; this%dwt_frootn_to_litr_met_n_col (:,:) = nan
     allocate(this%dwt_frootn_to_litr_cel_n_col (begc:endc,1:nlevdecomp_full)) ; this%dwt_frootn_to_litr_cel_n_col (:,:) = nan
     allocate(this%dwt_frootn_to_litr_lig_n_col (begc:endc,1:nlevdecomp_full)) ; this%dwt_frootn_to_litr_lig_n_col (:,:) = nan
@@ -1039,11 +1032,6 @@
          '(0 at all times except first timestep of year) ' // &
          '(per-area-gridcell; only makes sense with dov2xy=.false.)', &
          ptr_patch=this%dwt_conv_nflux_patch, default='inactive')
-    
-    this%litfall_n_patch(begp:endp) = spval
-    call hist_addfld1d (fname='LITFALL_N', units='gN/m^2/s', &
-         avgflag='A', long_name='N Flux from vegetation to soil', &
-         ptr_patch=this%litfall_n_patch)
     
     this%dwt_frootn_to_litr_met_n_col(begc:endc,:) = spval
     call hist_addfld_decomp (fname='DWT_FROOTN_TO_LITR_MET_N', units='gN/m^2/s',  type2d='levdcmp', &
@@ -1855,49 +1843,6 @@
             this%m_deadcrootn_xfer_to_fire_patch(p)     + &
             this%m_retransn_to_fire_patch(p)
 
-       ! total N fluxes from veg to litter
-       this%litfall_n_patch(p) = &
-            this%m_leafn_to_litter_patch(p)     + &
-            this%m_frootn_to_litter_patch(p)     + &
-            this%m_leafn_storage_to_litter_patch(p)     + &
-            this%m_frootn_storage_to_litter_patch(p)     + &
-            this%m_livestemn_storage_to_litter_patch(p)     + &
-            this%m_deadstemn_storage_to_litter_patch(p)     + &
-            this%m_livecrootn_storage_to_litter_patch(p)     + &
-            this%m_deadcrootn_storage_to_litter_patch(p)     + &
-            this%m_leafn_xfer_to_litter_patch(p)     + &
-            this%m_frootn_xfer_to_litter_patch(p)     + &
-            this%m_livestemn_xfer_to_litter_patch(p)     + &
-            this%m_deadstemn_xfer_to_litter_patch(p)     + &
-            this%m_livecrootn_xfer_to_litter_patch(p)     + &
-            this%m_deadcrootn_xfer_to_litter_patch(p)     + &
-            this%m_livestemn_to_litter_patch(p)     + &
-            this%m_deadstemn_to_litter_patch(p)     + &
-            this%m_livecrootn_to_litter_patch(p)     + &
-            this%m_deadcrootn_to_litter_patch(p)     + &
-            this%m_retransn_to_litter_patch(p)     + &
-            this%hrv_leafn_to_litter_patch(p)     + &
-            this%hrv_frootn_to_litter_patch(p)     + &
-            this%hrv_leafn_storage_to_litter_patch(p)     + &
-            this%hrv_frootn_storage_to_litter_patch(p)     + &
-            this%hrv_livestemn_storage_to_litter_patch(p)     + &
-            this%hrv_deadstemn_storage_to_litter_patch(p)     + &
-            this%hrv_livecrootn_storage_to_litter_patch(p)     + &
-            this%hrv_deadcrootn_storage_to_litter_patch(p)     + &
-            this%hrv_leafn_xfer_to_litter_patch(p)     + &
-            this%hrv_frootn_xfer_to_litter_patch(p)     + &
-            this%hrv_livestemn_xfer_to_litter_patch(p)     + &
-            this%hrv_deadstemn_xfer_to_litter_patch(p)     + &
-            this%hrv_livecrootn_xfer_to_litter_patch(p)     + &
-            this%hrv_deadcrootn_xfer_to_litter_patch(p)     + &
-            this%hrv_livestemn_to_litter_patch(p)     + &
-            this%hrv_livecrootn_to_litter_patch(p)     + &
-            this%hrv_deadcrootn_to_litter_patch(p)     + &
-            this%hrv_retransn_to_litter_patch(p)     + &
-            this%livestemn_to_litter_patch(p)     + &
-            this%leafn_to_litter_patch(p)     + &
-            this%frootn_to_litter_patch(p)
-
     end do
 
     call p2c(bounds, num_soilc, filter_soilc, &
