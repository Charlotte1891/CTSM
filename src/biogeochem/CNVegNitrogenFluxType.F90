module CNVegNitrogenFluxType

  use shr_kind_mod                       , only : r8 => shr_kind_r8
  use shr_infnan_mod                     , only : nan => shr_infnan_nan, assignment(=)
  use shr_log_mod                        , only : errMsg => shr_log_errMsg
  use clm_varpar                         , only : ndecomp_cascade_transitions, ndecomp_pools
  use clm_varpar                         , only : nlevdecomp_full, nlevdecomp, i_litr_min, i_litr_max
<<<<<<< HEAD
  use clm_varpar                         , only : nvegnpool,nnphtrans,nngmtrans,nnfitrans,nnphouttrans,&
                                                  nngmouttrans,nnfiouttrans
  use clm_varpar                         , only : ileaf,ileaf_st,ileaf_xf,ifroot,ifroot_st,ifroot_xf,&
                                                  ilivestem,ilivestem_st,ilivestem_xf,&
                                                  ideadstem,ideadstem_st,ideadstem_xf,&
                                                  ilivecroot,ilivecroot_st,ilivecroot_xf,&
                                                  ideadcroot,ideadcroot_st,ideadcroot_xf,&
                                                  igrain,igrain_st,igrain_xf,iretransn,ioutn
=======
  use clm_varpar                         , only : nvegnpool
  use clm_varpar                         , only : mxharvests
>>>>>>> 03246f8c
  use clm_varcon                         , only : spval, ispval, dzsoi_decomp
  use clm_varctl                         , only : use_nitrif_denitrif, use_crop
  use CNSharedParamsMod                  , only : use_fun, use_matrixcn
  use decompMod                          , only : bounds_type
  use abortutils                         , only : endrun
  use SoilBiogeochemDecompCascadeConType , only : decomp_cascade_con
  use dynSubgridControlMod               , only : get_do_grossunrep
  use CropReprPoolsMod                   , only : nrepr, repr_grain_min, repr_grain_max, repr_structure_min, repr_structure_max
  use CropReprPoolsMod                   , only : get_repr_hist_fname, get_repr_rest_fname, get_repr_longname
  use LandunitType                       , only : lun                
  use ColumnType                         , only : col                
  use PatchType                          , only : patch                
  use SparseMatrixMultiplyMod            , only : sparse_matrix_type, diag_matrix_type, vector_type
  ! 
  ! !PUBLIC TYPES:
  implicit none
  private
  !
  type, public :: cnveg_nitrogenflux_type

     ! gap mortality fluxes
     real(r8), pointer :: m_leafn_to_litter_patch                   (:)     ! patch leaf N mortality (gN/m2/s)
     real(r8), pointer :: m_frootn_to_litter_patch                  (:)     ! patch fine root N mortality (gN/m2/s)
     real(r8), pointer :: m_leafn_storage_to_litter_patch           (:)     ! patch leaf N storage mortality (gN/m2/s)
     real(r8), pointer :: m_frootn_storage_to_litter_patch          (:)     ! patch fine root N storage mortality (gN/m2/s)
     real(r8), pointer :: m_livestemn_storage_to_litter_patch       (:)     ! patch live stem N storage mortality (gN/m2/s)
     real(r8), pointer :: m_deadstemn_storage_to_litter_patch       (:)     ! patch dead stem N storage mortality (gN/m2/s)
     real(r8), pointer :: m_livecrootn_storage_to_litter_patch      (:)     ! patch live coarse root N storage mortality (gN/m2/s)
     real(r8), pointer :: m_deadcrootn_storage_to_litter_patch      (:)     ! patch dead coarse root N storage mortality (gN/m2/s)
     real(r8), pointer :: m_leafn_xfer_to_litter_patch              (:)     ! patch leaf N transfer mortality (gN/m2/s)
     real(r8), pointer :: m_frootn_xfer_to_litter_patch             (:)     ! patch fine root N transfer mortality (gN/m2/s)
     real(r8), pointer :: m_livestemn_xfer_to_litter_patch          (:)     ! patch live stem N transfer mortality (gN/m2/s)
     real(r8), pointer :: m_deadstemn_xfer_to_litter_patch          (:)     ! patch dead stem N transfer mortality (gN/m2/s)
     real(r8), pointer :: m_livecrootn_xfer_to_litter_patch         (:)     ! patch live coarse root N transfer mortality (gN/m2/s)
     real(r8), pointer :: m_deadcrootn_xfer_to_litter_patch         (:)     ! patch dead coarse root N transfer mortality (gN/m2/s)
     real(r8), pointer :: m_livestemn_to_litter_patch               (:)     ! patch live stem N mortality (gN/m2/s)
     real(r8), pointer :: m_deadstemn_to_litter_patch               (:)     ! patch dead stem N mortality (gN/m2/s)
     real(r8), pointer :: m_livecrootn_to_litter_patch              (:)     ! patch live coarse root N mortality (gN/m2/s)
     real(r8), pointer :: m_deadcrootn_to_litter_patch              (:)     ! patch dead coarse root N mortality (gN/m2/s)
     real(r8), pointer :: m_retransn_to_litter_patch                (:)     ! patch retranslocated N pool mortality (gN/m2/s)

     ! harvest fluxes
     real(r8), pointer :: hrv_leafn_to_litter_patch                 (:)     ! patch leaf N harvest mortality (gN/m2/s)
     real(r8), pointer :: hrv_frootn_to_litter_patch                (:)     ! patch fine root N harvest mortality (gN/m2/s)
     real(r8), pointer :: hrv_leafn_storage_to_litter_patch         (:)     ! patch leaf N storage harvest mortality (gN/m2/s)
     real(r8), pointer :: hrv_frootn_storage_to_litter_patch        (:)     ! patch fine root N storage harvest mortality (gN/m2/s)
     real(r8), pointer :: hrv_livestemn_storage_to_litter_patch     (:)     ! patch live stem N storage harvest mortality (gN/m2/s)
     real(r8), pointer :: hrv_deadstemn_storage_to_litter_patch     (:)     ! patch dead stem N storage harvest mortality (gN/m2/s)
     real(r8), pointer :: hrv_livecrootn_storage_to_litter_patch    (:)     ! patch live coarse root N storage harvest mortality (gN/m2/s)
     real(r8), pointer :: hrv_deadcrootn_storage_to_litter_patch    (:)     ! patch dead coarse root N storage harvest mortality (gN/m2/s)
     real(r8), pointer :: hrv_leafn_xfer_to_litter_patch            (:)     ! patch leaf N transfer harvest mortality (gN/m2/s)
     real(r8), pointer :: hrv_frootn_xfer_to_litter_patch           (:)     ! patch fine root N transfer harvest mortality (gN/m2/s)
     real(r8), pointer :: hrv_livestemn_xfer_to_litter_patch        (:)     ! patch live stem N transfer harvest mortality (gN/m2/s)
     real(r8), pointer :: hrv_deadstemn_xfer_to_litter_patch        (:)     ! patch dead stem N transfer harvest mortality (gN/m2/s)
     real(r8), pointer :: hrv_livecrootn_xfer_to_litter_patch       (:)     ! patch live coarse root N transfer harvest mortality (gN/m2/s)
     real(r8), pointer :: hrv_deadcrootn_xfer_to_litter_patch       (:)     ! patch dead coarse root N transfer harvest mortality (gN/m2/s)
     real(r8), pointer :: hrv_livestemn_to_litter_patch             (:)     ! patch live stem N harvest mortality (gN/m2/s)
     real(r8), pointer :: hrv_livecrootn_to_litter_patch            (:)     ! patch live coarse root N harvest mortality (gN/m2/s)
     real(r8), pointer :: hrv_deadcrootn_to_litter_patch            (:)     ! patch dead coarse root N harvest mortality (gN/m2/s)
     real(r8), pointer :: hrv_retransn_to_litter_patch              (:)     ! patch retranslocated N pool harvest mortality (gN/m2/s)
     real(r8), pointer :: crop_harvestn_to_cropprodn_patch          (:)     ! patch crop harvest N to crop product pool (gN/m2/s)
     real(r8), pointer :: crop_harvestn_to_cropprodn_col            (:)     ! col crop harvest N to crop product pool (gN/m2/s)
     real(r8), pointer :: m_n_to_litr_fire_col                      (:,:,:) ! col N from leaf, froot, xfer and storage N to litter N by fire (gN/m3/s)
     real(r8), pointer :: harvest_n_to_litr_n_col                   (:,:,:) ! col N fluxes associated with harvest to litter pools (gN/m3/s)
     real(r8), pointer :: harvest_n_to_cwdn_col                     (:,:)   ! col N fluxes associated with harvest to CWD pool (gN/m3/s)

     ! fire N fluxes 
     real(r8), pointer :: m_decomp_npools_to_fire_vr_col            (:,:,:) ! col vertically-resolved decomposing N fire loss (gN/m3/s)
     real(r8), pointer :: m_decomp_npools_to_fire_col               (:,:)   ! col vertically-integrated (diagnostic) decomposing N fire loss (gN/m2/s)
     real(r8), pointer :: m_leafn_to_fire_patch                     (:)     ! patch (gN/m2/s) fire N emissions from leafn 
     real(r8), pointer :: m_leafn_storage_to_fire_patch             (:)     ! patch (gN/m2/s) fire N emissions from leafn_storage            
     real(r8), pointer :: m_leafn_xfer_to_fire_patch                (:)     ! patch (gN/m2/s) fire N emissions from leafn_xfer     
     real(r8), pointer :: m_livestemn_to_fire_patch                 (:)     ! patch (gN/m2/s) fire N emissions from livestemn 
     real(r8), pointer :: m_livestemn_storage_to_fire_patch         (:)     ! patch (gN/m2/s) fire N emissions from livestemn_storage      
     real(r8), pointer :: m_livestemn_xfer_to_fire_patch            (:)     ! patch (gN/m2/s) fire N emissions from livestemn_xfer
     real(r8), pointer :: m_deadstemn_to_fire_patch                 (:)     ! patch (gN/m2/s) fire N emissions from deadstemn
     real(r8), pointer :: m_deadstemn_storage_to_fire_patch         (:)     ! patch (gN/m2/s) fire N emissions from deadstemn_storage         
     real(r8), pointer :: m_deadstemn_xfer_to_fire_patch            (:)     ! patch (gN/m2/s) fire N emissions from deadstemn_xfer
     real(r8), pointer :: m_frootn_to_fire_patch                    (:)     ! patch (gN/m2/s) fire N emissions from frootn
     real(r8), pointer :: m_frootn_storage_to_fire_patch            (:)     ! patch (gN/m2/s) fire N emissions from frootn_storage
     real(r8), pointer :: m_frootn_xfer_to_fire_patch               (:)     ! patch (gN/m2/s) fire N emissions from frootn_xfer
     real(r8), pointer :: m_livecrootn_to_fire_patch                (:)     ! patch (gN/m2/s) fire N emissions from m_livecrootn_to_fire
     real(r8), pointer :: m_livecrootn_storage_to_fire_patch        (:)     ! patch (gN/m2/s) fire N emissions from livecrootn_storage     
     real(r8), pointer :: m_livecrootn_xfer_to_fire_patch           (:)     ! patch (gN/m2/s) fire N emissions from livecrootn_xfer
     real(r8), pointer :: m_deadcrootn_to_fire_patch                (:)     ! patch (gN/m2/s) fire N emissions from deadcrootn
     real(r8), pointer :: m_deadcrootn_storage_to_fire_patch        (:)     ! patch (gN/m2/s) fire N emissions from deadcrootn_storage  
     real(r8), pointer :: m_deadcrootn_xfer_to_fire_patch           (:)     ! patch (gN/m2/s) fire N emissions from deadcrootn_xfer
     real(r8), pointer :: m_retransn_to_fire_patch                  (:)     ! patch (gN/m2/s) fire N emissions from retransn
     real(r8), pointer :: m_leafn_to_litter_fire_patch              (:)     ! patch (gN/m2/s) from leafn to litter N  due to fire               
     real(r8), pointer :: m_leafn_storage_to_litter_fire_patch      (:)     ! patch (gN/m2/s) from leafn_storage to litter N  due to fire                              
     real(r8), pointer :: m_leafn_xfer_to_litter_fire_patch         (:)     ! patch (gN/m2/s) from leafn_xfer to litter N  due to fire                              
     real(r8), pointer :: m_livestemn_to_litter_fire_patch          (:)     ! patch (gN/m2/s) from livestemn to litter N  due to fire                              
     real(r8), pointer :: m_livestemn_storage_to_litter_fire_patch  (:)     ! patch (gN/m2/s) from livestemn_storage to litter N  due to fire                                     
     real(r8), pointer :: m_livestemn_xfer_to_litter_fire_patch     (:)     ! patch (gN/m2/s) from livestemn_xfer to litter N  due to fire                                     
     real(r8), pointer :: m_livestemn_to_deadstemn_fire_patch       (:)     ! patch (gN/m2/s) from livestemn to deadstemn N  due to fire                                     
     real(r8), pointer :: m_deadstemn_to_litter_fire_patch          (:)     ! patch (gN/m2/s) from deadstemn to litter N  due to fire                                     
     real(r8), pointer :: m_deadstemn_storage_to_litter_fire_patch  (:)     ! patch (gN/m2/s) from deadstemn_storage to litter N  due to fire                                               
     real(r8), pointer :: m_deadstemn_xfer_to_litter_fire_patch     (:)     ! patch (gN/m2/s) from deadstemn_xfer to litter N  due to fire                                               
     real(r8), pointer :: m_frootn_to_litter_fire_patch             (:)     ! patch (gN/m2/s) from frootn to litter N  due to fire                                               
     real(r8), pointer :: m_frootn_storage_to_litter_fire_patch     (:)     ! patch (gN/m2/s) from frootn_storage to litter N  due to fire                                               
     real(r8), pointer :: m_frootn_xfer_to_litter_fire_patch        (:)     ! patch (gN/m2/s) from frootn_xfer to litter N  due to fire                                               
     real(r8), pointer :: m_livecrootn_to_litter_fire_patch         (:)     ! patch (gN/m2/s) from livecrootn to litter N  due to fire                                               
     real(r8), pointer :: m_livecrootn_storage_to_litter_fire_patch (:)     ! patch (gN/m2/s) from livecrootn_storage to litter N  due to fire                                                     
     real(r8), pointer :: m_livecrootn_xfer_to_litter_fire_patch    (:)     ! patch (gN/m2/s) from livecrootn_xfer to litter N  due to fire                                                     
     real(r8), pointer :: m_livecrootn_to_deadcrootn_fire_patch     (:)     ! patch (gN/m2/s) from livecrootn_xfer to deadcrootn due to fire                                                     
     real(r8), pointer :: m_deadcrootn_to_litter_fire_patch         (:)     ! patch (gN/m2/s) from deadcrootn to deadcrootn due to fire                                                       
     real(r8), pointer :: m_deadcrootn_storage_to_litter_fire_patch (:)     ! patch (gN/m2/s) from deadcrootn_storage to deadcrootn due to fire                                                        
     real(r8), pointer :: m_deadcrootn_xfer_to_litter_fire_patch    (:)     ! patch (gN/m2/s) from deadcrootn_xfer to deadcrootn due to fire                                                         
     real(r8), pointer :: m_retransn_to_litter_fire_patch           (:)     ! patch (gN/m2/s) from retransn to deadcrootn due to fire                                                         
     real(r8), pointer :: fire_nloss_patch                          (:)     ! patch total patch-level fire N loss (gN/m2/s) 
     real(r8), pointer :: fire_nloss_col                            (:)     ! col total column-level fire N loss (gN/m2/s)
     real(r8), pointer :: fire_nloss_p2c_col                        (:)     ! col patch2col column-level fire N loss (gN/m2/s) (p2c)
     real(r8), pointer :: fire_mortality_n_to_cwdn_col              (:,:)   ! col N fluxes associated with fire mortality to CWD pool (gN/m3/s)

     ! phenology fluxes from transfer pool
     real(r8), pointer :: reproductiven_xfer_to_reproductiven_patch(:,:)     ! patch reproductive (e.g., grain) N growth from storage for prognostic crop model (gN/m2/s)
     real(r8), pointer :: leafn_xfer_to_leafn_patch                 (:)     ! patch leaf N growth from storage (gN/m2/s)
     real(r8), pointer :: frootn_xfer_to_frootn_patch               (:)     ! patch fine root N growth from storage (gN/m2/s)
     real(r8), pointer :: livestemn_xfer_to_livestemn_patch         (:)     ! patch live stem N growth from storage (gN/m2/s)
     real(r8), pointer :: deadstemn_xfer_to_deadstemn_patch         (:)     ! patch dead stem N growth from storage (gN/m2/s)
     real(r8), pointer :: livecrootn_xfer_to_livecrootn_patch       (:)     ! patch live coarse root N growth from storage (gN/m2/s)
     real(r8), pointer :: deadcrootn_xfer_to_deadcrootn_patch       (:)     ! patch dead coarse root N growth from storage (gN/m2/s)

     ! litterfall fluxes
     real(r8), pointer :: livestemn_to_litter_patch                 (:)     ! patch livestem N to litter (gN/m2/s)
     real(r8), pointer :: repr_grainn_to_food_patch               (:,:)     ! patch grain N to food for prognostic crop (gN/m2/s) [patch, repr_grain_min:repr_grain_max]
     real(r8), pointer :: repr_grainn_to_food_perharv_patch       (:,:,:)   ! grain N to food for prognostic crop accumulated by harvest (gN/m2) [patch, harvest, repr_grain_min:repr_grain_max]. Not per-second because this variable represents an accumulation over each growing season, to be instantaneously at the end of each calendar year, to provide output that's easier to work with.
     real(r8), pointer :: repr_grainn_to_food_thisyr_patch        (:,:)     ! grain N to food for prognostic crop accumulated this calendar year (gN/m2) [patch, repr_grain_min:repr_grain_max]. Not per-second because this variable represents an accumulation over an entire calendar year, to be saved instantaneously at the end of each calendar year, to provide output that's easier to work with.
     real(r8), pointer :: repr_structuren_to_cropprod_patch       (:,:)     ! patch reproductive structure N to crop product pool for prognostic crop (gN/m2/s) [patch, repr_structure_min:repr_structure_max]
     real(r8), pointer :: repr_structuren_to_litter_patch         (:,:)     ! patch reproductive structure N to litter for prognostic crop (gN/m2/s) [patch, repr_structure_min:repr_structure_max]
     real(r8), pointer :: leafn_to_biofueln_patch                   (:)     ! patch leaf N to biofuel N (gN/m2/s)
     real(r8), pointer :: livestemn_to_biofueln_patch               (:)     ! patch livestem N to biofuel N (gN/m2/s)
     real(r8), pointer :: repr_grainn_to_seed_patch               (:,:)     ! patch grain N to seed for prognostic crop (gN/m2/s) [patch, repr_grain_min:repr_grain_max]
     real(r8), pointer :: repr_grainn_to_seed_perharv_patch       (:,:,:)   ! grain N to seed for prognostic crop accumulated by harvest (gN/m2) [patch, harvest, repr_grain_min:repr_grain_max]. Not per-second because this variable represents an accumulation over each growing season, to be instantaneously at the end of each calendar year, to provide output that's easier to work with.
     real(r8), pointer :: repr_grainn_to_seed_thisyr_patch        (:,:)     ! grain N to seed for prognostic crop accumulated this calendar year (gN/m2) [patch, repr_grain_min:repr_grain_max]. Not per-second because this variable represents an accumulation over an entire calendar year, to be saved instantaneously at the end of each calendar year, to provide output that's easier to work with.
     real(r8), pointer :: leafn_to_litter_patch                     (:)     ! patch leaf N litterfall (gN/m2/s)
     real(r8), pointer :: leafn_to_retransn_patch                   (:)     ! patch leaf N to retranslocated N pool (gN/m2/s)
     real(r8), pointer :: frootn_to_retransn_patch                  (:)     ! patch fine root N to retranslocated N pool (gN/m2/s)
     real(r8), pointer :: frootn_to_litter_patch                    (:)     ! patch fine root N litterfall (gN/m2/s)

     ! allocation fluxes
     real(r8), pointer :: retransn_to_npool_patch                   (:)     ! patch deployment of retranslocated N (gN/m2/s)  
     real(r8), pointer :: free_retransn_to_npool_patch              (:)     ! patch deployment of free retranslocated N (gN/m2/s)           
     real(r8), pointer :: sminn_to_npool_patch                      (:)     ! patch deployment of soil mineral N uptake (gN/m2/s)
     real(r8), pointer :: npool_to_reproductiven_patch      (:,:)     ! patch allocation to reproductive (e.g., grain) N for prognostic crop (gN/m2/s)
     real(r8), pointer :: npool_to_reproductiven_storage_patch(:,:)   ! patch allocation to reproductive (e.g., grain) N storage for prognostic crop (gN/m2/s)
     real(r8), pointer :: npool_to_leafn_patch                      (:)     ! patch allocation to leaf N (gN/m2/s)
     real(r8), pointer :: npool_to_leafn_storage_patch              (:)     ! patch allocation to leaf N storage (gN/m2/s)
     real(r8), pointer :: npool_to_frootn_patch                     (:)     ! patch allocation to fine root N (gN/m2/s)
     real(r8), pointer :: npool_to_frootn_storage_patch             (:)     ! patch allocation to fine root N storage (gN/m2/s)
     real(r8), pointer :: npool_to_livestemn_patch                  (:)     ! patch allocation to live stem N (gN/m2/s)
     real(r8), pointer :: npool_to_livestemn_storage_patch          (:)     ! patch allocation to live stem N storage (gN/m2/s)
     real(r8), pointer :: npool_to_deadstemn_patch                  (:)     ! patch allocation to dead stem N (gN/m2/s)
     real(r8), pointer :: npool_to_deadstemn_storage_patch          (:)     ! patch allocation to dead stem N storage (gN/m2/s)
     real(r8), pointer :: npool_to_livecrootn_patch                 (:)     ! patch allocation to live coarse root N (gN/m2/s)
     real(r8), pointer :: npool_to_livecrootn_storage_patch         (:)     ! patch allocation to live coarse root N storage (gN/m2/s)
     real(r8), pointer :: npool_to_deadcrootn_patch                 (:)     ! patch allocation to dead coarse root N (gN/m2/s)
     real(r8), pointer :: npool_to_deadcrootn_storage_patch         (:)     ! patch allocation to dead coarse root N storage (gN/m2/s)

     ! annual turnover of storage to transfer pools           
     real(r8), pointer :: reproductiven_storage_to_xfer_patch(:,:)    ! patch reproductive (e.g., grain) N shift storage to transfer for prognostic crop (gN/m2/s)
     real(r8), pointer :: leafn_storage_to_xfer_patch               (:)     ! patch leaf N shift storage to transfer (gN/m2/s)
     real(r8), pointer :: frootn_storage_to_xfer_patch              (:)     ! patch fine root N shift storage to transfer (gN/m2/s)
     real(r8), pointer :: livestemn_storage_to_xfer_patch           (:)     ! patch live stem N shift storage to transfer (gN/m2/s)
     real(r8), pointer :: deadstemn_storage_to_xfer_patch           (:)     ! patch dead stem N shift storage to transfer (gN/m2/s)
     real(r8), pointer :: livecrootn_storage_to_xfer_patch          (:)     ! patch live coarse root N shift storage to transfer (gN/m2/s)
     real(r8), pointer :: deadcrootn_storage_to_xfer_patch          (:)     ! patch dead coarse root N shift storage to transfer (gN/m2/s)
     real(r8), pointer :: fert_patch                                (:)     ! patch applied fertilizer (gN/m2/s)
     real(r8), pointer :: fert_counter_patch                        (:)     ! patch >0 fertilize; <=0 not
     real(r8), pointer :: soyfixn_patch                             (:)     ! patch soybean fixed N (gN/m2/s)

     ! turnover of livewood to deadwood, with retranslocation 
     real(r8), pointer :: livestemn_to_deadstemn_patch              (:)     ! patch live stem N turnover (gN/m2/s)
     real(r8), pointer :: livestemn_to_retransn_patch               (:)     ! patch live stem N to retranslocated N pool (gN/m2/s)
     real(r8), pointer :: livecrootn_to_deadcrootn_patch            (:)     ! patch live coarse root N turnover (gN/m2/s)
     real(r8), pointer :: livecrootn_to_retransn_patch              (:)     ! patch live coarse root N to retranslocated N pool (gN/m2/s)

     ! summary (diagnostic) flux variables, not involved in mass balance
     real(r8), pointer :: ndeploy_patch                             (:)     ! patch total N deployed to growth and storage (gN/m2/s)
     real(r8), pointer :: wood_harvestn_patch                       (:)     ! patch total N losses to wood product pools (gN/m2/s)
     real(r8), pointer :: wood_harvestn_col                         (:)     ! col total N losses to wood product pools (gN/m2/s) (p2c)
     ! phenology: litterfall and crop fluxes
     real(r8), pointer :: phenology_n_to_litr_n_col                 (:,:,:) ! col N fluxes associated with phenology (litterfall and crop) to litter pools (gN/m3/s)

     ! gap mortality fluxes
     real(r8), pointer :: gap_mortality_n_to_litr_n_col             (:,:,:) ! col N fluxes associated with gap mortality to litter pools (gN/m3/s)
     real(r8), pointer :: gap_mortality_n_to_cwdn_col               (:,:)   ! col N fluxes associated with gap mortality to CWD pool (gN/m3/s)

     ! dynamic landcover fluxes
     real(r8), pointer :: dwt_seedn_to_leaf_patch                   (:)     ! (gN/m2/s) seed source to patch-level; although this is a patch-level flux, it is expressed per unit GRIDCELL area
     real(r8), pointer :: dwt_seedn_to_leaf_grc                     (:)     ! (gN/m2/s) dwt_seedn_to_leaf_patch summed to the gridcell-level
     real(r8), pointer :: dwt_seedn_to_deadstem_patch               (:)     ! (gN/m2/s) seed source to patch-level; although this is a patch-level flux, it is expressed per unit GRIDCELL area
     real(r8), pointer :: dwt_seedn_to_deadstem_grc                 (:)     ! (gN/m2/s) dwt_seedn_to_deadstem_patch summed to the gridcell-level
     real(r8), pointer :: dwt_conv_nflux_patch                      (:)     ! (gN/m2/s) conversion N flux (immediate loss to atm); although this is a patch-level flux, it is expressed per unit GRIDCELL area
     real(r8), pointer :: dwt_conv_nflux_grc                        (:)     ! (gN/m2/s) dwt_conv_nflux_patch summed to the gridcell-level
     real(r8), pointer :: dwt_wood_productn_gain_patch              (:)     ! patch (gN/m2/s) addition to wood product pools from landcover change; even though this is a patch-level flux, it is expressed per unit GRIDCELL area
     real(r8), pointer :: dwt_crop_productn_gain_patch              (:)     ! patch (gN/m2/s) addition to crop product pool from landcover change; even though this is a patch-level flux, it is expressed per unit GRIDCELL area
     real(r8), pointer :: dwt_frootn_to_litr_n_col                  (:,:,:) ! col (gN/m3/s) fine root to litter due to landcover change
     real(r8), pointer :: dwt_livecrootn_to_cwdn_col                (:,:)   ! col (gN/m3/s) live coarse root to CWD due to landcover change
     real(r8), pointer :: dwt_deadcrootn_to_cwdn_col                (:,:)   ! col (gN/m3/s) dead coarse root to CWD due to landcover change

     ! gross unrepresented landcover fluxes
     real(r8), pointer :: gru_leafn_to_litter_patch                 (:)     ! patch leaf N gross unrepresented landcover change mortality (gN/m2/s)
     real(r8), pointer :: gru_leafn_storage_to_atm_patch            (:)     ! patch leaf N storage gross unrepresented landcover change mortality (gN/m2/s)
     real(r8), pointer :: gru_leafn_xfer_to_atm_patch               (:)     ! patch leaf N transfer gross unrepresented landcover change mortality (gN/m2/s)
     real(r8), pointer :: gru_frootn_to_litter_patch                (:)     ! patch fine root N gross unrepresented landcover change mortality (gN/m2/s)
     real(r8), pointer :: gru_frootn_storage_to_atm_patch           (:)     ! patch fine root N storage gross unrepresented landcover change mortality (gN/m2/s)
     real(r8), pointer :: gru_frootn_xfer_to_atm_patch              (:)     ! patch fine root N transfer gross unrepresented landcover change mortality (gN/m2/s)
     real(r8), pointer :: gru_livestemn_to_atm_patch                (:)     ! patch live stem N gross unrepresented landcover change mortality (gN/m2/s)
     real(r8), pointer :: gru_livestemn_storage_to_atm_patch        (:)     ! patch live stem N storage gross unrepresented landcover change mortality (gN/m2/s)
     real(r8), pointer :: gru_livestemn_xfer_to_atm_patch           (:)     ! patch live stem N transfer gross unrepresented landcover change mortality (gN/m2/s)
     real(r8), pointer :: gru_deadstemn_to_atm_patch                (:)     ! patch dead stem N gross unrepresented landcover change mortality to the atmosphere (gC/m2/s)
     real(r8), pointer :: gru_deadstemn_storage_to_atm_patch        (:)     ! patch dead stem N storage gross unrepresented landcover change mortality (gN/m2/s)
     real(r8), pointer :: gru_deadstemn_xfer_to_atm_patch           (:)     ! patch dead stem N transfer gross unrepresented landcover change mortality (gN/m2/s)
     real(r8), pointer :: gru_livecrootn_to_litter_patch            (:)     ! patch live coarse root N gross unrepresented landcover change mortality (gN/m2/s)
     real(r8), pointer :: gru_livecrootn_storage_to_atm_patch       (:)     ! patch live coarse root N storage gross unrepresented landcover change mortality (gN/m2/s)
     real(r8), pointer :: gru_livecrootn_xfer_to_atm_patch          (:)     ! patch live coarse root N transfer gross unrepresented landcover change mortality (gN/m2/s)
     real(r8), pointer :: gru_deadcrootn_to_litter_patch            (:)     ! patch dead coarse root N gross unrepresented landcover change mortality (gN/m2/s)
     real(r8), pointer :: gru_deadcrootn_storage_to_atm_patch       (:)     ! patch dead coarse root N storage gross unrepresented landcover change mortality (gN/m2/s)
     real(r8), pointer :: gru_deadcrootn_xfer_to_atm_patch          (:)     ! patch dead coarse root N transfer gross unrepresented landcover change mortality (gN/m2/s)
     real(r8), pointer :: gru_retransn_to_litter_patch              (:)     ! patch retranslocated N pool gross unrepresented landcover change mortality (gN/m2/s)

     real(r8), pointer :: gru_conv_nflux_patch                      (:)     ! (gN/m2/s) conversion N flux (immediate loss to atm)
     real(r8), pointer :: gru_conv_nflux_col                        (:)     ! (gN/m2/s) conversion N flux (immediate loss to atm)
     real(r8), pointer :: gru_conv_nflux_grc                        (:)     ! (gN/m2/s) gru_conv_nflux_patch summed to the gridcell-level
     real(r8), pointer :: gru_wood_productn_gain_patch              (:)     ! patch (gN/m2/s) addition to wood product pools from gross unrepresented landcover change
     real(r8), pointer :: gru_wood_productn_gain_col                (:)     ! column (gN/m2/s) addition to wood product pools from gross unrepresented landcover change
     real(r8), pointer :: gru_wood_productn_gain_grc                (:)     ! gridcell (gN/m2/s) addition to wood product pools from gross unrepresented landcover change
     real(r8), pointer :: gru_n_to_litr_n_col                      (:,:,:)  ! col (gN/m3/s) N to litter due to gross unrepresented landcover change
     real(r8), pointer :: gru_n_to_cwdn_col                         (:,:)   ! col (gN/m3/s) N to CWD due to gross unrepresented landcover change

     ! crop fluxes
     real(r8), pointer :: crop_seedn_to_leaf_patch                  (:)     ! patch (gN/m2/s) seed source to leaf, for crops
     
     ! Misc
     real(r8), pointer :: plant_ndemand_patch                       (:)     ! N flux required to support initial GPP (gN/m2/s)
     real(r8), pointer :: avail_retransn_patch                      (:)     ! N flux available from retranslocation pool (gN/m2/s)
     real(r8), pointer :: plant_nalloc_patch                        (:)     ! total allocated N flux (gN/m2/s)
     real(r8), pointer :: plant_ndemand_retrans_patch               (:)     ! The N demand pool generated for FUN2.0; mainly used for deciduous trees (gN/m2/s)
     real(r8), pointer :: plant_ndemand_season_patch                (:)     ! The N demand pool for seasonal deciduous (gN/m2/s)
     real(r8), pointer :: plant_ndemand_stress_patch                (:)     ! The N demand pool for stress deciduous   (gN/m2/s)
     real(r8), pointer :: Nactive_patch                             (:)     ! N acquired by mycorrhizal uptake  (gN/m2/s)
     real(r8), pointer :: Nnonmyc_patch                             (:)     ! N acquired by non-myc uptake      (gN/m2/s)
     real(r8), pointer :: Nam_patch                                 (:)     ! N acquired by AM plant            (gN/m2/s)
     real(r8), pointer :: Necm_patch                                (:)     ! N acquired by ECM plant           (gN/m2/s)
     real(r8), pointer :: Nactive_no3_patch                         (:)     ! N acquired by mycorrhizal uptake  (gN/m2/s)
     real(r8), pointer :: Nactive_nh4_patch                         (:)     ! N acquired by mycorrhizal uptake  (gN/m2/s)
     real(r8), pointer :: Nnonmyc_no3_patch                         (:)     ! N acquired by non-myc             (gN/m2/s)
     real(r8), pointer :: Nnonmyc_nh4_patch                         (:)     ! N acquired by non-myc             (gN/m2/s)
     real(r8), pointer :: Nam_no3_patch                             (:)     ! N acquired by AM plant            (gN/m2/s)
     real(r8), pointer :: Nam_nh4_patch                             (:)     ! N acquired by AM plant            (gN/m2/s)
     real(r8), pointer :: Necm_no3_patch                            (:)     ! N acquired by ECM plant           (gN/m2/s)
     real(r8), pointer :: Necm_nh4_patch                            (:)     ! N acquired by ECM plant           (gN/m2/s)
     real(r8), pointer :: Nfix_patch                                (:)     ! N acquired by Symbiotic BNF       (gN/m2/s)
     real(r8), pointer :: Npassive_patch                            (:)     ! N acquired by passive uptake      (gN/m2/s)
     real(r8), pointer :: Nretrans_patch                            (:)     ! N acquired by retranslocation     (gN/m2/s)
     real(r8), pointer :: Nretrans_org_patch                        (:)     ! N acquired by retranslocation     (gN/m2/s)
     real(r8), pointer :: Nretrans_season_patch                     (:)     ! N acquired by retranslocation     (gN/m2/s)
     real(r8), pointer :: Nretrans_stress_patch                     (:)     ! N acquired by retranslocation     (gN/m2/s)
     real(r8), pointer :: Nuptake_patch                             (:)     ! Total N uptake of FUN             (gN/m2/s)
     real(r8), pointer :: sminn_to_plant_fun_patch                  (:)     ! Total soil N uptake of FUN        (gN/m2/s)
     real(r8), pointer :: sminn_to_plant_fun_vr_patch               (:,:)   ! Total layer soil N uptake of FUN  (gN/m2/s)
     real(r8), pointer :: sminn_to_plant_fun_no3_vr_patch           (:,:)   ! Total layer no3 uptake of FUN     (gN/m2/s)
     real(r8), pointer :: sminn_to_plant_fun_nh4_vr_patch           (:,:)   ! Total layer nh4 uptake of FUN     (gN/m2/s)
     real(r8), pointer :: cost_nfix_patch                           (:)     ! Average cost of fixation          (gN/m2/s)
     real(r8), pointer :: cost_nactive_patch                        (:)     ! Average cost of active uptake     (gN/m2/s)
     real(r8), pointer :: cost_nretrans_patch                       (:)     ! Average cost of retranslocation   (gN/m2/s)
     real(r8), pointer :: nuptake_npp_fraction_patch                (:)     ! frac of npp spent on N acquisition   (gN/m2/s)
	 ! Matrix
     real(r8), pointer :: matrix_nalloc_patch                       (:,:)   ! B-matrix for nitrogen allocation
     real(r8), pointer :: matrix_Ninput_patch                       (:)     ! I-matrix for nitrogen input
	 
     real(r8), pointer :: matrix_nphtransfer_patch                  (:,:)   ! A-matrix_phenologh for nitrogen
     real(r8), pointer :: matrix_nphturnover_patch                  (:,:)   ! K-matrix_phenologh for nitrogen
     integer,  pointer :: matrix_nphtransfer_doner_patch            (:)     ! A-matrix_phenology non-zero indices (column indices) for nitrogen
     integer,  pointer :: matrix_nphtransfer_receiver_patch         (:)     ! A-matrix_phenology non-zero indices (row indices) for nitrogen
 
     real(r8), pointer :: matrix_ngmtransfer_patch                  (:,:)   ! A-matrix_gap mortality for nitrogen
     real(r8), pointer :: matrix_ngmturnover_patch                  (:,:)   ! K-matrix_gap mortality for nitrogen 
     integer,  pointer :: matrix_ngmtransfer_doner_patch            (:)     ! A-matrix_gap mortality non-zero indices (column indices) for nitrogen
     integer,  pointer :: matrix_ngmtransfer_receiver_patch         (:)     ! A-matrix_gap mortality non-zero indices (row indices) for nitrogen
  
     real(r8), pointer :: matrix_nfitransfer_patch                  (:,:)   ! A-matrix_fire for nitrogen
     real(r8), pointer :: matrix_nfiturnover_patch                  (:,:)   ! K-matrix_fire for nitrogen
     integer,  pointer :: matrix_nfitransfer_doner_patch            (:)     ! A-matrix_fire non-zero indices (column indices) for nitrogen
     integer,  pointer :: matrix_nfitransfer_receiver_patch         (:)     ! A-matrix_fire non-zero indices (row indices) for nitrogen

     integer ileafst_to_ileafxf_ph                    ! Index of phenology related N transfer from leaf storage pool to leaf transfer pool
     integer ileafxf_to_ileaf_ph                      ! Index of phenology related N transfer from leaf transfer pool to leaf pool  
     integer ifrootst_to_ifrootxf_ph                  ! Index of phenology related N transfer from fine root storage pool to fine root transfer pool
     integer ifrootxf_to_ifroot_ph                    ! Index of phenology related N transfer from fine root transfer pool to fine root pool  
     integer ilivestemst_to_ilivestemxf_ph            ! Index of phenology related N transfer from live stem storage pool to live stem transfer pool
     integer ilivestemxf_to_ilivestem_ph              ! Index of phenology related N transfer from live stem transfer pool to live stem pool  
     integer ideadstemst_to_ideadstemxf_ph            ! Index of phenology related N transfer from dead stem storage pool to dead stem transfer pool
     integer ideadstemxf_to_ideadstem_ph              ! Index of phenology related N transfer from dead stem transfer pool to dead stem pool  
     integer ilivecrootst_to_ilivecrootxf_ph          ! Index of phenology related N transfer from live coarse root storage pool to live coarse root transfer pool
     integer ilivecrootxf_to_ilivecroot_ph            ! Index of phenology related N transfer from live coarse root transfer pool to live coarse root pool  
     integer ideadcrootst_to_ideadcrootxf_ph          ! Index of phenology related N transfer from dead coarse root storage pool to dead coarse root transfer pool
     integer ideadcrootxf_to_ideadcroot_ph            ! Index of phenology related N transfer from dead coarse root transfer pool to dead coarse root pool  
     integer ilivestem_to_ideadstem_ph                ! Index of phenology related N transfer from live stem pool to dead stem pool  
     integer ilivecroot_to_ideadcroot_ph              ! Index of phenology related N transfer from live coarse root pool to dead coarse root pool  
     integer iretransn_to_ileaf_ph                    ! Index of phenology related N transfer from retranslocation pool to leaf pool
     integer iretransn_to_ileafst_ph                  ! Index of phenology related N transfer from retranslocation pool to leaf storage pool
     integer iretransn_to_ifroot_ph                   ! Index of phenology related N transfer from retranslocation pool to fine root pool
     integer iretransn_to_ifrootst_ph                 ! Index of phenology related N transfer from retranslocation pool to fine root storage pool
     integer iretransn_to_ilivestem_ph                ! Index of phenology related N transfer from retranslocation pool to live stem pool
     integer iretransn_to_ilivestemst_ph              ! Index of phenology related N transfer from retranslocation pool to live stem storage pool
     integer iretransn_to_ideadstem_ph                ! Index of phenology related N transfer from retranslocation pool to dead stem pool
     integer iretransn_to_ideadstemst_ph              ! Index of phenology related N transfer from retranslocation pool to dead stem storage pool
     integer iretransn_to_ilivecroot_ph               ! Index of phenology related N transfer from retranslocation pool to live coarse root pool
     integer iretransn_to_ilivecrootst_ph             ! Index of phenology related N transfer from retranslocation pool to live coarse root storage pool
     integer iretransn_to_ideadcroot_ph               ! Index of phenology related N transfer from retranslocation pool to dead coarse root pool
     integer iretransn_to_ideadcrootst_ph             ! Index of phenology related N transfer from retranslocation pool to dead coarse root storage pool
     integer iretransn_to_igrain_ph                   ! Index of phenology related N transfer from retranslocation pool to grain pool
     integer iretransn_to_igrainst_ph                 ! Index of phenology related N transfer from retranslocation pool to grain storage pool
     integer ileaf_to_iout_ph                         ! Index of phenology related N transfer from leaf pool to outside of vegetation pools  
     integer ifroot_to_iout_ph                        ! Index of phenology related N transfer from fine root pool to outside of vegetation pools  
     integer ilivestem_to_iout_ph                     ! Index of phenology related N transfer from live stem pool to outside of vegetation pools  
     integer ileaf_to_iretransn_ph                    ! Index of phenology related N transfer from leaf pool to retranslocation pools
     integer ifroot_to_iretransn_ph                   ! Index of phenology related N transfer from fine root pool to retranslocation pools
     integer ilivestem_to_iretransn_ph                ! Index of phenology related N transfer from live stem pool to retranslocation pools
     integer ilivecroot_to_iretransn_ph               ! Index of phenology related N transfer from live coarse root pool to retranslocation pools
     integer igrain_to_iout_ph                        ! Index of phenology related N transfer from grain pool to outside of vegetation pools  
     integer iretransn_to_iout_ph                     ! Index of phenology related N transfer from retranslocation pool to outside of vegetation pools
     integer ileaf_to_iout_gm                         ! Index of gap mortality related N transfer from leaf pool to outside of vegetation pools
     integer ileafst_to_iout_gm                       ! Index of gap mortality related N transfer from leaf storage pool to outside of vegetation pools
     integer ileafxf_to_iout_gm                       ! Index of gap mortality related N transfer from leaf transfer pool to outside of vegetation pools
     integer ifroot_to_iout_gm                        ! Index of gap mortality related N transfer from fine root pool to outside of vegetation pools
     integer ifrootst_to_iout_gm                      ! Index of gap mortality related N transfer from fine root storage pool to outside of vegetation pools
     integer ifrootxf_to_iout_gm                      ! Index of gap mortality related N transfer from fine root transfer pool to outside of vegetation pools
     integer ilivestem_to_iout_gm                     ! Index of gap mortality related N transfer from live stem pool to outside of vegetation pools
     integer ilivestemst_to_iout_gm                   ! Index of gap mortality related N transfer from live stem storage pool to outside of vegetation pools
     integer ilivestemxf_to_iout_gm                   ! Index of gap mortality related N transfer from live stem transfer pool to outside of vegetation pools
     integer ideadstem_to_iout_gm                     ! Index of gap mortality related N transfer from dead stem pool to outside of vegetation pools
     integer ideadstemst_to_iout_gm                   ! Index of gap mortality related N transfer from dead stem storage pool to outside of vegetation pools
     integer ideadstemxf_to_iout_gm                   ! Index of gap mortality related N transfer from dead stem transfer pool to outside of vegetation pools
     integer ilivecroot_to_iout_gm                    ! Index of gap mortality related N transfer from live coarse root pool to outside of vegetation pools
     integer ilivecrootst_to_iout_gm                  ! Index of gap mortality related N transfer from live coarse root storage pool to outside of vegetation pools
     integer ilivecrootxf_to_iout_gm                  ! Index of gap mortality related N transfer from live coarse root transfer pool to outside of vegetation pools
     integer ideadcroot_to_iout_gm                    ! Index of gap mortality related N transfer from dead coarse root pool to outside of vegetation pools
     integer ideadcrootst_to_iout_gm                  ! Index of gap mortality related N transfer from dead coarse root storage pool to outside of vegetation pools
     integer ideadcrootxf_to_iout_gm                  ! Index of gap mortality related N transfer from dead coarse root transfer pool to outside of vegetation pools
     integer iretransn_to_iout_gm                     ! Index of gap mortality related N transfer from retranslocation to outside of vegetation pools
     integer ileaf_to_iout_fi                         ! Index of fire related N transfer from leaf pool to outside of vegetation pools
     integer ileafst_to_iout_fi                       ! Index of fire related N transfer from leaf storage pool to outside of vegetation pools
     integer ileafxf_to_iout_fi                       ! Index of fire related N transfer from leaf transfer pool to outside of vegetation pools
     integer ifroot_to_iout_fi                        ! Index of fire related N transfer from fine root pool to outside of vegetation pools
     integer ifrootst_to_iout_fi                      ! Index of fire related N transfer from fine root storage pool to outside of vegetation pools
     integer ifrootxf_to_iout_fi                      ! Index of fire related N transfer from fine root transfer pool to outside of vegetation pools
     integer ilivestem_to_iout_fi                     ! Index of fire related N transfer from live stem pool to outside of vegetation pools
     integer ilivestemst_to_iout_fi                   ! Index of fire related N transfer from live stem storage pool to outside of vegetation pools
     integer ilivestemxf_to_iout_fi                   ! Index of fire related N transfer from live stem transfer pool to outside of vegetation pools
     integer ideadstem_to_iout_fi                     ! Index of fire related N transfer from dead stem pool to outside of vegetation pools
     integer ideadstemst_to_iout_fi                   ! Index of fire related N transfer from dead stem storage pool to outside of vegetation pools
     integer ideadstemxf_to_iout_fi                   ! Index of fire related N transfer from dead stem transfer pool to outside of vegetation pools
     integer ilivecroot_to_iout_fi                    ! Index of fire related N transfer from live coarse root pool to outside of vegetation pools
     integer ilivecrootst_to_iout_fi                  ! Index of fire related N transfer from live coarse root storage pool to outside of vegetation pools
     integer ilivecrootxf_to_iout_fi                  ! Index of fire related N transfer from live coarse root transfer pool to outside of vegetation pools
     integer ideadcroot_to_iout_fi                    ! Index of fire related N transfer from dead coarse root pool to outside of vegetation pools
     integer ideadcrootst_to_iout_fi                  ! Index of fire related N transfer from dead coarse root storage pool to outside of vegetation pools
     integer ideadcrootxf_to_iout_fi                  ! Index of fire related N transfer from dead coarse root transfer pool to outside of vegetation pools
     integer iretransn_to_iout_fi                     ! Index of fire related N transfer from retranslocation transfer pool to outside of vegetation pools
     integer ilivestem_to_ideadstem_fi                ! Index of fire related N transfer from live stem pool to dead stem pools
     integer ilivecroot_to_ideadcroot_fi              ! Index of fire related N transfer from live coarse root pool to dead coarse root pools

     integer,pointer :: list_phn_phgmn     (:)        ! Index mapping for sparse matrix addition (save to reduce computational cost): from AKphn to AKphn+AKgmn
     integer,pointer :: list_gmn_phgmn     (:)        ! Index mapping for sparse matrix addition (save to reduce computational cost): from AKgmn to AKphn+AKgmn
     integer,pointer :: list_phn_phgmfin   (:)        ! Index mapping for sparse matrix addition (save to reduce computational cost): from AKphn to AKphn+AKgmn+AKfin
     integer,pointer :: list_gmn_phgmfin   (:)        ! Index mapping for sparse matrix addition (save to reduce computational cost): from AKgmn to AKphn+AKgmn+AKfin
     integer,pointer :: list_fin_phgmfin   (:)        ! Index mapping for sparse matrix addition (save to reduce computational cost): from AKfin to AKphn+AKgmn+AKfin
     integer,pointer :: list_aphn          (:)        ! Indices of non-diagnoal entries in full sparse matrix Aph for N cycle
     integer,pointer :: list_agmn          (:)        ! Indices of non-diagnoal entries in full sparse matrix Agm for N cycle
     integer,pointer :: list_afin          (:)        ! Indices of non-diagnoal entries in full sparse matrix Afi for N cycle

     type(sparse_matrix_type)      :: AKphvegn        ! Aph*Kph for N cycle in sparse matrix format
     type(sparse_matrix_type)      :: AKgmvegn        ! Agm*Kgm for N cycle in sparse matrix format
     type(sparse_matrix_type)      :: AKfivegn        ! Afi*Kfi for N cycle in sparse matrix format
     type(sparse_matrix_type)      :: AKallvegn       ! Aph*Kph + Agm*Kgm + Afi*Kfi for N cycle in sparse matrix format
     integer                       :: NE_AKallvegn    ! Number of entries in AKallvegn
     integer,pointer,dimension(:)  :: RI_AKallvegn    ! Row indices in Akallvegn
     integer,pointer,dimension(:)  :: CI_AKallvegn    ! Column indices in AKallvegn
     integer,pointer,dimension(:)  :: RI_phn          ! Row indices of non-diagonal entires in Aph for N cycle
     integer,pointer,dimension(:)  :: CI_phn          ! Column indices of non-diagonal entries in Aph for N cycle
     integer,pointer,dimension(:)  :: RI_gmn          ! Row indices of non-diagonal entires in Agm for N cycle
     integer,pointer,dimension(:)  :: CI_gmn          ! Column indices of non-diagonal entries in Agm for N cycle
     integer,pointer,dimension(:)  :: RI_fin          ! Row indices of non-diagonal entires in Afi for N cycle
     integer,pointer,dimension(:)  :: CI_fin          ! Column indices of non-diagonal entries in Afi for N cycle
     type(diag_matrix_type)        :: Kvegn           ! Temporary variable of Kph, Kgm or Kfi for N cycle in diagonal matrix format
     type(vector_type)             :: Xvegn           ! Vegetation N of each compartment in a vector format

   contains

     procedure , public  :: Init   
     procedure , public  :: Restart
     procedure , public  :: SetValues
     procedure , public  :: ZeroDWT
     procedure , public  :: ZeroGRU
     procedure , public  :: Summary => Summary_nitrogenflux
     procedure , private :: InitAllocate 
     procedure , private :: InitTransfer 
     procedure , private :: InitHistory
     procedure , private :: InitCold

  end type cnveg_nitrogenflux_type
  !------------------------------------------------------------------------

contains

  !------------------------------------------------------------------------
  subroutine Init(this, bounds, alloc_full_veg)

    class(cnveg_nitrogenflux_type) :: this
    type(bounds_type), intent(in) :: bounds
    logical,intent(in)            :: alloc_full_veg

    call this%InitAllocate (bounds,alloc_full_veg)
    if(alloc_full_veg)then
       if(use_matrixcn)then
          call this%InitTransfer ()
       end if
       call this%InitHistory (bounds)
       call this%InitCold (bounds)
    end if
    
  end subroutine Init

  subroutine InitTransfer (this)
    !
    ! !AGRUMENTS:
    class (cnveg_nitrogenflux_type) :: this
    
    this%ileaf_to_iretransn_ph           = 1
    this%matrix_nphtransfer_doner_patch(this%ileaf_to_iretransn_ph)              = ileaf
    this%matrix_nphtransfer_receiver_patch(this%ileaf_to_iretransn_ph)           = iretransn
    
    this%ileafst_to_ileafxf_ph           = 2
    this%matrix_nphtransfer_doner_patch(this%ileafst_to_ileafxf_ph)              = ileaf_st
    this%matrix_nphtransfer_receiver_patch(this%ileafst_to_ileafxf_ph)           = ileaf_xf

    this%ileafxf_to_ileaf_ph             = 3
    this%matrix_nphtransfer_doner_patch(this%ileafxf_to_ileaf_ph)                = ileaf_xf
    this%matrix_nphtransfer_receiver_patch(this%ileafxf_to_ileaf_ph)             = ileaf

    this%ifroot_to_iretransn_ph          = 4
    this%matrix_nphtransfer_doner_patch(this%ifroot_to_iretransn_ph)             = ifroot
    this%matrix_nphtransfer_receiver_patch(this%ifroot_to_iretransn_ph)          = iretransn
    
    this%ifrootst_to_ifrootxf_ph         = 5
    this%matrix_nphtransfer_doner_patch(this%ifrootst_to_ifrootxf_ph)            = ifroot_st
    this%matrix_nphtransfer_receiver_patch(this%ifrootst_to_ifrootxf_ph)         = ifroot_xf

    this%ifrootxf_to_ifroot_ph           = 6
    this%matrix_nphtransfer_doner_patch(this%ifrootxf_to_ifroot_ph)              = ifroot_xf
    this%matrix_nphtransfer_receiver_patch(this%ifrootxf_to_ifroot_ph)           = ifroot

    this%ilivestem_to_ideadstem_ph       = 7
    this%matrix_nphtransfer_doner_patch(this%ilivestem_to_ideadstem_ph)          = ilivestem
    this%matrix_nphtransfer_receiver_patch(this%ilivestem_to_ideadstem_ph)       = ideadstem
    
    this%ilivestem_to_iretransn_ph       = 8
    this%matrix_nphtransfer_doner_patch(this%ilivestem_to_iretransn_ph)          = ilivestem
    this%matrix_nphtransfer_receiver_patch(this%ilivestem_to_iretransn_ph)       = iretransn
    
    this%ilivestemst_to_ilivestemxf_ph   = 9
    this%matrix_nphtransfer_doner_patch(this%ilivestemst_to_ilivestemxf_ph)      = ilivestem_st
    this%matrix_nphtransfer_receiver_patch(this%ilivestemst_to_ilivestemxf_ph)   = ilivestem_xf

    this%ilivestemxf_to_ilivestem_ph     = 10
    this%matrix_nphtransfer_doner_patch(this%ilivestemxf_to_ilivestem_ph)        = ilivestem_xf
    this%matrix_nphtransfer_receiver_patch(this%ilivestemxf_to_ilivestem_ph)     = ilivestem

    this%ideadstemst_to_ideadstemxf_ph   = 11
    this%matrix_nphtransfer_doner_patch(this%ideadstemst_to_ideadstemxf_ph)      = ideadstem_st
    this%matrix_nphtransfer_receiver_patch(this%ideadstemst_to_ideadstemxf_ph)   = ideadstem_xf

    this%ideadstemxf_to_ideadstem_ph     = 12
    this%matrix_nphtransfer_doner_patch(this%ideadstemxf_to_ideadstem_ph)        = ideadstem_xf
    this%matrix_nphtransfer_receiver_patch(this%ideadstemxf_to_ideadstem_ph)     = ideadstem

    this%ilivecroot_to_ideadcroot_ph     = 13
    this%matrix_nphtransfer_doner_patch(this%ilivecroot_to_ideadcroot_ph)        = ilivecroot
    this%matrix_nphtransfer_receiver_patch(this%ilivecroot_to_ideadcroot_ph)     = ideadcroot
    
    this%ilivecroot_to_iretransn_ph      = 14
    this%matrix_nphtransfer_doner_patch(this%ilivecroot_to_iretransn_ph)         = ilivecroot
    this%matrix_nphtransfer_receiver_patch(this%ilivecroot_to_iretransn_ph)      = iretransn
    
    this%ilivecrootst_to_ilivecrootxf_ph = 15
    this%matrix_nphtransfer_doner_patch(this%ilivecrootst_to_ilivecrootxf_ph)    = ilivecroot_st
    this%matrix_nphtransfer_receiver_patch(this%ilivecrootst_to_ilivecrootxf_ph) = ilivecroot_xf

    this%ilivecrootxf_to_ilivecroot_ph   = 16
    this%matrix_nphtransfer_doner_patch(this%ilivecrootxf_to_ilivecroot_ph)      = ilivecroot_xf
    this%matrix_nphtransfer_receiver_patch(this%ilivecrootxf_to_ilivecroot_ph)   = ilivecroot

    this%ideadcrootst_to_ideadcrootxf_ph = 17
    this%matrix_nphtransfer_doner_patch(this%ideadcrootst_to_ideadcrootxf_ph)    = ideadcroot_st
    this%matrix_nphtransfer_receiver_patch(this%ideadcrootst_to_ideadcrootxf_ph) = ideadcroot_xf

    this%ideadcrootxf_to_ideadcroot_ph   = 18
    this%matrix_nphtransfer_doner_patch(this%ideadcrootxf_to_ideadcroot_ph)      = ideadcroot_xf
    this%matrix_nphtransfer_receiver_patch(this%ideadcrootxf_to_ideadcroot_ph)   = ideadcroot

    this%iretransn_to_ileaf_ph           = 19
    this%matrix_nphtransfer_doner_patch(this%iretransn_to_ileaf_ph)              = iretransn
    this%matrix_nphtransfer_receiver_patch(this%iretransn_to_ileaf_ph)           = ileaf
    
    this%iretransn_to_ileafst_ph         = 20
    this%matrix_nphtransfer_doner_patch(this%iretransn_to_ileafst_ph)            = iretransn
    this%matrix_nphtransfer_receiver_patch(this%iretransn_to_ileafst_ph)         = ileaf_st
    
    this%iretransn_to_ifroot_ph          = 21
    this%matrix_nphtransfer_doner_patch(this%iretransn_to_ifroot_ph)             = iretransn
    this%matrix_nphtransfer_receiver_patch(this%iretransn_to_ifroot_ph)          = ifroot
    
    this%iretransn_to_ifrootst_ph        = 22
    this%matrix_nphtransfer_doner_patch(this%iretransn_to_ifrootst_ph)           = iretransn
    this%matrix_nphtransfer_receiver_patch(this%iretransn_to_ifrootst_ph)        = ifroot_st
    
    this%iretransn_to_ilivestem_ph       = 23
    this%matrix_nphtransfer_doner_patch(this%iretransn_to_ilivestem_ph)          = iretransn
    this%matrix_nphtransfer_receiver_patch(this%iretransn_to_ilivestem_ph)       = ilivestem
    
    this%iretransn_to_ilivestemst_ph     = 24
    this%matrix_nphtransfer_doner_patch(this%iretransn_to_ilivestemst_ph)        = iretransn
    this%matrix_nphtransfer_receiver_patch(this%iretransn_to_ilivestemst_ph)     = ilivestem_st
    
    this%iretransn_to_ideadstem_ph       = 25
    this%matrix_nphtransfer_doner_patch(this%iretransn_to_ideadstem_ph)          = iretransn
    this%matrix_nphtransfer_receiver_patch(this%iretransn_to_ideadstem_ph)       = ideadstem
    
    this%iretransn_to_ideadstemst_ph     = 26
    this%matrix_nphtransfer_doner_patch(this%iretransn_to_ideadstemst_ph)        = iretransn
    this%matrix_nphtransfer_receiver_patch(this%iretransn_to_ideadstemst_ph)     = ideadstem_st
    
    this%iretransn_to_ilivecroot_ph      = 27
    this%matrix_nphtransfer_doner_patch(this%iretransn_to_ilivecroot_ph)         = iretransn
    this%matrix_nphtransfer_receiver_patch(this%iretransn_to_ilivecroot_ph)      = ilivecroot
    
    this%iretransn_to_ilivecrootst_ph    = 28
    this%matrix_nphtransfer_doner_patch(this%iretransn_to_ilivecrootst_ph)       = iretransn
    this%matrix_nphtransfer_receiver_patch(this%iretransn_to_ilivecrootst_ph)    = ilivecroot_st
    
    this%iretransn_to_ideadcroot_ph      = 29
    this%matrix_nphtransfer_doner_patch(this%iretransn_to_ideadcroot_ph)         = iretransn
    this%matrix_nphtransfer_receiver_patch(this%iretransn_to_ideadcroot_ph)      = ideadcroot
    
    this%iretransn_to_ideadcrootst_ph    = 30
    this%matrix_nphtransfer_doner_patch(this%iretransn_to_ideadcrootst_ph)       = iretransn
    this%matrix_nphtransfer_receiver_patch(this%iretransn_to_ideadcrootst_ph)    = ideadcroot_st
    
    if(.not. use_crop)then
       this%ileaf_to_iout_ph             = 31
       this%matrix_nphtransfer_doner_patch(this%ileaf_to_iout_ph)                = ileaf
       this%matrix_nphtransfer_receiver_patch(this%ileaf_to_iout_ph)             = ioutn
    
       this%ifroot_to_iout_ph            = 32
       this%matrix_nphtransfer_doner_patch(this%ifroot_to_iout_ph)               = ifroot
       this%matrix_nphtransfer_receiver_patch(this%ifroot_to_iout_ph)            = ioutn
    
       this%ilivestem_to_iout_ph         = 33
       this%matrix_nphtransfer_doner_patch(this%ilivestem_to_iout_ph)            = ilivestem
       this%matrix_nphtransfer_receiver_patch(this%ilivestem_to_iout_ph)         = ioutn
    
       this%iretransn_to_iout_ph         = 34
       this%matrix_nphtransfer_doner_patch(this%iretransn_to_iout_ph)            = iretransn
       this%matrix_nphtransfer_receiver_patch(this%iretransn_to_iout_ph)         = ioutn
    else
       this%iretransn_to_igrain_ph       = 31
       this%matrix_nphtransfer_doner_patch(this%iretransn_to_igrain_ph)          = iretransn
       this%matrix_nphtransfer_receiver_patch(this%iretransn_to_igrain_ph)       = igrain

       this%iretransn_to_igrainst_ph     = 32
       this%matrix_nphtransfer_doner_patch(this%iretransn_to_igrainst_ph)        = iretransn
       this%matrix_nphtransfer_receiver_patch(this%iretransn_to_igrainst_ph)     = igrain_st

       this%ileaf_to_iout_ph             = 33
       this%matrix_nphtransfer_doner_patch(this%ileaf_to_iout_ph)                = ileaf
       this%matrix_nphtransfer_receiver_patch(this%ileaf_to_iout_ph)             = ioutn
       
       this%ifroot_to_iout_ph            = 34
       this%matrix_nphtransfer_doner_patch(this%ifroot_to_iout_ph)               = ifroot
       this%matrix_nphtransfer_receiver_patch(this%ifroot_to_iout_ph)            = ioutn
    
       this%ilivestem_to_iout_ph         = 35
       this%matrix_nphtransfer_doner_patch(this%ilivestem_to_iout_ph)            = ilivestem
       this%matrix_nphtransfer_receiver_patch(this%ilivestem_to_iout_ph)         = ioutn

       this%igrain_to_iout_ph            = 36
       this%matrix_nphtransfer_doner_patch(this%igrain_to_iout_ph)               = igrain
       this%matrix_nphtransfer_receiver_patch(this%igrain_to_iout_ph)            = ioutn
    
       this%iretransn_to_iout_ph         = 37
       this%matrix_nphtransfer_doner_patch(this%iretransn_to_iout_ph)            = iretransn
       this%matrix_nphtransfer_receiver_patch(this%iretransn_to_iout_ph)         = ioutn
    end if

    this%ileaf_to_iout_gm                = 1
    this%matrix_ngmtransfer_doner_patch(this%ileaf_to_iout_gm)                   = ileaf 
    this%matrix_ngmtransfer_receiver_patch(this%ileaf_to_iout_gm)                = ioutn
    
    this%ileafst_to_iout_gm              = 2
    this%matrix_ngmtransfer_doner_patch(this%ileafst_to_iout_gm)                 = ileaf_st
    this%matrix_ngmtransfer_receiver_patch(this%ileafst_to_iout_gm)              = ioutn
    
    this%ileafxf_to_iout_gm              = 3
    this%matrix_ngmtransfer_doner_patch(this%ileafxf_to_iout_gm)                 = ileaf_xf
    this%matrix_ngmtransfer_receiver_patch(this%ileafxf_to_iout_gm)              = ioutn
    
    this%ifroot_to_iout_gm               = 4
    this%matrix_ngmtransfer_doner_patch(this%ifroot_to_iout_gm)                  = ifroot 
    this%matrix_ngmtransfer_receiver_patch(this%ifroot_to_iout_gm)               = ioutn
    
    this%ifrootst_to_iout_gm             = 5
    this%matrix_ngmtransfer_doner_patch(this%ifrootst_to_iout_gm)                = ifroot_st
    this%matrix_ngmtransfer_receiver_patch(this%ifrootst_to_iout_gm)             = ioutn
    
    this%ifrootxf_to_iout_gm             = 6
    this%matrix_ngmtransfer_doner_patch(this%ifrootxf_to_iout_gm)                = ifroot_xf
    this%matrix_ngmtransfer_receiver_patch(this%ifrootxf_to_iout_gm)             = ioutn
    
    this%ilivestem_to_iout_gm            = 7
    this%matrix_ngmtransfer_doner_patch(this%ilivestem_to_iout_gm)               = ilivestem 
    this%matrix_ngmtransfer_receiver_patch(this%ilivestem_to_iout_gm)            = ioutn
    
    this%ilivestemst_to_iout_gm          = 8
    this%matrix_ngmtransfer_doner_patch(this%ilivestemst_to_iout_gm)             = ilivestem_st
    this%matrix_ngmtransfer_receiver_patch(this%ilivestemst_to_iout_gm)          = ioutn
    
    this%ilivestemxf_to_iout_gm          = 9
    this%matrix_ngmtransfer_doner_patch(this%ilivestemxf_to_iout_gm)             = ilivestem_xf
    this%matrix_ngmtransfer_receiver_patch(this%ilivestemxf_to_iout_gm)          = ioutn
    
    this%ideadstem_to_iout_gm            = 10
    this%matrix_ngmtransfer_doner_patch(this%ideadstem_to_iout_gm)               = ideadstem 
    this%matrix_ngmtransfer_receiver_patch(this%ideadstem_to_iout_gm)            = ioutn
    
    this%ideadstemst_to_iout_gm          = 11
    this%matrix_ngmtransfer_doner_patch(this%ideadstemst_to_iout_gm)             = ideadstem_st
    this%matrix_ngmtransfer_receiver_patch(this%ideadstemst_to_iout_gm)          = ioutn
    
    this%ideadstemxf_to_iout_gm          = 12
    this%matrix_ngmtransfer_doner_patch(this%ideadstemxf_to_iout_gm)             = ideadstem_xf
    this%matrix_ngmtransfer_receiver_patch(this%ideadstemxf_to_iout_gm)          = ioutn
    
    this%ilivecroot_to_iout_gm           = 13
    this%matrix_ngmtransfer_doner_patch(this%ilivecroot_to_iout_gm)              = ilivecroot 
    this%matrix_ngmtransfer_receiver_patch(this%ilivecroot_to_iout_gm)           = ioutn
    
    this%ilivecrootst_to_iout_gm         = 14
    this%matrix_ngmtransfer_doner_patch(this%ilivecrootst_to_iout_gm)            = ilivecroot_st
    this%matrix_ngmtransfer_receiver_patch(this%ilivecrootst_to_iout_gm)         = ioutn
    
    this%ilivecrootxf_to_iout_gm         = 15
    this%matrix_ngmtransfer_doner_patch(this%ilivecrootxf_to_iout_gm)            = ilivecroot_xf
    this%matrix_ngmtransfer_receiver_patch(this%ilivecrootxf_to_iout_gm)         = ioutn
    
    this%ideadcroot_to_iout_gm           = 16
    this%matrix_ngmtransfer_doner_patch(this%ideadcroot_to_iout_gm)              = ideadcroot 
    this%matrix_ngmtransfer_receiver_patch(this%ideadcroot_to_iout_gm)           = ioutn
    
    this%ideadcrootst_to_iout_gm         = 17
    this%matrix_ngmtransfer_doner_patch(this%ideadcrootst_to_iout_gm)            = ideadcroot_st
    this%matrix_ngmtransfer_receiver_patch(this%ideadcrootst_to_iout_gm)         = ioutn
    
    this%ideadcrootxf_to_iout_gm         = 18
    this%matrix_ngmtransfer_doner_patch(this%ideadcrootxf_to_iout_gm)            = ideadcroot_xf
    this%matrix_ngmtransfer_receiver_patch(this%ideadcrootxf_to_iout_gm)         = ioutn
    
    this%iretransn_to_iout_gm            = 19
    this%matrix_ngmtransfer_doner_patch(this%iretransn_to_iout_gm)               = iretransn
    this%matrix_ngmtransfer_receiver_patch(this%iretransn_to_iout_gm)            = ioutn
    
    this%ilivestem_to_ideadstem_fi       = 1
    this%matrix_nfitransfer_doner_patch(this%ilivestem_to_ideadstem_fi)          = ilivestem 
    this%matrix_nfitransfer_receiver_patch(this%ilivestem_to_ideadstem_fi)       = ideadstem
    
    this%ilivecroot_to_ideadcroot_fi     = 2
    this%matrix_nfitransfer_doner_patch(this%ilivecroot_to_ideadcroot_fi)        = ilivecroot 
    this%matrix_nfitransfer_receiver_patch(this%ilivecroot_to_ideadcroot_fi)     = ideadcroot

    this%ileaf_to_iout_fi                = 3
    this%matrix_nfitransfer_doner_patch(this%ileaf_to_iout_fi)                   = ileaf 
    this%matrix_nfitransfer_receiver_patch(this%ileaf_to_iout_fi)                = ioutn
    
    this%ileafst_to_iout_fi              = 4
    this%matrix_nfitransfer_doner_patch(this%ileafst_to_iout_fi)                 = ileaf_st
    this%matrix_nfitransfer_receiver_patch(this%ileafst_to_iout_fi)              = ioutn
    
    this%ileafxf_to_iout_fi              = 5
    this%matrix_nfitransfer_doner_patch(this%ileafxf_to_iout_fi)                 = ileaf_xf
    this%matrix_nfitransfer_receiver_patch(this%ileafxf_to_iout_fi)              = ioutn
    
    this%ifroot_to_iout_fi               = 6
    this%matrix_nfitransfer_doner_patch(this%ifroot_to_iout_fi)                  = ifroot 
    this%matrix_nfitransfer_receiver_patch(this%ifroot_to_iout_fi)               = ioutn
    
    this%ifrootst_to_iout_fi             = 7
    this%matrix_nfitransfer_doner_patch(this%ifrootst_to_iout_fi)                = ifroot_st
    this%matrix_nfitransfer_receiver_patch(this%ifrootst_to_iout_fi)             = ioutn
    
    this%ifrootxf_to_iout_fi             = 8
    this%matrix_nfitransfer_doner_patch(this%ifrootxf_to_iout_fi)                = ifroot_xf
    this%matrix_nfitransfer_receiver_patch(this%ifrootxf_to_iout_fi)             = ioutn
    
    this%ilivestem_to_iout_fi            = 9
    this%matrix_nfitransfer_doner_patch(this%ilivestem_to_iout_fi)               = ilivestem 
    this%matrix_nfitransfer_receiver_patch(this%ilivestem_to_iout_fi)            = ioutn
    
    this%ilivestemst_to_iout_fi          = 10
    this%matrix_nfitransfer_doner_patch(this%ilivestemst_to_iout_fi)             = ilivestem_st
    this%matrix_nfitransfer_receiver_patch(this%ilivestemst_to_iout_fi)          = ioutn
    
    this%ilivestemxf_to_iout_fi          = 11
    this%matrix_nfitransfer_doner_patch(this%ilivestemxf_to_iout_fi)             = ilivestem_xf
    this%matrix_nfitransfer_receiver_patch(this%ilivestemxf_to_iout_fi)          = ioutn
    
    this%ideadstem_to_iout_fi            = 12
    this%matrix_nfitransfer_doner_patch(this%ideadstem_to_iout_fi)               = ideadstem 
    this%matrix_nfitransfer_receiver_patch(this%ideadstem_to_iout_fi)            = ioutn
    
    this%ideadstemst_to_iout_fi          = 13
    this%matrix_nfitransfer_doner_patch(this%ideadstemst_to_iout_fi)             = ideadstem_st
    this%matrix_nfitransfer_receiver_patch(this%ideadstemst_to_iout_fi)          = ioutn
    
    this%ideadstemxf_to_iout_fi          = 14
    this%matrix_nfitransfer_doner_patch(this%ideadstemxf_to_iout_fi)             = ideadstem_xf
    this%matrix_nfitransfer_receiver_patch(this%ideadstemxf_to_iout_fi)          = ioutn
    
    this%ilivecroot_to_iout_fi           = 15
    this%matrix_nfitransfer_doner_patch(this%ilivecroot_to_iout_fi)              = ilivecroot 
    this%matrix_nfitransfer_receiver_patch(this%ilivecroot_to_iout_fi)           = ioutn
    
    this%ilivecrootst_to_iout_fi         = 16
    this%matrix_nfitransfer_doner_patch(this%ilivecrootst_to_iout_fi)            = ilivecroot_st
    this%matrix_nfitransfer_receiver_patch(this%ilivecrootst_to_iout_fi)         = ioutn
    
    this%ilivecrootxf_to_iout_fi         = 17
    this%matrix_nfitransfer_doner_patch(this%ilivecrootxf_to_iout_fi)            = ilivecroot_xf
    this%matrix_nfitransfer_receiver_patch(this%ilivecrootxf_to_iout_fi)         = ioutn
    
    this%ideadcroot_to_iout_fi           = 18
    this%matrix_nfitransfer_doner_patch(this%ideadcroot_to_iout_fi)              = ideadcroot 
    this%matrix_nfitransfer_receiver_patch(this%ideadcroot_to_iout_fi)           = ioutn
    
    this%ideadcrootst_to_iout_fi         = 19
    this%matrix_nfitransfer_doner_patch(this%ideadcrootst_to_iout_fi)            = ideadcroot_st
    this%matrix_nfitransfer_receiver_patch(this%ideadcrootst_to_iout_fi)         = ioutn
    
    this%ideadcrootxf_to_iout_fi         = 20
    this%matrix_nfitransfer_doner_patch(this%ideadcrootxf_to_iout_fi)            = ideadcroot_xf
    this%matrix_nfitransfer_receiver_patch(this%ideadcrootxf_to_iout_fi)         = ioutn
    
    this%iretransn_to_iout_fi            = 21
    this%matrix_nfitransfer_doner_patch(this%iretransn_to_iout_fi)               = iretransn
    this%matrix_nfitransfer_receiver_patch(this%iretransn_to_iout_fi)            = ioutn
    
  end subroutine InitTransfer 

  !------------------------------------------------------------------------
  subroutine InitAllocate(this, bounds, alloc_full_veg)
    !
    ! !DESCRIPTION:
    ! Initialize patch nitrogen flux
    !
    ! !ARGUMENTS:
    class (cnveg_nitrogenflux_type) :: this
    type(bounds_type) , intent(in) :: bounds
    logical,intent(in)             :: alloc_full_veg
    !
    ! !LOCAL VARIABLES:
    integer           :: begp,endp
    integer           :: begc,endc
    integer           :: begg,endg
    !------------------------------------------------------------------------

    if(alloc_full_veg)then
       begp = bounds%begp; endp = bounds%endp
       begc = bounds%begc; endc = bounds%endc
       begg = bounds%begg; endg = bounds%endg
    else
       begp = 0; endp = 0
       begc = 0; endc = 0
       begg = 0; endg = 0
    end if
       
    allocate(this%m_leafn_to_litter_patch                   (begp:endp)) ; this%m_leafn_to_litter_patch                   (:) = nan
    allocate(this%m_frootn_to_litter_patch                  (begp:endp)) ; this%m_frootn_to_litter_patch                  (:) = nan
    allocate(this%m_leafn_storage_to_litter_patch           (begp:endp)) ; this%m_leafn_storage_to_litter_patch           (:) = nan
    allocate(this%m_frootn_storage_to_litter_patch          (begp:endp)) ; this%m_frootn_storage_to_litter_patch          (:) = nan
    allocate(this%m_livestemn_storage_to_litter_patch       (begp:endp)) ; this%m_livestemn_storage_to_litter_patch       (:) = nan
    allocate(this%m_deadstemn_storage_to_litter_patch       (begp:endp)) ; this%m_deadstemn_storage_to_litter_patch       (:) = nan
    allocate(this%m_livecrootn_storage_to_litter_patch      (begp:endp)) ; this%m_livecrootn_storage_to_litter_patch      (:) = nan
    allocate(this%m_deadcrootn_storage_to_litter_patch      (begp:endp)) ; this%m_deadcrootn_storage_to_litter_patch      (:) = nan
    allocate(this%m_leafn_xfer_to_litter_patch              (begp:endp)) ; this%m_leafn_xfer_to_litter_patch              (:) = nan
    allocate(this%m_frootn_xfer_to_litter_patch             (begp:endp)) ; this%m_frootn_xfer_to_litter_patch             (:) = nan
    allocate(this%m_livestemn_xfer_to_litter_patch          (begp:endp)) ; this%m_livestemn_xfer_to_litter_patch          (:) = nan
    allocate(this%m_deadstemn_xfer_to_litter_patch          (begp:endp)) ; this%m_deadstemn_xfer_to_litter_patch          (:) = nan
    allocate(this%m_livecrootn_xfer_to_litter_patch         (begp:endp)) ; this%m_livecrootn_xfer_to_litter_patch         (:) = nan
    allocate(this%m_deadcrootn_xfer_to_litter_patch         (begp:endp)) ; this%m_deadcrootn_xfer_to_litter_patch         (:) = nan
    allocate(this%m_livestemn_to_litter_patch               (begp:endp)) ; this%m_livestemn_to_litter_patch               (:) = nan
    allocate(this%m_deadstemn_to_litter_patch               (begp:endp)) ; this%m_deadstemn_to_litter_patch               (:) = nan
    allocate(this%m_livecrootn_to_litter_patch              (begp:endp)) ; this%m_livecrootn_to_litter_patch              (:) = nan
    allocate(this%m_deadcrootn_to_litter_patch              (begp:endp)) ; this%m_deadcrootn_to_litter_patch              (:) = nan
    allocate(this%m_retransn_to_litter_patch                (begp:endp)) ; this%m_retransn_to_litter_patch                (:) = nan
    allocate(this%hrv_leafn_to_litter_patch                 (begp:endp)) ; this%hrv_leafn_to_litter_patch                 (:) = nan
    allocate(this%hrv_frootn_to_litter_patch                (begp:endp)) ; this%hrv_frootn_to_litter_patch                (:) = nan
    allocate(this%hrv_leafn_storage_to_litter_patch         (begp:endp)) ; this%hrv_leafn_storage_to_litter_patch         (:) = nan
    allocate(this%hrv_frootn_storage_to_litter_patch        (begp:endp)) ; this%hrv_frootn_storage_to_litter_patch        (:) = nan
    allocate(this%hrv_livestemn_storage_to_litter_patch     (begp:endp)) ; this%hrv_livestemn_storage_to_litter_patch     (:) = nan
    allocate(this%hrv_deadstemn_storage_to_litter_patch     (begp:endp)) ; this%hrv_deadstemn_storage_to_litter_patch     (:) = nan
    allocate(this%hrv_livecrootn_storage_to_litter_patch    (begp:endp)) ; this%hrv_livecrootn_storage_to_litter_patch    (:) = nan
    allocate(this%hrv_deadcrootn_storage_to_litter_patch    (begp:endp)) ; this%hrv_deadcrootn_storage_to_litter_patch    (:) = nan
    allocate(this%hrv_leafn_xfer_to_litter_patch            (begp:endp)) ; this%hrv_leafn_xfer_to_litter_patch            (:) = nan
    allocate(this%hrv_frootn_xfer_to_litter_patch           (begp:endp)) ; this%hrv_frootn_xfer_to_litter_patch           (:) = nan
    allocate(this%hrv_livestemn_xfer_to_litter_patch        (begp:endp)) ; this%hrv_livestemn_xfer_to_litter_patch        (:) = nan
    allocate(this%hrv_deadstemn_xfer_to_litter_patch        (begp:endp)) ; this%hrv_deadstemn_xfer_to_litter_patch        (:) = nan
    allocate(this%hrv_livecrootn_xfer_to_litter_patch       (begp:endp)) ; this%hrv_livecrootn_xfer_to_litter_patch       (:) = nan
    allocate(this%hrv_deadcrootn_xfer_to_litter_patch       (begp:endp)) ; this%hrv_deadcrootn_xfer_to_litter_patch       (:) = nan
    allocate(this%hrv_livestemn_to_litter_patch             (begp:endp)) ; this%hrv_livestemn_to_litter_patch             (:) = nan
    allocate(this%hrv_livecrootn_to_litter_patch            (begp:endp)) ; this%hrv_livecrootn_to_litter_patch            (:) = nan
    allocate(this%hrv_deadcrootn_to_litter_patch            (begp:endp)) ; this%hrv_deadcrootn_to_litter_patch            (:) = nan
    allocate(this%hrv_retransn_to_litter_patch              (begp:endp)) ; this%hrv_retransn_to_litter_patch              (:) = nan

    allocate(this%m_leafn_to_fire_patch                     (begp:endp)) ; this%m_leafn_to_fire_patch                     (:) = nan
    allocate(this%m_leafn_storage_to_fire_patch             (begp:endp)) ; this%m_leafn_storage_to_fire_patch             (:) = nan
    allocate(this%m_leafn_xfer_to_fire_patch                (begp:endp)) ; this%m_leafn_xfer_to_fire_patch                (:) = nan
    allocate(this%m_livestemn_to_fire_patch                 (begp:endp)) ; this%m_livestemn_to_fire_patch                 (:) = nan
    allocate(this%m_livestemn_storage_to_fire_patch         (begp:endp)) ; this%m_livestemn_storage_to_fire_patch         (:) = nan
    allocate(this%m_livestemn_xfer_to_fire_patch            (begp:endp)) ; this%m_livestemn_xfer_to_fire_patch            (:) = nan
    allocate(this%m_deadstemn_to_fire_patch                 (begp:endp)) ; this%m_deadstemn_to_fire_patch                 (:) = nan
    allocate(this%m_deadstemn_storage_to_fire_patch         (begp:endp)) ; this%m_deadstemn_storage_to_fire_patch         (:) = nan
    allocate(this%m_deadstemn_xfer_to_fire_patch            (begp:endp)) ; this%m_deadstemn_xfer_to_fire_patch            (:) = nan
    allocate(this%m_frootn_to_fire_patch                    (begp:endp)) ; this%m_frootn_to_fire_patch                    (:) = nan
    allocate(this%m_frootn_storage_to_fire_patch            (begp:endp)) ; this%m_frootn_storage_to_fire_patch            (:) = nan
    allocate(this%m_frootn_xfer_to_fire_patch               (begp:endp)) ; this%m_frootn_xfer_to_fire_patch               (:) = nan
    allocate(this%m_livecrootn_to_fire_patch                (begp:endp)) ;     
    allocate(this%m_livecrootn_storage_to_fire_patch        (begp:endp)) ; this%m_livecrootn_storage_to_fire_patch        (:) = nan
    allocate(this%m_livecrootn_xfer_to_fire_patch           (begp:endp)) ; this%m_livecrootn_xfer_to_fire_patch           (:) = nan
    allocate(this%m_deadcrootn_to_fire_patch                (begp:endp)) ; this%m_deadcrootn_to_fire_patch                (:) = nan
    allocate(this%m_deadcrootn_storage_to_fire_patch        (begp:endp)) ; this%m_deadcrootn_storage_to_fire_patch        (:) = nan
    allocate(this%m_deadcrootn_xfer_to_fire_patch           (begp:endp)) ; this%m_deadcrootn_xfer_to_fire_patch           (:) = nan
    allocate(this%m_retransn_to_fire_patch                  (begp:endp)) ; this%m_retransn_to_fire_patch                  (:) = nan

    allocate(this%m_leafn_to_litter_fire_patch              (begp:endp)) ; this%m_leafn_to_litter_fire_patch              (:) = nan
    allocate(this%m_leafn_storage_to_litter_fire_patch      (begp:endp)) ; this%m_leafn_storage_to_litter_fire_patch      (:) = nan
    allocate(this%m_leafn_xfer_to_litter_fire_patch         (begp:endp)) ; this%m_leafn_xfer_to_litter_fire_patch         (:) = nan
    allocate(this%m_livestemn_to_litter_fire_patch          (begp:endp)) ; this%m_livestemn_to_litter_fire_patch          (:) = nan
    allocate(this%m_livestemn_storage_to_litter_fire_patch  (begp:endp)) ; this%m_livestemn_storage_to_litter_fire_patch  (:) = nan
    allocate(this%m_livestemn_xfer_to_litter_fire_patch     (begp:endp)) ; this%m_livestemn_xfer_to_litter_fire_patch     (:) = nan
    allocate(this%m_livestemn_to_deadstemn_fire_patch       (begp:endp)) ; this%m_livestemn_to_deadstemn_fire_patch       (:) = nan
    allocate(this%m_deadstemn_to_litter_fire_patch          (begp:endp)) ; this%m_deadstemn_to_litter_fire_patch          (:) = nan
    allocate(this%m_deadstemn_storage_to_litter_fire_patch  (begp:endp)) ; this%m_deadstemn_storage_to_litter_fire_patch  (:) = nan
    allocate(this%m_deadstemn_xfer_to_litter_fire_patch     (begp:endp)) ; this%m_deadstemn_xfer_to_litter_fire_patch     (:) = nan
    allocate(this%m_frootn_to_litter_fire_patch             (begp:endp)) ; this%m_frootn_to_litter_fire_patch             (:) = nan
    allocate(this%m_frootn_storage_to_litter_fire_patch     (begp:endp)) ; this%m_frootn_storage_to_litter_fire_patch     (:) = nan
    allocate(this%m_frootn_xfer_to_litter_fire_patch        (begp:endp)) ; this%m_frootn_xfer_to_litter_fire_patch        (:) = nan
    allocate(this%m_livecrootn_to_litter_fire_patch         (begp:endp)) ; this%m_livecrootn_to_litter_fire_patch         (:) = nan
    allocate(this%m_livecrootn_storage_to_litter_fire_patch (begp:endp)) ; this%m_livecrootn_storage_to_litter_fire_patch (:) = nan
    allocate(this%m_livecrootn_xfer_to_litter_fire_patch    (begp:endp)) ; this%m_livecrootn_xfer_to_litter_fire_patch    (:) = nan
    allocate(this%m_livecrootn_to_deadcrootn_fire_patch     (begp:endp)) ; this%m_livecrootn_to_deadcrootn_fire_patch     (:) = nan
    allocate(this%m_deadcrootn_to_litter_fire_patch         (begp:endp)) ; this%m_deadcrootn_to_litter_fire_patch         (:) = nan
    allocate(this%m_deadcrootn_storage_to_litter_fire_patch (begp:endp)) ; this%m_deadcrootn_storage_to_litter_fire_patch (:) = nan
    allocate(this%m_deadcrootn_xfer_to_litter_fire_patch    (begp:endp)) ; this%m_deadcrootn_xfer_to_litter_fire_patch    (:) = nan
    allocate(this%m_retransn_to_litter_fire_patch           (begp:endp)) ; this%m_retransn_to_litter_fire_patch           (:) = nan

    allocate(this%leafn_xfer_to_leafn_patch                 (begp:endp)) ; this%leafn_xfer_to_leafn_patch                 (:) = nan
    allocate(this%frootn_xfer_to_frootn_patch               (begp:endp)) ; this%frootn_xfer_to_frootn_patch               (:) = nan
    allocate(this%livestemn_xfer_to_livestemn_patch         (begp:endp)) ; this%livestemn_xfer_to_livestemn_patch         (:) = nan
    allocate(this%deadstemn_xfer_to_deadstemn_patch         (begp:endp)) ; this%deadstemn_xfer_to_deadstemn_patch         (:) = nan
    allocate(this%livecrootn_xfer_to_livecrootn_patch       (begp:endp)) ; this%livecrootn_xfer_to_livecrootn_patch       (:) = nan
    allocate(this%deadcrootn_xfer_to_deadcrootn_patch       (begp:endp)) ; this%deadcrootn_xfer_to_deadcrootn_patch       (:) = nan
    allocate(this%leafn_to_litter_patch                     (begp:endp)) ; this%leafn_to_litter_patch                     (:) = nan
    allocate(this%leafn_to_retransn_patch                   (begp:endp)) ; this%leafn_to_retransn_patch                   (:) = nan
    allocate(this%frootn_to_retransn_patch                  (begp:endp)) ; this%frootn_to_retransn_patch                  (:) = nan
    allocate(this%frootn_to_litter_patch                    (begp:endp)) ; this%frootn_to_litter_patch                    (:) = nan
    allocate(this%retransn_to_npool_patch                   (begp:endp)) ; this%retransn_to_npool_patch                   (:) = nan
    allocate(this%free_retransn_to_npool_patch              (begp:endp)) ; this%free_retransn_to_npool_patch              (:) = nan
    allocate(this%sminn_to_npool_patch                      (begp:endp)) ; this%sminn_to_npool_patch                      (:) = nan

    allocate(this%npool_to_leafn_patch                      (begp:endp)) ; this%npool_to_leafn_patch                      (:) = nan
    allocate(this%npool_to_leafn_storage_patch              (begp:endp)) ; this%npool_to_leafn_storage_patch              (:) = nan
    allocate(this%npool_to_frootn_patch                     (begp:endp)) ; this%npool_to_frootn_patch                     (:) = nan
    allocate(this%npool_to_frootn_storage_patch             (begp:endp)) ; this%npool_to_frootn_storage_patch             (:) = nan
    allocate(this%npool_to_livestemn_patch                  (begp:endp)) ; this%npool_to_livestemn_patch                  (:) = nan
    allocate(this%npool_to_livestemn_storage_patch          (begp:endp)) ; this%npool_to_livestemn_storage_patch          (:) = nan
    allocate(this%npool_to_deadstemn_patch                  (begp:endp)) ; this%npool_to_deadstemn_patch                  (:) = nan
    allocate(this%npool_to_deadstemn_storage_patch          (begp:endp)) ; this%npool_to_deadstemn_storage_patch          (:) = nan
    allocate(this%npool_to_livecrootn_patch                 (begp:endp)) ; this%npool_to_livecrootn_patch                 (:) = nan
    allocate(this%npool_to_livecrootn_storage_patch         (begp:endp)) ; this%npool_to_livecrootn_storage_patch         (:) = nan
    allocate(this%npool_to_deadcrootn_patch                 (begp:endp)) ; this%npool_to_deadcrootn_patch                 (:) = nan
    allocate(this%npool_to_deadcrootn_storage_patch         (begp:endp)) ; this%npool_to_deadcrootn_storage_patch         (:) = nan
    allocate(this%leafn_storage_to_xfer_patch               (begp:endp)) ; this%leafn_storage_to_xfer_patch               (:) = nan
    allocate(this%frootn_storage_to_xfer_patch              (begp:endp)) ; this%frootn_storage_to_xfer_patch              (:) = nan
    allocate(this%livestemn_storage_to_xfer_patch           (begp:endp)) ; this%livestemn_storage_to_xfer_patch           (:) = nan
    allocate(this%deadstemn_storage_to_xfer_patch           (begp:endp)) ; this%deadstemn_storage_to_xfer_patch           (:) = nan
    allocate(this%livecrootn_storage_to_xfer_patch          (begp:endp)) ; this%livecrootn_storage_to_xfer_patch          (:) = nan
    allocate(this%deadcrootn_storage_to_xfer_patch          (begp:endp)) ; this%deadcrootn_storage_to_xfer_patch          (:) = nan
    allocate(this%livestemn_to_deadstemn_patch              (begp:endp)) ; this%livestemn_to_deadstemn_patch              (:) = nan
    allocate(this%livestemn_to_retransn_patch               (begp:endp)) ; this%livestemn_to_retransn_patch               (:) = nan
    allocate(this%livecrootn_to_deadcrootn_patch            (begp:endp)) ; this%livecrootn_to_deadcrootn_patch            (:) = nan
    allocate(this%livecrootn_to_retransn_patch              (begp:endp)) ; this%livecrootn_to_retransn_patch              (:) = nan
    allocate(this%ndeploy_patch                             (begp:endp)) ; this%ndeploy_patch                             (:) = nan
    allocate(this%wood_harvestn_patch                       (begp:endp)) ; this%wood_harvestn_patch                       (:) = nan
    allocate(this%fire_nloss_patch                          (begp:endp)) ; this%fire_nloss_patch                          (:) = nan
    allocate(this%npool_to_reproductiven_patch       (begp:endp, nrepr)) ; this%npool_to_reproductiven_patch            (:,:) = nan
    allocate(this%npool_to_reproductiven_storage_patch(begp:endp, nrepr)); this%npool_to_reproductiven_storage_patch    (:,:) = nan
    allocate(this%livestemn_to_litter_patch                 (begp:endp)) ; this%livestemn_to_litter_patch                 (:) = nan
    allocate(this%repr_grainn_to_food_patch(begp:endp, repr_grain_min:repr_grain_max)) ; this%repr_grainn_to_food_patch (:,:) = nan
    allocate(this%repr_grainn_to_food_perharv_patch(begp:endp, 1:mxharvests, repr_grain_min:repr_grain_max)) ; this%repr_grainn_to_food_perharv_patch (:,:,:) = nan
    allocate(this%repr_grainn_to_food_thisyr_patch(begp:endp, repr_grain_min:repr_grain_max)) ; this%repr_grainn_to_food_thisyr_patch (:,:) = nan
    allocate(this%repr_structuren_to_cropprod_patch(begp:endp, repr_structure_min:repr_structure_max))
    this%repr_structuren_to_cropprod_patch(:,:) = nan
    allocate(this%repr_structuren_to_litter_patch(begp:endp, repr_structure_min:repr_structure_max))
    this%repr_structuren_to_litter_patch(:,:) = nan
    allocate(this%leafn_to_biofueln_patch                   (begp:endp)) ; this%leafn_to_biofueln_patch                   (:) = nan
    allocate(this%livestemn_to_biofueln_patch               (begp:endp)) ; this%livestemn_to_biofueln_patch               (:) = nan
    allocate(this%repr_grainn_to_seed_patch(begp:endp, repr_grain_min:repr_grain_max)) ; this%repr_grainn_to_seed_patch (:,:) = nan
    allocate(this%repr_grainn_to_seed_perharv_patch(begp:endp, 1:mxharvests, repr_grain_min:repr_grain_max)) ; this%repr_grainn_to_seed_perharv_patch (:,:,:) = nan
    allocate(this%repr_grainn_to_seed_thisyr_patch(begp:endp, repr_grain_min:repr_grain_max)) ; this%repr_grainn_to_seed_thisyr_patch (:,:) = nan
    allocate(this%reproductiven_xfer_to_reproductiven_patch(begp:endp, nrepr))
    this%reproductiven_xfer_to_reproductiven_patch(:,:) = nan
    allocate(this%reproductiven_storage_to_xfer_patch(begp:endp, nrepr)) ; this%reproductiven_storage_to_xfer_patch     (:,:) = nan
    allocate(this%fert_patch                                (begp:endp)) ; this%fert_patch                                (:) = nan
    allocate(this%fert_counter_patch                        (begp:endp)) ; this%fert_counter_patch                        (:) = nan
    allocate(this%soyfixn_patch                             (begp:endp)) ; this%soyfixn_patch                             (:) = nan

    allocate(this%crop_harvestn_to_cropprodn_patch                 (begp:endp)) ; this%crop_harvestn_to_cropprodn_patch                 (:) = nan
    allocate(this%crop_harvestn_to_cropprodn_col                   (begc:endc)) ; this%crop_harvestn_to_cropprodn_col                   (:) = nan

    allocate(this%fire_nloss_col                            (begc:endc)) ; this%fire_nloss_col                            (:) = nan
    allocate(this%fire_nloss_p2c_col                        (begc:endc)) ; this%fire_nloss_p2c_col                        (:) = nan

    allocate(this%m_n_to_litr_fire_col         (begc:endc,1:nlevdecomp_full,1:ndecomp_pools)) ; this%m_n_to_litr_fire_col     (:,:,:) = nan

    allocate(this%dwt_seedn_to_leaf_patch      (begp:endp))                   ; this%dwt_seedn_to_leaf_patch      (:)   = nan
    allocate(this%dwt_seedn_to_leaf_grc        (begg:endg))                   ; this%dwt_seedn_to_leaf_grc        (:)   = nan
    allocate(this%dwt_seedn_to_deadstem_patch  (begp:endp))                   ; this%dwt_seedn_to_deadstem_patch  (:)   = nan
    allocate(this%dwt_seedn_to_deadstem_grc    (begg:endg))                   ; this%dwt_seedn_to_deadstem_grc    (:)   = nan
    allocate(this%dwt_conv_nflux_patch         (begp:endp))                   ; this%dwt_conv_nflux_patch         (:)   = nan
    allocate(this%dwt_conv_nflux_grc           (begg:endg))                   ; this%dwt_conv_nflux_grc           (:)   = nan
    allocate(this%dwt_wood_productn_gain_patch (begp:endp))                   ; this%dwt_wood_productn_gain_patch (:)   = nan
    allocate(this%dwt_crop_productn_gain_patch (begp:endp))                   ; this%dwt_crop_productn_gain_patch (:)   = nan
    allocate(this%wood_harvestn_col            (begc:endc))                   ; this%wood_harvestn_col            (:)   = nan

    allocate(this%dwt_frootn_to_litr_n_col     (begc:endc,1:nlevdecomp_full,1:i_litr_max)) ; this%dwt_frootn_to_litr_n_col (:,:,:) = nan
    allocate(this%dwt_livecrootn_to_cwdn_col   (begc:endc,1:nlevdecomp_full)) ; this%dwt_livecrootn_to_cwdn_col   (:,:) = nan
    allocate(this%dwt_deadcrootn_to_cwdn_col   (begc:endc,1:nlevdecomp_full)) ; this%dwt_deadcrootn_to_cwdn_col   (:,:) = nan

    allocate(this%gru_leafn_to_litter_patch                 (begp:endp)) ; this%gru_leafn_to_litter_patch                 (:) = nan
    allocate(this%gru_leafn_storage_to_atm_patch            (begp:endp)) ; this%gru_leafn_storage_to_atm_patch            (:) = nan
    allocate(this%gru_leafn_xfer_to_atm_patch               (begp:endp)) ; this%gru_leafn_xfer_to_atm_patch               (:) = nan
    allocate(this%gru_frootn_to_litter_patch                (begp:endp)) ; this%gru_frootn_to_litter_patch                (:) = nan
    allocate(this%gru_frootn_storage_to_atm_patch           (begp:endp)) ; this%gru_frootn_storage_to_atm_patch           (:) = nan
    allocate(this%gru_frootn_xfer_to_atm_patch              (begp:endp)) ; this%gru_frootn_xfer_to_atm_patch              (:) = nan
    allocate(this%gru_livestemn_to_atm_patch                (begp:endp)) ; this%gru_livestemn_to_atm_patch                (:) = nan
    allocate(this%gru_livestemn_storage_to_atm_patch        (begp:endp)) ; this%gru_livestemn_storage_to_atm_patch        (:) = nan
    allocate(this%gru_livestemn_xfer_to_atm_patch           (begp:endp)) ; this%gru_livestemn_xfer_to_atm_patch           (:) = nan
    allocate(this%gru_deadstemn_to_atm_patch                (begp:endp)) ; this%gru_deadstemn_to_atm_patch                (:) = nan
    allocate(this%gru_deadstemn_storage_to_atm_patch        (begp:endp)) ; this%gru_deadstemn_storage_to_atm_patch        (:) = nan
    allocate(this%gru_deadstemn_xfer_to_atm_patch           (begp:endp)) ; this%gru_deadstemn_xfer_to_atm_patch           (:) = nan
    allocate(this%gru_livecrootn_storage_to_atm_patch       (begp:endp)) ; this%gru_livecrootn_storage_to_atm_patch       (:) = nan
    allocate(this%gru_livecrootn_xfer_to_atm_patch          (begp:endp)) ; this%gru_livecrootn_xfer_to_atm_patch          (:) = nan
    allocate(this%gru_livecrootn_to_litter_patch            (begp:endp)) ; this%gru_livecrootn_to_litter_patch            (:) = nan
    allocate(this%gru_deadcrootn_storage_to_atm_patch       (begp:endp)) ; this%gru_deadcrootn_storage_to_atm_patch       (:) = nan
    allocate(this%gru_deadcrootn_xfer_to_atm_patch          (begp:endp)) ; this%gru_deadcrootn_xfer_to_atm_patch          (:) = nan
    allocate(this%gru_deadcrootn_to_litter_patch            (begp:endp)) ; this%gru_deadcrootn_to_litter_patch            (:) = nan
    allocate(this%gru_retransn_to_litter_patch              (begp:endp)) ; this%gru_retransn_to_litter_patch              (:) = nan

    allocate(this%gru_conv_nflux_patch                      (begp:endp))                  ; this%gru_conv_nflux_patch         (:)  =nan
    allocate(this%gru_conv_nflux_col                        (begc:endc))                  ; this%gru_conv_nflux_col           (:)  =nan
    allocate(this%gru_conv_nflux_grc                        (begg:endg))                  ; this%gru_conv_nflux_grc           (:)  =nan
    allocate(this%gru_wood_productn_gain_patch              (begp:endp))                  ; this%gru_wood_productn_gain_patch (:)  =nan
    allocate(this%gru_wood_productn_gain_col                (begc:endc))                  ; this%gru_wood_productn_gain_col   (:)  =nan
    allocate(this%gru_wood_productn_gain_grc                (begg:endg))                  ; this%gru_wood_productn_gain_grc   (:)  =nan
    allocate(this%gru_n_to_litr_n_col                       (begc:endc,1:nlevdecomp_full,1:i_litr_max)); this%gru_n_to_litr_n_col(:,:,:)=nan
    allocate(this%gru_n_to_cwdn_col                         (begc:endc,1:nlevdecomp_full)); this%gru_n_to_cwdn_col            (:,:)=nan

    allocate(this%crop_seedn_to_leaf_patch     (begp:endp))                   ; this%crop_seedn_to_leaf_patch     (:)   = nan

    allocate(this%m_decomp_npools_to_fire_vr_col    (begc:endc,1:nlevdecomp_full,1:ndecomp_pools))
    allocate(this%m_decomp_npools_to_fire_col       (begc:endc,1:ndecomp_pools                  ))

    this%m_decomp_npools_to_fire_vr_col   (:,:,:) = nan
    this%m_decomp_npools_to_fire_col      (:,:)   = nan

    allocate(this%phenology_n_to_litr_n_col         (begc:endc, 1:nlevdecomp_full, 1:ndecomp_pools))
    allocate(this%gap_mortality_n_to_litr_n_col     (begc:endc, 1:nlevdecomp_full, 1:ndecomp_pools))
    allocate(this%gap_mortality_n_to_cwdn_col       (begc:endc, 1:nlevdecomp_full))
    allocate(this%fire_mortality_n_to_cwdn_col      (begc:endc, 1:nlevdecomp_full))
    allocate(this%harvest_n_to_litr_n_col           (begc:endc, 1:nlevdecomp_full, 1:ndecomp_pools))
    allocate(this%harvest_n_to_cwdn_col             (begc:endc, 1:nlevdecomp_full))

    this%phenology_n_to_litr_n_col       (:,:,:) = nan
    this%gap_mortality_n_to_litr_n_col   (:,:,:) = nan
    this%gap_mortality_n_to_cwdn_col       (:,:) = nan
    this%fire_mortality_n_to_cwdn_col      (:,:) = nan
    this%harvest_n_to_litr_n_col         (:,:,:) = nan
    this%harvest_n_to_cwdn_col             (:,:) = nan

    allocate(this%plant_ndemand_patch         (begp:endp)) ;    this%plant_ndemand_patch         (:) = nan
    allocate(this%avail_retransn_patch        (begp:endp)) ;    this%avail_retransn_patch        (:) = nan
    allocate(this%plant_nalloc_patch          (begp:endp)) ;    this%plant_nalloc_patch          (:) = nan

    allocate(this%plant_ndemand_retrans_patch (begp:endp)) ;    this%plant_ndemand_retrans_patch (:) = nan
    allocate(this%plant_ndemand_season_patch  (begp:endp)) ;    this%plant_ndemand_season_patch  (:) = nan
    allocate(this%plant_ndemand_stress_patch  (begp:endp)) ;    this%plant_ndemand_stress_patch  (:) = nan
    allocate(this%Nactive_patch               (begp:endp)) ;    this%Nactive_patch               (:) = nan 
    allocate(this%Nnonmyc_patch               (begp:endp)) ;    this%Nnonmyc_patch               (:) = nan
    allocate(this%Nam_patch                   (begp:endp)) ;    this%Nam_patch                   (:) = nan
    allocate(this%Necm_patch                  (begp:endp)) ;    this%Necm_patch                  (:) = nan
    allocate(this%Nactive_no3_patch           (begp:endp)) ;    this%Nactive_no3_patch           (:) = nan
    allocate(this%Nactive_nh4_patch           (begp:endp)) ;    this%Nactive_nh4_patch           (:) = nan
    allocate(this%Nnonmyc_no3_patch           (begp:endp)) ;    this%Nnonmyc_no3_patch           (:) = nan
    allocate(this%Nnonmyc_nh4_patch           (begp:endp)) ;    this%Nnonmyc_nh4_patch           (:) = nan
    allocate(this%Nam_no3_patch               (begp:endp)) ;    this%Nam_no3_patch               (:) = nan
    allocate(this%Nam_nh4_patch               (begp:endp)) ;    this%Nam_nh4_patch               (:) = nan
    allocate(this%Necm_no3_patch              (begp:endp)) ;    this%Necm_no3_patch              (:) = nan
    allocate(this%Necm_nh4_patch              (begp:endp)) ;    this%Necm_nh4_patch              (:) = nan
    allocate(this%Npassive_patch              (begp:endp)) ;    this%Npassive_patch              (:) = nan
    allocate(this%Nfix_patch                  (begp:endp)) ;    this%Nfix_patch                  (:) = nan
    allocate(this%Nretrans_patch              (begp:endp)) ;    this%Nretrans_patch              (:) = nan
    allocate(this%Nretrans_org_patch          (begp:endp)) ;    this%Nretrans_org_patch          (:) = nan
    allocate(this%Nretrans_season_patch       (begp:endp)) ;    this%Nretrans_season_patch       (:) = nan
    allocate(this%Nretrans_stress_patch       (begp:endp)) ;    this%Nretrans_stress_patch       (:) = nan 
    allocate(this%Nuptake_patch               (begp:endp)) ;    this%Nuptake_patch               (:) = nan
    allocate(this%sminn_to_plant_fun_patch    (begp:endp)) ;    this%sminn_to_plant_fun_patch    (:) = nan
    allocate(this%sminn_to_plant_fun_vr_patch (begp:endp,1:nlevdecomp_full)) 
    this%sminn_to_plant_fun_vr_patch          (:,:) = nan
    allocate(this%sminn_to_plant_fun_no3_vr_patch (begp:endp,1:nlevdecomp_full))  
    this%sminn_to_plant_fun_no3_vr_patch      (:,:) = nan
    allocate(this%sminn_to_plant_fun_nh4_vr_patch (begp:endp,1:nlevdecomp_full))  
    this%sminn_to_plant_fun_nh4_vr_patch      (:,:) = nan
    allocate(this%cost_nfix_patch              (begp:endp)) ;    this%cost_nfix_patch            (:) = nan
    allocate(this%cost_nactive_patch           (begp:endp)) ;    this%cost_nactive_patch         (:) = nan
    allocate(this%cost_nretrans_patch          (begp:endp)) ;    this%cost_nretrans_patch        (:) = nan
    allocate(this%nuptake_npp_fraction_patch   (begp:endp)) ;    this%nuptake_npp_fraction_patch            (:) = nan
	! Matrix
    if(use_matrixcn)then
       allocate(this%matrix_Ninput_patch               (begp:endp))               ; this%matrix_Ninput_patch              (:)   =  nan
       allocate(this%matrix_nalloc_patch               (begp:endp,1:nvegnpool))   ; this%matrix_nalloc_patch              (:,:) =  nan

       allocate(this%matrix_nphtransfer_patch          (begp:endp,1:nnphtrans))   ; this%matrix_nphtransfer_patch         (:,:) =  nan
       allocate(this%matrix_nphturnover_patch          (begp:endp,1:nvegnpool))   ; this%matrix_nphturnover_patch         (:,:) =  nan
       allocate(this%matrix_nphtransfer_doner_patch    (1:nnphtrans))             ; this%matrix_nphtransfer_doner_patch   (:)   = -9999
       allocate(this%matrix_nphtransfer_receiver_patch (1:nnphtrans))             ; this%matrix_nphtransfer_receiver_patch(:)   = -9999

       allocate(this%matrix_ngmtransfer_patch          (begp:endp,1:nngmtrans))   ; this%matrix_ngmtransfer_patch         (:,:) =  nan
       allocate(this%matrix_ngmturnover_patch          (begp:endp,1:nvegnpool))   ; this%matrix_ngmturnover_patch         (:,:) =  nan
       allocate(this%matrix_ngmtransfer_doner_patch    (1:nngmtrans))             ; this%matrix_ngmtransfer_doner_patch   (:)   = -9999
       allocate(this%matrix_ngmtransfer_receiver_patch (1:nngmtrans))             ; this%matrix_ngmtransfer_receiver_patch(:)   = -9999

       allocate(this%matrix_nfitransfer_patch          (begp:endp,1:nnfitrans))   ; this%matrix_nfitransfer_patch         (:,:) =  nan
       allocate(this%matrix_nfiturnover_patch          (begp:endp,1:nvegnpool))   ; this%matrix_nfiturnover_patch         (:,:) =  nan
       allocate(this%matrix_nfitransfer_doner_patch    (1:nnfitrans))             ; this%matrix_nfitransfer_doner_patch   (:)   = -9999
       allocate(this%matrix_nfitransfer_receiver_patch (1:nnfitrans))             ; this%matrix_nfitransfer_receiver_patch(:)   = -9999

       allocate(this%list_phn_phgmn                    (1:nnphtrans+nvegnpool))   ; this%list_phn_phgmn   = -9999
       allocate(this%list_gmn_phgmn                    (1:nvegnpool))             ; this%list_gmn_phgmn   = -9999
       allocate(this%list_phn_phgmfin                  (1:nnphtrans+nvegnpool))   ; this%list_phn_phgmfin = -9999
       allocate(this%list_gmn_phgmfin                  (1:nvegnpool))             ; this%list_gmn_phgmfin = -9999
       allocate(this%list_fin_phgmfin                  (1:nnfitrans+nvegnpool))   ; this%list_fin_phgmfin = -9999

       allocate(this%list_aphn                         (1:nnphtrans-nnphouttrans)); this%list_aphn        = -9999
       allocate(this%list_agmn                         (1:nngmtrans-nngmouttrans)); this%list_agmn        = -9999
       allocate(this%list_afin                         (1:nnfitrans-nnfiouttrans)); this%list_afin        = -9999

       call this%AKphvegn%InitSM  (nvegnpool,begp,endp,nnphtrans-nnphouttrans+nvegnpool)
       call this%AKgmvegn%InitSM  (nvegnpool,begp,endp,nngmtrans-nngmouttrans+nvegnpool)
       call this%AKfivegn%InitSM  (nvegnpool,begp,endp,nnfitrans-nnfiouttrans+nvegnpool)

       this%NE_AKallvegn = (nnphtrans-nnphouttrans+nvegnpool) + (nngmtrans-nngmouttrans+nvegnpool) + &
                           nnfitrans-nnfiouttrans+nvegnpool

       call this%AKallvegn%InitSM (nvegnpool,begp,endp,this%NE_AKallvegn)

       allocate(this%RI_AKallvegn                      (1:this%NE_AKallvegn))     ; this%RI_AKallvegn(:) = -9999
       allocate(this%CI_AKallvegn                      (1:this%NE_AKallvegn))     ; this%CI_AKallvegn(:) = -9999
       allocate(this%RI_phn             (1:nnphtrans-nnphouttrans+nvegnpool))     ; this%RI_phn(:)       = -9999
       allocate(this%CI_phn             (1:nnphtrans-nnphouttrans+nvegnpool))     ; this%CI_phn(:)       = -9999
       allocate(this%RI_gmn             (1:nngmtrans-nngmouttrans+nvegnpool))     ; this%RI_gmn(:)       = -9999
       allocate(this%CI_gmn             (1:nngmtrans-nngmouttrans+nvegnpool))     ; this%CI_gmn(:)       = -9999
       allocate(this%RI_fin             (1:nnfitrans-nnfiouttrans+nvegnpool))     ; this%RI_fin(:)       = -9999
       allocate(this%CI_fin             (1:nnfitrans-nnfiouttrans+nvegnpool))     ; this%CI_fin(:)       = -9999

       call this%Kvegn%InitDM (nvegnpool,begp,endp)
       call this%Xvegn%InitV  (nvegnpool,begp,endp)
     end if

  end subroutine InitAllocate

  !------------------------------------------------------------------------
  subroutine InitHistory(this, bounds)
    !
    ! !DESCRIPTION:
    ! Initialize module data structure
    !
    ! !USES:
    use shr_infnan_mod , only : nan => shr_infnan_nan, assignment(=)
    use clm_varpar     , only : nlevsno, nlevgrnd
    use histFileMod    , only : hist_addfld1d, hist_addfld2d, hist_addfld_decomp
    !
    ! !ARGUMENTS:
    class(cnveg_nitrogenflux_type) :: this
    type(bounds_type), intent(in) :: bounds  
    !
    ! !LOCAL VARIABLES:
    integer        :: k,l
    integer        :: begp, endp
    integer        :: begc, endc
    integer        :: begg, endg
    character(10)  :: active
    character(24)  :: fieldname
    character(100) :: longname
    character(8)   :: vr_suffix
    real(r8), pointer :: data2dptr(:,:), data1dptr(:) ! temp. pointers for slicing larger arrays
    !------------------------------------------------------------------------

    begp = bounds%begp; endp= bounds%endp
    begc = bounds%begc; endc= bounds%endc
    begg = bounds%begg; endg= bounds%endg

    ! add suffix if number of soil decomposition depths is greater than 1
    if (nlevdecomp > 1) then
       vr_suffix = "_vr"
    else 
       vr_suffix = ""
    endif

    this%m_leafn_to_litter_patch(begp:endp) = spval
    call hist_addfld1d (fname='M_LEAFN_TO_LITTER', units='gN/m^2/s', &
         avgflag='A', long_name='leaf N mortality', &
         ptr_patch=this%m_leafn_to_litter_patch, default='inactive')

    this%m_frootn_to_litter_patch(begp:endp) = spval
    call hist_addfld1d (fname='M_FROOTN_TO_LITTER', units='gN/m^2/s', &
         avgflag='A', long_name='fine root N mortality', &
         ptr_patch=this%m_frootn_to_litter_patch, default='inactive')

    this%m_leafn_storage_to_litter_patch(begp:endp) = spval
    call hist_addfld1d (fname='M_LEAFN_STORAGE_TO_LITTER', units='gN/m^2/s', &
         avgflag='A', long_name='leaf N storage mortality', &
         ptr_patch=this%m_leafn_storage_to_litter_patch, default='inactive')

    this%m_frootn_storage_to_litter_patch(begp:endp) = spval
    call hist_addfld1d (fname='M_FROOTN_STORAGE_TO_LITTER', units='gN/m^2/s', &
         avgflag='A', long_name='fine root N storage mortality', &
         ptr_patch=this%m_frootn_storage_to_litter_patch, default='inactive')

    this%m_livestemn_storage_to_litter_patch(begp:endp) = spval
    call hist_addfld1d (fname='M_LIVESTEMN_STORAGE_TO_LITTER', units='gN/m^2/s', &
         avgflag='A', long_name='live stem N storage mortality', &
         ptr_patch=this%m_livestemn_storage_to_litter_patch, default='inactive')

    this%m_deadstemn_storage_to_litter_patch(begp:endp) = spval
    call hist_addfld1d (fname='M_DEADSTEMN_STORAGE_TO_LITTER', units='gN/m^2/s', &
         avgflag='A', long_name='dead stem N storage mortality', &
         ptr_patch=this%m_deadstemn_storage_to_litter_patch, default='inactive')

    this%m_livecrootn_storage_to_litter_patch(begp:endp) = spval
    call hist_addfld1d (fname='M_LIVECROOTN_STORAGE_TO_LITTER', units='gN/m^2/s', &
         avgflag='A', long_name='live coarse root N storage mortality', &
         ptr_patch=this%m_livecrootn_storage_to_litter_patch, default='inactive')

    this%m_deadcrootn_storage_to_litter_patch(begp:endp) = spval
    call hist_addfld1d (fname='M_DEADCROOTN_STORAGE_TO_LITTER', units='gN/m^2/s', &
         avgflag='A', long_name='dead coarse root N storage mortality', &
         ptr_patch=this%m_deadcrootn_storage_to_litter_patch, default='inactive')

    this%m_leafn_xfer_to_litter_patch(begp:endp) = spval
    call hist_addfld1d (fname='M_LEAFN_XFER_TO_LITTER', units='gN/m^2/s', &
         avgflag='A', long_name='leaf N transfer mortality', &
         ptr_patch=this%m_leafn_xfer_to_litter_patch, default='inactive')

    this%m_frootn_xfer_to_litter_patch(begp:endp) = spval
    call hist_addfld1d (fname='M_FROOTN_XFER_TO_LITTER', units='gN/m^2/s', &
         avgflag='A', long_name='fine root N transfer mortality', &
         ptr_patch=this%m_frootn_xfer_to_litter_patch, default='inactive')

    this%m_livestemn_xfer_to_litter_patch(begp:endp) = spval
    call hist_addfld1d (fname='M_LIVESTEMN_XFER_TO_LITTER', units='gN/m^2/s', &
         avgflag='A', long_name='live stem N transfer mortality', &
         ptr_patch=this%m_livestemn_xfer_to_litter_patch, default='inactive')

    this%m_deadstemn_xfer_to_litter_patch(begp:endp) = spval
    call hist_addfld1d (fname='M_DEADSTEMN_XFER_TO_LITTER', units='gN/m^2/s', &
         avgflag='A', long_name='dead stem N transfer mortality', &
         ptr_patch=this%m_deadstemn_xfer_to_litter_patch, default='inactive')

    this%m_livecrootn_xfer_to_litter_patch(begp:endp) = spval
    call hist_addfld1d (fname='M_LIVECROOTN_XFER_TO_LITTER', units='gN/m^2/s', &
         avgflag='A', long_name='live coarse root N transfer mortality', &
         ptr_patch=this%m_livecrootn_xfer_to_litter_patch, default='inactive')

    this%m_deadcrootn_xfer_to_litter_patch(begp:endp) = spval
    call hist_addfld1d (fname='M_DEADCROOTN_XFER_TO_LITTER', units='gN/m^2/s', &
         avgflag='A', long_name='dead coarse root N transfer mortality', &
         ptr_patch=this%m_deadcrootn_xfer_to_litter_patch, default='inactive')

    this%m_livestemn_to_litter_patch(begp:endp) = spval
    call hist_addfld1d (fname='M_LIVESTEMN_TO_LITTER', units='gN/m^2/s', &
         avgflag='A', long_name='live stem N mortality', &
         ptr_patch=this%m_livestemn_to_litter_patch, default='inactive')

    this%m_deadstemn_to_litter_patch(begp:endp) = spval
    call hist_addfld1d (fname='M_DEADSTEMN_TO_LITTER', units='gN/m^2/s', &
         avgflag='A', long_name='dead stem N mortality', &
         ptr_patch=this%m_deadstemn_to_litter_patch, default='inactive')

    this%m_livecrootn_to_litter_patch(begp:endp) = spval
    call hist_addfld1d (fname='M_LIVECROOTN_TO_LITTER', units='gN/m^2/s', &
         avgflag='A', long_name='live coarse root N mortality', &
         ptr_patch=this%m_livecrootn_to_litter_patch, default='inactive')

    this%m_deadcrootn_to_litter_patch(begp:endp) = spval
    call hist_addfld1d (fname='M_DEADCROOTN_TO_LITTER', units='gN/m^2/s', &
         avgflag='A', long_name='dead coarse root N mortality', &
         ptr_patch=this%m_deadcrootn_to_litter_patch, default='inactive')

    this%m_retransn_to_litter_patch(begp:endp) = spval
    call hist_addfld1d (fname='M_RETRANSN_TO_LITTER', units='gN/m^2/s', &
         avgflag='A', long_name='retranslocated N pool mortality', &
         ptr_patch=this%m_retransn_to_litter_patch, default='inactive')

    this%m_leafn_to_fire_patch(begp:endp) = spval
    call hist_addfld1d (fname='M_LEAFN_TO_FIRE', units='gN/m^2/s', &
         avgflag='A', long_name='leaf N fire loss', &
         ptr_patch=this%m_leafn_to_fire_patch, default='inactive')

    this%m_frootn_to_fire_patch(begp:endp) = spval
    call hist_addfld1d (fname='M_FROOTN_TO_FIRE', units='gN/m^2/s', &
         avgflag='A', long_name='fine root N fire loss ', &
         ptr_patch=this%m_frootn_to_fire_patch, default='inactive')

    this%m_leafn_storage_to_fire_patch(begp:endp) = spval
    call hist_addfld1d (fname='M_LEAFN_STORAGE_TO_FIRE', units='gN/m^2/s', &
         avgflag='A', long_name='leaf N storage fire loss', &
         ptr_patch=this%m_leafn_storage_to_fire_patch, default='inactive')

    this%m_frootn_storage_to_fire_patch(begp:endp) = spval
    call hist_addfld1d (fname='M_FROOTN_STORAGE_TO_FIRE', units='gN/m^2/s', &
         avgflag='A', long_name='fine root N storage fire loss', &
         ptr_patch=this%m_frootn_storage_to_fire_patch, default='inactive')

    this%m_livestemn_storage_to_fire_patch(begp:endp) = spval
    call hist_addfld1d (fname='M_LIVESTEMN_STORAGE_TO_FIRE', units='gN/m^2/s', &
         avgflag='A', long_name='live stem N storage fire loss', &
         ptr_patch=this%m_livestemn_storage_to_fire_patch, default='inactive')

    this%m_deadstemn_storage_to_fire_patch(begp:endp) = spval
    call hist_addfld1d (fname='M_DEADSTEMN_STORAGE_TO_FIRE', units='gN/m^2/s', &
         avgflag='A', long_name='dead stem N storage fire loss', &
         ptr_patch=this%m_deadstemn_storage_to_fire_patch, default='inactive')

    this%m_livecrootn_storage_to_fire_patch(begp:endp) = spval
    call hist_addfld1d (fname='M_LIVECROOTN_STORAGE_TO_FIRE', units='gN/m^2/s', &
         avgflag='A', long_name='live coarse root N storage fire loss', &
         ptr_patch=this%m_livecrootn_storage_to_fire_patch, default='inactive')

    this%m_deadcrootn_storage_to_fire_patch(begp:endp) = spval
    call hist_addfld1d (fname='M_DEADCROOTN_STORAGE_TO_FIRE', units='gN/m^2/s', &
         avgflag='A', long_name='dead coarse root N storage fire loss', &
         ptr_patch=this%m_deadcrootn_storage_to_fire_patch, default='inactive')

    this%m_leafn_xfer_to_fire_patch(begp:endp) = spval
    call hist_addfld1d (fname='M_LEAFN_XFER_TO_FIRE', units='gN/m^2/s', &
         avgflag='A', long_name='leaf N transfer fire loss', &
         ptr_patch=this%m_leafn_xfer_to_fire_patch, default='inactive')

    this%m_frootn_xfer_to_fire_patch(begp:endp) = spval
    call hist_addfld1d (fname='M_FROOTN_XFER_TO_FIRE', units='gN/m^2/s', &
         avgflag='A', long_name='fine root N transfer fire loss', &
         ptr_patch=this%m_frootn_xfer_to_fire_patch, default='inactive')

    this%m_livestemn_xfer_to_fire_patch(begp:endp) = spval
    call hist_addfld1d (fname='M_LIVESTEMN_XFER_TO_FIRE', units='gN/m^2/s', &
         avgflag='A', long_name='live stem N transfer fire loss', &
         ptr_patch=this%m_livestemn_xfer_to_fire_patch, default='inactive')

    this%m_deadstemn_xfer_to_fire_patch(begp:endp) = spval
    call hist_addfld1d (fname='M_DEADSTEMN_XFER_TO_FIRE', units='gN/m^2/s', &
         avgflag='A', long_name='dead stem N transfer fire loss', &
         ptr_patch=this%m_deadstemn_xfer_to_fire_patch, default='inactive')

    this%m_livecrootn_xfer_to_fire_patch(begp:endp) = spval
    call hist_addfld1d (fname='M_LIVECROOTN_XFER_TO_FIRE', units='gN/m^2/s', &
         avgflag='A', long_name='live coarse root N transfer fire loss', &
         ptr_patch=this%m_livecrootn_xfer_to_fire_patch, default='inactive')

    this%m_deadcrootn_xfer_to_fire_patch(begp:endp) = spval
    call hist_addfld1d (fname='M_DEADCROOTN_XFER_TO_FIRE', units='gN/m^2/s', &
         avgflag='A', long_name='dead coarse root N transfer fire loss', &
         ptr_patch=this%m_deadcrootn_xfer_to_fire_patch, default='inactive')

    this%m_livestemn_to_fire_patch(begp:endp) = spval
    call hist_addfld1d (fname='M_LIVESTEMN_TO_FIRE', units='gN/m^2/s', &
         avgflag='A', long_name='live stem N fire loss', &
         ptr_patch=this%m_livestemn_to_fire_patch, default='inactive')

    this%m_deadstemn_to_fire_patch(begp:endp) = spval
    call hist_addfld1d (fname='M_DEADSTEMN_TO_FIRE', units='gN/m^2/s', &
         avgflag='A', long_name='dead stem N fire loss', &
         ptr_patch=this%m_deadstemn_to_fire_patch, default='inactive')

    this%m_deadstemn_to_litter_fire_patch(begp:endp) = spval
    call hist_addfld1d (fname='M_DEADSTEMN_TO_LITTER_FIRE', units='gN/m^2/s', &
         avgflag='A', long_name='dead stem N fire mortality to litter', &
         ptr_patch=this%m_deadstemn_to_litter_fire_patch, default='inactive')

    this%m_livecrootn_to_fire_patch(begp:endp) = spval
    call hist_addfld1d (fname='M_LIVECROOTN_TO_FIRE', units='gN/m^2/s', &
         avgflag='A', long_name='live coarse root N fire loss', &
         ptr_patch=this%m_livecrootn_to_fire_patch, default='inactive')

    this%m_deadcrootn_to_fire_patch(begp:endp) = spval
    call hist_addfld1d (fname='M_DEADCROOTN_TO_FIRE', units='gN/m^2/s', &
         avgflag='A', long_name='dead coarse root N fire loss', &
         ptr_patch=this%m_deadcrootn_to_fire_patch, default='inactive')

    this%m_deadcrootn_to_litter_fire_patch(begp:endp) = spval
    call hist_addfld1d (fname='M_DEADCROOTN_TO_LITTER_FIRE', units='gN/m^2/s', &
         avgflag='A', long_name='dead coarse root N fire mortality to litter', &
         ptr_patch=this%m_deadcrootn_to_litter_fire_patch, default='inactive')

    this%m_retransn_to_fire_patch(begp:endp) = spval
    call hist_addfld1d (fname='M_RETRANSN_TO_FIRE', units='gN/m^2/s', &
         avgflag='A', long_name='retranslocated N pool fire loss', &
         ptr_patch=this%m_retransn_to_fire_patch, default='inactive')

    this%leafn_xfer_to_leafn_patch(begp:endp) = spval
    call hist_addfld1d (fname='LEAFN_XFER_TO_LEAFN', units='gN/m^2/s', &
         avgflag='A', long_name='leaf N growth from storage', &
         ptr_patch=this%leafn_xfer_to_leafn_patch, default='inactive')

    this%frootn_xfer_to_frootn_patch(begp:endp) = spval
    call hist_addfld1d (fname='FROOTN_XFER_TO_FROOTN', units='gN/m^2/s', &
         avgflag='A', long_name='fine root N growth from storage', &
         ptr_patch=this%frootn_xfer_to_frootn_patch, default='inactive')

    this%livestemn_xfer_to_livestemn_patch(begp:endp) = spval
    call hist_addfld1d (fname='LIVESTEMN_XFER_TO_LIVESTEMN', units='gN/m^2/s', &
         avgflag='A', long_name='live stem N growth from storage', &
         ptr_patch=this%livestemn_xfer_to_livestemn_patch, default='inactive')

    this%deadstemn_xfer_to_deadstemn_patch(begp:endp) = spval
    call hist_addfld1d (fname='DEADSTEMN_XFER_TO_DEADSTEMN', units='gN/m^2/s', &
         avgflag='A', long_name='dead stem N growth from storage', &
         ptr_patch=this%deadstemn_xfer_to_deadstemn_patch, default='inactive')

    this%livecrootn_xfer_to_livecrootn_patch(begp:endp) = spval
    call hist_addfld1d (fname='LIVECROOTN_XFER_TO_LIVECROOTN', units='gN/m^2/s', &
         avgflag='A', long_name='live coarse root N growth from storage', &
         ptr_patch=this%livecrootn_xfer_to_livecrootn_patch, default='inactive')

    this%deadcrootn_xfer_to_deadcrootn_patch(begp:endp) = spval
    call hist_addfld1d (fname='DEADCROOTN_XFER_TO_DEADCROOTN', units='gN/m^2/s', &
         avgflag='A', long_name='dead coarse root N growth from storage', &
         ptr_patch=this%deadcrootn_xfer_to_deadcrootn_patch, default='inactive')

    this%leafn_to_litter_patch(begp:endp) = spval
    call hist_addfld1d (fname='LEAFN_TO_LITTER', units='gN/m^2/s', &
         avgflag='A', long_name='leaf N litterfall', &
         ptr_patch=this%leafn_to_litter_patch)

    this%leafn_to_retransn_patch(begp:endp) = spval
    call hist_addfld1d (fname='LEAFN_TO_RETRANSN', units='gN/m^2/s', &
         avgflag='A', long_name='leaf N to retranslocated N pool', &
         ptr_patch=this%leafn_to_retransn_patch, default='inactive')

    this%frootn_to_litter_patch(begp:endp) = spval
    call hist_addfld1d (fname='FROOTN_TO_LITTER', units='gN/m^2/s', &
         avgflag='A', long_name='fine root N litterfall', &
         ptr_patch=this%frootn_to_litter_patch, default='inactive')

    this%retransn_to_npool_patch(begp:endp) = spval
    call hist_addfld1d (fname='RETRANSN_TO_NPOOL', units='gN/m^2/s', &
         avgflag='A', long_name='deployment of retranslocated N', &
         ptr_patch=this%retransn_to_npool_patch)
         
    this%free_retransn_to_npool_patch(begp:endp) = spval
    call hist_addfld1d (fname='FREE_RETRANSN_TO_NPOOL', units='gN/m^2/s', &
         avgflag='A', long_name='deployment of retranslocated N', &
         ptr_patch=this%free_retransn_to_npool_patch)

    this%sminn_to_npool_patch(begp:endp) = spval
    call hist_addfld1d (fname='SMINN_TO_NPOOL', units='gN/m^2/s', &
         avgflag='A', long_name='deployment of soil mineral N uptake', &
         ptr_patch=this%sminn_to_npool_patch)

    this%npool_to_leafn_patch(begp:endp) = spval
    call hist_addfld1d (fname='NPOOL_TO_LEAFN', units='gN/m^2/s', &
         avgflag='A', long_name='allocation to leaf N', &
         ptr_patch=this%npool_to_leafn_patch, default='inactive')

    this%npool_to_leafn_storage_patch(begp:endp) = spval
    call hist_addfld1d (fname='NPOOL_TO_LEAFN_STORAGE', units='gN/m^2/s', &
         avgflag='A', long_name='allocation to leaf N storage', &
         ptr_patch=this%npool_to_leafn_storage_patch, default='inactive')

    this%npool_to_frootn_patch(begp:endp) = spval
    call hist_addfld1d (fname='NPOOL_TO_FROOTN', units='gN/m^2/s', &
         avgflag='A', long_name='allocation to fine root N', &
         ptr_patch=this%npool_to_frootn_patch, default='inactive')

    this%npool_to_frootn_storage_patch(begp:endp) = spval
    call hist_addfld1d (fname='NPOOL_TO_FROOTN_STORAGE', units='gN/m^2/s', &
         avgflag='A', long_name='allocation to fine root N storage', &
         ptr_patch=this%npool_to_frootn_storage_patch, default='inactive')

    this%npool_to_livestemn_patch(begp:endp) = spval
    call hist_addfld1d (fname='NPOOL_TO_LIVESTEMN', units='gN/m^2/s', &
         avgflag='A', long_name='allocation to live stem N', &
         ptr_patch=this%npool_to_livestemn_patch, default='inactive')

    this%npool_to_livestemn_storage_patch(begp:endp) = spval
    call hist_addfld1d (fname='NPOOL_TO_LIVESTEMN_STORAGE', units='gN/m^2/s', &
         avgflag='A', long_name='allocation to live stem N storage', &
         ptr_patch=this%npool_to_livestemn_storage_patch, default='inactive')

    this%npool_to_deadstemn_patch(begp:endp) = spval
    call hist_addfld1d (fname='NPOOL_TO_DEADSTEMN', units='gN/m^2/s', &
         avgflag='A', long_name='allocation to dead stem N', &
         ptr_patch=this%npool_to_deadstemn_patch, default='inactive')

    this%npool_to_deadstemn_storage_patch(begp:endp) = spval
    call hist_addfld1d (fname='NPOOL_TO_DEADSTEMN_STORAGE', units='gN/m^2/s', &
         avgflag='A', long_name='allocation to dead stem N storage', &
         ptr_patch=this%npool_to_deadstemn_storage_patch, default='inactive')

    this%npool_to_livecrootn_patch(begp:endp) = spval
    call hist_addfld1d (fname='NPOOL_TO_LIVECROOTN', units='gN/m^2/s', &
         avgflag='A', long_name='allocation to live coarse root N', &
         ptr_patch=this%npool_to_livecrootn_patch, default='inactive')

    this%npool_to_livecrootn_storage_patch(begp:endp) = spval
    call hist_addfld1d (fname='NPOOL_TO_LIVECROOTN_STORAGE', units='gN/m^2/s', &
         avgflag='A', long_name='allocation to live coarse root N storage', &
         ptr_patch=this%npool_to_livecrootn_storage_patch, default='inactive')

    this%npool_to_deadcrootn_patch(begp:endp) = spval
    call hist_addfld1d (fname='NPOOL_TO_DEADCROOTN', units='gN/m^2/s', &
         avgflag='A', long_name='allocation to dead coarse root N', &
         ptr_patch=this%npool_to_deadcrootn_patch, default='inactive')

    this%npool_to_deadcrootn_storage_patch(begp:endp) = spval
    call hist_addfld1d (fname='NPOOL_TO_DEADCROOTN_STORAGE', units='gN/m^2/s', &
         avgflag='A', long_name='allocation to dead coarse root N storage', &
         ptr_patch=this%npool_to_deadcrootn_storage_patch, default='inactive')

    this%leafn_storage_to_xfer_patch(begp:endp) = spval
    call hist_addfld1d (fname='LEAFN_STORAGE_TO_XFER', units='gN/m^2/s', &
         avgflag='A', long_name='leaf N shift storage to transfer', &
         ptr_patch=this%leafn_storage_to_xfer_patch, default='inactive')

    this%frootn_storage_to_xfer_patch(begp:endp) = spval
    call hist_addfld1d (fname='FROOTN_STORAGE_TO_XFER', units='gN/m^2/s', &
         avgflag='A', long_name='fine root N shift storage to transfer', &
         ptr_patch=this%frootn_storage_to_xfer_patch, default='inactive')

    this%livestemn_storage_to_xfer_patch(begp:endp) = spval
    call hist_addfld1d (fname='LIVESTEMN_STORAGE_TO_XFER', units='gN/m^2/s', &
         avgflag='A', long_name='live stem N shift storage to transfer', &
         ptr_patch=this%livestemn_storage_to_xfer_patch, default='inactive')

    this%deadstemn_storage_to_xfer_patch(begp:endp) = spval
    call hist_addfld1d (fname='DEADSTEMN_STORAGE_TO_XFER', units='gN/m^2/s', &
         avgflag='A', long_name='dead stem N shift storage to transfer', &
         ptr_patch=this%deadstemn_storage_to_xfer_patch, default='inactive')

    this%livecrootn_storage_to_xfer_patch(begp:endp) = spval
    call hist_addfld1d (fname='LIVECROOTN_STORAGE_TO_XFER', units='gN/m^2/s', &
         avgflag='A', long_name='live coarse root N shift storage to transfer', &
         ptr_patch=this%livecrootn_storage_to_xfer_patch, default='inactive')

    this%deadcrootn_storage_to_xfer_patch(begp:endp) = spval
    call hist_addfld1d (fname='DEADCROOTN_STORAGE_TO_XFER', units='gN/m^2/s', &
         avgflag='A', long_name='dead coarse root N shift storage to transfer', &
         ptr_patch=this%deadcrootn_storage_to_xfer_patch, default='inactive')

    this%livestemn_to_deadstemn_patch(begp:endp) = spval
    call hist_addfld1d (fname='LIVESTEMN_TO_DEADSTEMN', units='gN/m^2/s', &
         avgflag='A', long_name='live stem N turnover', &
         ptr_patch=this%livestemn_to_deadstemn_patch, default='inactive')

    this%livestemn_to_retransn_patch(begp:endp) = spval
    call hist_addfld1d (fname='LIVESTEMN_TO_RETRANSN', units='gN/m^2/s', &
         avgflag='A', long_name='live stem N to retranslocated N pool', &
         ptr_patch=this%livestemn_to_retransn_patch, default='inactive')

    this%livecrootn_to_deadcrootn_patch(begp:endp) = spval
    call hist_addfld1d (fname='LIVECROOTN_TO_DEADCROOTN', units='gN/m^2/s', &
         avgflag='A', long_name='live coarse root N turnover', &
         ptr_patch=this%livecrootn_to_deadcrootn_patch, default='inactive')

    this%livecrootn_to_retransn_patch(begp:endp) = spval
    call hist_addfld1d (fname='LIVECROOTN_TO_RETRANSN', units='gN/m^2/s', &
         avgflag='A', long_name='live coarse root N to retranslocated N pool', &
         ptr_patch=this%livecrootn_to_retransn_patch, default='inactive')

    this%ndeploy_patch(begp:endp) = spval
    call hist_addfld1d (fname='NDEPLOY', units='gN/m^2/s', &
         avgflag='A', long_name='total N deployed in new growth', &
         ptr_patch=this%ndeploy_patch)

    this%wood_harvestn_patch(begp:endp) = spval
    call hist_addfld1d (fname='WOOD_HARVESTN', units='gN/m^2/s', &
         avgflag='A', long_name='wood harvest N (to product pools)', &
         ptr_patch=this%wood_harvestn_patch)

    this%fire_nloss_patch(begp:endp) = spval
    call hist_addfld1d (fname='PFT_FIRE_NLOSS', units='gN/m^2/s', &
         avgflag='A', long_name='total patch-level fire N loss', &
         ptr_patch=this%fire_nloss_patch)

    if (use_crop) then
       this%fert_patch(begp:endp) = spval
       call hist_addfld1d (fname='NFERTILIZATION', units='gN/m^2/s', &
            avgflag='A', long_name='fertilizer added', &
            ptr_patch=this%fert_patch)
       
       this%repr_grainn_to_food_patch(begp:endp,:) = spval
       this%repr_grainn_to_food_perharv_patch(begp:endp,:,:) = spval
       this%repr_grainn_to_food_thisyr_patch(begp:endp,:) = spval
       this%repr_grainn_to_seed_patch(begp:endp,:) = spval
       this%repr_grainn_to_seed_perharv_patch(begp:endp,:,:) = spval
       this%repr_grainn_to_seed_thisyr_patch(begp:endp,:) = spval
       do k = repr_grain_min, repr_grain_max
          data1dptr => this%repr_grainn_to_food_patch(:,k)
          call hist_addfld1d ( &
               ! e.g., GRAINN_TO_FOOD
               fname=get_repr_hist_fname(k)//'N_TO_FOOD', &
               units='gN/m^2/s', &
               avgflag='A', &
               long_name=get_repr_longname(k)//' N to food (not scientifically supported)', &
               ptr_patch=data1dptr, &
               default='inactive')
          data1dptr => this%repr_grainn_to_seed_patch(:,k)
          call hist_addfld1d ( &
               ! e.g., GRAINN_TO_SEED
               fname=get_repr_hist_fname(k)//'N_TO_SEED', &
               units='gN/m^2/s', &
               avgflag='A', &
               long_name=get_repr_longname(k)//' N to seed (not scientifically supported)', &
               ptr_patch=data1dptr, &
               default='inactive')
          data2dptr => this%repr_grainn_to_food_perharv_patch(:,:,k)
          call hist_addfld2d ( &
               ! e.g., GRAINN_TO_FOOD_PERHARV
               fname=get_repr_hist_fname(k)//'N_TO_FOOD_PERHARV', &
               units='gN/m^2', &
               type2d='mxharvests', &
               avgflag='I', &
               long_name=get_repr_longname(k)//' N to food per harvest; should only be output annually (not scientifically supported)', &
               ptr_patch=data2dptr, &
               default='inactive')
          data1dptr => this%repr_grainn_to_food_thisyr_patch(:,k)
          call hist_addfld1d ( &
               ! e.g., GRAINN_TO_FOOD_ANN
               fname=get_repr_hist_fname(k)//'N_TO_FOOD_ANN', &
               units='gN/m^2', &
               avgflag='I', &
               long_name=get_repr_longname(k)//' N to food harvested per calendar year; should only be output annually (not scientifically supported)', &
               ptr_patch=data1dptr, &
               default='inactive')
          data2dptr => this%repr_grainn_to_seed_perharv_patch(:,:,k)
          call hist_addfld2d ( &
               ! e.g., GRAINN_TO_SEED_PERHARV
               fname=get_repr_hist_fname(k)//'N_TO_SEED_PERHARV', &
               units='gN/m^2', &
               type2d='mxharvests', &
               avgflag='I', &
               long_name=get_repr_longname(k)//' N to seed per harvest; should only be output annually (not scientifically supported)', &
               ptr_patch=data2dptr, &
               default='inactive')
          data1dptr => this%repr_grainn_to_seed_thisyr_patch(:,k)
          call hist_addfld1d ( &
               ! e.g., GRAINN_TO_SEED_ANN
               fname=get_repr_hist_fname(k)//'N_TO_SEED_ANN', &
               units='gN/m^2', &
               avgflag='I', &
               long_name=get_repr_longname(k)//' N to seed harvested per calendar year; should only be output annually (not scientifically supported)', &
               ptr_patch=data1dptr, &
               default='inactive')
       end do
    end if

    if (use_crop .and. .not. use_fun) then
       this%soyfixn_patch(begp:endp) = spval
       call hist_addfld1d (fname='SOYFIXN', units='gN/m^2/s', &
            avgflag='A', long_name='soybean fixation', &
            ptr_patch=this%soyfixn_patch)
    end if

    if (use_crop) then
       this%fert_counter_patch(begp:endp) = spval
       call hist_addfld1d (fname='FERT_COUNTER', units='seconds', &
            avgflag='A', long_name='time left to fertilize', &
            ptr_patch=this%fert_counter_patch, default='inactive')
    end if

    !-------------------------------
    ! N flux variables - native to column
    !-------------------------------

    do k = 1, ndecomp_pools
       if ( decomp_cascade_con%is_litter(k) .or. decomp_cascade_con%is_cwd(k) ) then
          this%m_decomp_npools_to_fire_col(begc:endc,k) = spval
          data1dptr => this%m_decomp_npools_to_fire_col(:,k)
          fieldname = 'M_'//trim(decomp_cascade_con%decomp_pool_name_history(k))//'_N_TO_FIRE'
          longname =  trim(decomp_cascade_con%decomp_pool_name_long(k))//' N fire loss'
          call hist_addfld1d (fname=fieldname, units='gN/m^2',  &
               avgflag='A', long_name=longname, &
               ptr_col=data1dptr, default='inactive')

          if ( nlevdecomp_full > 1 ) then
             this%m_decomp_npools_to_fire_vr_col(begc:endc,:,k) = spval
             data2dptr => this%m_decomp_npools_to_fire_vr_col(:,:,k)
             fieldname = 'M_'//trim(decomp_cascade_con%decomp_pool_name_history(k))//'_N_TO_FIRE'//trim(vr_suffix)
             longname =  trim(decomp_cascade_con%decomp_pool_name_long(k))//' N fire loss'
             call hist_addfld_decomp (fname=fieldname, units='gN/m^3',  type2d='levdcmp', &
                  avgflag='A', long_name=longname, &
                  ptr_col=data2dptr, default='inactive')
          endif
       endif
    end do

    this%fire_nloss_col(begc:endc) = spval
    call hist_addfld1d (fname='COL_FIRE_NLOSS', units='gN/m^2/s', &
         avgflag='A', long_name='total column-level fire N loss', &
         ptr_col=this%fire_nloss_col)

    this%dwt_seedn_to_leaf_grc(begg:endg) = spval
    call hist_addfld1d (fname='DWT_SEEDN_TO_LEAF', units='gN/m^2/s', &
         avgflag='A', long_name='seed source to patch-level leaf', &
         ptr_gcell=this%dwt_seedn_to_leaf_grc)

    this%dwt_seedn_to_leaf_patch(begp:endp) = spval
    call hist_addfld1d (fname='DWT_SEEDN_TO_LEAF_PATCH', units='gN/m^2/s', &
         avgflag='A', &
         long_name='patch-level seed source to patch-level leaf ' // &
         '(per-area-gridcell; only makes sense with dov2xy=.false.)', &
         ptr_patch=this%dwt_seedn_to_leaf_patch, default='inactive')

    this%dwt_seedn_to_deadstem_grc(begg:endg) = spval
    call hist_addfld1d (fname='DWT_SEEDN_TO_DEADSTEM', units='gN/m^2/s', &
         avgflag='A', long_name='seed source to patch-level deadstem', &
         ptr_gcell=this%dwt_seedn_to_deadstem_grc)

    this%dwt_seedn_to_deadstem_patch(begp:endp) = spval
    call hist_addfld1d (fname='DWT_SEEDN_TO_DEADSTEM_PATCH', units='gN/m^2/s', &
         avgflag='A', &
         long_name='patch-level seed source to patch-level deadstem ' // &
         '(per-area-gridcell; only makes sense with dov2xy=.false.)', &
         ptr_patch=this%dwt_seedn_to_deadstem_patch, default='inactive')

    this%dwt_conv_nflux_grc(begg:endg) = spval
    call hist_addfld1d (fname='DWT_CONV_NFLUX', units='gN/m^2/s', &
         avgflag='A', &
         long_name='conversion N flux (immediate loss to atm) (0 at all times except first timestep of year)', &
         ptr_gcell=this%dwt_conv_nflux_grc)

    this%dwt_conv_nflux_patch(begp:endp) = spval
    call hist_addfld1d (fname='DWT_CONV_NFLUX_PATCH', units='gN/m^2/s', &
         avgflag='A', &
         long_name='patch-level conversion N flux (immediate loss to atm) ' // &
         '(0 at all times except first timestep of year) ' // &
         '(per-area-gridcell; only makes sense with dov2xy=.false.)', &
         ptr_patch=this%dwt_conv_nflux_patch, default='inactive')
    
    do k = i_litr_min, i_litr_max
       this%dwt_frootn_to_litr_n_col(begc:endc,:,k) = spval
       data2dptr => this%dwt_frootn_to_litr_n_col(begc:endc,:,k)
       fieldname = 'DWT_FROOTN_TO_'//trim(decomp_cascade_con%decomp_pool_name_history(k))//'_N'
       longname =  'fine root N to '//trim(decomp_cascade_con%decomp_pool_name_long(k))//' due to landcover change'
       call hist_addfld_decomp (fname=fieldname, units='gN/m^2/s',  type2d='levdcmp', &
            avgflag='A', long_name=longname, &
            ptr_col=data2dptr, default='inactive')
    end do

    this%dwt_livecrootn_to_cwdn_col(begc:endc,:) = spval
    call hist_addfld_decomp (fname='DWT_LIVECROOTN_TO_CWDN', units='gN/m^2/s',  type2d='levdcmp', &
         avgflag='A', long_name='live coarse root to CWD due to landcover change', &
         ptr_col=this%dwt_livecrootn_to_cwdn_col, default='inactive')

    this%dwt_deadcrootn_to_cwdn_col(begc:endc,:) = spval
    call hist_addfld_decomp (fname='DWT_DEADCROOTN_TO_CWDN', units='gN/m^2/s',  type2d='levdcmp', &
         avgflag='A', long_name='dead coarse root to CWD due to landcover change', &
         ptr_col=this%dwt_deadcrootn_to_cwdn_col, default='inactive')

    if ( get_do_grossunrep() )then
       this%gru_conv_nflux_patch(begp:endp) = spval
       call hist_addfld1d (fname='GRU_CONV_NFLUX', units='gN/m^2/s', &
            avgflag='A', long_name='gross unrepresented conversion N flux (immediate loss to atm) (0 at all times except first timestep of year)', &
            ptr_patch=this%gru_conv_nflux_patch)

       this%gru_wood_productn_gain_patch(begp:endp) = spval
       call hist_addfld1d (fname='GRU_WOODPRODN_GAIN', units='gN/m^2/s', &
            avgflag='A', long_name='gross unrepresented landcover change driven addition to wood product nitrogen pools (0 at all times except first timestep of year)', &
            ptr_patch=this%gru_wood_productn_gain_patch)
    end if

    this%crop_seedn_to_leaf_patch(begp:endp) = spval
    call hist_addfld1d (fname='CROP_SEEDN_TO_LEAF', units='gN/m^2/s', &
         avgflag='A', long_name='crop seed source to leaf', &
         ptr_patch=this%crop_seedn_to_leaf_patch, default='inactive')

    this%plant_ndemand_patch(begp:endp) = spval
    call hist_addfld1d (fname='PLANT_NDEMAND', units='gN/m^2/s', &
         avgflag='A', long_name='N flux required to support initial GPP', &
         ptr_patch=this%plant_ndemand_patch)

    this%avail_retransn_patch(begp:endp) = spval
    call hist_addfld1d (fname='AVAIL_RETRANSN', units='gN/m^2/s', &
         avgflag='A', long_name='N flux available from retranslocation pool', &
         ptr_patch=this%avail_retransn_patch, default='inactive')

    this%plant_nalloc_patch(begp:endp) = spval
    call hist_addfld1d (fname='PLANT_NALLOC', units='gN/m^2/s', &
         avgflag='A', long_name='total allocated N flux', &
         ptr_patch=this%plant_nalloc_patch, default='inactive')
    if (use_matrixcn) then		 
       this%matrix_Ninput_patch(begp:endp) = spval
       call hist_addfld1d (fname='MATRIX PLANT_NALLOC', units='gN/m^2/s', &
            avgflag='A', long_name='total allocated N flux for matrix', &
            ptr_patch=this%matrix_Ninput_patch, default='inactive')
    end if 
    
    if ( use_fun ) then
       this%Nactive_patch(begp:endp)  = spval
       call hist_addfld1d (fname='NACTIVE', units='gN/m^2/s',       &
            avgflag='A', long_name='Mycorrhizal N uptake flux',     &
            ptr_patch=this%Nactive_patch)
   
       this%Nnonmyc_patch(begp:endp)  = spval
       call hist_addfld1d (fname='NNONMYC', units='gN/m^2/s',       &
            avgflag='A', long_name='Non-mycorrhizal N uptake flux', &
            ptr_patch=this%Nnonmyc_patch)    

       this%Nam_patch(begp:endp)      = spval
       call hist_addfld1d (fname='NAM', units='gN/m^2/s',           &
            avgflag='A', long_name='AM-associated N uptake flux',   &
            ptr_patch=this%Nam_patch)

       this%Necm_patch(begp:endp)     = spval
       call hist_addfld1d (fname='NECM', units='gN/m^2/s',          &
            avgflag='A', long_name='ECM-associated N uptake flux',  &
            ptr_patch=this%Necm_patch)

       if (use_nitrif_denitrif) then
          this%Nactive_no3_patch(begp:endp)  = spval
          call hist_addfld1d (fname='NACTIVE_NO3', units='gN/m^2/s',   &
               avgflag='A', long_name='Mycorrhizal N uptake flux',     &
               ptr_patch=this%Nactive_no3_patch)
   
          this%Nactive_nh4_patch(begp:endp)  = spval
          call hist_addfld1d (fname='NACTIVE_NH4', units='gN/m^2/s',   &
               avgflag='A', long_name='Mycorrhizal N uptake flux',     &
               ptr_patch=this%Nactive_nh4_patch)

          this%Nnonmyc_no3_patch(begp:endp)  = spval
          call hist_addfld1d (fname='NNONMYC_NO3', units='gN/m^2/s',   &
               avgflag='A', long_name='Non-mycorrhizal N uptake flux', &
               ptr_patch=this%Nnonmyc_no3_patch)
  
          this%Nnonmyc_nh4_patch(begp:endp)  = spval
          call hist_addfld1d (fname='NNONMYC_NH4', units='gN/m^2/s',   &
               avgflag='A', long_name='Non-mycorrhizal N uptake flux', &
               ptr_patch=this%Nnonmyc_nh4_patch)

          this%Nam_no3_patch(begp:endp)      = spval
          call hist_addfld1d (fname='NAM_NO3', units='gN/m^2/s',       &
               avgflag='A', long_name='AM-associated N uptake flux',   &
               ptr_patch=this%Nam_no3_patch)
 
          this%Nam_nh4_patch(begp:endp)      = spval
          call hist_addfld1d (fname='NAM_NH4', units='gN/m^2/s',       &
               avgflag='A', long_name='AM-associated N uptake flux',   &
               ptr_patch=this%Nam_nh4_patch)

          this%Necm_no3_patch(begp:endp)     = spval
          call hist_addfld1d (fname='NECM_NO3', units='gN/m^2/s',      &
               avgflag='A', long_name='ECM-associated N uptake flux',  &
               ptr_patch=this%Necm_no3_patch) 
  
          this%Necm_nh4_patch(begp:endp)     = spval
          call hist_addfld1d (fname='NECM_NH4', units='gN/m^2/s',      &
               avgflag='A', long_name='ECM-associated N uptake flux',  &
               ptr_patch=this%Necm_nh4_patch)   
       end if 

       this%Npassive_patch(begp:endp) = spval
       call hist_addfld1d (fname='NPASSIVE', units='gN/m^2/s',        &
            avgflag='A', long_name='Passive N uptake flux',           &
            ptr_patch=this%Npassive_patch)

       this%Nfix_patch(begp:endp)     = spval
       call hist_addfld1d (fname='NFIX', units='gN/m^2/s',            &
            avgflag='A', long_name='Symbiotic BNF uptake flux',       &
            ptr_patch=this%Nfix_patch)

       this%Nretrans_patch(begp:endp) = spval
       call hist_addfld1d (fname='NRETRANS', units='gN/m^2/s',        &
            avgflag='A', long_name='Retranslocated N uptake flux',    &
            ptr_patch=this%Nretrans_patch)
  
       this%Nretrans_org_patch(begp:endp) = spval
       call hist_addfld1d (fname='NRETRANS_REG', units='gN/m^2/s',    &
            avgflag='A', long_name='Retranslocated N uptake flux',    &
            ptr_patch=this%Nretrans_org_patch)

       this%Nretrans_season_patch(begp:endp) = spval
       call hist_addfld1d (fname='NRETRANS_SEASON', units='gN/m^2/s', &
            avgflag='A', long_name='Retranslocated N uptake flux',    &
            ptr_patch=this%Nretrans_season_patch)

       this%Nretrans_stress_patch(begp:endp) = spval
       call hist_addfld1d (fname='NRETRANS_STRESS', units='gN/m^2/s', &
            avgflag='A', long_name='Retranslocated N uptake flux',    &
            ptr_patch=this%Nretrans_stress_patch)
  
       this%Nuptake_patch(begp:endp) = spval
       call hist_addfld1d (fname='NUPTAKE', units='gN/m^2/s',         &
            avgflag='A', long_name='Total N uptake of FUN',           &
            ptr_patch=this%Nuptake_patch)

       this%sminn_to_plant_fun_patch(begp:endp) = spval
       call hist_addfld1d (fname='SMINN_TO_PLANT_FUN', units='gN/m^2/s',&
            avgflag='A', long_name='Total soil N uptake of FUN',        &
            ptr_patch=this%sminn_to_plant_fun_patch)      
       
       this%cost_nfix_patch(begp:endp)     = spval
       call hist_addfld1d (fname='COST_NFIX', units='gN/gC',            &
            avgflag='A', long_name='Cost of fixation',       &
            ptr_patch=this%cost_nfix_patch)
            
       this%cost_nactive_patch(begp:endp)     = spval
       call hist_addfld1d (fname='COST_NACTIVE', units='gN/gC',            &
            avgflag='A', long_name='Cost of active uptake',       &
            ptr_patch=this%cost_nactive_patch)
            
       this%cost_nretrans_patch(begp:endp)     = spval
       call hist_addfld1d (fname='COST_NRETRANS', units='gN/gC',            &
            avgflag='A', long_name='Cost of retranslocation',       &
            ptr_patch=this%cost_nretrans_patch)
            
      this%nuptake_npp_fraction_patch(begp:endp)     = spval
       call hist_addfld1d (fname='NUPTAKE_NPP_FRACTION', units='-',            &
            avgflag='A', long_name='frac of NPP used in N uptake',       &
            ptr_patch=this%nuptake_npp_fraction_patch)
                  
     
    end if

  end subroutine InitHistory

  !-----------------------------------------------------------------------
  subroutine InitCold(this, bounds)
    !
    ! !DESCRIPTION:
    ! Initializes time varying variables used only in coupled carbon-nitrogen mode (CN):
    !
    ! !USES:
    use landunit_varcon , only : istsoil, istcrop
    !
    ! !ARGUMENTS:
    class(cnveg_nitrogenflux_type) :: this 
    type(bounds_type), intent(in) :: bounds  
    !
    ! !LOCAL VARIABLES:
    integer :: p,c,l,j
    integer :: fp, fc                                    ! filter indices
    integer :: num_special_col                           ! number of good values in special_col filter
    integer :: num_special_patch                         ! number of good values in special_patch filter
    integer :: special_col(bounds%endc-bounds%begc+1)    ! special landunit filter - columns
    integer :: special_patch(bounds%endp-bounds%begp+1)  ! special landunit filter - patches
    !---------------------------------------------------------------------

    ! Set column filters

    num_special_col = 0
    do c = bounds%begc, bounds%endc
       l = col%landunit(c)
       if (lun%ifspecial(l)) then
          num_special_col = num_special_col + 1
          special_col(num_special_col) = c
       end if
    end do

    ! Set patch filters

    num_special_patch = 0
    do p = bounds%begp,bounds%endp
       l = patch%landunit(p)
       if (lun%ifspecial(l)) then
          num_special_patch = num_special_patch + 1
          special_patch(num_special_patch) = p
       end if
    end do

    !-----------------------------------------------
    ! initialize nitrogen flux variables
    !-----------------------------------------------

    do p = bounds%begp,bounds%endp
       l = patch%landunit(p)

       if ( use_crop )then
          this%fert_counter_patch(p)  = spval
          this%fert_patch(p)          = 0._r8 
          this%soyfixn_patch(p)       = 0._r8 
       end if

       if (lun%itype(l) == istsoil .or. lun%itype(l) == istcrop) then
          this%fert_counter_patch(p)  = 0._r8
       end if
       if ( use_fun ) then      !previously set to spval for special land units
          if (lun%ifspecial(l)) then
             this%plant_ndemand_patch(p)        = 0._r8
             this%avail_retransn_patch(p)       = 0._r8
             this%plant_nalloc_patch(p)         = 0._r8
             this%Npassive_patch(p)             = 0._r8
             this%Nactive_patch(p)              = 0._r8
             this%Nnonmyc_patch(p)              = 0._r8
             this%Nam_patch(p)                  = 0._r8
             this%Necm_patch(p)                 = 0._r8
             if (use_nitrif_denitrif) then
                this%Nactive_no3_patch(p)       = 0._r8
                this%Nactive_nh4_patch(p)       = 0._r8
                this%Nnonmyc_no3_patch(p)       = 0._r8
                this%Nnonmyc_nh4_patch(p)       = 0._r8
                this%Nam_no3_patch(p)           = 0._r8
                this%Nam_nh4_patch(p)           = 0._r8
                this%Necm_no3_patch(p)          = 0._r8
                this%Necm_nh4_patch(p)          = 0._r8
             end if
             this%Nfix_patch(p)                 = 0._r8
             this%Nretrans_patch(p)             = 0._r8
             this%Nretrans_org_patch(p)         = 0._r8
             this%Nretrans_season_patch(p)      = 0._r8
             this%Nretrans_stress_patch(p)      = 0._r8
             this%Nuptake_patch(p)              = 0._r8
             this%sminn_to_plant_fun_patch(p)   = 0._r8
             this%cost_nfix_patch               = 0._r8
             this%cost_nactive_patch            = 0._r8
             this%cost_nretrans_patch           = 0._r8          
             this%nuptake_npp_fraction_patch    = 0._r8
                             
             do j = 1, nlevdecomp
                this%sminn_to_plant_fun_vr_patch(p,j)       = 0._r8
                this%sminn_to_plant_fun_no3_vr_patch(p,j)   = 0._r8
                this%sminn_to_plant_fun_nh4_vr_patch(p,j)   = 0._r8
             end do 
          end if
       end if
    end do

    ! initialize fields for special filters

    call this%SetValues (nvegnpool=nvegnpool, &
         num_patch=num_special_patch, filter_patch=special_patch, value_patch=0._r8, &
         num_column=num_special_col, filter_column=special_col, value_column=0._r8)

  end subroutine InitCold

  !-----------------------------------------------------------------------
  subroutine Restart (this,  bounds, ncid, flag )
    !
    ! !DESCRIPTION: 
    ! Read/write CN restart data for carbon state
    !
    ! !USES:
    use restUtilMod
    use ncdio_pio
    !
    ! !ARGUMENTS:
    class (cnveg_nitrogenflux_type) :: this
    type(bounds_type) , intent(in)    :: bounds 
    type(file_desc_t) , intent(inout) :: ncid   ! netcdf id
    character(len=*)  , intent(in)    :: flag   !'read' or 'write'
    !
    ! !LOCAL VARIABLES:
    integer :: j,k,c ! indices
    logical :: readvar      ! determine if variable is on initial file
    character(len=256) :: varname
    real(r8), pointer :: data1dptr(:)   ! temp. pointer for slicing larger arrays
    real(r8), pointer :: data2dptr(:,:) ! temp. pointer for slicing larger arrays
    !------------------------------------------------------------------------

    if (use_crop) then
       call restartvar(ncid=ncid, flag=flag, varname='fert_counter', xtype=ncd_double,  &
            dim1name='pft', &
            long_name='', units='', &
            interpinic_flag='interp', readvar=readvar, data=this%fert_counter_patch)

       call restartvar(ncid=ncid, flag=flag, varname='fert', xtype=ncd_double,  &
            dim1name='pft', &
            long_name='', units='', &
            interpinic_flag='interp', readvar=readvar, data=this%fert_patch)
    end if

    if (use_crop) then
       do k = 1, nrepr
          data1dptr => this%reproductiven_xfer_to_reproductiven_patch(:,k)
          ! e.g., grainn_xfer_to_grainn
          varname = get_repr_rest_fname(k)//'n_xfer_to_'//get_repr_rest_fname(k)//'n'
          call restartvar(ncid=ncid, flag=flag,  varname=varname, &
               xtype=ncd_double,  &
               dim1name='pft', &
               long_name=get_repr_longname(k)//' N growth from storage', &
               units='gN/m2/s', &
               interpinic_flag='interp', readvar=readvar, data=data1dptr)
       end do

       ! Read or write variable(s) with mxharvests dimension
       ! BACKWARDS_COMPATIBILITY(wjs/ssr, 2022-06-10) See note in CallRestartvarDimOK()
       if (CallRestartvarDimOK(ncid, flag, 'mxharvests')) then
            do k = repr_grain_min, repr_grain_max
               data2dptr => this%repr_grainn_to_food_perharv_patch(:,:,k)
               ! e.g., grainn_to_food_perharv
               varname = get_repr_rest_fname(k)//'n_to_food_perharv'
               call restartvar(ncid=ncid, flag=flag,  varname=varname, &
                    xtype=ncd_double,  &
                    dim1name='pft', &
                    dim2name='mxharvests', &
                    switchdim=.true., &
                    long_name=get_repr_longname(k)//' N to food per harvest; should only be output annually', &
                    units='gN/m2', &
                    readvar=readvar, &
                    scale_by_thickness=.false., &
                    interpinic_flag='interp', data=data2dptr)
               data2dptr => this%repr_grainn_to_seed_perharv_patch(:,:,k)
               ! e.g., grainn_to_seed_perharv
               varname = get_repr_rest_fname(k)//'n_to_seed_perharv'
               call restartvar(ncid=ncid, flag=flag,  varname=varname, &
                    xtype=ncd_double,  &
                    dim1name='pft', &
                    dim2name='mxharvests', &
                    switchdim=.true., &
                    long_name=get_repr_longname(k)//' N to seed per harvest; should only be output annually', &
                    units='gN/m2', &
                    readvar=readvar, &
                    scale_by_thickness=.false., &
                    interpinic_flag='interp', data=data2dptr)
            end do
       end if
  
       do k = repr_grain_min, repr_grain_max
            data1dptr => this%repr_grainn_to_food_thisyr_patch(:,k)
            ! e.g., grainn_to_food_thisyr
            varname = get_repr_rest_fname(k)//'n_to_food_thisyr'
            call restartvar(ncid=ncid, flag=flag,  varname=varname, &
                 xtype=ncd_double,  &
                 dim1name='pft', &
                 long_name=get_repr_longname(k)//' N to food per calendar year; should only be output annually', &
                 units='gN/m2', &
                 interpinic_flag='interp', readvar=readvar, data=data1dptr)
            data1dptr => this%repr_grainn_to_seed_thisyr_patch(:,k)
            ! e.g., grainn_to_seed_thisyr
            varname = get_repr_rest_fname(k)//'n_to_seed_thisyr'
            call restartvar(ncid=ncid, flag=flag,  varname=varname, &
                 xtype=ncd_double,  &
                 dim1name='pft', &
                 long_name=get_repr_longname(k)//' N to seed per calendar year; should only be output annually', &
                 units='gN/m2', &
                 interpinic_flag='interp', readvar=readvar, data=data1dptr)
       end do
    end if

    if (use_crop) then
       call restartvar(ncid=ncid, flag=flag,  varname='livestemn_to_litter', xtype=ncd_double,  &
            dim1name='pft', &
            long_name='livestem N to litter', units='gN/m2/s', &
            interpinic_flag='interp', readvar=readvar, data=this%livestemn_to_litter_patch)
    end if

    if (use_crop) then
       do k = repr_grain_min, repr_grain_max
          data1dptr => this%repr_grainn_to_food_patch(:,k)
          ! e.g., grainn_to_food
          varname = get_repr_rest_fname(k)//'n_to_food'
          call restartvar(ncid=ncid, flag=flag,  varname=varname, &
               xtype=ncd_double,  &
               dim1name='pft', &
               long_name=get_repr_longname(k)//' N to food', &
               units='gN/m2/s', &
               interpinic_flag='interp', readvar=readvar, data=data1dptr)
       end do
    end if
    
    if (use_crop) then
       do k = 1, nrepr
          data1dptr => this%npool_to_reproductiven_patch(:,k)
          ! e.g., npool_to_grainn
          varname = 'npool_to_'//get_repr_rest_fname(k)//'n'
          call restartvar(ncid=ncid, flag=flag,  varname=varname, &
               xtype=ncd_double,  &
               dim1name='pft', &
               long_name='allocation to '//get_repr_longname(k)//' N', &
               units='gN/m2/s', &
               interpinic_flag='interp', readvar=readvar, data=data1dptr)
       end do
    end if

    if (use_crop) then
       do k = 1, nrepr
          data1dptr => this%npool_to_reproductiven_storage_patch(:,k)
          ! e.g., npool_to_grainn_storage
          varname = 'npool_to_'//get_repr_rest_fname(k)//'n_storage'
          call restartvar(ncid=ncid, flag=flag,  varname=varname, &
               xtype=ncd_double,  &
               dim1name='pft', &
               long_name='allocation to '//get_repr_longname(k)//' N storage', &
               units='gN/m2/s', &
               interpinic_flag='interp', readvar=readvar, data=data1dptr)
       end do
    end if

    if (use_crop) then
       do k = 1, nrepr
          data1dptr => this%reproductiven_storage_to_xfer_patch(:,k)
          ! e.g., grainn_storage_to_xfer
          varname = get_repr_rest_fname(k)//'n_storage_to_xfer'
          call restartvar(ncid=ncid, flag=flag, varname=varname, &
               xtype=ncd_double,  &
               dim1name='pft', &
               long_name=get_repr_longname(k)//' N shift storage to transfer', &
               units='gN/m2/s', &
               interpinic_flag='interp', readvar=readvar, data=data1dptr)
       end do
    end if

    call restartvar(ncid=ncid, flag=flag, varname='plant_ndemand', xtype=ncd_double,  &
         dim1name='pft', &
         long_name='', units='', &
         interpinic_flag='interp', readvar=readvar, data=this%plant_ndemand_patch) 

    call restartvar(ncid=ncid, flag=flag, varname='avail_retransn', xtype=ncd_double,  &
         dim1name='pft', &
         long_name='', units='', &
         interpinic_flag='interp', readvar=readvar, data=this%avail_retransn_patch) 

     if ( use_fun ) then
!       set_missing_vals_to_constant for BACKWARDS_COMPATIBILITY(wrw, 2018-06-28) re. issue #426
!       special land units previously set to spval, not 0
!       modifications here should correct this 
        call restartvar(ncid=ncid, flag=flag, varname='Nactive', xtype=ncd_double,       &
             dim1name='pft', &
             long_name='', units='', &
             interpinic_flag='interp', readvar=readvar, data=this%Nactive_patch) 
        call set_missing_vals_to_constant(this%Nactive_patch, 0._r8)
    
        call restartvar(ncid=ncid, flag=flag, varname='Nnonmyc', xtype=ncd_double,       &
             dim1name='pft', &
             long_name='', units='', &
             interpinic_flag='interp', readvar=readvar, data=this%Nnonmyc_patch)
        call set_missing_vals_to_constant(this%Nnonmyc_patch, 0._r8)
 
        call restartvar(ncid=ncid, flag=flag, varname='Nam', xtype=ncd_double,           &
             dim1name='pft', &
             long_name='', units='', &
             interpinic_flag='interp', readvar=readvar, data=this%Nam_patch)
        call set_missing_vals_to_constant(this%Nam_patch, 0._r8)
 
        call restartvar(ncid=ncid, flag=flag, varname='Necm', xtype=ncd_double,          &
             dim1name='pft', &
             long_name='', units='', &
             interpinic_flag='interp', readvar=readvar, data=this%Necm_patch)
        call set_missing_vals_to_constant(this%Necm_patch, 0._r8)
 
        if (use_nitrif_denitrif) then
           call restartvar(ncid=ncid, flag=flag, varname='Nactive_no3', xtype=ncd_double,   &
                dim1name='pft', &
                long_name='', units='', &
                interpinic_flag='interp', readvar=readvar, data=this%Nactive_no3_patch)
           call set_missing_vals_to_constant(this%Nactive_no3_patch, 0._r8)
    
           call restartvar(ncid=ncid, flag=flag, varname='Nactive_nh4', xtype=ncd_double,   &
                dim1name='pft', &
                long_name='', units='', &
                interpinic_flag='interp', readvar=readvar, data=this%Nactive_nh4_patch)   
           call set_missing_vals_to_constant(this%Nactive_nh4_patch, 0._r8)
 
           call restartvar(ncid=ncid, flag=flag, varname='Nnonmyc_no3', xtype=ncd_double,    &
                dim1name='pft', &
                long_name='', units='', &
                interpinic_flag='interp', readvar=readvar, data=this%Nnonmyc_no3_patch)
           call set_missing_vals_to_constant(this%Nnonmyc_no3_patch, 0._r8)
 
           call restartvar(ncid=ncid, flag=flag, varname='Nnonmyc_nh4', xtype=ncd_double,    &
                dim1name='pft', &
                long_name='', units='', &
                interpinic_flag='interp', readvar=readvar, data=this%Nnonmyc_nh4_patch)
           call set_missing_vals_to_constant(this%Nnonmyc_nh4_patch, 0._r8)
 
           call restartvar(ncid=ncid, flag=flag, varname='Nam_no3', xtype=ncd_double,         &
                dim1name='pft', &
                long_name='', units='', &
                interpinic_flag='interp', readvar=readvar, data=this%Nam_no3_patch)
           call set_missing_vals_to_constant(this%Nam_no3_patch, 0._r8)
 
           call restartvar(ncid=ncid, flag=flag, varname='Nam_nh4', xtype=ncd_double,         &
                dim1name='pft', &
                long_name='', units='', &
                interpinic_flag='interp', readvar=readvar, data=this%Nam_nh4_patch)
           call set_missing_vals_to_constant(this%Nam_nh4_patch,  0._r8)
 
           call restartvar(ncid=ncid, flag=flag, varname='Necm_no3', xtype=ncd_double,        &
                dim1name='pft', &
                long_name='', units='', &
                interpinic_flag='interp', readvar=readvar, data=this%Necm_no3_patch)
           call set_missing_vals_to_constant(this%Necm_no3_patch, 0._r8)
 
           call restartvar(ncid=ncid, flag=flag, varname='Necm_nh4', xtype=ncd_double,        &
                dim1name='pft', &
                long_name='', units='', &
                interpinic_flag='interp', readvar=readvar, data=this%Necm_nh4_patch)
           call set_missing_vals_to_constant(this%Necm_nh4_patch, 0._r8)
        end if

        call restartvar(ncid=ncid, flag=flag, varname='Npassive', xtype=ncd_double,      &
             dim1name='pft', &
             long_name='', units='', &
             interpinic_flag='interp', readvar=readvar, data=this%Npassive_patch)
        call set_missing_vals_to_constant(this%Npassive_patch, 0._r8)
 
        call restartvar(ncid=ncid, flag=flag, varname='Nfix', xtype=ncd_double,          &
             dim1name='pft', &
             long_name='', units='', &
             interpinic_flag='interp', readvar=readvar, data=this%Nfix_patch)
        call set_missing_vals_to_constant(this%Nfix_patch, 0._r8)
 
        call restartvar(ncid=ncid, flag=flag, varname='Nretrans', xtype=ncd_double,       &
             dim1name='pft', &
             long_name='', units='', &
             interpinic_flag='interp', readvar=readvar, data=this%Nretrans_patch)
        call set_missing_vals_to_constant(this%Nretrans_patch, 0._r8)
 
        call restartvar(ncid=ncid, flag=flag, varname='Nretrans_org', xtype=ncd_double,   &
             dim1name='pft', &
             long_name='', units='', &
             interpinic_flag='interp', readvar=readvar, data=this%Nretrans_org_patch)
        call set_missing_vals_to_constant(this%Nretrans_org_patch, 0._r8)
 
        call restartvar(ncid=ncid, flag=flag, varname='Nretrans_season', xtype=ncd_double, &
             dim1name='pft', &
             long_name='', units='', &
             interpinic_flag='interp', readvar=readvar, data=this%Nretrans_season_patch)
        call set_missing_vals_to_constant(this%Nretrans_season_patch, 0._r8)
 
        call restartvar(ncid=ncid, flag=flag, varname='Nretrans_stress', xtype=ncd_double, &
             dim1name='pft', &
             long_name='', units='', &
             interpinic_flag='interp', readvar=readvar, data=this%Nretrans_stress_patch)
        call set_missing_vals_to_constant(this%Nretrans_stress_patch, 0._r8)
 
        call restartvar(ncid=ncid, flag=flag, varname='Nuptake', xtype=ncd_double,            &
             dim1name='pft', &
             long_name='', units='', &
             interpinic_flag='interp', readvar=readvar, data=this%Nuptake_patch)
        call set_missing_vals_to_constant(this%Nuptake_patch, 0._r8)
     end if
! End BACKWARDS_COMPATIBILITY(wrw, 2018-06-28) re. issue #426

  end subroutine Restart

  !-----------------------------------------------------------------------
  subroutine SetValues ( this,nvegnpool, &
       num_patch, filter_patch, value_patch, &
       num_column, filter_column, value_column)
    !
    ! !DESCRIPTION:
    ! Set nitrogen flux variables
    !
    ! !ARGUMENTS:
    ! !ARGUMENTS:
    class (cnveg_nitrogenflux_type) :: this
    integer , intent(in) :: num_patch,nvegnpool
    integer , intent(in) :: filter_patch(:)
    real(r8), intent(in) :: value_patch
    integer , intent(in) :: num_column
    integer , intent(in) :: filter_column(:)
    real(r8), intent(in) :: value_column
    !
    ! !LOCAL VARIABLES:
    integer :: fi,i,j,k,l     ! loop index
    !------------------------------------------------------------------------

    do fi = 1,num_patch
       i=filter_patch(fi)

       this%m_leafn_to_litter_patch(i)                   = value_patch
       this%m_frootn_to_litter_patch(i)                  = value_patch
       this%m_leafn_storage_to_litter_patch(i)           = value_patch
       this%m_frootn_storage_to_litter_patch(i)          = value_patch
       this%m_livestemn_storage_to_litter_patch(i)       = value_patch
       this%m_deadstemn_storage_to_litter_patch(i)       = value_patch
       this%m_livecrootn_storage_to_litter_patch(i)      = value_patch
       this%m_deadcrootn_storage_to_litter_patch(i)      = value_patch
       this%m_leafn_xfer_to_litter_patch(i)              = value_patch
       this%m_frootn_xfer_to_litter_patch(i)             = value_patch
       this%m_livestemn_xfer_to_litter_patch(i)          = value_patch
       this%m_deadstemn_xfer_to_litter_patch(i)          = value_patch
       this%m_livecrootn_xfer_to_litter_patch(i)         = value_patch
       this%m_deadcrootn_xfer_to_litter_patch(i)         = value_patch
       this%m_livestemn_to_litter_patch(i)               = value_patch
       this%m_deadstemn_to_litter_patch(i)               = value_patch
       this%m_livecrootn_to_litter_patch(i)              = value_patch
       this%m_deadcrootn_to_litter_patch(i)              = value_patch
       this%m_retransn_to_litter_patch(i)                = value_patch
       this%hrv_leafn_to_litter_patch(i)                 = value_patch             
       this%hrv_frootn_to_litter_patch(i)                = value_patch            
       this%hrv_leafn_storage_to_litter_patch(i)         = value_patch     
       this%hrv_frootn_storage_to_litter_patch(i)        = value_patch    
       this%hrv_livestemn_storage_to_litter_patch(i)     = value_patch 
       this%hrv_deadstemn_storage_to_litter_patch(i)     = value_patch 
       this%hrv_livecrootn_storage_to_litter_patch(i)    = value_patch
       this%hrv_deadcrootn_storage_to_litter_patch(i)    = value_patch
       this%hrv_leafn_xfer_to_litter_patch(i)            = value_patch        
       this%hrv_frootn_xfer_to_litter_patch(i)           = value_patch       
       this%hrv_livestemn_xfer_to_litter_patch(i)        = value_patch    
       this%hrv_deadstemn_xfer_to_litter_patch(i)        = value_patch    
       this%hrv_livecrootn_xfer_to_litter_patch(i)       = value_patch   
       this%hrv_deadcrootn_xfer_to_litter_patch(i)       = value_patch   
       this%hrv_livestemn_to_litter_patch(i)             = value_patch         
       this%hrv_livecrootn_to_litter_patch(i)            = value_patch        
       this%hrv_deadcrootn_to_litter_patch(i)            = value_patch        
       this%hrv_retransn_to_litter_patch(i)              = value_patch    

       this%gru_leafn_to_litter_patch(i)                 = value_patch             
       this%gru_leafn_storage_to_atm_patch(i)            = value_patch     
       this%gru_leafn_xfer_to_atm_patch(i)               = value_patch        
       this%gru_frootn_to_litter_patch(i)                = value_patch            
       this%gru_frootn_storage_to_atm_patch(i)           = value_patch    
       this%gru_frootn_xfer_to_atm_patch(i)              = value_patch       
       this%gru_livestemn_to_atm_patch(i)                = value_patch         
       this%gru_livestemn_storage_to_atm_patch(i)        = value_patch 
       this%gru_livestemn_xfer_to_atm_patch(i)           = value_patch    
       this%gru_deadstemn_to_atm_patch(i)                = value_patch 
       this%gru_deadstemn_storage_to_atm_patch(i)        = value_patch 
       this%gru_deadstemn_xfer_to_atm_patch(i)           = value_patch    
       this%gru_livecrootn_to_litter_patch(i)            = value_patch        
       this%gru_livecrootn_storage_to_atm_patch(i)       = value_patch
       this%gru_livecrootn_xfer_to_atm_patch(i)          = value_patch   
       this%gru_deadcrootn_storage_to_atm_patch(i)       = value_patch
       this%gru_deadcrootn_xfer_to_atm_patch(i)          = value_patch   
       this%gru_deadcrootn_to_litter_patch(i)            = value_patch        
       this%gru_retransn_to_litter_patch(i)              = value_patch    

       this%m_leafn_to_fire_patch(i)                     = value_patch
       this%m_leafn_storage_to_fire_patch(i)             = value_patch
       this%m_leafn_xfer_to_fire_patch(i)                = value_patch
       this%m_livestemn_to_fire_patch(i)                 = value_patch
       this%m_livestemn_storage_to_fire_patch(i)         = value_patch
       this%m_livestemn_xfer_to_fire_patch(i)            = value_patch
       this%m_deadstemn_to_fire_patch(i)                 = value_patch
       this%m_deadstemn_storage_to_fire_patch(i)         = value_patch
       this%m_deadstemn_xfer_to_fire_patch(i)            = value_patch
       this%m_frootn_to_fire_patch(i)                    = value_patch
       this%m_frootn_storage_to_fire_patch(i)            = value_patch
       this%m_frootn_xfer_to_fire_patch(i)               = value_patch
       this%m_livecrootn_to_fire_patch(i)                = value_patch
       this%m_livecrootn_storage_to_fire_patch(i)        = value_patch
       this%m_livecrootn_xfer_to_fire_patch(i)           = value_patch
       this%m_deadcrootn_to_fire_patch(i)                = value_patch
       this%m_deadcrootn_storage_to_fire_patch(i)        = value_patch
       this%m_deadcrootn_xfer_to_fire_patch(i)           = value_patch
       this%m_retransn_to_fire_patch(i)                  = value_patch

       this%gru_conv_nflux_patch(i)                      = value_patch
       this%gru_wood_productn_gain_patch(i)              = value_patch

       this%m_leafn_to_litter_fire_patch(i)              = value_patch
       this%m_leafn_storage_to_litter_fire_patch(i)      = value_patch
       this%m_leafn_xfer_to_litter_fire_patch(i)         = value_patch
       this%m_livestemn_to_litter_fire_patch(i)          = value_patch
       this%m_livestemn_storage_to_litter_fire_patch(i)  = value_patch
       this%m_livestemn_xfer_to_litter_fire_patch(i)     = value_patch
       this%m_livestemn_to_deadstemn_fire_patch(i)       = value_patch
       this%m_deadstemn_to_litter_fire_patch(i)          = value_patch
       this%m_deadstemn_storage_to_litter_fire_patch(i)  = value_patch
       this%m_deadstemn_xfer_to_litter_fire_patch(i)     = value_patch
       this%m_frootn_to_litter_fire_patch(i)             = value_patch
       this%m_frootn_storage_to_litter_fire_patch(i)     = value_patch
       this%m_frootn_xfer_to_litter_fire_patch(i)        = value_patch
       this%m_livecrootn_to_litter_fire_patch(i)         = value_patch
       this%m_livecrootn_storage_to_litter_fire_patch(i) = value_patch
       this%m_livecrootn_xfer_to_litter_fire_patch(i)    = value_patch
       this%m_livecrootn_to_deadcrootn_fire_patch(i)     = value_patch
       this%m_deadcrootn_to_litter_fire_patch(i)         = value_patch
       this%m_deadcrootn_storage_to_litter_fire_patch(i) = value_patch
       this%m_deadcrootn_xfer_to_litter_fire_patch(i)    = value_patch
       this%m_retransn_to_litter_fire_patch(i)           = value_patch

       this%leafn_xfer_to_leafn_patch(i)                 = value_patch
       this%frootn_xfer_to_frootn_patch(i)               = value_patch
       this%livestemn_xfer_to_livestemn_patch(i)         = value_patch
       this%deadstemn_xfer_to_deadstemn_patch(i)         = value_patch
       this%livecrootn_xfer_to_livecrootn_patch(i)       = value_patch
       this%deadcrootn_xfer_to_deadcrootn_patch(i)       = value_patch
       this%leafn_to_litter_patch(i)                     = value_patch
       this%leafn_to_retransn_patch(i)                   = value_patch
       this%frootn_to_litter_patch(i)                    = value_patch
       this%retransn_to_npool_patch(i)                   = value_patch
       this%free_retransn_to_npool_patch(i)              = value_patch
       this%sminn_to_npool_patch(i)                      = value_patch
       this%npool_to_leafn_patch(i)                      = value_patch
       this%npool_to_leafn_storage_patch(i)              = value_patch
       this%npool_to_frootn_patch(i)                     = value_patch
       this%npool_to_frootn_storage_patch(i)             = value_patch
       this%npool_to_livestemn_patch(i)                  = value_patch
       this%npool_to_livestemn_storage_patch(i)          = value_patch
       this%npool_to_deadstemn_patch(i)                  = value_patch
       this%npool_to_deadstemn_storage_patch(i)          = value_patch
       this%npool_to_livecrootn_patch(i)                 = value_patch
       this%npool_to_livecrootn_storage_patch(i)         = value_patch
       this%npool_to_deadcrootn_patch(i)                 = value_patch
       this%npool_to_deadcrootn_storage_patch(i)         = value_patch
       this%leafn_storage_to_xfer_patch(i)               = value_patch
       this%frootn_storage_to_xfer_patch(i)              = value_patch
       this%livestemn_storage_to_xfer_patch(i)           = value_patch
       this%deadstemn_storage_to_xfer_patch(i)           = value_patch
       this%livecrootn_storage_to_xfer_patch(i)          = value_patch
       this%deadcrootn_storage_to_xfer_patch(i)          = value_patch
       this%livestemn_to_deadstemn_patch(i)              = value_patch
       this%livestemn_to_retransn_patch(i)               = value_patch
       this%livecrootn_to_deadcrootn_patch(i)            = value_patch
       this%livecrootn_to_retransn_patch(i)              = value_patch
       this%ndeploy_patch(i)                             = value_patch
       this%wood_harvestn_patch(i)                       = value_patch
       this%fire_nloss_patch(i)                          = value_patch

       this%crop_seedn_to_leaf_patch(i)                  = value_patch
       this%crop_harvestn_to_cropprodn_patch(i)                 = value_patch
    end do

    if ( use_crop )then
       do fi = 1,num_patch
          i = filter_patch(fi)
          this%livestemn_to_litter_patch(i)              = value_patch
          this%leafn_to_biofueln_patch(i)                = value_patch
          this%livestemn_to_biofueln_patch(i)            = value_patch
          this%soyfixn_patch(i)                          = value_patch
          this%frootn_to_retransn_patch(i)               = value_patch
       end do

       do k = 1, nrepr
          do fi = 1,num_patch
             i = filter_patch(fi)
             this%reproductiven_xfer_to_reproductiven_patch(i,k) = value_patch
             this%npool_to_reproductiven_patch(i,k)                    = value_patch
             this%npool_to_reproductiven_storage_patch(i,k)            = value_patch
             this%reproductiven_storage_to_xfer_patch(i,k)             = value_patch
          end do
       end do

       do k = repr_grain_min, repr_grain_max
          do fi = 1,num_patch
             i = filter_patch(fi)
             this%repr_grainn_to_food_patch(i,k) = value_patch
             this%repr_grainn_to_seed_patch(i,k) = value_patch
          end do
       end do

       do k = repr_structure_min, repr_structure_max
          do fi = 1,num_patch
             i = filter_patch(fi)
             this%repr_structuren_to_cropprod_patch(i,k) = value_patch
             this%repr_structuren_to_litter_patch(i,k)   = value_patch
          end do
       end do
    end if

    do j = 1, nlevdecomp_full
       do fi = 1,num_column
          i = filter_column(fi)

          do k = i_litr_min, i_litr_max
             this%phenology_n_to_litr_n_col(i,j,k)       = value_column
             this%gap_mortality_n_to_litr_n_col(i,j,k)   = value_column
             this%harvest_n_to_litr_n_col(i,j,k)         = value_column
             this%m_n_to_litr_fire_col(i,j,k)            = value_column
             ! gross unrepresented landcover change
             this%gru_n_to_litr_n_col(i,j,k)             = value_column
          end do

          this%gap_mortality_n_to_cwdn_col(i,j)          = value_column
          this%fire_mortality_n_to_cwdn_col(i,j)         = value_column
          this%harvest_n_to_cwdn_col(i,j)                = value_column  

          ! gross unrepresented landcover change
          this%gru_n_to_cwdn_col(i,j)                    = value_column  
       end do
    end do

    do fi = 1,num_column
       i = filter_column(fi)

       this%crop_harvestn_to_cropprodn_col(i)       = value_column
       this%fire_nloss_col(i)                = value_column

       ! Zero p2c column fluxes
       this%fire_nloss_col(i) = value_column
       this%wood_harvestn_col(i) = value_column
       this%gru_conv_nflux_col(i) = value_column 
       this%gru_wood_productn_gain_col(i) = value_column
    end do

    do k = 1, ndecomp_pools
       do fi = 1,num_column
          i = filter_column(fi)
          this%m_decomp_npools_to_fire_col(i,k) = value_column
       end do
    end do
! Matrix
    if(use_matrixcn)then
       do j = 1, nvegnpool
          do fi = 1,num_patch
             i = filter_patch(fi)
             this%matrix_nalloc_patch(i,j)       = value_patch
             this%matrix_nphturnover_patch (i,j) = value_patch
             this%matrix_ngmturnover_patch (i,j) = value_patch
             this%matrix_nfiturnover_patch (i,j) = value_patch
          end do
       end do

       do j = 1, nnphtrans
          do fi = 1,num_patch
             i = filter_patch(fi)
             this%matrix_nphtransfer_patch (i,j) = value_patch
          end do
       end do

       do j = 1, nngmtrans
          do fi = 1,num_patch
             i = filter_patch(fi)
             this%matrix_ngmtransfer_patch (i,j) = value_patch
          end do
       end do

       do j = 1, nnfitrans
          do fi = 1,num_patch
             i = filter_patch(fi)
             this%matrix_nfitransfer_patch (i,j) = value_patch
          end do
       end do

    end if
    do k = 1, ndecomp_pools
       do j = 1, nlevdecomp_full
          do fi = 1,num_column
             i = filter_column(fi)
             this%m_decomp_npools_to_fire_vr_col(i,j,k) = value_column
          end do
       end do
    end do

  end subroutine SetValues

  !-----------------------------------------------------------------------
  subroutine ZeroDwt( this, bounds )
    !
    ! !DESCRIPTION
    ! Initialize flux variables needed for dynamic land use.
    !
    ! !ARGUMENTS:
    class(cnveg_nitrogenflux_type) :: this
    type(bounds_type), intent(in)  :: bounds 
    !
    ! !LOCAL VARIABLES:
    integer :: c, g, j, i       ! indices
    !-----------------------------------------------------------------------

    do g = bounds%begg, bounds%endg
       this%dwt_seedn_to_leaf_grc(g)     = 0._r8
       this%dwt_seedn_to_deadstem_grc(g) = 0._r8
       this%dwt_conv_nflux_grc(g)        = 0._r8
    end do

    do j = 1, nlevdecomp_full
       do c = bounds%begc,bounds%endc
          do i = i_litr_min, i_litr_max
             this%dwt_frootn_to_litr_n_col(c,j,i) = 0._r8
          end do
          this%dwt_livecrootn_to_cwdn_col(c,j)   = 0._r8
          this%dwt_deadcrootn_to_cwdn_col(c,j)   = 0._r8
       end do
    end do

  end subroutine ZeroDwt

  !-----------------------------------------------------------------------
  subroutine ZeroGru( this, bounds )
    !
    ! !DESCRIPTION
    ! Initialize flux variables needed for dynamic land use.
    !
    ! !ARGUMENTS:
    class(cnveg_nitrogenflux_type) :: this
    type(bounds_type), intent(in)  :: bounds 
    !
    ! !LOCAL VARIABLES:
    integer  :: g  ! indices
    !-----------------------------------------------------------------------

    do g = bounds%begg, bounds%endg
       this%gru_conv_nflux_grc(g)        = 0._r8
       this%gru_wood_productn_gain_grc(g) = 0._r8
    end do

  end subroutine ZeroGru

 !-----------------------------------------------------------------------
  subroutine Summary_nitrogenflux(this, bounds, num_soilc, filter_soilc, num_soilp, filter_soilp)
    !
    ! !USES:
    use clm_varpar    , only: nlevdecomp,ndecomp_cascade_transitions,ndecomp_pools
    use clm_varctl    , only: use_nitrif_denitrif
    use subgridAveMod , only: p2c, c2g 
    !
    ! !ARGUMENTS:
    class (cnveg_nitrogenflux_type) :: this
    type(bounds_type) , intent(in) :: bounds  
    integer           , intent(in) :: num_soilc       ! number of soil columns in filter
    integer           , intent(in) :: filter_soilc(:) ! filter for soil columns
    integer           , intent(in) :: num_soilp       ! number of soil patches in filter
    integer           , intent(in) :: filter_soilp(:) ! filter for soil patches
    !
    ! !LOCAL VARIABLES:
    integer  :: c,p,j,k,l   ! indices
    integer  :: fp,fc       ! lake filter indices
    real(r8) :: maxdepth    ! depth to integrate soil variables
    !-----------------------------------------------------------------------

    do fp = 1,num_soilp
       p = filter_soilp(fp)

       ! total N deployment (from sminn and retranslocated N pool) (NDEPLOY)
       this%ndeploy_patch(p) = &
            this%sminn_to_npool_patch(p) + &
            this%retransn_to_npool_patch(p) + &
            this%free_retransn_to_npool_patch(p)  

       ! total patch-level fire N losses
       this%fire_nloss_patch(p) = &
            this%m_leafn_to_fire_patch(p)               + &
            this%m_leafn_storage_to_fire_patch(p)       + &
            this%m_leafn_xfer_to_fire_patch(p)          + &
            this%m_frootn_to_fire_patch(p)              + &
            this%m_frootn_storage_to_fire_patch(p)      + &
            this%m_frootn_xfer_to_fire_patch(p)         + &
            this%m_livestemn_to_fire_patch(p)           + &
            this%m_livestemn_storage_to_fire_patch(p)   + &
            this%m_livestemn_xfer_to_fire_patch(p)      + &
            this%m_deadstemn_to_fire_patch(p)           + &
            this%m_deadstemn_storage_to_fire_patch(p)   + &
            this%m_deadstemn_xfer_to_fire_patch(p)      + &
            this%m_livecrootn_to_fire_patch(p)          + &
            this%m_livecrootn_storage_to_fire_patch(p)  + &
            this%m_livecrootn_xfer_to_fire_patch(p)     + &
            this%m_deadcrootn_to_fire_patch(p)          + &
            this%m_deadcrootn_storage_to_fire_patch(p)  + &
            this%m_deadcrootn_xfer_to_fire_patch(p)     + &
            this%m_retransn_to_fire_patch(p)

       ! (Gross Unrepresented Landcover Change Conversion Flux) - Direct Veg N Loss to Atmosphere
       this%gru_conv_nflux_patch(p) = &
            this%gru_livestemn_to_atm_patch(p)          + &
            this%gru_deadstemn_to_atm_patch(p)          + &
            this%gru_leafn_storage_to_atm_patch(p)      + &
            this%gru_frootn_storage_to_atm_patch(p)     + &
            this%gru_livestemn_storage_to_atm_patch(p)  + &
            this%gru_deadstemn_storage_to_atm_patch(p)  + &
            this%gru_livecrootn_storage_to_atm_patch(p) + &
            this%gru_deadcrootn_storage_to_atm_patch(p) + &
            this%gru_leafn_xfer_to_atm_patch(p)         + &
            this%gru_frootn_xfer_to_atm_patch(p)        + &
            this%gru_livestemn_xfer_to_atm_patch(p)     + &
            this%gru_deadstemn_xfer_to_atm_patch(p)     + &
            this%gru_livecrootn_xfer_to_atm_patch(p)    + &
            this%gru_deadcrootn_xfer_to_atm_patch(p)

    end do

    call p2c(bounds, num_soilc, filter_soilc, &
         this%fire_nloss_patch(bounds%begp:bounds%endp), &
         this%fire_nloss_p2c_col(bounds%begc:bounds%endc))

    call p2c(bounds, num_soilc, filter_soilc, &
         this%gru_conv_nflux_patch(bounds%begp:bounds%endp), &
         this%gru_conv_nflux_col(bounds%begc:bounds%endc))

    call c2g( bounds = bounds, &
         carr = this%gru_conv_nflux_col(bounds%begc:bounds%endc), &
         garr = this%gru_conv_nflux_grc(bounds%begg:bounds%endg), &
         c2l_scale_type = 'unity', &
         l2g_scale_type = 'unity')

    call c2g( bounds = bounds, &
         carr = this%gru_wood_productn_gain_col(bounds%begc:bounds%endc), &
         garr = this%gru_wood_productn_gain_grc(bounds%begg:bounds%endg), &
         c2l_scale_type = 'unity', &
         l2g_scale_type = 'unity')

    ! vertically integrate column-level fire N losses
    do k = 1, ndecomp_pools
       do j = 1, nlevdecomp
          do fc = 1,num_soilc
             c = filter_soilc(fc)
             this%m_decomp_npools_to_fire_col(c,k) = &
                  this%m_decomp_npools_to_fire_col(c,k) + &
                  this%m_decomp_npools_to_fire_vr_col(c,j,k) * dzsoi_decomp(j)
          end do
       end do
    end do

    ! total column-level fire N losses
    do fc = 1,num_soilc
       c = filter_soilc(fc)
       this%fire_nloss_col(c) = this%fire_nloss_p2c_col(c)
    end do
    do k = 1, ndecomp_pools
       do fc = 1,num_soilc
          c = filter_soilc(fc)
          this%fire_nloss_col(c) = &
               this%fire_nloss_col(c) + &
               this%m_decomp_npools_to_fire_col(c,k)
       end do
    end do

  end subroutine Summary_nitrogenflux

end module CNVegNitrogenFluxType
<|MERGE_RESOLUTION|>--- conflicted
+++ resolved
@@ -5,7 +5,6 @@
   use shr_log_mod                        , only : errMsg => shr_log_errMsg
   use clm_varpar                         , only : ndecomp_cascade_transitions, ndecomp_pools
   use clm_varpar                         , only : nlevdecomp_full, nlevdecomp, i_litr_min, i_litr_max
-<<<<<<< HEAD
   use clm_varpar                         , only : nvegnpool,nnphtrans,nngmtrans,nnfitrans,nnphouttrans,&
                                                   nngmouttrans,nnfiouttrans
   use clm_varpar                         , only : ileaf,ileaf_st,ileaf_xf,ifroot,ifroot_st,ifroot_xf,&
@@ -14,10 +13,7 @@
                                                   ilivecroot,ilivecroot_st,ilivecroot_xf,&
                                                   ideadcroot,ideadcroot_st,ideadcroot_xf,&
                                                   igrain,igrain_st,igrain_xf,iretransn,ioutn
-=======
-  use clm_varpar                         , only : nvegnpool
   use clm_varpar                         , only : mxharvests
->>>>>>> 03246f8c
   use clm_varcon                         , only : spval, ispval, dzsoi_decomp
   use clm_varctl                         , only : use_nitrif_denitrif, use_crop
   use CNSharedParamsMod                  , only : use_fun, use_matrixcn
