module CNVegNitrogenFluxType

  use shr_kind_mod                       , only : r8 => shr_kind_r8
  use shr_infnan_mod                     , only : nan => shr_infnan_nan, assignment(=)
  use shr_log_mod                        , only : errMsg => shr_log_errMsg
  use clm_varpar                         , only : ndecomp_cascade_transitions, ndecomp_pools
  use clm_varpar                         , only : nlevdecomp_full, nlevdecomp,nvegnpool,&
                                                  nnphtrans,nngmtrans,nnfitrans,nnphouttrans,&
                                                  nngmouttrans,nnfiouttrans
  use clm_varpar                         , only : ileaf,ileaf_st,ileaf_xf,ifroot,ifroot_st,ifroot_xf,&
                                                  ilivestem,ilivestem_st,ilivestem_xf,&
                                                  ideadstem,ideadstem_st,ideadstem_xf,&
                                                  ilivecroot,ilivecroot_st,ilivecroot_xf,&
                                                  ideadcroot,ideadcroot_st,ideadcroot_xf,&
                                                  igrain,igrain_st,igrain_xf,iretransn,ioutn
  use clm_varcon                         , only : spval, ispval, dzsoi_decomp
  use clm_varctl                         , only : use_nitrif_denitrif, use_vertsoilc, use_crop, use_matrixcn
  use CNSharedParamsMod                  , only : use_fun
  use decompMod                          , only : bounds_type
  use abortutils                         , only : endrun
  use SoilBiogeochemDecompCascadeConType , only : decomp_cascade_con
  use LandunitType                       , only : lun                
  use ColumnType                         , only : col                
  use PatchType                          , only : patch                
  use SPMMod                             , only : sparse_matrix_type, diag_matrix_type, vector_type
  ! 
  ! !PUBLIC TYPES:
  implicit none
  private
  !
  type, public :: cnveg_nitrogenflux_type

     ! gap mortality fluxes
     real(r8), pointer :: m_leafn_to_litter_patch                   (:)     ! patch leaf N mortality (gN/m2/s)
     real(r8), pointer :: m_frootn_to_litter_patch                  (:)     ! patch fine root N mortality (gN/m2/s)
     real(r8), pointer :: m_leafn_storage_to_litter_patch           (:)     ! patch leaf N storage mortality (gN/m2/s)
     real(r8), pointer :: m_frootn_storage_to_litter_patch          (:)     ! patch fine root N storage mortality (gN/m2/s)
     real(r8), pointer :: m_livestemn_storage_to_litter_patch       (:)     ! patch live stem N storage mortality (gN/m2/s)
     real(r8), pointer :: m_deadstemn_storage_to_litter_patch       (:)     ! patch dead stem N storage mortality (gN/m2/s)
     real(r8), pointer :: m_livecrootn_storage_to_litter_patch      (:)     ! patch live coarse root N storage mortality (gN/m2/s)
     real(r8), pointer :: m_deadcrootn_storage_to_litter_patch      (:)     ! patch dead coarse root N storage mortality (gN/m2/s)
     real(r8), pointer :: m_leafn_xfer_to_litter_patch              (:)     ! patch leaf N transfer mortality (gN/m2/s)
     real(r8), pointer :: m_frootn_xfer_to_litter_patch             (:)     ! patch fine root N transfer mortality (gN/m2/s)
     real(r8), pointer :: m_livestemn_xfer_to_litter_patch          (:)     ! patch live stem N transfer mortality (gN/m2/s)
     real(r8), pointer :: m_deadstemn_xfer_to_litter_patch          (:)     ! patch dead stem N transfer mortality (gN/m2/s)
     real(r8), pointer :: m_livecrootn_xfer_to_litter_patch         (:)     ! patch live coarse root N transfer mortality (gN/m2/s)
     real(r8), pointer :: m_deadcrootn_xfer_to_litter_patch         (:)     ! patch dead coarse root N transfer mortality (gN/m2/s)
     real(r8), pointer :: m_livestemn_to_litter_patch               (:)     ! patch live stem N mortality (gN/m2/s)
     real(r8), pointer :: m_deadstemn_to_litter_patch               (:)     ! patch dead stem N mortality (gN/m2/s)
     real(r8), pointer :: m_livecrootn_to_litter_patch              (:)     ! patch live coarse root N mortality (gN/m2/s)
     real(r8), pointer :: m_deadcrootn_to_litter_patch              (:)     ! patch dead coarse root N mortality (gN/m2/s)
     real(r8), pointer :: m_retransn_to_litter_patch                (:)     ! patch retranslocated N pool mortality (gN/m2/s)

     ! harvest fluxes
     real(r8), pointer :: hrv_leafn_to_litter_patch                 (:)     ! patch leaf N harvest mortality (gN/m2/s)
     real(r8), pointer :: hrv_frootn_to_litter_patch                (:)     ! patch fine root N harvest mortality (gN/m2/s)
     real(r8), pointer :: hrv_leafn_storage_to_litter_patch         (:)     ! patch leaf N storage harvest mortality (gN/m2/s)
     real(r8), pointer :: hrv_frootn_storage_to_litter_patch        (:)     ! patch fine root N storage harvest mortality (gN/m2/s)
     real(r8), pointer :: hrv_livestemn_storage_to_litter_patch     (:)     ! patch live stem N storage harvest mortality (gN/m2/s)
     real(r8), pointer :: hrv_deadstemn_storage_to_litter_patch     (:)     ! patch dead stem N storage harvest mortality (gN/m2/s)
     real(r8), pointer :: hrv_livecrootn_storage_to_litter_patch    (:)     ! patch live coarse root N storage harvest mortality (gN/m2/s)
     real(r8), pointer :: hrv_deadcrootn_storage_to_litter_patch    (:)     ! patch dead coarse root N storage harvest mortality (gN/m2/s)
     real(r8), pointer :: hrv_leafn_xfer_to_litter_patch            (:)     ! patch leaf N transfer harvest mortality (gN/m2/s)
     real(r8), pointer :: hrv_frootn_xfer_to_litter_patch           (:)     ! patch fine root N transfer harvest mortality (gN/m2/s)
     real(r8), pointer :: hrv_livestemn_xfer_to_litter_patch        (:)     ! patch live stem N transfer harvest mortality (gN/m2/s)
     real(r8), pointer :: hrv_deadstemn_xfer_to_litter_patch        (:)     ! patch dead stem N transfer harvest mortality (gN/m2/s)
     real(r8), pointer :: hrv_livecrootn_xfer_to_litter_patch       (:)     ! patch live coarse root N transfer harvest mortality (gN/m2/s)
     real(r8), pointer :: hrv_deadcrootn_xfer_to_litter_patch       (:)     ! patch dead coarse root N transfer harvest mortality (gN/m2/s)
     real(r8), pointer :: hrv_livestemn_to_litter_patch             (:)     ! patch live stem N harvest mortality (gN/m2/s)
     real(r8), pointer :: hrv_livecrootn_to_litter_patch            (:)     ! patch live coarse root N harvest mortality (gN/m2/s)
     real(r8), pointer :: hrv_deadcrootn_to_litter_patch            (:)     ! patch dead coarse root N harvest mortality (gN/m2/s)
     real(r8), pointer :: hrv_retransn_to_litter_patch              (:)     ! patch retranslocated N pool harvest mortality (gN/m2/s)
     real(r8), pointer :: grainn_to_cropprodn_patch                 (:)     ! patch grain N to crop product pool (gN/m2/s)
     real(r8), pointer :: grainn_to_cropprodn_col                   (:)     ! col grain N to crop product pool (gN/m2/s)
     real(r8), pointer :: m_n_to_litr_met_fire_col                  (:,:)   ! col N from leaf, froot, xfer and storage N to litter labile N by fire (gN/m3/s)
     real(r8), pointer :: m_n_to_litr_cel_fire_col                  (:,:)   ! col N from leaf, froot, xfer and storage N to litter cellulose N by fire (gN/m3/s) 
     real(r8), pointer :: m_n_to_litr_lig_fire_col                  (:,:)   ! col N from leaf, froot, xfer and storage N to litter lignin N by fire (gN/m3/s) 
     real(r8), pointer :: harvest_n_to_litr_met_n_col               (:,:)   ! col N fluxes associated with harvest to litter metabolic pool (gN/m3/s)
     real(r8), pointer :: harvest_n_to_litr_cel_n_col               (:,:)   ! col N fluxes associated with harvest to litter cellulose pool (gN/m3/s)
     real(r8), pointer :: harvest_n_to_litr_lig_n_col               (:,:)   ! col N fluxes associated with harvest to litter lignin pool (gN/m3/s)
     real(r8), pointer :: harvest_n_to_cwdn_col                     (:,:)   ! col N fluxes associated with harvest to CWD pool (gN/m3/s)

     ! fire N fluxes 
     real(r8), pointer :: m_decomp_npools_to_fire_vr_col            (:,:,:) ! col vertically-resolved decomposing N fire loss (gN/m3/s)
     real(r8), pointer :: m_decomp_npools_to_fire_col               (:,:)   ! col vertically-integrated (diagnostic) decomposing N fire loss (gN/m2/s)
     real(r8), pointer :: m_leafn_to_fire_patch                     (:)     ! patch (gN/m2/s) fire N emissions from leafn 
     real(r8), pointer :: m_leafn_storage_to_fire_patch             (:)     ! patch (gN/m2/s) fire N emissions from leafn_storage            
     real(r8), pointer :: m_leafn_xfer_to_fire_patch                (:)     ! patch (gN/m2/s) fire N emissions from leafn_xfer     
     real(r8), pointer :: m_livestemn_to_fire_patch                 (:)     ! patch (gN/m2/s) fire N emissions from livestemn 
     real(r8), pointer :: m_livestemn_storage_to_fire_patch         (:)     ! patch (gN/m2/s) fire N emissions from livestemn_storage      
     real(r8), pointer :: m_livestemn_xfer_to_fire_patch            (:)     ! patch (gN/m2/s) fire N emissions from livestemn_xfer
     real(r8), pointer :: m_deadstemn_to_fire_patch                 (:)     ! patch (gN/m2/s) fire N emissions from deadstemn
     real(r8), pointer :: m_deadstemn_storage_to_fire_patch         (:)     ! patch (gN/m2/s) fire N emissions from deadstemn_storage         
     real(r8), pointer :: m_deadstemn_xfer_to_fire_patch            (:)     ! patch (gN/m2/s) fire N emissions from deadstemn_xfer
     real(r8), pointer :: m_frootn_to_fire_patch                    (:)     ! patch (gN/m2/s) fire N emissions from frootn
     real(r8), pointer :: m_frootn_storage_to_fire_patch            (:)     ! patch (gN/m2/s) fire N emissions from frootn_storage
     real(r8), pointer :: m_frootn_xfer_to_fire_patch               (:)     ! patch (gN/m2/s) fire N emissions from frootn_xfer
     real(r8), pointer :: m_livecrootn_to_fire_patch                (:)     ! patch (gN/m2/s) fire N emissions from m_livecrootn_to_fire
     real(r8), pointer :: m_livecrootn_storage_to_fire_patch        (:)     ! patch (gN/m2/s) fire N emissions from livecrootn_storage     
     real(r8), pointer :: m_livecrootn_xfer_to_fire_patch           (:)     ! patch (gN/m2/s) fire N emissions from livecrootn_xfer
     real(r8), pointer :: m_deadcrootn_to_fire_patch                (:)     ! patch (gN/m2/s) fire N emissions from deadcrootn
     real(r8), pointer :: m_deadcrootn_storage_to_fire_patch        (:)     ! patch (gN/m2/s) fire N emissions from deadcrootn_storage  
     real(r8), pointer :: m_deadcrootn_xfer_to_fire_patch           (:)     ! patch (gN/m2/s) fire N emissions from deadcrootn_xfer
     real(r8), pointer :: m_retransn_to_fire_patch                  (:)     ! patch (gN/m2/s) fire N emissions from retransn
     real(r8), pointer :: m_leafn_to_litter_fire_patch              (:)     ! patch (gN/m2/s) from leafn to litter N  due to fire               
     real(r8), pointer :: m_leafn_storage_to_litter_fire_patch      (:)     ! patch (gN/m2/s) from leafn_storage to litter N  due to fire                              
     real(r8), pointer :: m_leafn_xfer_to_litter_fire_patch         (:)     ! patch (gN/m2/s) from leafn_xfer to litter N  due to fire                              
     real(r8), pointer :: m_livestemn_to_litter_fire_patch          (:)     ! patch (gN/m2/s) from livestemn to litter N  due to fire                              
     real(r8), pointer :: m_livestemn_storage_to_litter_fire_patch  (:)     ! patch (gN/m2/s) from livestemn_storage to litter N  due to fire                                     
     real(r8), pointer :: m_livestemn_xfer_to_litter_fire_patch     (:)     ! patch (gN/m2/s) from livestemn_xfer to litter N  due to fire                                     
     real(r8), pointer :: m_livestemn_to_deadstemn_fire_patch       (:)     ! patch (gN/m2/s) from livestemn to deadstemn N  due to fire                                     
     real(r8), pointer :: m_deadstemn_to_litter_fire_patch          (:)     ! patch (gN/m2/s) from deadstemn to litter N  due to fire                                     
     real(r8), pointer :: m_deadstemn_storage_to_litter_fire_patch  (:)     ! patch (gN/m2/s) from deadstemn_storage to litter N  due to fire                                               
     real(r8), pointer :: m_deadstemn_xfer_to_litter_fire_patch     (:)     ! patch (gN/m2/s) from deadstemn_xfer to litter N  due to fire                                               
     real(r8), pointer :: m_frootn_to_litter_fire_patch             (:)     ! patch (gN/m2/s) from frootn to litter N  due to fire                                               
     real(r8), pointer :: m_frootn_storage_to_litter_fire_patch     (:)     ! patch (gN/m2/s) from frootn_storage to litter N  due to fire                                               
     real(r8), pointer :: m_frootn_xfer_to_litter_fire_patch        (:)     ! patch (gN/m2/s) from frootn_xfer to litter N  due to fire                                               
     real(r8), pointer :: m_livecrootn_to_litter_fire_patch         (:)     ! patch (gN/m2/s) from livecrootn to litter N  due to fire                                               
     real(r8), pointer :: m_livecrootn_storage_to_litter_fire_patch (:)     ! patch (gN/m2/s) from livecrootn_storage to litter N  due to fire                                                     
     real(r8), pointer :: m_livecrootn_xfer_to_litter_fire_patch    (:)     ! patch (gN/m2/s) from livecrootn_xfer to litter N  due to fire                                                     
     real(r8), pointer :: m_livecrootn_to_deadcrootn_fire_patch     (:)     ! patch (gN/m2/s) from livecrootn_xfer to deadcrootn due to fire                                                     
     real(r8), pointer :: m_deadcrootn_to_litter_fire_patch         (:)     ! patch (gN/m2/s) from deadcrootn to deadcrootn due to fire                                                       
     real(r8), pointer :: m_deadcrootn_storage_to_litter_fire_patch (:)     ! patch (gN/m2/s) from deadcrootn_storage to deadcrootn due to fire                                                        
     real(r8), pointer :: m_deadcrootn_xfer_to_litter_fire_patch    (:)     ! patch (gN/m2/s) from deadcrootn_xfer to deadcrootn due to fire                                                         
     real(r8), pointer :: m_retransn_to_litter_fire_patch           (:)     ! patch (gN/m2/s) from retransn to deadcrootn due to fire                                                         
     real(r8), pointer :: fire_nloss_patch                          (:)     ! patch total patch-level fire N loss (gN/m2/s) 
     real(r8), pointer :: fire_nloss_col                            (:)     ! col total column-level fire N loss (gN/m2/s)
     real(r8), pointer :: fire_nloss_p2c_col                        (:)     ! col patch2col column-level fire N loss (gN/m2/s) (p2c)
     real(r8), pointer :: fire_mortality_n_to_cwdn_col              (:,:)   ! col N fluxes associated with fire mortality to CWD pool (gN/m3/s)

     ! phenology fluxes from transfer pool
     real(r8), pointer :: grainn_xfer_to_grainn_patch               (:)     ! patch grain N growth from storage for prognostic crop model (gN/m2/s)
     real(r8), pointer :: leafn_xfer_to_leafn_patch                 (:)     ! patch leaf N growth from storage (gN/m2/s)
     real(r8), pointer :: frootn_xfer_to_frootn_patch               (:)     ! patch fine root N growth from storage (gN/m2/s)
     real(r8), pointer :: livestemn_xfer_to_livestemn_patch         (:)     ! patch live stem N growth from storage (gN/m2/s)
     real(r8), pointer :: deadstemn_xfer_to_deadstemn_patch         (:)     ! patch dead stem N growth from storage (gN/m2/s)
     real(r8), pointer :: livecrootn_xfer_to_livecrootn_patch       (:)     ! patch live coarse root N growth from storage (gN/m2/s)
     real(r8), pointer :: deadcrootn_xfer_to_deadcrootn_patch       (:)     ! patch dead coarse root N growth from storage (gN/m2/s)

     ! litterfall fluxes
     real(r8), pointer :: livestemn_to_litter_patch                 (:)     ! patch livestem N to litter (gN/m2/s)
     real(r8), pointer :: grainn_to_food_patch                      (:)     ! patch grain N to food for prognostic crop (gN/m2/s)
     real(r8), pointer :: grainn_to_seed_patch                      (:)     ! patch grain N to seed for prognostic crop (gN/m2/s)
     real(r8), pointer :: leafn_to_litter_patch                     (:)     ! patch leaf N litterfall (gN/m2/s)
     real(r8), pointer :: leafn_to_retransn_patch                   (:)     ! patch leaf N to retranslocated N pool (gN/m2/s)
     real(r8), pointer :: frootn_to_retransn_patch                  (:)     ! patch fine root N to retranslocated N pool (gN/m2/s)
     real(r8), pointer :: frootn_to_litter_patch                    (:)     ! patch fine root N litterfall (gN/m2/s)

     ! allocation fluxes
     real(r8), pointer :: retransn_to_npool_patch                   (:)     ! patch deployment of retranslocated N (gN/m2/s)  
     real(r8), pointer :: free_retransn_to_npool_patch              (:)     ! patch deployment of free retranslocated N (gN/m2/s)           
     real(r8), pointer :: sminn_to_npool_patch                      (:)     ! patch deployment of soil mineral N uptake (gN/m2/s)
     real(r8), pointer :: npool_to_grainn_patch                     (:)     ! patch allocation to grain N for prognostic crop (gN/m2/s)
     real(r8), pointer :: npool_to_grainn_storage_patch             (:)     ! patch allocation to grain N storage for prognostic crop (gN/m2/s)
     real(r8), pointer :: npool_to_leafn_patch                      (:)     ! patch allocation to leaf N (gN/m2/s)
     real(r8), pointer :: npool_to_leafn_storage_patch              (:)     ! patch allocation to leaf N storage (gN/m2/s)
     real(r8), pointer :: npool_to_frootn_patch                     (:)     ! patch allocation to fine root N (gN/m2/s)
     real(r8), pointer :: npool_to_frootn_storage_patch             (:)     ! patch allocation to fine root N storage (gN/m2/s)
     real(r8), pointer :: npool_to_livestemn_patch                  (:)     ! patch allocation to live stem N (gN/m2/s)
     real(r8), pointer :: npool_to_livestemn_storage_patch          (:)     ! patch allocation to live stem N storage (gN/m2/s)
     real(r8), pointer :: npool_to_deadstemn_patch                  (:)     ! patch allocation to dead stem N (gN/m2/s)
     real(r8), pointer :: npool_to_deadstemn_storage_patch          (:)     ! patch allocation to dead stem N storage (gN/m2/s)
     real(r8), pointer :: npool_to_livecrootn_patch                 (:)     ! patch allocation to live coarse root N (gN/m2/s)
     real(r8), pointer :: npool_to_livecrootn_storage_patch         (:)     ! patch allocation to live coarse root N storage (gN/m2/s)
     real(r8), pointer :: npool_to_deadcrootn_patch                 (:)     ! patch allocation to dead coarse root N (gN/m2/s)
     real(r8), pointer :: npool_to_deadcrootn_storage_patch         (:)     ! patch allocation to dead coarse root N storage (gN/m2/s)

     ! annual turnover of storage to transfer pools           
     real(r8), pointer :: grainn_storage_to_xfer_patch              (:)     ! patch grain N shift storage to transfer for prognostic crop (gN/m2/s)
     real(r8), pointer :: leafn_storage_to_xfer_patch               (:)     ! patch leaf N shift storage to transfer (gN/m2/s)
     real(r8), pointer :: frootn_storage_to_xfer_patch              (:)     ! patch fine root N shift storage to transfer (gN/m2/s)
     real(r8), pointer :: livestemn_storage_to_xfer_patch           (:)     ! patch live stem N shift storage to transfer (gN/m2/s)
     real(r8), pointer :: deadstemn_storage_to_xfer_patch           (:)     ! patch dead stem N shift storage to transfer (gN/m2/s)
     real(r8), pointer :: livecrootn_storage_to_xfer_patch          (:)     ! patch live coarse root N shift storage to transfer (gN/m2/s)
     real(r8), pointer :: deadcrootn_storage_to_xfer_patch          (:)     ! patch dead coarse root N shift storage to transfer (gN/m2/s)
     real(r8), pointer :: fert_patch                                (:)     ! patch applied fertilizer (gN/m2/s)
     real(r8), pointer :: fert_counter_patch                        (:)     ! patch >0 fertilize; <=0 not
     real(r8), pointer :: soyfixn_patch                             (:)     ! patch soybean fixed N (gN/m2/s)

     ! turnover of livewood to deadwood, with retranslocation 
     real(r8), pointer :: livestemn_to_deadstemn_patch              (:)     ! patch live stem N turnover (gN/m2/s)
     real(r8), pointer :: livestemn_to_retransn_patch               (:)     ! patch live stem N to retranslocated N pool (gN/m2/s)
     real(r8), pointer :: livecrootn_to_deadcrootn_patch            (:)     ! patch live coarse root N turnover (gN/m2/s)
     real(r8), pointer :: livecrootn_to_retransn_patch              (:)     ! patch live coarse root N to retranslocated N pool (gN/m2/s)

     ! summary (diagnostic) flux variables, not involved in mass balance
     real(r8), pointer :: ndeploy_patch                             (:)     ! patch total N deployed to growth and storage (gN/m2/s)
     real(r8), pointer :: wood_harvestn_patch                       (:)     ! patch total N losses to wood product pools (gN/m2/s)
     real(r8), pointer :: wood_harvestn_col                         (:)     ! col total N losses to wood product pools (gN/m2/s) (p2c)
     ! phenology: litterfall and crop fluxes
     real(r8), pointer :: phenology_n_to_litr_met_n_col             (:,:)   ! col N fluxes associated with phenology (litterfall and crop) to litter metabolic pool (gN/m3/s)
     real(r8), pointer :: phenology_n_to_litr_cel_n_col             (:,:)   ! col N fluxes associated with phenology (litterfall and crop) to litter cellulose pool (gN/m3/s)
     real(r8), pointer :: phenology_n_to_litr_lig_n_col             (:,:)   ! col N fluxes associated with phenology (litterfall and crop) to litter lignin pool (gN/m3/s)

     ! gap mortality fluxes
     real(r8), pointer :: gap_mortality_n_to_litr_met_n_col         (:,:)   ! col N fluxes associated with gap mortality to litter metabolic pool (gN/m3/s)
     real(r8), pointer :: gap_mortality_n_to_litr_cel_n_col         (:,:)   ! col N fluxes associated with gap mortality to litter cellulose pool (gN/m3/s)
     real(r8), pointer :: gap_mortality_n_to_litr_lig_n_col         (:,:)   ! col N fluxes associated with gap mortality to litter lignin pool (gN/m3/s)
     real(r8), pointer :: gap_mortality_n_to_cwdn_col               (:,:)   ! col N fluxes associated with gap mortality to CWD pool (gN/m3/s)

     ! dynamic landcover fluxes
     real(r8), pointer :: dwt_seedn_to_leaf_patch                   (:)     ! (gN/m2/s) seed source to patch-level; although this is a patch-level flux, it is expressed per unit GRIDCELL area
     real(r8), pointer :: dwt_seedn_to_leaf_grc                     (:)     ! (gN/m2/s) dwt_seedn_to_leaf_patch summed to the gridcell-level
     real(r8), pointer :: dwt_seedn_to_deadstem_patch               (:)     ! (gN/m2/s) seed source to patch-level; although this is a patch-level flux, it is expressed per unit GRIDCELL area
     real(r8), pointer :: dwt_seedn_to_deadstem_grc                 (:)     ! (gN/m2/s) dwt_seedn_to_deadstem_patch summed to the gridcell-level
     real(r8), pointer :: dwt_conv_nflux_patch                      (:)     ! (gN/m2/s) conversion N flux (immediate loss to atm); although this is a patch-level flux, it is expressed per unit GRIDCELL area
     real(r8), pointer :: dwt_conv_nflux_grc                        (:)     ! (gN/m2/s) dwt_conv_nflux_patch summed to the gridcell-level
     real(r8), pointer :: dwt_wood_productn_gain_patch              (:)     ! patch (gN/m2/s) addition to wood product pools from landcover change; even though this is a patch-level flux, it is expressed per unit GRIDCELL area
     real(r8), pointer :: dwt_crop_productn_gain_patch              (:)     ! patch (gN/m2/s) addition to crop product pool from landcover change; even though this is a patch-level flux, it is expressed per unit GRIDCELL area
     real(r8), pointer :: dwt_frootn_to_litr_met_n_col              (:,:)   ! col (gN/m3/s) fine root to litter due to landcover change
     real(r8), pointer :: dwt_frootn_to_litr_cel_n_col              (:,:)   ! col (gN/m3/s) fine root to litter due to landcover change
     real(r8), pointer :: dwt_frootn_to_litr_lig_n_col              (:,:)   ! col (gN/m3/s) fine root to litter due to landcover change
     real(r8), pointer :: dwt_livecrootn_to_cwdn_col                (:,:)   ! col (gN/m3/s) live coarse root to CWD due to landcover change
     real(r8), pointer :: dwt_deadcrootn_to_cwdn_col                (:,:)   ! col (gN/m3/s) dead coarse root to CWD due to landcover change

     ! crop fluxes
     real(r8), pointer :: crop_seedn_to_leaf_patch                  (:)     ! patch (gN/m2/s) seed source to leaf, for crops
     
     ! Misc
     real(r8), pointer :: plant_ndemand_patch                       (:)     ! N flux required to support initial GPP (gN/m2/s)
     real(r8), pointer :: avail_retransn_patch                      (:)     ! N flux available from retranslocation pool (gN/m2/s)
     real(r8), pointer :: plant_nalloc_patch                        (:)     ! total allocated N flux (gN/m2/s)
     real(r8), pointer :: plant_ndemand_retrans_patch               (:)     ! The N demand pool generated for FUN2.0; mainly used for deciduous trees (gN/m2/s)
     real(r8), pointer :: plant_ndemand_season_patch                (:)     ! The N demand pool for seasonal deciduous (gN/m2/s)
     real(r8), pointer :: plant_ndemand_stress_patch                (:)     ! The N demand pool for stress deciduous   (gN/m2/s)
     real(r8), pointer :: Nactive_patch                             (:)     ! N acquired by mycorrhizal uptake  (gN/m2/s)
     real(r8), pointer :: Nnonmyc_patch                             (:)     ! N acquired by non-myc uptake      (gN/m2/s)
     real(r8), pointer :: Nam_patch                                 (:)     ! N acquired by AM plant            (gN/m2/s)
     real(r8), pointer :: Necm_patch                                (:)     ! N acquired by ECM plant           (gN/m2/s)
     real(r8), pointer :: Nactive_no3_patch                         (:)     ! N acquired by mycorrhizal uptake  (gN/m2/s)
     real(r8), pointer :: Nactive_nh4_patch                         (:)     ! N acquired by mycorrhizal uptake  (gN/m2/s)
     real(r8), pointer :: Nnonmyc_no3_patch                         (:)     ! N acquired by non-myc             (gN/m2/s)
     real(r8), pointer :: Nnonmyc_nh4_patch                         (:)     ! N acquired by non-myc             (gN/m2/s)
     real(r8), pointer :: Nam_no3_patch                             (:)     ! N acquired by AM plant            (gN/m2/s)
     real(r8), pointer :: Nam_nh4_patch                             (:)     ! N acquired by AM plant            (gN/m2/s)
     real(r8), pointer :: Necm_no3_patch                            (:)     ! N acquired by ECM plant           (gN/m2/s)
     real(r8), pointer :: Necm_nh4_patch                            (:)     ! N acquired by ECM plant           (gN/m2/s)
     real(r8), pointer :: Nfix_patch                                (:)     ! N acquired by Symbiotic BNF       (gN/m2/s)
     real(r8), pointer :: Npassive_patch                            (:)     ! N acquired by passive uptake      (gN/m2/s)
     real(r8), pointer :: Nretrans_patch                            (:)     ! N acquired by retranslocation     (gN/m2/s)
     real(r8), pointer :: Nretrans_org_patch                        (:)     ! N acquired by retranslocation     (gN/m2/s)
     real(r8), pointer :: Nretrans_season_patch                     (:)     ! N acquired by retranslocation     (gN/m2/s)
     real(r8), pointer :: Nretrans_stress_patch                     (:)     ! N acquired by retranslocation     (gN/m2/s)
     real(r8), pointer :: Nuptake_patch                             (:)     ! Total N uptake of FUN             (gN/m2/s)
     real(r8), pointer :: sminn_to_plant_fun_patch                  (:)     ! Total soil N uptake of FUN        (gN/m2/s)
     real(r8), pointer :: sminn_to_plant_fun_vr_patch               (:,:)   ! Total layer soil N uptake of FUN  (gN/m2/s)
     real(r8), pointer :: sminn_to_plant_fun_no3_vr_patch           (:,:)   ! Total layer no3 uptake of FUN     (gN/m2/s)
     real(r8), pointer :: sminn_to_plant_fun_nh4_vr_patch           (:,:)   ! Total layer nh4 uptake of FUN     (gN/m2/s)
     real(r8), pointer :: cost_nfix_patch                           (:)     ! Average cost of fixation          (gN/m2/s)
     real(r8), pointer :: cost_nactive_patch                        (:)     ! Average cost of active uptake     (gN/m2/s)
     real(r8), pointer :: cost_nretrans_patch                       (:)     ! Average cost of retranslocation   (gN/m2/s)
     real(r8), pointer :: nuptake_npp_fraction_patch                (:)     ! frac of npp spent on N acquisition   (gN/m2/s)
	 ! Matrix
     real(r8), pointer :: matrix_nalloc_patch                       (:,:)   ! B-matrix for nitrogen allocation
     real(r8), pointer :: matrix_Ninput_patch                       (:)     ! I-matrix for nitrogen input
	 
     real(r8), pointer :: matrix_nphtransfer_patch                  (:,:)   ! A-matrix_phenologh for nitrogen
     real(r8), pointer :: matrix_nphturnover_patch                  (:,:)   ! K-matrix_phenologh for nitrogen
     integer,  pointer :: matrix_nphtransfer_doner_patch            (:)     ! A-matrix_phenology non-zero indices (column indices) for nitrogen
     integer,  pointer :: matrix_nphtransfer_receiver_patch         (:)     ! A-matrix_phenology non-zero indices (row indices) for nitrogen
 
     real(r8), pointer :: matrix_ngmtransfer_patch                  (:,:)   ! A-matrix_gap mortality for nitrogen
     real(r8), pointer :: matrix_ngmturnover_patch                  (:,:)   ! K-matrix_gap mortality for nitrogen 
     integer,  pointer :: matrix_ngmtransfer_doner_patch            (:)     ! A-matrix_gap mortality non-zero indices (column indices) for nitrogen
     integer,  pointer :: matrix_ngmtransfer_receiver_patch         (:)     ! A-matrix_gap mortality non-zero indices (row indices) for nitrogen
  
     real(r8), pointer :: matrix_nfitransfer_patch                  (:,:)   ! A-matrix_fire for nitrogen
     real(r8), pointer :: matrix_nfiturnover_patch                  (:,:)   ! K-matrix_fire for nitrogen
     integer,  pointer :: matrix_nfitransfer_doner_patch            (:)     ! A-matrix_fire non-zero indices (column indices) for nitrogen
     integer,  pointer :: matrix_nfitransfer_receiver_patch         (:)     ! A-matrix_fire non-zero indices (row indices) for nitrogen

     integer ileafst_to_ileafxf_ph                    ! Index of phenology related N transfer from leaf storage pool to leaf transfer pool
     integer ileafxf_to_ileaf_ph                      ! Index of phenology related N transfer from leaf transfer pool to leaf pool  
     integer ifrootst_to_ifrootxf_ph                  ! Index of phenology related N transfer from fine root storage pool to fine root transfer pool
     integer ifrootxf_to_ifroot_ph                    ! Index of phenology related N transfer from fine root transfer pool to fine root pool  
     integer ilivestemst_to_ilivestemxf_ph            ! Index of phenology related N transfer from live stem storage pool to live stem transfer pool
     integer ilivestemxf_to_ilivestem_ph              ! Index of phenology related N transfer from live stem transfer pool to live stem pool  
     integer ideadstemst_to_ideadstemxf_ph            ! Index of phenology related N transfer from dead stem storage pool to dead stem transfer pool
     integer ideadstemxf_to_ideadstem_ph              ! Index of phenology related N transfer from dead stem transfer pool to dead stem pool  
     integer ilivecrootst_to_ilivecrootxf_ph          ! Index of phenology related N transfer from live coarse root storage pool to live coarse root transfer pool
     integer ilivecrootxf_to_ilivecroot_ph            ! Index of phenology related N transfer from live coarse root transfer pool to live coarse root pool  
     integer ideadcrootst_to_ideadcrootxf_ph          ! Index of phenology related N transfer from dead coarse root storage pool to dead coarse root transfer pool
     integer ideadcrootxf_to_ideadcroot_ph            ! Index of phenology related N transfer from dead coarse root transfer pool to dead coarse root pool  
     integer ilivestem_to_ideadstem_ph                ! Index of phenology related N transfer from live stem pool to dead stem pool  
     integer ilivecroot_to_ideadcroot_ph              ! Index of phenology related N transfer from live coarse root pool to dead coarse root pool  
     integer iretransn_to_ileaf_ph                    ! Index of phenology related N transfer from retranslocation pool to leaf pool
     integer iretransn_to_ileafst_ph                  ! Index of phenology related N transfer from retranslocation pool to leaf storage pool
     integer iretransn_to_ifroot_ph                   ! Index of phenology related N transfer from retranslocation pool to fine root pool
     integer iretransn_to_ifrootst_ph                 ! Index of phenology related N transfer from retranslocation pool to fine root storage pool
     integer iretransn_to_ilivestem_ph                ! Index of phenology related N transfer from retranslocation pool to live stem pool
     integer iretransn_to_ilivestemst_ph              ! Index of phenology related N transfer from retranslocation pool to live stem storage pool
     integer iretransn_to_ideadstem_ph                ! Index of phenology related N transfer from retranslocation pool to dead stem pool
     integer iretransn_to_ideadstemst_ph              ! Index of phenology related N transfer from retranslocation pool to dead stem storage pool
     integer iretransn_to_ilivecroot_ph               ! Index of phenology related N transfer from retranslocation pool to live coarse root pool
     integer iretransn_to_ilivecrootst_ph             ! Index of phenology related N transfer from retranslocation pool to live coarse root storage pool
     integer iretransn_to_ideadcroot_ph               ! Index of phenology related N transfer from retranslocation pool to dead coarse root pool
     integer iretransn_to_ideadcrootst_ph             ! Index of phenology related N transfer from retranslocation pool to dead coarse root storage pool
     integer iretransn_to_igrain_ph                   ! Index of phenology related N transfer from retranslocation pool to grain pool
     integer iretransn_to_igrainst_ph                 ! Index of phenology related N transfer from retranslocation pool to grain storage pool
     integer ileaf_to_iout_ph                         ! Index of phenology related N transfer from leaf pool to outside of vegetation pools  
     integer ifroot_to_iout_ph                        ! Index of phenology related N transfer from fine root pool to outside of vegetation pools  
     integer ilivestem_to_iout_ph                     ! Index of phenology related N transfer from live stem pool to outside of vegetation pools  
     integer ileaf_to_iretransn_ph                    ! Index of phenology related N transfer from leaf pool to retranslocation pools
     integer ifroot_to_iretransn_ph                   ! Index of phenology related N transfer from fine root pool to retranslocation pools
     integer ilivestem_to_iretransn_ph                ! Index of phenology related N transfer from live stem pool to retranslocation pools
     integer ilivecroot_to_iretransn_ph               ! Index of phenology related N transfer from live coarse root pool to retranslocation pools
     integer igrain_to_iout_ph                        ! Index of phenology related N transfer from grain pool to outside of vegetation pools  
     integer iretransn_to_iout_ph                     ! Index of phenology related N transfer from retranslocation pool to outside of vegetation pools
     integer ileaf_to_iout_gm                         ! Index of gap mortality related N transfer from leaf pool to outside of vegetation pools
     integer ileafst_to_iout_gm                       ! Index of gap mortality related N transfer from leaf storage pool to outside of vegetation pools
     integer ileafxf_to_iout_gm                       ! Index of gap mortality related N transfer from leaf transfer pool to outside of vegetation pools
     integer ifroot_to_iout_gm                        ! Index of gap mortality related N transfer from fine root pool to outside of vegetation pools
     integer ifrootst_to_iout_gm                      ! Index of gap mortality related N transfer from fine root storage pool to outside of vegetation pools
     integer ifrootxf_to_iout_gm                      ! Index of gap mortality related N transfer from fine root transfer pool to outside of vegetation pools
     integer ilivestem_to_iout_gm                     ! Index of gap mortality related N transfer from live stem pool to outside of vegetation pools
     integer ilivestemst_to_iout_gm                   ! Index of gap mortality related N transfer from live stem storage pool to outside of vegetation pools
     integer ilivestemxf_to_iout_gm                   ! Index of gap mortality related N transfer from live stem transfer pool to outside of vegetation pools
     integer ideadstem_to_iout_gm                     ! Index of gap mortality related N transfer from dead stem pool to outside of vegetation pools
     integer ideadstemst_to_iout_gm                   ! Index of gap mortality related N transfer from dead stem storage pool to outside of vegetation pools
     integer ideadstemxf_to_iout_gm                   ! Index of gap mortality related N transfer from dead stem transfer pool to outside of vegetation pools
     integer ilivecroot_to_iout_gm                    ! Index of gap mortality related N transfer from live coarse root pool to outside of vegetation pools
     integer ilivecrootst_to_iout_gm                  ! Index of gap mortality related N transfer from live coarse root storage pool to outside of vegetation pools
     integer ilivecrootxf_to_iout_gm                  ! Index of gap mortality related N transfer from live coarse root transfer pool to outside of vegetation pools
     integer ideadcroot_to_iout_gm                    ! Index of gap mortality related N transfer from dead coarse root pool to outside of vegetation pools
     integer ideadcrootst_to_iout_gm                  ! Index of gap mortality related N transfer from dead coarse root storage pool to outside of vegetation pools
     integer ideadcrootxf_to_iout_gm                  ! Index of gap mortality related N transfer from dead coarse root transfer pool to outside of vegetation pools
     integer iretransn_to_iout_gm                     ! Index of gap mortality related N transfer from retranslocation to outside of vegetation pools
     integer ileaf_to_iout_fi                         ! Index of fire related N transfer from leaf pool to outside of vegetation pools
     integer ileafst_to_iout_fi                       ! Index of fire related N transfer from leaf storage pool to outside of vegetation pools
     integer ileafxf_to_iout_fi                       ! Index of fire related N transfer from leaf transfer pool to outside of vegetation pools
     integer ifroot_to_iout_fi                        ! Index of fire related N transfer from fine root pool to outside of vegetation pools
     integer ifrootst_to_iout_fi                      ! Index of fire related N transfer from fine root storage pool to outside of vegetation pools
     integer ifrootxf_to_iout_fi                      ! Index of fire related N transfer from fine root transfer pool to outside of vegetation pools
     integer ilivestem_to_iout_fi                     ! Index of fire related N transfer from live stem pool to outside of vegetation pools
     integer ilivestemst_to_iout_fi                   ! Index of fire related N transfer from live stem storage pool to outside of vegetation pools
     integer ilivestemxf_to_iout_fi                   ! Index of fire related N transfer from live stem transfer pool to outside of vegetation pools
     integer ideadstem_to_iout_fi                     ! Index of fire related N transfer from dead stem pool to outside of vegetation pools
     integer ideadstemst_to_iout_fi                   ! Index of fire related N transfer from dead stem storage pool to outside of vegetation pools
     integer ideadstemxf_to_iout_fi                   ! Index of fire related N transfer from dead stem transfer pool to outside of vegetation pools
     integer ilivecroot_to_iout_fi                    ! Index of fire related N transfer from live coarse root pool to outside of vegetation pools
     integer ilivecrootst_to_iout_fi                  ! Index of fire related N transfer from live coarse root storage pool to outside of vegetation pools
     integer ilivecrootxf_to_iout_fi                  ! Index of fire related N transfer from live coarse root transfer pool to outside of vegetation pools
     integer ideadcroot_to_iout_fi                    ! Index of fire related N transfer from dead coarse root pool to outside of vegetation pools
     integer ideadcrootst_to_iout_fi                  ! Index of fire related N transfer from dead coarse root storage pool to outside of vegetation pools
     integer ideadcrootxf_to_iout_fi                  ! Index of fire related N transfer from dead coarse root transfer pool to outside of vegetation pools
     integer iretransn_to_iout_fi                     ! Index of fire related N transfer from retranslocation transfer pool to outside of vegetation pools
     integer ilivestem_to_ideadstem_fi                ! Index of fire related N transfer from live stem pool to dead stem pools
     integer ilivecroot_to_ideadcroot_fi              ! Index of fire related N transfer from live coarse root pool to dead coarse root pools

     integer,pointer :: list_phn_phgmn     (:)        ! Index mapping for sparse matrix addition (save to reduce computational cost): from AKphn to AKphn+AKgmn
     integer,pointer :: list_gmn_phgmn     (:)        ! Index mapping for sparse matrix addition (save to reduce computational cost): from AKgmn to AKphn+AKgmn
     integer,pointer :: list_phn_phgmfin   (:)        ! Index mapping for sparse matrix addition (save to reduce computational cost): from AKphn to AKphn+AKgmn+AKfin
     integer,pointer :: list_gmn_phgmfin   (:)        ! Index mapping for sparse matrix addition (save to reduce computational cost): from AKgmn to AKphn+AKgmn+AKfin
     integer,pointer :: list_fin_phgmfin   (:)        ! Index mapping for sparse matrix addition (save to reduce computational cost): from AKfin to AKphn+AKgmn+AKfin
     integer,pointer :: list_aphn          (:)        ! Indices of non-diagnoal entries in full sparse matrix Aph for N cycle
     integer,pointer :: list_agmn          (:)        ! Indices of non-diagnoal entries in full sparse matrix Agm for N cycle
     integer,pointer :: list_afin          (:)        ! Indices of non-diagnoal entries in full sparse matrix Afi for N cycle

     type(sparse_matrix_type)      :: AKphvegn        ! Aph*Kph for N cycle in sparse matrix format
     type(sparse_matrix_type)      :: AKgmvegn        ! Agm*Kgm for N cycle in sparse matrix format
     type(sparse_matrix_type)      :: AKfivegn        ! Afi*Kfi for N cycle in sparse matrix format
     type(sparse_matrix_type)      :: AKallvegn       ! Aph*Kph + Agm*Kgm + Afi*Kfi for N cycle in sparse matrix format
     integer                       :: NE_AKallvegn    ! Number of entries in AKallvegn
     integer,pointer,dimension(:)  :: RI_AKallvegn    ! Row indices in Akallvegn
     integer,pointer,dimension(:)  :: CI_AKallvegn    ! Column indices in AKallvegn
     integer,pointer,dimension(:)  :: RI_phn          ! Row indices of non-diagonal entires in Aph for N cycle
     integer,pointer,dimension(:)  :: CI_phn          ! Column indices of non-diagonal entries in Aph for N cycle
     integer,pointer,dimension(:)  :: RI_gmn          ! Row indices of non-diagonal entires in Agm for N cycle
     integer,pointer,dimension(:)  :: CI_gmn          ! Column indices of non-diagonal entries in Agm for N cycle
     integer,pointer,dimension(:)  :: RI_fin          ! Row indices of non-diagonal entires in Afi for N cycle
     integer,pointer,dimension(:)  :: CI_fin          ! Column indices of non-diagonal entries in Afi for N cycle
     type(diag_matrix_type)        :: Kvegn           ! Temporary variable of Kph, Kgm or Kfi for N cycle in diagonal matrix format
     type(vector_type)             :: Xvegn           ! Vegetation N of each compartment in a vector format

   contains

     procedure , public  :: Init   
     procedure , public  :: Restart
     procedure , public  :: SetValues
     procedure , public  :: ZeroDWT
     procedure , public  :: Summary => Summary_nitrogenflux
     procedure , private :: InitAllocate 
     procedure , private :: InitTransfer 
     procedure , private :: InitHistory
     procedure , private :: InitCold

  end type cnveg_nitrogenflux_type
  !------------------------------------------------------------------------

contains

  !------------------------------------------------------------------------
  subroutine Init(this, bounds)

    class(cnveg_nitrogenflux_type) :: this
    type(bounds_type), intent(in) :: bounds  

    call this%InitAllocate (bounds)
    if(use_matrixcn)then
       call this%InitTransfer ()
    end if
    call this%InitHistory (bounds)
    call this%InitCold (bounds)

  end subroutine Init

  subroutine InitTransfer (this)
    !
    ! !AGRUMENTS:
    class (cnveg_nitrogenflux_type) :: this
    
    this%ileaf_to_iretransn_ph           = 1
    this%matrix_nphtransfer_doner_patch(this%ileaf_to_iretransn_ph)              = ileaf
    this%matrix_nphtransfer_receiver_patch(this%ileaf_to_iretransn_ph)           = iretransn
    
    this%ileafst_to_ileafxf_ph           = 2
    this%matrix_nphtransfer_doner_patch(this%ileafst_to_ileafxf_ph)              = ileaf_st
    this%matrix_nphtransfer_receiver_patch(this%ileafst_to_ileafxf_ph)           = ileaf_xf

    this%ileafxf_to_ileaf_ph             = 3
    this%matrix_nphtransfer_doner_patch(this%ileafxf_to_ileaf_ph)                = ileaf_xf
    this%matrix_nphtransfer_receiver_patch(this%ileafxf_to_ileaf_ph)             = ileaf

    this%ifroot_to_iretransn_ph          = 4
    this%matrix_nphtransfer_doner_patch(this%ifroot_to_iretransn_ph)             = ifroot
    this%matrix_nphtransfer_receiver_patch(this%ifroot_to_iretransn_ph)          = iretransn
    
    this%ifrootst_to_ifrootxf_ph         = 5
    this%matrix_nphtransfer_doner_patch(this%ifrootst_to_ifrootxf_ph)            = ifroot_st
    this%matrix_nphtransfer_receiver_patch(this%ifrootst_to_ifrootxf_ph)         = ifroot_xf

    this%ifrootxf_to_ifroot_ph           = 6
    this%matrix_nphtransfer_doner_patch(this%ifrootxf_to_ifroot_ph)              = ifroot_xf
    this%matrix_nphtransfer_receiver_patch(this%ifrootxf_to_ifroot_ph)           = ifroot

    this%ilivestem_to_ideadstem_ph       = 7
    this%matrix_nphtransfer_doner_patch(this%ilivestem_to_ideadstem_ph)          = ilivestem
    this%matrix_nphtransfer_receiver_patch(this%ilivestem_to_ideadstem_ph)       = ideadstem
    
    this%ilivestem_to_iretransn_ph       = 8
    this%matrix_nphtransfer_doner_patch(this%ilivestem_to_iretransn_ph)          = ilivestem
    this%matrix_nphtransfer_receiver_patch(this%ilivestem_to_iretransn_ph)       = iretransn
    
    this%ilivestemst_to_ilivestemxf_ph   = 9
    this%matrix_nphtransfer_doner_patch(this%ilivestemst_to_ilivestemxf_ph)      = ilivestem_st
    this%matrix_nphtransfer_receiver_patch(this%ilivestemst_to_ilivestemxf_ph)   = ilivestem_xf

    this%ilivestemxf_to_ilivestem_ph     = 10
    this%matrix_nphtransfer_doner_patch(this%ilivestemxf_to_ilivestem_ph)        = ilivestem_xf
    this%matrix_nphtransfer_receiver_patch(this%ilivestemxf_to_ilivestem_ph)     = ilivestem

    this%ideadstemst_to_ideadstemxf_ph   = 11
    this%matrix_nphtransfer_doner_patch(this%ideadstemst_to_ideadstemxf_ph)      = ideadstem_st
    this%matrix_nphtransfer_receiver_patch(this%ideadstemst_to_ideadstemxf_ph)   = ideadstem_xf

    this%ideadstemxf_to_ideadstem_ph     = 12
    this%matrix_nphtransfer_doner_patch(this%ideadstemxf_to_ideadstem_ph)        = ideadstem_xf
    this%matrix_nphtransfer_receiver_patch(this%ideadstemxf_to_ideadstem_ph)     = ideadstem

    this%ilivecroot_to_ideadcroot_ph     = 13
    this%matrix_nphtransfer_doner_patch(this%ilivecroot_to_ideadcroot_ph)        = ilivecroot
    this%matrix_nphtransfer_receiver_patch(this%ilivecroot_to_ideadcroot_ph)     = ideadcroot
    
    this%ilivecroot_to_iretransn_ph      = 14
    this%matrix_nphtransfer_doner_patch(this%ilivecroot_to_iretransn_ph)         = ilivecroot
    this%matrix_nphtransfer_receiver_patch(this%ilivecroot_to_iretransn_ph)      = iretransn
    
    this%ilivecrootst_to_ilivecrootxf_ph = 15
    this%matrix_nphtransfer_doner_patch(this%ilivecrootst_to_ilivecrootxf_ph)    = ilivecroot_st
    this%matrix_nphtransfer_receiver_patch(this%ilivecrootst_to_ilivecrootxf_ph) = ilivecroot_xf

    this%ilivecrootxf_to_ilivecroot_ph   = 16
    this%matrix_nphtransfer_doner_patch(this%ilivecrootxf_to_ilivecroot_ph)      = ilivecroot_xf
    this%matrix_nphtransfer_receiver_patch(this%ilivecrootxf_to_ilivecroot_ph)   = ilivecroot

    this%ideadcrootst_to_ideadcrootxf_ph = 17
    this%matrix_nphtransfer_doner_patch(this%ideadcrootst_to_ideadcrootxf_ph)    = ideadcroot_st
    this%matrix_nphtransfer_receiver_patch(this%ideadcrootst_to_ideadcrootxf_ph) = ideadcroot_xf

    this%ideadcrootxf_to_ideadcroot_ph   = 18
    this%matrix_nphtransfer_doner_patch(this%ideadcrootxf_to_ideadcroot_ph)      = ideadcroot_xf
    this%matrix_nphtransfer_receiver_patch(this%ideadcrootxf_to_ideadcroot_ph)   = ideadcroot

    this%iretransn_to_ileaf_ph           = 19
    this%matrix_nphtransfer_doner_patch(this%iretransn_to_ileaf_ph)              = iretransn
    this%matrix_nphtransfer_receiver_patch(this%iretransn_to_ileaf_ph)           = ileaf
    
    this%iretransn_to_ileafst_ph         = 20
    this%matrix_nphtransfer_doner_patch(this%iretransn_to_ileafst_ph)            = iretransn
    this%matrix_nphtransfer_receiver_patch(this%iretransn_to_ileafst_ph)         = ileaf_st
    
    this%iretransn_to_ifroot_ph          = 21
    this%matrix_nphtransfer_doner_patch(this%iretransn_to_ifroot_ph)             = iretransn
    this%matrix_nphtransfer_receiver_patch(this%iretransn_to_ifroot_ph)          = ifroot
    
    this%iretransn_to_ifrootst_ph        = 22
    this%matrix_nphtransfer_doner_patch(this%iretransn_to_ifrootst_ph)           = iretransn
    this%matrix_nphtransfer_receiver_patch(this%iretransn_to_ifrootst_ph)        = ifroot_st
    
    this%iretransn_to_ilivestem_ph       = 23
    this%matrix_nphtransfer_doner_patch(this%iretransn_to_ilivestem_ph)          = iretransn
    this%matrix_nphtransfer_receiver_patch(this%iretransn_to_ilivestem_ph)       = ilivestem
    
    this%iretransn_to_ilivestemst_ph     = 24
    this%matrix_nphtransfer_doner_patch(this%iretransn_to_ilivestemst_ph)        = iretransn
    this%matrix_nphtransfer_receiver_patch(this%iretransn_to_ilivestemst_ph)     = ilivestem_st
    
    this%iretransn_to_ideadstem_ph       = 25
    this%matrix_nphtransfer_doner_patch(this%iretransn_to_ideadstem_ph)          = iretransn
    this%matrix_nphtransfer_receiver_patch(this%iretransn_to_ideadstem_ph)       = ideadstem
    
    this%iretransn_to_ideadstemst_ph     = 26
    this%matrix_nphtransfer_doner_patch(this%iretransn_to_ideadstemst_ph)        = iretransn
    this%matrix_nphtransfer_receiver_patch(this%iretransn_to_ideadstemst_ph)     = ideadstem_st
    
    this%iretransn_to_ilivecroot_ph      = 27
    this%matrix_nphtransfer_doner_patch(this%iretransn_to_ilivecroot_ph)         = iretransn
    this%matrix_nphtransfer_receiver_patch(this%iretransn_to_ilivecroot_ph)      = ilivecroot
    
    this%iretransn_to_ilivecrootst_ph    = 28
    this%matrix_nphtransfer_doner_patch(this%iretransn_to_ilivecrootst_ph)       = iretransn
    this%matrix_nphtransfer_receiver_patch(this%iretransn_to_ilivecrootst_ph)    = ilivecroot_st
    
    this%iretransn_to_ideadcroot_ph      = 29
    this%matrix_nphtransfer_doner_patch(this%iretransn_to_ideadcroot_ph)         = iretransn
    this%matrix_nphtransfer_receiver_patch(this%iretransn_to_ideadcroot_ph)      = ideadcroot
    
    this%iretransn_to_ideadcrootst_ph    = 30
    this%matrix_nphtransfer_doner_patch(this%iretransn_to_ideadcrootst_ph)       = iretransn
    this%matrix_nphtransfer_receiver_patch(this%iretransn_to_ideadcrootst_ph)    = ideadcroot_st
    
    if(.not. use_crop)then
       this%ileaf_to_iout_ph             = 31
       this%matrix_nphtransfer_doner_patch(this%ileaf_to_iout_ph)                = ileaf
       this%matrix_nphtransfer_receiver_patch(this%ileaf_to_iout_ph)             = ioutn
    
       this%ifroot_to_iout_ph            = 32
       this%matrix_nphtransfer_doner_patch(this%ifroot_to_iout_ph)               = ifroot
       this%matrix_nphtransfer_receiver_patch(this%ifroot_to_iout_ph)            = ioutn
    
       this%ilivestem_to_iout_ph         = 33
       this%matrix_nphtransfer_doner_patch(this%ilivestem_to_iout_ph)            = ilivestem
       this%matrix_nphtransfer_receiver_patch(this%ilivestem_to_iout_ph)         = ioutn
    
       this%iretransn_to_iout_ph         = 34
       this%matrix_nphtransfer_doner_patch(this%iretransn_to_iout_ph)            = iretransn
       this%matrix_nphtransfer_receiver_patch(this%iretransn_to_iout_ph)         = ioutn
    else
       this%iretransn_to_igrain_ph       = 31
       this%matrix_nphtransfer_doner_patch(this%iretransn_to_igrain_ph)          = iretransn
       this%matrix_nphtransfer_receiver_patch(this%iretransn_to_igrain_ph)       = igrain

       this%iretransn_to_igrainst_ph     = 32
       this%matrix_nphtransfer_doner_patch(this%iretransn_to_igrainst_ph)        = iretransn
       this%matrix_nphtransfer_receiver_patch(this%iretransn_to_igrainst_ph)     = igrain_st

       this%ileaf_to_iout_ph             = 33
       this%matrix_nphtransfer_doner_patch(this%ileaf_to_iout_ph)                = ileaf
       this%matrix_nphtransfer_receiver_patch(this%ileaf_to_iout_ph)             = ioutn
       
       this%ifroot_to_iout_ph            = 34
       this%matrix_nphtransfer_doner_patch(this%ifroot_to_iout_ph)               = ifroot
       this%matrix_nphtransfer_receiver_patch(this%ifroot_to_iout_ph)            = ioutn
    
       this%ilivestem_to_iout_ph         = 35
       this%matrix_nphtransfer_doner_patch(this%ilivestem_to_iout_ph)            = ilivestem
       this%matrix_nphtransfer_receiver_patch(this%ilivestem_to_iout_ph)         = ioutn

       this%igrain_to_iout_ph            = 36
       this%matrix_nphtransfer_doner_patch(this%igrain_to_iout_ph)               = igrain
       this%matrix_nphtransfer_receiver_patch(this%igrain_to_iout_ph)            = ioutn
    
       this%iretransn_to_iout_ph         = 37
       this%matrix_nphtransfer_doner_patch(this%iretransn_to_iout_ph)            = iretransn
       this%matrix_nphtransfer_receiver_patch(this%iretransn_to_iout_ph)         = ioutn
    end if

    this%ileaf_to_iout_gm                = 1
    this%matrix_ngmtransfer_doner_patch(this%ileaf_to_iout_gm)                   = ileaf 
    this%matrix_ngmtransfer_receiver_patch(this%ileaf_to_iout_gm)                = ioutn
    
    this%ileafst_to_iout_gm              = 2
    this%matrix_ngmtransfer_doner_patch(this%ileafst_to_iout_gm)                 = ileaf_st
    this%matrix_ngmtransfer_receiver_patch(this%ileafst_to_iout_gm)              = ioutn
    
    this%ileafxf_to_iout_gm              = 3
    this%matrix_ngmtransfer_doner_patch(this%ileafxf_to_iout_gm)                 = ileaf_xf
    this%matrix_ngmtransfer_receiver_patch(this%ileafxf_to_iout_gm)              = ioutn
    
    this%ifroot_to_iout_gm               = 4
    this%matrix_ngmtransfer_doner_patch(this%ifroot_to_iout_gm)                  = ifroot 
    this%matrix_ngmtransfer_receiver_patch(this%ifroot_to_iout_gm)               = ioutn
    
    this%ifrootst_to_iout_gm             = 5
    this%matrix_ngmtransfer_doner_patch(this%ifrootst_to_iout_gm)                = ifroot_st
    this%matrix_ngmtransfer_receiver_patch(this%ifrootst_to_iout_gm)             = ioutn
    
    this%ifrootxf_to_iout_gm             = 6
    this%matrix_ngmtransfer_doner_patch(this%ifrootxf_to_iout_gm)                = ifroot_xf
    this%matrix_ngmtransfer_receiver_patch(this%ifrootxf_to_iout_gm)             = ioutn
    
    this%ilivestem_to_iout_gm            = 7
    this%matrix_ngmtransfer_doner_patch(this%ilivestem_to_iout_gm)               = ilivestem 
    this%matrix_ngmtransfer_receiver_patch(this%ilivestem_to_iout_gm)            = ioutn
    
    this%ilivestemst_to_iout_gm          = 8
    this%matrix_ngmtransfer_doner_patch(this%ilivestemst_to_iout_gm)             = ilivestem_st
    this%matrix_ngmtransfer_receiver_patch(this%ilivestemst_to_iout_gm)          = ioutn
    
    this%ilivestemxf_to_iout_gm          = 9
    this%matrix_ngmtransfer_doner_patch(this%ilivestemxf_to_iout_gm)             = ilivestem_xf
    this%matrix_ngmtransfer_receiver_patch(this%ilivestemxf_to_iout_gm)          = ioutn
    
    this%ideadstem_to_iout_gm            = 10
    this%matrix_ngmtransfer_doner_patch(this%ideadstem_to_iout_gm)               = ideadstem 
    this%matrix_ngmtransfer_receiver_patch(this%ideadstem_to_iout_gm)            = ioutn
    
    this%ideadstemst_to_iout_gm          = 11
    this%matrix_ngmtransfer_doner_patch(this%ideadstemst_to_iout_gm)             = ideadstem_st
    this%matrix_ngmtransfer_receiver_patch(this%ideadstemst_to_iout_gm)          = ioutn
    
    this%ideadstemxf_to_iout_gm          = 12
    this%matrix_ngmtransfer_doner_patch(this%ideadstemxf_to_iout_gm)             = ideadstem_xf
    this%matrix_ngmtransfer_receiver_patch(this%ideadstemxf_to_iout_gm)          = ioutn
    
    this%ilivecroot_to_iout_gm           = 13
    this%matrix_ngmtransfer_doner_patch(this%ilivecroot_to_iout_gm)              = ilivecroot 
    this%matrix_ngmtransfer_receiver_patch(this%ilivecroot_to_iout_gm)           = ioutn
    
    this%ilivecrootst_to_iout_gm         = 14
    this%matrix_ngmtransfer_doner_patch(this%ilivecrootst_to_iout_gm)            = ilivecroot_st
    this%matrix_ngmtransfer_receiver_patch(this%ilivecrootst_to_iout_gm)         = ioutn
    
    this%ilivecrootxf_to_iout_gm         = 15
    this%matrix_ngmtransfer_doner_patch(this%ilivecrootxf_to_iout_gm)            = ilivecroot_xf
    this%matrix_ngmtransfer_receiver_patch(this%ilivecrootxf_to_iout_gm)         = ioutn
    
    this%ideadcroot_to_iout_gm           = 16
    this%matrix_ngmtransfer_doner_patch(this%ideadcroot_to_iout_gm)              = ideadcroot 
    this%matrix_ngmtransfer_receiver_patch(this%ideadcroot_to_iout_gm)           = ioutn
    
    this%ideadcrootst_to_iout_gm         = 17
    this%matrix_ngmtransfer_doner_patch(this%ideadcrootst_to_iout_gm)            = ideadcroot_st
    this%matrix_ngmtransfer_receiver_patch(this%ideadcrootst_to_iout_gm)         = ioutn
    
    this%ideadcrootxf_to_iout_gm         = 18
    this%matrix_ngmtransfer_doner_patch(this%ideadcrootxf_to_iout_gm)            = ideadcroot_xf
    this%matrix_ngmtransfer_receiver_patch(this%ideadcrootxf_to_iout_gm)         = ioutn
    
    this%iretransn_to_iout_gm            = 19
    this%matrix_ngmtransfer_doner_patch(this%iretransn_to_iout_gm)               = iretransn
    this%matrix_ngmtransfer_receiver_patch(this%iretransn_to_iout_gm)            = ioutn
    
    this%ilivestem_to_ideadstem_fi       = 1
    this%matrix_nfitransfer_doner_patch(this%ilivestem_to_ideadstem_fi)          = ilivestem 
    this%matrix_nfitransfer_receiver_patch(this%ilivestem_to_ideadstem_fi)       = ideadstem
    
    this%ilivecroot_to_ideadcroot_fi     = 2
    this%matrix_nfitransfer_doner_patch(this%ilivecroot_to_ideadcroot_fi)        = ilivecroot 
    this%matrix_nfitransfer_receiver_patch(this%ilivecroot_to_ideadcroot_fi)     = ideadcroot

    this%ileaf_to_iout_fi                = 3
    this%matrix_nfitransfer_doner_patch(this%ileaf_to_iout_fi)                   = ileaf 
    this%matrix_nfitransfer_receiver_patch(this%ileaf_to_iout_fi)                = ioutn
    
    this%ileafst_to_iout_fi              = 4
    this%matrix_nfitransfer_doner_patch(this%ileafst_to_iout_fi)                 = ileaf_st
    this%matrix_nfitransfer_receiver_patch(this%ileafst_to_iout_fi)              = ioutn
    
    this%ileafxf_to_iout_fi              = 5
    this%matrix_nfitransfer_doner_patch(this%ileafxf_to_iout_fi)                 = ileaf_xf
    this%matrix_nfitransfer_receiver_patch(this%ileafxf_to_iout_fi)              = ioutn
    
    this%ifroot_to_iout_fi               = 6
    this%matrix_nfitransfer_doner_patch(this%ifroot_to_iout_fi)                  = ifroot 
    this%matrix_nfitransfer_receiver_patch(this%ifroot_to_iout_fi)               = ioutn
    
    this%ifrootst_to_iout_fi             = 7
    this%matrix_nfitransfer_doner_patch(this%ifrootst_to_iout_fi)                = ifroot_st
    this%matrix_nfitransfer_receiver_patch(this%ifrootst_to_iout_fi)             = ioutn
    
    this%ifrootxf_to_iout_fi             = 8
    this%matrix_nfitransfer_doner_patch(this%ifrootxf_to_iout_fi)                = ifroot_xf
    this%matrix_nfitransfer_receiver_patch(this%ifrootxf_to_iout_fi)             = ioutn
    
    this%ilivestem_to_iout_fi            = 9
    this%matrix_nfitransfer_doner_patch(this%ilivestem_to_iout_fi)               = ilivestem 
    this%matrix_nfitransfer_receiver_patch(this%ilivestem_to_iout_fi)            = ioutn
    
    this%ilivestemst_to_iout_fi          = 10
    this%matrix_nfitransfer_doner_patch(this%ilivestemst_to_iout_fi)             = ilivestem_st
    this%matrix_nfitransfer_receiver_patch(this%ilivestemst_to_iout_fi)          = ioutn
    
    this%ilivestemxf_to_iout_fi          = 11
    this%matrix_nfitransfer_doner_patch(this%ilivestemxf_to_iout_fi)             = ilivestem_xf
    this%matrix_nfitransfer_receiver_patch(this%ilivestemxf_to_iout_fi)          = ioutn
    
    this%ideadstem_to_iout_fi            = 12
    this%matrix_nfitransfer_doner_patch(this%ideadstem_to_iout_fi)               = ideadstem 
    this%matrix_nfitransfer_receiver_patch(this%ideadstem_to_iout_fi)            = ioutn
    
    this%ideadstemst_to_iout_fi          = 13
    this%matrix_nfitransfer_doner_patch(this%ideadstemst_to_iout_fi)             = ideadstem_st
    this%matrix_nfitransfer_receiver_patch(this%ideadstemst_to_iout_fi)          = ioutn
    
    this%ideadstemxf_to_iout_fi          = 14
    this%matrix_nfitransfer_doner_patch(this%ideadstemxf_to_iout_fi)             = ideadstem_xf
    this%matrix_nfitransfer_receiver_patch(this%ideadstemxf_to_iout_fi)          = ioutn
    
    this%ilivecroot_to_iout_fi           = 15
    this%matrix_nfitransfer_doner_patch(this%ilivecroot_to_iout_fi)              = ilivecroot 
    this%matrix_nfitransfer_receiver_patch(this%ilivecroot_to_iout_fi)           = ioutn
    
    this%ilivecrootst_to_iout_fi         = 16
    this%matrix_nfitransfer_doner_patch(this%ilivecrootst_to_iout_fi)            = ilivecroot_st
    this%matrix_nfitransfer_receiver_patch(this%ilivecrootst_to_iout_fi)         = ioutn
    
    this%ilivecrootxf_to_iout_fi         = 17
    this%matrix_nfitransfer_doner_patch(this%ilivecrootxf_to_iout_fi)            = ilivecroot_xf
    this%matrix_nfitransfer_receiver_patch(this%ilivecrootxf_to_iout_fi)         = ioutn
    
    this%ideadcroot_to_iout_fi           = 18
    this%matrix_nfitransfer_doner_patch(this%ideadcroot_to_iout_fi)              = ideadcroot 
    this%matrix_nfitransfer_receiver_patch(this%ideadcroot_to_iout_fi)           = ioutn
    
    this%ideadcrootst_to_iout_fi         = 19
    this%matrix_nfitransfer_doner_patch(this%ideadcrootst_to_iout_fi)            = ideadcroot_st
    this%matrix_nfitransfer_receiver_patch(this%ideadcrootst_to_iout_fi)         = ioutn
    
    this%ideadcrootxf_to_iout_fi         = 20
    this%matrix_nfitransfer_doner_patch(this%ideadcrootxf_to_iout_fi)            = ideadcroot_xf
    this%matrix_nfitransfer_receiver_patch(this%ideadcrootxf_to_iout_fi)         = ioutn
    
    this%iretransn_to_iout_fi            = 21
    this%matrix_nfitransfer_doner_patch(this%iretransn_to_iout_fi)               = iretransn
    this%matrix_nfitransfer_receiver_patch(this%iretransn_to_iout_fi)            = ioutn
    
  end subroutine InitTransfer 

  !------------------------------------------------------------------------
  subroutine InitAllocate(this, bounds)
    !
    ! !DESCRIPTION:
    ! Initialize patch nitrogen flux
    !
    ! !ARGUMENTS:
    class (cnveg_nitrogenflux_type) :: this
    type(bounds_type) , intent(in) :: bounds  
    !
    ! !LOCAL VARIABLES:
    integer           :: begp,endp
    integer           :: begc,endc
    integer           :: begg,endg
    !------------------------------------------------------------------------

    begp = bounds%begp; endp = bounds%endp
    begc = bounds%begc; endc = bounds%endc
    begg = bounds%begg; endg = bounds%endg

    allocate(this%m_leafn_to_litter_patch                   (begp:endp)) ; this%m_leafn_to_litter_patch                   (:) = nan
    allocate(this%m_frootn_to_litter_patch                  (begp:endp)) ; this%m_frootn_to_litter_patch                  (:) = nan
    allocate(this%m_leafn_storage_to_litter_patch           (begp:endp)) ; this%m_leafn_storage_to_litter_patch           (:) = nan
    allocate(this%m_frootn_storage_to_litter_patch          (begp:endp)) ; this%m_frootn_storage_to_litter_patch          (:) = nan
    allocate(this%m_livestemn_storage_to_litter_patch       (begp:endp)) ; this%m_livestemn_storage_to_litter_patch       (:) = nan
    allocate(this%m_deadstemn_storage_to_litter_patch       (begp:endp)) ; this%m_deadstemn_storage_to_litter_patch       (:) = nan
    allocate(this%m_livecrootn_storage_to_litter_patch      (begp:endp)) ; this%m_livecrootn_storage_to_litter_patch      (:) = nan
    allocate(this%m_deadcrootn_storage_to_litter_patch      (begp:endp)) ; this%m_deadcrootn_storage_to_litter_patch      (:) = nan
    allocate(this%m_leafn_xfer_to_litter_patch              (begp:endp)) ; this%m_leafn_xfer_to_litter_patch              (:) = nan
    allocate(this%m_frootn_xfer_to_litter_patch             (begp:endp)) ; this%m_frootn_xfer_to_litter_patch             (:) = nan
    allocate(this%m_livestemn_xfer_to_litter_patch          (begp:endp)) ; this%m_livestemn_xfer_to_litter_patch          (:) = nan
    allocate(this%m_deadstemn_xfer_to_litter_patch          (begp:endp)) ; this%m_deadstemn_xfer_to_litter_patch          (:) = nan
    allocate(this%m_livecrootn_xfer_to_litter_patch         (begp:endp)) ; this%m_livecrootn_xfer_to_litter_patch         (:) = nan
    allocate(this%m_deadcrootn_xfer_to_litter_patch         (begp:endp)) ; this%m_deadcrootn_xfer_to_litter_patch         (:) = nan
    allocate(this%m_livestemn_to_litter_patch               (begp:endp)) ; this%m_livestemn_to_litter_patch               (:) = nan
    allocate(this%m_deadstemn_to_litter_patch               (begp:endp)) ; this%m_deadstemn_to_litter_patch               (:) = nan
    allocate(this%m_livecrootn_to_litter_patch              (begp:endp)) ; this%m_livecrootn_to_litter_patch              (:) = nan
    allocate(this%m_deadcrootn_to_litter_patch              (begp:endp)) ; this%m_deadcrootn_to_litter_patch              (:) = nan
    allocate(this%m_retransn_to_litter_patch                (begp:endp)) ; this%m_retransn_to_litter_patch                (:) = nan
    allocate(this%hrv_leafn_to_litter_patch                 (begp:endp)) ; this%hrv_leafn_to_litter_patch                 (:) = nan
    allocate(this%hrv_frootn_to_litter_patch                (begp:endp)) ; this%hrv_frootn_to_litter_patch                (:) = nan
    allocate(this%hrv_leafn_storage_to_litter_patch         (begp:endp)) ; this%hrv_leafn_storage_to_litter_patch         (:) = nan
    allocate(this%hrv_frootn_storage_to_litter_patch        (begp:endp)) ; this%hrv_frootn_storage_to_litter_patch        (:) = nan
    allocate(this%hrv_livestemn_storage_to_litter_patch     (begp:endp)) ; this%hrv_livestemn_storage_to_litter_patch     (:) = nan
    allocate(this%hrv_deadstemn_storage_to_litter_patch     (begp:endp)) ; this%hrv_deadstemn_storage_to_litter_patch     (:) = nan
    allocate(this%hrv_livecrootn_storage_to_litter_patch    (begp:endp)) ; this%hrv_livecrootn_storage_to_litter_patch    (:) = nan
    allocate(this%hrv_deadcrootn_storage_to_litter_patch    (begp:endp)) ; this%hrv_deadcrootn_storage_to_litter_patch    (:) = nan
    allocate(this%hrv_leafn_xfer_to_litter_patch            (begp:endp)) ; this%hrv_leafn_xfer_to_litter_patch            (:) = nan
    allocate(this%hrv_frootn_xfer_to_litter_patch           (begp:endp)) ; this%hrv_frootn_xfer_to_litter_patch           (:) = nan
    allocate(this%hrv_livestemn_xfer_to_litter_patch        (begp:endp)) ; this%hrv_livestemn_xfer_to_litter_patch        (:) = nan
    allocate(this%hrv_deadstemn_xfer_to_litter_patch        (begp:endp)) ; this%hrv_deadstemn_xfer_to_litter_patch        (:) = nan
    allocate(this%hrv_livecrootn_xfer_to_litter_patch       (begp:endp)) ; this%hrv_livecrootn_xfer_to_litter_patch       (:) = nan
    allocate(this%hrv_deadcrootn_xfer_to_litter_patch       (begp:endp)) ; this%hrv_deadcrootn_xfer_to_litter_patch       (:) = nan
    allocate(this%hrv_livestemn_to_litter_patch             (begp:endp)) ; this%hrv_livestemn_to_litter_patch             (:) = nan
    allocate(this%hrv_livecrootn_to_litter_patch            (begp:endp)) ; this%hrv_livecrootn_to_litter_patch            (:) = nan
    allocate(this%hrv_deadcrootn_to_litter_patch            (begp:endp)) ; this%hrv_deadcrootn_to_litter_patch            (:) = nan
    allocate(this%hrv_retransn_to_litter_patch              (begp:endp)) ; this%hrv_retransn_to_litter_patch              (:) = nan

    allocate(this%m_leafn_to_fire_patch                     (begp:endp)) ; this%m_leafn_to_fire_patch                     (:) = nan
    allocate(this%m_leafn_storage_to_fire_patch             (begp:endp)) ; this%m_leafn_storage_to_fire_patch             (:) = nan
    allocate(this%m_leafn_xfer_to_fire_patch                (begp:endp)) ; this%m_leafn_xfer_to_fire_patch                (:) = nan
    allocate(this%m_livestemn_to_fire_patch                 (begp:endp)) ; this%m_livestemn_to_fire_patch                 (:) = nan
    allocate(this%m_livestemn_storage_to_fire_patch         (begp:endp)) ; this%m_livestemn_storage_to_fire_patch         (:) = nan
    allocate(this%m_livestemn_xfer_to_fire_patch            (begp:endp)) ; this%m_livestemn_xfer_to_fire_patch            (:) = nan
    allocate(this%m_deadstemn_to_fire_patch                 (begp:endp)) ; this%m_deadstemn_to_fire_patch                 (:) = nan
    allocate(this%m_deadstemn_storage_to_fire_patch         (begp:endp)) ; this%m_deadstemn_storage_to_fire_patch         (:) = nan
    allocate(this%m_deadstemn_xfer_to_fire_patch            (begp:endp)) ; this%m_deadstemn_xfer_to_fire_patch            (:) = nan
    allocate(this%m_frootn_to_fire_patch                    (begp:endp)) ; this%m_frootn_to_fire_patch                    (:) = nan
    allocate(this%m_frootn_storage_to_fire_patch            (begp:endp)) ; this%m_frootn_storage_to_fire_patch            (:) = nan
    allocate(this%m_frootn_xfer_to_fire_patch               (begp:endp)) ; this%m_frootn_xfer_to_fire_patch               (:) = nan
    allocate(this%m_livecrootn_to_fire_patch                (begp:endp)) ;     
    allocate(this%m_livecrootn_storage_to_fire_patch        (begp:endp)) ; this%m_livecrootn_storage_to_fire_patch        (:) = nan
    allocate(this%m_livecrootn_xfer_to_fire_patch           (begp:endp)) ; this%m_livecrootn_xfer_to_fire_patch           (:) = nan
    allocate(this%m_deadcrootn_to_fire_patch                (begp:endp)) ; this%m_deadcrootn_to_fire_patch                (:) = nan
    allocate(this%m_deadcrootn_storage_to_fire_patch        (begp:endp)) ; this%m_deadcrootn_storage_to_fire_patch        (:) = nan
    allocate(this%m_deadcrootn_xfer_to_fire_patch           (begp:endp)) ; this%m_deadcrootn_xfer_to_fire_patch           (:) = nan
    allocate(this%m_retransn_to_fire_patch                  (begp:endp)) ; this%m_retransn_to_fire_patch                  (:) = nan

    allocate(this%m_leafn_to_litter_fire_patch              (begp:endp)) ; this%m_leafn_to_litter_fire_patch              (:) = nan
    allocate(this%m_leafn_storage_to_litter_fire_patch      (begp:endp)) ; this%m_leafn_storage_to_litter_fire_patch      (:) = nan
    allocate(this%m_leafn_xfer_to_litter_fire_patch         (begp:endp)) ; this%m_leafn_xfer_to_litter_fire_patch         (:) = nan
    allocate(this%m_livestemn_to_litter_fire_patch          (begp:endp)) ; this%m_livestemn_to_litter_fire_patch          (:) = nan
    allocate(this%m_livestemn_storage_to_litter_fire_patch  (begp:endp)) ; this%m_livestemn_storage_to_litter_fire_patch  (:) = nan
    allocate(this%m_livestemn_xfer_to_litter_fire_patch     (begp:endp)) ; this%m_livestemn_xfer_to_litter_fire_patch     (:) = nan
    allocate(this%m_livestemn_to_deadstemn_fire_patch       (begp:endp)) ; this%m_livestemn_to_deadstemn_fire_patch       (:) = nan
    allocate(this%m_deadstemn_to_litter_fire_patch          (begp:endp)) ; this%m_deadstemn_to_litter_fire_patch          (:) = nan
    allocate(this%m_deadstemn_storage_to_litter_fire_patch  (begp:endp)) ; this%m_deadstemn_storage_to_litter_fire_patch  (:) = nan
    allocate(this%m_deadstemn_xfer_to_litter_fire_patch     (begp:endp)) ; this%m_deadstemn_xfer_to_litter_fire_patch     (:) = nan
    allocate(this%m_frootn_to_litter_fire_patch             (begp:endp)) ; this%m_frootn_to_litter_fire_patch             (:) = nan
    allocate(this%m_frootn_storage_to_litter_fire_patch     (begp:endp)) ; this%m_frootn_storage_to_litter_fire_patch     (:) = nan
    allocate(this%m_frootn_xfer_to_litter_fire_patch        (begp:endp)) ; this%m_frootn_xfer_to_litter_fire_patch        (:) = nan
    allocate(this%m_livecrootn_to_litter_fire_patch         (begp:endp)) ; this%m_livecrootn_to_litter_fire_patch         (:) = nan
    allocate(this%m_livecrootn_storage_to_litter_fire_patch (begp:endp)) ; this%m_livecrootn_storage_to_litter_fire_patch (:) = nan
    allocate(this%m_livecrootn_xfer_to_litter_fire_patch    (begp:endp)) ; this%m_livecrootn_xfer_to_litter_fire_patch    (:) = nan
    allocate(this%m_livecrootn_to_deadcrootn_fire_patch     (begp:endp)) ; this%m_livecrootn_to_deadcrootn_fire_patch     (:) = nan
    allocate(this%m_deadcrootn_to_litter_fire_patch         (begp:endp)) ; this%m_deadcrootn_to_litter_fire_patch         (:) = nan
    allocate(this%m_deadcrootn_storage_to_litter_fire_patch (begp:endp)) ; this%m_deadcrootn_storage_to_litter_fire_patch (:) = nan
    allocate(this%m_deadcrootn_xfer_to_litter_fire_patch    (begp:endp)) ; this%m_deadcrootn_xfer_to_litter_fire_patch    (:) = nan
    allocate(this%m_retransn_to_litter_fire_patch           (begp:endp)) ; this%m_retransn_to_litter_fire_patch           (:) = nan

    allocate(this%leafn_xfer_to_leafn_patch                 (begp:endp)) ; this%leafn_xfer_to_leafn_patch                 (:) = nan
    allocate(this%frootn_xfer_to_frootn_patch               (begp:endp)) ; this%frootn_xfer_to_frootn_patch               (:) = nan
    allocate(this%livestemn_xfer_to_livestemn_patch         (begp:endp)) ; this%livestemn_xfer_to_livestemn_patch         (:) = nan
    allocate(this%deadstemn_xfer_to_deadstemn_patch         (begp:endp)) ; this%deadstemn_xfer_to_deadstemn_patch         (:) = nan
    allocate(this%livecrootn_xfer_to_livecrootn_patch       (begp:endp)) ; this%livecrootn_xfer_to_livecrootn_patch       (:) = nan
    allocate(this%deadcrootn_xfer_to_deadcrootn_patch       (begp:endp)) ; this%deadcrootn_xfer_to_deadcrootn_patch       (:) = nan
    allocate(this%leafn_to_litter_patch                     (begp:endp)) ; this%leafn_to_litter_patch                     (:) = nan
    allocate(this%leafn_to_retransn_patch                   (begp:endp)) ; this%leafn_to_retransn_patch                   (:) = nan
    allocate(this%frootn_to_retransn_patch                  (begp:endp)) ; this%frootn_to_retransn_patch                  (:) = nan
    allocate(this%frootn_to_litter_patch                    (begp:endp)) ; this%frootn_to_litter_patch                    (:) = nan
    allocate(this%retransn_to_npool_patch                   (begp:endp)) ; this%retransn_to_npool_patch                   (:) = nan
    allocate(this%free_retransn_to_npool_patch              (begp:endp)) ; this%free_retransn_to_npool_patch              (:) = nan
    allocate(this%sminn_to_npool_patch                      (begp:endp)) ; this%sminn_to_npool_patch                      (:) = nan

    allocate(this%npool_to_leafn_patch                      (begp:endp)) ; this%npool_to_leafn_patch                      (:) = nan
    allocate(this%npool_to_leafn_storage_patch              (begp:endp)) ; this%npool_to_leafn_storage_patch              (:) = nan
    allocate(this%npool_to_frootn_patch                     (begp:endp)) ; this%npool_to_frootn_patch                     (:) = nan
    allocate(this%npool_to_frootn_storage_patch             (begp:endp)) ; this%npool_to_frootn_storage_patch             (:) = nan
    allocate(this%npool_to_livestemn_patch                  (begp:endp)) ; this%npool_to_livestemn_patch                  (:) = nan
    allocate(this%npool_to_livestemn_storage_patch          (begp:endp)) ; this%npool_to_livestemn_storage_patch          (:) = nan
    allocate(this%npool_to_deadstemn_patch                  (begp:endp)) ; this%npool_to_deadstemn_patch                  (:) = nan
    allocate(this%npool_to_deadstemn_storage_patch          (begp:endp)) ; this%npool_to_deadstemn_storage_patch          (:) = nan
    allocate(this%npool_to_livecrootn_patch                 (begp:endp)) ; this%npool_to_livecrootn_patch                 (:) = nan
    allocate(this%npool_to_livecrootn_storage_patch         (begp:endp)) ; this%npool_to_livecrootn_storage_patch         (:) = nan
    allocate(this%npool_to_deadcrootn_patch                 (begp:endp)) ; this%npool_to_deadcrootn_patch                 (:) = nan
    allocate(this%npool_to_deadcrootn_storage_patch         (begp:endp)) ; this%npool_to_deadcrootn_storage_patch         (:) = nan
    allocate(this%leafn_storage_to_xfer_patch               (begp:endp)) ; this%leafn_storage_to_xfer_patch               (:) = nan
    allocate(this%frootn_storage_to_xfer_patch              (begp:endp)) ; this%frootn_storage_to_xfer_patch              (:) = nan
    allocate(this%livestemn_storage_to_xfer_patch           (begp:endp)) ; this%livestemn_storage_to_xfer_patch           (:) = nan
    allocate(this%deadstemn_storage_to_xfer_patch           (begp:endp)) ; this%deadstemn_storage_to_xfer_patch           (:) = nan
    allocate(this%livecrootn_storage_to_xfer_patch          (begp:endp)) ; this%livecrootn_storage_to_xfer_patch          (:) = nan
    allocate(this%deadcrootn_storage_to_xfer_patch          (begp:endp)) ; this%deadcrootn_storage_to_xfer_patch          (:) = nan
    allocate(this%livestemn_to_deadstemn_patch              (begp:endp)) ; this%livestemn_to_deadstemn_patch              (:) = nan
    allocate(this%livestemn_to_retransn_patch               (begp:endp)) ; this%livestemn_to_retransn_patch               (:) = nan
    allocate(this%livecrootn_to_deadcrootn_patch            (begp:endp)) ; this%livecrootn_to_deadcrootn_patch            (:) = nan
    allocate(this%livecrootn_to_retransn_patch              (begp:endp)) ; this%livecrootn_to_retransn_patch              (:) = nan
    allocate(this%ndeploy_patch                             (begp:endp)) ; this%ndeploy_patch                             (:) = nan
    allocate(this%wood_harvestn_patch                       (begp:endp)) ; this%wood_harvestn_patch                       (:) = nan
    allocate(this%fire_nloss_patch                          (begp:endp)) ; this%fire_nloss_patch                          (:) = nan
    allocate(this%npool_to_grainn_patch                     (begp:endp)) ; this%npool_to_grainn_patch                     (:) = nan
    allocate(this%npool_to_grainn_storage_patch             (begp:endp)) ; this%npool_to_grainn_storage_patch             (:) = nan
    allocate(this%livestemn_to_litter_patch                 (begp:endp)) ; this%livestemn_to_litter_patch                 (:) = nan
    allocate(this%grainn_to_food_patch                      (begp:endp)) ; this%grainn_to_food_patch                      (:) = nan
    allocate(this%grainn_to_seed_patch                      (begp:endp)) ; this%grainn_to_seed_patch                      (:) = nan
    allocate(this%grainn_xfer_to_grainn_patch               (begp:endp)) ; this%grainn_xfer_to_grainn_patch               (:) = nan
    allocate(this%grainn_storage_to_xfer_patch              (begp:endp)) ; this%grainn_storage_to_xfer_patch              (:) = nan
    allocate(this%fert_patch                                (begp:endp)) ; this%fert_patch                                (:) = nan
    allocate(this%fert_counter_patch                        (begp:endp)) ; this%fert_counter_patch                        (:) = nan
    allocate(this%soyfixn_patch                             (begp:endp)) ; this%soyfixn_patch                             (:) = nan

    allocate(this%grainn_to_cropprodn_patch                 (begp:endp)) ; this%grainn_to_cropprodn_patch                 (:) = nan
    allocate(this%grainn_to_cropprodn_col                   (begc:endc)) ; this%grainn_to_cropprodn_col                   (:) = nan

    allocate(this%fire_nloss_col                            (begc:endc)) ; this%fire_nloss_col                            (:) = nan
    allocate(this%fire_nloss_p2c_col                        (begc:endc)) ; this%fire_nloss_p2c_col                        (:) = nan

    allocate(this%m_n_to_litr_met_fire_col     (begc:endc,1:nlevdecomp_full)) ; this%m_n_to_litr_met_fire_col     (:,:) = nan
    allocate(this%m_n_to_litr_cel_fire_col     (begc:endc,1:nlevdecomp_full)) ; this%m_n_to_litr_cel_fire_col     (:,:) = nan
    allocate(this%m_n_to_litr_lig_fire_col     (begc:endc,1:nlevdecomp_full)) ; this%m_n_to_litr_lig_fire_col     (:,:) = nan

    allocate(this%dwt_seedn_to_leaf_patch      (begp:endp))                   ; this%dwt_seedn_to_leaf_patch      (:)   = nan
    allocate(this%dwt_seedn_to_leaf_grc        (begg:endg))                   ; this%dwt_seedn_to_leaf_grc        (:)   = nan
    allocate(this%dwt_seedn_to_deadstem_patch  (begp:endp))                   ; this%dwt_seedn_to_deadstem_patch  (:)   = nan
    allocate(this%dwt_seedn_to_deadstem_grc    (begg:endg))                   ; this%dwt_seedn_to_deadstem_grc    (:)   = nan
    allocate(this%dwt_conv_nflux_patch         (begp:endp))                   ; this%dwt_conv_nflux_patch         (:)   = nan
    allocate(this%dwt_conv_nflux_grc           (begg:endg))                   ; this%dwt_conv_nflux_grc           (:)   = nan
    allocate(this%dwt_wood_productn_gain_patch (begp:endp))                   ; this%dwt_wood_productn_gain_patch (:)   = nan
    allocate(this%dwt_crop_productn_gain_patch (begp:endp))                   ; this%dwt_crop_productn_gain_patch (:)   = nan
    allocate(this%wood_harvestn_col            (begc:endc))                   ; this%wood_harvestn_col            (:)   = nan

    allocate(this%dwt_frootn_to_litr_met_n_col (begc:endc,1:nlevdecomp_full)) ; this%dwt_frootn_to_litr_met_n_col (:,:) = nan
    allocate(this%dwt_frootn_to_litr_cel_n_col (begc:endc,1:nlevdecomp_full)) ; this%dwt_frootn_to_litr_cel_n_col (:,:) = nan
    allocate(this%dwt_frootn_to_litr_lig_n_col (begc:endc,1:nlevdecomp_full)) ; this%dwt_frootn_to_litr_lig_n_col (:,:) = nan
    allocate(this%dwt_livecrootn_to_cwdn_col   (begc:endc,1:nlevdecomp_full)) ; this%dwt_livecrootn_to_cwdn_col   (:,:) = nan
    allocate(this%dwt_deadcrootn_to_cwdn_col   (begc:endc,1:nlevdecomp_full)) ; this%dwt_deadcrootn_to_cwdn_col   (:,:) = nan

    allocate(this%crop_seedn_to_leaf_patch     (begp:endp))                   ; this%crop_seedn_to_leaf_patch     (:)   = nan

    allocate(this%m_decomp_npools_to_fire_vr_col    (begc:endc,1:nlevdecomp_full,1:ndecomp_pools))
    allocate(this%m_decomp_npools_to_fire_col       (begc:endc,1:ndecomp_pools                  ))

    this%m_decomp_npools_to_fire_vr_col   (:,:,:) = nan
    this%m_decomp_npools_to_fire_col      (:,:)   = nan

    allocate(this%phenology_n_to_litr_met_n_col     (begc:endc, 1:nlevdecomp_full))
    allocate(this%phenology_n_to_litr_cel_n_col     (begc:endc, 1:nlevdecomp_full))
    allocate(this%phenology_n_to_litr_lig_n_col     (begc:endc, 1:nlevdecomp_full))
    allocate(this%gap_mortality_n_to_litr_met_n_col (begc:endc, 1:nlevdecomp_full))
    allocate(this%gap_mortality_n_to_litr_cel_n_col (begc:endc, 1:nlevdecomp_full))
    allocate(this%gap_mortality_n_to_litr_lig_n_col (begc:endc, 1:nlevdecomp_full))
    allocate(this%gap_mortality_n_to_cwdn_col       (begc:endc, 1:nlevdecomp_full))
    allocate(this%fire_mortality_n_to_cwdn_col      (begc:endc, 1:nlevdecomp_full))
    allocate(this%harvest_n_to_litr_met_n_col       (begc:endc, 1:nlevdecomp_full))
    allocate(this%harvest_n_to_litr_cel_n_col       (begc:endc, 1:nlevdecomp_full))
    allocate(this%harvest_n_to_litr_lig_n_col       (begc:endc, 1:nlevdecomp_full))
    allocate(this%harvest_n_to_cwdn_col             (begc:endc, 1:nlevdecomp_full))

    this%phenology_n_to_litr_met_n_col     (:,:) = nan
    this%phenology_n_to_litr_cel_n_col     (:,:) = nan
    this%phenology_n_to_litr_lig_n_col     (:,:) = nan
    this%gap_mortality_n_to_litr_met_n_col (:,:) = nan
    this%gap_mortality_n_to_litr_cel_n_col (:,:) = nan
    this%gap_mortality_n_to_litr_lig_n_col (:,:) = nan
    this%gap_mortality_n_to_cwdn_col       (:,:) = nan
    this%fire_mortality_n_to_cwdn_col      (:,:) = nan
    this%harvest_n_to_litr_met_n_col       (:,:) = nan
    this%harvest_n_to_litr_cel_n_col       (:,:) = nan
    this%harvest_n_to_litr_lig_n_col       (:,:) = nan
    this%harvest_n_to_cwdn_col             (:,:) = nan

    allocate(this%plant_ndemand_patch         (begp:endp)) ;    this%plant_ndemand_patch         (:) = nan
    allocate(this%avail_retransn_patch        (begp:endp)) ;    this%avail_retransn_patch        (:) = nan
    allocate(this%plant_nalloc_patch          (begp:endp)) ;    this%plant_nalloc_patch          (:) = nan

    allocate(this%plant_ndemand_retrans_patch (begp:endp)) ;    this%plant_ndemand_retrans_patch (:) = nan
    allocate(this%plant_ndemand_season_patch  (begp:endp)) ;    this%plant_ndemand_season_patch  (:) = nan
    allocate(this%plant_ndemand_stress_patch  (begp:endp)) ;    this%plant_ndemand_stress_patch  (:) = nan
    allocate(this%Nactive_patch               (begp:endp)) ;    this%Nactive_patch               (:) = nan 
    allocate(this%Nnonmyc_patch               (begp:endp)) ;    this%Nnonmyc_patch               (:) = nan
    allocate(this%Nam_patch                   (begp:endp)) ;    this%Nam_patch                   (:) = nan
    allocate(this%Necm_patch                  (begp:endp)) ;    this%Necm_patch                  (:) = nan
    allocate(this%Nactive_no3_patch           (begp:endp)) ;    this%Nactive_no3_patch           (:) = nan
    allocate(this%Nactive_nh4_patch           (begp:endp)) ;    this%Nactive_nh4_patch           (:) = nan
    allocate(this%Nnonmyc_no3_patch           (begp:endp)) ;    this%Nnonmyc_no3_patch           (:) = nan
    allocate(this%Nnonmyc_nh4_patch           (begp:endp)) ;    this%Nnonmyc_nh4_patch           (:) = nan
    allocate(this%Nam_no3_patch               (begp:endp)) ;    this%Nam_no3_patch               (:) = nan
    allocate(this%Nam_nh4_patch               (begp:endp)) ;    this%Nam_nh4_patch               (:) = nan
    allocate(this%Necm_no3_patch              (begp:endp)) ;    this%Necm_no3_patch              (:) = nan
    allocate(this%Necm_nh4_patch              (begp:endp)) ;    this%Necm_nh4_patch              (:) = nan
    allocate(this%Npassive_patch              (begp:endp)) ;    this%Npassive_patch              (:) = nan
    allocate(this%Nfix_patch                  (begp:endp)) ;    this%Nfix_patch                  (:) = nan
    allocate(this%Nretrans_patch              (begp:endp)) ;    this%Nretrans_patch              (:) = nan
    allocate(this%Nretrans_org_patch          (begp:endp)) ;    this%Nretrans_org_patch          (:) = nan
    allocate(this%Nretrans_season_patch       (begp:endp)) ;    this%Nretrans_season_patch       (:) = nan
    allocate(this%Nretrans_stress_patch       (begp:endp)) ;    this%Nretrans_stress_patch       (:) = nan 
    allocate(this%Nuptake_patch               (begp:endp)) ;    this%Nuptake_patch               (:) = nan
    allocate(this%sminn_to_plant_fun_patch    (begp:endp)) ;    this%sminn_to_plant_fun_patch    (:) = nan
    allocate(this%sminn_to_plant_fun_vr_patch (begp:endp,1:nlevdecomp_full)) 
    this%sminn_to_plant_fun_vr_patch          (:,:) = nan
    allocate(this%sminn_to_plant_fun_no3_vr_patch (begp:endp,1:nlevdecomp_full))  
    this%sminn_to_plant_fun_no3_vr_patch      (:,:) = nan
    allocate(this%sminn_to_plant_fun_nh4_vr_patch (begp:endp,1:nlevdecomp_full))  
    this%sminn_to_plant_fun_nh4_vr_patch      (:,:) = nan
    allocate(this%cost_nfix_patch              (begp:endp)) ;    this%cost_nfix_patch            (:) = nan
    allocate(this%cost_nactive_patch           (begp:endp)) ;    this%cost_nactive_patch         (:) = nan
    allocate(this%cost_nretrans_patch          (begp:endp)) ;    this%cost_nretrans_patch        (:) = nan
    allocate(this%nuptake_npp_fraction_patch   (begp:endp)) ;    this%nuptake_npp_fraction_patch            (:) = nan
	! Matrix
    if(use_matrixcn)then
       allocate(this%matrix_Ninput_patch               (begp:endp))               ; this%matrix_Ninput_patch              (:)   =  nan
       allocate(this%matrix_nalloc_patch               (begp:endp,1:nvegnpool))   ; this%matrix_nalloc_patch              (:,:) =  nan

       allocate(this%matrix_nphtransfer_patch          (begp:endp,1:nnphtrans))   ; this%matrix_nphtransfer_patch         (:,:) =  nan
       allocate(this%matrix_nphturnover_patch          (begp:endp,1:nvegnpool))   ; this%matrix_nphturnover_patch         (:,:) =  nan
       allocate(this%matrix_nphtransfer_doner_patch    (1:nnphtrans))             ; this%matrix_nphtransfer_doner_patch   (:)   = -9999
       allocate(this%matrix_nphtransfer_receiver_patch (1:nnphtrans))             ; this%matrix_nphtransfer_receiver_patch(:)   = -9999

       allocate(this%matrix_ngmtransfer_patch          (begp:endp,1:nngmtrans))   ; this%matrix_ngmtransfer_patch         (:,:) =  nan
       allocate(this%matrix_ngmturnover_patch          (begp:endp,1:nvegnpool))   ; this%matrix_ngmturnover_patch         (:,:) =  nan
       allocate(this%matrix_ngmtransfer_doner_patch    (1:nngmtrans))             ; this%matrix_ngmtransfer_doner_patch   (:)   = -9999
       allocate(this%matrix_ngmtransfer_receiver_patch (1:nngmtrans))             ; this%matrix_ngmtransfer_receiver_patch(:)   = -9999

       allocate(this%matrix_nfitransfer_patch          (begp:endp,1:nnfitrans))   ; this%matrix_nfitransfer_patch         (:,:) =  nan
       allocate(this%matrix_nfiturnover_patch          (begp:endp,1:nvegnpool))   ; this%matrix_nfiturnover_patch         (:,:) =  nan
       allocate(this%matrix_nfitransfer_doner_patch    (1:nnfitrans))             ; this%matrix_nfitransfer_doner_patch   (:)   = -9999
       allocate(this%matrix_nfitransfer_receiver_patch (1:nnfitrans))             ; this%matrix_nfitransfer_receiver_patch(:)   = -9999

       allocate(this%list_phn_phgmn                    (1:nnphtrans+nvegnpool))   ; this%list_phn_phgmn   = -9999
       allocate(this%list_gmn_phgmn                    (1:nvegnpool))             ; this%list_gmn_phgmn   = -9999
       allocate(this%list_phn_phgmfin                  (1:nnphtrans+nvegnpool))   ; this%list_phn_phgmfin = -9999
       allocate(this%list_gmn_phgmfin                  (1:nvegnpool))             ; this%list_gmn_phgmfin = -9999
       allocate(this%list_fin_phgmfin                  (1:nnfitrans+nvegnpool))   ; this%list_fin_phgmfin = -9999

       allocate(this%list_aphn                         (1:nnphtrans-nnphouttrans)); this%list_aphn        = -9999
       allocate(this%list_agmn                         (1:nngmtrans-nngmouttrans)); this%list_agmn        = -9999
       allocate(this%list_afin                         (1:nnfitrans-nnfiouttrans)); this%list_afin        = -9999

       call this%AKphvegn%InitSM  (nvegnpool,begp,endp,nnphtrans-nnphouttrans+nvegnpool)
       call this%AKgmvegn%InitSM  (nvegnpool,begp,endp,nngmtrans-nngmouttrans+nvegnpool)
       call this%AKfivegn%InitSM  (nvegnpool,begp,endp,nnfitrans-nnfiouttrans+nvegnpool)
       call this%AKallvegn%InitSM (nvegnpool,begp,endp,nnphtrans-nnphouttrans+nnfitrans-nnfiouttrans+nvegnpool)

       this%NE_AKallvegn = nnphtrans-nnphouttrans+nnfitrans-nnfiouttrans+nvegnpool

       allocate(this%RI_AKallvegn                      (1:this%NE_AKallvegn))     ; this%RI_AKallvegn(:) = -9999
       allocate(this%CI_AKallvegn                      (1:this%NE_AKallvegn))     ; this%CI_AKallvegn(:) = -9999
       allocate(this%RI_phn             (1:nnphtrans-nnphouttrans+nvegnpool))     ; this%RI_phn(:)       = -9999
       allocate(this%CI_phn             (1:nnphtrans-nnphouttrans+nvegnpool))     ; this%CI_phn(:)       = -9999
       allocate(this%RI_gmn             (1:nngmtrans-nngmouttrans+nvegnpool))     ; this%RI_gmn(:)       = -9999
       allocate(this%CI_gmn             (1:nngmtrans-nngmouttrans+nvegnpool))     ; this%CI_gmn(:)       = -9999
       allocate(this%RI_fin             (1:nnfitrans-nnfiouttrans+nvegnpool))     ; this%RI_fin(:)       = -9999
       allocate(this%CI_fin             (1:nnfitrans-nnfiouttrans+nvegnpool))     ; this%CI_fin(:)       = -9999

       call this%Kvegn%InitDM (nvegnpool,begp,endp)
       call this%Xvegn%InitV  (nvegnpool,begp,endp)
     end if

  end subroutine InitAllocate

  !------------------------------------------------------------------------
  subroutine InitHistory(this, bounds)
    !
    ! !DESCRIPTION:
    ! Initialize module data structure
    !
    ! !USES:
    use shr_infnan_mod , only : nan => shr_infnan_nan, assignment(=)
    use clm_varpar     , only : nlevsno, nlevgrnd
    use histFileMod    , only : hist_addfld1d, hist_addfld2d, hist_addfld_decomp
    !
    ! !ARGUMENTS:
    class(cnveg_nitrogenflux_type) :: this
    type(bounds_type), intent(in) :: bounds  
    !
    ! !LOCAL VARIABLES:
    integer        :: k,l
    integer        :: begp, endp
    integer        :: begc, endc
    integer        :: begg, endg
    character(10)  :: active
    character(24)  :: fieldname
    character(100) :: longname
    character(8)   :: vr_suffix
    real(r8), pointer :: data2dptr(:,:), data1dptr(:) ! temp. pointers for slicing larger arrays
    !------------------------------------------------------------------------

    begp = bounds%begp; endp= bounds%endp
    begc = bounds%begc; endc= bounds%endc
    begg = bounds%begg; endg= bounds%endg

    ! add suffix if number of soil decomposition depths is greater than 1
    if (nlevdecomp > 1) then
       vr_suffix = "_vr"
    else 
       vr_suffix = ""
    endif

    this%m_leafn_to_litter_patch(begp:endp) = spval
    call hist_addfld1d (fname='M_LEAFN_TO_LITTER', units='gN/m^2/s', &
         avgflag='A', long_name='leaf N mortality', &
         ptr_patch=this%m_leafn_to_litter_patch, default='inactive')

    this%m_frootn_to_litter_patch(begp:endp) = spval
    call hist_addfld1d (fname='M_FROOTN_TO_LITTER', units='gN/m^2/s', &
         avgflag='A', long_name='fine root N mortality', &
         ptr_patch=this%m_frootn_to_litter_patch, default='inactive')

    this%m_leafn_storage_to_litter_patch(begp:endp) = spval
    call hist_addfld1d (fname='M_LEAFN_STORAGE_TO_LITTER', units='gN/m^2/s', &
         avgflag='A', long_name='leaf N storage mortality', &
         ptr_patch=this%m_leafn_storage_to_litter_patch, default='inactive')

    this%m_frootn_storage_to_litter_patch(begp:endp) = spval
    call hist_addfld1d (fname='M_FROOTN_STORAGE_TO_LITTER', units='gN/m^2/s', &
         avgflag='A', long_name='fine root N storage mortality', &
         ptr_patch=this%m_frootn_storage_to_litter_patch, default='inactive')

    this%m_livestemn_storage_to_litter_patch(begp:endp) = spval
    call hist_addfld1d (fname='M_LIVESTEMN_STORAGE_TO_LITTER', units='gN/m^2/s', &
         avgflag='A', long_name='live stem N storage mortality', &
         ptr_patch=this%m_livestemn_storage_to_litter_patch, default='inactive')

    this%m_deadstemn_storage_to_litter_patch(begp:endp) = spval
    call hist_addfld1d (fname='M_DEADSTEMN_STORAGE_TO_LITTER', units='gN/m^2/s', &
         avgflag='A', long_name='dead stem N storage mortality', &
         ptr_patch=this%m_deadstemn_storage_to_litter_patch, default='inactive')

    this%m_livecrootn_storage_to_litter_patch(begp:endp) = spval
    call hist_addfld1d (fname='M_LIVECROOTN_STORAGE_TO_LITTER', units='gN/m^2/s', &
         avgflag='A', long_name='live coarse root N storage mortality', &
         ptr_patch=this%m_livecrootn_storage_to_litter_patch, default='inactive')

    this%m_deadcrootn_storage_to_litter_patch(begp:endp) = spval
    call hist_addfld1d (fname='M_DEADCROOTN_STORAGE_TO_LITTER', units='gN/m^2/s', &
         avgflag='A', long_name='dead coarse root N storage mortality', &
         ptr_patch=this%m_deadcrootn_storage_to_litter_patch, default='inactive')

    this%m_leafn_xfer_to_litter_patch(begp:endp) = spval
    call hist_addfld1d (fname='M_LEAFN_XFER_TO_LITTER', units='gN/m^2/s', &
         avgflag='A', long_name='leaf N transfer mortality', &
         ptr_patch=this%m_leafn_xfer_to_litter_patch, default='inactive')

    this%m_frootn_xfer_to_litter_patch(begp:endp) = spval
    call hist_addfld1d (fname='M_FROOTN_XFER_TO_LITTER', units='gN/m^2/s', &
         avgflag='A', long_name='fine root N transfer mortality', &
         ptr_patch=this%m_frootn_xfer_to_litter_patch, default='inactive')

    this%m_livestemn_xfer_to_litter_patch(begp:endp) = spval
    call hist_addfld1d (fname='M_LIVESTEMN_XFER_TO_LITTER', units='gN/m^2/s', &
         avgflag='A', long_name='live stem N transfer mortality', &
         ptr_patch=this%m_livestemn_xfer_to_litter_patch, default='inactive')

    this%m_deadstemn_xfer_to_litter_patch(begp:endp) = spval
    call hist_addfld1d (fname='M_DEADSTEMN_XFER_TO_LITTER', units='gN/m^2/s', &
         avgflag='A', long_name='dead stem N transfer mortality', &
         ptr_patch=this%m_deadstemn_xfer_to_litter_patch, default='inactive')

    this%m_livecrootn_xfer_to_litter_patch(begp:endp) = spval
    call hist_addfld1d (fname='M_LIVECROOTN_XFER_TO_LITTER', units='gN/m^2/s', &
         avgflag='A', long_name='live coarse root N transfer mortality', &
         ptr_patch=this%m_livecrootn_xfer_to_litter_patch, default='inactive')

    this%m_deadcrootn_xfer_to_litter_patch(begp:endp) = spval
    call hist_addfld1d (fname='M_DEADCROOTN_XFER_TO_LITTER', units='gN/m^2/s', &
         avgflag='A', long_name='dead coarse root N transfer mortality', &
         ptr_patch=this%m_deadcrootn_xfer_to_litter_patch, default='inactive')

    this%m_livestemn_to_litter_patch(begp:endp) = spval
    call hist_addfld1d (fname='M_LIVESTEMN_TO_LITTER', units='gN/m^2/s', &
         avgflag='A', long_name='live stem N mortality', &
         ptr_patch=this%m_livestemn_to_litter_patch, default='inactive')

    this%m_deadstemn_to_litter_patch(begp:endp) = spval
    call hist_addfld1d (fname='M_DEADSTEMN_TO_LITTER', units='gN/m^2/s', &
         avgflag='A', long_name='dead stem N mortality', &
         ptr_patch=this%m_deadstemn_to_litter_patch, default='inactive')

    this%m_livecrootn_to_litter_patch(begp:endp) = spval
    call hist_addfld1d (fname='M_LIVECROOTN_TO_LITTER', units='gN/m^2/s', &
         avgflag='A', long_name='live coarse root N mortality', &
         ptr_patch=this%m_livecrootn_to_litter_patch, default='inactive')

    this%m_deadcrootn_to_litter_patch(begp:endp) = spval
    call hist_addfld1d (fname='M_DEADCROOTN_TO_LITTER', units='gN/m^2/s', &
         avgflag='A', long_name='dead coarse root N mortality', &
         ptr_patch=this%m_deadcrootn_to_litter_patch, default='inactive')

    this%m_retransn_to_litter_patch(begp:endp) = spval
    call hist_addfld1d (fname='M_RETRANSN_TO_LITTER', units='gN/m^2/s', &
         avgflag='A', long_name='retranslocated N pool mortality', &
         ptr_patch=this%m_retransn_to_litter_patch)!, default='inactive')

    this%m_leafn_to_fire_patch(begp:endp) = spval
    call hist_addfld1d (fname='M_LEAFN_TO_FIRE', units='gN/m^2/s', &
         avgflag='A', long_name='leaf N fire loss', &
         ptr_patch=this%m_leafn_to_fire_patch, default='inactive')

    this%m_frootn_to_fire_patch(begp:endp) = spval
    call hist_addfld1d (fname='M_FROOTN_TO_FIRE', units='gN/m^2/s', &
         avgflag='A', long_name='fine root N fire loss ', &
         ptr_patch=this%m_frootn_to_fire_patch, default='inactive')

    this%m_leafn_storage_to_fire_patch(begp:endp) = spval
    call hist_addfld1d (fname='M_LEAFN_STORAGE_TO_FIRE', units='gN/m^2/s', &
         avgflag='A', long_name='leaf N storage fire loss', &
         ptr_patch=this%m_leafn_storage_to_fire_patch, default='inactive')

    this%m_frootn_storage_to_fire_patch(begp:endp) = spval
    call hist_addfld1d (fname='M_FROOTN_STORAGE_TO_FIRE', units='gN/m^2/s', &
         avgflag='A', long_name='fine root N storage fire loss', &
         ptr_patch=this%m_frootn_storage_to_fire_patch, default='inactive')

    this%m_livestemn_storage_to_fire_patch(begp:endp) = spval
    call hist_addfld1d (fname='M_LIVESTEMN_STORAGE_TO_FIRE', units='gN/m^2/s', &
         avgflag='A', long_name='live stem N storage fire loss', &
         ptr_patch=this%m_livestemn_storage_to_fire_patch, default='inactive')

    this%m_deadstemn_storage_to_fire_patch(begp:endp) = spval
    call hist_addfld1d (fname='M_DEADSTEMN_STORAGE_TO_FIRE', units='gN/m^2/s', &
         avgflag='A', long_name='dead stem N storage fire loss', &
         ptr_patch=this%m_deadstemn_storage_to_fire_patch, default='inactive')

    this%m_livecrootn_storage_to_fire_patch(begp:endp) = spval
    call hist_addfld1d (fname='M_LIVECROOTN_STORAGE_TO_FIRE', units='gN/m^2/s', &
         avgflag='A', long_name='live coarse root N storage fire loss', &
         ptr_patch=this%m_livecrootn_storage_to_fire_patch, default='inactive')

    this%m_deadcrootn_storage_to_fire_patch(begp:endp) = spval
    call hist_addfld1d (fname='M_DEADCROOTN_STORAGE_TO_FIRE', units='gN/m^2/s', &
         avgflag='A', long_name='dead coarse root N storage fire loss', &
         ptr_patch=this%m_deadcrootn_storage_to_fire_patch, default='inactive')

    this%m_leafn_xfer_to_fire_patch(begp:endp) = spval
    call hist_addfld1d (fname='M_LEAFN_XFER_TO_FIRE', units='gN/m^2/s', &
         avgflag='A', long_name='leaf N transfer fire loss', &
         ptr_patch=this%m_leafn_xfer_to_fire_patch, default='inactive')

    this%m_frootn_xfer_to_fire_patch(begp:endp) = spval
    call hist_addfld1d (fname='M_FROOTN_XFER_TO_FIRE', units='gN/m^2/s', &
         avgflag='A', long_name='fine root N transfer fire loss', &
         ptr_patch=this%m_frootn_xfer_to_fire_patch, default='inactive')

    this%m_livestemn_xfer_to_fire_patch(begp:endp) = spval
    call hist_addfld1d (fname='M_LIVESTEMN_XFER_TO_FIRE', units='gN/m^2/s', &
         avgflag='A', long_name='live stem N transfer fire loss', &
         ptr_patch=this%m_livestemn_xfer_to_fire_patch, default='inactive')

    this%m_deadstemn_xfer_to_fire_patch(begp:endp) = spval
    call hist_addfld1d (fname='M_DEADSTEMN_XFER_TO_FIRE', units='gN/m^2/s', &
         avgflag='A', long_name='dead stem N transfer fire loss', &
         ptr_patch=this%m_deadstemn_xfer_to_fire_patch, default='inactive')

    this%m_livecrootn_xfer_to_fire_patch(begp:endp) = spval
    call hist_addfld1d (fname='M_LIVECROOTN_XFER_TO_FIRE', units='gN/m^2/s', &
         avgflag='A', long_name='live coarse root N transfer fire loss', &
         ptr_patch=this%m_livecrootn_xfer_to_fire_patch, default='inactive')

    this%m_deadcrootn_xfer_to_fire_patch(begp:endp) = spval
    call hist_addfld1d (fname='M_DEADCROOTN_XFER_TO_FIRE', units='gN/m^2/s', &
         avgflag='A', long_name='dead coarse root N transfer fire loss', &
         ptr_patch=this%m_deadcrootn_xfer_to_fire_patch, default='inactive')

    this%m_livestemn_to_fire_patch(begp:endp) = spval
    call hist_addfld1d (fname='M_LIVESTEMN_TO_FIRE', units='gN/m^2/s', &
         avgflag='A', long_name='live stem N fire loss', &
         ptr_patch=this%m_livestemn_to_fire_patch, default='inactive')

    this%m_deadstemn_to_fire_patch(begp:endp) = spval
    call hist_addfld1d (fname='M_DEADSTEMN_TO_FIRE', units='gN/m^2/s', &
         avgflag='A', long_name='dead stem N fire loss', &
         ptr_patch=this%m_deadstemn_to_fire_patch, default='inactive')

    this%m_deadstemn_to_litter_fire_patch(begp:endp) = spval
    call hist_addfld1d (fname='M_DEADSTEMN_TO_LITTER_FIRE', units='gN/m^2/s', &
         avgflag='A', long_name='dead stem N fire mortality to litter', &
         ptr_patch=this%m_deadstemn_to_litter_fire_patch, default='inactive')

    this%m_livecrootn_to_fire_patch(begp:endp) = spval
    call hist_addfld1d (fname='M_LIVECROOTN_TO_FIRE', units='gN/m^2/s', &
         avgflag='A', long_name='live coarse root N fire loss', &
         ptr_patch=this%m_livecrootn_to_fire_patch, default='inactive')

    this%m_deadcrootn_to_fire_patch(begp:endp) = spval
    call hist_addfld1d (fname='M_DEADCROOTN_TO_FIRE', units='gN/m^2/s', &
         avgflag='A', long_name='dead coarse root N fire loss', &
         ptr_patch=this%m_deadcrootn_to_fire_patch, default='inactive')

    this%m_deadcrootn_to_litter_fire_patch(begp:endp) = spval
    call hist_addfld1d (fname='M_DEADCROOTN_TO_LITTER_FIRE', units='gN/m^2/s', &
         avgflag='A', long_name='dead coarse root N fire mortality to litter', &
         ptr_patch=this%m_deadcrootn_to_litter_fire_patch, default='inactive')

    this%m_retransn_to_fire_patch(begp:endp) = spval
    call hist_addfld1d (fname='M_RETRANSN_TO_FIRE', units='gN/m^2/s', &
         avgflag='A', long_name='retranslocated N pool fire loss', &
         ptr_patch=this%m_retransn_to_fire_patch)!, default='inactive')

    this%leafn_xfer_to_leafn_patch(begp:endp) = spval
    call hist_addfld1d (fname='LEAFN_XFER_TO_LEAFN', units='gN/m^2/s', &
         avgflag='A', long_name='leaf N growth from storage', &
         ptr_patch=this%leafn_xfer_to_leafn_patch, default='inactive')

    this%frootn_xfer_to_frootn_patch(begp:endp) = spval
    call hist_addfld1d (fname='FROOTN_XFER_TO_FROOTN', units='gN/m^2/s', &
         avgflag='A', long_name='fine root N growth from storage', &
         ptr_patch=this%frootn_xfer_to_frootn_patch, default='inactive')

    this%livestemn_xfer_to_livestemn_patch(begp:endp) = spval
    call hist_addfld1d (fname='LIVESTEMN_XFER_TO_LIVESTEMN', units='gN/m^2/s', &
         avgflag='A', long_name='live stem N growth from storage', &
         ptr_patch=this%livestemn_xfer_to_livestemn_patch, default='inactive')

    this%deadstemn_xfer_to_deadstemn_patch(begp:endp) = spval
    call hist_addfld1d (fname='DEADSTEMN_XFER_TO_DEADSTEMN', units='gN/m^2/s', &
         avgflag='A', long_name='dead stem N growth from storage', &
         ptr_patch=this%deadstemn_xfer_to_deadstemn_patch, default='inactive')

    this%livecrootn_xfer_to_livecrootn_patch(begp:endp) = spval
    call hist_addfld1d (fname='LIVECROOTN_XFER_TO_LIVECROOTN', units='gN/m^2/s', &
         avgflag='A', long_name='live coarse root N growth from storage', &
         ptr_patch=this%livecrootn_xfer_to_livecrootn_patch, default='inactive')

    this%deadcrootn_xfer_to_deadcrootn_patch(begp:endp) = spval
    call hist_addfld1d (fname='DEADCROOTN_XFER_TO_DEADCROOTN', units='gN/m^2/s', &
         avgflag='A', long_name='dead coarse root N growth from storage', &
         ptr_patch=this%deadcrootn_xfer_to_deadcrootn_patch, default='inactive')

    this%leafn_to_litter_patch(begp:endp) = spval
    call hist_addfld1d (fname='LEAFN_TO_LITTER', units='gN/m^2/s', &
         avgflag='A', long_name='leaf N litterfall', &
         ptr_patch=this%leafn_to_litter_patch)

    this%leafn_to_retransn_patch(begp:endp) = spval
    call hist_addfld1d (fname='LEAFN_TO_RETRANSN', units='gN/m^2/s', &
         avgflag='A', long_name='leaf N to retranslocated N pool', &
         ptr_patch=this%leafn_to_retransn_patch)!, default='inactive')

    this%frootn_to_litter_patch(begp:endp) = spval
    call hist_addfld1d (fname='FROOTN_TO_LITTER', units='gN/m^2/s', &
         avgflag='A', long_name='fine root N litterfall', &
         ptr_patch=this%frootn_to_litter_patch, default='inactive')

    this%retransn_to_npool_patch(begp:endp) = spval
    call hist_addfld1d (fname='RETRANSN_TO_NPOOL', units='gN/m^2/s', &
         avgflag='A', long_name='deployment of retranslocated N', &
         ptr_patch=this%retransn_to_npool_patch)
         
    this%free_retransn_to_npool_patch(begp:endp) = spval
    call hist_addfld1d (fname='FREE_RETRANSN_TO_NPOOL', units='gN/m^2/s', &
         avgflag='A', long_name='deployment of retranslocated N', &
         ptr_patch=this%free_retransn_to_npool_patch)

    this%sminn_to_npool_patch(begp:endp) = spval
    call hist_addfld1d (fname='SMINN_TO_NPOOL', units='gN/m^2/s', &
         avgflag='A', long_name='deployment of soil mineral N uptake', &
         ptr_patch=this%sminn_to_npool_patch)

    this%npool_to_leafn_patch(begp:endp) = spval
    call hist_addfld1d (fname='NPOOL_TO_LEAFN', units='gN/m^2/s', &
         avgflag='A', long_name='allocation to leaf N', &
         ptr_patch=this%npool_to_leafn_patch, default='inactive')

    this%npool_to_leafn_storage_patch(begp:endp) = spval
    call hist_addfld1d (fname='NPOOL_TO_LEAFN_STORAGE', units='gN/m^2/s', &
         avgflag='A', long_name='allocation to leaf N storage', &
         ptr_patch=this%npool_to_leafn_storage_patch, default='inactive')

    this%npool_to_frootn_patch(begp:endp) = spval
    call hist_addfld1d (fname='NPOOL_TO_FROOTN', units='gN/m^2/s', &
         avgflag='A', long_name='allocation to fine root N', &
         ptr_patch=this%npool_to_frootn_patch, default='inactive')

    this%npool_to_frootn_storage_patch(begp:endp) = spval
    call hist_addfld1d (fname='NPOOL_TO_FROOTN_STORAGE', units='gN/m^2/s', &
         avgflag='A', long_name='allocation to fine root N storage', &
         ptr_patch=this%npool_to_frootn_storage_patch, default='inactive')

    this%npool_to_livestemn_patch(begp:endp) = spval
    call hist_addfld1d (fname='NPOOL_TO_LIVESTEMN', units='gN/m^2/s', &
         avgflag='A', long_name='allocation to live stem N', &
         ptr_patch=this%npool_to_livestemn_patch, default='inactive')

    this%npool_to_livestemn_storage_patch(begp:endp) = spval
    call hist_addfld1d (fname='NPOOL_TO_LIVESTEMN_STORAGE', units='gN/m^2/s', &
         avgflag='A', long_name='allocation to live stem N storage', &
         ptr_patch=this%npool_to_livestemn_storage_patch, default='inactive')

    this%npool_to_deadstemn_patch(begp:endp) = spval
    call hist_addfld1d (fname='NPOOL_TO_DEADSTEMN', units='gN/m^2/s', &
         avgflag='A', long_name='allocation to dead stem N', &
         ptr_patch=this%npool_to_deadstemn_patch, default='inactive')

    this%npool_to_deadstemn_storage_patch(begp:endp) = spval
    call hist_addfld1d (fname='NPOOL_TO_DEADSTEMN_STORAGE', units='gN/m^2/s', &
         avgflag='A', long_name='allocation to dead stem N storage', &
         ptr_patch=this%npool_to_deadstemn_storage_patch, default='inactive')

    this%npool_to_livecrootn_patch(begp:endp) = spval
    call hist_addfld1d (fname='NPOOL_TO_LIVECROOTN', units='gN/m^2/s', &
         avgflag='A', long_name='allocation to live coarse root N', &
         ptr_patch=this%npool_to_livecrootn_patch, default='inactive')

    this%npool_to_livecrootn_storage_patch(begp:endp) = spval
    call hist_addfld1d (fname='NPOOL_TO_LIVECROOTN_STORAGE', units='gN/m^2/s', &
         avgflag='A', long_name='allocation to live coarse root N storage', &
         ptr_patch=this%npool_to_livecrootn_storage_patch, default='inactive')

    this%npool_to_deadcrootn_patch(begp:endp) = spval
    call hist_addfld1d (fname='NPOOL_TO_DEADCROOTN', units='gN/m^2/s', &
         avgflag='A', long_name='allocation to dead coarse root N', &
         ptr_patch=this%npool_to_deadcrootn_patch, default='inactive')

    this%npool_to_deadcrootn_storage_patch(begp:endp) = spval
    call hist_addfld1d (fname='NPOOL_TO_DEADCROOTN_STORAGE', units='gN/m^2/s', &
         avgflag='A', long_name='allocation to dead coarse root N storage', &
         ptr_patch=this%npool_to_deadcrootn_storage_patch, default='inactive')

    this%leafn_storage_to_xfer_patch(begp:endp) = spval
    call hist_addfld1d (fname='LEAFN_STORAGE_TO_XFER', units='gN/m^2/s', &
         avgflag='A', long_name='leaf N shift storage to transfer', &
         ptr_patch=this%leafn_storage_to_xfer_patch, default='inactive')

    this%frootn_storage_to_xfer_patch(begp:endp) = spval
    call hist_addfld1d (fname='FROOTN_STORAGE_TO_XFER', units='gN/m^2/s', &
         avgflag='A', long_name='fine root N shift storage to transfer', &
         ptr_patch=this%frootn_storage_to_xfer_patch, default='inactive')

    this%livestemn_storage_to_xfer_patch(begp:endp) = spval
    call hist_addfld1d (fname='LIVESTEMN_STORAGE_TO_XFER', units='gN/m^2/s', &
         avgflag='A', long_name='live stem N shift storage to transfer', &
         ptr_patch=this%livestemn_storage_to_xfer_patch, default='inactive')

    this%deadstemn_storage_to_xfer_patch(begp:endp) = spval
    call hist_addfld1d (fname='DEADSTEMN_STORAGE_TO_XFER', units='gN/m^2/s', &
         avgflag='A', long_name='dead stem N shift storage to transfer', &
         ptr_patch=this%deadstemn_storage_to_xfer_patch, default='inactive')

    this%livecrootn_storage_to_xfer_patch(begp:endp) = spval
    call hist_addfld1d (fname='LIVECROOTN_STORAGE_TO_XFER', units='gN/m^2/s', &
         avgflag='A', long_name='live coarse root N shift storage to transfer', &
         ptr_patch=this%livecrootn_storage_to_xfer_patch, default='inactive')

    this%deadcrootn_storage_to_xfer_patch(begp:endp) = spval
    call hist_addfld1d (fname='DEADCROOTN_STORAGE_TO_XFER', units='gN/m^2/s', &
         avgflag='A', long_name='dead coarse root N shift storage to transfer', &
         ptr_patch=this%deadcrootn_storage_to_xfer_patch, default='inactive')

    this%livestemn_to_deadstemn_patch(begp:endp) = spval
    call hist_addfld1d (fname='LIVESTEMN_TO_DEADSTEMN', units='gN/m^2/s', &
         avgflag='A', long_name='live stem N turnover', &
         ptr_patch=this%livestemn_to_deadstemn_patch, default='inactive')

    this%livestemn_to_retransn_patch(begp:endp) = spval
    call hist_addfld1d (fname='LIVESTEMN_TO_RETRANSN', units='gN/m^2/s', &
         avgflag='A', long_name='live stem N to retranslocated N pool', &
         ptr_patch=this%livestemn_to_retransn_patch, default='inactive')

    this%livecrootn_to_deadcrootn_patch(begp:endp) = spval
    call hist_addfld1d (fname='LIVECROOTN_TO_DEADCROOTN', units='gN/m^2/s', &
         avgflag='A', long_name='live coarse root N turnover', &
         ptr_patch=this%livecrootn_to_deadcrootn_patch, default='inactive')

    this%livecrootn_to_retransn_patch(begp:endp) = spval
    call hist_addfld1d (fname='LIVECROOTN_TO_RETRANSN', units='gN/m^2/s', &
         avgflag='A', long_name='live coarse root N to retranslocated N pool', &
         ptr_patch=this%livecrootn_to_retransn_patch, default='inactive')

    this%ndeploy_patch(begp:endp) = spval
    call hist_addfld1d (fname='NDEPLOY', units='gN/m^2/s', &
         avgflag='A', long_name='total N deployed in new growth', &
         ptr_patch=this%ndeploy_patch)

    this%wood_harvestn_patch(begp:endp) = spval
    call hist_addfld1d (fname='WOOD_HARVESTN', units='gN/m^2/s', &
         avgflag='A', long_name='wood harvest N (to product pools)', &
         ptr_patch=this%wood_harvestn_patch)

    this%fire_nloss_patch(begp:endp) = spval
    call hist_addfld1d (fname='PFT_FIRE_NLOSS', units='gN/m^2/s', &
         avgflag='A', long_name='total patch-level fire N loss', &
         ptr_patch=this%fire_nloss_patch)

    if (use_crop) then
       this%fert_patch(begp:endp) = spval
       call hist_addfld1d (fname='NFERTILIZATION', units='gN/m^2/s', &
            avgflag='A', long_name='fertilizer added', &
            ptr_patch=this%fert_patch)
    end if

    if (use_crop .and. .not. use_fun) then
       this%soyfixn_patch(begp:endp) = spval
       call hist_addfld1d (fname='SOYFIXN', units='gN/m^2/s', &
            avgflag='A', long_name='soybean fixation', &
            ptr_patch=this%soyfixn_patch)
    end if

    if (use_crop) then
       this%fert_counter_patch(begp:endp) = spval
       call hist_addfld1d (fname='FERT_COUNTER', units='seconds', &
            avgflag='A', long_name='time left to fertilize', &
            ptr_patch=this%fert_counter_patch, default='inactive')
    end if

    !-------------------------------
    ! N flux variables - native to column
    !-------------------------------

    do k = 1, ndecomp_pools
       if ( decomp_cascade_con%is_litter(k) .or. decomp_cascade_con%is_cwd(k) ) then
          this%m_decomp_npools_to_fire_col(begc:endc,k) = spval
          data1dptr => this%m_decomp_npools_to_fire_col(:,k)
          fieldname = 'M_'//trim(decomp_cascade_con%decomp_pool_name_history(k))//'N_TO_FIRE'
          longname =  trim(decomp_cascade_con%decomp_pool_name_long(k))//' N fire loss'
          call hist_addfld1d (fname=fieldname, units='gN/m^2',  &
               avgflag='A', long_name=longname, &
               ptr_col=data1dptr, default='inactive')

          if ( nlevdecomp_full > 1 ) then
             this%m_decomp_npools_to_fire_vr_col(begc:endc,:,k) = spval
             data2dptr => this%m_decomp_npools_to_fire_vr_col(:,:,k)
             fieldname = 'M_'//trim(decomp_cascade_con%decomp_pool_name_history(k))//'N_TO_FIRE'//trim(vr_suffix)
             longname =  trim(decomp_cascade_con%decomp_pool_name_long(k))//' N fire loss'
             call hist_addfld_decomp (fname=fieldname, units='gN/m^3',  type2d='levdcmp', &
                  avgflag='A', long_name=longname, &
                  ptr_col=data2dptr, default='inactive')
          endif
       endif
    end do

    this%fire_nloss_col(begc:endc) = spval
    call hist_addfld1d (fname='COL_FIRE_NLOSS', units='gN/m^2/s', &
         avgflag='A', long_name='total column-level fire N loss', &
         ptr_col=this%fire_nloss_col)

    this%dwt_seedn_to_leaf_grc(begg:endg) = spval
    call hist_addfld1d (fname='DWT_SEEDN_TO_LEAF', units='gN/m^2/s', &
         avgflag='A', long_name='seed source to patch-level leaf', &
         ptr_gcell=this%dwt_seedn_to_leaf_grc)

    this%dwt_seedn_to_leaf_patch(begp:endp) = spval
    call hist_addfld1d (fname='DWT_SEEDN_TO_LEAF_PATCH', units='gN/m^2/s', &
         avgflag='A', &
         long_name='patch-level seed source to patch-level leaf ' // &
         '(per-area-gridcell; only makes sense with dov2xy=.false.)', &
         ptr_patch=this%dwt_seedn_to_leaf_patch, default='inactive')

    this%dwt_seedn_to_deadstem_grc(begg:endg) = spval
    call hist_addfld1d (fname='DWT_SEEDN_TO_DEADSTEM', units='gN/m^2/s', &
         avgflag='A', long_name='seed source to patch-level deadstem', &
         ptr_gcell=this%dwt_seedn_to_deadstem_grc)

    this%dwt_seedn_to_deadstem_patch(begp:endp) = spval
    call hist_addfld1d (fname='DWT_SEEDN_TO_DEADSTEM_PATCH', units='gN/m^2/s', &
         avgflag='A', &
         long_name='patch-level seed source to patch-level deadstem ' // &
         '(per-area-gridcell; only makes sense with dov2xy=.false.)', &
         ptr_patch=this%dwt_seedn_to_deadstem_patch, default='inactive')

    this%dwt_conv_nflux_grc(begg:endg) = spval
    call hist_addfld1d (fname='DWT_CONV_NFLUX', units='gN/m^2/s', &
         avgflag='A', &
         long_name='conversion N flux (immediate loss to atm) (0 at all times except first timestep of year)', &
         ptr_gcell=this%dwt_conv_nflux_grc)

    this%dwt_conv_nflux_patch(begp:endp) = spval
    call hist_addfld1d (fname='DWT_CONV_NFLUX_PATCH', units='gN/m^2/s', &
         avgflag='A', &
         long_name='patch-level conversion N flux (immediate loss to atm) ' // &
         '(0 at all times except first timestep of year) ' // &
         '(per-area-gridcell; only makes sense with dov2xy=.false.)', &
         ptr_patch=this%dwt_conv_nflux_patch, default='inactive')
    
    this%dwt_frootn_to_litr_met_n_col(begc:endc,:) = spval
    call hist_addfld_decomp (fname='DWT_FROOTN_TO_LITR_MET_N', units='gN/m^2/s',  type2d='levdcmp', &
         avgflag='A', long_name='fine root to litter due to landcover change', &
         ptr_col=this%dwt_frootn_to_litr_met_n_col, default='inactive')

    this%dwt_frootn_to_litr_cel_n_col(begc:endc,:) = spval
    call hist_addfld_decomp (fname='DWT_FROOTN_TO_LITR_CEL_N', units='gN/m^2/s',  type2d='levdcmp', &
         avgflag='A', long_name='fine root to litter due to landcover change', &
         ptr_col=this%dwt_frootn_to_litr_cel_n_col, default='inactive')

    this%dwt_frootn_to_litr_lig_n_col(begc:endc,:) = spval
    call hist_addfld_decomp (fname='DWT_FROOTN_TO_LITR_LIG_N', units='gN/m^2/s',  type2d='levdcmp', &
         avgflag='A', long_name='fine root to litter due to landcover change', &
         ptr_col=this%dwt_frootn_to_litr_lig_n_col, default='inactive')

    this%dwt_livecrootn_to_cwdn_col(begc:endc,:) = spval
    call hist_addfld_decomp (fname='DWT_LIVECROOTN_TO_CWDN', units='gN/m^2/s',  type2d='levdcmp', &
         avgflag='A', long_name='live coarse root to CWD due to landcover change', &
         ptr_col=this%dwt_livecrootn_to_cwdn_col, default='inactive')

    this%dwt_deadcrootn_to_cwdn_col(begc:endc,:) = spval
    call hist_addfld_decomp (fname='DWT_DEADCROOTN_TO_CWDN', units='gN/m^2/s',  type2d='levdcmp', &
         avgflag='A', long_name='dead coarse root to CWD due to landcover change', &
         ptr_col=this%dwt_deadcrootn_to_cwdn_col, default='inactive')

    this%crop_seedn_to_leaf_patch(begp:endp) = spval
    call hist_addfld1d (fname='CROP_SEEDN_TO_LEAF', units='gN/m^2/s', &
         avgflag='A', long_name='crop seed source to leaf', &
         ptr_patch=this%crop_seedn_to_leaf_patch, default='inactive')

    this%plant_ndemand_patch(begp:endp) = spval
    call hist_addfld1d (fname='PLANT_NDEMAND', units='gN/m^2/s', &
         avgflag='A', long_name='N flux required to support initial GPP', &
         ptr_patch=this%plant_ndemand_patch)

    this%avail_retransn_patch(begp:endp) = spval
    call hist_addfld1d (fname='AVAIL_RETRANSN', units='gN/m^2/s', &
         avgflag='A', long_name='N flux available from retranslocation pool', &
         ptr_patch=this%avail_retransn_patch, default='inactive')

    this%plant_nalloc_patch(begp:endp) = spval
    call hist_addfld1d (fname='PLANT_NALLOC', units='gN/m^2/s', &
         avgflag='A', long_name='total allocated N flux', &
         ptr_patch=this%plant_nalloc_patch, default='inactive')
    if (use_matrixcn) then		 
       this%matrix_Ninput_patch(begp:endp) = spval
       call hist_addfld1d (fname='MATRIX PLANT_NALLOC', units='gN/m^2/s', &
            avgflag='A', long_name='total allocated N flux for matrix', &
            ptr_patch=this%matrix_Ninput_patch, default='inactive')
    end if 
    
    if ( use_fun ) then
       this%Nactive_patch(begp:endp)  = spval
       call hist_addfld1d (fname='NACTIVE', units='gN/m^2/s',       &
            avgflag='A', long_name='Mycorrhizal N uptake flux',     &
            ptr_patch=this%Nactive_patch)
   
       this%Nnonmyc_patch(begp:endp)  = spval
       call hist_addfld1d (fname='NNONMYC', units='gN/m^2/s',       &
            avgflag='A', long_name='Non-mycorrhizal N uptake flux', &
            ptr_patch=this%Nnonmyc_patch)    

       this%Nam_patch(begp:endp)      = spval
       call hist_addfld1d (fname='NAM', units='gN/m^2/s',           &
            avgflag='A', long_name='AM-associated N uptake flux',   &
            ptr_patch=this%Nam_patch)

       this%Necm_patch(begp:endp)     = spval
       call hist_addfld1d (fname='NECM', units='gN/m^2/s',          &
            avgflag='A', long_name='ECM-associated N uptake flux',  &
            ptr_patch=this%Necm_patch)

       if (use_nitrif_denitrif) then
          this%Nactive_no3_patch(begp:endp)  = spval
          call hist_addfld1d (fname='NACTIVE_NO3', units='gN/m^2/s',   &
               avgflag='A', long_name='Mycorrhizal N uptake flux',     &
               ptr_patch=this%Nactive_no3_patch)
   
          this%Nactive_nh4_patch(begp:endp)  = spval
          call hist_addfld1d (fname='NACTIVE_NH4', units='gN/m^2/s',   &
               avgflag='A', long_name='Mycorrhizal N uptake flux',     &
               ptr_patch=this%Nactive_nh4_patch)

          this%Nnonmyc_no3_patch(begp:endp)  = spval
          call hist_addfld1d (fname='NNONMYC_NO3', units='gN/m^2/s',   &
               avgflag='A', long_name='Non-mycorrhizal N uptake flux', &
               ptr_patch=this%Nnonmyc_no3_patch)
  
          this%Nnonmyc_nh4_patch(begp:endp)  = spval
          call hist_addfld1d (fname='NNONMYC_NH4', units='gN/m^2/s',   &
               avgflag='A', long_name='Non-mycorrhizal N uptake flux', &
               ptr_patch=this%Nnonmyc_nh4_patch)

          this%Nam_no3_patch(begp:endp)      = spval
          call hist_addfld1d (fname='NAM_NO3', units='gN/m^2/s',       &
               avgflag='A', long_name='AM-associated N uptake flux',   &
               ptr_patch=this%Nam_no3_patch)
 
          this%Nam_nh4_patch(begp:endp)      = spval
          call hist_addfld1d (fname='NAM_NH4', units='gN/m^2/s',       &
               avgflag='A', long_name='AM-associated N uptake flux',   &
               ptr_patch=this%Nam_nh4_patch)

          this%Necm_no3_patch(begp:endp)     = spval
          call hist_addfld1d (fname='NECM_NO3', units='gN/m^2/s',      &
               avgflag='A', long_name='ECM-associated N uptake flux',  &
               ptr_patch=this%Necm_no3_patch) 
  
          this%Necm_nh4_patch(begp:endp)     = spval
          call hist_addfld1d (fname='NECM_NH4', units='gN/m^2/s',      &
               avgflag='A', long_name='ECM-associated N uptake flux',  &
               ptr_patch=this%Necm_nh4_patch)   
       end if 

       this%Npassive_patch(begp:endp) = spval
       call hist_addfld1d (fname='NPASSIVE', units='gN/m^2/s',        &
            avgflag='A', long_name='Passive N uptake flux',           &
            ptr_patch=this%Npassive_patch)

       this%Nfix_patch(begp:endp)     = spval
       call hist_addfld1d (fname='NFIX', units='gN/m^2/s',            &
            avgflag='A', long_name='Symbiotic BNF uptake flux',       &
            ptr_patch=this%Nfix_patch)

       this%Nretrans_patch(begp:endp) = spval
       call hist_addfld1d (fname='NRETRANS', units='gN/m^2/s',        &
            avgflag='A', long_name='Retranslocated N uptake flux',    &
            ptr_patch=this%Nretrans_patch)
  
       this%Nretrans_org_patch(begp:endp) = spval
       call hist_addfld1d (fname='NRETRANS_REG', units='gN/m^2/s',    &
            avgflag='A', long_name='Retranslocated N uptake flux',    &
            ptr_patch=this%Nretrans_org_patch)

       this%Nretrans_season_patch(begp:endp) = spval
       call hist_addfld1d (fname='NRETRANS_SEASON', units='gN/m^2/s', &
            avgflag='A', long_name='Retranslocated N uptake flux',    &
            ptr_patch=this%Nretrans_season_patch)

       this%Nretrans_stress_patch(begp:endp) = spval
       call hist_addfld1d (fname='NRETRANS_STRESS', units='gN/m^2/s', &
            avgflag='A', long_name='Retranslocated N uptake flux',    &
            ptr_patch=this%Nretrans_stress_patch)
  
       this%Nuptake_patch(begp:endp) = spval
       call hist_addfld1d (fname='NUPTAKE', units='gN/m^2/s',         &
            avgflag='A', long_name='Total N uptake of FUN',           &
            ptr_patch=this%Nuptake_patch)

       this%sminn_to_plant_fun_patch(begp:endp) = spval
       call hist_addfld1d (fname='SMINN_TO_PLANT_FUN', units='gN/m^2/s',&
            avgflag='A', long_name='Total soil N uptake of FUN',        &
            ptr_patch=this%sminn_to_plant_fun_patch)      
       
       this%cost_nfix_patch(begp:endp)     = spval
       call hist_addfld1d (fname='COST_NFIX', units='gN/gC',            &
            avgflag='A', long_name='Cost of fixation',       &
            ptr_patch=this%cost_nfix_patch)
            
       this%cost_nactive_patch(begp:endp)     = spval
       call hist_addfld1d (fname='COST_NACTIVE', units='gN/gC',            &
            avgflag='A', long_name='Cost of active uptake',       &
            ptr_patch=this%cost_nactive_patch)
            
       this%cost_nretrans_patch(begp:endp)     = spval
       call hist_addfld1d (fname='COST_NRETRANS', units='gN/gC',            &
            avgflag='A', long_name='Cost of retranslocation',       &
            ptr_patch=this%cost_nretrans_patch)
            
      this%nuptake_npp_fraction_patch(begp:endp)     = spval
       call hist_addfld1d (fname='NUPTAKE_NPP_FRACTION', units='-',            &
            avgflag='A', long_name='frac of NPP used in N uptake',       &
            ptr_patch=this%nuptake_npp_fraction_patch)
                  
     
    end if

  end subroutine InitHistory

  !-----------------------------------------------------------------------
  subroutine InitCold(this, bounds)
    !
    ! !DESCRIPTION:
    ! Initializes time varying variables used only in coupled carbon-nitrogen mode (CN):
    !
    ! !USES:
    use landunit_varcon , only : istsoil, istcrop
    !
    ! !ARGUMENTS:
    class(cnveg_nitrogenflux_type) :: this 
    type(bounds_type), intent(in) :: bounds  
    !
    ! !LOCAL VARIABLES:
    integer :: p,c,l,j
    integer :: fp, fc                                    ! filter indices
    integer :: num_special_col                           ! number of good values in special_col filter
    integer :: num_special_patch                         ! number of good values in special_patch filter
    integer :: special_col(bounds%endc-bounds%begc+1)    ! special landunit filter - columns
    integer :: special_patch(bounds%endp-bounds%begp+1)  ! special landunit filter - patches
    !---------------------------------------------------------------------

    ! Set column filters

    num_special_col = 0
    do c = bounds%begc, bounds%endc
       l = col%landunit(c)
       if (lun%ifspecial(l)) then
          num_special_col = num_special_col + 1
          special_col(num_special_col) = c
       end if
    end do

    ! Set patch filters

    num_special_patch = 0
    do p = bounds%begp,bounds%endp
       l = patch%landunit(p)
       if (lun%ifspecial(l)) then
          num_special_patch = num_special_patch + 1
          special_patch(num_special_patch) = p
       end if
    end do

    !-----------------------------------------------
    ! initialize nitrogen flux variables
    !-----------------------------------------------

    do p = bounds%begp,bounds%endp
       l = patch%landunit(p)

       if ( use_crop )then
          this%fert_counter_patch(p)  = spval
          this%fert_patch(p)          = 0._r8 
          this%soyfixn_patch(p)       = 0._r8 
       end if

       if (lun%itype(l) == istsoil .or. lun%itype(l) == istcrop) then
          this%fert_counter_patch(p)  = 0._r8
       end if
       if ( use_fun ) then      !previously set to spval for special land units
          if (lun%ifspecial(l)) then
             this%plant_ndemand_patch(p)        = 0._r8
             this%avail_retransn_patch(p)       = 0._r8
             this%plant_nalloc_patch(p)         = 0._r8
             this%Npassive_patch(p)             = 0._r8
             this%Nactive_patch(p)              = 0._r8
             this%Nnonmyc_patch(p)              = 0._r8
             this%Nam_patch(p)                  = 0._r8
             this%Necm_patch(p)                 = 0._r8
             if (use_nitrif_denitrif) then
                this%Nactive_no3_patch(p)       = 0._r8
                this%Nactive_nh4_patch(p)       = 0._r8
                this%Nnonmyc_no3_patch(p)       = 0._r8
                this%Nnonmyc_nh4_patch(p)       = 0._r8
                this%Nam_no3_patch(p)           = 0._r8
                this%Nam_nh4_patch(p)           = 0._r8
                this%Necm_no3_patch(p)          = 0._r8
                this%Necm_nh4_patch(p)          = 0._r8
             end if
             this%Nfix_patch(p)                 = 0._r8
             this%Nretrans_patch(p)             = 0._r8
             this%Nretrans_org_patch(p)         = 0._r8
             this%Nretrans_season_patch(p)      = 0._r8
             this%Nretrans_stress_patch(p)      = 0._r8
             this%Nuptake_patch(p)              = 0._r8
             this%sminn_to_plant_fun_patch(p)   = 0._r8
             this%cost_nfix_patch               = 0._r8
             this%cost_nactive_patch            = 0._r8
             this%cost_nretrans_patch           = 0._r8          
             this%nuptake_npp_fraction_patch    = 0._r8
                             
             do j = 1, nlevdecomp
                this%sminn_to_plant_fun_vr_patch(p,j)       = 0._r8
                this%sminn_to_plant_fun_no3_vr_patch(p,j)   = 0._r8
                this%sminn_to_plant_fun_nh4_vr_patch(p,j)   = 0._r8
             end do 
          end if
       end if
    end do

    ! initialize fields for special filters

    call this%SetValues (nvegnpool=nvegnpool, &
         num_patch=num_special_patch, filter_patch=special_patch, value_patch=0._r8, &
         num_column=num_special_col, filter_column=special_col, value_column=0._r8)

  end subroutine InitCold

  !-----------------------------------------------------------------------
  subroutine Restart (this,  bounds, ncid, flag )
    !
    ! !DESCRIPTION: 
    ! Read/write CN restart data for carbon state
    !
    ! !USES:
    use restUtilMod
    use ncdio_pio
    !
    ! !ARGUMENTS:
    class (cnveg_nitrogenflux_type) :: this
    type(bounds_type) , intent(in)    :: bounds 
    type(file_desc_t) , intent(inout) :: ncid   ! netcdf id
    character(len=*)  , intent(in)    :: flag   !'read' or 'write'
    !
    ! !LOCAL VARIABLES:
    integer :: j,c ! indices
    logical :: readvar      ! determine if variable is on initial file
    real(r8), pointer :: ptr2d(:,:) ! temp. pointers for slicing larger arrays
    real(r8), pointer :: ptr1d(:)   ! temp. pointers for slicing larger arrays
    !------------------------------------------------------------------------

    if (use_crop) then
       call restartvar(ncid=ncid, flag=flag, varname='fert_counter', xtype=ncd_double,  &
            dim1name='pft', &
            long_name='', units='', &
            interpinic_flag='interp', readvar=readvar, data=this%fert_counter_patch)

       call restartvar(ncid=ncid, flag=flag, varname='fert', xtype=ncd_double,  &
            dim1name='pft', &
            long_name='', units='', &
            interpinic_flag='interp', readvar=readvar, data=this%fert_patch)
    end if

    if (use_crop) then
       call restartvar(ncid=ncid, flag=flag,  varname='grainn_xfer_to_grainn', xtype=ncd_double,  &
            dim1name='pft', &
            long_name='grain N growth from storage', units='gN/m2/s', &
            interpinic_flag='interp', readvar=readvar, data=this%grainn_xfer_to_grainn_patch)
    end if

    if (use_crop) then
       call restartvar(ncid=ncid, flag=flag,  varname='livestemn_to_litter', xtype=ncd_double,  &
            dim1name='pft', &
            long_name='livestem N to litter', units='gN/m2/s', &
            interpinic_flag='interp', readvar=readvar, data=this%livestemn_to_litter_patch)
    end if

    if (use_crop) then
       call restartvar(ncid=ncid, flag=flag,  varname='grainn_to_food', xtype=ncd_double,  &
            dim1name='pft', &
            long_name='grain N to food', units='gN/m2/s', &
            interpinic_flag='interp', readvar=readvar, data=this%grainn_to_food_patch)
    end if

    if (use_crop) then
       call restartvar(ncid=ncid, flag=flag,  varname='npool_to_grainn', xtype=ncd_double,  &
            dim1name='pft', &
            long_name='allocation to grain N', units='gN/m2/s', &
            interpinic_flag='interp', readvar=readvar, data=this%npool_to_grainn_patch)
    end if

    if (use_crop) then
       call restartvar(ncid=ncid, flag=flag,  varname='npool_to_grainn_storage', xtype=ncd_double,  &
            dim1name='pft', &
            long_name='allocation to grain N storage', units='gN/m2/s', &
            interpinic_flag='interp', readvar=readvar, data=this%npool_to_grainn_storage_patch)
    end if

    if (use_crop) then
       call restartvar(ncid=ncid, flag=flag, varname='grainn_storage_to_xfer', xtype=ncd_double,  &
            dim1name='pft', &
            long_name='grain N shift storage to transfer', units='gN/m2/s', &
            interpinic_flag='interp', readvar=readvar, data=this%grainn_storage_to_xfer_patch)
    end if

    call restartvar(ncid=ncid, flag=flag, varname='plant_ndemand', xtype=ncd_double,  &
         dim1name='pft', &
         long_name='', units='', &
         interpinic_flag='interp', readvar=readvar, data=this%plant_ndemand_patch) 

    call restartvar(ncid=ncid, flag=flag, varname='avail_retransn', xtype=ncd_double,  &
         dim1name='pft', &
         long_name='', units='', &
         interpinic_flag='interp', readvar=readvar, data=this%avail_retransn_patch) 

<<<<<<< HEAD
    call restartvar(ncid=ncid, flag=flag, varname='plant_nalloc', xtype=ncd_double,  &
         dim1name='pft', &
         long_name='', units='', &
         interpinic_flag='interp', readvar=readvar, data=this%plant_nalloc_patch)

=======
>>>>>>> a87e67da
     if ( use_fun ) then
!       set_missing_vals_to_constant for BACKWARDS_COMPATIBILITY(wrw, 2018-06-28) re. issue #426
!       special land units previously set to spval, not 0
!       modifications here should correct this 
        call restartvar(ncid=ncid, flag=flag, varname='Nactive', xtype=ncd_double,       &
             dim1name='pft', &
             long_name='', units='', &
             interpinic_flag='interp', readvar=readvar, data=this%Nactive_patch) 
        call set_missing_vals_to_constant(this%Nactive_patch, 0._r8)
    
        call restartvar(ncid=ncid, flag=flag, varname='Nnonmyc', xtype=ncd_double,       &
             dim1name='pft', &
             long_name='', units='', &
             interpinic_flag='interp', readvar=readvar, data=this%Nnonmyc_patch)
        call set_missing_vals_to_constant(this%Nnonmyc_patch, 0._r8)
 
        call restartvar(ncid=ncid, flag=flag, varname='Nam', xtype=ncd_double,           &
             dim1name='pft', &
             long_name='', units='', &
             interpinic_flag='interp', readvar=readvar, data=this%Nam_patch)
        call set_missing_vals_to_constant(this%Nam_patch, 0._r8)
 
        call restartvar(ncid=ncid, flag=flag, varname='Necm', xtype=ncd_double,          &
             dim1name='pft', &
             long_name='', units='', &
             interpinic_flag='interp', readvar=readvar, data=this%Necm_patch)
        call set_missing_vals_to_constant(this%Necm_patch, 0._r8)
 
        if (use_nitrif_denitrif) then
           call restartvar(ncid=ncid, flag=flag, varname='Nactive_no3', xtype=ncd_double,   &
                dim1name='pft', &
                long_name='', units='', &
                interpinic_flag='interp', readvar=readvar, data=this%Nactive_no3_patch)
           call set_missing_vals_to_constant(this%Nactive_no3_patch, 0._r8)
    
           call restartvar(ncid=ncid, flag=flag, varname='Nactive_nh4', xtype=ncd_double,   &
                dim1name='pft', &
                long_name='', units='', &
                interpinic_flag='interp', readvar=readvar, data=this%Nactive_nh4_patch)   
           call set_missing_vals_to_constant(this%Nactive_nh4_patch, 0._r8)
 
           call restartvar(ncid=ncid, flag=flag, varname='Nnonmyc_no3', xtype=ncd_double,    &
                dim1name='pft', &
                long_name='', units='', &
                interpinic_flag='interp', readvar=readvar, data=this%Nnonmyc_no3_patch)
           call set_missing_vals_to_constant(this%Nnonmyc_no3_patch, 0._r8)
 
           call restartvar(ncid=ncid, flag=flag, varname='Nnonmyc_nh4', xtype=ncd_double,    &
                dim1name='pft', &
                long_name='', units='', &
                interpinic_flag='interp', readvar=readvar, data=this%Nnonmyc_nh4_patch)
           call set_missing_vals_to_constant(this%Nnonmyc_nh4_patch, 0._r8)
 
           call restartvar(ncid=ncid, flag=flag, varname='Nam_no3', xtype=ncd_double,         &
                dim1name='pft', &
                long_name='', units='', &
                interpinic_flag='interp', readvar=readvar, data=this%Nam_no3_patch)
           call set_missing_vals_to_constant(this%Nam_no3_patch, 0._r8)
 
           call restartvar(ncid=ncid, flag=flag, varname='Nam_nh4', xtype=ncd_double,         &
                dim1name='pft', &
                long_name='', units='', &
                interpinic_flag='interp', readvar=readvar, data=this%Nam_nh4_patch)
           call set_missing_vals_to_constant(this%Nam_nh4_patch,  0._r8)
 
           call restartvar(ncid=ncid, flag=flag, varname='Necm_no3', xtype=ncd_double,        &
                dim1name='pft', &
                long_name='', units='', &
                interpinic_flag='interp', readvar=readvar, data=this%Necm_no3_patch)
           call set_missing_vals_to_constant(this%Necm_no3_patch, 0._r8)
 
           call restartvar(ncid=ncid, flag=flag, varname='Necm_nh4', xtype=ncd_double,        &
                dim1name='pft', &
                long_name='', units='', &
                interpinic_flag='interp', readvar=readvar, data=this%Necm_nh4_patch)
           call set_missing_vals_to_constant(this%Necm_nh4_patch, 0._r8)
        end if

        call restartvar(ncid=ncid, flag=flag, varname='Npassive', xtype=ncd_double,      &
             dim1name='pft', &
             long_name='', units='', &
             interpinic_flag='interp', readvar=readvar, data=this%Npassive_patch)
        call set_missing_vals_to_constant(this%Npassive_patch, 0._r8)
 
        call restartvar(ncid=ncid, flag=flag, varname='Nfix', xtype=ncd_double,          &
             dim1name='pft', &
             long_name='', units='', &
             interpinic_flag='interp', readvar=readvar, data=this%Nfix_patch)
        call set_missing_vals_to_constant(this%Nfix_patch, 0._r8)
 
        call restartvar(ncid=ncid, flag=flag, varname='Nretrans', xtype=ncd_double,       &
             dim1name='pft', &
             long_name='', units='', &
             interpinic_flag='interp', readvar=readvar, data=this%Nretrans_patch)
        call set_missing_vals_to_constant(this%Nretrans_patch, 0._r8)
 
        call restartvar(ncid=ncid, flag=flag, varname='Nretrans_org', xtype=ncd_double,   &
             dim1name='pft', &
             long_name='', units='', &
             interpinic_flag='interp', readvar=readvar, data=this%Nretrans_org_patch)
        call set_missing_vals_to_constant(this%Nretrans_org_patch, 0._r8)
 
        call restartvar(ncid=ncid, flag=flag, varname='Nretrans_season', xtype=ncd_double, &
             dim1name='pft', &
             long_name='', units='', &
             interpinic_flag='interp', readvar=readvar, data=this%Nretrans_season_patch)
        call set_missing_vals_to_constant(this%Nretrans_season_patch, 0._r8)
 
        call restartvar(ncid=ncid, flag=flag, varname='Nretrans_stress', xtype=ncd_double, &
             dim1name='pft', &
             long_name='', units='', &
             interpinic_flag='interp', readvar=readvar, data=this%Nretrans_stress_patch)
        call set_missing_vals_to_constant(this%Nretrans_stress_patch, 0._r8)
 
        call restartvar(ncid=ncid, flag=flag, varname='Nuptake', xtype=ncd_double,            &
             dim1name='pft', &
             long_name='', units='', &
             interpinic_flag='interp', readvar=readvar, data=this%Nuptake_patch)
        call set_missing_vals_to_constant(this%Nuptake_patch, 0._r8)
     end if
! End BACKWARDS_COMPATIBILITY(wrw, 2018-06-28) re. issue #426

  end subroutine Restart

  !-----------------------------------------------------------------------
  subroutine SetValues ( this,nvegnpool, &
       num_patch, filter_patch, value_patch, &
       num_column, filter_column, value_column)
    !
    ! !DESCRIPTION:
    ! Set nitrogen flux variables
    !
    ! !ARGUMENTS:
    ! !ARGUMENTS:
    class (cnveg_nitrogenflux_type) :: this
    integer , intent(in) :: num_patch,nvegnpool
    integer , intent(in) :: filter_patch(:)
    real(r8), intent(in) :: value_patch
    integer , intent(in) :: num_column
    integer , intent(in) :: filter_column(:)
    real(r8), intent(in) :: value_column
    !
    ! !LOCAL VARIABLES:
    integer :: fi,i,j,k,l     ! loop index
    !------------------------------------------------------------------------

    do fi = 1,num_patch
       i=filter_patch(fi)

       this%m_leafn_to_litter_patch(i)                   = value_patch
       this%m_frootn_to_litter_patch(i)                  = value_patch
       this%m_leafn_storage_to_litter_patch(i)           = value_patch
       this%m_frootn_storage_to_litter_patch(i)          = value_patch
       this%m_livestemn_storage_to_litter_patch(i)       = value_patch
       this%m_deadstemn_storage_to_litter_patch(i)       = value_patch
       this%m_livecrootn_storage_to_litter_patch(i)      = value_patch
       this%m_deadcrootn_storage_to_litter_patch(i)      = value_patch
       this%m_leafn_xfer_to_litter_patch(i)              = value_patch
       this%m_frootn_xfer_to_litter_patch(i)             = value_patch
       this%m_livestemn_xfer_to_litter_patch(i)          = value_patch
       this%m_deadstemn_xfer_to_litter_patch(i)          = value_patch
       this%m_livecrootn_xfer_to_litter_patch(i)         = value_patch
       this%m_deadcrootn_xfer_to_litter_patch(i)         = value_patch
       this%m_livestemn_to_litter_patch(i)               = value_patch
       this%m_deadstemn_to_litter_patch(i)               = value_patch
       this%m_livecrootn_to_litter_patch(i)              = value_patch
       this%m_deadcrootn_to_litter_patch(i)              = value_patch
       this%m_retransn_to_litter_patch(i)                = value_patch
       this%hrv_leafn_to_litter_patch(i)                 = value_patch             
       this%hrv_frootn_to_litter_patch(i)                = value_patch            
       this%hrv_leafn_storage_to_litter_patch(i)         = value_patch     
       this%hrv_frootn_storage_to_litter_patch(i)        = value_patch    
       this%hrv_livestemn_storage_to_litter_patch(i)     = value_patch 
       this%hrv_deadstemn_storage_to_litter_patch(i)     = value_patch 
       this%hrv_livecrootn_storage_to_litter_patch(i)    = value_patch
       this%hrv_deadcrootn_storage_to_litter_patch(i)    = value_patch
       this%hrv_leafn_xfer_to_litter_patch(i)            = value_patch        
       this%hrv_frootn_xfer_to_litter_patch(i)           = value_patch       
       this%hrv_livestemn_xfer_to_litter_patch(i)        = value_patch    
       this%hrv_deadstemn_xfer_to_litter_patch(i)        = value_patch    
       this%hrv_livecrootn_xfer_to_litter_patch(i)       = value_patch   
       this%hrv_deadcrootn_xfer_to_litter_patch(i)       = value_patch   
       this%hrv_livestemn_to_litter_patch(i)             = value_patch         
       this%hrv_livecrootn_to_litter_patch(i)            = value_patch        
       this%hrv_deadcrootn_to_litter_patch(i)            = value_patch        
       this%hrv_retransn_to_litter_patch(i)              = value_patch    

       this%m_leafn_to_fire_patch(i)                     = value_patch
       this%m_leafn_storage_to_fire_patch(i)             = value_patch
       this%m_leafn_xfer_to_fire_patch(i)                = value_patch
       this%m_livestemn_to_fire_patch(i)                 = value_patch
       this%m_livestemn_storage_to_fire_patch(i)         = value_patch
       this%m_livestemn_xfer_to_fire_patch(i)            = value_patch
       this%m_deadstemn_to_fire_patch(i)                 = value_patch
       this%m_deadstemn_storage_to_fire_patch(i)         = value_patch
       this%m_deadstemn_xfer_to_fire_patch(i)            = value_patch
       this%m_frootn_to_fire_patch(i)                    = value_patch
       this%m_frootn_storage_to_fire_patch(i)            = value_patch
       this%m_frootn_xfer_to_fire_patch(i)               = value_patch
       this%m_livecrootn_to_fire_patch(i)                = value_patch
       this%m_livecrootn_storage_to_fire_patch(i)        = value_patch
       this%m_livecrootn_xfer_to_fire_patch(i)           = value_patch
       this%m_deadcrootn_to_fire_patch(i)                = value_patch
       this%m_deadcrootn_storage_to_fire_patch(i)        = value_patch
       this%m_deadcrootn_xfer_to_fire_patch(i)           = value_patch
       this%m_retransn_to_fire_patch(i)                  = value_patch


       this%m_leafn_to_litter_fire_patch(i)              = value_patch
       this%m_leafn_storage_to_litter_fire_patch(i)      = value_patch
       this%m_leafn_xfer_to_litter_fire_patch(i)         = value_patch
       this%m_livestemn_to_litter_fire_patch(i)          = value_patch
       this%m_livestemn_storage_to_litter_fire_patch(i)  = value_patch
       this%m_livestemn_xfer_to_litter_fire_patch(i)     = value_patch
       this%m_livestemn_to_deadstemn_fire_patch(i)       = value_patch
       this%m_deadstemn_to_litter_fire_patch(i)          = value_patch
       this%m_deadstemn_storage_to_litter_fire_patch(i)  = value_patch
       this%m_deadstemn_xfer_to_litter_fire_patch(i)     = value_patch
       this%m_frootn_to_litter_fire_patch(i)             = value_patch
       this%m_frootn_storage_to_litter_fire_patch(i)     = value_patch
       this%m_frootn_xfer_to_litter_fire_patch(i)        = value_patch
       this%m_livecrootn_to_litter_fire_patch(i)         = value_patch
       this%m_livecrootn_storage_to_litter_fire_patch(i) = value_patch
       this%m_livecrootn_xfer_to_litter_fire_patch(i)    = value_patch
       this%m_livecrootn_to_deadcrootn_fire_patch(i)     = value_patch
       this%m_deadcrootn_to_litter_fire_patch(i)         = value_patch
       this%m_deadcrootn_storage_to_litter_fire_patch(i) = value_patch
       this%m_deadcrootn_xfer_to_litter_fire_patch(i)    = value_patch
       this%m_retransn_to_litter_fire_patch(i)           = value_patch

       this%leafn_xfer_to_leafn_patch(i)                 = value_patch
       this%frootn_xfer_to_frootn_patch(i)               = value_patch
       this%livestemn_xfer_to_livestemn_patch(i)         = value_patch
       this%deadstemn_xfer_to_deadstemn_patch(i)         = value_patch
       this%livecrootn_xfer_to_livecrootn_patch(i)       = value_patch
       this%deadcrootn_xfer_to_deadcrootn_patch(i)       = value_patch
       this%leafn_to_litter_patch(i)                     = value_patch
       this%leafn_to_retransn_patch(i)                   = value_patch
       this%frootn_to_litter_patch(i)                    = value_patch
       this%retransn_to_npool_patch(i)                   = value_patch
       this%free_retransn_to_npool_patch(i)              = value_patch
       this%sminn_to_npool_patch(i)                      = value_patch
       this%npool_to_leafn_patch(i)                      = value_patch
       this%npool_to_leafn_storage_patch(i)              = value_patch
       this%npool_to_frootn_patch(i)                     = value_patch
       this%npool_to_frootn_storage_patch(i)             = value_patch
       this%npool_to_livestemn_patch(i)                  = value_patch
       this%npool_to_livestemn_storage_patch(i)          = value_patch
       this%npool_to_deadstemn_patch(i)                  = value_patch
       this%npool_to_deadstemn_storage_patch(i)          = value_patch
       this%npool_to_livecrootn_patch(i)                 = value_patch
       this%npool_to_livecrootn_storage_patch(i)         = value_patch
       this%npool_to_deadcrootn_patch(i)                 = value_patch
       this%npool_to_deadcrootn_storage_patch(i)         = value_patch
       this%leafn_storage_to_xfer_patch(i)               = value_patch
       this%frootn_storage_to_xfer_patch(i)              = value_patch
       this%livestemn_storage_to_xfer_patch(i)           = value_patch
       this%deadstemn_storage_to_xfer_patch(i)           = value_patch
       this%livecrootn_storage_to_xfer_patch(i)          = value_patch
       this%deadcrootn_storage_to_xfer_patch(i)          = value_patch
       this%livestemn_to_deadstemn_patch(i)              = value_patch
       this%livestemn_to_retransn_patch(i)               = value_patch
       this%livecrootn_to_deadcrootn_patch(i)            = value_patch
       this%livecrootn_to_retransn_patch(i)              = value_patch
       this%ndeploy_patch(i)                             = value_patch
       this%wood_harvestn_patch(i)                       = value_patch
       this%fire_nloss_patch(i)                          = value_patch

       this%crop_seedn_to_leaf_patch(i)                  = value_patch
       this%grainn_to_cropprodn_patch(i)                 = value_patch
    end do

    if ( use_crop )then
       do fi = 1,num_patch
          i = filter_patch(fi)
          this%livestemn_to_litter_patch(i)              = value_patch
          this%grainn_to_food_patch(i)                   = value_patch
          this%grainn_to_seed_patch(i)                   = value_patch
          this%grainn_xfer_to_grainn_patch(i)            = value_patch
          this%npool_to_grainn_patch(i)                  = value_patch
          this%npool_to_grainn_storage_patch(i)          = value_patch
          this%grainn_storage_to_xfer_patch(i)           = value_patch
          this%soyfixn_patch(i)                          = value_patch
          this%frootn_to_retransn_patch(i)               = value_patch
       end do
    end if

    do j = 1, nlevdecomp_full
       do fi = 1,num_column
          i = filter_column(fi)

          ! phenology: litterfall and crop fluxes associated wit
          this%phenology_n_to_litr_met_n_col(i,j)        = value_column
          this%phenology_n_to_litr_cel_n_col(i,j)        = value_column
          this%phenology_n_to_litr_lig_n_col(i,j)        = value_column

          ! gap mortality
          this%gap_mortality_n_to_litr_met_n_col(i,j)    = value_column
          this%gap_mortality_n_to_litr_cel_n_col(i,j)    = value_column
          this%gap_mortality_n_to_litr_lig_n_col(i,j)    = value_column
          this%gap_mortality_n_to_cwdn_col(i,j)          = value_column

          ! fire
          this%fire_mortality_n_to_cwdn_col(i,j)         = value_column
          this%m_n_to_litr_met_fire_col(i,j)             = value_column
          this%m_n_to_litr_cel_fire_col(i,j)             = value_column  
          this%m_n_to_litr_lig_fire_col(i,j)             = value_column

          ! harvest
          this%harvest_n_to_litr_met_n_col(i,j)          = value_column             
          this%harvest_n_to_litr_cel_n_col(i,j)          = value_column             
          this%harvest_n_to_litr_lig_n_col(i,j)          = value_column             
          this%harvest_n_to_cwdn_col(i,j)                = value_column  
       end do
    end do

    do fi = 1,num_column
       i = filter_column(fi)

       this%grainn_to_cropprodn_col(i)       = value_column
       this%fire_nloss_col(i)                = value_column

       ! Zero p2c column fluxes
       this%fire_nloss_col(i) = value_column
       this%wood_harvestn_col(i) = value_column
    end do

    do k = 1, ndecomp_pools
       do fi = 1,num_column
          i = filter_column(fi)
          this%m_decomp_npools_to_fire_col(i,k) = value_column
       end do
    end do
! Matrix
    if(use_matrixcn)then
       do j = 1, nvegnpool
          do fi = 1,num_patch
             i = filter_patch(fi)
             this%matrix_nalloc_patch(i,j)       = value_patch
             this%matrix_nphturnover_patch (i,j) = value_patch
             this%matrix_ngmturnover_patch (i,j) = value_patch
             this%matrix_nfiturnover_patch (i,j) = value_patch
          end do
       end do

       do j = 1, nnphtrans
          do fi = 1,num_patch
             i = filter_patch(fi)
             this%matrix_nphtransfer_patch (i,j) = value_patch
          end do
       end do

       do j = 1, nngmtrans
          do fi = 1,num_patch
             i = filter_patch(fi)
             this%matrix_ngmtransfer_patch (i,j) = value_patch
          end do
       end do

       do j = 1, nnfitrans
          do fi = 1,num_patch
             i = filter_patch(fi)
             this%matrix_nfitransfer_patch (i,j) = value_patch
          end do
       end do

    end if
    do k = 1, ndecomp_pools
       do j = 1, nlevdecomp_full
          do fi = 1,num_column
             i = filter_column(fi)
             this%m_decomp_npools_to_fire_vr_col(i,j,k) = value_column
          end do
       end do
    end do

  end subroutine SetValues

  !-----------------------------------------------------------------------
  subroutine ZeroDwt( this, bounds )
    !
    ! !DESCRIPTION
    ! Initialize flux variables needed for dynamic land use.
    !
    ! !ARGUMENTS:
    class(cnveg_nitrogenflux_type) :: this
    type(bounds_type), intent(in)  :: bounds 
    !
    ! !LOCAL VARIABLES:
    integer  :: c, g, j          ! indices
    !-----------------------------------------------------------------------

    do g = bounds%begg, bounds%endg
       this%dwt_seedn_to_leaf_grc(g)     = 0._r8
       this%dwt_seedn_to_deadstem_grc(g) = 0._r8
       this%dwt_conv_nflux_grc(g)        = 0._r8
    end do

    do j = 1, nlevdecomp_full
       do c = bounds%begc,bounds%endc
          this%dwt_frootn_to_litr_met_n_col(c,j) = 0._r8
          this%dwt_frootn_to_litr_cel_n_col(c,j) = 0._r8
          this%dwt_frootn_to_litr_lig_n_col(c,j) = 0._r8
          this%dwt_livecrootn_to_cwdn_col(c,j)   = 0._r8
          this%dwt_deadcrootn_to_cwdn_col(c,j)   = 0._r8
       end do
    end do

  end subroutine ZeroDwt

 !-----------------------------------------------------------------------
  subroutine Summary_nitrogenflux(this, bounds, num_soilc, filter_soilc, num_soilp, filter_soilp)
    !
    ! !USES:
    use clm_varpar    , only: nlevdecomp,ndecomp_cascade_transitions,ndecomp_pools
    use clm_varctl    , only: use_nitrif_denitrif
    use subgridAveMod , only: p2c 
    !
    ! !ARGUMENTS:
    class (cnveg_nitrogenflux_type) :: this
    type(bounds_type) , intent(in) :: bounds  
    integer           , intent(in) :: num_soilc       ! number of soil columns in filter
    integer           , intent(in) :: filter_soilc(:) ! filter for soil columns
    integer           , intent(in) :: num_soilp       ! number of soil patches in filter
    integer           , intent(in) :: filter_soilp(:) ! filter for soil patches
    !
    ! !LOCAL VARIABLES:
    integer  :: c,p,j,k,l   ! indices
    integer  :: fp,fc       ! lake filter indices
    real(r8) :: maxdepth    ! depth to integrate soil variables
    !-----------------------------------------------------------------------

    do fp = 1,num_soilp
       p = filter_soilp(fp)

       ! total N deployment (from sminn and retranslocated N pool) (NDEPLOY)
       this%ndeploy_patch(p) = &
            this%sminn_to_npool_patch(p) + &
            this%retransn_to_npool_patch(p) + &
            this%free_retransn_to_npool_patch(p)  

       ! total patch-level fire N losses
       this%fire_nloss_patch(p) = &
            this%m_leafn_to_fire_patch(p)               + &
            this%m_leafn_storage_to_fire_patch(p)       + &
            this%m_leafn_xfer_to_fire_patch(p)          + &
            this%m_frootn_to_fire_patch(p)              + &
            this%m_frootn_storage_to_fire_patch(p)      + &
            this%m_frootn_xfer_to_fire_patch(p)         + &
            this%m_livestemn_to_fire_patch(p)           + &
            this%m_livestemn_storage_to_fire_patch(p)   + &
            this%m_livestemn_xfer_to_fire_patch(p)      + &
            this%m_deadstemn_to_fire_patch(p)           + &
            this%m_deadstemn_storage_to_fire_patch(p)   + &
            this%m_deadstemn_xfer_to_fire_patch(p)      + &
            this%m_livecrootn_to_fire_patch(p)          + &
            this%m_livecrootn_storage_to_fire_patch(p)  + &
            this%m_livecrootn_xfer_to_fire_patch(p)     + &
            this%m_deadcrootn_to_fire_patch(p)          + &
            this%m_deadcrootn_storage_to_fire_patch(p)  + &
            this%m_deadcrootn_xfer_to_fire_patch(p)     + &
            this%m_retransn_to_fire_patch(p)

    end do

    call p2c(bounds, num_soilc, filter_soilc, &
         this%fire_nloss_patch(bounds%begp:bounds%endp), &
         this%fire_nloss_p2c_col(bounds%begc:bounds%endc))

    ! vertically integrate column-level fire N losses
    do k = 1, ndecomp_pools
       do j = 1, nlevdecomp
          do fc = 1,num_soilc
             c = filter_soilc(fc)
             this%m_decomp_npools_to_fire_col(c,k) = &
                  this%m_decomp_npools_to_fire_col(c,k) + &
                  this%m_decomp_npools_to_fire_vr_col(c,j,k) * dzsoi_decomp(j)
          end do
       end do
    end do

    ! total column-level fire N losses
    do fc = 1,num_soilc
       c = filter_soilc(fc)
       this%fire_nloss_col(c) = this%fire_nloss_p2c_col(c)
    end do
    do k = 1, ndecomp_pools
       do fc = 1,num_soilc
          c = filter_soilc(fc)
          this%fire_nloss_col(c) = &
               this%fire_nloss_col(c) + &
               this%m_decomp_npools_to_fire_col(c,k)
       end do
    end do

  end subroutine Summary_nitrogenflux

end module CNVegNitrogenFluxType
<|MERGE_RESOLUTION|>--- conflicted
+++ resolved
@@ -1924,14 +1924,6 @@
          long_name='', units='', &
          interpinic_flag='interp', readvar=readvar, data=this%avail_retransn_patch) 
 
-<<<<<<< HEAD
-    call restartvar(ncid=ncid, flag=flag, varname='plant_nalloc', xtype=ncd_double,  &
-         dim1name='pft', &
-         long_name='', units='', &
-         interpinic_flag='interp', readvar=readvar, data=this%plant_nalloc_patch)
-
-=======
->>>>>>> a87e67da
      if ( use_fun ) then
 !       set_missing_vals_to_constant for BACKWARDS_COMPATIBILITY(wrw, 2018-06-28) re. issue #426
 !       special land units previously set to spval, not 0
