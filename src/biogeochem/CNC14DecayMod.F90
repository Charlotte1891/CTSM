--- conflicted
+++ resolved
@@ -8,21 +8,13 @@
   use clm_time_manager                   , only : get_step_size_real, get_average_days_per_year
   use clm_varpar                         , only : nlevdecomp, ndecomp_pools
   use clm_varcon                         , only : secspday
-<<<<<<< HEAD
-  use clm_varctl                         , only : spinup_state, use_matrixcn, use_soil_matrixcn
-=======
   use clm_varctl                         , only : spinup_state
   use CNSharedParamsMod                  , only : use_matrixcn
->>>>>>> 94e1bdc4
   use decompMod                          , only : bounds_type
   use pftconMod                          , only : npcropmin
   use CNVegCarbonStateType               , only : cnveg_carbonstate_type
   use CNVegCarbonFluxType                , only : cnveg_carbonflux_type
-<<<<<<< HEAD
-  use SoilBiogeochemDecompCascadeConType , only : decomp_cascade_con
-=======
   use SoilBiogeochemDecompCascadeConType , only : decomp_cascade_con, use_soil_matrixcn
->>>>>>> 94e1bdc4
   use SoilBiogeochemCarbonStateType      , only : soilbiogeochem_carbonstate_type
   use SoilBiogeochemCarbonFluxType       , only : soilbiogeochem_carbonflux_type
   use PatchType                          , only : patch
@@ -143,7 +135,6 @@
                else
                   spinup_term = 1._r8
                endif
-<<<<<<< HEAD
                if(.not. use_soil_matrixcn)then
                   decomp_cpools_vr(c,j,l) = decomp_cpools_vr(c,j,l) * (1._r8 - decay_const * spinup_term * dt)
                else
@@ -153,14 +144,6 @@
                   matrix_decomp_fire_k(c,j+nlevdecomp*(l-1)) = matrix_decomp_fire_k(c,j+nlevdecomp*(l-1)) &
                                                              - spinup_term * decay_const * dt
                   end associate
-=======
-               ! Without matrix solution
-               if(.not. use_soil_matrixcn)then
-                  decomp_cpools_vr(c,j,l) = decomp_cpools_vr(c,j,l) * (1._r8 - decay_const * spinup_term * dt)
-               else
-                  ! Matrix solution equivalent to above
-                  ! This will be added when the full matrix solution is brought in
->>>>>>> 94e1bdc4
                end if
             end do
          end do
@@ -172,11 +155,6 @@
 
          cpool(p)              = cpool(p)               * (1._r8 - decay_const * dt)
          xsmrpool(p)           = xsmrpool(p)            * (1._r8 - decay_const * dt)
-<<<<<<< HEAD
-=======
-
-         ! Without Matrix solution
->>>>>>> 94e1bdc4
          if(.not. use_matrixcn)then
             ! NOTE: Any changes here need to be applied below
             deadcrootc(p)         = deadcrootc(p)          * (1._r8 - decay_const * dt)
@@ -198,7 +176,6 @@
             livestemc_storage(p)  = livestemc_storage(p)   * (1._r8 - decay_const * dt)
             livestemc_xfer(p)     = livestemc_xfer(p)      * (1._r8 - decay_const * dt)
          else
-<<<<<<< HEAD
             associate( &
               matrix_fitransfer => c14_cnveg_carbonflux_inst%matrix_fitransfer_patch & ! Output: [real(r8) (:,:)   ] (gC/m2/s) C transfer rate from fire processes
             )
@@ -224,13 +201,6 @@
             matrix_fitransfer(p,ilivestemxf_to_iout_fic)  = decay_const
             end associate
          end if
-=======
-            ! Each of these MUST correspond to the code above. Any changes in
-            ! code above need to apply here as well
-         end if
-         ! Some fields like cpool, and xsmrpool above, and the gresp and
-         ! pft_ctrunc fields are handled the same for both matrix on and off
->>>>>>> 94e1bdc4
          gresp_storage(p)      = gresp_storage(p)       * (1._r8 - decay_const * dt)
          gresp_xfer(p)         = gresp_xfer(p)          * (1._r8 - decay_const * dt)
          pft_ctrunc(p)         = pft_ctrunc(p)          * (1._r8 - decay_const * dt)
