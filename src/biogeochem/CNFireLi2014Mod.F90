module CNFireLi2014Mod

#include "shr_assert.h"

  !-----------------------------------------------------------------------
  ! !DESCRIPTION:
  ! module for fire dynamics 
  ! created in Nov, 2012  and revised in Apr, 2013 by F. Li and S. Levis
  ! based on Li et al. (2012a,b; 2013)
  ! revised in Apr, 2014 according Li et al.(2014)
  ! Fire-related parameters were calibrated or tuned in Apr, 2013 based on the 
  ! 20th Century transient simulations at f19_g16 with (newfire05_clm45sci15_clm4_0_58) 
  ! a CLM4.5 version, Qian et al. (2006) atmospheric forcing, and
  ! climatological lightning data.
  !
  ! !USES:
  use shr_kind_mod                       , only : r8 => shr_kind_r8, CL => shr_kind_CL
  use shr_const_mod                      , only : SHR_CONST_PI,SHR_CONST_TKFRZ
  use shr_infnan_mod                     , only : shr_infnan_isnan
<<<<<<< HEAD
  use clm_varctl                         , only : iulog, spinup_state, use_matrixcn, use_soil_matrixcn
=======
  use clm_varctl                         , only : iulog
>>>>>>> 10ea6eea
  use clm_varpar                         , only : nlevdecomp, ndecomp_pools, nlevdecomp_full
  use clm_varcon                         , only : dzsoi_decomp
  use pftconMod                          , only : noveg, pftcon
  use abortutils                         , only : endrun
  use decompMod                          , only : bounds_type
  use subgridAveMod                      , only : p2c
  use atm2lndType                        , only : atm2lnd_type
  use CNDVType                           , only : dgvs_type
  use CNVegStateType                     , only : cnveg_state_type
  use CNVegCarbonStateType               , only : cnveg_carbonstate_type, spinup_factor_deadwood
  use CNVegCarbonFluxType                , only : cnveg_carbonflux_type
  use CNVegNitrogenStateType             , only : cnveg_nitrogenstate_type
  use CNVegNitrogenFluxType              , only : cnveg_nitrogenflux_type
  use SoilBiogeochemDecompCascadeConType , only : decomp_cascade_con
  use SoilBiogeochemCarbonFluxType       , only : soilbiogeochem_carbonflux_type
  use EnergyFluxType                     , only : energyflux_type
  use SaturatedExcessRunoffMod           , only : saturated_excess_runoff_type
  use WaterDiagnosticBulkType            , only : waterdiagnosticbulk_type
  use Wateratm2lndBulkType               , only : wateratm2lndbulk_type
  use WaterStateBulkType                 , only : waterstatebulk_type
  use SoilStateType                      , only : soilstate_type
  use SoilWaterRetentionCurveMod         , only : soil_water_retention_curve_type
  use GridcellType                       , only : grc                
  use ColumnType                         , only : col                
  use PatchType                          , only : patch                
  use FireMethodType                     , only : fire_method_type
  use CNFireBaseMod                      , only : cnfire_base_type, cnfire_const, cnfire_params
  use CNVegMatrixMod                     , only : matrix_update_fic, matrix_update_fin
  !
  implicit none
  private
  !
  ! !PUBLIC TYPES:
  public :: cnfire_li2014_type
  !
  type, extends(cnfire_base_type) :: cnfire_li2014_type
    private
  contains
    !
    ! !PUBLIC MEMBER FUNCTIONS:
    procedure, public :: need_lightning_and_popdens
    procedure, public :: CNFireArea    ! Calculate fire area
    procedure, public :: CNFireFluxes
  end type cnfire_li2014_type

  character(len=*), parameter, private :: sourcefile = &
       __FILE__

contains

  !-----------------------------------------------------------------------
  function need_lightning_and_popdens(this)
    ! !ARGUMENTS:
    class(cnfire_li2014_type), intent(in) :: this
    logical :: need_lightning_and_popdens  ! function result
    !
    ! !LOCAL VARIABLES:

    character(len=*), parameter :: subname = 'need_lightning_and_popdens'
    !-----------------------------------------------------------------------

    need_lightning_and_popdens = .true.
  end function need_lightning_and_popdens

  !-----------------------------------------------------------------------
  subroutine CNFireArea (this, bounds, num_soilc, filter_soilc, num_soilp, filter_soilp, &
       num_exposedvegp, filter_exposedvegp, num_noexposedvegp, filter_noexposedvegp, &
       atm2lnd_inst, energyflux_inst, saturated_excess_runoff_inst, waterdiagnosticbulk_inst, &
       wateratm2lndbulk_inst, waterstatebulk_inst, soilstate_inst, soil_water_retention_curve, &
       cnveg_state_inst, cnveg_carbonstate_inst, totlitc_col, decomp_cpools_vr_col, t_soi17cm_col)
    !
    ! !DESCRIPTION:
    ! Computes column-level burned area 
    !
    ! !USES:
    use clm_time_manager     , only: get_step_size_real, get_days_per_year, get_curr_date, get_nstep
    use clm_varcon           , only: secspday, secsphr
    use pftconMod            , only: nc4_grass, nc3crop, ndllf_evr_tmp_tree
    use pftconMod            , only: nbrdlf_evr_trp_tree, nbrdlf_dcd_trp_tree, nbrdlf_evr_shrub
    use dynSubgridControlMod , only: run_has_transient_landcover
    !
    ! !ARGUMENTS:
    class(cnfire_li2014_type)                             :: this
    type(bounds_type)                     , intent(in)    :: bounds 
    integer                               , intent(in)    :: num_soilc       ! number of soil columns in filter
    integer                               , intent(in)    :: filter_soilc(:) ! filter for soil columns
    integer                               , intent(in)    :: num_soilp       ! number of soil patches in filter
    integer                               , intent(in)    :: filter_soilp(:) ! filter for soil patches
    integer                               , intent(in)    :: num_exposedvegp        ! number of points in filter_exposedvegp
    integer                               , intent(in)    :: filter_exposedvegp(:)  ! patch filter for non-snow-covered veg
    integer                               , intent(in)    :: num_noexposedvegp       ! number of points in filter_noexposedvegp
    integer                               , intent(in)    :: filter_noexposedvegp(:) ! patch filter where frac_veg_nosno is 0 
    type(atm2lnd_type)                    , intent(in)    :: atm2lnd_inst
    type(energyflux_type)                 , intent(in)    :: energyflux_inst
    type(saturated_excess_runoff_type)    , intent(in)    :: saturated_excess_runoff_inst
    type(waterdiagnosticbulk_type)        , intent(in)    :: waterdiagnosticbulk_inst
    type(wateratm2lndbulk_type)           , intent(in)    :: wateratm2lndbulk_inst
    type(waterstatebulk_type)             , intent(in)    :: waterstatebulk_inst
    type(soilstate_type)                  , intent(in)    :: soilstate_inst
    class(soil_water_retention_curve_type), intent(in)    :: soil_water_retention_curve
    type(cnveg_state_type)                , intent(inout) :: cnveg_state_inst
    type(cnveg_carbonstate_type)          , intent(inout) :: cnveg_carbonstate_inst
    real(r8)                              , intent(in)    :: totlitc_col(bounds%begc:)
    real(r8)                              , intent(in)    :: decomp_cpools_vr_col(bounds%begc:,1:,1:)
    real(r8)                              , intent(in)    :: t_soi17cm_col(bounds%begc:)
    !
    ! !LOCAL VARIABLES:
    integer  :: g,l,c,p,pi,j,fc,fp,kyr, kmo, kda, mcsec   ! index variables
    real(r8) :: dt       ! time step variable (s)
    real(r8) :: m        ! top-layer soil moisture (proportion)
    real(r8) :: dayspyr  ! days per year
    real(r8) :: cli      ! effect of climate on deforestation fires (0-1)
    real(r8) :: cri      ! thresholds used for cli, (mm/d), see Eq.(7) in Li et al.(2013)
    real(r8) :: fb       ! availability of fuel for regs A and C
    real(r8) :: fhd      ! impact of hd on agricultural fire
    real(r8) :: fgdp     ! impact of gdp on agricultural fire
    real(r8) :: fire_m   ! combustability of fuel for fire occurrence
    real(r8) :: spread_m ! combustability of fuel for fire spread
    real(r8) :: Lb_lf    ! length-to-breadth ratio added by Lifang 
    integer  :: i_cwd    ! cwd pool
    real(r8) :: lh       ! anthro. ignitions (count/km2/hr)
    real(r8) :: fs       ! hd-dependent fires suppression (0-1)
    real(r8) :: ig       ! total ignitions (count/km2/hr)
    real(r8) :: hdmlf    ! human density
    real(r8) :: btran_col(bounds%begc:bounds%endc)
    logical  :: transient_landcover  ! whether this run has any prescribed transient landcover
    real(r8), target  :: prec60_col_target(bounds%begc:bounds%endc)
    real(r8), target  :: prec10_col_target(bounds%begc:bounds%endc)
    real(r8), pointer :: prec60_col(:)
    real(r8), pointer :: prec10_col(:)
    !-----------------------------------------------------------------------

    SHR_ASSERT_ALL_FL((ubound(totlitc_col)           == (/bounds%endc/))                              , sourcefile, __LINE__)
    SHR_ASSERT_ALL_FL((ubound(decomp_cpools_vr_col)  == (/bounds%endc,nlevdecomp_full,ndecomp_pools/)), sourcefile, __LINE__)
    SHR_ASSERT_ALL_FL((ubound(t_soi17cm_col)         == (/bounds%endc/))                              , sourcefile, __LINE__)

    associate(                                                                      & 
         totlitc            => totlitc_col                                     , & ! Input:  [real(r8) (:)     ]  (gC/m2) total lit C (column-level mean)           
         decomp_cpools_vr   => decomp_cpools_vr_col                            , & ! Input:  [real(r8) (:,:,:) ]  (gC/m3)  VR decomp. (litter, cwd, soil)
         tsoi17             => t_soi17cm_col                                   , & ! Input:  [real(r8) (:)     ]  (K) soil T for top 0.17 m                             
         lfuel              => cnfire_const%lfuel                              , & ! Input:  [real(r8)         ]  (gC/m2) Lower threshold of fuel mass
         ufuel              => cnfire_const%ufuel                              , & ! Input:  [real(r8)         ]  (gC/m2) Upper threshold of fuel mass
         rh_hgh             => cnfire_const%rh_hgh                             , & ! Input:  [real(r8)         ]  (%) High relative humidity
         rh_low             => cnfire_const%rh_low                             , & ! Input:  [real(r8)         ]  (%) Low relative humidity
         bt_min             => cnfire_const%bt_min                             , & ! Input:  [real(r8)         ]  (0-1) Minimum btran
         bt_max             => cnfire_const%bt_max                             , & ! Input:  [real(r8)         ]  (0-1) Maximum btran
         cli_scale          => cnfire_const%cli_scale                          , & ! Input:  [real(r8)         ]  (/d) global constant for deforestation fires
         cropfire_a1        => cnfire_const%cropfire_a1                        , & ! Input:  [real(r8)         ]  (/hr) a1 parameter for cropland fire
         non_boreal_peatfire_c => cnfire_const%non_boreal_peatfire_c           , & ! Input:  [real(r8)         ]  (/hr) c parameter for non-boreal peatland fire
         pot_hmn_ign_counts_alpha => cnfire_const%pot_hmn_ign_counts_alpha     , & ! Input:  [real(r8)         ]  (/person/month) Potential human ignition counts
         boreal_peatfire_c  => cnfire_const%boreal_peatfire_c                  , & ! Input:  [real(r8)         ]  (/hr) c parameter for boreal peatland fire
         
         fsr_pft            => pftcon%fsr_pft                                  , & ! Input:
         fd_pft             => pftcon%fd_pft                                   , & ! Input:

         btran2             => this%cnfire_base_type%btran2_patch              , & ! Input:  [real(r8) (:)     ]  root zone soil wetness                            
         fsat               => saturated_excess_runoff_inst%fsat_col           , & ! Input:  [real(r8) (:)     ]  fractional area with water table at surface       
         wf                 => waterdiagnosticbulk_inst%wf_col                          , & ! Input:  [real(r8) (:)     ]  soil water as frac. of whc for top 0.05 m         
         wf2                => waterdiagnosticbulk_inst%wf2_col                         , & ! Input:  [real(r8) (:)     ]  soil water as frac. of whc for top 0.17 m         
         
         is_cwd             => decomp_cascade_con%is_cwd                       , & ! Input:  [logical  (:)     ]  TRUE => pool is a cwd pool                         

         forc_rh            => wateratm2lndbulk_inst%forc_rh_grc                        , & ! Input:  [real(r8) (:)     ]  relative humidity                                 
         forc_wind          => atm2lnd_inst%forc_wind_grc                      , & ! Input:  [real(r8) (:)     ]  atmospheric wind speed (m/s)                       
         forc_t             => atm2lnd_inst%forc_t_downscaled_col              , & ! Input:  [real(r8) (:)     ]  downscaled atmospheric temperature (Kelvin)                  
         forc_rain          => wateratm2lndbulk_inst%forc_rain_downscaled_col           , & ! Input:  [real(r8) (:)     ]  downscaled rain                                              
         forc_snow          => wateratm2lndbulk_inst%forc_snow_downscaled_col           , & ! Input:  [real(r8) (:)     ]  downscaled snow                                              
         prec60             => wateratm2lndbulk_inst%prec60_patch                       , & ! Input:  [real(r8) (:)     ]  60-day running mean of tot. precipitation         
         prec10             => wateratm2lndbulk_inst%prec10_patch                       , & ! Input:  [real(r8) (:)     ]  10-day running mean of tot. precipitation         
        
         dwt_smoothed       => cnveg_state_inst%dwt_smoothed_patch             , & ! Input:  [real(r8) (:)     ]  change in patch weight (-1 to 1) on the gridcell, smoothed over the year
         cropf_col          => cnveg_state_inst%cropf_col                      , & ! Input:  [real(r8) (:)     ]  cropland fraction in veg column                   
         gdp_lf             => cnveg_state_inst%gdp_lf_col                     , & ! Input:  [real(r8) (:)     ]  gdp data                                          
         peatf_lf           => cnveg_state_inst%peatf_lf_col                   , & ! Input:  [real(r8) (:)     ]  peatland fraction data                            
         abm_lf             => cnveg_state_inst%abm_lf_col                     , & ! Input:  [integer  (:)     ]  prescribed crop fire time                          
         baf_crop           => cnveg_state_inst%baf_crop_col                   , & ! Output: [real(r8) (:)     ]  burned area fraction for cropland (/sec)  
         baf_peatf          => cnveg_state_inst%baf_peatf_col                  , & ! Output: [real(r8) (:)     ]  burned area fraction for peatland (/sec)  
         burndate           => cnveg_state_inst%burndate_patch                 , & ! Output: [integer  (:)     ]  burn date for crop                                 
         fbac               => cnveg_state_inst%fbac_col                       , & ! Output: [real(r8) (:)     ]  total burned area out of conversion (/sec)
         fbac1              => cnveg_state_inst%fbac1_col                      , & ! Output: [real(r8) (:)     ]  burned area out of conversion region due to land use fire
         farea_burned       => cnveg_state_inst%farea_burned_col               , & ! Output: [real(r8) (:)     ]  total fractional area burned (/sec)
         nfire              => cnveg_state_inst%nfire_col                      , & ! Output: [real(r8) (:)     ]  fire counts (count/km2/sec), valid only in Reg. C
         fsr_col            => cnveg_state_inst%fsr_col                        , & ! Output: [real(r8) (:)     ]  fire spread rate at column level
         fd_col             => cnveg_state_inst%fd_col                         , & ! Output: [real(r8) (:)     ]  fire duration rate at column level
         lgdp_col           => cnveg_state_inst%lgdp_col                       , & ! Output: [real(r8) (:)     ]  gdp limitation factor for nfire                   
         lgdp1_col          => cnveg_state_inst%lgdp1_col                      , & ! Output: [real(r8) (:)     ]  gdp limitation factor for baf per fire            
         lpop_col           => cnveg_state_inst%lpop_col                       , & ! Output: [real(r8) (:)     ]  pop limitation factor for baf per fire            
         lfwt               => cnveg_state_inst%lfwt_col                       , & ! Output: [real(r8) (:)     ]  fractional coverage of non-crop and non-bare-soil Patches
         trotr1_col         => cnveg_state_inst%trotr1_col                     , & ! Output: [real(r8) (:)     ]  patch weight of BET on the column (0-1)           
         trotr2_col         => cnveg_state_inst%trotr2_col                     , & ! Output: [real(r8) (:)     ]  patch weight of BDT on the column (0-1)           
         dtrotr_col         => cnveg_state_inst%dtrotr_col                     , & ! Output: [real(r8) (:)     ]  decreased frac. coverage of BET+BDT on grid for dt
         lfc                => cnveg_state_inst%lfc_col                        , & ! Output: [real(r8) (:)     ]  conversion area frac. of BET+BDT that haven't burned before
         wtlf               => cnveg_state_inst%wtlf_col                       , & ! Output: [real(r8) (:)     ]  fractional coverage of non-crop Patches              
         
         totvegc            => cnveg_carbonstate_inst%totvegc_col              , & ! Input: [real(r8) (:)     ]  totvegc at column level                           
         deadcrootc         => cnveg_carbonstate_inst%deadcrootc_patch         , & ! Input:  [real(r8) (:)     ]  (gC/m2) dead coarse root C                        
         deadcrootc_storage => cnveg_carbonstate_inst%deadcrootc_storage_patch , & ! Input:  [real(r8) (:)     ]  (gC/m2) dead coarse root C storage                
         deadcrootc_xfer    => cnveg_carbonstate_inst%deadcrootc_xfer_patch    , & ! Input:  [real(r8) (:)     ]  (gC/m2) dead coarse root C transfer               
         frootc             => cnveg_carbonstate_inst%frootc_patch             , & ! Input:  [real(r8) (:)     ]  (gC/m2) fine root C                               
         frootc_storage     => cnveg_carbonstate_inst%frootc_storage_patch     , & ! Input:  [real(r8) (:)     ]  (gC/m2) fine root C storage                       
         frootc_xfer        => cnveg_carbonstate_inst%frootc_xfer_patch        , & ! Input:  [real(r8) (:)     ]  (gC/m2) fine root C transfer                      
         livecrootc         => cnveg_carbonstate_inst%livecrootc_patch         , & ! Input:  [real(r8) (:)     ]  (gC/m2) live coarse root C                        
         livecrootc_storage => cnveg_carbonstate_inst%livecrootc_storage_patch , & ! Input:  [real(r8) (:)     ]  (gC/m2) live coarse root C storage                
         livecrootc_xfer    => cnveg_carbonstate_inst%livecrootc_xfer_patch    , & ! Input:  [real(r8) (:)     ]  (gC/m2) live coarse root C transfer               
         leafc              => cnveg_carbonstate_inst%leafc_patch              , & ! Input:  [real(r8) (:)     ]  (gC/m2) leaf C                                    
         leafc_storage      => cnveg_carbonstate_inst%leafc_storage_patch      , & ! Input:  [real(r8) (:)     ]  (gC/m2) leaf C storage                            
         leafc_xfer         => cnveg_carbonstate_inst%leafc_xfer_patch         , & ! Input:  [real(r8) (:)     ]  (gC/m2) leaf C transfer                           
         rootc_col          => cnveg_carbonstate_inst%rootc_col                , & ! Output: [real(r8) (:)     ]  root carbon                                       
         leafc_col          => cnveg_carbonstate_inst%leafc_col                , & ! Output: [real(r8) (:)     ]  leaf carbon at column level                       
         fuelc              => cnveg_carbonstate_inst%fuelc_col                , & ! Output: [real(r8) (:)     ]  fuel avalability factor for Reg.C                 
         fuelc_crop         => cnveg_carbonstate_inst%fuelc_crop_col             & ! Output: [real(r8) (:)     ]  fuel avalability factor for Reg.A                 
         )
 
      transient_landcover = run_has_transient_landcover()

      !pft to column average 
      prec10_col =>prec10_col_target
      call p2c(bounds, num_soilc, filter_soilc, &
           prec10(bounds%begp:bounds%endp), &
           prec10_col(bounds%begc:bounds%endc))

      prec60_col =>prec60_col_target
      call p2c(bounds, num_soilc, filter_soilc, &
           prec60(bounds%begp:bounds%endp), &
           prec60_col(bounds%begc:bounds%endc))

      call p2c(bounds, num_soilc, filter_soilc, &
           leafc(bounds%begp:bounds%endp), &
           leafc_col(bounds%begc:bounds%endc))

     call get_curr_date (kyr, kmo, kda, mcsec)
     dayspyr = get_days_per_year()
     ! Get model step size
     dt      = get_step_size_real()
     !
     ! On first time-step, just set area burned to zero and exit
     !
     if ( get_nstep() == 0 )then
        do fc = 1,num_soilc
           c = filter_soilc(fc)
           farea_burned(c) = 0._r8
           baf_crop(c)     = 0._r8
           baf_peatf(c)    = 0._r8
           fbac(c)         = 0._r8
           fbac1(c)        = 0._r8
           cropf_col(c)    = 0._r8 
        end do
        return
     end if
     !
     ! Calculate fraction of crop (cropf_col) and non-crop and non-bare-soil 
     ! vegetation (lfwt) in vegetated column
     !
     do fc = 1,num_soilc
        c = filter_soilc(fc)
        cropf_col(c) = 0._r8 
        lfwt(c)      = 0._r8   
     end do
     do fp = 1, num_soilp
        p = filter_soilp(fp)
        c = patch%column(p)
        ! For crop veg types
        if( patch%itype(p) > nc4_grass )then
           cropf_col(c) = cropf_col(c) + patch%wtcol(p)
        end if
        ! For natural vegetation (non-crop and non-bare-soil)
        if( patch%itype(p) >= ndllf_evr_tmp_tree .and. patch%itype(p) <= nc4_grass )then
           lfwt(c) = lfwt(c) + patch%wtcol(p)
        end if
     end do
     ! 
     ! Calculate crop fuel   
     !
     do fc = 1,num_soilc
        c = filter_soilc(fc)
        fuelc_crop(c)=0._r8
     end do
     do fp = 1, num_soilp
        p = filter_soilp(fp)
        c = patch%column(p)
        ! For crop PFTs, fuel load includes leaf and litter; only
        ! column-level litter carbon
        ! is available, so we use leaf carbon to estimate the
        ! litter carbon for crop PFTs
        if( patch%itype(p) > nc4_grass .and. patch%wtcol(p) > 0._r8 .and. leafc_col(c) > 0._r8 )then
           fuelc_crop(c)=fuelc_crop(c) + (leafc(p) + leafc_storage(p) + &
                leafc_xfer(p))*patch%wtcol(p)/cropf_col(c)     + &
                totlitc(c)*leafc(p)/leafc_col(c)*patch%wtcol(p)/cropf_col(c)
        end if
     end do
     !   
     ! Calculate noncrop column variables
     !
     do fc = 1,num_soilc
        c = filter_soilc(fc)
        fsr_col(c)   = 0._r8
        fd_col(c)    = 0._r8
        rootc_col(c) = 0._r8
        lgdp_col(c)  = 0._r8
        lgdp1_col(c) = 0._r8
        lpop_col(c)  = 0._r8
        btran_col(c) = 0._r8
        wtlf(c)      = 0._r8
        trotr1_col(c)= 0._r8
        trotr2_col(c)= 0._r8
        if (transient_landcover) then
           dtrotr_col(c)=0._r8
        end if
     end do

     ! This subroutine calculates btran2
     call this%CNFire_calc_fire_root_wetness_Li2014(bounds, &
          num_exposedvegp, filter_exposedvegp, num_noexposedvegp, filter_noexposedvegp, &
          waterstatebulk_inst, soilstate_inst, soil_water_retention_curve)
     do fp = 1, num_exposedvegp
        p = filter_exposedvegp(fp)
        c = patch%column(p)
        ! For non-crop -- natural vegetation and bare-soil
        if( patch%itype(p)  <  nc3crop .and. cropf_col(c)  <  1.0_r8 )then
           btran_col(c) = btran_col(c)+btran2(p)*patch%wtcol(p)
           wtlf(c)      = wtlf(c)+patch%wtcol(p)
        end if
     end do

     do fp = 1, num_soilp
        p = filter_soilp(fp)
        c = patch%column(p)
        g = col%gridcell(c)

        ! For non-crop -- natural vegetation and bare-soil
        if( patch%itype(p)  <  nc3crop .and. cropf_col(c)  <  1.0_r8 )then

           ! NOTE(wjs, 2016-12-15) These calculations of the fraction of evergreen
           ! and deciduous tropical trees (used to determine if a column is
           ! tropical closed forest) use the current fractions. However, I think
           ! they are used in code that applies to land cover change. Note that
           ! land cover change is currently generated on the first time step of the
           ! year (even though the fire code sees the annually-smoothed dwt). Thus,
           ! I think that, for this to be totally consistent, this code should
           ! consider the fractional coverage of each PFT prior to the relevant
           ! land cover change event. (These fractions could be computed in the
           ! code that handles land cover change, so that the fire code remains
           ! agnostic to exactly how and when land cover change happens.)
           !
           ! For example, if a year started with fractional coverages of
           ! nbrdlf_evr_trp_tree = 0.35 and nbrdlf_dcd_trp_tree = 0.35, but then
           ! the start-of-year land cover change reduced both of these to 0.2: The
           ! current code would consider the column to NOT be tropical closed
           ! forest (because nbrdlf_evr_trp_tree+nbrdlf_dcd_trp_tree < 0.6),
           ! whereas in fact the land cover change occurred when the column *was*
           ! tropical closed forest.
           if( patch%itype(p) == nbrdlf_evr_trp_tree .and. patch%wtcol(p)  >  0._r8 )then
              trotr1_col(c)=trotr1_col(c)+patch%wtcol(p)
           end if
           if( patch%itype(p) == nbrdlf_dcd_trp_tree .and. patch%wtcol(p)  >  0._r8 )then
              trotr2_col(c)=trotr2_col(c)+patch%wtcol(p)
           end if

           if (transient_landcover) then
              if( patch%itype(p) == nbrdlf_evr_trp_tree .or. patch%itype(p) == nbrdlf_dcd_trp_tree )then
                 if(dwt_smoothed(p) < 0._r8)then
                    ! Land cover change in CLM happens all at once on the first time
                    ! step of the year. However, the fire code needs deforestation
                    ! rates throughout the year, in order to combine these
                    ! deforestation rates with the current season's climate. So we
                    ! use a smoothed version of dwt.
                    !
                    ! This isn't ideal, because the carbon stocks that the fire code
                    ! is operating on will have decreased by the full annual amount
                    ! before the fire code does anything. But the biggest effect of
                    ! these deforestation fires is as a trigger for other fires, and
                    ! the C fluxes are merely diagnostic so don't need to be
                    ! conservative, so this isn't a big issue.
                    !
                    ! (Actually, it would be even better if the fire code had a
                    ! realistic breakdown of annual deforestation into the
                    ! different seasons. But having deforestation spread evenly
                    ! throughout the year is much better than having it all
                    ! concentrated on January 1.)
                    dtrotr_col(c)=dtrotr_col(c)-dwt_smoothed(p)
                 end if
              end if
           end if
           rootc_col(c) = rootc_col(c) + (frootc(p) + frootc_storage(p) + &
                frootc_xfer(p) + deadcrootc(p) +                &
                deadcrootc_storage(p) + deadcrootc_xfer(p) +    &
                livecrootc(p)+livecrootc_storage(p) +           &
                livecrootc_xfer(p))*patch%wtcol(p)

           fsr_col(c) = fsr_col(c) + fsr_pft(patch%itype(p))*patch%wtcol(p)/(1.0_r8-cropf_col(c))

           if( lfwt(c)  /=  0.0_r8 )then    
              hdmlf=this%forc_hdm(g)

              ! all these constants are in Li et al. BG (2012a,b;2013)

              if( hdmlf  >  0.1_r8 )then            
                 ! For NOT bare-soil
                 if( patch%itype(p)  /=  noveg )then
                    ! For shrub and grass (crop already excluded above)
                    if( patch%itype(p)  >=  nbrdlf_evr_shrub )then      !for shurb and grass
                       lgdp_col(c)  = lgdp_col(c) + (0.1_r8 + 0.9_r8*    &
                            exp(-1._r8*SHR_CONST_PI* &
                            (gdp_lf(c)/8._r8)**0.5_r8))*patch%wtcol(p) &
                            /(1.0_r8 - cropf_col(c))
                       lgdp1_col(c) = lgdp1_col(c) + (0.2_r8 + 0.8_r8*   &
                            exp(-1._r8*SHR_CONST_PI* &
                            (gdp_lf(c)/7._r8)))*patch%wtcol(p)/lfwt(c)
                       lpop_col(c)  = lpop_col(c) + (0.2_r8 + 0.8_r8*    &
                            exp(-1._r8*SHR_CONST_PI* &
                            (hdmlf/450._r8)**0.5_r8))*patch%wtcol(p)/lfwt(c)
                    else   ! for trees
                       if( gdp_lf(c)  >  20._r8 )then
                          lgdp_col(c)  =lgdp_col(c)+cnfire_const%occur_hi_gdp_tree*patch%wtcol(p)/(1.0_r8 - cropf_col(c))
                       else    
                          lgdp_col(c) = lgdp_col(c)+patch%wtcol(p)/(1.0_r8 - cropf_col(c))
                       end if
                       if( gdp_lf(c)  >  20._r8 )then   
                          lgdp1_col(c) = lgdp1_col(c)+0.62_r8*patch%wtcol(p)/lfwt(c)
                       else
                          if( gdp_lf(c)  >  8._r8 ) then
                             lgdp1_col(c)=lgdp1_col(c)+0.83_r8*patch%wtcol(p)/lfwt(c)
                          else
                             lgdp1_col(c)=lgdp1_col(c)+patch%wtcol(p)/lfwt(c)
                          end if
                       end if
                       lpop_col(c) = lpop_col(c) + (0.4_r8 + 0.6_r8*    &
                            exp(-1._r8*SHR_CONST_PI* &
                            (hdmlf/125._r8)))*patch%wtcol(p)/lfwt(c) 
                    end if
                 end if
              else
                 lgdp_col(c)  = lgdp_col(c)+patch%wtcol(p)/(1.0_r8 - cropf_col(c))
                 lgdp1_col(c) = lgdp1_col(c)+patch%wtcol(p)/lfwt(c)
                 lpop_col(c)  = lpop_col(c)+patch%wtcol(p)/lfwt(c)
              end if
           end if

           fd_col(c) = fd_col(c) + fd_pft(patch%itype(p)) * patch%wtcol(p) * secsphr / (1.0_r8-cropf_col(c))         
        end if
     end do

     ! estimate annual decreased fractional coverage of BET+BDT
     ! land cover conversion in CLM4.5 is the same for each timestep except for the beginning  

     if (transient_landcover) then
        do fc = 1,num_soilc
           c = filter_soilc(fc)
           if( dtrotr_col(c)  >  0._r8 )then
              if( kmo == 1 .and. kda == 1 .and. mcsec == 0)then
                 lfc(c) = 0._r8
              end if
              if( kmo == 1 .and. kda == 1 .and. mcsec == dt)then
                 lfc(c) = dtrotr_col(c)*dayspyr*secspday/dt
              end if
           else
              lfc(c)=0._r8
           end if
        end do
     end if
     !
     ! calculate burned area fraction in cropland
     !
     do fc = 1,num_soilc
        c = filter_soilc(fc)
        baf_crop(c)=0._r8
     end do

     do fp = 1,num_soilp
        p = filter_soilp(fp)  
        if( kmo == 1 .and. kda == 1 .and. mcsec == 0 )then
           burndate(p) = 10000 ! init. value; actual range [0 365]
        end if
     end do

     do fp = 1, num_soilp
        p = filter_soilp(fp)
        c = patch%column(p)
        g = col%gridcell(c)
        ! For crop
        if( forc_t(c)  >=  SHR_CONST_TKFRZ .and. patch%itype(p)  >  nc4_grass .and.  &
             kmo == abm_lf(c) .and. forc_rain(c)+forc_snow(c) == 0._r8  .and. &
             burndate(p) >= 999 .and. patch%wtcol(p)  >  0._r8 )then ! catch  crop burn time

           hdmlf = this%forc_hdm(g)

           ! calculate human density impact on ag. fire
           fhd = 0.04_r8+0.96_r8*exp(-1._r8*SHR_CONST_PI*(hdmlf/350._r8)**0.5_r8)

           ! calculate impact of GDP on ag. fire
           fgdp = 0.01_r8+0.99_r8*exp(-1._r8*SHR_CONST_PI*(gdp_lf(c)/10._r8))

           ! calculate burned area
           fb   = max(0.0_r8,min(1.0_r8,(fuelc_crop(c)-lfuel)/(ufuel-lfuel)))

           ! crop fire only for generic crop types at this time
           ! managed crops are treated as grasses if crop model is turned on
           baf_crop(c) = baf_crop(c) + cropfire_a1/secsphr*fb*fhd*fgdp*patch%wtcol(p)
           if( fb*fhd*fgdp*patch%wtcol(p)  >  0._r8)then
              burndate(p)=kda
           end if
        end if
     end do
     !
     ! calculate peatland fire
     !
     do fc = 1, num_soilc
        c = filter_soilc(fc)
        g= col%gridcell(c)
        if(grc%latdeg(g) < cnfire_const%borealat )then
           baf_peatf(c) = non_boreal_peatfire_c/secsphr*max(0._r8, &
                min(1._r8,(4.0_r8-prec60_col(c)*secspday)/ &
                4.0_r8))**2*peatf_lf(c)*(1._r8-fsat(c))
        else
           baf_peatf(c) = boreal_peatfire_c/secsphr*exp(-SHR_CONST_PI*(max(wf2(c),0._r8)/0.3_r8))* &
                max(0._r8,min(1._r8,(tsoi17(c)-SHR_CONST_TKFRZ)/10._r8))*peatf_lf(c)* &
                (1._r8-fsat(c))
        end if
     end do
     !
     ! calculate other fires
     !

     ! Set the number of timesteps for e-folding.
     ! When the simulation has run fewer than this number of steps,
     ! re-scale the e-folding time to get a stable early estimate.

     ! find which pool is the cwd pool
     i_cwd = 0
     do l = 1, ndecomp_pools
        if ( is_cwd(l) ) then
           i_cwd = l
        endif
     end do

     !
     ! begin column loop to calculate fractional area affected by fire
     !
     do fc = 1, num_soilc
        c = filter_soilc(fc)
        g = col%gridcell(c)
        hdmlf=this%forc_hdm(g)
        nfire(c) = 0._r8
        if( cropf_col(c)  <  1.0 )then
           if (trotr1_col(c)+trotr2_col(c)>0.6_r8) then
              farea_burned(c)=min(1.0_r8,baf_crop(c)+baf_peatf(c))
           else
              fuelc(c) = totlitc(c)+totvegc(c)-rootc_col(c)-fuelc_crop(c)*cropf_col(c)
              do j = 1, nlevdecomp  
                 fuelc(c) = fuelc(c)+decomp_cpools_vr(c,j,i_cwd) * dzsoi_decomp(j)
              end do
              fuelc(c) = fuelc(c)/(1._r8-cropf_col(c))
              fb       = max(0.0_r8,min(1.0_r8,(fuelc(c)-lfuel)/(ufuel-lfuel)))
              m        = max(0._r8,wf(c))
              fire_m   = exp(-SHR_CONST_PI *(m/0.69_r8)**2)*(1.0_r8 - max(0._r8, &
                   min(1._r8,(forc_rh(g)-rh_low)/(rh_hgh-rh_low))))*  &
                   min(1._r8,exp(SHR_CONST_PI*(forc_t(c)-SHR_CONST_TKFRZ)/10._r8))
              lh       = pot_hmn_ign_counts_alpha*6.8_r8*hdmlf**(0.43_r8)/30._r8/24._r8
              fs       = 1._r8-(0.01_r8+0.98_r8*exp(-0.025_r8*hdmlf))
              ig       = (lh+this%forc_lnfm(g)/(5.16_r8+2.16_r8*cos(3._r8*grc%lat(g)))* &
                         cnfire_params%ignition_efficiency)*(1._r8-fs)*(1._r8-cropf_col(c)) 
              nfire(c) = ig/secsphr*fb*fire_m*lgdp_col(c) !fire counts/km2/sec
              Lb_lf    = 1._r8+10.0_r8*(1._r8-EXP(-0.06_r8*forc_wind(g)))
              if ( wtlf(c) > 0.0_r8 )then
                 spread_m = (1.0_r8 - max(0._r8,min(1._r8,(btran_col(c)/wtlf(c)-bt_min)/ &
                       (bt_max-bt_min))))*(1.0_r8-max(0._r8, &
                       min(1._r8,(forc_rh(g)-rh_low)/(rh_hgh-rh_low))))
              else
                 spread_m = 0.0_r8
              end if
              farea_burned(c) = min(1._r8,(cnfire_const%g0*spread_m*fsr_col(c)* &
                   fd_col(c)/1000._r8)**2*lgdp1_col(c)* &
                   lpop_col(c)*nfire(c)*SHR_CONST_PI*Lb_lf+ &
                   baf_crop(c)+baf_peatf(c))  ! fraction (0-1) per sec
           end if
           !
           ! if landuse change data is used, calculate deforestation fires and 
           ! add it in the total of burned area fraction
           !
           if (transient_landcover) then
              if( trotr1_col(c)+trotr2_col(c) > 0.6_r8 )then
                 if(( kmo == 1 .and. kda == 1 .and. mcsec == 0) .or. &
                      dtrotr_col(c) <=0._r8 )then
                    fbac1(c)        = 0._r8
                    farea_burned(c) = baf_crop(c)+baf_peatf(c)
                 else
                    cri = (4.0_r8*trotr1_col(c)+1.8_r8*trotr2_col(c))/(trotr1_col(c)+trotr2_col(c))
                    cli = (max(0._r8,min(1._r8,(cri-prec60_col(c)*secspday)/cri))**0.5)* &
                         (max(0._r8,min(1._r8,(cri-prec10_col(c)*secspday)/cri))**0.5)* &
                         max(0.0005_r8,min(1._r8,19._r8*dtrotr_col(c)*dayspyr*secspday/dt-0.001_r8))* &
                         max(0._r8,min(1._r8,(0.25_r8-(forc_rain(c)+forc_snow(c))*secsphr)/0.25_r8))
                    farea_burned(c) = cli*(cli_scale/secspday)+baf_crop(c)+baf_peatf(c)
                    ! burned area out of conversion region due to land use fire
                    fbac1(c) = max(0._r8,cli*(cli_scale/secspday) - 2.0_r8*lfc(c)/dt)   
                 end if
                 ! total burned area out of conversion 
                 fbac(c) = fbac1(c)+baf_crop(c)+baf_peatf(c) 
              else
                 fbac(c) = farea_burned(c)
              end if
           end if

        else
           farea_burned(c) = min(1._r8,baf_crop(c)+baf_peatf(c))
        end if

     end do  ! end of column loop

   end associate

 end subroutine CNFireArea

 !-----------------------------------------------------------------------
 subroutine CNFireFluxes (this, bounds, num_soilc, filter_soilc, num_soilp, filter_soilp, &
      num_actfirec, filter_actfirec, num_actfirep, filter_actfirep, dgvs_inst, cnveg_state_inst, &
      cnveg_carbonstate_inst, cnveg_carbonflux_inst, cnveg_nitrogenstate_inst, cnveg_nitrogenflux_inst, &
      soilbiogeochem_carbonflux_inst, leaf_prof_patch, froot_prof_patch, croot_prof_patch, stem_prof_patch, &
      totsomc_col, decomp_cpools_vr_col, decomp_npools_vr_col, somc_fire_col)
   !
   ! !DESCRIPTION:
   ! Fire effects routine for coupled carbon-nitrogen code (CN).
   ! Relies primarily on estimate of fractional area burned, from CNFireArea().
   !
   ! Total fire carbon emissions (g C/m2 land area/yr) 
   !  =avg(COL_FIRE_CLOSS)*seconds_per_year + avg(SOMC_FIRE)*seconds_per_year + 
   !   avg(LF_CONV_CFLUX)*seconds_per_year*min(1.0,avg(LFC2)*seconds_per_year)*0.8
   ! where avg means the temporal average in a year
   ! seconds_per_year is the number of seconds in a year.
   !
   ! !USES:
   use clm_time_manager     , only: get_step_size_real,get_days_per_year,get_curr_date
   use clm_varctl           , only: use_cndv
   use clm_varcon           , only: secspday
   use pftconMod            , only: nc3crop
   use dynSubgridControlMod , only: run_has_transient_landcover
   use clm_varpar           , only: ileaf,ileaf_st,ileaf_xf,ifroot,ifroot_st,ifroot_xf,&
                                    ilivestem,ilivestem_st,ilivestem_xf,&
                                    ideadstem,ideadstem_st,ideadstem_xf,&
                                    ilivecroot,ilivecroot_st,ilivecroot_xf,&
                                    ideadcroot,ideadcroot_st,ideadcroot_xf,iretransn,ioutc,ioutn
   !
   ! !ARGUMENTS:
   class(cnfire_li2014_type)                      :: this
   type(bounds_type)                    , intent(in)    :: bounds  
   integer                              , intent(in)    :: num_soilc       ! number of soil columns in filter
   integer                              , intent(in)    :: filter_soilc(:) ! filter for soil columns
   integer                              , intent(in)    :: num_soilp       ! number of soil patches in filter
   integer                              , intent(in)    :: filter_soilp(:) ! filter for soil patches
   integer                              , intent(out)   :: num_actfirep    ! number of active patches on fire in filter
   integer                              , intent(out)   :: filter_actfirep(:) ! filter for soil patches
   integer                              , intent(out)   :: num_actfirec    ! number of active columns on fire in filter
   integer                              , intent(out)   :: filter_actfirec(:) ! filter for soil columns
   type(dgvs_type)                      , intent(inout) :: dgvs_inst
   type(cnveg_state_type)               , intent(inout) :: cnveg_state_inst
   type(soilbiogeochem_carbonflux_type) , intent(inout) :: soilbiogeochem_carbonflux_inst
   type(cnveg_carbonstate_type)         , intent(inout) :: cnveg_carbonstate_inst
   type(cnveg_carbonflux_type)          , intent(inout) :: cnveg_carbonflux_inst
   type(cnveg_nitrogenstate_type)       , intent(in)    :: cnveg_nitrogenstate_inst
   type(cnveg_nitrogenflux_type)        , intent(inout) :: cnveg_nitrogenflux_inst
   real(r8)                             , intent(in)    :: leaf_prof_patch(bounds%begp:,1:)
   real(r8)                             , intent(in)    :: froot_prof_patch(bounds%begp:,1:)
   real(r8)                             , intent(in)    :: croot_prof_patch(bounds%begp:,1:)
   real(r8)                             , intent(in)    :: stem_prof_patch(bounds%begp:,1:)
   real(r8)                             , intent(in)    :: totsomc_col(bounds%begc:)                ! (gC/m2) total soil organic matter C
   real(r8)                             , intent(in)    :: decomp_cpools_vr_col(bounds%begc:,1:,1:) ! (gC/m3)  VR decomp. (litter, cwd, soil)
   real(r8)                             , intent(in)    :: decomp_npools_vr_col(bounds%begc:,1:,1:) ! (gC/m3)  VR decomp. (litter, cwd, soil)
   real(r8)                             , intent(out)   :: somc_fire_col(bounds%begc:)              ! (gC/m2/s) fire C emissions due to peat burning
   !
   ! !LOCAL VARIABLES:
   integer :: g,c,p,j,l,pi,kyr, kmo, kda, mcsec   ! indices
   integer :: fp,fc                ! filter indices
   real(r8):: f                    ! rate for fire effects (1/s)
   real(r8):: m                    ! acceleration factor for fuel carbon
   real(r8):: dt                   ! time step variable (s)
   real(r8):: dayspyr              ! days per year
   logical :: transient_landcover  ! whether this run has any prescribed transient landcover
   !-----------------------------------------------------------------------

    SHR_ASSERT_ALL_FL((ubound(leaf_prof_patch)      == (/bounds%endp,nlevdecomp_full/))               , sourcefile, __LINE__)
    SHR_ASSERT_ALL_FL((ubound(froot_prof_patch)     == (/bounds%endp,nlevdecomp_full/))               , sourcefile, __LINE__)
    SHR_ASSERT_ALL_FL((ubound(croot_prof_patch)     == (/bounds%endp,nlevdecomp_full/))               , sourcefile, __LINE__)
    SHR_ASSERT_ALL_FL((ubound(stem_prof_patch)      == (/bounds%endp,nlevdecomp_full/))               , sourcefile, __LINE__)
    SHR_ASSERT_ALL_FL((ubound(totsomc_col)          == (/bounds%endc/))                               , sourcefile, __LINE__)
    SHR_ASSERT_ALL_FL((ubound(decomp_cpools_vr_col) == (/bounds%endc,nlevdecomp_full,ndecomp_pools/)) , sourcefile, __LINE__)
    SHR_ASSERT_ALL_FL((ubound(decomp_npools_vr_col) == (/bounds%endc,nlevdecomp_full,ndecomp_pools/)) , sourcefile, __LINE__)
    SHR_ASSERT_ALL_FL((ubound(somc_fire_col)        == (/bounds%endc/))                               , sourcefile, __LINE__)

   ! NOTE: VR      = Vertically Resolved
   !       conv.   = conversion
   !       frac.   = fraction
   !       BAF     = Burned Area Fraction
   !       ann.    = annual
   !       GC      = gridcell
   !       dt      = timestep
   !       C       = Carbon
   !       N       = Nitrogen
   !       emis.   = emissions
   !       decomp. = decomposing

    associate(                                                                                                      & 
         croot_prof                          => croot_prof_patch                                                  , & ! Input:  [real(r8) (:,:)   ]  (1/m) profile of coarse roots                   
         stem_prof                           => stem_prof_patch                                                   , & ! Input:  [real(r8) (:,:)   ]  (1/m) profile of stems                          
         froot_prof                          => froot_prof_patch                                                  , & ! Input:  [real(r8) (:,:)   ]  (1/m) profile of fine roots                     
         leaf_prof                           => leaf_prof_patch                                                   , & ! Input:  [real(r8) (:,:)   ]  (1/m) profile of leaves                         
         totsomc                             => totsomc_col                                                       , & ! Input:  [real(r8) (:)     ]  (gC/m2) total soil organic matter C
         decomp_cpools_vr                    => decomp_cpools_vr_col                                              , & ! Input:  [real(r8) (:,:,:) ]  (gC/m3)  VR decomp. (litter, cwd, soil)
         decomp_npools_vr                    => decomp_npools_vr_col                                              , & ! Input:  [real(r8) (:,:,:) ]  (gC/m3)  VR decomp. (litter, cwd, soil)
         somc_fire                           => somc_fire_col                                                     , & ! Output: [real(r8) (:)     ]  (gC/m2/s) fire C emissions due to peat burning
         
         is_cwd                              => decomp_cascade_con%is_cwd                                         , & ! Input:  [logical  (:)     ]  TRUE => pool is a cwd pool                         
         is_litter                           => decomp_cascade_con%is_litter                                      , & ! Input:  [logical  (:)     ]  TRUE => pool is a litter pool                      
         
         woody                               => pftcon%woody                                                      , & ! Input:  woody lifeform (1=woody, 0=not woody)             
         cc_leaf                             => pftcon%cc_leaf                                                    , & ! Input: 
         cc_lstem                            => pftcon%cc_lstem                                                   , & ! Input: 
         cc_dstem                            => pftcon%cc_dstem                                                   , & ! Input: 
         cc_other                            => pftcon%cc_other                                                   , & ! Input: 
         fm_leaf                             => pftcon%fm_leaf                                                    , & ! Input: 
         fm_lstem                            => pftcon%fm_lstem                                                   , & ! Input: 
         fm_other                            => pftcon%fm_other                                                   , & ! Input: 
         fm_root                             => pftcon%fm_root                                                    , & ! Input: 
         fm_lroot                            => pftcon%fm_lroot                                                   , & ! Input: 
         fm_droot                            => pftcon%fm_droot                                                   , & ! Input: 
         lf_flab                             => pftcon%lf_flab                                                    , & ! Input: 
         lf_fcel                             => pftcon%lf_fcel                                                    , & ! Input: 
         lf_flig                             => pftcon%lf_flig                                                    , & ! Input: 
         fr_flab                             => pftcon%fr_flab                                                    , & ! Input: 
         fr_fcel                             => pftcon%fr_fcel                                                    , & ! Input: 
         fr_flig                             => pftcon%fr_flig                                                    , & ! Input: 
         
         nind                                => dgvs_inst%nind_patch                                              , & ! Input:  [real(r8) (:)     ]  number of individuals (#/m2)                      
         
         cropf_col                           => cnveg_state_inst%cropf_col                                        , & ! Input:  [real(r8) (:)     ]  cropland fraction in veg column                   
         farea_burned                        => cnveg_state_inst%farea_burned_col                                 , & ! Input:  [real(r8) (:)     ]  fractional area burned (/sec)
         fbac1                               => cnveg_state_inst%fbac1_col                                        , & ! Input:  [real(r8) (:)     ]  burned area out of conv. region due to LU fire 
         fbac                                => cnveg_state_inst%fbac_col                                         , & ! Input:  [real(r8) (:)     ]  total burned area out of conversion (/sec)
         baf_crop                            => cnveg_state_inst%baf_crop_col                                     , & ! Input:  [real(r8) (:)     ]  BAF for cropland                                  
         baf_peatf                           => cnveg_state_inst%baf_peatf_col                                    , & ! Input:  [real(r8) (:)     ]  BAF for peatlabd                                  
         trotr1_col                          => cnveg_state_inst%trotr1_col                                       , & ! Input:  [real(r8) (:)     ]  patch weight of BET on the column (0-1)           
         trotr2_col                          => cnveg_state_inst%trotr2_col                                       , & ! Input:  [real(r8) (:)     ]  patch weight of BDT on the column (0-1)           
         dtrotr_col                          => cnveg_state_inst%dtrotr_col                                       , & ! Input:  [real(r8) (:)     ]  ann. decreased frac. coverage of BET+BDT (0-1) on GC
         lfc                                 => cnveg_state_inst%lfc_col                                          , & ! Input:  [real(r8) (:)     ]  conv. area frac. of BET+BDT that haven't burned before
         lfc2                                => cnveg_state_inst%lfc2_col                                         , & ! Output: [real(r8) (:)     ]  conv. area frac. of BET+BDT burned this dt (/sec)
         
         leafcmax                            => cnveg_carbonstate_inst%leafcmax_patch                             , & ! Output: [real(r8) (:)     ]  (gC/m2) ann max leaf C                            
         leafc                               => cnveg_carbonstate_inst%leafc_patch                                , & ! Input:  [real(r8) (:)     ]  (gC/m2) leaf C                                    
         leafc_storage                       => cnveg_carbonstate_inst%leafc_storage_patch                        , & ! Input:  [real(r8) (:)     ]  (gC/m2) leaf C storage                            
         leafc_xfer                          => cnveg_carbonstate_inst%leafc_xfer_patch                           , & ! Input:  [real(r8) (:)     ]  (gC/m2) leaf C transfer                           
         livestemc                           => cnveg_carbonstate_inst%livestemc_patch                            , & ! Input:  [real(r8) (:)     ]  (gC/m2) live stem C                               
         livestemc_storage                   => cnveg_carbonstate_inst%livestemc_storage_patch                    , & ! Input:  [real(r8) (:)     ]  (gC/m2) live stem C storage                       
         livestemc_xfer                      => cnveg_carbonstate_inst%livestemc_xfer_patch                       , & ! Input:  [real(r8) (:)     ]  (gC/m2) live stem C transfer                      
         deadstemc                           => cnveg_carbonstate_inst%deadstemc_patch                            , & ! Input:  [real(r8) (:)     ]  (gC/m2) dead stem C                               
         deadstemc_storage                   => cnveg_carbonstate_inst%deadstemc_storage_patch                    , & ! Input:  [real(r8) (:)     ]  (gC/m2) dead stem C storage                       
         deadstemc_xfer                      => cnveg_carbonstate_inst%deadstemc_xfer_patch                       , & ! Input:  [real(r8) (:)     ]  (gC/m2) dead stem C transfer                      
         frootc                              => cnveg_carbonstate_inst%frootc_patch                               , & ! Input:  [real(r8) (:)     ]  (gC/m2) fine root C                               
         frootc_storage                      => cnveg_carbonstate_inst%frootc_storage_patch                       , & ! Input:  [real(r8) (:)     ]  (gC/m2) fine root C storage                       
         frootc_xfer                         => cnveg_carbonstate_inst%frootc_xfer_patch                          , & ! Input:  [real(r8) (:)     ]  (gC/m2) fine root C transfer                      
         livecrootc                          => cnveg_carbonstate_inst%livecrootc_patch                           , & ! Input:  [real(r8) (:)     ]  (gC/m2) live coarse root C                        
         livecrootc_storage                  => cnveg_carbonstate_inst%livecrootc_storage_patch                   , & ! Input:  [real(r8) (:)     ]  (gC/m2) live coarse root C storage                
         livecrootc_xfer                     => cnveg_carbonstate_inst%livecrootc_xfer_patch                      , & ! Input:  [real(r8) (:)     ]  (gC/m2) live coarse root C transfer               
         deadcrootc                          => cnveg_carbonstate_inst%deadcrootc_patch                           , & ! Input:  [real(r8) (:)     ]  (gC/m2) dead coarse root C                        
         deadcrootc_storage                  => cnveg_carbonstate_inst%deadcrootc_storage_patch                   , & ! Input:  [real(r8) (:)     ]  (gC/m2) dead coarse root C storage                
         deadcrootc_xfer                     => cnveg_carbonstate_inst%deadcrootc_xfer_patch                      , & ! Input:  [real(r8) (:)     ]  (gC/m2) dead coarse root C transfer               
         gresp_storage                       => cnveg_carbonstate_inst%gresp_storage_patch                        , & ! Input:  [real(r8) (:)     ]  (gC/m2) growth respiration storage                
         gresp_xfer                          => cnveg_carbonstate_inst%gresp_xfer_patch                           , & ! Input:  [real(r8) (:)     ]  (gC/m2) growth respiration transfer               
         
         leafn                               => cnveg_nitrogenstate_inst%leafn_patch                              , & ! Input:  [real(r8) (:)     ]  (gN/m2) leaf N                                    
         leafn_storage                       => cnveg_nitrogenstate_inst%leafn_storage_patch                      , & ! Input:  [real(r8) (:)     ]  (gN/m2) leaf N storage                            
         leafn_xfer                          => cnveg_nitrogenstate_inst%leafn_xfer_patch                         , & ! Input:  [real(r8) (:)     ]  (gN/m2) leaf N transfer                           
         livestemn                           => cnveg_nitrogenstate_inst%livestemn_patch                          , & ! Input:  [real(r8) (:)     ]  (gN/m2) live stem N                               
         livestemn_storage                   => cnveg_nitrogenstate_inst%livestemn_storage_patch                  , & ! Input:  [real(r8) (:)     ]  (gN/m2) live stem N storage                       
         livestemn_xfer                      => cnveg_nitrogenstate_inst%livestemn_xfer_patch                     , & ! Input:  [real(r8) (:)     ]  (gN/m2) live stem N transfer                      
         deadstemn                           => cnveg_nitrogenstate_inst%deadstemn_patch                          , & ! Input:  [real(r8) (:)     ]  (gN/m2) dead stem N                               
         deadstemn_storage                   => cnveg_nitrogenstate_inst%deadstemn_storage_patch                  , & ! Input:  [real(r8) (:)     ]  (gN/m2) dead stem N storage                       
         deadstemn_xfer                      => cnveg_nitrogenstate_inst%deadstemn_xfer_patch                     , & ! Input:  [real(r8) (:)     ]  (gN/m2) dead stem N transfer                      
         frootn                              => cnveg_nitrogenstate_inst%frootn_patch                             , & ! Input:  [real(r8) (:)     ]  (gN/m2) fine root N                               
         frootn_storage                      => cnveg_nitrogenstate_inst%frootn_storage_patch                     , & ! Input:  [real(r8) (:)     ]  (gN/m2) fine root N storage                       
         frootn_xfer                         => cnveg_nitrogenstate_inst%frootn_xfer_patch                        , & ! Input:  [real(r8) (:)     ]  (gN/m2) fine root N transfer                      
         livecrootn                          => cnveg_nitrogenstate_inst%livecrootn_patch                         , & ! Input:  [real(r8) (:)     ]  (gN/m2) live coarse root N                        
         livecrootn_storage                  => cnveg_nitrogenstate_inst%livecrootn_storage_patch                 , & ! Input:  [real(r8) (:)     ]  (gN/m2) live coarse root N storage                
         livecrootn_xfer                     => cnveg_nitrogenstate_inst%livecrootn_xfer_patch                    , & ! Input:  [real(r8) (:)     ]  (gN/m2) live coarse root N transfer               
         deadcrootn                          => cnveg_nitrogenstate_inst%deadcrootn_patch                         , & ! Input:  [real(r8) (:)     ]  (gN/m2) dead coarse root N                        
         deadcrootn_storage                  => cnveg_nitrogenstate_inst%deadcrootn_storage_patch                 , & ! Input:  [real(r8) (:)     ]  (gN/m2) dead coarse root N storage                
         deadcrootn_xfer                     => cnveg_nitrogenstate_inst%deadcrootn_xfer_patch                    , & ! Input:  [real(r8) (:)     ]  (gN/m2) dead coarse root N transfer               
         retransn                            => cnveg_nitrogenstate_inst%retransn_patch                           , & ! Input:  [real(r8) (:)     ]  (gN/m2) plant pool of retranslocated N            
         
         fire_mortality_c_to_cwdc            => cnveg_carbonflux_inst%fire_mortality_c_to_cwdc_col                , & ! Input:  [real(r8) (:,:)   ]  C flux fire mortality to CWD (gC/m3/s)
         m_leafc_to_fire                     => cnveg_carbonflux_inst%m_leafc_to_fire_patch                       , & ! Input:  [real(r8) (:)     ]  (gC/m2/s) fire C emis. from leafc	    
         m_leafc_storage_to_fire             => cnveg_carbonflux_inst%m_leafc_storage_to_fire_patch               , & ! Input:  [real(r8) (:)     ]  (gC/m2/s) fire C emis. from leafc_storage   
         m_leafc_xfer_to_fire                => cnveg_carbonflux_inst%m_leafc_xfer_to_fire_patch                  , & ! Input:  [real(r8) (:)     ]  (gC/m2/s) fire C emis. from leafc_xfer	    
         m_livestemc_to_fire                 => cnveg_carbonflux_inst%m_livestemc_to_fire_patch                   , & ! Input:  [real(r8) (:)     ]  (gC/m2/s) fire C emis. from livestemc	         
         m_livestemc_storage_to_fire         => cnveg_carbonflux_inst%m_livestemc_storage_to_fire_patch           , & ! Input:  [real(r8) (:)     ]  (gC/m2/s) C emis. livestemc_storage	       
         m_livestemc_xfer_to_fire            => cnveg_carbonflux_inst%m_livestemc_xfer_to_fire_patch              , & ! Input:  [real(r8) (:)     ]  (gC/m2/s) C emis. livestemc_xfer	       
         m_deadstemc_to_fire                 => cnveg_carbonflux_inst%m_deadstemc_to_fire_patch                   , & ! Input:  [real(r8) (:)     ]  (gC/m2/s) C emis. deadstemc_xfer	       
         m_deadstemc_storage_to_fire         => cnveg_carbonflux_inst%m_deadstemc_storage_to_fire_patch           , & ! Input:  [real(r8) (:)     ]  (gC/m2/s) C emis. deadstemc_storage	       
         m_deadstemc_xfer_to_fire            => cnveg_carbonflux_inst%m_deadstemc_xfer_to_fire_patch              , & ! Input:  [real(r8) (:)     ]  (gC/m2/s) C emis. deadstemc_xfer	       
         m_frootc_to_fire                    => cnveg_carbonflux_inst%m_frootc_to_fire_patch                      , & ! Input:  [real(r8) (:)     ]  (gC/m2/s) C emis. frootc		       
         m_frootc_storage_to_fire            => cnveg_carbonflux_inst%m_frootc_storage_to_fire_patch              , & ! Input:  [real(r8) (:)     ]  (gC/m2/s) C emis. frootc_storage	       
         m_frootc_xfer_to_fire               => cnveg_carbonflux_inst%m_frootc_xfer_to_fire_patch                 , & ! Input:  [real(r8) (:)     ]  (gC/m2/s) C emis. frootc_xfer		       
         m_livecrootc_to_fire                => cnveg_carbonflux_inst%m_livecrootc_to_fire_patch                  , & ! Input:  [real(r8) (:)     ]  (gC/m2/s) C emis. livecrootc		    	
         m_livecrootc_storage_to_fire        => cnveg_carbonflux_inst%m_livecrootc_storage_to_fire_patch          , & ! Input:  [real(r8) (:)     ]  (gC/m2/s) C emis. livecrootc_storage	       
         m_livecrootc_xfer_to_fire           => cnveg_carbonflux_inst%m_livecrootc_xfer_to_fire_patch             , & ! Input:  [real(r8) (:)     ]  (gC/m2/s) C emis. livecrootc_xfer	       
         m_deadcrootc_to_fire                => cnveg_carbonflux_inst%m_deadcrootc_to_fire_patch                  , & ! Input:  [real(r8) (:)     ]  (gC/m2/s) C emis. deadcrootc		    	
         m_deadcrootc_storage_to_fire        => cnveg_carbonflux_inst%m_deadcrootc_storage_to_fire_patch          , & ! Input:  [real(r8) (:)     ]  (gC/m2/s) C emis. deadcrootc_storage	       
         m_deadcrootc_xfer_to_fire           => cnveg_carbonflux_inst%m_deadcrootc_xfer_to_fire_patch             , & ! Input:  [real(r8) (:)     ]  (gC/m2/s) C emis. deadcrootc_xfer	       
         m_gresp_storage_to_fire             => cnveg_carbonflux_inst%m_gresp_storage_to_fire_patch               , & ! Input:  [real(r8) (:)     ]  (gC/m2/s) C emis. gresp_storage	
         m_gresp_xfer_to_fire                => cnveg_carbonflux_inst%m_gresp_xfer_to_fire_patch                  , & ! Input:  [real(r8) (:)     ]  (gC/m2/s) C emis. gresp_xfer           
         m_leafc_to_litter_fire              => cnveg_carbonflux_inst%m_leafc_to_litter_fire_patch                , & ! Output: [real(r8) (:)     ]                                                    
         m_leafc_storage_to_litter_fire      => cnveg_carbonflux_inst%m_leafc_storage_to_litter_fire_patch        , & ! Output: [real(r8) (:)     ]                                                    
         m_leafc_xfer_to_litter_fire         => cnveg_carbonflux_inst%m_leafc_xfer_to_litter_fire_patch           , & ! Output: [real(r8) (:)     ]                                                    
         m_livestemc_to_litter_fire          => cnveg_carbonflux_inst%m_livestemc_to_litter_fire_patch            , & ! Output: [real(r8) (:)     ]                                                    
         m_livestemc_storage_to_litter_fire  => cnveg_carbonflux_inst%m_livestemc_storage_to_litter_fire_patch    , & ! Output: [real(r8) (:)     ]                                                    
         m_livestemc_xfer_to_litter_fire     => cnveg_carbonflux_inst%m_livestemc_xfer_to_litter_fire_patch       , & ! Output: [real(r8) (:)     ]                                                    
         m_livestemc_to_deadstemc_fire       => cnveg_carbonflux_inst%m_livestemc_to_deadstemc_fire_patch         , & ! Output: [real(r8) (:)     ]                                                    
         m_deadstemc_to_litter_fire          => cnveg_carbonflux_inst%m_deadstemc_to_litter_fire_patch            , & ! Output: [real(r8) (:)     ]                                                    
         m_deadstemc_storage_to_litter_fire  => cnveg_carbonflux_inst%m_deadstemc_storage_to_litter_fire_patch    , & ! Output: [real(r8) (:)     ]                                                    
         m_deadstemc_xfer_to_litter_fire     => cnveg_carbonflux_inst%m_deadstemc_xfer_to_litter_fire_patch       , & ! Output: [real(r8) (:)     ]                                                    
         m_frootc_to_litter_fire             => cnveg_carbonflux_inst%m_frootc_to_litter_fire_patch               , & ! Output: [real(r8) (:)     ]                                                    
         m_frootc_storage_to_litter_fire     => cnveg_carbonflux_inst%m_frootc_storage_to_litter_fire_patch       , & ! Output: [real(r8) (:)     ]                                                    
         m_frootc_xfer_to_litter_fire        => cnveg_carbonflux_inst%m_frootc_xfer_to_litter_fire_patch          , & ! Output: [real(r8) (:)     ]                                                    
         m_livecrootc_to_litter_fire         => cnveg_carbonflux_inst%m_livecrootc_to_litter_fire_patch           , & ! Output: [real(r8) (:)     ]                                                    
         m_livecrootc_storage_to_litter_fire => cnveg_carbonflux_inst%m_livecrootc_storage_to_litter_fire_patch   , & ! Output: [real(r8) (:)     ]                                                    
         m_livecrootc_xfer_to_litter_fire    => cnveg_carbonflux_inst%m_livecrootc_xfer_to_litter_fire_patch      , & ! Output: [real(r8) (:)     ]                                                    
         m_livecrootc_to_deadcrootc_fire     => cnveg_carbonflux_inst%m_livecrootc_to_deadcrootc_fire_patch       , & ! Output: [real(r8) (:)     ]                                                    
         m_deadcrootc_to_litter_fire         => cnveg_carbonflux_inst%m_deadcrootc_to_litter_fire_patch           , & ! Output: [real(r8) (:)     ]                                                    
         m_deadcrootc_storage_to_litter_fire => cnveg_carbonflux_inst%m_deadcrootc_storage_to_litter_fire_patch   , & ! Output: [real(r8) (:)     ]                                                    
         m_deadcrootc_xfer_to_litter_fire    => cnveg_carbonflux_inst%m_deadcrootc_xfer_to_litter_fire_patch      , & ! Output: [real(r8) (:)     ]                                                    
         m_gresp_storage_to_litter_fire      => cnveg_carbonflux_inst%m_gresp_storage_to_litter_fire_patch        , & ! Output: [real(r8) (:)     ]                                                    
         m_gresp_xfer_to_litter_fire         => cnveg_carbonflux_inst%m_gresp_xfer_to_litter_fire_patch           , & ! Output: [real(r8) (:)     ]                                                    
         m_decomp_cpools_to_fire_vr          => cnveg_carbonflux_inst%m_decomp_cpools_to_fire_vr_col              , & ! Output: [real(r8) (:,:,:) ]  (gC/m3/s) VR decomp. C fire loss
         m_c_to_litr_met_fire                => cnveg_carbonflux_inst%m_c_to_litr_met_fire_col                    , & ! Output: [real(r8) (:,:)   ]                                                  
         m_c_to_litr_cel_fire                => cnveg_carbonflux_inst%m_c_to_litr_cel_fire_col                    , & ! Output: [real(r8) (:,:)   ]                                                  
         m_c_to_litr_lig_fire                => cnveg_carbonflux_inst%m_c_to_litr_lig_fire_col                    , & ! Output: [real(r8) (:,:)   ]                                                  
         matrix_decomp_fire_k                => soilbiogeochem_carbonflux_inst%matrix_decomp_fire_k_col           , & ! Output: [real(r8) (:,:)   ]                                                  
         
         fire_mortality_n_to_cwdn            => cnveg_nitrogenflux_inst%fire_mortality_n_to_cwdn_col              , & ! Input:  [real(r8) (:,:)   ]  N flux fire mortality to CWD (gN/m3/s)
         m_leafn_to_fire                     => cnveg_nitrogenflux_inst%m_leafn_to_fire_patch                     , & ! Input:  [real(r8) (:)     ]  (gN/m2/s) N emis. leafn		  
         m_leafn_storage_to_fire             => cnveg_nitrogenflux_inst%m_leafn_storage_to_fire_patch             , & ! Input:  [real(r8) (:)     ]  (gN/m2/s) N emis. leafn_storage	  
         m_leafn_xfer_to_fire                => cnveg_nitrogenflux_inst%m_leafn_xfer_to_fire_patch                , & ! Input:  [real(r8) (:)     ]  (gN/m2/s) N emis. leafn_xfer	       
         m_livestemn_to_fire                 => cnveg_nitrogenflux_inst%m_livestemn_to_fire_patch                 , & ! Input:  [real(r8) (:)     ]  (gN/m2/s) N emis. livestemn	       
         m_livestemn_storage_to_fire         => cnveg_nitrogenflux_inst%m_livestemn_storage_to_fire_patch         , & ! Input:  [real(r8) (:)     ]  (gN/m2/s) N emis. livestemn_s	       
         m_livestemn_xfer_to_fire            => cnveg_nitrogenflux_inst%m_livestemn_xfer_to_fire_patch            , & ! Input:  [real(r8) (:)     ]  (gN/m2/s) N emis. livestemn_xfer       
         m_deadstemn_to_fire                 => cnveg_nitrogenflux_inst%m_deadstemn_to_fire_patch                 , & ! Input:  [real(r8) (:)     ]  (gN/m2/s) N emis. deadstemn	       
         m_deadstemn_storage_to_fire         => cnveg_nitrogenflux_inst%m_deadstemn_storage_to_fire_patch         , & ! Input:  [real(r8) (:)     ]  (gN/m2/s) N emis. deadstemn_storage    
         m_deadstemn_xfer_to_fire            => cnveg_nitrogenflux_inst%m_deadstemn_xfer_to_fire_patch            , & ! Input:  [real(r8) (:)     ]  (gN/m2/s) N emis. deadstemn_xfer       
         m_frootn_to_fire                    => cnveg_nitrogenflux_inst%m_frootn_to_fire_patch                    , & ! Input:  [real(r8) (:)     ]  (gN/m2/s) N emis. frootn	       
         m_frootn_storage_to_fire            => cnveg_nitrogenflux_inst%m_frootn_storage_to_fire_patch            , & ! Input:  [real(r8) (:)     ]  (gN/m2/s) N emis. frootn_storage       
         m_frootn_xfer_to_fire               => cnveg_nitrogenflux_inst%m_frootn_xfer_to_fire_patch               , & ! Input:  [real(r8) (:)     ]  (gN/m2/s) N emis. frootn_xfer	       
         m_livecrootn_to_fire                => cnveg_nitrogenflux_inst%m_livecrootn_to_fire_patch                , & ! Input:  [real(r8) (:)     ]  (gN/m2/s) N emis. m_livecrootn_to_fire 
         m_livecrootn_storage_to_fire        => cnveg_nitrogenflux_inst%m_livecrootn_storage_to_fire_patch        , & ! Input:  [real(r8) (:)     ]  (gN/m2/s) N emis. livecrootn_storage   
         m_livecrootn_xfer_to_fire           => cnveg_nitrogenflux_inst%m_livecrootn_xfer_to_fire_patch           , & ! Input:  [real(r8) (:)     ]  (gN/m2/s) N emis. livecrootn_xfer      
         m_deadcrootn_to_fire                => cnveg_nitrogenflux_inst%m_deadcrootn_to_fire_patch                , & ! Input:  [real(r8) (:)     ]  (gN/m2/s) N emis. deadcrootn	       
         m_deadcrootn_storage_to_fire        => cnveg_nitrogenflux_inst%m_deadcrootn_storage_to_fire_patch        , & ! Input:  [real(r8) (:)     ]  (gN/m2/s) N emis. deadcrootn_storage   
         m_deadcrootn_xfer_to_fire           => cnveg_nitrogenflux_inst%m_deadcrootn_xfer_to_fire_patch           , & ! Input:  [real(r8) (:)     ]  (gN/m2/s) N emis. deadcrootn_xfer      
         m_retransn_to_fire                  => cnveg_nitrogenflux_inst%m_retransn_to_fire_patch                  , & ! Input:  [real(r8) (:)     ]  (gN/m2/s) N emis. retransn             
         m_leafn_to_litter_fire              => cnveg_nitrogenflux_inst%m_leafn_to_litter_fire_patch              , & ! Output: [real(r8) (:)     ]                                                    
         m_leafn_storage_to_litter_fire      => cnveg_nitrogenflux_inst%m_leafn_storage_to_litter_fire_patch      , & ! Output: [real(r8) (:)     ]                                                    
         m_leafn_xfer_to_litter_fire         => cnveg_nitrogenflux_inst%m_leafn_xfer_to_litter_fire_patch         , & ! Output: [real(r8) (:)     ]                                                    
         m_livestemn_to_litter_fire          => cnveg_nitrogenflux_inst%m_livestemn_to_litter_fire_patch          , & ! Output: [real(r8) (:)     ]                                                    
         m_livestemn_storage_to_litter_fire  => cnveg_nitrogenflux_inst%m_livestemn_storage_to_litter_fire_patch  , & ! Output: [real(r8) (:)     ]                                                    
         m_livestemn_xfer_to_litter_fire     => cnveg_nitrogenflux_inst%m_livestemn_xfer_to_litter_fire_patch     , & ! Output: [real(r8) (:)     ]                                                    
         m_livestemn_to_deadstemn_fire       => cnveg_nitrogenflux_inst%m_livestemn_to_deadstemn_fire_patch       , & ! Output: [real(r8) (:)     ]                                                    
         m_deadstemn_to_litter_fire          => cnveg_nitrogenflux_inst%m_deadstemn_to_litter_fire_patch          , & ! Output: [real(r8) (:)     ]                                                    
         m_deadstemn_storage_to_litter_fire  => cnveg_nitrogenflux_inst%m_deadstemn_storage_to_litter_fire_patch  , & ! Output: [real(r8) (:)     ]                                                    
         m_deadstemn_xfer_to_litter_fire     => cnveg_nitrogenflux_inst%m_deadstemn_xfer_to_litter_fire_patch     , & ! Output: [real(r8) (:)     ]                                                    
         m_frootn_to_litter_fire             => cnveg_nitrogenflux_inst%m_frootn_to_litter_fire_patch             , & ! Output: [real(r8) (:)     ]                                                    
         m_frootn_storage_to_litter_fire     => cnveg_nitrogenflux_inst%m_frootn_storage_to_litter_fire_patch     , & ! Output: [real(r8) (:)     ]                                                    
         m_frootn_xfer_to_litter_fire        => cnveg_nitrogenflux_inst%m_frootn_xfer_to_litter_fire_patch        , & ! Output: [real(r8) (:)     ]                                                    
         m_livecrootn_to_litter_fire         => cnveg_nitrogenflux_inst%m_livecrootn_to_litter_fire_patch         , & ! Output: [real(r8) (:)     ]                                                    
         m_livecrootn_storage_to_litter_fire => cnveg_nitrogenflux_inst%m_livecrootn_storage_to_litter_fire_patch , & ! Output: [real(r8) (:)     ]                                                    
         m_livecrootn_xfer_to_litter_fire    => cnveg_nitrogenflux_inst%m_livecrootn_xfer_to_litter_fire_patch    , & ! Output: [real(r8) (:)     ]                                                    
         m_livecrootn_to_deadcrootn_fire     => cnveg_nitrogenflux_inst%m_livecrootn_to_deadcrootn_fire_patch     , & ! Output: [real(r8) (:)     ]                                                    
         m_deadcrootn_to_litter_fire         => cnveg_nitrogenflux_inst%m_deadcrootn_to_litter_fire_patch         , & ! Output: [real(r8) (:)     ]                                                    
         m_deadcrootn_storage_to_litter_fire => cnveg_nitrogenflux_inst%m_deadcrootn_storage_to_litter_fire_patch , & ! Output: [real(r8) (:)     ]                                                    
         m_deadcrootn_xfer_to_litter_fire    => cnveg_nitrogenflux_inst%m_deadcrootn_xfer_to_litter_fire_patch    , & ! Output: [real(r8) (:)     ]                                                    
         m_retransn_to_litter_fire           => cnveg_nitrogenflux_inst%m_retransn_to_litter_fire_patch           , & ! Output: [real(r8) (:)     ]                                                    
         m_decomp_npools_to_fire_vr          => cnveg_nitrogenflux_inst%m_decomp_npools_to_fire_vr_col            , & ! Output: [real(r8) (:,:,:) ]  VR decomp. N fire loss (gN/m3/s)
         m_n_to_litr_met_fire                => cnveg_nitrogenflux_inst%m_n_to_litr_met_fire_col                  , & ! Output: [real(r8) (:,:)   ]                                                  
         m_n_to_litr_cel_fire                => cnveg_nitrogenflux_inst%m_n_to_litr_cel_fire_col                  , & ! Output: [real(r8) (:,:)   ]                                                  
         m_n_to_litr_lig_fire                => cnveg_nitrogenflux_inst%m_n_to_litr_lig_fire_col                  , & ! Output: [real(r8) (:,:)   ]                                                  
         matrix_fitransfer                   => cnveg_carbonflux_inst%matrix_fitransfer_patch                     , & ! Output: [real(r8) (:,:)   ] (gC/m2/s) C transfer rate from fire processes
         matrix_nfitransfer                  => cnveg_nitrogenflux_inst%matrix_nfitransfer_patch                  , & ! Output: [real(r8) (:,:)   ] (gN/m2/s) N transfer rate from fire processes
         ileaf_to_iout_fic                   => cnveg_carbonflux_inst%ileaf_to_iout_fi                            , & ! Input: [integer (:)] Index of fire related C transfer from leaf pool to outside of vegetation pools
         ileafst_to_iout_fic                 => cnveg_carbonflux_inst%ileafst_to_iout_fi                          , & ! Input: [integer (:)] Index of fire related C transfer from leaf storage pool to outside of vegetation pools
         ileafxf_to_iout_fic                 => cnveg_carbonflux_inst%ileafxf_to_iout_fi                          , & ! Input: [integer (:)] Index of fire related C transfer from leaf transfer pool to outside of vegetation pools
         ifroot_to_iout_fic                  => cnveg_carbonflux_inst%ifroot_to_iout_fi                           , & ! Input: [integer (:)] Index of fire related C transfer from fine root pool to outside of vegetation pools
         ifrootst_to_iout_fic                => cnveg_carbonflux_inst%ifrootst_to_iout_fi                         , & ! Input: [integer (:)] Index of fire related C transfer from fine root storage pool to outside of vegetation pools
         ifrootxf_to_iout_fic                => cnveg_carbonflux_inst%ifrootxf_to_iout_fi                         , & ! Input: [integer (:)] Index of fire related C transfer from fine root transfer pool to outside of vegetation pools
         ilivestem_to_iout_fic               => cnveg_carbonflux_inst%ilivestem_to_iout_fi                        , & ! Input: [integer (:)] Index of fire related C transfer from live stem pool to outside of vegetation pools
         ilivestemst_to_iout_fic             => cnveg_carbonflux_inst%ilivestemst_to_iout_fi                      , & ! Input: [integer (:)] Index of fire related C transfer from live stem storage pool to outside of vegetation pools
         ilivestemxf_to_iout_fic             => cnveg_carbonflux_inst%ilivestemxf_to_iout_fi                      , & ! Input: [integer (:)] Index of fire related C transfer from live stem transfer pool to outside of vegetation pools
         ideadstem_to_iout_fic               => cnveg_carbonflux_inst%ideadstem_to_iout_fi                        , & ! Input: [integer (:)] Index of fire related C transfer from dead stem pool to outside of vegetation pools
         ideadstemst_to_iout_fic             => cnveg_carbonflux_inst%ideadstemst_to_iout_fi                      , & ! Input: [integer (:)] Index of fire related C transfer from dead stem storage pool to outside of vegetation pools
         ideadstemxf_to_iout_fic             => cnveg_carbonflux_inst%ideadstemxf_to_iout_fi                      , & ! Input: [integer (:)] Index of fire related C transfer from dead stem transfer pool to outside of vegetation pools
         ilivecroot_to_iout_fic              => cnveg_carbonflux_inst%ilivecroot_to_iout_fi                       , & ! Input: [integer (:)] Index of fire related C transfer from live coarse root pool to outside of vegetation pools
         ilivecrootst_to_iout_fic            => cnveg_carbonflux_inst%ilivecrootst_to_iout_fi                     , & ! Input: [integer (:)] Index of fire related C transfer from live coarse root storage pool to outside of vegetation pools
         ilivecrootxf_to_iout_fic            => cnveg_carbonflux_inst%ilivecrootxf_to_iout_fi                     , & ! Input: [integer (:)] Index of fire related C transfer from live coarse root transfer pool to outside of vegetation pools
         ideadcroot_to_iout_fic              => cnveg_carbonflux_inst%ideadcroot_to_iout_fi                       , & ! Input: [integer (:)] Index of fire related C transfer from dead coarse root pool to outside of vegetation pools
         ideadcrootst_to_iout_fic            => cnveg_carbonflux_inst%ideadcrootst_to_iout_fi                     , & ! Input: [integer (:)] Index of fire related C transfer from dead coarse root storage pool to outside of vegetation pools
         ideadcrootxf_to_iout_fic            => cnveg_carbonflux_inst%ideadcrootxf_to_iout_fi                     , & ! Input: [integer (:)] Index of fire related C transfer from dead coarse root transfer pool to outside of vegetation pools
         ilivestem_to_ideadstem_fic          => cnveg_carbonflux_inst%ilivestem_to_ideadstem_fi                   , & ! Input: [integer (:)] Index of fire related C transfer from live stem pool to dead stem pool
         ilivecroot_to_ideadcroot_fic        => cnveg_carbonflux_inst%ilivecroot_to_ideadcroot_fi                 , & ! Input: [integer (:)] Index of fire related C transfer from live coarse root pool to dead coarse root pool
         ileaf_to_iout_fin                   => cnveg_nitrogenflux_inst%ileaf_to_iout_fi                          , & ! Input: [integer (:)] Index of fire related N transfer from leaf pool to outside of vegetation pools
         ileafst_to_iout_fin                 => cnveg_nitrogenflux_inst%ileafst_to_iout_fi                        , & ! Input: [integer (:)] Index of fire related N transfer from leaf storage pool to outside of vegetation pools
         ileafxf_to_iout_fin                 => cnveg_nitrogenflux_inst%ileafxf_to_iout_fi                        , & ! Input: [integer (:)] Index of fire related N transfer from leaf transfer pool to outside of vegetation pools
         ifroot_to_iout_fin                  => cnveg_nitrogenflux_inst%ifroot_to_iout_fi                         , & ! Input: [integer (:)] Index of fire related N transfer from fine root pool to outside of vegetation pools
         ifrootst_to_iout_fin                => cnveg_nitrogenflux_inst%ifrootst_to_iout_fi                       , & ! Input: [integer (:)] Index of fire related N transfer from fine root storage pool to outside of vegetation pools
         ifrootxf_to_iout_fin                => cnveg_nitrogenflux_inst%ifrootxf_to_iout_fi                       , & ! Input: [integer (:)] Index of fire related N transfer from fine transfer pool to outside of vegetation pools
         ilivestem_to_iout_fin               => cnveg_nitrogenflux_inst%ilivestem_to_iout_fi                      , & ! Input: [integer (:)] Index of fire related N transfer from live stem pool to outside of vegetation pools
         ilivestemst_to_iout_fin             => cnveg_nitrogenflux_inst%ilivestemst_to_iout_fi                    , & ! Input: [integer (:)] Index of fire related N transfer from live stem storage pool to outside of vegetation pool
         ilivestemxf_to_iout_fin             => cnveg_nitrogenflux_inst%ilivestemxf_to_iout_fi                    , & ! Input: [integer (:)] Index of fire related N transfer from live stem transfer pool to outside of vegetation pools
         ideadstem_to_iout_fin               => cnveg_nitrogenflux_inst%ideadstem_to_iout_fi                      , & ! Input: [integer (:)] Index of fire related N transfer from dead stem pool to outside of vegetation pools
         ideadstemst_to_iout_fin             => cnveg_nitrogenflux_inst%ideadstemst_to_iout_fi                    , & ! Input: [integer (:)] Index of fire related N transfer from dead stem storage pool to outside of vegetation pools
         ideadstemxf_to_iout_fin             => cnveg_nitrogenflux_inst%ideadstemxf_to_iout_fi                    , & ! Input: [integer (:)] Index of fire related N transfer from dead stem transfer pool to outside of vegetation pools
         ilivecroot_to_iout_fin              => cnveg_nitrogenflux_inst%ilivecroot_to_iout_fi                     , & ! Input: [integer (:)] Index of fire related N transfer from live coarse root pool to outside of vegetation pools
         ilivecrootst_to_iout_fin            => cnveg_nitrogenflux_inst%ilivecrootst_to_iout_fi                   , & ! Input: [integer (:)] Index of fire related N transfer from live coarse root storage pool to outside of vegetation pools
         ilivecrootxf_to_iout_fin            => cnveg_nitrogenflux_inst%ilivecrootxf_to_iout_fi                   , & ! Input: [integer (:)] Index of fire related N transfer from live coarse root transfer pool to outside of vegetation pools
         ideadcroot_to_iout_fin              => cnveg_nitrogenflux_inst%ideadcroot_to_iout_fi                     , & ! Input: [integer (:)] Index of fire related N transfer from dead coarse root pool to outside of vegetation pools
         ideadcrootst_to_iout_fin            => cnveg_nitrogenflux_inst%ideadcrootst_to_iout_fi                   , & ! Input: [integer (:)] Index of fire related N transfer from dead coarse root storage pool to outside of vegetation pools
         ideadcrootxf_to_iout_fin            => cnveg_nitrogenflux_inst%ideadcrootxf_to_iout_fi                   , & ! Input: [integer (:)] Index of fire related N transfer from dead coarse root transfer pool to outside of vegetation pools
         ilivestem_to_ideadstem_fin          => cnveg_nitrogenflux_inst%ilivestem_to_ideadstem_fi                 , & ! Input: [integer (:)] Index of fire related N transfer from live stem to dead stem pool
         ilivecroot_to_ideadcroot_fin        => cnveg_nitrogenflux_inst%ilivecroot_to_ideadcroot_fi               , & ! Input: [integer (:)] Index of fire related N transfer from live coarse root pool to dead coarse root pool
         iretransn_to_iout_fin               => cnveg_nitrogenflux_inst%iretransn_to_iout_fi                        & ! Input: [integer (:)] Index of fire related N transfer from retranslocated N pool to outside of vegetation pools
	 )

     transient_landcover = run_has_transient_landcover()

     ! Get model step size
     ! calculate burned area fraction per sec
     dt = get_step_size_real()

     dayspyr = get_days_per_year()
     !
     ! patch loop
     !
     num_actfirep = 0
     do fp = 1,num_soilp
        p = filter_soilp(fp)
        c = patch%column(p)

        if( patch%itype(p) < nc3crop .and. cropf_col(c) < 1.0_r8)then
           ! For non-crop (bare-soil and natural vegetation)
           if (transient_landcover) then
              f = (fbac(c)-baf_crop(c))/(1.0_r8-cropf_col(c))
           else
              f = (farea_burned(c)-baf_crop(c))/(1.0_r8-cropf_col(c))
           end if
        else
           ! For crops
           if(cropf_col(c) > 0._r8)then
             f = baf_crop(c) /cropf_col(c)
           else
             f = 0._r8
           end if
        end if

        ! apply this rate to the patch state variables to get flux rates
        ! biomass burning
        ! carbon fluxes
<<<<<<< HEAD
        m = 1._r8
        if (spinup_state == 2) then
           m = 10._r8
        end if
 
        if(f /= 0)then
           num_actfirep = num_actfirep + 1
           filter_actfirep(num_actfirep) = p
        end if
=======
        m = spinup_factor_deadwood
>>>>>>> 10ea6eea

        m_gresp_storage_to_fire(p)       =  gresp_storage(p)      * f * cc_other(patch%itype(p))
        m_gresp_xfer_to_fire(p)          =  gresp_xfer(p)         * f * cc_other(patch%itype(p))
        if ( .not. use_matrixcn )then
           ! NOTE: The non matrix version of this is in CNCStateUpdate3::CStateUpdate3 EBK (11/26/2019)
           !                                        and CNNStateUpdate3::NStateUpdate3
           m_leafc_to_fire(p)               =  leafc(p)              * f * cc_leaf(patch%itype(p))
           m_leafc_storage_to_fire(p)       =  leafc_storage(p)      * f * cc_other(patch%itype(p))
           m_leafc_xfer_to_fire(p)          =  leafc_xfer(p)         * f * cc_other(patch%itype(p))
           m_livestemc_to_fire(p)           =  livestemc(p)          * f * cc_lstem(patch%itype(p))
           m_livestemc_storage_to_fire(p)   =  livestemc_storage(p)  * f * cc_other(patch%itype(p))
           m_livestemc_xfer_to_fire(p)      =  livestemc_xfer(p)     * f * cc_other(patch%itype(p))
           m_deadstemc_to_fire(p)           =  deadstemc(p)          * f * cc_dstem(patch%itype(p)) * m
           m_deadstemc_storage_to_fire(p)   =  deadstemc_storage(p)  * f * cc_other(patch%itype(p))
           m_deadstemc_xfer_to_fire(p)      =  deadstemc_xfer(p)     * f * cc_other(patch%itype(p))
           m_frootc_to_fire(p)              =  frootc(p)             * f * 0._r8
           m_frootc_storage_to_fire(p)      =  frootc_storage(p)     * f * cc_other(patch%itype(p))
           m_frootc_xfer_to_fire(p)         =  frootc_xfer(p)        * f * cc_other(patch%itype(p))
           m_livecrootc_to_fire(p)          =  livecrootc(p)         * f * 0._r8
           m_livecrootc_storage_to_fire(p)  =  livecrootc_storage(p) * f * cc_other(patch%itype(p))
           m_livecrootc_xfer_to_fire(p)     =  livecrootc_xfer(p)    * f * cc_other(patch%itype(p))
           m_deadcrootc_to_fire(p)          =  deadcrootc(p)         * f * 0._r8
           m_deadcrootc_storage_to_fire(p)  =  deadcrootc_storage(p) * f*  cc_other(patch%itype(p))
           m_deadcrootc_xfer_to_fire(p)     =  deadcrootc_xfer(p)    * f * cc_other(patch%itype(p))


           ! nitrogen fluxes
           m_leafn_to_fire(p)               =  leafn(p)              * f * cc_leaf(patch%itype(p))
           m_leafn_storage_to_fire(p)       =  leafn_storage(p)      * f * cc_other(patch%itype(p))
           m_leafn_xfer_to_fire(p)          =  leafn_xfer(p)         * f * cc_other(patch%itype(p))
           m_livestemn_to_fire(p)           =  livestemn(p)          * f * cc_lstem(patch%itype(p))
           m_livestemn_storage_to_fire(p)   =  livestemn_storage(p)  * f * cc_other(patch%itype(p))
           m_livestemn_xfer_to_fire(p)      =  livestemn_xfer(p)     * f * cc_other(patch%itype(p))
           m_deadstemn_to_fire(p)           =  deadstemn(p)          * f * cc_dstem(patch%itype(p)) * m
           m_deadstemn_storage_to_fire(p)   =  deadstemn_storage(p)  * f * cc_other(patch%itype(p))
           m_deadstemn_xfer_to_fire(p)      =  deadstemn_xfer(p)     * f * cc_other(patch%itype(p))
           m_frootn_to_fire(p)              =  frootn(p)             * f * 0._r8
           m_frootn_storage_to_fire(p)      =  frootn_storage(p)     * f * cc_other(patch%itype(p))
           m_frootn_xfer_to_fire(p)         =  frootn_xfer(p)        * f * cc_other(patch%itype(p))
           m_livecrootn_to_fire(p)          =  livecrootn(p)         * f * 0._r8
           m_livecrootn_storage_to_fire(p)  =  livecrootn_storage(p) * f * cc_other(patch%itype(p))
           m_livecrootn_xfer_to_fire(p)     =  livecrootn_xfer(p)    * f * cc_other(patch%itype(p))
           m_deadcrootn_to_fire(p)          =  deadcrootn(p)         * f * 0._r8
           m_deadcrootn_xfer_to_fire(p)     =  deadcrootn_xfer(p)    * f * cc_other(patch%itype(p))
           m_deadcrootn_storage_to_fire(p)  =  deadcrootn_storage(p) * f * cc_other(patch%itype(p))
           m_retransn_to_fire(p)            =  retransn(p)           * f * cc_other(patch%itype(p))

        else
           m_leafc_to_fire(p)               =  leafc(p)              * matrix_update_fic(p,ileaf_to_iout_fic        ,f * cc_leaf(patch%itype(p))   ,dt,cnveg_carbonflux_inst,.True.,.True.)
           m_leafc_storage_to_fire(p)       =  leafc_storage(p)      * matrix_update_fic(p,ileafst_to_iout_fic      ,f * cc_other(patch%itype(p))  ,dt,cnveg_carbonflux_inst,.True.,.True.)
           m_leafc_xfer_to_fire(p)          =  leafc_xfer(p)         * matrix_update_fic(p,ileafxf_to_iout_fic      ,f * cc_other(patch%itype(p))  ,dt,cnveg_carbonflux_inst,.True.,.True.)
           m_livestemc_to_fire(p)           =  livestemc(p)          * matrix_update_fic(p,ilivestem_to_iout_fic    ,f * cc_lstem(patch%itype(p))  ,dt,cnveg_carbonflux_inst,.True.,.True.)
           m_livestemc_storage_to_fire(p)   =  livestemc_storage(p)  * matrix_update_fic(p,ilivestemst_to_iout_fic  ,f * cc_other(patch%itype(p))  ,dt,cnveg_carbonflux_inst,.True.,.True.)
           m_livestemc_xfer_to_fire(p)      =  livestemc_xfer(p)     * matrix_update_fic(p,ilivestemxf_to_iout_fic  ,f * cc_other(patch%itype(p))  ,dt,cnveg_carbonflux_inst,.True.,.True.)
           m_deadstemc_to_fire(p)           =  deadstemc(p)          * matrix_update_fic(p,ideadstem_to_iout_fic    ,f * cc_dstem(patch%itype(p)*m),dt,cnveg_carbonflux_inst,.True.,.True.)
           m_deadstemc_storage_to_fire(p)   =  deadstemc_storage(p)  * matrix_update_fic(p,ideadstemst_to_iout_fic  ,f * cc_other(patch%itype(p))  ,dt,cnveg_carbonflux_inst,.True.,.True.)
           m_deadstemc_xfer_to_fire(p)      =  deadstemc_xfer(p)     * matrix_update_fic(p,ideadstemxf_to_iout_fic  ,f * cc_other(patch%itype(p))  ,dt,cnveg_carbonflux_inst,.True.,.True.)
           m_frootc_to_fire(p)              =  frootc(p)             * matrix_update_fic(p,ifroot_to_iout_fic       ,f * 0._r8                     ,dt,cnveg_carbonflux_inst,.True.,.True.)
           m_frootc_storage_to_fire(p)      =  frootc_storage(p)     * matrix_update_fic(p,ifrootst_to_iout_fic     ,f * cc_other(patch%itype(p))  ,dt,cnveg_carbonflux_inst,.True.,.True.)
           m_frootc_xfer_to_fire(p)         =  frootc_xfer(p)        * matrix_update_fic(p,ifrootxf_to_iout_fic     ,f * cc_other(patch%itype(p))  ,dt,cnveg_carbonflux_inst,.True.,.True.)
           m_livecrootc_to_fire(p)          =  livecrootc(p)         * matrix_update_fic(p,ilivecroot_to_iout_fic   ,f * 0._r8                     ,dt,cnveg_carbonflux_inst,.True.,.True.)
           m_livecrootc_storage_to_fire(p)  =  livecrootc_storage(p) * matrix_update_fic(p,ilivecrootst_to_iout_fic ,f * cc_other(patch%itype(p))  ,dt,cnveg_carbonflux_inst,.True.,.True.)
           m_livecrootc_xfer_to_fire(p)     =  livecrootc_xfer(p)    * matrix_update_fic(p,ilivecrootxf_to_iout_fic ,f * cc_other(patch%itype(p))  ,dt,cnveg_carbonflux_inst,.True.,.True.)
           m_deadcrootc_to_fire(p)          =  deadcrootc(p)         * matrix_update_fic(p,ideadcroot_to_iout_fic   ,f * 0._r8                     ,dt,cnveg_carbonflux_inst,.True.,.True.)
           m_deadcrootc_storage_to_fire(p)  =  deadcrootc_storage(p) * matrix_update_fic(p,ideadcrootst_to_iout_fic ,f * cc_other(patch%itype(p))  ,dt,cnveg_carbonflux_inst,.True.,.True.)
           m_deadcrootc_xfer_to_fire(p)     =  deadcrootc_xfer(p)    * matrix_update_fic(p,ideadcrootxf_to_iout_fic ,f * cc_other(patch%itype(p))  ,dt,cnveg_carbonflux_inst,.True.,.True.)

           m_leafn_to_fire(p)               =  leafn(p)              * matrix_update_fin(p,ileaf_to_iout_fin        ,f * cc_leaf(patch%itype(p))   ,dt,cnveg_nitrogenflux_inst,.True.,.True.)
           m_leafn_storage_to_fire(p)       =  leafn_storage(p)      * matrix_update_fin(p,ileafst_to_iout_fin      ,f * cc_other(patch%itype(p))  ,dt,cnveg_nitrogenflux_inst,.True.,.True.)
           m_leafn_xfer_to_fire(p)          =  leafn_xfer(p)         * matrix_update_fin(p,ileafxf_to_iout_fin      ,f * cc_other(patch%itype(p))  ,dt,cnveg_nitrogenflux_inst,.True.,.True.)
           m_livestemn_to_fire(p)           =  livestemn(p)          * matrix_update_fin(p,ilivestem_to_iout_fin    ,f * cc_lstem(patch%itype(p))  ,dt,cnveg_nitrogenflux_inst,.True.,.True.)
           m_livestemn_storage_to_fire(p)   =  livestemn_storage(p)  * matrix_update_fin(p,ilivestemst_to_iout_fin  ,f * cc_other(patch%itype(p))  ,dt,cnveg_nitrogenflux_inst,.True.,.True.)
           m_livestemn_xfer_to_fire(p)      =  livestemn_xfer(p)     * matrix_update_fin(p,ilivestemxf_to_iout_fin  ,f * cc_other(patch%itype(p))  ,dt,cnveg_nitrogenflux_inst,.True.,.True.)
           m_deadstemn_to_fire(p)           =  deadstemn(p)          * matrix_update_fin(p,ideadstem_to_iout_fin    ,f * cc_dstem(patch%itype(p))*m,dt,cnveg_nitrogenflux_inst,.True.,.True.)
           m_deadstemn_storage_to_fire(p)   =  deadstemn_storage(p)  * matrix_update_fin(p,ideadstemst_to_iout_fin  ,f * cc_other(patch%itype(p))  ,dt,cnveg_nitrogenflux_inst,.True.,.True.)
           m_deadstemn_xfer_to_fire(p)      =  deadstemn_xfer(p)     * matrix_update_fin(p,ideadstemxf_to_iout_fin  ,f * cc_other(patch%itype(p))  ,dt,cnveg_nitrogenflux_inst,.True.,.True.)
           m_frootn_to_fire(p)              =  frootn(p)             * matrix_update_fin(p,ifroot_to_iout_fin       ,f * 0._r8                     ,dt,cnveg_nitrogenflux_inst,.True.,.True.)
           m_frootn_storage_to_fire(p)      =  frootn_storage(p)     * matrix_update_fin(p,ifrootst_to_iout_fin     ,f * cc_other(patch%itype(p))  ,dt,cnveg_nitrogenflux_inst,.True.,.True.)
           m_frootn_xfer_to_fire(p)         =  frootn_xfer(p)        * matrix_update_fin(p,ifrootxf_to_iout_fin     ,f * cc_other(patch%itype(p))  ,dt,cnveg_nitrogenflux_inst,.True.,.True.)
           m_livecrootn_to_fire(p)          =  livecrootn(p)         * matrix_update_fin(p,ilivecroot_to_iout_fin   ,f * 0._r8                     ,dt,cnveg_nitrogenflux_inst,.True.,.True.)
           m_livecrootn_storage_to_fire(p)  =  livecrootn_storage(p) * matrix_update_fin(p,ilivecrootst_to_iout_fin ,f * cc_other(patch%itype(p))  ,dt,cnveg_nitrogenflux_inst,.True.,.True.)
           m_livecrootn_xfer_to_fire(p)     =  livecrootn_xfer(p)    * matrix_update_fin(p,ilivecrootxf_to_iout_fin ,f * cc_other(patch%itype(p))  ,dt,cnveg_nitrogenflux_inst,.True.,.True.)
           m_deadcrootn_to_fire(p)          =  deadcrootn(p)         * matrix_update_fin(p,ideadcroot_to_iout_fin   ,f * 0._r8                     ,dt,cnveg_nitrogenflux_inst,.True.,.True.)
           m_deadcrootn_storage_to_fire(p)  =  deadcrootn_storage(p) * matrix_update_fin(p,ideadcrootst_to_iout_fin ,f * cc_other(patch%itype(p))  ,dt,cnveg_nitrogenflux_inst,.True.,.True.)
           m_deadcrootn_xfer_to_fire(p)     =  deadcrootn_xfer(p)    * matrix_update_fin(p,ideadcrootxf_to_iout_fin ,f * cc_other(patch%itype(p))  ,dt,cnveg_nitrogenflux_inst,.True.,.True.)
           m_retransn_to_fire(p)            =  retransn(p)           * matrix_update_fin(p,iretransn_to_iout_fin    ,f * 0._r8                     ,dt,cnveg_nitrogenflux_inst,.True.,.True.)
        end if
        ! mortality due to fire
        ! carbon pools
        if ( .not. use_matrixcn )then
           ! NOTE: The non matrix version of this is in CNCStateUpdate3::CStateUpdate3 EBK (11/26/2019)
           !                                        and CNNStateUpdate3::NStateUpdate3
           m_leafc_to_litter_fire(p)                   =  leafc(p) * f * &
                (1._r8 - cc_leaf(patch%itype(p))) * &
                fm_leaf(patch%itype(p))
           m_leafc_storage_to_litter_fire(p)           =  leafc_storage(p) * f * &
                (1._r8 - cc_other(patch%itype(p))) * &
                fm_other(patch%itype(p))
           m_leafc_xfer_to_litter_fire(p)              =  leafc_xfer(p) * f * &
                (1._r8 - cc_other(patch%itype(p))) * &
                fm_other(patch%itype(p))
           ! NOTE: It looks incorrect to use fm_droot here, but it's used to represent fraction of transport from livestem/livecroot to litter
           ! EBK Oct/06/2017 see bug 2516 http://bugs.cgd.ucar.edu/show_bug.cgi?id=2516 (stem and root live or dead assumed to have the same transport)
           m_livestemc_to_litter_fire(p)               =  livestemc(p) * f * &
                (1._r8 - cc_lstem(patch%itype(p))) * &
                fm_droot(patch%itype(p))
           m_livestemc_storage_to_litter_fire(p)       =  livestemc_storage(p) * f * &
                (1._r8 - cc_other(patch%itype(p))) * &
                fm_other(patch%itype(p))
           m_livestemc_xfer_to_litter_fire(p)          =  livestemc_xfer(p) * f * &
                (1._r8 - cc_other(patch%itype(p))) * &
                fm_other(patch%itype(p))
           ! NOTE: It looks incorrect to use fm_droot here, but it's used to represent the fraction of plant-tissue mortality for deadstem/deadcroot
           ! EBK Oct/06/2017 see bug 2516 http://bugs.cgd.ucar.edu/show_bug.cgi?id=2516
           m_livestemc_to_deadstemc_fire(p)            =  livestemc(p) * f * &
                (1._r8 - cc_lstem(patch%itype(p))) * &
                (fm_lstem(patch%itype(p))-fm_droot(patch%itype(p)))
           ! NOTE: It looks incorrect to use fm_droot here, but it's used to represent fraction of transport from deadstem/deadcroot to litter
           ! EBK Oct/06/2017 see bug 2516 http://bugs.cgd.ucar.edu/show_bug.cgi?id=2516 (stem and root live or dead assumed to have the same transport)
           m_deadstemc_to_litter_fire(p)               =  deadstemc(p) * f * m * &
                (1._r8 - cc_dstem(patch%itype(p))) * &
                fm_droot(patch%itype(p))
           m_deadstemc_storage_to_litter_fire(p)       =  deadstemc_storage(p) * f * &
                (1._r8 - cc_other(patch%itype(p))) * &
                fm_other(patch%itype(p))
           m_deadstemc_xfer_to_litter_fire(p)          =  deadstemc_xfer(p) * f * &
                (1._r8 - cc_other(patch%itype(p))) * &
                fm_other(patch%itype(p))
           m_frootc_to_litter_fire(p)                  =  frootc(p)             * f * &
                fm_root(patch%itype(p))
           m_frootc_storage_to_litter_fire(p)          =  frootc_storage(p)     * f * &
                (1._r8- cc_other(patch%itype(p))) * &
                fm_other(patch%itype(p))
           m_frootc_xfer_to_litter_fire(p)             =  frootc_xfer(p)        * f * &
                (1._r8- cc_other(patch%itype(p))) * &
                fm_other(patch%itype(p))
           ! NOTE: It looks incorrect to use fm_droot here, but it's used to represent fraction of transport from livestem/livecroot to litter
           ! EBK Oct/06/2017 see bug 2516 http://bugs.cgd.ucar.edu/show_bug.cgi?id=2516 (stem and root live or dead assumed to have the same transport)
           m_livecrootc_to_litter_fire(p)              =  livecrootc(p)         * f * &
                fm_droot(patch%itype(p))
           m_livecrootc_storage_to_litter_fire(p)      =  livecrootc_storage(p) * f * &
                (1._r8- cc_other(patch%itype(p))) * &
                fm_other(patch%itype(p))
           m_livecrootc_xfer_to_litter_fire(p)         =  livecrootc_xfer(p)    * f * &
                (1._r8- cc_other(patch%itype(p))) * &
                fm_other(patch%itype(p))
           m_livecrootc_to_deadcrootc_fire(p)          =  livecrootc(p)         * f * &
                (fm_lroot(patch%itype(p))-fm_droot(patch%itype(p)))
           m_deadcrootc_to_litter_fire(p)              =  deadcrootc(p)         * f * m * &
                fm_droot(patch%itype(p))
           m_deadcrootc_storage_to_litter_fire(p)      =  deadcrootc_storage(p) * f * &
                (1._r8- cc_other(patch%itype(p))) * &
                fm_other(patch%itype(p))
           m_deadcrootc_xfer_to_litter_fire(p)         =  deadcrootc_xfer(p)    * f * &
                (1._r8- cc_other(patch%itype(p))) * &
                fm_other(patch%itype(p))
           m_gresp_storage_to_litter_fire(p)           =  gresp_storage(p) * f * &
                (1._r8 - cc_other(patch%itype(p))) * &
                fm_other(patch%itype(p))
           m_gresp_xfer_to_litter_fire(p)              =  gresp_xfer(p) * f * &
                (1._r8 - cc_other(patch%itype(p))) * &
                fm_other(patch%itype(p))


           ! nitrogen pools
           m_leafn_to_litter_fire(p)                  =  leafn(p) * f * &
                (1._r8 - cc_leaf(patch%itype(p))) * &
                fm_leaf(patch%itype(p))
           m_leafn_storage_to_litter_fire(p)          =  leafn_storage(p) * f * &
                (1._r8 - cc_other(patch%itype(p))) * &
                fm_other(patch%itype(p))
           m_leafn_xfer_to_litter_fire(p)             =  leafn_xfer(p) * f * &
                (1._r8 - cc_other(patch%itype(p))) * &
                fm_other(patch%itype(p))
           ! NOTE: It looks incorrect to use fm_droot here, but it's used to represent fraction of transport from livestem/livecroot to litter
           ! EBK Oct/06/2017 see bug 2516 http://bugs.cgd.ucar.edu/show_bug.cgi?id=2516 (stem and root live or dead assumed to have the same transport)
           m_livestemn_to_litter_fire(p)              =  livestemn(p) * f * &
                (1._r8 - cc_lstem(patch%itype(p))) * &
                fm_droot(patch%itype(p))
           m_livestemn_storage_to_litter_fire(p)      =  livestemn_storage(p) * f * &
                (1._r8 - cc_other(patch%itype(p))) * &
                fm_other(patch%itype(p))
           m_livestemn_xfer_to_litter_fire(p)         =  livestemn_xfer(p) * f * &
                (1._r8 - cc_other(patch%itype(p))) * &
                fm_other(patch%itype(p))
           ! NOTE: It looks incorrect to use fm_droot here, but it's used to represent the fraction of plant-tissue mortality for deadstem/deadcroot
           ! EBK Oct/06/2017 see bug 2516 http://bugs.cgd.ucar.edu/show_bug.cgi?id=2516
           m_livestemn_to_deadstemn_fire(p)           =  livestemn(p) * f * &
                (1._r8 - cc_lstem(patch%itype(p))) * &
                (fm_lstem(patch%itype(p))-fm_droot(patch%itype(p)))
           ! NOTE: It looks incorrect to use fm_droot here, but it's used to represent fraction of transport from deadstem/deadcroot to litter
           ! EBK Oct/06/2017 see bug 2516 http://bugs.cgd.ucar.edu/show_bug.cgi?id=2516 (stem and root live or dead assumed to have the same transport)
           m_deadstemn_to_litter_fire(p)              =  deadstemn(p) * f * m * &
                (1._r8 - cc_dstem(patch%itype(p))) * &
                fm_droot(patch%itype(p))
           m_deadstemn_storage_to_litter_fire(p)      =  deadstemn_storage(p) * f * &
                (1._r8 - cc_other(patch%itype(p))) * &
                fm_other(patch%itype(p))
           m_deadstemn_xfer_to_litter_fire(p)         =  deadstemn_xfer(p) * f * &
                (1._r8 - cc_other(patch%itype(p))) * &
                fm_other(patch%itype(p))
           m_frootn_to_litter_fire(p)                 =  frootn(p)             * f * &
                fm_root(patch%itype(p))
           m_frootn_storage_to_litter_fire(p)         =  frootn_storage(p)     * f * &
                (1._r8 - cc_other(patch%itype(p))) * &
                fm_other(patch%itype(p))
           m_frootn_xfer_to_litter_fire(p)            =  frootn_xfer(p)        * f * &
                (1._r8 - cc_other(patch%itype(p))) * &
                fm_other(patch%itype(p))
           ! NOTE: It looks incorrect to use fm_droot here, but it's used to represent fraction of transport from livestem/livecroot to litter
           ! EBK Oct/06/2017 see bug 2516 http://bugs.cgd.ucar.edu/show_bug.cgi?id=2516 (stem and root live or dead assumed to have the same transport)
           m_livecrootn_to_litter_fire(p)             =  livecrootn(p)         * f * &
                fm_droot(patch%itype(p))
           m_livecrootn_storage_to_litter_fire(p)     =  livecrootn_storage(p) * f * &
                (1._r8 - cc_other(patch%itype(p))) * &
                fm_other(patch%itype(p))
           m_livecrootn_xfer_to_litter_fire(p)        =  livecrootn_xfer(p)    * f * &
                (1._r8 - cc_other(patch%itype(p))) * &
                fm_other(patch%itype(p))
           m_livecrootn_to_deadcrootn_fire(p)         =  livecrootn(p)         * f * &
                (fm_lroot(patch%itype(p))-fm_droot(patch%itype(p)))
           m_deadcrootn_to_litter_fire(p)             =  deadcrootn(p)         * f * m * &
                fm_droot(patch%itype(p))
           m_deadcrootn_storage_to_litter_fire(p)     =  deadcrootn_storage(p) * f * &
                (1._r8 - cc_other(patch%itype(p))) * &
                fm_other(patch%itype(p))
           m_deadcrootn_xfer_to_litter_fire(p)        =  deadcrootn_xfer(p)    * f * &
                (1._r8 - cc_other(patch%itype(p))) * &
                fm_other(patch%itype(p))
           m_retransn_to_litter_fire(p)               =  retransn(p)           * f * &
                (1._r8 - cc_other(patch%itype(p))) * &
                fm_other(patch%itype(p))

        else
           m_leafc_to_litter_fire(p)              = leafc(p) * matrix_update_fic(p,ileaf_to_iout_fic, &
                                                  f * (1._r8 - cc_leaf(patch%itype(p)))     * fm_leaf(patch%itype(p)),dt,cnveg_carbonflux_inst,.True.,.True.)
           m_leafc_storage_to_litter_fire(p)      = leafc_storage(p) * matrix_update_fic(p,ileafst_to_iout_fic, &
                                                  f * (1._r8 - cc_other(patch%itype(p)))    * fm_other(patch%itype(p)),dt,cnveg_carbonflux_inst,.True.,.True.)
           m_leafc_xfer_to_litter_fire(p)         = leafc_xfer(p) * matrix_update_fic(p,ileafxf_to_iout_fic, &
                                                  f * (1._r8 - cc_other(patch%itype(p)))    * fm_other(patch%itype(p)),dt,cnveg_carbonflux_inst,.True.,.True.)
           m_livestemc_to_litter_fire(p)          = livestemc(p) * matrix_update_fic(p,ilivestem_to_iout_fic, &
                                                  f * (1._r8 - cc_lstem(patch%itype(p)))    * fm_droot(patch%itype(p)),dt,cnveg_carbonflux_inst,.True.,.True.)
           m_livestemc_storage_to_litter_fire(p)  = livestemc_storage(p) * matrix_update_fic(p,ilivestemst_to_iout_fic, &
                                                  f * (1._r8 - cc_other(patch%itype(p)))    * fm_other(patch%itype(p)),dt,cnveg_carbonflux_inst,.True.,.True.)
           m_livestemc_xfer_to_litter_fire(p)     = livestemc_xfer(p) * matrix_update_fic(p,ilivestemxf_to_iout_fic, &
                                                  f * (1._r8 - cc_other(patch%itype(p)))    * fm_other(patch%itype(p)),dt,cnveg_carbonflux_inst,.True.,.True.)
           m_livestemc_to_deadstemc_fire(p)       = livestemc(p) * matrix_update_fic(p,ilivestem_to_ideadstem_fic,&
                                                  f * (1._r8 - cc_lstem(patch%itype(p)))    * (fm_lstem(patch%itype(p))-fm_droot(patch%itype(p))),dt,cnveg_carbonflux_inst,.True.,.True.)
           m_deadstemc_to_litter_fire(p)          = deadstemc(p) * matrix_update_fic(p,ideadstem_to_iout_fic, &
                                                  f * (1._r8 - cc_dstem(patch%itype(p)))    * fm_droot(patch%itype(p)),dt,cnveg_carbonflux_inst,.True.,.True.)
           m_deadstemc_storage_to_litter_fire(p)  = deadstemc_storage(p) * matrix_update_fic(p,ideadstemst_to_iout_fic, &
                                                  f * (1._r8 - cc_other(patch%itype(p)))    * fm_other(patch%itype(p)),dt,cnveg_carbonflux_inst,.True.,.True.)
           m_deadstemc_xfer_to_litter_fire(p)     = deadstemc_xfer(p) * matrix_update_fic(p,ideadstemxf_to_iout_fic, &
                                                  f * (1._r8 - cc_other(patch%itype(p)))    * fm_other(patch%itype(p)),dt,cnveg_carbonflux_inst,.True.,.True.)
           m_frootc_to_litter_fire(p)             = frootc(p) * matrix_update_fic(p,ifroot_to_iout_fic, &
                                                  f * fm_root(patch%itype(p)),dt,cnveg_carbonflux_inst,.True.,.True.)
           m_frootc_storage_to_litter_fire(p)     = frootc_storage(p) * matrix_update_fic(p,ifrootst_to_iout_fic, &
                                                  f * (1._r8 - cc_other(patch%itype(p)))    * fm_other(patch%itype(p)),dt,cnveg_carbonflux_inst,.True.,.True.)
           m_frootc_xfer_to_litter_fire(p)        = frootc_xfer(p) * matrix_update_fic(p,ifrootxf_to_iout_fic, &
                                                  f * (1._r8 - cc_other(patch%itype(p)))    * fm_other(patch%itype(p)),dt,cnveg_carbonflux_inst,.True.,.True.)
           m_livecrootc_to_litter_fire(p)         = livecrootc(p) * matrix_update_fic(p,ilivecroot_to_iout_fic, &
                                                  f * fm_droot(patch%itype(p)),dt,cnveg_carbonflux_inst,.True.,.True.)
           m_livecrootc_storage_to_litter_fire(p) = livecrootc_storage(p) * matrix_update_fic(p,ilivecrootst_to_iout_fic, &
                                                  f * (1._r8 - cc_other(patch%itype(p)))    * fm_other(patch%itype(p)),dt,cnveg_carbonflux_inst,.True.,.True.)
           m_livecrootc_xfer_to_litter_fire(p)    = livecrootc_xfer(p) * matrix_update_fic(p,ilivecrootxf_to_iout_fic, &
                                                  f * (1._r8 - cc_other(patch%itype(p)))    * fm_other(patch%itype(p)),dt,cnveg_carbonflux_inst,.True.,.True.)
           m_livecrootc_to_deadcrootc_fire(p)     = livecrootc(p) * matrix_update_fic(p,ilivecroot_to_ideadcroot_fic,&
                                                  f * (fm_lroot(patch%itype(p))-fm_droot(patch%itype(p))),dt,cnveg_carbonflux_inst,.True.,.True.)
           m_deadcrootc_to_litter_fire(p)         = deadcrootc(p) * matrix_update_fic(p,ideadcroot_to_iout_fic, &
                                                  f * m * fm_droot(patch%itype(p)),dt,cnveg_carbonflux_inst,.True.,.True.)
           m_deadcrootc_storage_to_litter_fire(p) = deadcrootc_storage(p) * matrix_update_fic(p,ideadcrootst_to_iout_fic, &
                                                  f * (1._r8 - cc_other(patch%itype(p)))    * fm_other(patch%itype(p)),dt,cnveg_carbonflux_inst,.True.,.True.)
           m_deadcrootc_xfer_to_litter_fire(p)    = deadcrootc_xfer(p) * matrix_update_fic(p,ideadcrootxf_to_iout_fic, &
                                                  f * (1._r8 - cc_other(patch%itype(p)))    * fm_other(patch%itype(p)),dt,cnveg_carbonflux_inst,.True.,.True.)

           m_leafn_to_litter_fire(p)              = leafn(p) * matrix_update_fin(p,ileaf_to_iout_fin, &
                                                  f * (1._r8 - cc_leaf(patch%itype(p)))     * fm_leaf(patch%itype(p)),dt,cnveg_nitrogenflux_inst,.True.,.True.)
           m_leafn_storage_to_litter_fire(p)      = leafn_storage(p) * matrix_update_fin(p,ileafst_to_iout_fin, &
                                                  f * (1._r8 - cc_other(patch%itype(p)))    * fm_other(patch%itype(p)),dt,cnveg_nitrogenflux_inst,.True.,.True.)
           m_leafn_xfer_to_litter_fire(p)         = leafn_xfer(p) * matrix_update_fin(p,ileafxf_to_iout_fin, &
                                                  f * (1._r8 - cc_other(patch%itype(p)))    * fm_other(patch%itype(p)),dt,cnveg_nitrogenflux_inst,.True.,.True.)
           m_livestemn_to_litter_fire(p)          = livestemn(p) * matrix_update_fin(p,ilivestem_to_iout_fin, &
                                                  f * (1._r8 - cc_lstem(patch%itype(p)))    * fm_droot(patch%itype(p)),dt,cnveg_nitrogenflux_inst,.True.,.True.)
           m_livestemn_storage_to_litter_fire(p)  = livestemn_storage(p) * matrix_update_fin(p,ilivestemst_to_iout_fin, &
                                                  f * (1._r8 - cc_other(patch%itype(p)))    * fm_other(patch%itype(p)),dt,cnveg_nitrogenflux_inst,.True.,.True.)
           m_livestemn_xfer_to_litter_fire(p)     = livestemn_xfer(p) * matrix_update_fin(p,ilivestemxf_to_iout_fin, &
                                                  f * (1._r8 - cc_other(patch%itype(p)))    * fm_other(patch%itype(p)),dt,cnveg_nitrogenflux_inst,.True.,.True.)
           m_livestemn_to_deadstemn_fire(p)       = livestemn(p) * matrix_update_fin(p,ilivestem_to_ideadstem_fin,&
                                                  f * (1._r8 - cc_lstem(patch%itype(p)))    * (fm_lstem(patch%itype(p))-fm_droot(patch%itype(p))),dt,cnveg_nitrogenflux_inst,.True.,.True.)
           m_deadstemn_to_litter_fire(p)          = deadstemn(p) * matrix_update_fin(p,ideadstem_to_iout_fin, &
                                                  f * (1._r8 - cc_dstem(patch%itype(p)))    * fm_droot(patch%itype(p)),dt,cnveg_nitrogenflux_inst,.True.,.True.)
           m_deadstemn_storage_to_litter_fire(p)  = deadstemn_storage(p) * matrix_update_fin(p,ideadstemst_to_iout_fin, &
                                                  f * (1._r8 - cc_other(patch%itype(p)))    * fm_other(patch%itype(p)),dt,cnveg_nitrogenflux_inst,.True.,.True.)
           m_deadstemn_xfer_to_litter_fire(p)     = deadstemn_xfer(p) * matrix_update_fin(p,ideadstemxf_to_iout_fin, &
                                                  f * (1._r8 - cc_other(patch%itype(p)))    * fm_other(patch%itype(p)),dt,cnveg_nitrogenflux_inst,.True.,.True.)
           m_frootn_to_litter_fire(p)             = frootn(p) * matrix_update_fin(p,ifroot_to_iout_fin, &
                                                  f * fm_root(patch%itype(p)),dt,cnveg_nitrogenflux_inst,.True.,.True.)
           m_frootn_storage_to_litter_fire(p)     = frootn_storage(p) * matrix_update_fin(p,ifrootst_to_iout_fin, &
                                                  f * (1._r8 - cc_other(patch%itype(p)))    * fm_other(patch%itype(p)),dt,cnveg_nitrogenflux_inst,.True.,.True.)
           m_frootn_xfer_to_litter_fire(p)        = frootn_xfer(p) * matrix_update_fin(p,ifrootxf_to_iout_fin, &
                                                  f * (1._r8 - cc_other(patch%itype(p)))    * fm_other(patch%itype(p)),dt,cnveg_nitrogenflux_inst,.True.,.True.)
           m_livecrootn_to_litter_fire(p)         = livecrootn(p) * matrix_update_fin(p,ilivecroot_to_iout_fin, &
                                                  f * fm_droot(patch%itype(p)),dt,cnveg_nitrogenflux_inst,.True.,.True.)
           m_livecrootn_storage_to_litter_fire(p) = livecrootn_storage(p) * matrix_update_fin(p,ilivecrootst_to_iout_fin, &
                                                  f * (1._r8 - cc_other(patch%itype(p)))    * fm_other(patch%itype(p)),dt,cnveg_nitrogenflux_inst,.True.,.True.)
           m_livecrootn_xfer_to_litter_fire(p)    = livecrootn_xfer(p) * matrix_update_fin(p,ilivecrootxf_to_iout_fin, &
                                                  f * (1._r8 - cc_other(patch%itype(p)))    * fm_other(patch%itype(p)),dt,cnveg_nitrogenflux_inst,.True.,.True.)
           m_livecrootn_to_deadcrootn_fire(p)     = livecrootn(p) * matrix_update_fin(p,ilivecroot_to_ideadcroot_fin,&
                                                  f * (fm_lroot(patch%itype(p))-fm_droot(patch%itype(p))),dt,cnveg_nitrogenflux_inst,.True.,.True.)
           m_deadcrootn_to_litter_fire(p)         = deadcrootn(p) * matrix_update_fin(p,ideadcroot_to_iout_fin, &
                                                  f * m * fm_droot(patch%itype(p)),dt,cnveg_nitrogenflux_inst,.True.,.True.)
           m_deadcrootn_storage_to_litter_fire(p) = deadcrootn_storage(p) * matrix_update_fin(p,ideadcrootst_to_iout_fin, &
                                                  f * (1._r8 - cc_other(patch%itype(p)))    * fm_other(patch%itype(p)),dt,cnveg_nitrogenflux_inst,.True.,.True.)
           m_deadcrootn_xfer_to_litter_fire(p)    = deadcrootn_xfer(p) * matrix_update_fin(p,ideadcrootxf_to_iout_fin, &
                                                  f * (1._r8 - cc_other(patch%itype(p)))    * fm_other(patch%itype(p)),dt,cnveg_nitrogenflux_inst,.True.,.True.)
!KO
           ! This term is not currently in the matrix code version of CNFireBaseMod, but there are non-matrix terms for this 
           ! in CNFireLi2014Mod and in CNFireBaseMod in ctsm5.1.dev012. I'm not adding it here because tests are passing without it.
!KO        m_retransn_to_litter_fire(p)           = retransn(p) * matrix_update_fin(p,iretransn_to_iout_fin, &
!KO                                               f * (1._r8 - cc_other(patch%itype(p)))    * fm_other(patch%itype(p)),dt,cnveg_nitrogenflux_inst,.True.,.True.)
!KO
        end if

        if (use_cndv) then
           if ( woody(patch%itype(p)) == 1._r8 )then
              if ( livestemc(p)+deadstemc(p) > 0._r8 )then
                 nind(p) = nind(p)*(1._r8-1._r8*fm_droot(patch%itype(p))*f) 
              else
                 nind(p) = 0._r8
              end if
           end if
           leafcmax(p) = max(leafc(p)-m_leafc_to_fire(p)*dt, leafcmax(p))
           if (patch%itype(p) == noveg) leafcmax(p) = 0._r8
        end if

     end do  ! end of patches loop  

     ! fire-induced transfer of carbon and nitrogen pools to litter and cwd

     do j = 1,nlevdecomp
        do fp = 1, num_soilp
           p = filter_soilp(fp)
           c = patch%column(p)
           
           fire_mortality_c_to_cwdc(c,j) = fire_mortality_c_to_cwdc(c,j) + &
                m_deadstemc_to_litter_fire(p) * patch%wtcol(p) * stem_prof(p,j)
           fire_mortality_c_to_cwdc(c,j) = fire_mortality_c_to_cwdc(c,j) + &
                m_deadcrootc_to_litter_fire(p) * patch%wtcol(p) * croot_prof(p,j)
           fire_mortality_n_to_cwdn(c,j) = fire_mortality_n_to_cwdn(c,j) + &
                m_deadstemn_to_litter_fire(p) * patch%wtcol(p) * stem_prof(p,j)
           fire_mortality_n_to_cwdn(c,j) = fire_mortality_n_to_cwdn(c,j) + &
                m_deadcrootn_to_litter_fire(p) * patch%wtcol(p) * croot_prof(p,j)


           fire_mortality_c_to_cwdc(c,j) = fire_mortality_c_to_cwdc(c,j) + &
                m_livestemc_to_litter_fire(p) * patch%wtcol(p) * stem_prof(p,j)
           fire_mortality_c_to_cwdc(c,j) = fire_mortality_c_to_cwdc(c,j) + &
                m_livecrootc_to_litter_fire(p) * patch%wtcol(p) * croot_prof(p,j)
           fire_mortality_n_to_cwdn(c,j) = fire_mortality_n_to_cwdn(c,j) + &
                m_livestemn_to_litter_fire(p) * patch%wtcol(p) * stem_prof(p,j)
           fire_mortality_n_to_cwdn(c,j) = fire_mortality_n_to_cwdn(c,j) + &
                m_livecrootn_to_litter_fire(p) * patch%wtcol(p) * croot_prof(p,j)


           m_c_to_litr_met_fire(c,j)=m_c_to_litr_met_fire(c,j) + &
                ((m_leafc_to_litter_fire(p)*lf_flab(patch%itype(p)) &
                +m_leafc_storage_to_litter_fire(p) + &
                m_leafc_xfer_to_litter_fire(p) + &
                m_gresp_storage_to_litter_fire(p) &
                +m_gresp_xfer_to_litter_fire(p))*leaf_prof(p,j) + &
                (m_frootc_to_litter_fire(p)*fr_flab(patch%itype(p)) &
                +m_frootc_storage_to_litter_fire(p) + &
                m_frootc_xfer_to_litter_fire(p))*froot_prof(p,j) &
                +(m_livestemc_storage_to_litter_fire(p) + &
                m_livestemc_xfer_to_litter_fire(p) &
                +m_deadstemc_storage_to_litter_fire(p) + &
                m_deadstemc_xfer_to_litter_fire(p))* stem_prof(p,j)&
                +(m_livecrootc_storage_to_litter_fire(p) + &
                m_livecrootc_xfer_to_litter_fire(p) &
                +m_deadcrootc_storage_to_litter_fire(p) + &
                m_deadcrootc_xfer_to_litter_fire(p))* croot_prof(p,j))* patch%wtcol(p)    
           m_c_to_litr_cel_fire(c,j)=m_c_to_litr_cel_fire(c,j) + &
                (m_leafc_to_litter_fire(p)*lf_fcel(patch%itype(p))*leaf_prof(p,j) + &
                m_frootc_to_litter_fire(p)*fr_fcel(patch%itype(p))*froot_prof(p,j))* patch%wtcol(p) 
           m_c_to_litr_lig_fire(c,j)=m_c_to_litr_lig_fire(c,j) + &
                (m_leafc_to_litter_fire(p)*lf_flig(patch%itype(p))*leaf_prof(p,j) + &
                m_frootc_to_litter_fire(p)*fr_flig(patch%itype(p))*froot_prof(p,j))* patch%wtcol(p)  

           m_n_to_litr_met_fire(c,j)=m_n_to_litr_met_fire(c,j) + &
                ((m_leafn_to_litter_fire(p)*lf_flab(patch%itype(p)) &
                +m_leafn_storage_to_litter_fire(p) + &
                m_leafn_xfer_to_litter_fire(p)+m_retransn_to_litter_fire(p)) &
                *leaf_prof(p,j) +(m_frootn_to_litter_fire(p)*fr_flab(patch%itype(p)) &
                +m_frootn_storage_to_litter_fire(p) + &
                m_frootn_xfer_to_litter_fire(p))*froot_prof(p,j) &
                +(m_livestemn_storage_to_litter_fire(p) + &
                m_livestemn_xfer_to_litter_fire(p) &
                +m_deadstemn_storage_to_litter_fire(p) + &
                m_deadstemn_xfer_to_litter_fire(p))* stem_prof(p,j)&
                +(m_livecrootn_storage_to_litter_fire(p) + &
                m_livecrootn_xfer_to_litter_fire(p) &
                +m_deadcrootn_storage_to_litter_fire(p) + &
                m_deadcrootn_xfer_to_litter_fire(p))* croot_prof(p,j))* patch%wtcol(p)    
           m_n_to_litr_cel_fire(c,j)=m_n_to_litr_cel_fire(c,j) + &
                (m_leafn_to_litter_fire(p)*lf_fcel(patch%itype(p))*leaf_prof(p,j) + &
                m_frootn_to_litter_fire(p)*fr_fcel(patch%itype(p))*froot_prof(p,j))* patch%wtcol(p) 
           m_n_to_litr_lig_fire(c,j)=m_n_to_litr_lig_fire(c,j) + &
                (m_leafn_to_litter_fire(p)*lf_flig(patch%itype(p))*leaf_prof(p,j) + &
                m_frootn_to_litter_fire(p)*fr_flig(patch%itype(p))*froot_prof(p,j))* patch%wtcol(p) 
        end do
     end do
     !
     ! vertically-resolved decomposing C/N fire loss   
     ! column loop
     !
     num_actfirec = 0
     do fc = 1,num_soilc
        c = filter_soilc(fc)

        f = farea_burned(c) 

        if(f .ne. 0 .or. f .ne. baf_crop(c))then
           num_actfirec = num_actfirec + 1
           filter_actfirec(num_actfirec) = c
        end if

        ! change CC for litter from 0.4_r8 to 0.5_r8 and CC for CWD from 0.2_r8
        ! to 0.25_r8 according to Li et al.(2014) 
        do j = 1, nlevdecomp
           ! carbon fluxes
           do l = 1, ndecomp_pools
              if ( is_litter(l) ) then
                 m_decomp_cpools_to_fire_vr(c,j,l) = decomp_cpools_vr(c,j,l) * f * 0.5_r8
                 if(use_soil_matrixcn)then
                    matrix_decomp_fire_k(c,j+nlevdecomp*(l-1)) = matrix_decomp_fire_k(c,j+nlevdecomp*(l-1)) - f * 0.5_r8 * dt
                 end if
              end if
              if ( is_cwd(l) ) then
                 m_decomp_cpools_to_fire_vr(c,j,l) = decomp_cpools_vr(c,j,l) * &
                      (f-baf_crop(c)) * 0.25_r8
                 if(use_soil_matrixcn)then
                    matrix_decomp_fire_k(c,j+nlevdecomp*(l-1)) = matrix_decomp_fire_k(c,j+nlevdecomp*(l-1)) - (f-baf_crop(c)) * 0.25_r8 * dt
                 end if
              end if
           end do

           ! nitrogen fluxes
           do l = 1, ndecomp_pools
              if ( is_litter(l) ) then
                 m_decomp_npools_to_fire_vr(c,j,l) = decomp_npools_vr(c,j,l) * f * 0.5_r8
              end if
              if ( is_cwd(l) ) then
                 m_decomp_npools_to_fire_vr(c,j,l) = decomp_npools_vr(c,j,l) * &
                      (f-baf_crop(c)) * 0.25_r8
              end if
           end do

        end do
     end do  ! end of column loop

     ! carbon loss due to deforestation fires

     if (transient_landcover) then
        call get_curr_date (kyr, kmo, kda, mcsec)
        do fc = 1,num_soilc
           c = filter_soilc(fc)
           lfc2(c)=0._r8
           if( .not. (kmo == 1 .and. kda == 1 .and. mcsec == 0) )then
              if( trotr1_col(c)+trotr2_col(c) > 0.6_r8 .and. dtrotr_col(c) > 0._r8 .and. &
                   lfc(c) > 0._r8 .and. fbac1(c) == 0._r8) then
                 lfc2(c) = max(0._r8, min(lfc(c), (farea_burned(c)-baf_crop(c) - &
                      baf_peatf(c))/2.0*dt))/(dtrotr_col(c)*dayspyr*secspday/dt)/dt
                 lfc(c)  = lfc(c) - max(0._r8, min(lfc(c), (farea_burned(c)-baf_crop(c) - &
                      baf_peatf(c))*dt/2.0_r8))
              end if
           end if
        end do
     end if
     !
     ! Carbon loss due to peat fires
     !
     ! somc_fire is not connected to clm45 soil carbon pool, ie does not decrease
     ! soil carbon b/c clm45 soil carbon was very low in several peatland grids
     !
     do fc = 1,num_soilc
        c = filter_soilc(fc)
        g = col%gridcell(c)
        if( grc%latdeg(g)  <  cnfire_const%borealat)then
           somc_fire(c)= totsomc(c)*baf_peatf(c)*6.0_r8/33.9_r8
        else
           somc_fire(c)= baf_peatf(c)*2.2e3_r8
        end if
     end do

     ! Fang Li has not added aerosol and trace gas emissions due to fire, yet
     ! They will be added here in proportion to the carbon emission
     ! Emission factors differ for various fire types

   end associate 

 end subroutine CNFireFluxes

end module CNFireLi2014Mod<|MERGE_RESOLUTION|>--- conflicted
+++ resolved
@@ -17,11 +17,7 @@
   use shr_kind_mod                       , only : r8 => shr_kind_r8, CL => shr_kind_CL
   use shr_const_mod                      , only : SHR_CONST_PI,SHR_CONST_TKFRZ
   use shr_infnan_mod                     , only : shr_infnan_isnan
-<<<<<<< HEAD
-  use clm_varctl                         , only : iulog, spinup_state, use_matrixcn, use_soil_matrixcn
-=======
-  use clm_varctl                         , only : iulog
->>>>>>> 10ea6eea
+  use clm_varctl                         , only : iulog, use_matrixcn, use_soil_matrixcn
   use clm_varpar                         , only : nlevdecomp, ndecomp_pools, nlevdecomp_full
   use clm_varcon                         , only : dzsoi_decomp
   use pftconMod                          , only : noveg, pftcon
@@ -981,19 +977,12 @@
         ! apply this rate to the patch state variables to get flux rates
         ! biomass burning
         ! carbon fluxes
-<<<<<<< HEAD
-        m = 1._r8
-        if (spinup_state == 2) then
-           m = 10._r8
-        end if
+        m = spinup_factor_deadwood
  
         if(f /= 0)then
            num_actfirep = num_actfirep + 1
            filter_actfirep(num_actfirep) = p
         end if
-=======
-        m = spinup_factor_deadwood
->>>>>>> 10ea6eea
 
         m_gresp_storage_to_fire(p)       =  gresp_storage(p)      * f * cc_other(patch%itype(p))
         m_gresp_xfer_to_fire(p)          =  gresp_xfer(p)         * f * cc_other(patch%itype(p))
