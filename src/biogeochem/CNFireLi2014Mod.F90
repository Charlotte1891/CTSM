--- conflicted
+++ resolved
@@ -39,13 +39,8 @@
   use GridcellType                       , only : grc                
   use ColumnType                         , only : col                
   use PatchType                          , only : patch                
-<<<<<<< HEAD
   use FireMethodType                     , only : fire_method_type
-  use CNFireBaseMod                      , only : cnfire_base_type, cnfire_const
-=======
-  use CNFireMethodMod                    , only : cnfire_method_type
   use CNFireBaseMod                      , only : cnfire_base_type, cnfire_const, cnfire_params
->>>>>>> 65b6725a
   !
   implicit none
   private
