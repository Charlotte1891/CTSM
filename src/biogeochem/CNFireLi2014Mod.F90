--- conflicted
+++ resolved
@@ -17,12 +17,8 @@
   use shr_kind_mod                       , only : r8 => shr_kind_r8, CL => shr_kind_CL
   use shr_const_mod                      , only : SHR_CONST_PI,SHR_CONST_TKFRZ
   use shr_infnan_mod                     , only : shr_infnan_isnan
-<<<<<<< HEAD
-  use clm_varctl                         , only : iulog, use_matrixcn, use_soil_matrixcn
-=======
   use clm_varctl                         , only : iulog
   use CNSharedParamsMod                  , only : use_matrixcn
->>>>>>> 94e1bdc4
   use clm_varpar                         , only : nlevdecomp, ndecomp_pools, nlevdecomp_full
   use clm_varcon                         , only : dzsoi_decomp
   use pftconMod                          , only : noveg, pftcon
@@ -36,11 +32,7 @@
   use CNVegCarbonFluxType                , only : cnveg_carbonflux_type
   use CNVegNitrogenStateType             , only : cnveg_nitrogenstate_type
   use CNVegNitrogenFluxType              , only : cnveg_nitrogenflux_type
-<<<<<<< HEAD
-  use SoilBiogeochemDecompCascadeConType , only : decomp_cascade_con
-=======
   use SoilBiogeochemDecompCascadeConType , only : decomp_cascade_con, use_soil_matrixcn
->>>>>>> 94e1bdc4
   use SoilBiogeochemCarbonFluxType       , only : soilbiogeochem_carbonflux_type
   use EnergyFluxType                     , only : energyflux_type
   use SaturatedExcessRunoffMod           , only : saturated_excess_runoff_type
@@ -898,7 +890,6 @@
          m_deadcrootn_xfer_to_litter_fire    => cnveg_nitrogenflux_inst%m_deadcrootn_xfer_to_litter_fire_patch    , & ! Output: [real(r8) (:)     ]
          m_retransn_to_litter_fire           => cnveg_nitrogenflux_inst%m_retransn_to_litter_fire_patch           , & ! Output: [real(r8) (:)     ]
          m_decomp_npools_to_fire_vr          => cnveg_nitrogenflux_inst%m_decomp_npools_to_fire_vr_col            , & ! Output: [real(r8) (:,:,:) ]  VR decomp. N fire loss (gN/m3/s)
-<<<<<<< HEAD
          m_n_to_litr_fire                    => cnveg_nitrogenflux_inst%m_n_to_litr_fire_col                      , & ! Output: [real(r8) (:,:)   ]                                                  
          ileaf_to_iout_fic                   => cnveg_carbonflux_inst%ileaf_to_iout_fi                            , & ! Input: [integer (:)] Index of fire related C transfer from leaf pool to outside of vegetation pools
          ileafst_to_iout_fic                 => cnveg_carbonflux_inst%ileafst_to_iout_fi                          , & ! Input: [integer (:)] Index of fire related C transfer from leaf storage pool to outside of vegetation pools
@@ -941,9 +932,6 @@
          ilivestem_to_ideadstem_fin          => cnveg_nitrogenflux_inst%ilivestem_to_ideadstem_fi                 , & ! Input: [integer (:)] Index of fire related N transfer from live stem to dead stem pool
          ilivecroot_to_ideadcroot_fin        => cnveg_nitrogenflux_inst%ilivecroot_to_ideadcroot_fi               , & ! Input: [integer (:)] Index of fire related N transfer from live coarse root pool to dead coarse root pool
          iretransn_to_iout_fin               => cnveg_nitrogenflux_inst%iretransn_to_iout_fi                        & ! Input: [integer (:)] Index of fire related N transfer from retranslocated N pool to outside of vegetation pools
-=======
-         m_n_to_litr_fire                    => cnveg_nitrogenflux_inst%m_n_to_litr_fire_col                        & ! Output: [real(r8) (:,:,:) ]
->>>>>>> 94e1bdc4
      )
 
      transient_landcover = run_has_transient_landcover()
@@ -956,11 +944,7 @@
      !
      ! patch loop
      !
-<<<<<<< HEAD
      num_actfirep = 0
-=======
-     num_actfirep = 0     ! Initialize active fire patch filter to zero
->>>>>>> 94e1bdc4
      do fp = 1,num_soilp
         p = filter_soilp(fp)
         c = patch%column(p)
@@ -986,10 +970,6 @@
         ! carbon fluxes
         m = spinup_factor_deadwood
  
-<<<<<<< HEAD
-=======
-        ! For patches with active fire add to active fire filter 
->>>>>>> 94e1bdc4
         if(f /= 0)then
            num_actfirep = num_actfirep + 1
            filter_actfirep(num_actfirep) = p
@@ -1041,7 +1021,6 @@
            m_deadcrootn_storage_to_fire(p)  =  deadcrootn_storage(p) * f * cc_other(patch%itype(p))
            m_retransn_to_fire(p)            =  retransn(p)           * f * cc_other(patch%itype(p))
 
-<<<<<<< HEAD
         else
            m_leafc_to_fire(p)               =  leafc(p)              * matrix_update_fic(p,ileaf_to_iout_fic        ,f * cc_leaf(patch%itype(p))   ,dt,cnveg_carbonflux_inst,.True.,.True.)
            m_leafc_storage_to_fire(p)       =  leafc_storage(p)      * matrix_update_fic(p,ileafst_to_iout_fic      ,f * cc_other(patch%itype(p))  ,dt,cnveg_carbonflux_inst,.True.,.True.)
@@ -1081,8 +1060,6 @@
            m_deadcrootn_storage_to_fire(p)  =  deadcrootn_storage(p) * matrix_update_fin(p,ideadcrootst_to_iout_fin ,f * cc_other(patch%itype(p))  ,dt,cnveg_nitrogenflux_inst,.True.,.True.)
            m_deadcrootn_xfer_to_fire(p)     =  deadcrootn_xfer(p)    * matrix_update_fin(p,ideadcrootxf_to_iout_fin ,f * cc_other(patch%itype(p))  ,dt,cnveg_nitrogenflux_inst,.True.,.True.)
            m_retransn_to_fire(p)            =  retransn(p)           * matrix_update_fin(p,iretransn_to_iout_fin    ,f * 0._r8                     ,dt,cnveg_nitrogenflux_inst,.True.,.True.)
-=======
->>>>>>> 94e1bdc4
         end if
         ! mortality due to fire
         ! carbon pools
@@ -1230,7 +1207,6 @@
                 (1._r8 - cc_other(patch%itype(p))) * &
                 fm_other(patch%itype(p))
 
-<<<<<<< HEAD
         else
            m_leafc_to_litter_fire(p)              = leafc(p) * matrix_update_fic(p,ileaf_to_iout_fic, &
                                                   f * (1._r8 - cc_leaf(patch%itype(p)))     * fm_leaf(patch%itype(p)),dt,cnveg_carbonflux_inst,.True.,.True.)
@@ -1319,8 +1295,6 @@
 !KO        m_retransn_to_litter_fire(p)           = retransn(p) * matrix_update_fin(p,iretransn_to_iout_fin, &
 !KO                                               f * (1._r8 - cc_other(patch%itype(p)))    * fm_other(patch%itype(p)),dt,cnveg_nitrogenflux_inst,.True.,.True.)
 !KO
-=======
->>>>>>> 94e1bdc4
         end if
 
         if (use_cndv) then
@@ -1417,20 +1391,12 @@
      ! vertically-resolved decomposing C/N fire loss
      ! column loop
      !
-<<<<<<< HEAD
      num_actfirec = 0
-=======
-     num_actfirec = 0     ! Initialize active fire column filter to zero
->>>>>>> 94e1bdc4
      do fc = 1,num_soilc
         c = filter_soilc(fc)
 
         f = farea_burned(c)
 
-<<<<<<< HEAD
-=======
-        ! If fire is active add to active fire filter
->>>>>>> 94e1bdc4
         if(f .ne. 0 .or. f .ne. baf_crop(c))then
            num_actfirec = num_actfirec + 1
            filter_actfirec(num_actfirec) = c
@@ -1443,33 +1409,23 @@
            do l = 1, ndecomp_pools
               if ( is_litter(l) ) then
                  m_decomp_cpools_to_fire_vr(c,j,l) = decomp_cpools_vr(c,j,l) * f * 0.5_r8
-<<<<<<< HEAD
                  if(use_soil_matrixcn)then
                     associate( &
                        matrix_decomp_fire_k => soilbiogeochem_carbonflux_inst%matrix_decomp_fire_k_col  & ! Output: [real(r8) (:,:)   ]                                                  
                     )
                     matrix_decomp_fire_k(c,j+nlevdecomp*(l-1)) = matrix_decomp_fire_k(c,j+nlevdecomp*(l-1)) - f * 0.5_r8 * dt
                     end associate
-=======
-                 ! Apply the above for the matrix solution
-                 if(use_soil_matrixcn)then
->>>>>>> 94e1bdc4
                  end if
               end if
               if ( is_cwd(l) ) then
                  m_decomp_cpools_to_fire_vr(c,j,l) = decomp_cpools_vr(c,j,l) * &
                       (f-baf_crop(c)) * 0.25_r8
-<<<<<<< HEAD
                  if(use_soil_matrixcn)then
                     associate( &
                        matrix_decomp_fire_k => soilbiogeochem_carbonflux_inst%matrix_decomp_fire_k_col  & ! Output: [real(r8) (:,:)   ]                                                  
                     )
                     matrix_decomp_fire_k(c,j+nlevdecomp*(l-1)) = matrix_decomp_fire_k(c,j+nlevdecomp*(l-1)) - (f-baf_crop(c)) * 0.25_r8 * dt
                     end associate
-=======
-                 ! Apply the above for the matrix solution
-                 if(use_soil_matrixcn)then
->>>>>>> 94e1bdc4
                  end if
               end if
            end do
