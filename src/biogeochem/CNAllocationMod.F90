module CNAllocationMod

  !-----------------------------------------------------------------------
  ! !DESCRIPTION:
  ! This module contains subroutines to calculate allocation of C and N to different
  ! plant components. It also contains subroutines to calculate gpp and maintenance
  ! respiration.
  !
  ! !USES:
#include "shr_assert.h"
  use shr_kind_mod         , only : r8 => shr_kind_r8
  use shr_log_mod          , only : errMsg => shr_log_errMsg
  use abortutils           , only : endrun
  use decompMod            , only : bounds_type
  use clm_varcon           , only : secspday
  use clm_varctl           , only : use_c13, use_c14, iulog
  use PatchType            , only : patch
  use pftconMod            , only : pftcon, npcropmin
  use CropType             , only : crop_type
  use CropType             , only : cphase_planted, cphase_leafemerge, cphase_grainfill
  use PhotosynthesisMod    , only : photosyns_type
  use CanopyStateType      , only : canopystate_type
  use CNVegCarbonStateType , only : cnveg_carbonstate_type
  use CNVegCarbonFluxType  , only : cnveg_carbonflux_type
  use CNVegStateType       , only : cnveg_state_type
  use CropReprPoolsMod     , only : nrepr
  use CNPhenologyMod       , only : CropPhase
  use CNSharedParamsMod    , only : use_fun
  !
  implicit none
  private
  !
  ! !PUBLIC MEMBER FUNCTIONS:
  public :: readParams                     ! Read in parameters from file
  public :: calc_gpp_mr_availc             ! Calculate total GPP, various maintenance respiration terms, and total available C for allocation
  public :: calc_crop_allocation_fractions ! Calculate crop allocation fractions to leaf, stem, root and repr
  public :: calc_allometry                 ! Calculate c_allometry and n_allometry terms based on allocation fractions

  ! !PRIVATE MEMBER VARIABLES:
  type, private :: params_type
     real(r8) :: dayscrecover          ! number of days to recover negative cpool
  end type params_type

  type(params_type), private :: params_inst

  character(len=*), parameter, private :: sourcefile = &
       __FILE__

contains

  !-----------------------------------------------------------------------
  subroutine readParams (ncid)
    !
    ! !USES:
    use ncdio_pio   , only : file_desc_t,ncd_io
    !
    ! !ARGUMENTS:
    type(file_desc_t),intent(inout) :: ncid   ! pio netCDF file id
    !
    ! !LOCAL VARIABLES:
    character(len=32)  :: subname = 'CNAllocParamsType'
    character(len=100) :: errCode = '-Error reading in parameters file:'
    logical            :: readv ! has variable been read in or not
    real(r8)           :: tempr ! temporary to read in parameter
    character(len=100) :: tString ! temp. var for reading
    !-----------------------------------------------------------------------

    ! read in parameters

    tString='dayscrecover'
    call ncd_io(varname=trim(tString),data=tempr, flag='read', ncid=ncid, readvar=readv)
    if ( .not. readv ) call endrun(msg=trim(errCode)//trim(tString)//errMsg(sourcefile, __LINE__))
    params_inst%dayscrecover=tempr

  end subroutine readParams

  !-----------------------------------------------------------------------
  subroutine calc_gpp_mr_availc(bounds, num_soilp, filter_soilp, &
       crop_inst, photosyns_inst, canopystate_inst, &
       cnveg_carbonstate_inst, cnveg_carbonflux_inst, &
       c13_cnveg_carbonflux_inst, c14_cnveg_carbonflux_inst)
    !
    ! !DESCRIPTION:
    ! Calculate total GPP, various maintenance respiration terms, and total available C
    ! for allocation
    !
    ! !USES:
<<<<<<< HEAD
    use clm_varctl, only: use_matrixcn
    !
=======
    use CNSharedParamsMod           , only : use_matrixcn
>>>>>>> 94e1bdc4
    ! !ARGUMENTS:
    type(bounds_type)               , intent(in)    :: bounds
    integer                         , intent(in)    :: num_soilp        ! number of soil patches in filter
    integer                         , intent(in)    :: filter_soilp(:)  ! filter for soil patches
    type(crop_type)                 , intent(in)    :: crop_inst
    type(photosyns_type)            , intent(in)    :: photosyns_inst
    type(canopystate_type)          , intent(in)    :: canopystate_inst
    type(cnveg_carbonstate_type)    , intent(in)    :: cnveg_carbonstate_inst
    type(cnveg_carbonflux_type)     , intent(inout) :: cnveg_carbonflux_inst
    type(cnveg_carbonflux_type)     , intent(inout) :: c13_cnveg_carbonflux_inst
    type(cnveg_carbonflux_type)     , intent(inout) :: c14_cnveg_carbonflux_inst
    !
    ! !LOCAL VARIABLES:
    integer  :: p, k                ! indices
    integer  :: fp                  ! filter patch index
    real(r8) :: dayscrecover        ! number of days to recover negative cpool
    real(r8) :: mr                  ! maintenance respiration (gC/m2/s)
    real(r8) :: reproductive_mr_tot ! total maintenance respiration from grain components (gC/m2/s)
    real(r8) :: curmr, curmr_ratio  ! xsmrpool temporary variables

    character(len=*), parameter :: subname = 'calc_gpp_mr_availc'
    !-----------------------------------------------------------------------

    ! set number of days to recover negative cpool
    dayscrecover = params_inst%dayscrecover

    associate ( &
         ivt                   => patch%itype                                        ,  & ! Input:  [integer  (:) ]  patch vegetation type
         woody                 => pftcon%woody                                     ,  & ! Input:  binary flag for woody lifeform (1=woody, 0=not woody)
         croplive              => crop_inst%croplive_patch                          , & ! Input:  [logical  (:)   ]  flag, true if planted, not harvested
         psnsun                => photosyns_inst%psnsun_patch                       , & ! Input:  [real(r8) (:)   ]  sunlit leaf-level photosynthesis (umol CO2 /m**2/ s)
         psnsha                => photosyns_inst%psnsha_patch                       , & ! Input:  [real(r8) (:)   ]  shaded leaf-level photosynthesis (umol CO2 /m**2/ s)
         c13_psnsun            => photosyns_inst%c13_psnsun_patch                   , & ! Input:  [real(r8) (:)   ]  sunlit leaf-level photosynthesis (umol CO2 /m**2/ s)
         c13_psnsha            => photosyns_inst%c13_psnsha_patch                   , & ! Input:  [real(r8) (:)   ]  shaded leaf-level photosynthesis (umol CO2 /m**2/ s)
         c14_psnsun            => photosyns_inst%c14_psnsun_patch                   , & ! Input:  [real(r8) (:)   ]  sunlit leaf-level photosynthesis (umol CO2 /m**2/ s)
         c14_psnsha            => photosyns_inst%c14_psnsha_patch                   , & ! Input:  [real(r8) (:)   ]  shaded leaf-level photosynthesis (umol CO2 /m**2/ s)
         laisun                => canopystate_inst%laisun_patch                     , & ! Input:  [real(r8) (:)   ]  sunlit projected leaf area index
         laisha                => canopystate_inst%laisha_patch                     , & ! Input:  [real(r8) (:)   ]  shaded projected leaf area index
         xsmrpool              => cnveg_carbonstate_inst%xsmrpool_patch             , & ! Input:  [real(r8) (:)   ]  (gC/m2) temporary photosynthate C pool
         leaf_mr               => cnveg_carbonflux_inst%leaf_mr_patch               , & ! Input:  [real(r8) (:)   ]
         froot_mr              => cnveg_carbonflux_inst%froot_mr_patch              , & ! Input:  [real(r8) (:)   ]
         livestem_mr           => cnveg_carbonflux_inst%livestem_mr_patch           , & ! Input:  [real(r8) (:)   ]
         livecroot_mr          => cnveg_carbonflux_inst%livecroot_mr_patch          , & ! Input:  [real(r8) (:)   ]
         reproductive_mr       => cnveg_carbonflux_inst%reproductive_mr_patch       , & ! Input:  [real(r8) (:,:) ]
         psnsun_to_cpool       => cnveg_carbonflux_inst%psnsun_to_cpool_patch       , & ! Output: [real(r8) (:)   ]
         psnshade_to_cpool     => cnveg_carbonflux_inst%psnshade_to_cpool_patch     , & ! Output: [real(r8) (:)   ]
         gpp                   => cnveg_carbonflux_inst%gpp_before_downreg_patch    , & ! Output: [real(r8) (:)   ]  GPP flux before downregulation (gC/m2/s)
         availc                => cnveg_carbonflux_inst%availc_patch                , & ! Output: [real(r8) (:)   ]  C flux available for allocation (gC/m2/s)
         leaf_curmr            => cnveg_carbonflux_inst%leaf_curmr_patch            , & ! Output: [real(r8) (:)   ]
         froot_curmr           => cnveg_carbonflux_inst%froot_curmr_patch           , & ! Output: [real(r8) (:)   ]
         livestem_curmr        => cnveg_carbonflux_inst%livestem_curmr_patch        , & ! Output: [real(r8) (:)   ]
         livecroot_curmr       => cnveg_carbonflux_inst%livecroot_curmr_patch       , & ! Output: [real(r8) (:)   ]
         reproductive_curmr    => cnveg_carbonflux_inst%reproductive_curmr_patch    , & ! Output: [real(r8) (:,:) ]
         leaf_xsmr             => cnveg_carbonflux_inst%leaf_xsmr_patch             , & ! Output: [real(r8) (:)   ]
         froot_xsmr            => cnveg_carbonflux_inst%froot_xsmr_patch            , & ! Output: [real(r8) (:)   ]
         livestem_xsmr         => cnveg_carbonflux_inst%livestem_xsmr_patch         , & ! Output: [real(r8) (:)   ]
         livecroot_xsmr        => cnveg_carbonflux_inst%livecroot_xsmr_patch        , & ! Output: [real(r8) (:)   ]
         reproductive_xsmr     => cnveg_carbonflux_inst%reproductive_xsmr_patch     , & ! Output: [real(r8) (:,:) ]
         cpool_to_xsmrpool     => cnveg_carbonflux_inst%cpool_to_xsmrpool_patch     , & ! Output: [real(r8) (:)   ]
         xsmrpool_recover      => cnveg_carbonflux_inst%xsmrpool_recover_patch        & ! Output: [real(r8) (:)   ]  C flux assigned to recovery of negative cpool (gC/m2/s)
         )

    do fp = 1,num_soilp
       p = filter_soilp(fp)

       ! get the time step total gross photosynthesis
       ! this is coming from the canopy fluxes code, and is the
       ! gpp that is used to control stomatal conductance.
       ! For the nitrogen downregulation code, this is assumed
       ! to be the potential gpp, and the actual gpp will be
       ! reduced due to N limitation.

       ! Convert psn from umol/m2/s -> gC/m2/s

       ! The input psn (psnsun and psnsha) are expressed per unit LAI
       ! in the sunlit and shaded canopy, respectively. These need to be
       ! scaled by laisun and laisha to get the total gpp for allocation

       ! Note that no associate statement is used for the isotope carbon fluxes below
       ! since they are not always allocated AND nag compiler will complain if you try to
       ! to have an associate statement with unallocated memory

       psnsun_to_cpool(p)   = psnsun(p) * laisun(p) * 12.011e-6_r8
       psnshade_to_cpool(p) = psnsha(p) * laisha(p) * 12.011e-6_r8

       if ( use_c13 ) then
          c13_cnveg_carbonflux_inst%psnsun_to_cpool_patch(p)   = c13_psnsun(p) * laisun(p) * 12.011e-6_r8
          c13_cnveg_carbonflux_inst%psnshade_to_cpool_patch(p) = c13_psnsha(p) * laisha(p) * 12.011e-6_r8
       end if

       if ( use_c14 ) then
          c14_cnveg_carbonflux_inst%psnsun_to_cpool_patch(p)   = c14_psnsun(p) * laisun(p) * 12.011e-6_r8
          c14_cnveg_carbonflux_inst%psnshade_to_cpool_patch(p) = c14_psnsha(p) * laisha(p) * 12.011e-6_r8
       end if

       gpp(p) = psnsun_to_cpool(p) + psnshade_to_cpool(p)

       ! get the time step total maintenance respiration
       ! These fluxes should already be in gC/m2/s

       mr = leaf_mr(p) + froot_mr(p)
       if (woody(ivt(p)) == 1.0_r8) then
          mr = mr + livestem_mr(p) + livecroot_mr(p)
       else if (ivt(p) >= npcropmin) then
          if (croplive(p)) then
             reproductive_mr_tot = 0._r8
             do k = 1, nrepr
                reproductive_mr_tot = reproductive_mr_tot + reproductive_mr(p,k)
             end do
             mr = mr + livestem_mr(p) + reproductive_mr_tot
          end if
       end if
<<<<<<< HEAD
       if (mr < -1.e-15 .and. use_matrixcn) mr = 0._r8
=======
       ! For Matrix solution if mr is very small set it to zero
       if(mr < -1.e-15_r8 .and. use_matrixcn) mr = 0.0_r8
>>>>>>> 94e1bdc4

       ! carbon flux available for allocation
       availc(p) = gpp(p) - mr

       ! new code added for isotope calculations, 7/1/05, PET
       ! If mr > gpp, then some mr comes from gpp, the rest comes from
       ! cpool (xsmr)
       if (mr > 0._r8 .and. availc(p) < 0._r8) then
          curmr = gpp(p)
          curmr_ratio = curmr / mr
       else
          curmr_ratio = 1._r8
       end if
       leaf_curmr(p)      = leaf_mr(p) * curmr_ratio
       leaf_xsmr(p)       = leaf_mr(p) - leaf_curmr(p)
       froot_curmr(p)     = froot_mr(p) * curmr_ratio
       froot_xsmr(p)      = froot_mr(p) - froot_curmr(p)
       livestem_curmr(p)  = livestem_mr(p) * curmr_ratio
       livestem_xsmr(p)   = livestem_mr(p) - livestem_curmr(p)
       livecroot_curmr(p) = livecroot_mr(p) * curmr_ratio
       livecroot_xsmr(p)  = livecroot_mr(p) - livecroot_curmr(p)
       do k = 1, nrepr
          reproductive_curmr(p,k) = reproductive_mr(p,k) * curmr_ratio
          reproductive_xsmr(p,k)  = reproductive_mr(p,k) - reproductive_curmr(p,k)
       end do

       ! no allocation when available c is negative
       availc(p) = max(availc(p),0.0_r8)

       ! test for an xsmrpool deficit
       if (xsmrpool(p) < 0.0_r8) then
          ! Running a deficit in the xsmrpool, so the first priority is to let
          ! some availc from this timestep accumulate in xsmrpool.
          ! Determine rate of recovery for xsmrpool deficit

          xsmrpool_recover(p) = -xsmrpool(p)/(dayscrecover*secspday)
          if (xsmrpool_recover(p) < availc(p)) then
             ! available carbon reduced by amount for xsmrpool recovery
             availc(p) = availc(p) - xsmrpool_recover(p)
          else
             ! all of the available carbon goes to xsmrpool recovery
             xsmrpool_recover(p) = availc(p)
             availc(p) = 0.0_r8
          end if
          cpool_to_xsmrpool(p) = xsmrpool_recover(p)
       end if

    end do

    end associate

  end subroutine calc_gpp_mr_availc

  !-----------------------------------------------------------------------
  subroutine calc_crop_allocation_fractions(bounds, num_pcropp, filter_pcropp, &
       crop_inst, cnveg_state_inst)
    !
    ! !DESCRIPTION:
    ! Calculate crop allocation fractions to leaf, stem, root and repr, following
    ! AgroIBIS subroutine phenocrop
    !
    ! This sets the following variables in cnveg_state_inst for all patches in the pcrop
    ! filter:
    ! - aleaf
    ! - astem
    ! - aroot
    ! - arepr
    !
    ! And under some conditions it updates the following variables:
    ! - astemi
    ! - aleafi
    !
    ! !ARGUMENTS:
    type(bounds_type)               , intent(in)    :: bounds
    integer                         , intent(in)    :: num_pcropp       ! number of prog crop patches in filter
    integer                         , intent(in)    :: filter_pcropp(:) ! filter for prognostic crop patches
    type(crop_type)                 , intent(in)    :: crop_inst
    type(cnveg_state_type)          , intent(inout) :: cnveg_state_inst
    !
    ! !LOCAL VARIABLES:
    integer :: p, fp, k
    real(r8) :: fleaf                                      ! fraction allocated to leaf
    real(r8) :: crop_phase(bounds%begp:bounds%endp)

    character(len=*), parameter :: subname = 'calc_crop_allocation_fractions'
    !-----------------------------------------------------------------------

    associate( &
         ivt                   => patch%itype                                       , & ! Input:  [integer  (:) ]  patch vegetation type
         arooti                => pftcon%arooti                                     , & ! Input:  parameter used below
         arootf                => pftcon%arootf                                     , & ! Input:  parameter used below
         bfact                 => pftcon%bfact                                      , & ! Input:  parameter used below
         fleafi                => pftcon%fleafi                                     , & ! Input:  parameter used below
         aleaff                => pftcon%aleaff                                     , & ! Input:  parameter used below
         astemf                => pftcon%astemf                                     , & ! Input:  parameter used below
         allconss              => pftcon%allconss                                   , & ! Input:  parameter used below
         allconsl              => pftcon%allconsl                                   , & ! Input:  parameter used below
         declfact              => pftcon%declfact                                   , & ! Input:  parameter used below
         croplive              => crop_inst%croplive_patch                          , & ! Input:  [logical  (:)   ]  flag, true if planted, not harvested
         hui                   => crop_inst%hui_patch                               , & ! Input:  [real(r8) (:)   ]  crop patch heat unit index (growing degree-days); set to 0 at sowing and accumulated until harvest
         peaklai               => cnveg_state_inst%peaklai_patch                    , & ! Input:  [integer  (:)   ]  1: max allowed lai; 0: not at max
         gddmaturity           => cnveg_state_inst%gddmaturity_patch                , & ! Input:  [real(r8) (:)   ]  gdd needed to harvest
         huigrain              => cnveg_state_inst%huigrain_patch                   , & ! Input:  [real(r8) (:)   ]  same to reach vegetative maturity
         aleafi                => cnveg_state_inst%aleafi_patch                     , & ! Output: [real(r8) (:)   ]  saved allocation coefficient from phase 2
         astemi                => cnveg_state_inst%astemi_patch                     , & ! Output: [real(r8) (:)   ]  saved allocation coefficient from phase 2
         aleaf                 => cnveg_state_inst%aleaf_patch                      , & ! Output: [real(r8) (:)   ]  leaf allocation coefficient
         astem                 => cnveg_state_inst%astem_patch                      , & ! Output: [real(r8) (:)   ]  stem allocation coefficient
         aroot                 => cnveg_state_inst%aroot_patch                      , & ! Output: [real(r8) (:)   ]  root allocation coefficient
         arepr                 => cnveg_state_inst%arepr_patch                        & ! Output: [real(r8) (:,:) ]  reproductive allocation coefficient(s)
         )

    call CropPhase(bounds, num_pcropp, filter_pcropp, crop_inst, cnveg_state_inst, &
         crop_phase = crop_phase(bounds%begp:bounds%endp))

    do fp = 1, num_pcropp
       p = filter_pcropp(fp)

       if (croplive(p)) then
          ! same phases appear in subroutine CropPhenology

          ! Phase 1 completed:
          ! ==================
          ! if hui is less than the number of gdd needed for filling of grain
          ! leaf emergence also has to have taken place for lai changes to occur
          ! and carbon assimilation
          ! Next phase: leaf emergence to start of leaf decline

          if (crop_phase(p) == cphase_leafemerge) then

             ! allocation rules for crops based on maturity and linear decrease
             ! of amount allocated to roots over course of the growing season

             do k = 1, nrepr
                arepr(p,k) = 0._r8
             end do
             if (peaklai(p) == 1) then ! lai at maximum allowed
                aleaf(p) = 1.e-5_r8
                astem(p) = 0._r8
                aroot(p) = 1._r8 - aleaf(p)
             else
                aroot(p) = max(0._r8, min(1._r8, arooti(ivt(p)) -   &
                     (arooti(ivt(p)) - arootf(ivt(p))) *  &
                     min(1._r8, hui(p)/gddmaturity(p))))
                fleaf = fleafi(ivt(p)) * (exp(-bfact(ivt(p))) -         &
                     exp(-bfact(ivt(p))*hui(p)/huigrain(p))) / &
                     (exp(-bfact(ivt(p)))-1) ! fraction alloc to leaf (from J Norman alloc curve)
                aleaf(p) = max(1.e-5_r8, (1._r8 - aroot(p)) * fleaf)
                astem(p) = 1._r8 - aleaf(p) - aroot(p)
             end if

             ! AgroIBIS included here an immediate adjustment to aleaf & astem if the
             ! predicted lai from the above allocation coefficients exceeded laimx.
             ! We have decided to live with lais slightly higher than laimx by
             ! enforcing the cap in the following tstep through the peaklai logic above.

             astemi(p) = astem(p) ! save for use by equations after shift
             aleafi(p) = aleaf(p) ! to reproductive phenology stage begins

             ! Phase 2 completed:
             ! ==================
             ! shift allocation either when enough gdd are accumulated or maximum number
             ! of days has elapsed since planting

          else if (crop_phase(p) == cphase_grainfill) then
             aroot(p) = max(0._r8, min(1._r8, arooti(ivt(p)) - &
                  (arooti(ivt(p)) - arootf(ivt(p))) * min(1._r8, hui(p)/gddmaturity(p))))
             if (astemi(p) > astemf(ivt(p))) then
                astem(p) = max(0._r8, max(astemf(ivt(p)), astem(p) * &
                     (1._r8 - min((hui(p)-                 &
                     huigrain(p))/((gddmaturity(p)*declfact(ivt(p)))- &
                     huigrain(p)),1._r8)**allconss(ivt(p)) )))
             end if

             ! If crops have hit peaklai, then set leaf allocation to small value
             if (peaklai(p) == 1) then
                aleaf(p) = 1.e-5_r8
             else if (aleafi(p) > aleaff(ivt(p))) then
                aleaf(p) = max(1.e-5_r8, max(aleaff(ivt(p)), aleaf(p) * &
                     (1._r8 - min((hui(p)-                    &
                     huigrain(p))/((gddmaturity(p)*declfact(ivt(p)))- &
                     huigrain(p)),1._r8)**allconsl(ivt(p)) )))
             end if

             ! For AgroIBIS-based crop model, all repr allocation is assumed to go
             ! into the last reproductive pool. In practice there is only a single
             ! reproductive pool with the AgroIBIS-based crop model, but for
             ! software testing we can have multiple, in which situation we want the
             ! active pool to be the last one.
             do k = 1, nrepr-1
                arepr(p,k) = 0._r8
             end do
             arepr(p,nrepr) = 1._r8 - aroot(p) - astem(p) - aleaf(p)

          else if (crop_phase(p) == cphase_planted) then
             ! pre emergence
             ! allocation coefficients should be irrelevant because crops have no
             ! live carbon pools
             aleaf(p) = 1._r8
             astem(p) = 0._r8
             aroot(p) = 0._r8
             do k = 1, nrepr
                arepr(p,k) = 0._r8
             end do

          else
             write(iulog,*) "ERROR in " // subname // ": unexpected crop_phase: ", crop_phase(p)
             call endrun(msg="ERROR: unexpected crop_phase "//errmsg(sourcefile, __LINE__))
          end if

       else   ! .not croplive
          ! allocation coefficients should be irrelevant because crops have no
          ! live carbon pools
          aleaf(p) = 1._r8
          astem(p) = 0._r8
          aroot(p) = 0._r8
          do k = 1, nrepr
             arepr(p,k) = 0._r8
          end do
       end if

    end do

    end associate

  end subroutine calc_crop_allocation_fractions

  !-----------------------------------------------------------------------
  subroutine calc_allometry(num_soilp, filter_soilp, &
       cnveg_carbonflux_inst, cnveg_state_inst)
    !
    ! !DESCRIPTION:
    ! Calculate c_allometry and n_allometry terms based on allocation fractions
    !
    ! !ARGUMENTS:
    integer                         , intent(in)    :: num_soilp        ! number of soil patches in filter
    integer                         , intent(in)    :: filter_soilp(:)  ! filter for soil patches
    type(cnveg_carbonflux_type)     , intent(in)    :: cnveg_carbonflux_inst
    type(cnveg_state_type)          , intent(inout) :: cnveg_state_inst
    !
    ! !LOCAL VARIABLES:
    integer :: p, fp, k
    real(r8):: f1,f2,f3,f4,g1     ! allocation parameters
    real(r8):: g1a                ! g1 included in allocation/allometry
    real(r8):: cnl,cnfr,cnlw,cndw ! C:N ratios for leaf, fine root, and wood
    real(r8):: f5(nrepr)          ! reproductive allocation parameters
    real(r8):: cng                ! C:N ratio for grain (= cnlw for now; slevis)
    real(r8):: f5_tot             ! sum of f5 terms
    real(r8):: f5_n_tot           ! sum of f5 terms converted from C to N

    character(len=*), parameter :: subname = 'calc_allometry'
    !-----------------------------------------------------------------------

    associate( &
         ivt         => patch%itype                            ,  & ! Input:  [integer  (:) ]  patch vegetation type
         woody       => pftcon%woody                           ,  & ! Input:  binary flag for woody lifeform (1=woody, 0=not woody)
         froot_leaf  => pftcon%froot_leaf                      ,  & ! Input:  allocation parameter: new fine root C per new leaf C (gC/gC)
         croot_stem  => pftcon%croot_stem                      ,  & ! Input:  allocation parameter: new coarse root C per new stem C (gC/gC)
         stem_leaf   => pftcon%stem_leaf                       ,  & ! Input:  allocation parameter: new stem c per new leaf C (gC/gC)
         flivewd     => pftcon%flivewd                         ,  & ! Input:  allocation parameter: fraction of new wood that is live (phloem and ray parenchyma) (no units)
         leafcn      => pftcon%leafcn                          ,  & ! Input:  leaf C:N (gC/gN)
         frootcn     => pftcon%frootcn                         ,  & ! Input:  fine root C:N (gC/gN)
         livewdcn    => pftcon%livewdcn                        ,  & ! Input:  live wood (phloem and ray parenchyma) C:N (gC/gN)
         deadwdcn    => pftcon%deadwdcn                        ,  & ! Input:  dead wood (xylem and heartwood) C:N (gC/gN)
         graincn     => pftcon%graincn                         ,  & ! Input:  grain C:N (gC/gN)
         grperc      => pftcon%grperc                          , & ! Input:  parameter used below
         annsum_npp  => cnveg_carbonflux_inst%annsum_npp_patch ,  & ! Input:  [real(r8) (:)   ]  annual sum of NPP, for wood allocation
         aleaf       => cnveg_state_inst%aleaf_patch           , & ! Input: [real(r8) (:)   ]  leaf allocation coefficient
         astem       => cnveg_state_inst%astem_patch           , & ! Input: [real(r8) (:)   ]  stem allocation coefficient
         aroot       => cnveg_state_inst%aroot_patch           , & ! Input: [real(r8) (:)   ]  root allocation coefficient
         arepr       => cnveg_state_inst%arepr_patch           , & ! Input: [real(r8) (:,:) ]  reproductive allocation coefficient(s)
         c_allometry => cnveg_state_inst%c_allometry_patch     ,  & ! Output: [real(r8) (:)   ]  C allocation index (DIM)
         n_allometry => cnveg_state_inst%n_allometry_patch        & ! Output: [real(r8) (:)   ]  N allocation index (DIM)
         )

    do fp = 1, num_soilp
       p = filter_soilp(fp)

       f1 = froot_leaf(ivt(p))
       f2 = croot_stem(ivt(p))

       ! modified wood allocation to be 2.2 at npp=800 gC/m2/yr, 0.2 at npp=0,
       ! constrained so that it does not go lower than 0.2 (under negative annsum_npp)
       ! This variable allocation is only for trees. Shrubs have a constant
       ! allocation as specified in the pft-physiology file.  The value is also used
       ! as a trigger here: -1.0 means to use the dynamic allocation (trees).

       if (stem_leaf(ivt(p)) == -1._r8) then
          f3 = (2.7_r8/(1.0_r8+exp(-0.004_r8*(annsum_npp(p) - 300.0_r8)))) - 0.4_r8
       else
          f3 = stem_leaf(ivt(p))
       end if

       f4   = flivewd(ivt(p))
       if (ivt(p) >= npcropmin) then
          g1 = 0.25_r8
       else
          g1 = grperc(ivt(p))
       end if
       cnl  = leafcn(ivt(p))
       cnfr = frootcn(ivt(p))
       cnlw = livewdcn(ivt(p))
       cndw = deadwdcn(ivt(p))

       ! based on available C, use constant allometric relationships to
       ! determine N requirements
       if (.not. use_fun) then
          g1a = g1
       else
          g1a = 0._r8
       end if
       if (woody(ivt(p)) == 1.0_r8) then
          c_allometry(p) = (1._r8+g1a)*(1._r8+f1+f3*(1._r8+f2))
          n_allometry(p) = 1._r8/cnl + f1/cnfr + (f3*f4*(1._r8+f2))/cnlw + &
               (f3*(1._r8-f4)*(1._r8+f2))/cndw
       else if (ivt(p) >= npcropmin) then ! skip generic crops
          cng = graincn(ivt(p))
          f1 = aroot(p) / aleaf(p)
          f3 = astem(p) / aleaf(p)
          do k = 1, nrepr
             f5(k) = arepr(p,k) / aleaf(p)
          end do
          f5_tot = 0._r8
          f5_n_tot = 0._r8
          do k = 1, nrepr
             f5_tot = f5_tot + f5(k)
             ! Note that currently we use the same C/N ratio for all grain components:
             f5_n_tot = f5_n_tot + f5(k)/cng
          end do
          c_allometry(p) = (1._r8+g1a)*(1._r8+f1+f5_tot+f3*(1._r8+f2))
          n_allometry(p) = 1._r8/cnl + f1/cnfr + f5_n_tot + (f3*f4*(1._r8+f2))/cnlw + &
               (f3*(1._r8-f4)*(1._r8+f2))/cndw
       else
          c_allometry(p) = 1._r8+g1a+f1+f1*g1a
          n_allometry(p) = 1._r8/cnl + f1/cnfr
       end if

    end do

    end associate

  end subroutine calc_allometry


end module CNAllocationMod<|MERGE_RESOLUTION|>--- conflicted
+++ resolved
@@ -85,12 +85,8 @@
     ! for allocation
     !
     ! !USES:
-<<<<<<< HEAD
-    use clm_varctl, only: use_matrixcn
-    !
-=======
     use CNSharedParamsMod           , only : use_matrixcn
->>>>>>> 94e1bdc4
+    !
     ! !ARGUMENTS:
     type(bounds_type)               , intent(in)    :: bounds
     integer                         , intent(in)    :: num_soilp        ! number of soil patches in filter
@@ -203,12 +199,8 @@
              mr = mr + livestem_mr(p) + reproductive_mr_tot
           end if
        end if
-<<<<<<< HEAD
-       if (mr < -1.e-15 .and. use_matrixcn) mr = 0._r8
-=======
        ! For Matrix solution if mr is very small set it to zero
        if(mr < -1.e-15_r8 .and. use_matrixcn) mr = 0.0_r8
->>>>>>> 94e1bdc4
 
        ! carbon flux available for allocation
        availc(p) = gpp(p) - mr
