--- conflicted
+++ resolved
@@ -393,9 +393,6 @@
              end do
              arepr(p,nrepr) = 1._r8 - aroot(p) - astem(p) - aleaf(p)
 
-<<<<<<< HEAD
-          else if (crop_phase(p) /= cphase_planted)
-=======
           else if (crop_phase(p) == cphase_planted) then
              ! pre emergence
              ! allocation coefficients should be irrelevant because crops have no
@@ -410,7 +407,6 @@
              end do
 
           else
->>>>>>> 69f4c225
              write(iulog,*) "ERROR in " // subname // ": unexpected crop_phase: ", crop_phase(p)
              call endrun(msg="ERROR: unexpected crop_phase "//errmsg(sourcefile, __LINE__))
           end if
