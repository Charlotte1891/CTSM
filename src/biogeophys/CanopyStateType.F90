--- conflicted
+++ resolved
@@ -198,17 +198,6 @@
          avgflag='A', long_name='Aboveground leaf biomass', &
          ptr_patch=this%leaf_biomass_patch, default='inactive')
 
-<<<<<<< HEAD
-    this%fsun_patch(begp:endp) = spval
-    call hist_addfld1d (fname='FSUN', units='proportion', &
-         avgflag='A', long_name='sunlit fraction of canopy', &
-         ptr_patch=this%fsun_patch, default='inactive')
-
-    this%hbot_patch(begp:endp) = spval
-    call hist_addfld1d (fname='HBOT', units='m', &
-         avgflag='A', long_name='canopy bottom', &
-         ptr_patch=this%hbot_patch, default='inactive')
-=======
     if (use_cn .or. use_fates) then
        this%fsun_patch(begp:endp) = spval
        call hist_addfld1d (fname='FSUN', units='proportion', &
@@ -236,7 +225,6 @@
               avgflag='A', long_name='canopy top', &
               ptr_patch=this%htop_patch)
        endif
->>>>>>> bb2a8d2c
 
     this%displa_patch(begp:endp) = spval
     call hist_addfld1d (fname='DISPLA', units='m', &
