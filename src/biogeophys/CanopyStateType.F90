--- conflicted
+++ resolved
@@ -205,52 +205,11 @@
             ptr_patch=this%displa_patch, default='inactive')
     end if
 
-<<<<<<< HEAD
-    if (use_cn) then
        this%z0m_patch(begp:endp) = spval
        call hist_addfld1d (fname='Z0M', units='m', &
             avgflag='A', long_name='momentum roughness length', &
             ptr_patch=this%z0m_patch, default='inactive')
 
-       this%alt_col(begc:endc) = spval
-       call hist_addfld1d (fname='ALT', units='m', &
-            avgflag='A', long_name='current active layer thickness', &
-            ptr_col=this%alt_col)
-
-       this%altmax_col(begc:endc) = spval
-       call hist_addfld1d (fname='ALTMAX', units='m', &
-            avgflag='A', long_name='maximum annual active layer thickness', &
-            ptr_col=this%altmax_col)
-
-       this%altmax_lastyear_col(begc:endc) = spval
-       call hist_addfld1d (fname='ALTMAX_LASTYEAR', units='m', &
-            avgflag='A', long_name='maximum prior year active layer thickness', &
-            ptr_col=this%altmax_lastyear_col, default='inactive')
-    end if
-
-    ! Allow active layer fields to be optionally output even if not running CN
-
-    if (.not. use_cn) then
-       this%alt_col(begc:endc) = spval
-       call hist_addfld1d (fname='ALT', units='m', &
-            avgflag='A', long_name='current active layer thickness', &
-            ptr_col=this%alt_col, default='inactive')
-
-       this%altmax_col(begc:endc) = spval
-       call hist_addfld1d (fname='ALTMAX', units='m', &
-            avgflag='A', long_name='maximum annual active layer thickness', &
-            ptr_col=this%altmax_col, default='inactive')
-
-       this%altmax_lastyear_col(begc:endc) = spval
-       call hist_addfld1d (fname='ALTMAX_LASTYEAR', units='m', &
-            avgflag='A', long_name='maximum prior year active layer thickness', &
-            ptr_col=this%altmax_lastyear_col, default='inactive')
-    end if
-
-
-
-=======
->>>>>>> 34e4cd64
     ! Accumulated fields
     this%fsun24_patch(begp:endp) = spval
     call hist_addfld1d (fname='FSUN24', units='K',  &
