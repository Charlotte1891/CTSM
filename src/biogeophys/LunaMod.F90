module LunaMod

#include "shr_assert.h"
  
  !********************************************************************************************************************************************************************** 
  ! !DESCRIPTION:
  ! Calculates the photosynthetic capacities based on a prescribed leaf nitrogen content, using the LUNA model, developed by Chonggang Xu, Ashehad Ali and Rosie Fisher
  ! Currently only works for C3 plants. See Xu et al 2012; Ali et al 2015a. Ecological Applications. http://dx.doi.org/10.1890/14-2111.1.  and Ali et al 2015b.In Review.
  ! !USES:
  use shr_kind_mod          , only : r8  => shr_kind_r8
  use shr_log_mod           , only : errMsg  => shr_log_errMsg
  use clm_varcon            , only : rgas, tfrz,spval
  use abortutils            , only : endrun
  use clm_varctl            , only : iulog
  use clm_varcon            , only : namep 
  use clm_varpar            , only : nlevcan
  use decompMod             , only : bounds_type
  use pftconMod             , only : pftcon
  use FrictionvelocityMod   , only : frictionvel_type 
  use atm2lndType           , only : atm2lnd_type
  use CanopyStateType       , only : canopystate_type
  use PhotosynthesisMod     , only : photosyns_type
  use TemperatureType       , only : temperature_type
  use PatchType             , only : patch
  use GridcellType          , only : grc     
  use SolarAbsorbedType     , only : solarabs_type
  use SurfaceAlbedoType     , only : surfalb_type
  use WaterDiagnosticBulkType        , only : waterdiagnosticbulk_type
  !use EDPhotosynthesisMod  , only : vcmaxc, jmaxc
  
  
  implicit none
  save
  
  !------------------------------------------------------------------------------
  ! PUBLIC MEMBER FUNCTIONS:
  public  :: LunaReadNML                                   !subroutine to read in the Luna namelist
  public  :: Update_Photosynthesis_Capacity                !subroutine to update the canopy nitrogen profile
  public  :: Acc24_Climate_LUNA                            !subroutine to accumulate 24 hr climates
  public  :: Acc240_Climate_LUNA                           !subroutine to accumulate 10 day climates
  public  :: Clear24_Climate_LUNA                          !subroutine to clear 24 hr climates
  public  :: readParams                                    ! Read in parameters on parameter file

  type, private :: params_type
      ! cp25, kc25, ko25: Bernacchi et al (2001) Plant, Cell & Environment 24:253-259
      real(r8) :: cp25_yr2000   ! CO2 compensation point at 25°C at present day O2 (mol/mol)
      real(r8) :: kc25_coef     ! Michaelis-Menten const. at 25°C for CO2 (unitless)
      real(r8) :: ko25_coef     ! Michaelis-Menten const. at 25°C for O2 (unitless)
      real(r8) :: luna_theta_cj ! LUNA empirical curvature parameter for ac, aj photosynthesis co-limitation (unitless)
      real(r8) :: jmaxb0        ! The baseline proportion of nitrogen allocated for electron transport (J)
      real(r8) :: wc2wjb0       ! The baseline ratio of rubisco limited rate vs light limited photosynthetic rate (Wc:Wj) (unitless)
      real(r8) :: enzyme_turnover_daily ! The daily turnover rate for photosynthetic enzyme at 25oC in view of ~7 days of half-life time for Rubisco (Suzuki et al. 2001) (unitless)
      real(r8) :: relhExp       ! Specifies the impact of relative humidity on electron transport rate (unitless)
      real(r8) :: minrelh       ! Minimum relative humidity for nitrogen optimization (fraction)
  end type params_type
  type(params_type), private ::  params_inst

  ! PRIVATE MEMBER FUNCTIONS:
  private :: NitrogenAllocation                            !subroutine to update the Vcmax25 and Jmax25 at the leaf level
  private :: NUEref                                        !Calculate the Nitrogen use effieciency based on reference CO2 and leaf temperature
  private :: NUE                                           !Calculate the Nitrogen use effieciency based on current CO2 and leaf temperature
  private :: JmxTLeuning                                   !Calculate the temperature response for Jmax, based on Leunning 2002 Plant, Cell & Environment
  private :: JmxTKattge                                    !Calculate the temperature response for Jmax, based on Kattge and Knorr  2007
  private :: VcmxTLeuning                                  !Calculate the temperature response for Vcmax, based on Leunning 2002 Plant, Cell & Environment
  private :: VcmxTKattge                                   !Calculate the temperature response for Vcmax, based on Kattge and Knorr  2007
  private :: RespTBernacchi                                !Calculate the temperature response for respiration, following Bernacchi PCE 2001
  private :: Photosynthesis_luna                           !calculate the photosynthetic rate for nitrogen allocation
  private :: Quadratic                                     !Calculate the soultion using the quadratic formula

  !------------------------------------------------------------------------------ 
  !Constants  
  real(r8), parameter :: Cv = 1.2e-5_r8 * 3600.0           ! conversion factor from umol CO2 to g carbon
  real(r8), parameter :: Fc25 = 294.2_r8                   ! Fc25 = 6.22*47.3 #see Rogers (2014) Photosynthesis Research 
  real(r8), parameter :: Fj25 = 1257.0_r8                  ! Fj25 = 8.06*156 # #see COSTE 2005 and Xu et al 2012
  real(r8), parameter :: NUEr25 = 33.69_r8                 ! nitrogen use efficiency for respiration, see Xu et al 2012
  real(r8), parameter :: Cb = 1.78_r8                      ! nitrogen use effiency for choloraphyll for light capture, see Evans 1989  
  real(r8), parameter :: O2ref = 209460.0_r8                 ! ppm of O2 in the air
  real(r8), parameter :: CO2ref = 380.0_r8                   ! reference CO2 concentration for calculation of reference NUE. 
  real(r8), parameter :: forc_pbot_ref = 101325.0_r8       ! reference air pressure for calculation of reference NUE
  real(r8), parameter :: Q10Enz = 2.0_r8                   ! Q10 value for enzyme decay rate
  real(r8)            :: Jmaxb1 = 0.1_r8                   ! the baseline proportion of nitrogen allocated for electron transport (J)    
  real(r8), parameter :: NMCp25 = 0.715_r8                 ! estimated by assuming 80% maintenance respiration is used for photosynthesis enzyme maintenance
  real(r8), parameter :: Trange1 = 5.0_r8                  ! lower temperature limit (oC) for nitrogen optimization  
  real(r8), parameter :: Trange2 = 42.0_r8                 ! upper temperature limit (oC) for nitrogen optimization
  real(r8), parameter :: SNC = 0.004_r8                    ! structural nitrogen concentration (g N g-1 dry mass carbon)
  real(r8), parameter :: mp = 9.0_r8                       ! slope of stomatal conductance; this is used to estimate model parameter, but may need to be updated from the physiology file, 
  real(r8), parameter :: PARLowLim = 200.0_r8              ! minimum photosynthetically active radiation for nitrogen optimization

  character(len=*), parameter, private :: sourcefile = &
       __FILE__
  !------------------------------------------------------------------------------
  
  contains

  !********************************************************************************************************************************************************************** 
  ! Read in LUNA namelist
  subroutine LunaReadNML( NLFilename )
    !
    ! !DESCRIPTION:
    ! Read the namelist for LUNA
    !
    ! !USES:
    use fileutils      , only : getavu, relavu, opnfil
    use shr_nl_mod     , only : shr_nl_find_group_name
    use spmdMod        , only : masterproc, mpicom
    use shr_mpi_mod    , only : shr_mpi_bcast
    use clm_varctl     , only : iulog
    use shr_log_mod    , only : errMsg => shr_log_errMsg
    use abortutils     , only : endrun
    !
    ! !ARGUMENTS:
    character(len=*), intent(in) :: NLFilename ! Namelist filename
    !
    ! !LOCAL VARIABLES:
    integer :: ierr                 ! error code
    integer :: unitn                ! unit for namelist file

    character(len=*), parameter :: subname = 'lunaReadNML'
    character(len=*), parameter :: nmlname = 'luna'
    !-----------------------------------------------------------------------
    namelist /luna/ Jmaxb1

    ! Initialize options to default values, in case they are not specified in
    ! the namelist


    if (masterproc) then
       unitn = getavu()
       write(iulog,*) 'Read in '//nmlname//'  namelist'
       call opnfil (NLFilename, unitn, 'F')
       call shr_nl_find_group_name(unitn, nmlname, status=ierr)
       if (ierr == 0) then
          read(unitn, nml=luna, iostat=ierr)
          if (ierr /= 0) then
             call endrun(msg="ERROR reading "//nmlname//"namelist"//errmsg(__FILE__, __LINE__))
          end if
       else
          call endrun(msg="ERROR could NOT find "//nmlname//"namelist"//errmsg(__FILE__, __LINE__))
       end if
       call relavu( unitn )
    end if

    call shr_mpi_bcast (Jmaxb1, mpicom)

    if (masterproc) then
       write(iulog,*) ' '
       write(iulog,*) nmlname//' settings:'
       write(iulog,nml=luna)
       write(iulog,*) ' '
    end if

  end subroutine lunaReadNML

!----------------------------------------------------------------------------
  subroutine readParams( ncid )
    !
    ! !USES:
    use ncdio_pio, only: file_desc_t
    use paramUtilMod, only: readNcdioScalar
    !
    ! !ARGUMENTS:
    implicit none
    type(file_desc_t),intent(inout) :: ncid   ! pio netCDF file id
    !
    ! !LOCAL VARIABLES:
    character(len=*), parameter :: subname = 'readParams_Luna'
    !--------------------------------------------------------------------

    ! CO2 compensation point at 25°C at present day O2 levels
    call readNcdioScalar(ncid, 'cp25_yr2000', subname, params_inst%cp25_yr2000)
    params_inst%cp25_yr2000 = params_inst%cp25_yr2000 * 1.e5_r8  ! from mol/mol to Luna units
    ! Michaelis-Menten constant at 25°C for O2 (unitless)
    call readNcdioScalar(ncid, 'ko25_coef', subname, params_inst%ko25_coef)
    params_inst%ko25_coef = params_inst%ko25_coef * 1.e5_r8  ! from mol/mol to Luna units
    ! Michaelis-Menten constant at 25°C for CO2 (unitless)
    call readNcdioScalar(ncid, 'kc25_coef', subname, params_inst%kc25_coef)
    params_inst%kc25_coef = params_inst%kc25_coef * 1.e5_r8  ! from mol/mol to Luna units
    ! LUNA empirical curvature parameter for ac, aj photosynthesis co-limitation
    call readNcdioScalar(ncid, 'luna_theta_cj', subname, params_inst%luna_theta_cj)
    ! The baseline proportion of nitrogen allocated for electron transport (J)
    call readNcdioScalar(ncid, 'jmaxb0', subname, params_inst%jmaxb0)
    ! The baseline ratio of rubisco limited rate vs light limited photosynthetic rate (Wc:Wj) (unitless)
    call readNcdioScalar(ncid, 'wc2wjb0', subname, params_inst%wc2wjb0)
    ! The daily turnover rate for photosynthetic enzyme at 25oC in view of ~7 days of half-life time for Rubisco (Suzuki et al. 2001) (unitless)
    call readNcdioScalar(ncid, 'enzyme_turnover_daily', subname, params_inst%enzyme_turnover_daily)
    ! Specifies the impact of relative humidity on electron transport rate (unitless)
    call readNcdioScalar(ncid, 'relhExp', subname, params_inst%relhExp)
    ! Minimum relative humidity for nitrogen optimization (fraction)
    call readNcdioScalar(ncid, 'minrelh', subname, params_inst%minrelh)

   end subroutine readParams

  !********************************************************************************************************************************************************************** 
  ! this subroutine updates the photosynthetic capacity as determined by Vcmax25 and Jmax25
  subroutine Update_Photosynthesis_Capacity(bounds, fn, filterp, &
    dayl_factor, atm2lnd_inst, temperature_inst, canopystate_inst, photosyns_inst, &
    surfalb_inst, solarabs_inst, waterdiagnosticbulk_inst, frictionvel_inst)
    !
    ! !DESCRIPTION:
    ! Calculates Nitrogen fractionation within the leaf, based on optimum calculated fractions in rubisco, cholorophyll, 
    ! Respiration and Storage. Based on Xu et al. 2012 and Ali et al 2015.In Review 
    
    !
    ! !REVISION HISTORY:
    ! version 1.0, by Chonggang Xu, Ashehad Ali and Rosie Fisher. July 14  2015.
    ! version 0.1, by Chonggang Xu, Ashehad Ali and Rosie Fisher. October 30 2014. 
    
    ! CALLED FROM:
    ! subroutine CanopyFluxes 
  
    ! !USES:
    use clm_time_manager      , only : get_step_size_real, is_end_curr_day
    use clm_varpar            , only : nlevsoi, mxpft
    use perf_mod              , only : t_startf, t_stopf
    use clm_varctl            , only : use_cn
    use quadraticMod          , only : quadratic
    use CNSharedParamsMod     , only : CNParamsShareInst
    use shr_infnan_mod, only : isnan => shr_infnan_isnan
        
    implicit none
    
    ! !ARGUMENTS:
    type(bounds_type)      , intent(in)    :: bounds                      
    integer                , intent(in)    :: fn                          ! size of pft filter
    integer                , intent(in)    :: filterp(fn)                 ! pft filter
    real(r8)               , intent(in)    :: dayl_factor( bounds%begp: ) ! scalar (0-1) for daylength

                       
    type(atm2lnd_type)     , intent(in)    :: atm2lnd_inst
    type(temperature_type) , intent(inout) :: temperature_inst
    type(canopystate_type) , intent(inout) :: canopystate_inst
    type(photosyns_type)   , intent(inout) :: photosyns_inst
    type(surfalb_type)     , intent(in)    :: surfalb_inst
    type(solarabs_type)    , intent(inout) :: solarabs_inst
    type(waterdiagnosticbulk_type)  , intent(inout) :: waterdiagnosticbulk_inst
    type(frictionvel_type) , intent(inout) :: frictionvel_inst

    
    ! !LOCAL VARIABLES:
    !
    ! local pointers to implicit in variables
   
    integer   :: c,CL,f,g,iv,j,p,ps                                       ! indices
    integer   :: NCL_p                                                    ! number of canopy layers in patch 
    integer   :: ft                                                       ! plant functional type
    integer   :: z                                                        ! the index across leaf layers
    real (r8) :: PNstoreopt,PNlcopt,PNetopt,PNrespopt,PNcbopt             ! the optimal nitrogen allocations
    real (r8) :: PNstoreold,PNlcold,PNetold,PNrespold,PNcbold             ! the previous time step nitrogen allocations
    real (r8) :: delta_fn                                                 ! daily change in nitrogen investiment
    real (r8) :: relCLNCa                                                 ! the relative factor for LNCa due to canopy location and seasonal growth
    real (r8) :: relSLNCa                                                 ! the relative factor for LNCa due to seasonal growth
    real (r8) :: relRad                                                   ! the realtive radiation to the top of the canopy
    real (r8) :: FNCmtar                                                  ! target functional nitrogen content (g N/g leaf c)
    real (r8) :: LMA                                                      ! leaf mass per unit area     (g leaf c/m2 leaf)
    real (r8) :: PARTop                                                   ! photosynthetic active radiation on the top of canopy (umol/m2/s)
    real (r8) :: RadTop                                                   ! short-wave radiation on the top of canopy (w/m2)
    real (r8) :: TRad                                                     ! total short-wave radiation on the top of canopy (w/m2)
    real (r8) :: PARi10                                                   ! 10-day mean photosynthetic active radiation on in the canopy (umol/m2/s) 
    real (r8) :: PARimx10                                                 ! 10-day mean maximum photosynthetic active radiation on in the canopy (umol/m2/s)   
    real (r8) :: tleaf10                                                  ! 10-day mean  leaf temperature (oC)
    real (r8) :: tleafd10                                                 ! 10-day mean daytime leaf temperature (oC)
    real (r8) :: tleafn10                                                 ! 10-day mean nighttime leaf temperature (oC)
    real (r8) :: hourpd                                                   ! hours per day (hours)
    real (r8) :: CO2a10                                                   ! 10-day mean air co2 concentration (pa)
    real (r8) :: O2a10                                                    ! 10-day mean air o2 concentration (pa)
    real (r8) :: max_daily_pchg                                           ! maximum daily percentrage change  for nitrogen allocation
    real (r8) :: max_daily_decay                                          ! maximum daily decay  for nitrogen allocation  
    real (r8) :: radk                                                     ! light extintion factor
    real (r8) :: FNCa                                                     ! leaf functional nitrogen content (g/m2)
    real (r8) :: FNCa_z(1:nlevcan)                                        ! profile of leaf functional nitrogen content (g/m2) 
    real (r8) :: fnps                                                     ! fraction of light absorbed by non-photosynthetic pigments
    real (r8) :: radmax2mean                                              ! ratio of max radiation to mean
    real (r8) :: qabs                                                     ! PAR absorbed by PS II (umol photons/m**2/s)
    real (r8) :: EnzTurnoverTFactor                                       ! temperature adjust factor for enzyme decay
    real (r8) :: vcmax25                                                  ! Predicted vcmax25 from EDN model umol CO2/m**2/s
    real (r8) :: jmax25                                                   ! Predicted jmax25  from EDN model umol electrons/m**2/s
    real (r8) :: dtime                                                    ! stepsize in seconds
    real (r8) :: rb10v                                                    ! 10-day mean boundary layer resistance
    real (r8) :: relh10                                                   ! 10-day mean relative humidity (unitless)
    real (r8) :: tair10                                                   ! 10-day running mean of the 2m temperature (oC)
    real (r8) :: rabsorb                                                  ! ratio of absorbed raditation to the total incident radiation
    real (r8) :: tlaii                                                    ! total leaf area index for a certain canopy layer     
    real (r8) :: SNCa                                                     ! structural leaf nitrogen content (g N/m2 leaf)  
    real (r8) :: vcmx25_opt	                                          ! optimal Vc,max25 (umol CO2/m**2/s) 
    real (r8) :: jmx25_opt	                                          ! optimal Jmax25 (umol electron/m**2/s)        
    real (r8) :: chg                                                      ! change in Vcmax25  or Jmax25     
    real (r8) :: chg_constrn                                              ! constrained change in Vcmax25  or Jmax25
    logical   :: is_end_day                                               ! is end of current day
    !-------------------------------------------------------------------------------------------------------------------------------------------------       
    associate(                                                          &
    c3psn         => pftcon%c3psn                                     , & ! photosynthetic pathway: 0.  =  c4, 1.  =  c3
    slatop        => pftcon%slatop                                    , & ! specific leaf area at top of canopy, projected area basis [m^2/gC]
    leafcn        => pftcon%leafcn                                    , & ! leaf C:N (gC/gN)        
    forc_pbot10   => atm2lnd_inst%forc_pbot240_downscaled_patch       , & ! Input:  [real(r8) (:)   ] 10 day mean atmospheric pressure(Pa)  
    CO2_p240      => atm2lnd_inst%forc_pco2_240_patch                 , & ! Input:  [real(r8) (:)   ] 10-day mean CO2 partial pressure (Pa)
    O2_p240       => atm2lnd_inst%forc_po2_240_patch                  , & ! Input:  [real(r8) (:)   ] 10-day mean O2 partial pressure (Pa)    
    elai          => canopystate_inst%elai_patch                      , & ! Input:  [real(r8) (:)   ] one-sided leaf area index with burying by snow                        
    tlai          => canopystate_inst%tlai_patch                      , & ! Input:  [real(r8) (:)   ] one-sided leaf area index
    tlai_z        => surfalb_inst%tlai_z_patch                        , & ! Input:  [real(r8) (:)   ] one-sided leaf area index
    dayl          => grc%dayl                                         , & ! Input:  [real(r8) (:)   ] daylength (s)
    sabv          => solarabs_inst%sabv_patch                         , & ! Input:  [real(r8) (:)   ] patch solar radiation absorbed by vegetation (W/m**2)
    t_veg         => temperature_inst%t_veg_patch                     , & ! Input:  [real(r8) (:)   ] vegetation temperature (Kelvin) 
    rhol          => pftcon%rhol                                      , & ! Input:  [real(r8) (:)   ] leaf reflectance: 1=vis, 2=nir
    taul          => pftcon%taul                                      , & ! Input:  [real(r8) (:)   ] leaf transmittance: 1=vis, 2=nir
    par240d_z     => solarabs_inst%par240d_z_patch                    , & ! Input:  [real(r8) (:,:) ] 10-day running mean of daytime patch absorbed PAR for leaves in canopy layer (W/m**2) 
    par24d_z      => solarabs_inst%par24d_z_patch                     , & ! Input:  [real(r8) (:,:) ] daily accumulated absorbed PAR for leaves in canopy layer (W/m**2) 
    par240x_z     => solarabs_inst%par240x_z_patch                    , & ! Input:  [real(r8) (:,:) ] 10-day running mean of maximum patch absorbed PAR for leaves in canopy layer (W/m**2) 
    par24x_z      => solarabs_inst%par24x_z_patch                     , & ! Input:  [real(r8) (:,:) ] daily maximum of patch absorbed PAR for leaves in canopy layer (W/m**2) 
    nrad          => surfalb_inst%nrad_patch                          , & ! Input:  [integer  (:)   ] pft number of canopy layers, above snow for radiative transfer
    lnc           => photosyns_inst%lnca_patch                        , & ! Input:  [real(r8) (:)   ] top leaf layer leaf N concentration (gN leaf/m^2)
    t10           => temperature_inst%t_a10_patch                     , & ! Input:  [real(r8) (:)   ] 10-day running mean of the 2 m temperature (K)  
    t_veg_day     => temperature_inst%t_veg_day_patch                 , & ! Input:  [real(r8) (:)   ] daytime mean vegetation temperature (Kelvin)  
    t_veg_night   => temperature_inst%t_veg_night_patch               , & ! Input:  [real(r8) (:)   ] nighttime mean vegetation temperature (Kelvin)
    t_veg10_day   => temperature_inst%t_veg10_day_patch               , & ! Input:  [real(r8) (:)   ] 10-day mean daytime vegetation temperature (Kelvin)  
    t_veg10_night => temperature_inst%t_veg10_night_patch             , & ! Input:  [real(r8) (:)   ] 10-day mean nighttime vegetation temperature (Kelvin)
    rh10_p	  => waterdiagnosticbulk_inst%rh10_af_patch                    , & ! Input:  [real(r8) (:)   ] 10-day mean canopy air relative humidity at the pacth (unitless)
    rb10_p        => frictionvel_inst%rb10_patch                      , & ! Input:  [real(r8) (:)   ] 10-day mean boundary layer resistance at the pacth (s/m)
    gpp_day       => photosyns_inst%fpsn24_patch                      , & ! Input:  [real(r8) (:)   ] patch 24 hours mean gpp(umol CO2/m**2 ground/day) for canopy layer
    vcmx25_z      => photosyns_inst%vcmx25_z_patch                    , & ! Output: [real(r8) (:,:) ] patch leaf Vc,max25 (umol/m2 leaf/s) for canopy layer 
    jmx25_z       => photosyns_inst%jmx25_z_patch                     , & ! Output: [real(r8) (:,:) ] patch leaf Jmax25 (umol electron/m**2/s) for canopy layer
    pnlc_z        => photosyns_inst%pnlc_z_patch                      , & ! Output: [real(r8) (:,:) ] patch proportion of leaf nitrogen allocated for light capture for canopy layer 
    enzs_z        => photosyns_inst%enzs_z_patch                      , & ! Output: [real(r8) (:,:) ] enzyme decay status 1.0-fully active; 0-all decayed during stress
    vcmx_prevyr   => photosyns_inst%vcmx_prevyr                       , & ! Output: [real(r8) (:,:) ] patch leaf Vc,max25 from previous year avg
    jmx_prevyr    => photosyns_inst%jmx_prevyr                          & ! Output: [real(r8) (:,:) ] patch leaf Jmax25 from previous year avg
    )  
    !----------------------------------------------------------------------------------------------------------------------------------------------------------
    !set timestep

    !Initialize enzyme decay Q10
    dtime        =  get_step_size_real()

    is_end_day   =  is_end_curr_day()
    fnps         =  0.15_r8
    call t_startf('LUNA')
    do f  =  1,fn
     p  =  filterp(f)
     ft =  patch%itype(p)     
     g  =  patch%gridcell(p)
     c  =  patch%column(p)
     !----------------------------------------------------
     !store the daily mean climate conditions
     if(t_veg_day(p).ne.spval) then    !check whether it is the first day 
         !------------------------------------------
         !get the climate driver    
         CO2a10 = CO2_p240(p)   
         O2a10  = O2_p240(p)
         hourpd = dayl(g) / 3600._r8             
         tleafd10 = t_veg10_day(p) - tfrz
         tleafn10 = t_veg10_night(p) - tfrz
         tleaf10  = (dayl(g)*tleafd10 +(86400._r8-dayl(g)) * tleafn10)/86400._r8
         tair10 = t10(p)- tfrz
         relh10 = min(1.0_r8, rh10_p(p))  
	 rb10v = rb10_p(p)	     
         !--------------------------------------------------------------------
         !calculate the enzyme ternover rate
         EnzTurnoverTFactor = Q10Enz**(0.1_r8*(min(40.0_r8, tleaf10) - 25.0_r8))            
         max_daily_pchg = EnzTurnoverTFactor * params_inst%enzyme_turnover_daily
         !-----------------------------------------------------------------
         rabsorb = 1.0_r8-rhol(ft,1)-taul(ft,1)
         !Implemented the nitrogen allocation model
         if(tlai(p) > 0.0_r8 .and. lnc(p) > 0._r8)then   
                RadTop = par240d_z(p,1)/rabsorb
                PARTop = RadTop*4.6    !conversion from w/m2 to umol/m2/s. PAR is still in umol photons, not electrons. Also the par240d_z is only for radiation at visible range. Hence 4.6 not 2.3 multiplier. 
                !-------------------------------------------------------------
                !the nitrogen allocation model, may need to be feed from the parameter file in CLM
                if (nint(c3psn(ft)) == 1)then
                   if(gpp_day(p)>0.0 )then   !only optimize if there is growth and it is C3 plants
                      !-------------------------------------------------------------
                      do z = 1, nrad(p)
                         if(tlai_z(p,z)>0.0_r8)then
                            qabs  = par240d_z(p,z)/rabsorb
                            PARi10 =  qabs * 4.6_r8                 
                         else
                            PARi10  =  0.01_r8
                         endif
                         !-----------------------------------------------------------------------
                         relRad   = PARi10/PARTop
                         relCLNCa = 0.1802_r8*log(relRad)+1.0_r8 !see Ali et al 2015.
                         relCLNCa = max(0.2_r8,relCLNCa)
                         relCLNCa = min(1.0_r8,relCLNCa)
                         relSLNCa = 1.0_r8
                         !------------------------------------------------------------------
                         SNCa     =  1.0_r8/slatop(ft) * SNC
                         if(0.9_r8 * lnc(p)> SNCa)then
                           FNCa_z(z)= relCLNCa*(lnc(p)-SNCa)
                         else
                           FNCa_z(z)= relCLNCa*0.1_r8*lnc(p)
                         endif
                      enddo
                      
                      !----------------------------------------------------------------------
                      !nitrogen allocation model 
                      do z = 1 , nrad(p)
                         
                         !-------------------------------------------------------------------------------------------
                         !for different layers of leaves
                         FNCa     = FNCa_z(z)
                         if(FNCa>15.0_r8) then !boundary condition check for unrealistically high leaf nitrogen content
                             FNCa = 15.0_r8  
                             write(iulog, *) 'Warning: leaf nitrogen content become unrealistically high (>15.0 g N/m2 leaf) ', &
                                  'for patch=', p, 'z=', z, "pft=", ft
                         endif
                         radmax2mean = par240x_z(p,z) / par240d_z(p,z)
                         if(tlai_z(p,z)>0.0_r8)then
                            qabs   = par240d_z(p,z)/rabsorb
                            PARi10 =  qabs * 4.6_r8                 
                         else
                            PARi10 =  0.01_r8
                         endif                         
                         PARimx10  = PARi10*radmax2mean
                         !-----------------------------------------------------------------------------------------------------
 
                         !nitrogen allocastion model-start          
                         PNlcold   = PNlc_z(p,z)
                         PNetold   = 0.0_r8
                         PNrespold = 0.0_r8
                         PNcbold   = 0.0_r8                                     
                         call NitrogenAllocation(FNCa,forc_pbot10(p), relh10, CO2a10, O2a10, PARi10, PARimx10, rb10v, hourpd, &
                              tair10, tleafd10, tleafn10, &
<<<<<<< HEAD
                              Jmaxb0, Jmaxb1, Wc2Wjb0, relhExp, PNlcold, PNetold, PNrespold, PNcbold, dayl_factor(p), &
                              PNstoreopt, PNlcopt, PNetopt, PNrespopt, PNcbopt)
=======
                              Jmaxb1, PNlcold, PNetold, PNrespold, &
                              PNcbold, PNstoreopt, PNlcopt, PNetopt, PNrespopt, PNcbopt)
>>>>>>> 3029203d
                         vcmx25_opt= PNcbopt * FNCa * Fc25
                         jmx25_opt= PNetopt * FNCa * Fj25
                          
                         chg = vcmx25_opt-vcmx25_z(p, z)
                         chg_constrn = min(abs(chg),vcmx25_z(p, z)*max_daily_pchg)
                         vcmx25_z(p, z)  = vcmx25_z(p, z)+sign(1.0_r8,chg)*chg_constrn
                         vcmx_prevyr(p,z) = vcmx25_z(p,z)
                          
                         chg = jmx25_opt-jmx25_z(p, z)
                         chg_constrn = min(abs(chg),jmx25_z(p, z)*max_daily_pchg)
                         jmx25_z(p, z)  = jmx25_z(p, z)+sign(1.0_r8,chg)*chg_constrn 
                         jmx_prevyr(p,z) = jmx25_z(p,z)

                         PNlc_z(p, z)= PNlcopt

                         if(enzs_z(p,z)<1.0) then
                            enzs_z(p,z) = enzs_z(p,z)* (1.0_r8 + max_daily_pchg)
                         endif
                         !nitrogen allocastion model-end  

!DML turn off endrun and instead modify vcmx25_z(p,z) and jmx25_z(p,z) to a reasonable value
                         !-----------------------------------------------------------------------------------------------------  
                         if(isnan(vcmx25_z(p, z)))then
                             write(iulog, *) 'Error: Vc,mx25 is NaN for patch=', &
                                  p, 'z=', z, "pft=", ft
                             write(iulog, *) 'LUNA env:',FNCa,forc_pbot10(p), relh10, CO2a10, O2a10, PARi10, PARimx10, rb10v, &
                                  hourpd, tair10, tleafd10, tleafn10
                             call endrun(msg=errmsg(sourcefile, __LINE__))
                         endif
                         if(vcmx25_z(p, z)>1000._r8 .or. vcmx25_z(p, z)<0._r8)then
                             write(iulog, *) 'Warning: Vc,mx25 become unrealistic (>1000 or negative) for patch=', &
                                  p, 'z=', z, "pft=", ft
                             write(iulog, *) 'LUNA env:',vcmx25_z(p,z),FNCa,forc_pbot10(p), relh10, CO2a10, &
                                  O2a10, PARi10, PARimx10, rb10v, hourpd, tair10, tleafd10, tleafn10
                             vcmx25_z(p,z) = 50._r8
                         endif
                         if(isnan(jmx25_z(p, z)))then
                             write(iulog, *) 'Error: Jmx25 is NaN for patch=', &
                                  p, 'z=', z, "pft=", ft
                             write(iulog, *) 'LUNA env:', FNCa,forc_pbot10(p), relh10, CO2a10, O2a10, PARi10, PARimx10, rb10v, &
                                  hourpd, tair10, tleafd10, tleafn10
                             call endrun(msg=errmsg(sourcefile, __LINE__))
                         endif
                         if(jmx25_z(p, z)>2000._r8 .or.  jmx25_z(p, z)<0._r8)then
                             write(iulog, *) 'Warning: Jmx25 become unrealistic (>2000, or negative) for patch=', &
                                  p, 'z=', z, "pft=", ft
                             write(iulog, *) 'LUNA env:', jmx25_z(p,z),FNCa,forc_pbot10(p), relh10, CO2a10, &
                                  O2a10, PARi10, PARimx10, rb10v, hourpd, tair10, tleafd10, tleafn10
                             jmx25_z(p,z) = 85._r8
                         endif

                      enddo ! finished loop of leaf layers  
                   else !decay during drought or winter
                      max_daily_decay = min(0.5_r8, 0.1_r8 * max_daily_pchg)
                      !assume enzyme turnover under maintenance is 10
                      !times lower than enzyme change under growth
                      do z = 1 , nrad(p)
                         if(enzs_z(p,z)>0.5_r8) then
                            !decay is set at only 50% of original
                            !enzyme in view that plant will need to
                            !maintain their basic functionality
                          enzs_z(p,z) = enzs_z(p,z)* (1.0_r8 - max_daily_decay)
                          jmx25_z(p, z) = jmx25_z(p, z)* (1.0_r8 - max_daily_decay) 
                          vcmx25_z(p, z) = vcmx25_z(p, z)* (1.0_r8 - max_daily_decay) 
                         endif
                      end do              
                   endif !checking for growth                   
                endif !if not C3 plants                   
         else
            do z = 1 , nrad(p)
               jmx25_z(p, z) = jmx_prevyr(p,z)
               vcmx25_z(p, z) = vcmx_prevyr(p,z)
            end do
         endif !checking for LAI and LNC
     endif !the first daycheck 
    end do !fn loop    
    call t_stopf('LUNA')
  end associate
  
end subroutine Update_Photosynthesis_Capacity



subroutine Acc240_Climate_LUNA(bounds, fn, filterp, oair, cair, &
    rb,rh, temperature_inst, photosyns_inst, &
    surfalb_inst, solarabs_inst, waterdiagnosticbulk_inst, frictionvel_inst)
    !
    ! !DESCRIPTION:
    ! Accumulate the 10-day running mean climates for LUNA model 
    
    !
    ! !REVISION HISTORY:
    ! version 1.0, by Chonggang Xu July 14  2015.
   
    ! CALLED FROM:
    ! subroutine CanopyFluxes 
  
    ! !USES:
    use clm_time_manager      , only : get_step_size_real, is_end_curr_day
    implicit none
    
      ! !ARGUMENTS:
    type(bounds_type)      , intent(in)    :: bounds                      
    integer                , intent(in)    :: fn                          ! size of pft filter
    integer                , intent(in)    :: filterp(fn)                 ! pft filter
    real(r8)               , intent(in)    :: oair( bounds%begp: )        ! Atmospheric O2 partial pressure (Pa)
    real(r8)               , intent(in)    :: cair( bounds%begp: )        ! Atmospheric CO2 partial pressure (Pa)
    real(r8)               , intent(in)    :: rb( bounds%begp: )          ! boundary layer resistance (s/m)
    real(r8)               , intent(in)    :: rh( bounds%begp: )          ! canopy air relative humidity
                       
    type(temperature_type) , intent(inout) :: temperature_inst
    type(photosyns_type)   , intent(inout) :: photosyns_inst
    type(surfalb_type)     , intent(in)    :: surfalb_inst
    type(solarabs_type)    , intent(inout) :: solarabs_inst
    type(waterdiagnosticbulk_type)  , intent(inout) :: waterdiagnosticbulk_inst
    type(frictionvel_type) , intent(inout) :: frictionvel_inst
    
    ! !LOCAL VARIABLES:
    !
    ! local pointers to implicit in variables
   
    integer   :: c,f,g,iv,j,p                                             ! indices
    integer   :: ft                                                       ! plant functional type
    integer   :: z                                                        ! the index across leaf layers
    real (r8) :: dtime                                                    ! stepsize in seconds
    real (r8) :: TRad                                                     ! total short-wave radiation on the top of canopy (w/m2)
    real (r8) :: tlaii                                                    ! total leaf area index for a certain canopy layer     
    real (r8) :: t_veg_dayi                                               ! daytime mean vegetation temperature (Kelvin)
    real (r8) :: t_veg_nighti                                             ! nighttime mean vegetation temperature (Kelvin)
    real (r8) :: par24d_z_i(1:nlevcan)                                    ! daytime mean radiation (w/m**2)             
    logical   :: is_end_day                                               ! is end of current day
    !-------------------------------------------------------------------------------------------------------------------------------------------------       
    associate(                                                          &
    par24d_z      => solarabs_inst%par24d_z_patch                     , & ! Input:  [real(r8) (:,:) ] daily accumulated absorbed PAR for leaves in canopy layer (W/m**2) 
    par24x_z      => solarabs_inst%par24x_z_patch                     , & ! Input:  [real(r8) (:,:) ] daily maximum of patch absorbed PAR for leaves in canopy layer (W/m**2) 
    nrad          => surfalb_inst%nrad_patch                          , & ! Input:  [integer  (:)   ] pft number of canopy layers, above snow for radiative transfer
    t_veg_day     => temperature_inst%t_veg_day_patch                 , & ! Input:  [real(r8) (:)   ] daytime accumulative vegetation temperature (Kelvin*nsteps)  
    t_veg_night   => temperature_inst%t_veg_night_patch               , & ! Input:  [real(r8) (:)   ] nighttime accumulative vegetation temperature (Kelvin*nsteps)
    nnightsteps   => temperature_inst%nnightsteps_patch               , & ! Input:  [integer  (:)   ] number of nighttime steps in 24 hours from mid-night, LUNA specific
    ndaysteps     => temperature_inst%ndaysteps_patch                 , & ! Input:  [integer  (:)   ] number of daytime steps in 24 hours from mid-night, LUNA specific
    t_veg10_day   => temperature_inst%t_veg10_day_patch               , & ! Output: [real(r8) (:)   ] 10-day mean vegetation temperature (Kelvin)  
    t_veg10_night => temperature_inst%t_veg10_night_patch             , & ! Output: [real(r8) (:)   ] 10-day mean vegetation temperature (Kelvin)
    rh10_p	  => waterdiagnosticbulk_inst%rh10_af_patch                    , & ! Output: [real(r8) (:)   ] 10-day mean canopy air relative humidity at the pacth (s/m)
    rb10_p        => frictionvel_inst%rb10_patch                      , & ! Output: [real(r8) (:)   ] 10-day mean boundary layer resistance at the pacth (s/m)
    par240d_z     => solarabs_inst%par240d_z_patch                    , & ! Output:  [real(r8) (:,:) ] 10-day running mean of daytime patch absorbed PAR for leaves in canopy layer (W/m**2) 
    par240x_z     => solarabs_inst%par240x_z_patch                      & ! Output:  [real(r8) (:,:) ] 10-day running mean of maximum patch absorbed PAR for leaves in canopy layer (W/m**2)

    )  
    !----------------------------------------------------------------------------------------------------------------------------------------------------------
    !set timestep

    !Initialize enzyme decay Q10
    dtime        =  get_step_size_real()
    is_end_day   =  is_end_curr_day()
    do f  =  1,fn
      p  =  filterp(f)
      ft =  patch%itype(p)
      g  =  patch%gridcell(p)
      c  =  patch%column(p)
      if(t_veg_day(p).ne.spval) then    !check whether it is the first day            
             !---------------------------------------------------------
             !calculate the 10 day running mean radiations
             if(ndaysteps(p)>0.0) then
                 par24d_z_i=par24d_z(p,:)/(dtime * ndaysteps(p))
             else
                 par24d_z_i = 0._r8
             endif
             if(par240d_z(p,1).eq. spval)then  !first day set as the same of first day environmental conditions
                par240x_z(p,:)= par24x_z(p,:)
                par240d_z(p,:)= par24d_z_i
             else
                par240x_z(p,:)= 0.9_r8 * par240x_z(p,:) + 0.1_r8 * par24x_z(p,:)
                par240d_z(p,:)= 0.9_r8 * par240d_z(p,:) + 0.1_r8 * par24d_z_i
             endif
             !-------------------------------------------------------
             !calculate the 10 day running mean daytime temperature
             if(ndaysteps(p)>0.0)then
                t_veg_dayi    =  t_veg_day(p)   / ndaysteps(p)
             else
                t_veg_dayi    =  t_veg_night(p) / nnightsteps(p)
             endif
             if(t_veg10_day(p).eq. spval)then
                  t_veg10_day(p)  =  t_veg_dayi
             endif
             t_veg10_day(p)  =  0.9_r8 * t_veg10_day(p)+ 0.1_r8 * t_veg_dayi
             !-------------------------------------------------------
             !calculate the 10 day running mean nighttime temperature
             if(nnightsteps(p)>0)then
               t_veg_nighti  =  t_veg_night(p) / nnightsteps(p)
             else
               t_veg_nighti  =  t_veg_day(p)   / ndaysteps(p)
             endif
             if(t_veg10_night(p).eq. spval)then
                  t_veg10_night(p)  =  t_veg_nighti
             endif
             t_veg10_night(p)  =  0.9_r8 * t_veg10_night(p) + 0.1_r8 * t_veg_nighti
             !--------------------------------------------------------------------
             if(rh10_p(p).eq. spval)then
                rh10_p(p)  =  rh(p)
             endif
             rh10_p(p) = 0.9_r8 * rh10_p(p) + 0.1_r8 * min(1.0_r8, rh(p))

             if(rb10_p(p).eq. spval)then
                rb10_p(p)  =  rb(p)
             endif
             rb10_p(p) = 0.9_r8 * rb10_p(p) + 0.1_r8 * rb(p)
       endif !the first day check  
    end do !fn loop    
  end associate
end subroutine Acc240_Climate_LUNA


subroutine Acc24_Climate_LUNA(bounds, fn, filterp, canopystate_inst, photosyns_inst, &
    surfalb_inst, solarabs_inst,temperature_inst)
    !
    ! !DESCRIPTION:
    ! Accumulate the 24 hr climates for LUNA model 
    
    !
    ! !REVISION HISTORY:
    ! version 1.0, by Chonggang Xu July 14  2015.
   
    ! CALLED FROM:
    ! subroutine CanopyFluxes 
  
    ! !USES:
    use clm_time_manager      , only : get_step_size_real
    implicit none
    
    ! !ARGUMENTS:
    type(bounds_type)      , intent(in)    :: bounds                      
    integer                , intent(in)    :: fn                          ! size of pft filter
    integer                , intent(in)    :: filterp(fn)                 ! pft filter
                

    type(canopystate_type) , intent(inout) :: canopystate_inst
    type(photosyns_type)   , intent(inout) :: photosyns_inst
    type(surfalb_type)     , intent(in)    :: surfalb_inst
    type(solarabs_type)    , intent(inout) :: solarabs_inst
    type(temperature_type) , intent(inout) :: temperature_inst
    
    ! !LOCAL VARIABLES:
    !
    ! local pointers to implicit in variables
   
    integer   :: c,f,g,iv,j,p                                             ! indices
    integer   :: ft                                                       ! plant functional type
    integer   :: z                                                        ! the index across leaf layers
    real (r8) :: dtime                                                    ! stepsize in seconds
    real (r8) :: TRad                                                     ! total short-wave radiation on the top of canopy (w/m2)
    real (r8) :: tlaii                                                    ! total leaf area index for a certain canopy layer     

    !-------------------------------------------------------------------------------------------------------------------------------------------------       
    associate(                                                          &
    sabv          => solarabs_inst%sabv_patch                         , & ! Input:  [real(r8) (:)   ] patch solar radiation absorbed by vegetation (W/m**2)
    t_veg         => temperature_inst%t_veg_patch                     , & ! Input:  [real(r8) (:)   ] vegetation temperature (Kelvin) 
    par_sun_z     => solarabs_inst%parsun_z_patch                     , & ! Input:  [real(r8) (:,:) ] par absorbed per unit lai for sunlit canopy layer (w/m**2)
    par_sha_z     => solarabs_inst%parsha_z_patch                     , & ! Input:  [real(r8) (:,:) ] par absorbed per unit lai for shaded canopy layer (w/m**2)
    lai_sun_z     => canopystate_inst%laisun_z_patch                  , & ! Input:  [real(r8) (:,:) ] leaf area index for sunlit canopy layer
    lai_sha_z     => canopystate_inst%laisha_z_patch                  , & ! Input:  [real(r8) (:,:) ] leaf area index for canopy shaded layer
    par24d_z      => solarabs_inst%par24d_z_patch                     , & ! Input:  [real(r8) (:,:) ] daily accumulated absorbed PAR for leaves in canopy layer (W/m**2) 
    par24x_z      => solarabs_inst%par24x_z_patch                     , & ! Input:  [real(r8) (:,:) ] daily maximum of patch absorbed PAR for leaves in canopy layer (W/m**2) 
    nrad          => surfalb_inst%nrad_patch                          , & ! Input:  [integer  (:)   ] pft number of canopy layers, above snow for radiative transfer
    gpp           => photosyns_inst%fpsn_patch                        , & ! Input:  [real(r8) (:)   ] patch instaneous gpp (umol CO2/m**2 ground/s) for canopy layer
    gpp_day       => photosyns_inst%fpsn24_patch                      , & ! Output: [real(r8) (:)   ] patch 24 hours acculative gpp(umol CO2/m**2 ground/day) from mid-night
    t_veg_day     => temperature_inst%t_veg_day_patch                 , & ! Output: [real(r8) (:)   ] daytime mean vegetation temperature (Kelvin)  
    t_veg_night   => temperature_inst%t_veg_night_patch               , & ! Output: [real(r8) (:)   ] nighttime mean vegetation temperature (Kelvin)
    nnightsteps   => temperature_inst%nnightsteps_patch               , & ! Output: [integer  (:)   ] number of nighttime steps in 24 hours from mid-night, LUNA specific
    ndaysteps     => temperature_inst%ndaysteps_patch                   & ! Output: [integer  (:)   ] number of daytime steps in 24 hours from mid-night, LUNA specific
    )  
    !----------------------------------------------------------------------------------------------------------------------------------------------------------
    !set timestep

    !Initialize enzyme decay Q10
    dtime        =  get_step_size_real()
    do f  =  1,fn
      p  =  filterp(f)
      ft =  patch%itype(p)
      g  =  patch%gridcell(p)
      c  =  patch%column(p)
      !----------------------------------------------------
      !store the daily mean climate conditions
      if(t_veg_day(p).ne.spval) then    !check whether it is the first day 
         if(sabv(p)>0)then
             t_veg_day(p)   = t_veg_day(p)   + t_veg(p)    
             ndaysteps(p)   = ndaysteps(p)   + 1          
         else
             t_veg_night(p) = t_veg_night(p) + t_veg(p) 
             nnightsteps(p) = nnightsteps(p) + 1 
         endif
         do z = 1, nrad(p)
          !average of sunlit and shaded leaves          
          tlaii = lai_sun_z(p,z) + lai_sha_z(p,z)          
          if(tlaii > 0._r8)then
              TRad = (par_sun_z(p,z)*lai_sun_z(p,z)+par_sha_z(p,z)*lai_sha_z(p,z))/tlaii
              TRad = par_sun_z(p,z) !RF & GBB. Make LUNA predict sunlit fraction N fractionation, scale in PhotosynthesisMod. 
              par24d_z(p,z)=   par24d_z(p,z)+ dtime * TRad 
             if(TRad > par24x_z(p,z))then
                par24x_z(p,z) = TRad
             endif
           endif 
         enddo
         gpp_day(p) = gpp_day(p) + dtime * gpp(p) 
      endif !first day check
    end do !fn loop    
  end associate
end subroutine Acc24_Climate_LUNA




subroutine Clear24_Climate_LUNA(bounds, fn, filterp, canopystate_inst, photosyns_inst, &
    surfalb_inst, solarabs_inst,temperature_inst)
    !
    ! !DESCRIPTION:
    ! Zero out the 24 hr climates for LUNA model 
    
    !
    ! !REVISION HISTORY:
    ! version 1.0, by Chonggang Xu July 14  2015.
   
    ! CALLED FROM:
    ! subroutine CanopyFluxes 
  
    ! !USES:
    use clm_time_manager      , only : get_step_size_real, is_end_curr_day
    implicit none
    
    ! !ARGUMENTS:
    type(bounds_type)      , intent(in)    :: bounds                      
    integer                , intent(in)    :: fn                          ! size of pft filter
    integer                , intent(in)    :: filterp(fn)                 ! pft filter
                

    type(canopystate_type) , intent(inout) :: canopystate_inst
    type(photosyns_type)   , intent(inout) :: photosyns_inst
    type(surfalb_type)     , intent(in)    :: surfalb_inst
    type(solarabs_type)    , intent(inout) :: solarabs_inst
    type(temperature_type) , intent(inout) :: temperature_inst
    
    ! !LOCAL VARIABLES:
    !
    ! local pointers to implicit in variables
   
    integer   :: c,f,g,iv,j,p                                             ! indices
    integer   :: ft                                                       ! plant functional type
    integer   :: z                                                        ! the index across leaf layers
    real (r8) :: dtime                                                    ! stepsize in seconds
    logical   :: is_end_day                                               ! is end of current day
    !-------------------------------------------------------------------------------------------------------------------------------------------------       
    associate(                                                          &
    par24d_z      => solarabs_inst%par24d_z_patch                     , & ! Output:  [real(r8) (:,:) ] daily accumulated absorbed PAR for leaves in canopy layer (W/m**2) 
    par24x_z      => solarabs_inst%par24x_z_patch                     , & ! Output:  [real(r8) (:,:) ] daily maximum of patch absorbed PAR for leaves in canopy layer (W/m**2) 
    gpp_day       => photosyns_inst%fpsn24_patch                      , & ! Output: [real(r8) (:)   ] patch 24 hours acculative gpp(umol CO2/m**2 ground/day) from mid-night
    t_veg_day     => temperature_inst%t_veg_day_patch                 , & ! Output: [real(r8) (:)   ] daytime mean vegetation temperature (Kelvin)  
    t_veg_night   => temperature_inst%t_veg_night_patch               , & ! Output: [real(r8) (:)   ] nighttime mean vegetation temperature (Kelvin)
    nnightsteps   => temperature_inst%nnightsteps_patch               , & ! Output: [integer  (:)   ] number of nighttime steps in 24 hours from mid-night, LUNA specific
    ndaysteps     => temperature_inst%ndaysteps_patch                   & ! Output: [integer  (:)   ] number of daytime steps in 24 hours from mid-night, LUNA specific
    )  
    !----------------------------------------------------------------------------------------------------------------------------------------------------------
    !set timestep

    !Initialize enzyme decay Q10
    dtime        =  get_step_size_real()
    is_end_day   =  is_end_curr_day()
    do f  =  1,fn
      p  =  filterp(f)
      ft =  patch%itype(p)
      g  =  patch%gridcell(p)
      c  =  patch%column(p)
      !------------------------------------------------------------------------------
      !clear out the daily state variables at the begining of simulations 
      t_veg_day(p)                      =  0.0_r8
      t_veg_night(p)                    =  0.0_r8
      par24d_z(p,:)                     =  0.0_r8
      par24x_z(p,:)                     =  0.0_r8
      gpp_day(p)                        =  0.0_r8 
      nnightsteps(p)                    =  0.0_r8
      ndaysteps(p)                      =  0.0_r8

    end do !fn loop    
  end associate
end subroutine Clear24_Climate_LUNA


!************************************************************************************************************************************************
!Use the LUNA model to calculate the Nitrogen partioning 
subroutine NitrogenAllocation(FNCa,forc_pbot10, relh10, CO2a10,O2a10, PARi10,PARimx10,rb10, hourpd, tair10, tleafd10, tleafn10, &
<<<<<<< HEAD
     Jmaxb0, Jmaxb1, Wc2Wjb0, relhExp,&
     PNlcold, PNetold, PNrespold, PNcbold, dayl_factor, &
=======
     Jmaxb1, PNlcold, PNetold, PNrespold, PNcbold, &
>>>>>>> 3029203d
     PNstoreopt, PNlcopt, PNetopt, PNrespopt, PNcbopt)
  implicit none
  real(r8), intent (in) :: FNCa                       !Area based functional nitrogen content (g N/m2 leaf)
  real(r8), intent (in) :: forc_pbot10                !10-day mean air pressure (Pa)
  real(r8), intent (in) :: relh10                     !10-day mean relative humidity (unitless)
  real(r8), intent (in) :: CO2a10                     !10-day meanCO2 concentration in the air (Pa)
  real(r8), intent (in) :: O2a10                      !10-day mean O2 concentration in the air (Pa)
  real(r8), intent (in) :: PARi10                     !10-day mean photosynthetic active radiation on in a canopy (umol/m2/s)
  real(r8), intent (in) :: PARimx10                   !10-day mean 24hr maximum photosynthetic active radiation on in a canopy (umol/m2/s)
  real(r8), intent (in) :: rb10                       !10-day mean boundary layer resistance
  real(r8), intent (in) :: hourpd                     !hours of light in a the day (hrs)
  real(r8), intent (in) :: tair10                     !10-day running mean of the 2m temperature (oC)
  real(r8), intent (in) :: tleafd10                   !10-day running mean of daytime leaf temperature (oC) 
  real(r8), intent (in) :: tleafn10                   !10-day running mean of nighttime leaf temperature (oC) 
  real(r8), intent (in) :: Jmaxb1                     !coefficient determining the response of electron transport rate to light availability (unitless) 
  real(r8), intent (in) :: PNlcold                    !old value of the proportion of nitrogen allocated to light capture (unitless)
  real(r8), intent (in) :: PNetold                    !old value of the proportion of nitrogen allocated to electron transport (unitless)
  real(r8), intent (in) :: PNrespold                  !old value of the proportion of nitrogen allocated to respiration (unitless)
  real(r8), intent (in) :: PNcbold                    !old value of the proportion of nitrogen allocated to carboxylation (unitless)  
  real(r8), intent (in) :: dayl_factor                !daylight scale factor
  real(r8), intent (out):: PNstoreopt                 !optimal proportion of nitrogen for storage 
  real(r8), intent (out):: PNlcopt                    !optimal proportion of nitrogen for light capture 
  real(r8), intent (out):: PNetopt                    !optimal proportion of nitrogen for electron transport 
  real(r8), intent (out):: PNrespopt                  !optimal proportion of nitrogen for respiration 
  real(r8), intent (out):: PNcbopt                    !optial proportion of nitrogen for carboxyaltion  
 
  !-------------------------------------------------------------------------------------------------------------------------------
  !intermediate variables
  real(r8) :: Carboncost1                             !absolute amount of carbon cost associated with maintenance respiration due to deccrease in light capture nitrogen(g dry mass per day) 
  real(r8) :: Carboncost2                             !absolute amount of carbon cost associated with maintenance respiration due to increase in light capture nitrogen(g dry mass per day) 
  real(r8) :: Carbongain1                             !absolute amount of carbon gain associated with maintenance respiration due to deccrease in light capture nitrogen(g dry mass per day) 
  real(r8) :: Carbongain2                             !absolute amount of carbon gain associated with maintenance respiration due to increase in light capture nitrogen(g dry mass per day) 
  real(r8) :: Fc                                      !the temperature adjustment factor for Vcmax 
  real(r8) :: Fj                                      !the temperature adjustment factor for Jmax 
  real(r8) :: PNlc                                    !the current nitrogen allocation proportion for light capture
  real(r8) :: Jmax                                    !the maximum electron transport rate (umol/m2/s) 
  real(r8) :: JmaxCoef                                !coefficient determining the response of electron transport rate to light availability (unitless) and humidity
  real(r8) :: Jmaxb0act                               !base value of Jmax (umol/m2/s) 
  real(r8) :: JmaxL                                   !the electron transport rate with maximum daily radiation (umol/m2/s)  
  real(r8) :: JmeanL                                  !the electron transport rate with mean radiation (umol/m2/s) 
  real(r8) :: Nstore                                  !absolute amount of nitrogen allocated to storage (gN/m2 leaf)
  real(r8) :: Nresp                                   !absolute amount of nitrogen allocated to respiration (gN/m2 leaf) 
  real(r8) :: Nlc                                     !absolute amount of nitrogen allocated to light capture (gN/m2 leaf) 
  real(r8) :: Net                                     !absolute amount of nitrogen allocated to electron transport (gN/m2 leaf) 
  real(r8) :: Ncb                                     !absolute amount of nitrogen allocated to carboxylation (gN/m2 leaf) 
  real(r8) :: Nresp1                                  !absolute amount of nitrogen allocated to respiration due to increase in light capture nitrogen(gN/m2 leaf)  
  real(r8) :: Nlc1                                    !absolute amount of nitrogen allocated to light capture due to increase in light capture nitrogen(gN/m2 leaf) 
  real(r8) :: Net1                                    !absolute amount of nitrogen allocated to electron transport due to increase in light capture nitrogen(gN/m2 leaf)
  real(r8) :: Ncb1                                    !absolute amount of nitrogen allocated to carboyxlation due to increase in light capture nitrogen(gN/m2 leaf) 
  real(r8) :: Nresp2                                  !absolute amount of nitrogen allocated to respiration due to decrease in light capture nitrogen(gN/m2 leaf) 
  real(r8) :: Nlc2                                    !absolute amount of nitrogen allocated to light capture due to decrease in light capture nitrogen(gN/m2 leaf) 
  real(r8) :: Net2                                    !absolute amount of nitrogen allocated to electron transport due to decrease in light capture nitrogen(gN/m2 leaf) 
  real(r8) :: Ncb2                                    !absolute amount of nitrogen allocated to carboxylation due to increase in light capture nitrogen(gN/m2 leaf) 
  real(r8) :: PSN                                     !g carbon photosynthesized per day per unit(m2) of leaf
  real(r8) :: RESP                                    !g carbon respired per day per unit(m2) of leaf due to increase in light capture nitrogen(gN/m2 leaf) 
  real(r8) :: PSN1                                    !g carbon photosynthesized per day per unit(m2) of leaf due to increase in light capture nitrogen(gN/m2 leaf) 
  real(r8) :: RESP1                                   !g carbon respired per day per unit(m2) of leaf due to decrease in light capture nitrogen(gN/m2 leaf) 
  real(r8) :: PSN2                                    !g carbon photosynthesized per day per unit(m2) of leaf due to decrease in light capture nitrogen(gN/m2 leaf) 
  real(r8) :: RESP2                                   !g carbon respired per day per unit(m2) of leaf
  real(r8) :: Npsntarget                              !absolute amount of target nitrogen for photosynthesis(gN/m2 leaf) 
  real(r8) :: Npsntarget1                             !absolute amount of target nitrogen for photosynthesis due to increase in light capture nitrogen(gN/m2 leaf) 
  real(r8) :: Npsntarget2                             !absolute amount of target nitrogen for photosynthesis due to decrease in light capture nitrogen(gN/m2 leaf) 
  real(r8) :: NUEj                                    !nitrogen use efficiency for electron transport under current environmental conditions 
  real(r8) :: NUEc                                    !nitrogen use efficiency for carboxylation under current environmental conditions  
  real(r8) :: NUEjref                                 !nitrogen use efficiency for electron transport under reference environmental conditions (25oC and 385ppm Co2) 
  real(r8) :: NUEcref                                 !nitrogen use efficiency for carboxylation under reference environmental conditions (25oC and 385ppm Co2) 
  real(r8) :: NUEr                                    !nitrogen use efficiency for respiration 
  real(r8) :: PARi10c                                 !10-day mean constrained photosynthetic active radiation on in a canopy (umol/m2/s)
  real(r8) :: PARimx10c                               !10-day mean constrained 24hr maximum photosynthetic active radiation on in a canopy (umol/m2/s)
  real(r8) :: Kj2Kcref                                !the ratio of rubisco-limited photosynthetic rate (Wc) to light limited photosynthetic rate (Wj)
  real(r8) :: PNlcoldi                                !old value of the proportion of nitrogen allocated to light capture (unitless) 
  real(r8) :: Kj2Kc                                   !the ratio of Wc to Wj under changed conditions 
  real(r8) :: Kc                                      !conversion factors for Vc,max to Wc 
  real(r8) :: Kj                                      !conversion factor for electron transport rate to Wj 
  real(r8) :: theta                                   !efficiency of light energy conversion (unitless) 
  real(r8) :: chg_per_step                            !the nitrogen change per interation
  real(r8) :: Vcmaxnight                              !Vcmax during night (umol/m2/s)
  real(r8) :: ci                                      !inter-cellular CO2 concentration (Pa)
  real(r8) :: tleafd10c                               !10-day mean daytime leaf temperature, contrained for physiological range (oC)
  real(r8) :: tleafn10c                               !10-day mean leaf temperature for night, constrained for physiological range (oC)
  real(r8) :: Vcmax                                   !the maximum carboxyaltion rate (umol/m2/s) 
  integer  :: KcKjFlag                                !flag to indicate whether to update the Kc and Kj using the photosynthesis subroutine; 0--Kc and Kj need to be calculated; 1--Kc and Kj is prescribed.
  integer  :: jj                                      !index record fo the number of iterations
  integer  :: increase_flag                           !whether to increase or decrease

  call NUEref(NUEjref, NUEcref, Kj2Kcref)
  Nlc = PNlcold * FNCa                                !proportion of light capturing nitrogen in functional nitrogen
  Net = PNetold * FNCa                                !proportion of light harvesting (electron transport) nitrogen in functional nitrogen
  Nresp = PNrespold * FNCa                            !proportion of respirational nitrogen in functional nitrogen
  Ncb = PNcbold * FNCa                                !proportion of carboxylation nitrogen in functional nitrogen
  if (Nlc > FNCa * 0.5_r8) Nlc = 0.5_r8 * FNCa
  chg_per_step = 0.02* FNCa
  PNlc = PNlcold
  PNlcoldi = PNlcold  - 0.001_r8
  PARi10c = max(PARLowLim, PARi10)
  PARimx10c = max(PARLowLim, PARimx10)
  increase_flag = 0
  jj = 1
  tleafd10c = min(max(tleafd10, Trange1), Trange2)    !constrain the physiological range
  tleafn10c = min(max(tleafn10, Trange1), Trange2)    !constrain the physiological range
  ci = 0.7_r8 * CO2a10 
<<<<<<< HEAD
  JmaxCoef = Jmaxb1 * dayl_factor * (1.0_r8 - exp(-relhExp * max(relh10 - minrelh, 0.0_r8) / &
       (1.0_r8 - minrelh)))
=======
  JmaxCoef = Jmaxb1 * ((hourpd / 12.0_r8)**2.0_r8) * (1.0_r8 - exp(-params_inst%relhExp * max(relh10 - &
      params_inst%minrelh, 0.0_r8) / (1.0_r8 - params_inst%minrelh)))
>>>>>>> 3029203d
  do while (PNlcoldi .NE. PNlc .and. jj < 100)      
     Fc = VcmxTKattge(tair10, tleafd10c) * Fc25
     Fj = JmxTKattge(tair10, tleafd10c) * Fj25
     NUEr = Cv * NUEr25 * (RespTBernacchi(tleafd10c) * hourpd + RespTBernacchi(tleafn10c) * (24.0_r8 - hourpd)) !nitrogen use efficiency for respiration (g biomass/m2/day/g N)
     !****************************************************
     !Nitrogen Allocation Scheme: store the initial value
     !****************************************************
     KcKjFlag = 0
     call NUE(O2a10, ci, tair10, tleafd10c, NUEj, NUEc, Kj2Kc)
     call Nitrogen_investments (KcKjFlag,FNCa, Nlc, forc_pbot10, relh10, CO2a10,O2a10, PARi10c, PARimx10c,rb10, hourpd, tair10, &
          tleafd10c,tleafn10c, &
          Kj2Kc, JmaxCoef, Fc,Fj, NUEc, NUEj, NUEcref, NUEjref, NUEr, Kc, Kj, ci, &
          Vcmax, Jmax,JmeanL,JmaxL, Net, Ncb, Nresp, PSN, RESP)

     Npsntarget = Nlc + Ncb + Net                                                         !target nitrogen allocated to photosynthesis, which may be lower or higher than Npsn_avail
     PNlcoldi = Nlc / FNCa
     Nstore = FNCa - Npsntarget - Nresp
     !------------------------------------------------------------------------------------
     !test the increase of light capture nitrogen
     if (Nstore > 0.0_r8 .and.(increase_flag .eq. 1 .or. jj .eq. 1)) then
        Nlc2 = Nlc + chg_per_step
        if (Nlc2 / FNCa > 0.95_r8) Nlc2 = 0.95_r8 * FNCa
        KcKjFlag = 1
        call Nitrogen_investments (KcKjFlag,FNCa, Nlc2, forc_pbot10, relh10, CO2a10,O2a10, PARi10c, PARimx10c,rb10, hourpd, &
             tair10, tleafd10c,tleafn10c, &
             Kj2Kc, JmaxCoef, Fc,Fj, NUEc, NUEj, NUEcref, NUEjref,NUEr, Kc, Kj, ci, &
             Vcmax, Jmax,JmeanL,JmaxL, Net2, Ncb2, Nresp2, PSN2, RESP2)

        Npsntarget2 = Nlc2 + Ncb2 + Net2
        !update the nitrogen change
        Carboncost2 = (Npsntarget2 - Npsntarget) * NMCp25 * Cv * (RespTBernacchi(tleafd10c) * hourpd + &
             RespTBernacchi(tleafn10c) * (24.0_r8  - hourpd))
        Carbongain2 =  PSN2 - PSN
        if(Carbongain2 > Carboncost2 .and. (Npsntarget2 + Nresp2 < 0.95_r8 * FNCa))then
           Nlc = Nlc2
           Net = Net2
           Ncb = Ncb2
           Nstore = FNCa - Npsntarget2 - Nresp2 
           if (jj == 1) increase_flag = 1
        end if
     end if
     !------------------------------------------------------------------------------------
     !test the decrease of light capture nitrogen
     if (increase_flag == 0) then  
        if (Nstore < 0.0_r8) then
            Nlc1 = Nlc * 0.8_r8 !bigger step of decrease if it is negative            
        else
            Nlc1 = Nlc - chg_per_step
	end if
        if (Nlc1 < 0.05_r8) Nlc1 = 0.05_r8
        KcKjFlag = 1
        call Nitrogen_investments (KcKjFlag,FNCa, Nlc1,forc_pbot10, relh10, CO2a10,O2a10, PARi10c, PARimx10c,rb10, hourpd, &
             tair10, tleafd10c,tleafn10c, &
             Kj2Kc, JmaxCoef, Fc,Fj, NUEc, NUEj, NUEcref, NUEjref,NUEr, Kc, Kj, ci,&
             Vcmax, Jmax,JmeanL,JmaxL, Net1, Ncb1, Nresp1, PSN1, RESP1)
        Npsntarget1 = Nlc1 + Ncb1 + Net1
        Carboncost1 = (Npsntarget - Npsntarget1) * NMCp25 * Cv * (RespTBernacchi(tleafd10c) * hourpd + &
             RespTBernacchi(tleafn10c) * (24.0_r8  - hourpd))
        Carbongain1 =  PSN - PSN1
        if((Carbongain1 < Carboncost1 .and. Nlc1 > 0.05_r8) .or. (Npsntarget + Nresp) > 0.95_r8 * FNCa)then
          Nlc = Nlc1 
          Net = Net1   
          Ncb = Ncb1
          Nstore = FNCa - Npsntarget1 - Nresp1  
        end if
     end if
     PNlc = Nlc / FNCa
     jj = jj + 1  
  end do                        
  PNlcopt = Nlc / FNCa
  PNstoreopt = Nstore / FNCa
  PNcbopt = Ncb / FNCa
  PNetopt = Net / FNCa
  PNrespopt = Nresp / FNCa 
  
end subroutine NitrogenAllocation

!*****************************************************************************************************************
!calcualte the nitrogen investment for electron transport, carb10oxylation, respiration given a specified value 
!of nitrogen allocation in light capture [Nlc]. This equation are based on Ali et al 2015b.

subroutine Nitrogen_investments (KcKjFlag, FNCa, Nlc, forc_pbot10, relh10, &
     CO2a10, O2a10, PARi10, PARimx10, rb10, hourpd, tair10, tleafd10, tleafn10, &
     Kj2Kc, JmaxCoef, Fc, Fj, NUEc, NUEj, NUEcref, NUEjref, NUEr, Kc, &
     Kj, ci, Vcmax, Jmax, JmeanL, JmaxL, Net, Ncb, Nresp, PSN, RESP)
  implicit none
  integer,  intent (in) :: KcKjFlag                   !flag to indicate whether to update the Kc and Kj using the photosynthesis subroutine; 0--Kc and Kj need to be calculated; 1--Kc and Kj is prescribed.
  real(r8), intent (in) :: FNCa                       !Area based functional nitrogen content (g N/m2 leaf)
  real(r8), intent (in) :: Nlc                        !nitrogen content for light capture(g N/m2 leaf)
  real(r8), intent (in) :: forc_pbot10                !10-day mean air pressure (Pa)
  real(r8), intent (in) :: relh10                     !10-day mean relative humidity (unitless)
  real(r8), intent (in) :: CO2a10                     !10-day mean CO2 concentration in the air (Pa)
  real(r8), intent (in) :: O2a10                      !10-day mean O2 concentration in the air (Pa)
  real(r8), intent (in) :: PARi10                     !10-day mean photosynthetic active radiation on in a canopy (umol/m2/s)
  real(r8), intent (in) :: PARimx10                   !10-day mean 24hr maximum photosynthetic active radiation on in a canopy (umol/m2/s)
  real(r8), intent (in) :: rb10                       !10-day mean boundary layer resistance (s/m)
  real(r8), intent (in) :: hourpd                     !hours of light in a the day (hrs)
  real(r8), intent (in) :: tair10                     !10-day running mean of the 2m temperature (oC)
  real(r8), intent (in) :: tleafd10                   !10-day mean daytime leaf temperature (oC) 
  real(r8), intent (in) :: tleafn10                   !10-day mean nighttime leaf temperature (oC) 
  real(r8), intent (in) :: Kj2Kc                      !ratio:  Kj / Kc
  real(r8), intent (in) :: JmaxCoef                   !coefficient determining the response of electron transport rate to light availability (unitless) and humidity
  real(r8), intent (in) :: Fc                         !the temperature adjustment factor for Vcmax 
  real(r8), intent (in) :: Fj                         !the temperature adjustment factor for Jmax 
  real(r8), intent (in) :: NUEc                       !nitrogen use efficiency for carboxylation 
  real(r8), intent (in) :: NUEj                       !nitrogen use efficiency for electron transport
  real(r8), intent (in) :: NUEcref                    !nitrogen use efficiency for carboxylation under reference climates
  real(r8), intent (in) :: NUEjref                    !nitrogen use efficiency for electron transport under reference climates
  real(r8), intent (in) :: NUEr                       !nitrogen use efficiency for respiration
  real(r8), intent (inout) :: Kc                      !conversion factors from Vc,max to Wc 
  real(r8), intent (inout) :: Kj                      !conversion factor from electron transport rate to Wj 
  real(r8), intent (inout) :: ci                      !inter-cellular CO2 concentration (Pa) 
  real(r8), intent (out) :: Vcmax                     !the maximum carboxyaltion rate (umol/m2/s) 
  real(r8), intent (out) :: Jmax                      !the maximum electron transport rate (umol/m2/s) 
  real(r8), intent (out) :: JmaxL                     !the electron transport rate with maximum daily radiation (umol/m2/s)  
  real(r8), intent (out) :: JmeanL                    !the electron transport rate with mean radiation (umol/m2/s) 
  real(r8), intent (out)  :: Net                      !nitrogen content for electron transport(g N/m2 leaf)
  real(r8), intent (out)  :: Ncb                      !nitrogen content for carboxylation(g N/m2 leaf)
  real(r8), intent (out)  :: Nresp                    !nitrogen content for respiration(g N/m2 leaf)
  real(r8), intent (out)  :: PSN                      !daily photosynthetic rate(g C/day/m2 leaf)
  real(r8), intent (out)  :: RESP                     !daily respiration rate(g C/day/m2 leaf)
  !-------------------------------------------------------------------------------------------------------------------------------
  !intermediate variables
  real(r8) :: A                                       !Gross photosynthetic rate (umol CO2/m2/s)
  real(r8) :: Wc2Wj                                   !ratio: Wc/Wj  
  real(r8) :: ELTRNabsorb                             !absorbed electron rate, umol electron/m2 leaf /s
  real(r8) :: Jmaxb0act                               !base value of Jmax (umol/m2/s) 
  real(r8) :: theta                                   !light absorption rate (0-1)
  real(r8) :: Vcmaxnight                              !Vcmax during night (umol/m2/s)
  real(r8) :: Wc                                      !rubisco-limited photosynthetic rate (umol/m2/s)
  real(r8) :: Wj                                      !light limited photosynthetic rate (umol/m2/s)
  real(r8) :: NUECHG                                  !the nitrogen use efficiency change under current conidtions compared to reference climate conditions (25oC and 385 ppm )
  real(r8), parameter :: leaf_mr_vcm = 0.015_r8       !Scalar constant of leaf respiration with Vcmax (should use parameter in CanopyStateMod)
  
  theta = 0.292_r8 / (1.0_r8 + 0.076_r8 / (Nlc * Cb))
  ELTRNabsorb = theta * PARi10
  Jmaxb0act = params_inst%jmaxb0 * FNCa * Fj
  Jmax = Jmaxb0act + JmaxCoef * ELTRNabsorb
  JmaxL = theta * PARimx10 / (sqrt(1.0_r8 + (theta * PARimx10 / Jmax)**2.0_r8))        
  NUEchg = (NUEc / NUEcref) * (NUEjref / NUEj)
  Wc2Wj = params_inst%wc2wjb0 * (NUEchg**0.5_r8)
  Wc2Wj = min(1.0_r8, Wc2Wj)
  Vcmax = Wc2Wj * JmaxL * Kj2Kc
  JmeanL = theta * PARi10 / (sqrt(1.0_r8 + (ELTRNabsorb / Jmax)**2.0_r8))
  if(KcKjFlag.eq.0)then      !update the Kc,Kj, anc ci information
     call Photosynthesis_luna(forc_pbot10, tleafd10, relh10, CO2a10, O2a10,rb10, Vcmax, JmeanL, ci, Kc, Kj, A) 
  else
    Wc = Kc * Vcmax
    Wj = Kj * JmeanL
    A = (1.0_r8 - params_inst%luna_theta_cj) * max(Wc, Wj) + params_inst%luna_theta_cj * min(Wc, Wj) 
  endif
  PSN = Cv * A * hourpd
  Vcmaxnight = VcmxTKattge(tair10, tleafn10) / VcmxTKattge(tair10, tleafd10) * Vcmax
  RESP = Cv * leaf_mr_vcm * (Vcmax * hourpd + Vcmaxnight * (24.0_r8 - hourpd))
  Net = Jmax / Fj
  Ncb = Vcmax / Fc
  Nresp = RESP / NUEr

end subroutine Nitrogen_investments



!********************************************************************************************************************
! Calculate the photosynthesis by solving the following 3 equations for 3 unknowns (A, gs, Ci): Farquahr's non-linear equation (A versus Ci), 
! Ball-Berry equation (gs versus A) and the diffusion equation (A = gs * (Ca - Ci). The approach taken is the following; Solve the 3 equations for 
! two phases. First phase is where Rubisco is limiting (Wc <= Wj) and second phase is where light is limiting (Wj > Wc).    

subroutine Photosynthesis_luna(forc_pbot, tleafd, relh, CO2a,O2a, rb, Vcmax, JmeanL, ci, Kc, Kj, A)
  implicit none 
  real(r8), intent (in) :: forc_pbot                  !air presure (Pa)  
  real(r8), intent (in) :: tleafd                     !daytime leaf temperature (oC) 
  real(r8), intent (in) :: relh                       !relative humidity (unitless)
  real(r8), intent (in) :: CO2a                       !atmospheric CO2 partial pressure(Pa)
  real(r8), intent (in) :: O2a                        !atmospheric O2 partial pressure(Pa)
  real(r8), intent (in) :: rb                         !boundary layer resistance (s/m)
  real(r8), intent (in) :: Vcmax                      !maximum carboxylation rate (umol/m2/s)
  real(r8), intent (in) :: JmeanL                     !average electron transport rate (umol/m2/s)
  real(r8), intent (out):: ci                         !inter-cellular CO2 concentration (ppm)
  real(r8), intent (out):: Kc                         !conversion factors for Vc,max to Wc
  real(r8), intent (out):: Kj                         !conversion factors for Jmax to Wj 
  real(r8), intent (out):: A                          !g dry mass photosynthesized per day
    
  !-------------------------------------------------------------------------------------------------------------------------------
  !intermediate variables
  real(r8) :: awc                                     !second deminator term for rubsico limited carboxylation rate based on Farquhar model
  real(r8) :: cf                                      !conversion factor of resistance: m**2/umol -> s/m
  real(r8) :: bp                                      !maximum stomatal resistance
  real(r8) :: mpe                                     !plant functional type dependent parameter for stomatal conductance 
  real(r8) :: rs                                      !stomatal resistance (s/m)
  real(r8) :: r1                                      !root1 of quadratic equations
  real(r8) :: r2                                      !root2 of quadratic equations
  real(r8) :: Wc                                      !rubisco-limited photosynthetic rate (umol/m2/s)
  real(r8) :: Wj                                      !light-limited photosynthetic rate (umol/m2/s)
  real(r8) :: k_o                                     !Michaelis-menten constant for O2 in Farquhar's model
  real(r8) :: k_c                                     !Michaelis-menten constant for CO2 in Farquhar's model
  real(r8) :: CO2c                                    !partial pressure of CO2 (Pa)
  real(r8) :: O2c                                     !partial pressure of oxygen (Pa)
  real(r8) :: c_p                                     !Michaelis-menten constant for Farquhar's model related to rubisco specificity factor
  real(r8) :: tdayk                                   !daytime temperature in Kelvin
  real(r8) :: ciold                                   !old value of inter-cellular CO2 concentration for convergence check
  real(r8) :: bbb                                     !Ball-Berry minimum leaf conductance (umol H20/m2/s) 
  real(r8) :: mbb                                     !Ball-Berry slope of conductance photosynthesis relationship (stressed)
  real(r8) :: gs_mol                                  !leaf stomatal conductance (umol H20/m2/s)
  real(r8) :: gb_mol                                  !leaf boundary layer conductance (umol H20/m2/s)
  real(r8) :: aquad                                   !terms of quadratic equations
  real(r8) :: bquad                                   !terms of quadratic equations
  real(r8) :: cquad                                   !terms of quadratic equations
  real(r8) :: phi                                     !terms of quadratic equations
  real(r8) :: rsmax0                                  !maximum stomata conductance (s/m)
  real(r8) :: tleaf                                   !daytime leaf temperature (oC)
  real(r8) :: tleafk                                  !the temperature of the leaf in Kelvin
  real(r8) :: relhc                                   !constrained relative humidity (unitless)
  integer  :: i                                       !index record the number of iterations
  
  rsmax0 = 2.0_r8 * 1.0e4_r8
  bp = 2000.0_r8
  tleaf = tleafd
  tleafk = tleaf + tfrz
  aquad = 1.0_r8
  relhc = max(params_inst%minrelh, relh)
  bbb = 1.0_r8 / bp
  mbb = mp
  CO2c = CO2a 
  O2c = O2a 
  ci = 0.7_r8 * CO2c  
  ciold = ci - 0.02_r8
  cf = forc_pbot / (8.314_r8 * tleafk) * 1.0e6_r8
  gb_mol = cf / rb
  k_c = params_inst%kc25_coef * exp((79430.0_r8 / (8.314_r8 * (25.0_r8 + tfrz))) * (1.0_r8 - (tfrz + 25.0_r8) / (tfrz + tleaf)))
  k_o = params_inst%ko25_coef * exp((36380.0_r8 / (8.314_r8 * (25.0_r8 + tfrz))) * (1.0_r8 - (tfrz + 25.0_r8) / (tfrz + tleaf)))
  c_p = params_inst%cp25_yr2000 * exp((37830.0_r8 / (8.314_r8 * (25.0_r8 + tfrz))) * (1.0_r8 - (tfrz + 25_r8) / (tfrz + tleaf)))
  awc = k_c * (1.0_r8 + O2c / k_o)
  i = 1
  do while (abs(ci - ciold) > 0.01_r8 .and. i < 100)   ! for RUBISCO limitation
        i = i + 1                
        ciold = ci
        Kc = max(ci - c_p, 0.0_r8) / (ci + awc)
        Wc = Kc * Vcmax
        gs_mol = bbb + mbb * Wc / CO2c * forc_pbot * relhc
        phi = forc_pbot * (1.37_r8 * gs_mol + 1.6_r8 * gb_mol) / (gb_mol * gs_mol)
        bquad = awc - CO2c + phi * Vcmax
        cquad = -(c_p * phi * Vcmax + awc * CO2c)
        call Quadratic(aquad, bquad, cquad, r1, r2)
        ci = max(r1, r2)
        if (ci < 0.0_r8) ci = c_p + 0.5_r8 * ciold
  end do
  Kj = max(ci - c_p, 0.0_r8) / (4.0_r8 * ci + 8.0_r8 * c_p)
  Kc = max(ci - c_p, 0.0_r8) / (ci + awc)
  Wc = Kc * Vcmax
  Wj = Kj * JmeanL
  ciold = ci - 0.02_r8
  if (Wj < Wc)  then               !light limitation
    i = 1
    do while (abs(ci - ciold) > 0.01_r8 .and. i < 100)
         i = i + 1                     
         ciold = ci
         gs_mol = bbb + mbb * Wj / CO2c * forc_pbot * relhc
         phi = forc_pbot * (1.37_r8 * gs_mol + 1.6_r8 * gb_mol) / (gb_mol * gs_mol)
         bquad = 2.0_r8 * c_p - CO2c + phi * JmeanL / 4.0_r8
         cquad = -(c_p * phi * JmeanL / 4.0_r8 + 2.0_r8 * c_p * CO2c)
         call Quadratic(aquad, bquad, cquad, r1, r2)
         ci = max(r1, r2)
         if (ci < 0.0_r8) ci = c_p + 0.5_r8 * ciold
         Kj = max(ci - c_p, 0.0_r8) / (4.0_r8 * ci + 8.0_r8 * c_p)
         Wj = Kj * JmeanL
    end do
    Kj = max(ci - c_p, 0.0_r8) / (4.0_r8 * ci + 8.0_r8 * c_p)
    Kc = max(ci - c_p, 0.0_r8) / (ci + awc)
    Wc = Kc * Vcmax
    Wj = Kj * JmeanL
  end if                
  A = (1.0_r8 - params_inst%luna_theta_cj) * max(Wc, Wj) + params_inst%luna_theta_cj * min(Wc, Wj)   !use this instead of the quadratic to avoid values not in the range of wc and wj
  rs = cf / gs_mol
  rs =  min(rsmax0, rs)
                      
end subroutine Photosynthesis_luna



!********************************************************************************************************************************************************************** 
!Calculate the reference nitrogen use effieciency dependence on CO2 and leaf temperature

subroutine NUEref(NUEjref,NUEcref,Kj2Kcref)
  implicit none
  real(r8), intent (out):: NUEjref                    !nitrogen use efficiency for electron transport under refernce environmental conditions (25oC and 385 ppm co2)
  real(r8), intent (out):: NUEcref                    !nitrogen use efficiency for carboxylation under reference environmental conditions  (25oC and 385 ppm co2)
  real(r8), intent (out):: Kj2Kcref                   !the ratio of Wc to Wj under reference (25oC and 385 ppm co2) conditions  
  !---------------------------------------------
  !intermediate variables
  real(r8) :: Fj                                      !the temperature adjust factor for Jmax 
  real(r8) :: Fc                                      !the temperatuer adjust factor for Vcmax 
  real(r8) :: tgrow                                   !10 day mean growth temperature (oC), 24 hour mean temperature
  real(r8) :: tleaf                                   !leaf temperature (oC)
  real(r8) :: CO2c                                    !CO2 concentration (ppm)
  real(r8) :: O2c                                     !O2 concentration (ppm) 
  real(r8) :: k_o                                     !Rubsico O2 specifity
  real(r8) :: k_c                                     !Rubsico CO2 specifity
  real(r8) :: awc                                     !second deminator term for rubsico limited carboxylation rate based on Farquhar model
  real(r8) :: c_p                                     !CO2 compenstation point (Pa)
  real(r8) :: ci                                      !leaf internal [CO2] (Pa)
  real(r8) :: Kc                                      !converstion factor from Vcmax to Wc
  real(r8) :: Kj                                      !converstion factor from J to Wc

  tgrow   = 25.0_r8
  tleaf   = 25.0_r8
  Fc = VcmxTKattge(tgrow, tleaf) * Fc25
  Fj = JmxTKattge(tgrow, tleaf) * Fj25
  CO2c = co2ref * forc_pbot_ref * 1.0e-6_r8 !pa
  O2c = O2ref * forc_pbot_ref * 1.0e-6_r8   !pa
  k_c = params_inst%kc25_coef * exp((79430.0_r8 / (rgas*1.e-3_r8 * (25.0_r8 + tfrz))) * (1.0_r8 - (tfrz + 25.0_r8) / (tfrz + tleaf)))
  k_o = params_inst%ko25_coef * exp((36380.0_r8 / (rgas*1.e-3_r8 * (25.0_r8 + tfrz))) * (1.0_r8 - (tfrz + 25.0_r8) / (tfrz + tleaf)))
  c_p = params_inst%cp25_yr2000 * exp((37830.0_r8 / (rgas*1.e-3_r8 * (25.0_r8 + tfrz))) * (1.0_r8 - (tfrz + 25.0_r8) / (tfrz + tleaf))) 
  awc  = k_c * (1.0_r8+O2c/k_o)
  ci = 0.7_r8 * CO2c
  Kj = max( ci-c_p,0.0_r8 ) / ( 4.0_r8*ci + 8.0_r8*c_p )
  Kc = max( ci-c_p,0.0_r8 ) / (ci+awc)  
  NUEjref  = Kj * Fj
  NUEcref = Kc * Fc
  Kj2Kcref = Kj / Kc
  
end subroutine NUEref


!******************************************************************************************************************** 
!Calculate the Nitrogen use effieciency dependence on CO2 and leaf temperature

subroutine NUE(O2a, ci, tgrow, tleaf, NUEj,NUEc,Kj2Kc)
  implicit none
  real(r8), intent (in) :: o2a                        !air O2 partial presuure (Pa)
  real(r8), intent (in) :: ci                         !leaf inter-cellular [CO2] (PPM)
  real(r8), intent (in) :: tgrow                      !10 day growth temperature (oC), 24 hour mean temperature
  real(r8), intent (in) :: tleaf                      !leaf temperature (oC)
  real(r8), intent (out):: NUEj                       !nitrogen use efficiency for electron transport under refernce environmental conditions (25oC and 385 ppm co2)
  real(r8), intent (out):: NUEc                       !nitrogen use efficiency for carboxylation under reference environmental conditions  (25oC and 385 ppm co2)
  real(r8), intent (out):: Kj2Kc                      !the ratio of Kj to Kc 
  !------------------------------------------------
  !intermediate variables
  real(r8) :: Fj                                      !the temperatuer adjust factor for Jmax 
  real(r8) :: Fc                                      !the temperatuer adjust factor for Vcmax 
  real(r8) :: Kc                                      !conversion factor from Vcmax to Wc 
  real(r8) :: Kj                                      !conversion factor from J to W 
  real(r8) :: k_o                                     !Rubsico O2 specifity
  real(r8) :: k_c                                     !Rubsico CO2 specifity
  real(r8) :: awc                                     !second deminator term for rubsico limited carboxylation rate based on Farquhar model
  real(r8) :: c_p                                     !CO2 compenstation point (Pa)
  
  Fc = VcmxTKattge(tgrow, tleaf) * Fc25
  Fj = JmxTKattge(tgrow, tleaf) * Fj25
  k_c = params_inst%kc25_coef * exp((79430.0_r8 / (rgas*1.e-3_r8 * (25.0_r8 + tfrz))) * (1.0_r8 - (tfrz + 25.0_r8) / (tfrz + tleaf)))
  k_o = params_inst%ko25_coef * exp((36380.0_r8 / (rgas*1.e-3_r8 * (25.0_r8 + tfrz))) * (1.0_r8 - (tfrz + 25.0_r8) / (tfrz + tleaf)))
  c_p = params_inst%cp25_yr2000 * exp((37830.0_r8 / (rgas*1.e-3_r8 * (25.0_r8 + tfrz))) * (1.0_r8 - (tfrz + 25.0_r8) / (tfrz + tleaf)))
  awc = k_c * ( 1.0_r8 + O2a/k_o )
  Kj = max( ci-c_p,0.0_r8 ) / ( 4.0_r8*ci + 8.0_r8*c_p )
  Kc = max( ci-c_p,0.0_r8 ) / ( ci+awc )
  NUEj = Kj * Fj
  NUEc = Kc * Fc  
  Kj2Kc = Kj / Kc
end subroutine NUE

!************************************************************************************************************************************************
!Calculate the temperature response for Vcmax; assuming temperature acclimation as in CLM4.5, based on Kattge and Knorr  2007

real(r8) function VcmxTKattge(tgrow, tleaf)
  implicit none
  real(r8), intent(in):: tgrow !daytime and nightime growth temperature (oC) 
  real(r8), intent(in):: tleaf !leaf temperature (oC)  
  real(r8) :: TlimVcmx         !Vcmax activation energy
  real(r8) :: Vcmxf1           !Vcmax coef1
  real(r8) :: Vcmxf2           !Vcmax coef2
  real(r8) :: Vcmxf3           !Vcmax coef3 

  TlimVcmx = 668.39_r8- 1.07_r8 * (min(max(tgrow, 11.0_r8), 35.0_r8))
  Vcmxf1 = 1.0_r8 + exp((TlimVcmx * (25.0_r8 + tfrz) - 200000.0_r8) / (rgas*1.e-3_r8 * (25.0_r8 + tfrz)))
  Vcmxf2 = exp((72000.0_r8 / (rgas*1.e-3_r8 * (25.0_r8 + tfrz))) * (1.0_r8 - (tfrz+ 25.0_r8) / (tfrz + tleaf)))
  Vcmxf3 = 1.0_r8 + exp((TlimVcmx * (tleaf + tfrz) - 200000.0_r8) / (rgas*1.e-3_r8 * (tleaf + tfrz)))
  VcmxTKattge = Vcmxf1 * Vcmxf2 / Vcmxf3        
        
end function VcmxTKattge

!************************************************************************************************************************************************
!Calculate the temperature response for Jmax; assuming temperature acclimation as in CLM4.5, based on Kattge and Knorr  2007

real(r8) function JmxTKattge(tgrow, tleaf)
  implicit none
  real(r8), intent(in):: tgrow !daytime and nightime growth temperature (oC) 
  real(r8), intent(in):: tleaf !leaf temperature (oC)
  real(r8) :: TlimJmx          !Jmax activation energy
  real(r8) :: Jmxf1            !Jmax coef1
  real(r8) :: Jmxf2            !Jmax coef2
  real(r8) :: Jmxf3            !Jmax coef3

  TlimJmx = 659.7_r8 - 0.75_r8 * (min(max(tgrow, 11.0_r8), 35.0_r8))
  Jmxf1 = 1.0_r8 + exp((TlimJmx * (25.0_r8 + tfrz) - 200000.0_r8) / (rgas*1.e-3_r8 * (25.0_r8 + tfrz)))
  Jmxf2 = exp((50000.0_r8 / (rgas*1.e-3_r8 * (25.0_r8 + tfrz))) * (1._r8 - (tfrz + 25.0_r8) / (tleaf+tfrz)))
  Jmxf3 = 1.0_r8 + exp((TlimJmx * (tleaf + tfrz) - 200000.0_r8) / (rgas*1.e-3_r8 * (tleaf + tfrz)))
  JmxTKattge = Jmxf1 * Jmxf2 / Jmxf3        
        
end function JmxTKattge

!******************************************************************************************************************** 
!Calculate the temperature response for Vcmax; without assuming temperature acclimation and following Leunning 2002 Plant, Cell & Environment 

real(r8) function VcmxTLeuning(tgrow, tleaf)
  implicit none
  real(r8), intent(in) :: tgrow     !daytime and nightime growth temperature (oC) 
  real(r8), intent(in) :: tleaf     !leaf temperature (oC)
  real(r8) :: TlimVcmx              !Vcmax activation energy
  real(r8) :: Vcmxf1                !Vcmax coef1
  real(r8) :: Vcmxf2                !Vcmax coef2
  real(r8) :: Vcmxf3                !Vcmax coef3

  TlimVcmx = 486.0_r8
  Vcmxf1 = 1.0_r8 + exp((TlimVcmx * (25.0_r8 + tfrz) - 149252.0_r8) / (rgas*1.e-3_r8 * (25.0_r8 + tfrz)))
  Vcmxf2 = exp((73637.0_r8 / (rgas*1.e-3_r8 * (25.0_r8 + tfrz))) * (1._r8 - (tfrz + 25.0_r8) / (tfrz + tleaf)))
  Vcmxf3 = 1.0_r8 + exp((TlimVcmx * (tleaf + tfrz) - 149252.0_r8) / (rgas*1.e-3_r8 * (tleaf + tfrz)))
  VcmxTLeuning = Vcmxf1 * Vcmxf2 / Vcmxf3        
        
end function VcmxTLeuning

!******************************************************************************************************************** 
!Calculate the temperature response for Jmax; without assuming temperature acclimation and following Leunning 2002 Plant, Cell & Environment
real(r8) function  JmxTLeuning(tgrow, tleaf)
  implicit none
  real(r8), intent(in):: tgrow  !daytime and nightime growth temperature (oC) 
  real(r8), intent(in):: tleaf  !leaf temperature (oC)  
  real(r8) :: TlimJmx           !Jmax activation energy
  real(r8) :: Jmxf1             !Jmax coef1
  real(r8) :: Jmxf2             !Jmax coef2
  real(r8) :: Jmxf3             !Jmax coef3

  TlimJmx = 495.0_r8
  Jmxf1 = 1.0_r8 + exp((TlimJmx * (25.0_r8 + tfrz) - 152044.0_r8) / (rgas*1.e-3_r8 * (25.0_r8 + tfrz)))
  Jmxf2 = exp((50300.0_r8 / (rgas*1.e-3_r8 * (25.0_r8 + tfrz))) * (1._r8 - (tfrz + 25.0_r8) / (tfrz + tleaf)))
  Jmxf3 = 1.0_r8 + exp((TlimJmx * (tleaf + tfrz) - 152044.0_r8) / (rgas*1.e-3_r8 * (tleaf + tfrz)))
  JmxTLeuning = Jmxf1 * Jmxf2 / Jmxf3        
        
end function JmxTLeuning

!******************************************************************************************************************** 
!Calculate the temperature response for respiration, following Bernacchi PCE 2001

real(r8) function  RespTBernacchi(tleaf)
  implicit none
  real(r8), intent(in):: tleaf  !leaf temperature (oC)
  RespTBernacchi= exp(18.72_r8-46.39_r8/(rgas*1.e-6_r8 *(tleaf+tfrz)))
        
end function RespTBernacchi


!******************************************************************************************************************** 
!Calculate the soultion using the quadratic formula

subroutine  Quadratic(a,b,c,r1,r2) 
  implicit none
  real(r8), intent(in)  :: a   !coefficient a
  real(r8), intent(in)  :: b   !coefficient b
  real(r8), intent(in)  :: c   !coefficient c
  real(r8), intent(out) :: r1  !root one
  real(r8), intent(out) :: r2  !root one
  real(r8)  :: q               ! temporary term for quadratic solution
  
  r1 = 1.0e36_r8
  r2 = 1.0e36_r8
  
  if (a == 0.0_r8) return 

  if (b .GE. 0.0_r8) then 
      q = -0.5_r8 * (b + sqrt(b*b - 4.0_r8*a*c))
  else
      q = -0.5_r8 * (b - sqrt(b*b - 4.0_r8*a*c))
  end if 
  
  r1 = q / a
  
  if (q .NE. 0.0_r8)then
      r2 = c / q
  else 
      r2 = 1.0e36_r8
  end if
        
end subroutine Quadratic
	

end module LunaMod
<|MERGE_RESOLUTION|>--- conflicted
+++ resolved
@@ -417,13 +417,8 @@
                          PNcbold   = 0.0_r8                                     
                          call NitrogenAllocation(FNCa,forc_pbot10(p), relh10, CO2a10, O2a10, PARi10, PARimx10, rb10v, hourpd, &
                               tair10, tleafd10, tleafn10, &
-<<<<<<< HEAD
-                              Jmaxb0, Jmaxb1, Wc2Wjb0, relhExp, PNlcold, PNetold, PNrespold, PNcbold, dayl_factor(p), &
+                              Jmaxb1, PNlcold, PNetold, PNrespold, PNcbold, dayl_factor(p), &
                               PNstoreopt, PNlcopt, PNetopt, PNrespopt, PNcbopt)
-=======
-                              Jmaxb1, PNlcold, PNetold, PNrespold, &
-                              PNcbold, PNstoreopt, PNlcopt, PNetopt, PNrespopt, PNcbopt)
->>>>>>> 3029203d
                          vcmx25_opt= PNcbopt * FNCa * Fc25
                          jmx25_opt= PNetopt * FNCa * Fj25
                           
@@ -812,12 +807,7 @@
 !************************************************************************************************************************************************
 !Use the LUNA model to calculate the Nitrogen partioning 
 subroutine NitrogenAllocation(FNCa,forc_pbot10, relh10, CO2a10,O2a10, PARi10,PARimx10,rb10, hourpd, tair10, tleafd10, tleafn10, &
-<<<<<<< HEAD
-     Jmaxb0, Jmaxb1, Wc2Wjb0, relhExp,&
-     PNlcold, PNetold, PNrespold, PNcbold, dayl_factor, &
-=======
-     Jmaxb1, PNlcold, PNetold, PNrespold, PNcbold, &
->>>>>>> 3029203d
+     Jmaxb1, PNlcold, PNetold, PNrespold, PNcbold, dayl_factor, &
      PNstoreopt, PNlcopt, PNetopt, PNrespopt, PNcbopt)
   implicit none
   real(r8), intent (in) :: FNCa                       !Area based functional nitrogen content (g N/m2 leaf)
@@ -919,13 +909,8 @@
   tleafd10c = min(max(tleafd10, Trange1), Trange2)    !constrain the physiological range
   tleafn10c = min(max(tleafn10, Trange1), Trange2)    !constrain the physiological range
   ci = 0.7_r8 * CO2a10 
-<<<<<<< HEAD
-  JmaxCoef = Jmaxb1 * dayl_factor * (1.0_r8 - exp(-relhExp * max(relh10 - minrelh, 0.0_r8) / &
-       (1.0_r8 - minrelh)))
-=======
-  JmaxCoef = Jmaxb1 * ((hourpd / 12.0_r8)**2.0_r8) * (1.0_r8 - exp(-params_inst%relhExp * max(relh10 - &
+  JmaxCoef = Jmaxb1 * dayl_factor * (1.0_r8 - exp(-params_inst%relhExp * max(relh10 - &
       params_inst%minrelh, 0.0_r8) / (1.0_r8 - params_inst%minrelh)))
->>>>>>> 3029203d
   do while (PNlcoldi .NE. PNlc .and. jj < 100)      
      Fc = VcmxTKattge(tair10, tleafd10c) * Fc25
      Fj = JmxTKattge(tair10, tleafd10c) * Fj25
