Module HydrologyNoDrainageMod

  !-----------------------------------------------------------------------
  ! !DESCRIPTION:
  ! Calculate snow and soil temperatures including phase change
  !
  use shr_kind_mod      , only : r8 => shr_kind_r8
  use shr_log_mod       , only : errMsg => shr_log_errMsg
  use decompMod         , only : bounds_type
  use clm_varctl        , only : iulog, use_vichydro, use_fates
  use clm_varcon        , only : e_ice, denh2o, denice, rpi, spval
  use CLMFatesInterfaceMod, only : hlm_fates_interface_type
  use atm2lndType       , only : atm2lnd_type
  use AerosolMod        , only : aerosol_type
  use EnergyFluxType    , only : energyflux_type
  use TemperatureType   , only : temperature_type
  use SoilHydrologyType , only : soilhydrology_type
  use SoilStateType     , only : soilstate_type
  use SaturatedExcessRunoffMod, only : saturated_excess_runoff_type
  use InfiltrationExcessRunoffMod, only : infiltration_excess_runoff_type
  use IrrigationMod, only : irrigation_type
  use SnowHydrologyMod     , only : UpdateQuantitiesForNewSnow, RemoveSnowFromThawedWetlands, InitializeExplicitSnowPack
  use SnowHydrologyMod     , only : SnowCompaction, CombineSnowLayers, DivideSnowLayers, SnowCapping
  use SnowHydrologyMod     , only : SnowWater, ZeroEmptySnowLayers, BuildSnowFilter 
  use SnowCoverFractionBaseMod , only : snow_cover_fraction_base_type
  use WaterType , only : water_type
  use Wateratm2lndBulkType, only : wateratm2lndbulk_type
  use WaterFluxBulkType     , only : waterfluxbulk_type
  use WaterStateBulkType    , only : waterstatebulk_type
  use WaterDiagnosticBulkType    , only : waterdiagnosticbulk_type
  use CanopyStateType   , only : canopystate_type
  use LandunitType      , only : lun                
  use ColumnType        , only : col                
  use TopoMod, only : topo_type
  use perf_mod          , only : t_startf, t_stopf
  !
  ! !PUBLIC TYPES:
  implicit none
  save 
  !
  ! !PUBLIC MEMBER FUNCTIONS:
  public  :: CalcAndWithdrawIrrigationFluxes  ! Calculates irrigation withdrawal fluxes and withdraws from groundwater
  public  :: HandleNewSnow                    ! Handle new snow falling on the ground
  public  :: HydrologyNoDrainage              ! Calculates soil/snow hydrology without drainage
  !-----------------------------------------------------------------------

contains

  !-----------------------------------------------------------------------
  subroutine CalcAndWithdrawIrrigationFluxes(bounds, &
       num_soilc, filter_soilc, &
       num_soilp, filter_soilp, &
       soilhydrology_inst, soilstate_inst, &
       irrigation_inst, &
       water_inst)
    !
    ! !DESCRIPTION:
    ! Calculates irrigation withdrawal fluxes and withdraws from groundwater
    !
    ! !USES:
    use SoilHydrologyMod       , only : WithdrawGroundwaterIrrigation
    !
    ! !ARGUMENTS:
    type(bounds_type)              , intent(in)    :: bounds
    integer                        , intent(in)    :: num_soilc            ! number of points in filter_soilc
    integer                        , intent(in)    :: filter_soilc(:)      ! column filter for soil points
    integer                        , intent(in)    :: num_soilp            ! number of points in filter_soilp
    integer                        , intent(in)    :: filter_soilp(:)      ! patch filter for soil points
    type(soilhydrology_type)       , intent(in)    :: soilhydrology_inst
    type(soilstate_type)           , intent(in)    :: soilstate_inst
    type(irrigation_type)          , intent(inout) :: irrigation_inst
    type(water_type)               , intent(inout) :: water_inst
    !
    ! !LOCAL VARIABLES:
    integer :: i  ! tracer index

    character(len=*), parameter :: subname = 'CalcAndWithdrawIrrigationFluxes'
    !-----------------------------------------------------------------------

    ! Calculate irrigation flux
    call irrigation_inst%CalcIrrigationFluxes(bounds, num_soilc, &
         filter_soilc, num_soilp, filter_soilp, &
         soilhydrology_inst, soilstate_inst, &
         water_inst)

    ! Remove groundwater irrigation
    if (irrigation_inst%UseGroundwaterIrrigation()) then
       do i = water_inst%bulk_and_tracers_beg, water_inst%bulk_and_tracers_end
          call WithdrawGroundwaterIrrigation(bounds, num_soilc, filter_soilc, &
               water_inst%bulk_and_tracers(i)%waterflux_inst, &
               water_inst%bulk_and_tracers(i)%waterstate_inst)
       end do
    end if

  end subroutine CalcAndWithdrawIrrigationFluxes

  !-----------------------------------------------------------------------
<<<<<<< HEAD

=======
  subroutine HandleNewSnow(bounds, &
       num_nolakec, filter_nolakec, &
       scf_method, &
       atm2lnd_inst, temperature_inst, &
       aerosol_inst, water_inst)
    !
    ! !DESCRIPTION:
    ! Handle new snow falling on the ground
    !
    ! !ARGUMENTS:
    type(bounds_type)      , intent(in)    :: bounds
    integer                , intent(in)    :: num_nolakec          ! number of column non-lake points in column filter
    integer                , intent(in)    :: filter_nolakec(:)    ! column filter for non-lake points
    class(snow_cover_fraction_base_type), intent(in) :: scf_method
    type(atm2lnd_type)     , intent(in)    :: atm2lnd_inst
    type(temperature_type) , intent(inout) :: temperature_inst
    type(aerosol_type)     , intent(inout) :: aerosol_inst
    type(water_type)       , intent(inout) :: water_inst
    !
    ! !LOCAL VARIABLES:

    character(len=*), parameter :: subname = 'HandleNewSnow'
    !-----------------------------------------------------------------------

    call UpdateQuantitiesForNewSnow(bounds, num_nolakec, filter_nolakec, &
         scf_method, atm2lnd_inst, water_inst)

    call RemoveSnowFromThawedWetlands(bounds, num_nolakec, filter_nolakec, &
         temperature_inst, water_inst)

    call InitializeExplicitSnowPack(bounds, num_nolakec, filter_nolakec, &
         atm2lnd_inst, temperature_inst, aerosol_inst, water_inst)

  end subroutine HandleNewSnow

  !-----------------------------------------------------------------------
>>>>>>> 95fc9e16
  subroutine HydrologyNoDrainage(bounds, &
       num_hillslope, filter_hillslopec, &
       num_nolakec, filter_nolakec, &
       num_hydrologyc, filter_hydrologyc, &
       num_urbanc, filter_urbanc, &
       num_snowc, filter_snowc, &
       num_nosnowc, filter_nosnowc, &
       clm_fates, &
       atm2lnd_inst, soilstate_inst, energyflux_inst, temperature_inst, &
       water_inst, &
       soilhydrology_inst, saturated_excess_runoff_inst, infiltration_excess_runoff_inst, &
       aerosol_inst, canopystate_inst, scf_method, soil_water_retention_curve, topo_inst)
    !
    ! !DESCRIPTION:
    ! This is the main subroutine to execute the calculation of soil/snow
    ! hydrology
    !
    ! !USES:
    use clm_varcon           , only : denh2o, denice, hfus, grav, tfrz
    use landunit_varcon      , only : istwet, istsoil, istcrop, istdlak 
    use column_varcon        , only : icol_roof, icol_road_imperv, icol_road_perv, icol_sunwall
    use column_varcon        , only : icol_shadewall
    use clm_varctl           , only : use_cn
    use clm_varpar           , only : nlevgrnd, nlevsno, nlevsoi, nlevurb
    use clm_time_manager     , only : get_step_size_real, get_nstep
    use SoilHydrologyMod     , only : CLMVICMap, SetSoilWaterFractions, SetFloodc
    use SoilHydrologyMod     , only : SetQflxInputs, RouteInfiltrationExcess
    use SoilHydrologyMod     , only : Infiltration, TotalSurfaceRunoff
    use SoilHydrologyMod     , only : UpdateUrbanPonding
    use SoilHydrologyMod     , only : WaterTable, PerchedWaterTable
    use SoilHydrologyMod     , only : ThetaBasedWaterTable, RenewCondensation
    use SoilWaterMovementMod , only : SoilWater
    use SoilWaterRetentionCurveMod, only : soil_water_retention_curve_type
    use SoilWaterMovementMod , only : use_aquifer_layer
    use SoilWaterPlantSinkMod , only : Compute_EffecRootFrac_And_VertTranSink
    use SurfaceWaterMod      , only : UpdateH2osfc

    !
    ! !ARGUMENTS:
    type(bounds_type)        , intent(in)    :: bounds               
    integer                  , intent(in)    :: num_nolakec          ! number of column non-lake points in column filter
    integer                  , intent(in)    :: filter_nolakec(:)    ! column filter for non-lake points
    integer                  , intent(in)    :: num_hydrologyc       ! number of column soil points in column filter
    integer                  , intent(in)    :: filter_hydrologyc(:) ! column filter for soil points
    integer                  , intent(in)    :: num_urbanc           ! number of column urban points in column filter
    integer                  , intent(in)    :: filter_urbanc(:)     ! column filter for urban points
    integer                  , intent(inout) :: num_snowc            ! number of column snow points
    integer                  , intent(inout) :: filter_snowc(:)      ! column filter for snow points
    integer                  , intent(inout) :: num_nosnowc          ! number of column non-snow points
    integer                  , intent(inout) :: filter_nosnowc(:)    ! column filter for non-snow points
     integer               , intent(in)    :: num_hillslope       ! number of hillslope soil cols 
     integer               , intent(in)    :: filter_hillslopec(:) ! column filter for designating all hillslope cols.
    type(hlm_fates_interface_type), intent(inout) :: clm_fates

    type(atm2lnd_type)       , intent(in)    :: atm2lnd_inst
    type(soilstate_type)     , intent(inout) :: soilstate_inst
    type(energyflux_type)    , intent(in)    :: energyflux_inst
    type(temperature_type)   , intent(inout) :: temperature_inst
    type(water_type)         , intent(inout) :: water_inst
    type(aerosol_type)       , intent(inout) :: aerosol_inst
    type(soilhydrology_type) , intent(inout) :: soilhydrology_inst
    type(saturated_excess_runoff_type), intent(inout) :: saturated_excess_runoff_inst
    type(infiltration_excess_runoff_type), intent(inout) :: infiltration_excess_runoff_inst
    type(canopystate_type)   , intent(inout) :: canopystate_inst
    class(snow_cover_fraction_base_type), intent(in) :: scf_method
    class(soil_water_retention_curve_type), intent(in) :: soil_water_retention_curve
    class(topo_type)   , intent(in)    :: topo_inst
    !
    ! !LOCAL VARIABLES:
    integer  :: g,l,c,j,fc                    ! indices
    real(r8) :: dtime                         ! land model time step (sec)
    real(r8) :: psi,vwc,fsattmp,psifrz        ! temporary variables for soilpsi calculation
    real(r8) :: watdry                        ! temporary
    real(r8) :: rwat(bounds%begc:bounds%endc) ! soil water wgted by depth to maximum depth of 0.5 m
    real(r8) :: swat(bounds%begc:bounds%endc) ! same as rwat but at saturation
    real(r8) :: rz(bounds%begc:bounds%endc)   ! thickness of soil layers contributing to rwat (m)
    real(r8) :: tsw                           ! volumetric soil water to 0.5 m
    real(r8) :: stsw                          ! volumetric soil water to 0.5 m at saturation
    real(r8) :: fracl                         ! fraction of soil layer contributing to 10cm total soil water
    real(r8) :: s_node                        ! soil wetness (-)
    real(r8) :: icefrac(bounds%begc:bounds%endc,1:nlevsoi)
    !-----------------------------------------------------------------------

    associate( &
         b_wateratm2lnd_inst => water_inst%wateratm2lndbulk_inst, &
         b_waterflux_inst => water_inst%waterfluxbulk_inst, &
         b_waterstate_inst  => water_inst%waterstatebulk_inst, &
         b_waterdiagnostic_inst => water_inst%waterdiagnosticbulk_inst)

    associate(                                                          & 
         z                  => col%z                                  , & ! Input:  [real(r8) (:,:) ]  layer depth  (m)                      
         dz                 => col%dz                                 , & ! Input:  [real(r8) (:,:) ]  layer thickness depth (m)             
         zi                 => col%zi                                 , & ! Input:  [real(r8) (:,:) ]  interface depth (m)                   
         snl                => col%snl                                , & ! Input:  [integer  (:)   ]  number of snow layers                    
         ctype              => col%itype                              , & ! Input:  [integer  (:)   ]  column type                              

         t_h2osfc           => temperature_inst%t_h2osfc_col          , & ! Input:  [real(r8) (:)   ]  surface water temperature               
         dTdz_top           => temperature_inst%dTdz_top_col          , & ! Output: [real(r8) (:)   ]  temperature gradient in top layer (col) [K m-1] !
         snot_top           => temperature_inst%snot_top_col          , & ! Output: [real(r8) (:)   ]  snow temperature in top layer (col) [K]  
         t_soisno           => temperature_inst%t_soisno_col          , & ! Output: [real(r8) (:,:) ]  soil temperature (Kelvin)             
         t_grnd             => temperature_inst%t_grnd_col            , & ! Output: [real(r8) (:)   ]  ground temperature (Kelvin)             
         t_grnd_u           => temperature_inst%t_grnd_u_col          , & ! Output: [real(r8) (:)   ]  Urban ground temperature (Kelvin)       
         t_grnd_r           => temperature_inst%t_grnd_r_col          , & ! Output: [real(r8) (:)   ]  Rural ground temperature (Kelvin)       
         tsl                => temperature_inst%tsl_col               , & ! Output: [real(r8) (:)   ]  temperature of near-surface soil layer (Kelvin)
         t_soi_10cm         => temperature_inst%t_soi10cm_col         , & ! Output: [real(r8) (:)   ]  soil temperature in top 10cm of soil (Kelvin)
         tsoi17             => temperature_inst%t_soi17cm_col         , & ! Output: [real(r8) (:)   ]  soil temperature in top 17cm of soil (Kelvin) 
         t_sno_mul_mss      => temperature_inst%t_sno_mul_mss_col     , & ! Output: [real(r8) (:)   ]  col snow temperature multiplied by layer mass, layer sum (K * kg/m2) 

         snow_depth         => b_waterdiagnostic_inst%snow_depth_col         , & ! Input:  [real(r8) (:)   ]  snow height of snow covered area (m)     
         snowdp             => b_waterdiagnostic_inst%snowdp_col             , & ! Input:  [real(r8) (:)   ]  area-averaged snow height (m)       
         frac_sno_eff       => b_waterdiagnostic_inst%frac_sno_eff_col       , & ! Input:  [real(r8) (:)   ]  eff.  snow cover fraction (col) [frc]    
         frac_h2osfc        => b_waterdiagnostic_inst%frac_h2osfc_col        , & ! Input:  [real(r8) (:)   ]  fraction of ground covered by surface water (0 to 1)
         snw_rds            => b_waterdiagnostic_inst%snw_rds_col            , & ! Output: [real(r8) (:,:) ]  effective snow grain radius (col,lyr) [microns, m^-6] 
         snw_rds_top        => b_waterdiagnostic_inst%snw_rds_top_col        , & ! Output: [real(r8) (:)   ]  effective snow grain size, top layer(col) [microns] 
         sno_liq_top        => b_waterdiagnostic_inst%sno_liq_top_col        , & ! Output: [real(r8) (:)   ]  liquid water fraction in top snow layer (col) [frc] 
         snowice            => b_waterdiagnostic_inst%snowice_col            , & ! Output: [real(r8) (:)   ]  average snow ice lens                   
         snowliq            => b_waterdiagnostic_inst%snowliq_col            , & ! Output: [real(r8) (:)   ]  average snow liquid water               
         snow_persistence   => b_waterstate_inst%snow_persistence_col   , & ! Output: [real(r8) (:)   ]  counter for length of time snow-covered
         h2osoi_liqice_10cm => b_waterdiagnostic_inst%h2osoi_liqice_10cm_col , & ! Output: [real(r8) (:)   ]  liquid water + ice lens in top 10cm of soil (kg/m2)
         h2osoi_ice         => b_waterstate_inst%h2osoi_ice_col         , & ! Output: [real(r8) (:,:) ]  ice lens (kg/m2)                      
         h2osoi_liq         => b_waterstate_inst%h2osoi_liq_col         , & ! Output: [real(r8) (:,:) ]  liquid water (kg/m2)                  
         h2osoi_ice_tot     => b_waterdiagnostic_inst%h2osoi_ice_tot_col     , & ! Output: [real(r8) (:)   ]  vertically summed ice lens (kg/m2)
         h2osoi_liq_tot     => b_waterdiagnostic_inst%h2osoi_liq_tot_col     , & ! Output: [real(r8) (:)   ]  vertically summed liquid water (kg/m2)   
         h2osoi_vol         => b_waterstate_inst%h2osoi_vol_col         , & ! Output: [real(r8) (:,:) ]  volumetric soil water (0<=h2osoi_vol<=watsat) [m3/m3]
         h2osno_top         => b_waterdiagnostic_inst%h2osno_top_col         , & ! Output: [real(r8) (:)   ]  mass of snow in top layer (col) [kg]    
         wf                 => b_waterdiagnostic_inst%wf_col                 , & ! Output: [real(r8) (:)   ]  soil water as frac. of whc for top 0.05 m 
         wf2                => b_waterdiagnostic_inst%wf2_col                , & ! Output: [real(r8) (:)   ]  soil water as frac. of whc for top 0.17 m 

         watsat             => soilstate_inst%watsat_col              , & ! Input:  [real(r8) (:,:) ]  volumetric soil water at saturation (porosity)
         sucsat             => soilstate_inst%sucsat_col              , & ! Input:  [real(r8) (:,:) ]  minimum soil suction (mm)             
         bsw                => soilstate_inst%bsw_col                 , & ! Input:  [real(r8) (:,:) ]  Clapp and Hornberger "b"              
         smp_l              => soilstate_inst%smp_l_col               , & ! Input:  [real(r8) (:,:) ]  soil matrix potential [mm]            
         smpmin             => soilstate_inst%smpmin_col              , & ! Input:  [real(r8) (:)   ]  restriction for min of soil potential (mm)
         soilpsi            => soilstate_inst%soilpsi_col               & ! Output: [real(r8) (:,:) ]  soil water potential in each soil layer (MPa)
         )

    ! BUG(wjs, 2019-07-12, ESCOMP/ctsm#762) This is needed so that we can test the
    ! tracerization of the following snow stuff without having tracerized everything
    ! before this point.  Remove this block once code before this point is fully
    ! tracerized.
    if (water_inst%DoConsistencyCheck()) then
       call water_inst%ResetCheckedTracers(bounds)
       call water_inst%TracerConsistencyCheck(bounds, 'before main snow code in HydrologyNoDrainage')
    end if

      ! Determine step size

      dtime = get_step_size_real()

      ! Determine initial snow/no-snow filters (will be modified possibly by
      ! routines CombineSnowLayers and DivideSnowLayers below

      call BuildSnowFilter(bounds, num_nolakec, filter_nolakec, &
           num_snowc, filter_snowc, num_nosnowc, filter_nosnowc)

      ! Determine the change of snow mass and the snow water onto soil

      call SnowWater(bounds, num_snowc, filter_snowc, num_nosnowc, filter_nosnowc, &
           atm2lnd_inst, aerosol_inst, water_inst)

      ! TODO(wjs, 2019-08-30) Eventually move this down, merging this with later tracer
      ! consistency checks. If/when we remove calls to TracerConsistencyCheck from this
      ! module, remember to also remove 'use perf_mod' at the top.
      if (water_inst%DoConsistencyCheck()) then
         call t_startf("tracer_consistency_check")
         call water_inst%TracerConsistencyCheck(bounds, 'HydrologyNoDrainage: after SnowWater')
         call t_stopf("tracer_consistency_check")
      end if

      ! mapping soilmoist from CLM to VIC layers for runoff calculations
      if (use_vichydro) then
         call CLMVICMap(bounds, num_hydrologyc, filter_hydrologyc, &
              soilhydrology_inst, b_waterstate_inst)
      end if

      call SetSoilWaterFractions(bounds, num_hydrologyc, filter_hydrologyc, &
           soilhydrology_inst, soilstate_inst, b_waterstate_inst)

      call SetFloodc(num_nolakec, filter_nolakec, col, &
           b_wateratm2lnd_inst, b_waterflux_inst)

      call saturated_excess_runoff_inst%SaturatedExcessRunoff(&
           bounds, num_hydrologyc, filter_hydrologyc, lun, col, &
           soilhydrology_inst, soilstate_inst, b_waterflux_inst)

      call SetQflxInputs(bounds, num_hydrologyc, filter_hydrologyc, &
           b_waterflux_inst, b_waterdiagnostic_inst)

      call infiltration_excess_runoff_inst%InfiltrationExcessRunoff( &
           bounds, num_hydrologyc, filter_hydrologyc, &
           soilhydrology_inst, soilstate_inst, saturated_excess_runoff_inst, b_waterflux_inst, &
           b_waterdiagnostic_inst)

      call RouteInfiltrationExcess(bounds, num_hydrologyc, filter_hydrologyc, &
           b_waterflux_inst, soilhydrology_inst)

      call UpdateH2osfc(bounds, num_hydrologyc, filter_hydrologyc, &
           infiltration_excess_runoff_inst, &
           energyflux_inst, soilhydrology_inst, &
           b_waterflux_inst, b_waterstate_inst, b_waterdiagnostic_inst)

      call Infiltration(bounds, num_hydrologyc, filter_hydrologyc, &
           b_waterflux_inst)

      call TotalSurfaceRunoff(bounds, num_hydrologyc, filter_hydrologyc, &
           num_urbanc, filter_urbanc, &
           b_waterflux_inst, soilhydrology_inst, &
           b_waterstate_inst)

      call UpdateUrbanPonding(bounds, num_urbanc, filter_urbanc, &
           b_waterstate_inst, soilhydrology_inst, b_waterflux_inst)

      call Compute_EffecRootFrac_And_VertTranSink(bounds, num_hydrologyc, &
           filter_hydrologyc, soilstate_inst, canopystate_inst, b_waterflux_inst, energyflux_inst)
      
      if ( use_fates ) then
         call clm_fates%ComputeRootSoilFlux(bounds, num_hydrologyc, filter_hydrologyc, soilstate_inst, b_waterflux_inst)
      end if
      
      call SoilWater(bounds, num_hydrologyc, filter_hydrologyc, num_urbanc, filter_urbanc, &
           soilhydrology_inst, soilstate_inst, b_waterflux_inst, b_waterstate_inst, temperature_inst, &
           canopystate_inst, energyflux_inst, soil_water_retention_curve)

      if (use_vichydro) then
         ! mapping soilmoist from CLM to VIC layers for runoff calculations
         call CLMVICMap(bounds, num_hydrologyc, filter_hydrologyc, &
              soilhydrology_inst, b_waterstate_inst)
      end if

      if (use_aquifer_layer()) then
         call WaterTable(bounds, num_hydrologyc, filter_hydrologyc, num_urbanc, filter_urbanc, &
              soilhydrology_inst, soilstate_inst, temperature_inst, b_waterstate_inst, &
              b_waterdiagnostic_inst, b_waterflux_inst)
      else

         call PerchedWaterTable(bounds, num_hydrologyc, filter_hydrologyc, &
              num_urbanc, filter_urbanc, soilhydrology_inst, soilstate_inst, &
              temperature_inst, b_waterstate_inst, b_waterflux_inst) 

         call ThetaBasedWaterTable(bounds, num_hydrologyc, filter_hydrologyc, &
              num_urbanc, filter_urbanc, soilhydrology_inst, soilstate_inst, &
              b_waterstate_inst, b_waterflux_inst) 

         call RenewCondensation(bounds, num_hydrologyc, filter_hydrologyc, &
              num_urbanc, filter_urbanc,&
              soilhydrology_inst, soilstate_inst, &
              b_waterstate_inst, b_waterdiagnostic_inst, b_waterflux_inst)
         
      endif
<<<<<<< HEAD
	  
=======

      ! BUG(wjs, 2019-09-16, ESCOMP/ctsm#762) This is needed so that we can test the
      ! tracerization of the following snow stuff without having tracerized everything
      ! before this point.  Remove this block once code before this point is fully
      ! tracerized.
      if (water_inst%DoConsistencyCheck()) then
         call water_inst%ResetCheckedTracers(bounds)
         call water_inst%TracerConsistencyCheck(bounds, 'HydrologyNoDrainage: before SnowCapping')
      end if

>>>>>>> 95fc9e16
      ! Snow capping
      call SnowCapping(bounds, num_nolakec, filter_nolakec, num_snowc, filter_snowc, &
           topo_inst, aerosol_inst, water_inst)

      ! Natural compaction and metamorphosis.
      call SnowCompaction(bounds, num_snowc, filter_snowc, &
           scf_method, &
           temperature_inst, b_waterstate_inst, b_waterdiagnostic_inst, atm2lnd_inst)

      ! Combine thin snow elements
      call CombineSnowLayers(bounds, num_snowc, filter_snowc, &
           aerosol_inst, temperature_inst, water_inst)

      ! Divide thick snow elements
      call DivideSnowLayers(bounds, num_snowc, filter_snowc, &
           aerosol_inst, temperature_inst, water_inst, is_lake=.false.)

      ! Set empty snow layers to zero
      call ZeroEmptySnowLayers(bounds, num_snowc, filter_snowc, &
           col, water_inst, temperature_inst)
       
      ! Build new snow filter

      call BuildSnowFilter(bounds, num_nolakec, filter_nolakec, &
           num_snowc, filter_snowc, num_nosnowc, filter_nosnowc)

      ! TODO(wjs, 2019-09-16) Eventually move this down, merging this with later tracer
      ! consistency checks. If/when we remove calls to TracerConsistencyCheck from this
      ! module, remember to also remove 'use perf_mod' at the top.
      if (water_inst%DoConsistencyCheck()) then
         call t_startf("tracer_consistency_check")
         call water_inst%TracerConsistencyCheck(bounds, 'HydrologyNoDrainage: after main snow code')
         call t_stopf("tracer_consistency_check")
      end if

      ! For columns where snow exists, accumulate 'time-covered-by-snow' counters.
      ! Otherwise, re-zero counter, since it is bareland

      do fc = 1, num_snowc
         c = filter_snowc(fc)
         snow_persistence(c) = snow_persistence(c) + dtime
      end do
      do fc = 1, num_nosnowc
         c = filter_nosnowc(fc)
         snow_persistence(c) = 0._r8
      enddo

      ! Vertically average t_soisno and sum of h2osoi_liq and h2osoi_ice
      ! over all snow layers for history output

      do fc = 1, num_nolakec
         c = filter_nolakec(fc)
         snowice(c) = 0._r8
         snowliq(c) = 0._r8
      end do

      do j = -nlevsno+1, 0
         do fc = 1, num_snowc
            c = filter_snowc(fc)
            if (j >= snl(c)+1) then
               snowice(c) = snowice(c) + h2osoi_ice(c,j)
               snowliq(c) = snowliq(c) + h2osoi_liq(c,j)
            end if
         end do
      end do

      ! Calculate column average snow depth
      do c = bounds%begc,bounds%endc
         snowdp(c) = snow_depth(c) * frac_sno_eff(c)
      end do

      ! Calculate snow internal temperature
      !
      ! Snow internal (or: integrated) temperature is the average temperature of the entire 
      ! snowpack, weighted by the layer mass. In a formula this reads:
      !
      ! SIT = [ Sum_t Sum_i w(t,i) * T(t,i) ] / 
      !       [ Sum_t Sum_i w(t,i) ]
      !
      ! where
      !
      ! t = time
      ! i = layer index
      ! w(t,i) = layer mass or weight (kg /m2) 
      ! T(t,i) = layer temperature (K)
      ! 
      ! SIT can be calculated offline from two components: the nominator and denominator, which are output
      ! separately.
      ! 
      ! Both the nominator and denominator are scaled with a factor 1/Nstep, the number of time samples, 
      ! to make them independent of the number of time steps that were used in the averaging. 
      ! This is simply implemented as avgflag='A' in any calls to the history output routines. 
      !
      ! Snow packs without layers are not taken into account, as they have no temperature.
      !
      ! The denominator Sum_t Sum_i w(t,i) is already output as SNOWICE and SNOWLIQ (mass of 
      ! snow in layered snowpacks). Note that these != H2OSNO which does account for layerless snowpacks.
      !
      ! The nominator Sum_t Sum_i w(t,i) * T(t,i) is computed and stored as t_sno_mul_mss

      do fc = 1, num_nolakec
         c = filter_nolakec(fc)
         t_sno_mul_mss(c) = 0._r8
      end do

      do j = -nlevsno+1, 0
         do fc = 1, num_snowc
            c = filter_snowc(fc)
            if (j >= snl(c)+1) then
               t_sno_mul_mss(c) = t_sno_mul_mss(c) + h2osoi_ice(c,j) * t_soisno(c,j)
               t_sno_mul_mss(c) = t_sno_mul_mss(c) + h2osoi_liq(c,j) * tfrz
            end if
         end do
      end do

      ! Determine ground temperature, ending water balance and volumetric soil water
      ! Calculate temperature of near-surface soil layer
      ! Calculate soil temperature and total water (liq+ice) in top 10cm of soil
      ! Calculate soil temperature and total water (liq+ice) in top 17cm of soil
      do fc = 1, num_nolakec
         c = filter_nolakec(fc)
         l = col%landunit(c)
         if (.not. lun%urbpoi(l)) then
            t_soi_10cm(c) = 0._r8
            tsoi17(c) = 0._r8
            h2osoi_liqice_10cm(c) = 0._r8
            h2osoi_liq_tot(c) = 0._r8
            h2osoi_ice_tot(c) = 0._r8
         end if
      end do
      do j = 1, nlevsoi
         do fc = 1, num_nolakec
            c = filter_nolakec(fc)
            l = col%landunit(c)
            if (.not. lun%urbpoi(l)) then
               if (j == 1) then
                  tsl(c) = t_soisno(c,j)
               end if
               ! soil T at top 17 cm added by F. Li and S. Levis
               if (zi(c,j) <= 0.17_r8) then
                  fracl = 1._r8
                  tsoi17(c) = tsoi17(c) + t_soisno(c,j)*dz(c,j)*fracl
               else
                  if (zi(c,j) > 0.17_r8 .and. zi(c,j-1) < 0.17_r8) then 
                     fracl = (0.17_r8 - zi(c,j-1))/dz(c,j)
                     tsoi17(c) = tsoi17(c) + t_soisno(c,j)*dz(c,j)*fracl
                  end if
               end if

               if (zi(c,j) <= 0.1_r8) then
                  fracl = 1._r8
                  t_soi_10cm(c) = t_soi_10cm(c) + t_soisno(c,j)*dz(c,j)*fracl
                  h2osoi_liqice_10cm(c) = h2osoi_liqice_10cm(c) + &
                       (h2osoi_liq(c,j)+h2osoi_ice(c,j))* &
                       fracl
               else
                  if (zi(c,j) > 0.1_r8 .and. zi(c,j-1) < 0.1_r8) then
                     fracl = (0.1_r8 - zi(c,j-1))/dz(c,j)
                     t_soi_10cm(c) = t_soi_10cm(c) + t_soisno(c,j)*dz(c,j)*fracl
                     h2osoi_liqice_10cm(c) = h2osoi_liqice_10cm(c) + &
                          (h2osoi_liq(c,j)+h2osoi_ice(c,j))* &
                          fracl
                  end if
               end if

               h2osoi_liq_tot(c) = h2osoi_liq_tot(c) + h2osoi_liq(c,j)
               h2osoi_ice_tot(c) = h2osoi_ice_tot(c) + h2osoi_ice(c,j)

            end if
         end do
      end do

      ! TODO - if this block of code is moved out of here - the SoilHydrology 
      ! will NOT effect t_grnd, t_grnd_u or t_grnd_r

      do fc = 1, num_nolakec

         c = filter_nolakec(fc)
         l = col%landunit(c)

         ! t_grnd is weighted average of exposed soil and snow
         if (snl(c) < 0) then
            t_grnd(c) = frac_sno_eff(c) * t_soisno(c,snl(c)+1) &
                 + (1 - frac_sno_eff(c)- frac_h2osfc(c)) * t_soisno(c,1) &
                 + frac_h2osfc(c) * t_h2osfc(c)
         else
            t_grnd(c) = (1 - frac_h2osfc(c)) * t_soisno(c,1) + frac_h2osfc(c) * t_h2osfc(c)
         endif

         if (lun%urbpoi(l)) then
            t_grnd_u(c) = t_soisno(c,snl(c)+1)
         else
            t_soi_10cm(c) = t_soi_10cm(c)/0.1_r8
            tsoi17(c) =  tsoi17(c)/0.17_r8         ! F. Li and S. Levis
         end if
         if (lun%itype(l)==istsoil .or. lun%itype(l)==istcrop) then
            t_grnd_r(c) = t_soisno(c,snl(c)+1)
         end if

      end do

      do j = 1, nlevgrnd
         do fc = 1, num_nolakec
            c = filter_nolakec(fc)
            if ((ctype(c) == icol_sunwall .or. ctype(c) == icol_shadewall &
                 .or. ctype(c) == icol_roof) .and. j > nlevurb) then
            else
               h2osoi_vol(c,j) = h2osoi_liq(c,j)/(dz(c,j)*denh2o) + h2osoi_ice(c,j)/(dz(c,j)*denice)
            end if
         end do
      end do

!      if (use_cn) then
         ! Update soilpsi.
         ! ZMS: Note this could be merged with the following loop updating smp_l in the future.
         do j = 1, nlevgrnd
            do fc = 1, num_hydrologyc
               c = filter_hydrologyc(fc)

               if (h2osoi_liq(c,j) > 0._r8) then

                  vwc = h2osoi_liq(c,j)/(dz(c,j)*denh2o)

                  ! the following limit set to catch very small values of 
                  ! fractional saturation that can crash the calculation of psi

                  ! use the same contants used in the supercool so that psi for frozen soils is consistent
                  fsattmp = max(vwc/watsat(c,j), 0.001_r8)
                  psi = sucsat(c,j) * (-9.8e-6_r8) * (fsattmp)**(-bsw(c,j))  ! Mpa
                  soilpsi(c,j) = min(max(psi,-15.0_r8),0._r8)

               else 
                  soilpsi(c,j) = -15.0_r8
               end if
            end do
         end do
!      end if

      ! Update smp_l for history and for ch4Mod.
      ! ZMS: Note, this form, which seems to be the same as used in SoilWater, DOES NOT distinguish between
      ! ice and water volume, in contrast to the soilpsi calculation above. It won't be used in ch4Mod if
      ! t_soisno <= tfrz, though.
      do j = 1, nlevgrnd
         do fc = 1, num_hydrologyc
            c = filter_hydrologyc(fc)

            s_node = max(h2osoi_vol(c,j)/watsat(c,j), 0.01_r8)
            s_node = min(1.0_r8, s_node)

            smp_l(c,j) = -sucsat(c,j)*s_node**(-bsw(c,j))
            smp_l(c,j) = max(smpmin(c), smp_l(c,j))
         end do
      end do

 !     if (use_cn) then
         ! Available soil water up to a depth of 0.05 m.
         ! Potentially available soil water (=whc) up to a depth of 0.05 m.
         ! Water content as fraction of whc up to a depth of 0.05 m.

         do fc = 1, num_hydrologyc
            c = filter_hydrologyc(fc)
            rwat(c) = 0._r8
            swat(c) = 0._r8
            rz(c)   = 0._r8
         end do

         do j = 1, nlevgrnd
            do fc = 1, num_hydrologyc
               c = filter_hydrologyc(fc)
               !if (z(c,j)+0.5_r8*dz(c,j) <= 0.5_r8) then
               if (z(c,j)+0.5_r8*dz(c,j) <= 0.05_r8) then
                  watdry = watsat(c,j) * (316230._r8/sucsat(c,j)) ** (-1._r8/bsw(c,j))
                  rwat(c) = rwat(c) + (h2osoi_vol(c,j)-watdry) * dz(c,j)
                  swat(c) = swat(c) + (watsat(c,j)    -watdry) * dz(c,j)
                  rz(c) = rz(c) + dz(c,j)
               end if
            end do
         end do

         do fc = 1, num_hydrologyc
            c = filter_hydrologyc(fc)
            if (rz(c) /= 0._r8) then
               tsw  = rwat(c)/rz(c)
               stsw = swat(c)/rz(c)
            else
               watdry = watsat(c,1) * (316230._r8/sucsat(c,1)) ** (-1._r8/bsw(c,1))
               tsw = h2osoi_vol(c,1) - watdry
               stsw = watsat(c,1) - watdry
            end if
            wf(c) = tsw/stsw
         end do

         do j = 1, nlevgrnd
            do fc = 1, num_hydrologyc
               c = filter_hydrologyc(fc)
               if (z(c,j)+0.5_r8*dz(c,j) <= 0.17_r8) then
                  watdry = watsat(c,j) * (316230._r8/sucsat(c,j)) ** (-1._r8/bsw(c,j))
                  rwat(c) = rwat(c) + (h2osoi_vol(c,j)-watdry) * dz(c,j)
                  swat(c) = swat(c) + (watsat(c,j)    -watdry) * dz(c,j)
                  rz(c) = rz(c) + dz(c,j)
               end if
            end do
         end do

         do fc = 1, num_hydrologyc
            c = filter_hydrologyc(fc)
            if (rz(c) /= 0._r8) then
               tsw  = rwat(c)/rz(c)
               stsw = swat(c)/rz(c)
            else
               watdry = watsat(c,1) * (316230._r8/sucsat(c,1)) ** (-1._r8/bsw(c,1))
               tsw = h2osoi_vol(c,1) - watdry
               stsw = watsat(c,1) - watdry
            end if
            wf2(c) = tsw/stsw
         end do
  !    end if

      ! top-layer diagnostics
      do fc = 1, num_snowc
         c = filter_snowc(fc)
         h2osno_top(c)  = h2osoi_ice(c,snl(c)+1) + h2osoi_liq(c,snl(c)+1)
      enddo

      ! Zero variables in columns without snow
      do fc = 1, num_nosnowc
         c = filter_nosnowc(fc)
            
         h2osno_top(c)      = 0._r8
         snw_rds(c,:)       = 0._r8

         ! top-layer diagnostics (spval is not averaged when computing history fields)
         snot_top(c)        = spval
         dTdz_top(c)        = spval
         snw_rds_top(c)     = spval
         sno_liq_top(c)     = spval
      end do

    end associate

    end associate

  end subroutine HydrologyNoDrainage

end Module HydrologyNoDrainageMod<|MERGE_RESOLUTION|>--- conflicted
+++ resolved
@@ -95,9 +95,6 @@
   end subroutine CalcAndWithdrawIrrigationFluxes
 
   !-----------------------------------------------------------------------
-<<<<<<< HEAD
-
-=======
   subroutine HandleNewSnow(bounds, &
        num_nolakec, filter_nolakec, &
        scf_method, &
@@ -134,7 +131,7 @@
   end subroutine HandleNewSnow
 
   !-----------------------------------------------------------------------
->>>>>>> 95fc9e16
+
   subroutine HydrologyNoDrainage(bounds, &
        num_hillslope, filter_hillslopec, &
        num_nolakec, filter_nolakec, &
@@ -384,9 +381,6 @@
               b_waterstate_inst, b_waterdiagnostic_inst, b_waterflux_inst)
          
       endif
-<<<<<<< HEAD
-	  
-=======
 
       ! BUG(wjs, 2019-09-16, ESCOMP/ctsm#762) This is needed so that we can test the
       ! tracerization of the following snow stuff without having tracerized everything
@@ -397,7 +391,6 @@
          call water_inst%TracerConsistencyCheck(bounds, 'HydrologyNoDrainage: before SnowCapping')
       end if
 
->>>>>>> 95fc9e16
       ! Snow capping
       call SnowCapping(bounds, num_nolakec, filter_nolakec, num_snowc, filter_snowc, &
            topo_inst, aerosol_inst, water_inst)
