Module HydrologyNoDrainageMod

  !-----------------------------------------------------------------------
  ! !DESCRIPTION:
  ! Calculate snow and soil temperatures including phase change
  !
  use shr_kind_mod      , only : r8 => shr_kind_r8
  use shr_log_mod       , only : errMsg => shr_log_errMsg
  use decompMod         , only : bounds_type
  use clm_varctl        , only : iulog, use_vichydro, use_fates
  use clm_varcon        , only : e_ice, denh2o, denice, rpi, spval
  use CLMFatesInterfaceMod, only : hlm_fates_interface_type
  use atm2lndType       , only : atm2lnd_type
  use AerosolMod        , only : aerosol_type
  use EnergyFluxType    , only : energyflux_type
  use TemperatureType   , only : temperature_type
  use SoilHydrologyType , only : soilhydrology_type
  use SoilStateType     , only : soilstate_type
  use SaturatedExcessRunoffMod, only : saturated_excess_runoff_type
  use InfiltrationExcessRunoffMod, only : infiltration_excess_runoff_type
  use IrrigationMod, only : irrigation_type
  use SnowHydrologyMod     , only : UpdateQuantitiesForNewSnow, RemoveSnowFromThawedWetlands, InitializeExplicitSnowPack
  use SnowHydrologyMod     , only : SnowCompaction, CombineSnowLayers, DivideSnowLayers, SnowCapping
  use SnowHydrologyMod     , only : SnowWater, ZeroEmptySnowLayers, BuildSnowFilter 
  use SnowCoverFractionBaseMod , only : snow_cover_fraction_base_type
  use WaterType , only : water_type
  use Wateratm2lndBulkType, only : wateratm2lndbulk_type
  use WaterFluxBulkType     , only : waterfluxbulk_type
  use WaterStateBulkType    , only : waterstatebulk_type
  use WaterDiagnosticBulkType    , only : waterdiagnosticbulk_type
  use CanopyStateType   , only : canopystate_type
  use LandunitType      , only : lun                
  use ColumnType        , only : col                
  use TopoMod, only : topo_type
  !
  ! !PUBLIC TYPES:
  implicit none
  save
  !
  ! !PUBLIC MEMBER FUNCTIONS:
  public  :: CalcAndWithdrawIrrigationFluxes  ! Calculates irrigation withdrawal fluxes and withdraws from groundwater
  public  :: HandleNewSnow                    ! Handle new snow falling on the ground
  public  :: HydrologyNoDrainage              ! Calculates soil/snow hydrology without drainage
  !-----------------------------------------------------------------------

contains

  !-----------------------------------------------------------------------
  subroutine CalcAndWithdrawIrrigationFluxes(bounds, &
       num_soilc, filter_soilc, &
       num_soilp, filter_soilp, &
       soilhydrology_inst, soilstate_inst, &
       irrigation_inst, &
       water_inst)
    !
    ! !DESCRIPTION:
    ! Calculates irrigation withdrawal fluxes and withdraws from groundwater
    !
    ! !USES:
    use SoilHydrologyMod       , only : WithdrawGroundwaterIrrigation
    !
    ! !ARGUMENTS:
    type(bounds_type)              , intent(in)    :: bounds
    integer                        , intent(in)    :: num_soilc            ! number of points in filter_soilc
    integer                        , intent(in)    :: filter_soilc(:)      ! column filter for soil points
    integer                        , intent(in)    :: num_soilp            ! number of points in filter_soilp
    integer                        , intent(in)    :: filter_soilp(:)      ! patch filter for soil points
    type(soilhydrology_type)       , intent(in)    :: soilhydrology_inst
    type(soilstate_type)           , intent(in)    :: soilstate_inst
    type(irrigation_type)          , intent(inout) :: irrigation_inst
    type(water_type)               , intent(inout) :: water_inst
    !
    ! !LOCAL VARIABLES:
    integer :: i  ! tracer index

    character(len=*), parameter :: subname = 'CalcAndWithdrawIrrigationFluxes'
    !-----------------------------------------------------------------------

    ! Calculate irrigation flux
    call irrigation_inst%CalcIrrigationFluxes(bounds, num_soilc, &
         filter_soilc, num_soilp, filter_soilp, &
         soilhydrology_inst, soilstate_inst, &
         water_inst)

    ! Remove groundwater irrigation
    if (irrigation_inst%UseGroundwaterIrrigation()) then
       do i = water_inst%bulk_and_tracers_beg, water_inst%bulk_and_tracers_end
          call WithdrawGroundwaterIrrigation(bounds, num_soilc, filter_soilc, &
               water_inst%bulk_and_tracers(i)%waterflux_inst, &
               water_inst%bulk_and_tracers(i)%waterstate_inst)
       end do
    end if

  end subroutine CalcAndWithdrawIrrigationFluxes

  !-----------------------------------------------------------------------
  subroutine HandleNewSnow(bounds, &
       num_nolakec, filter_nolakec, &
       scf_method, &
       atm2lnd_inst, temperature_inst, &
       aerosol_inst, water_inst)
    !
    ! !DESCRIPTION:
    ! Handle new snow falling on the ground
    !
    ! !ARGUMENTS:
    type(bounds_type)      , intent(in)    :: bounds
    integer                , intent(in)    :: num_nolakec          ! number of column non-lake points in column filter
    integer                , intent(in)    :: filter_nolakec(:)    ! column filter for non-lake points
    class(snow_cover_fraction_base_type), intent(in) :: scf_method
    type(atm2lnd_type)     , intent(in)    :: atm2lnd_inst
    type(temperature_type) , intent(inout) :: temperature_inst
    type(aerosol_type)     , intent(inout) :: aerosol_inst
    type(water_type)       , intent(inout) :: water_inst
    !
    ! !LOCAL VARIABLES:

    character(len=*), parameter :: subname = 'HandleNewSnow'
    !-----------------------------------------------------------------------

    call UpdateQuantitiesForNewSnow(bounds, num_nolakec, filter_nolakec, &
         scf_method, atm2lnd_inst, water_inst)

    call RemoveSnowFromThawedWetlands(bounds, num_nolakec, filter_nolakec, &
         temperature_inst, water_inst)

    call InitializeExplicitSnowPack(bounds, num_nolakec, filter_nolakec, &
         atm2lnd_inst, temperature_inst, aerosol_inst, water_inst)

  end subroutine HandleNewSnow

  !-----------------------------------------------------------------------
  subroutine HydrologyNoDrainage(bounds, &
       num_nolakec, filter_nolakec, &
       num_hydrologyc, filter_hydrologyc, &
       num_urbanc, filter_urbanc, &
       num_snowc, filter_snowc, &
       num_nosnowc, filter_nosnowc, &
       clm_fates, &
       atm2lnd_inst, soilstate_inst, energyflux_inst, temperature_inst, &
       wateratm2lndbulk_inst, &
       waterfluxbulk_inst, waterstatebulk_inst, waterdiagnosticbulk_inst, &
       soilhydrology_inst, saturated_excess_runoff_inst, infiltration_excess_runoff_inst, &
       aerosol_inst, canopystate_inst, scf_method, soil_water_retention_curve, topo_inst)
    !
    ! !DESCRIPTION:
    ! This is the main subroutine to execute the calculation of soil/snow
    ! hydrology
    !
    ! !USES:
    use clm_varcon           , only : denh2o, denice, hfus, grav, tfrz
    use landunit_varcon      , only : istwet, istsoil, istcrop, istdlak 
    use column_varcon        , only : icol_roof, icol_road_imperv, icol_road_perv, icol_sunwall
    use column_varcon        , only : icol_shadewall
    use clm_varctl           , only : use_cn
    use clm_varpar           , only : nlevgrnd, nlevsno, nlevsoi, nlevurb
<<<<<<< HEAD
    use clm_time_manager     , only : get_step_size_real, get_nstep
    use SnowHydrologyMod     , only : SnowCompaction, CombineSnowLayers, DivideSnowLayers, SnowCapping
    use SnowHydrologyMod     , only : SnowWater, ZeroEmptySnowLayers, BuildSnowFilter 
=======
    use clm_time_manager     , only : get_step_size, get_nstep
>>>>>>> ed893b4a
    use SoilHydrologyMod     , only : CLMVICMap, SetSoilWaterFractions, SetFloodc
    use SoilHydrologyMod     , only : SetQflxInputs, RouteInfiltrationExcess
    use SoilHydrologyMod     , only : Infiltration, TotalSurfaceRunoff
    use SoilHydrologyMod     , only : UpdateUrbanPonding
    use SoilHydrologyMod     , only : WaterTable, PerchedWaterTable
    use SoilHydrologyMod     , only : ThetaBasedWaterTable, RenewCondensation
    use SoilWaterMovementMod , only : SoilWater
    use SoilWaterRetentionCurveMod, only : soil_water_retention_curve_type
    use SoilWaterMovementMod , only : use_aquifer_layer
    use SoilWaterPlantSinkMod , only : Compute_EffecRootFrac_And_VertTranSink
    use SurfaceWaterMod      , only : UpdateH2osfc

    !
    ! !ARGUMENTS:
    type(bounds_type)        , intent(in)    :: bounds               
    integer                  , intent(in)    :: num_nolakec          ! number of column non-lake points in column filter
    integer                  , intent(in)    :: filter_nolakec(:)    ! column filter for non-lake points
    integer                  , intent(in)    :: num_hydrologyc       ! number of column soil points in column filter
    integer                  , intent(in)    :: filter_hydrologyc(:) ! column filter for soil points
    integer                  , intent(in)    :: num_urbanc           ! number of column urban points in column filter
    integer                  , intent(in)    :: filter_urbanc(:)     ! column filter for urban points
    integer                  , intent(inout) :: num_snowc            ! number of column snow points
    integer                  , intent(inout) :: filter_snowc(:)      ! column filter for snow points
    integer                  , intent(inout) :: num_nosnowc          ! number of column non-snow points
    integer                  , intent(inout) :: filter_nosnowc(:)    ! column filter for non-snow points
    type(hlm_fates_interface_type), intent(inout) :: clm_fates
    type(atm2lnd_type)       , intent(in)    :: atm2lnd_inst
    type(soilstate_type)     , intent(inout) :: soilstate_inst
    type(energyflux_type)    , intent(in)    :: energyflux_inst
    type(temperature_type)   , intent(inout) :: temperature_inst
    type(wateratm2lndbulk_type), intent(in) :: wateratm2lndbulk_inst
    type(waterfluxbulk_type)     , intent(inout) :: waterfluxbulk_inst
    type(waterstatebulk_type)    , intent(inout) :: waterstatebulk_inst
    type(waterdiagnosticbulk_type)    , intent(inout) :: waterdiagnosticbulk_inst
    type(aerosol_type)       , intent(inout) :: aerosol_inst
    type(soilhydrology_type) , intent(inout) :: soilhydrology_inst
    type(saturated_excess_runoff_type), intent(inout) :: saturated_excess_runoff_inst
    type(infiltration_excess_runoff_type), intent(inout) :: infiltration_excess_runoff_inst
    type(canopystate_type)   , intent(inout) :: canopystate_inst
    class(snow_cover_fraction_base_type), intent(in) :: scf_method
    class(soil_water_retention_curve_type), intent(in) :: soil_water_retention_curve
    class(topo_type)   , intent(in)    :: topo_inst
    !
    ! !LOCAL VARIABLES:
    integer  :: g,l,c,j,fc                    ! indices
    real(r8) :: dtime                         ! land model time step (sec)
    real(r8) :: psi,vwc,fsattmp,psifrz        ! temporary variables for soilpsi calculation
    real(r8) :: watdry                        ! temporary
    real(r8) :: rwat(bounds%begc:bounds%endc) ! soil water wgted by depth to maximum depth of 0.5 m
    real(r8) :: swat(bounds%begc:bounds%endc) ! same as rwat but at saturation
    real(r8) :: rz(bounds%begc:bounds%endc)   ! thickness of soil layers contributing to rwat (m)
    real(r8) :: tsw                           ! volumetric soil water to 0.5 m
    real(r8) :: stsw                          ! volumetric soil water to 0.5 m at saturation
    real(r8) :: fracl                         ! fraction of soil layer contributing to 10cm total soil water
    real(r8) :: s_node                        ! soil wetness (-)
    real(r8) :: icefrac(bounds%begc:bounds%endc,1:nlevsoi)
    !-----------------------------------------------------------------------
    
    associate(                                                          & 
         z                  => col%z                                  , & ! Input:  [real(r8) (:,:) ]  layer depth  (m)                      
         dz                 => col%dz                                 , & ! Input:  [real(r8) (:,:) ]  layer thickness depth (m)             
         zi                 => col%zi                                 , & ! Input:  [real(r8) (:,:) ]  interface depth (m)                   
         snl                => col%snl                                , & ! Input:  [integer  (:)   ]  number of snow layers                    
         ctype              => col%itype                              , & ! Input:  [integer  (:)   ]  column type                              

         t_h2osfc           => temperature_inst%t_h2osfc_col          , & ! Input:  [real(r8) (:)   ]  surface water temperature               
         dTdz_top           => temperature_inst%dTdz_top_col          , & ! Output: [real(r8) (:)   ]  temperature gradient in top layer (col) [K m-1] !
         snot_top           => temperature_inst%snot_top_col          , & ! Output: [real(r8) (:)   ]  snow temperature in top layer (col) [K]  
         t_soisno           => temperature_inst%t_soisno_col          , & ! Output: [real(r8) (:,:) ]  soil temperature (Kelvin)             
         t_grnd             => temperature_inst%t_grnd_col            , & ! Output: [real(r8) (:)   ]  ground temperature (Kelvin)             
         t_grnd_u           => temperature_inst%t_grnd_u_col          , & ! Output: [real(r8) (:)   ]  Urban ground temperature (Kelvin)       
         t_grnd_r           => temperature_inst%t_grnd_r_col          , & ! Output: [real(r8) (:)   ]  Rural ground temperature (Kelvin)       
         tsl                => temperature_inst%tsl_col               , & ! Output: [real(r8) (:)   ]  temperature of near-surface soil layer (Kelvin)
         t_soi_10cm         => temperature_inst%t_soi10cm_col         , & ! Output: [real(r8) (:)   ]  soil temperature in top 10cm of soil (Kelvin)
         tsoi17             => temperature_inst%t_soi17cm_col         , & ! Output: [real(r8) (:)   ]  soil temperature in top 17cm of soil (Kelvin) 
         t_sno_mul_mss      => temperature_inst%t_sno_mul_mss_col     , & ! Output: [real(r8) (:)   ]  col snow temperature multiplied by layer mass, layer sum (K * kg/m2) 

         snow_depth         => waterdiagnosticbulk_inst%snow_depth_col         , & ! Input:  [real(r8) (:)   ]  snow height of snow covered area (m)     
         snowdp             => waterdiagnosticbulk_inst%snowdp_col             , & ! Input:  [real(r8) (:)   ]  area-averaged snow height (m)       
         frac_sno_eff       => waterdiagnosticbulk_inst%frac_sno_eff_col       , & ! Input:  [real(r8) (:)   ]  eff.  snow cover fraction (col) [frc]    
         frac_h2osfc        => waterdiagnosticbulk_inst%frac_h2osfc_col        , & ! Input:  [real(r8) (:)   ]  fraction of ground covered by surface water (0 to 1)
         snw_rds            => waterdiagnosticbulk_inst%snw_rds_col            , & ! Output: [real(r8) (:,:) ]  effective snow grain radius (col,lyr) [microns, m^-6] 
         snw_rds_top        => waterdiagnosticbulk_inst%snw_rds_top_col        , & ! Output: [real(r8) (:)   ]  effective snow grain size, top layer(col) [microns] 
         sno_liq_top        => waterdiagnosticbulk_inst%sno_liq_top_col        , & ! Output: [real(r8) (:)   ]  liquid water fraction in top snow layer (col) [frc] 
         snowice            => waterdiagnosticbulk_inst%snowice_col            , & ! Output: [real(r8) (:)   ]  average snow ice lens                   
         snowliq            => waterdiagnosticbulk_inst%snowliq_col            , & ! Output: [real(r8) (:)   ]  average snow liquid water               
         snow_persistence   => waterstatebulk_inst%snow_persistence_col   , & ! Output: [real(r8) (:)   ]  counter for length of time snow-covered
         h2osoi_liqice_10cm => waterdiagnosticbulk_inst%h2osoi_liqice_10cm_col , & ! Output: [real(r8) (:)   ]  liquid water + ice lens in top 10cm of soil (kg/m2)
         h2osoi_ice         => waterstatebulk_inst%h2osoi_ice_col         , & ! Output: [real(r8) (:,:) ]  ice lens (kg/m2)                      
         h2osoi_liq         => waterstatebulk_inst%h2osoi_liq_col         , & ! Output: [real(r8) (:,:) ]  liquid water (kg/m2)                  
         h2osoi_ice_tot     => waterdiagnosticbulk_inst%h2osoi_ice_tot_col     , & ! Output: [real(r8) (:)   ]  vertically summed ice lens (kg/m2)
         h2osoi_liq_tot     => waterdiagnosticbulk_inst%h2osoi_liq_tot_col     , & ! Output: [real(r8) (:)   ]  vertically summed liquid water (kg/m2)   
         h2osoi_vol         => waterstatebulk_inst%h2osoi_vol_col         , & ! Output: [real(r8) (:,:) ]  volumetric soil water (0<=h2osoi_vol<=watsat) [m3/m3]
         h2osno_top         => waterdiagnosticbulk_inst%h2osno_top_col         , & ! Output: [real(r8) (:)   ]  mass of snow in top layer (col) [kg]    
         wf                 => waterdiagnosticbulk_inst%wf_col                 , & ! Output: [real(r8) (:)   ]  soil water as frac. of whc for top 0.05 m 
         wf2                => waterdiagnosticbulk_inst%wf2_col                , & ! Output: [real(r8) (:)   ]  soil water as frac. of whc for top 0.17 m 

         watsat             => soilstate_inst%watsat_col              , & ! Input:  [real(r8) (:,:) ]  volumetric soil water at saturation (porosity)
         sucsat             => soilstate_inst%sucsat_col              , & ! Input:  [real(r8) (:,:) ]  minimum soil suction (mm)             
         bsw                => soilstate_inst%bsw_col                 , & ! Input:  [real(r8) (:,:) ]  Clapp and Hornberger "b"              
         smp_l              => soilstate_inst%smp_l_col               , & ! Input:  [real(r8) (:,:) ]  soil matrix potential [mm]            
         smpmin             => soilstate_inst%smpmin_col              , & ! Input:  [real(r8) (:)   ]  restriction for min of soil potential (mm)
         soilpsi            => soilstate_inst%soilpsi_col               & ! Output: [real(r8) (:,:) ]  soil water potential in each soil layer (MPa)
         )

      ! Determine step size

      dtime = get_step_size_real()

      ! Determine initial snow/no-snow filters (will be modified possibly by
      ! routines CombineSnowLayers and DivideSnowLayers below

      call BuildSnowFilter(bounds, num_nolakec, filter_nolakec, &
           num_snowc, filter_snowc, num_nosnowc, filter_nosnowc)

      ! Determine the change of snow mass and the snow water onto soil

      call SnowWater(bounds, num_snowc, filter_snowc, num_nosnowc, filter_nosnowc, &
           atm2lnd_inst, waterfluxbulk_inst, waterstatebulk_inst, waterdiagnosticbulk_inst, aerosol_inst)

      ! mapping soilmoist from CLM to VIC layers for runoff calculations
      if (use_vichydro) then
         call CLMVICMap(bounds, num_hydrologyc, filter_hydrologyc, &
              soilhydrology_inst, waterstatebulk_inst)
      end if

      call SetSoilWaterFractions(bounds, num_hydrologyc, filter_hydrologyc, &
           soilhydrology_inst, soilstate_inst, waterstatebulk_inst)

      call SetFloodc(num_nolakec, filter_nolakec, col, &
           wateratm2lndbulk_inst, waterfluxbulk_inst)

      call saturated_excess_runoff_inst%SaturatedExcessRunoff(&
           bounds, num_hydrologyc, filter_hydrologyc, lun, col, &
           soilhydrology_inst, soilstate_inst, waterfluxbulk_inst)

      call SetQflxInputs(bounds, num_hydrologyc, filter_hydrologyc, &
           waterfluxbulk_inst, waterdiagnosticbulk_inst)

      call infiltration_excess_runoff_inst%InfiltrationExcessRunoff( &
           bounds, num_hydrologyc, filter_hydrologyc, &
           soilhydrology_inst, soilstate_inst, saturated_excess_runoff_inst, waterfluxbulk_inst, &
           waterdiagnosticbulk_inst)

      call RouteInfiltrationExcess(bounds, num_hydrologyc, filter_hydrologyc, &
           waterfluxbulk_inst, soilhydrology_inst)

      call UpdateH2osfc(bounds, num_hydrologyc, filter_hydrologyc, &
           infiltration_excess_runoff_inst, &
           energyflux_inst, soilhydrology_inst, &
           waterfluxbulk_inst, waterstatebulk_inst, waterdiagnosticbulk_inst)

      call Infiltration(bounds, num_hydrologyc, filter_hydrologyc, &
           waterfluxbulk_inst)

      call TotalSurfaceRunoff(bounds, num_hydrologyc, filter_hydrologyc, &
           num_urbanc, filter_urbanc, &
           waterfluxbulk_inst, soilhydrology_inst, &
           waterstatebulk_inst)

      call UpdateUrbanPonding(bounds, num_urbanc, filter_urbanc, &
           waterstatebulk_inst, soilhydrology_inst, waterfluxbulk_inst)

      call Compute_EffecRootFrac_And_VertTranSink(bounds, num_hydrologyc, &
           filter_hydrologyc, soilstate_inst, canopystate_inst, waterfluxbulk_inst, energyflux_inst)
      
      if ( use_fates ) then
         call clm_fates%ComputeRootSoilFlux(bounds, num_hydrologyc, filter_hydrologyc, soilstate_inst, waterfluxbulk_inst)
      end if
      
      call SoilWater(bounds, num_hydrologyc, filter_hydrologyc, num_urbanc, filter_urbanc, &
           soilhydrology_inst, soilstate_inst, waterfluxbulk_inst, waterstatebulk_inst, temperature_inst, &
           canopystate_inst, energyflux_inst, soil_water_retention_curve)

      if (use_vichydro) then
         ! mapping soilmoist from CLM to VIC layers for runoff calculations
         call CLMVICMap(bounds, num_hydrologyc, filter_hydrologyc, &
              soilhydrology_inst, waterstatebulk_inst)
      end if

      if (use_aquifer_layer()) then
         call WaterTable(bounds, num_hydrologyc, filter_hydrologyc, num_urbanc, filter_urbanc, &
              soilhydrology_inst, soilstate_inst, temperature_inst, waterstatebulk_inst, &
              waterdiagnosticbulk_inst, waterfluxbulk_inst)
      else

         call PerchedWaterTable(bounds, num_hydrologyc, filter_hydrologyc, &
              num_urbanc, filter_urbanc, soilhydrology_inst, soilstate_inst, &
              temperature_inst, waterstatebulk_inst, waterfluxbulk_inst) 

         call ThetaBasedWaterTable(bounds, num_hydrologyc, filter_hydrologyc, &
              num_urbanc, filter_urbanc, soilhydrology_inst, soilstate_inst, &
              waterstatebulk_inst, waterfluxbulk_inst) 

         call RenewCondensation(bounds, num_hydrologyc, filter_hydrologyc, &
              num_urbanc, filter_urbanc,&
              soilhydrology_inst, soilstate_inst, &
              waterstatebulk_inst, waterdiagnosticbulk_inst, waterfluxbulk_inst)
         
      endif

      ! Snow capping
      call SnowCapping(bounds, num_nolakec, filter_nolakec, num_snowc, filter_snowc, &
           aerosol_inst, waterfluxbulk_inst, waterstatebulk_inst, topo_inst)

      ! Natural compaction and metamorphosis.
      call SnowCompaction(bounds, num_snowc, filter_snowc, &
           scf_method, &
           temperature_inst, waterstatebulk_inst, waterdiagnosticbulk_inst, atm2lnd_inst)

      ! Combine thin snow elements
      call CombineSnowLayers(bounds, num_snowc, filter_snowc, &
           aerosol_inst, temperature_inst, waterfluxbulk_inst, waterstatebulk_inst, waterdiagnosticbulk_inst)

      ! Divide thick snow elements
      call DivideSnowLayers(bounds, num_snowc, filter_snowc, &
           aerosol_inst, temperature_inst, waterstatebulk_inst, waterdiagnosticbulk_inst, is_lake=.false.)

      ! Set empty snow layers to zero
      call ZeroEmptySnowLayers(bounds, num_snowc, filter_snowc, &
           col, waterstatebulk_inst, temperature_inst)
       
      ! Build new snow filter

      call BuildSnowFilter(bounds, num_nolakec, filter_nolakec, &
           num_snowc, filter_snowc, num_nosnowc, filter_nosnowc)

      ! For columns where snow exists, accumulate 'time-covered-by-snow' counters.
      ! Otherwise, re-zero counter, since it is bareland

      do fc = 1, num_snowc
         c = filter_snowc(fc)
         snow_persistence(c) = snow_persistence(c) + dtime
      end do
      do fc = 1, num_nosnowc
         c = filter_nosnowc(fc)
         snow_persistence(c) = 0._r8
      enddo

      ! Vertically average t_soisno and sum of h2osoi_liq and h2osoi_ice
      ! over all snow layers for history output

      do fc = 1, num_nolakec
         c = filter_nolakec(fc)
         snowice(c) = 0._r8
         snowliq(c) = 0._r8
      end do

      do j = -nlevsno+1, 0
         do fc = 1, num_snowc
            c = filter_snowc(fc)
            if (j >= snl(c)+1) then
               snowice(c) = snowice(c) + h2osoi_ice(c,j)
               snowliq(c) = snowliq(c) + h2osoi_liq(c,j)
            end if
         end do
      end do

      ! Calculate column average snow depth
      do c = bounds%begc,bounds%endc
         snowdp(c) = snow_depth(c) * frac_sno_eff(c)
      end do

      ! Calculate snow internal temperature
      !
      ! Snow internal (or: integrated) temperature is the average temperature of the entire 
      ! snowpack, weighted by the layer mass. In a formula this reads:
      !
      ! SIT = [ Sum_t Sum_i w(t,i) * T(t,i) ] / 
      !       [ Sum_t Sum_i w(t,i) ]
      !
      ! where
      !
      ! t = time
      ! i = layer index
      ! w(t,i) = layer mass or weight (kg /m2) 
      ! T(t,i) = layer temperature (K)
      ! 
      ! SIT can be calculated offline from two components: the nominator and denominator, which are output
      ! separately.
      ! 
      ! Both the nominator and denominator are scaled with a factor 1/Nstep, the number of time samples, 
      ! to make them independent of the number of time steps that were used in the averaging. 
      ! This is simply implemented as avgflag='A' in any calls to the history output routines. 
      !
      ! Snow packs without layers are not taken into account, as they have no temperature.
      !
      ! The denominator Sum_t Sum_i w(t,i) is already output as SNOWICE and SNOWLIQ (mass of 
      ! snow in layered snowpacks). Note that these != H2OSNO which does account for layerless snowpacks.
      !
      ! The nominator Sum_t Sum_i w(t,i) * T(t,i) is computed and stored as t_sno_mul_mss

      do fc = 1, num_nolakec
         c = filter_nolakec(fc)
         t_sno_mul_mss(c) = 0._r8
      end do

      do j = -nlevsno+1, 0
         do fc = 1, num_snowc
            c = filter_snowc(fc)
            if (j >= snl(c)+1) then
               t_sno_mul_mss(c) = t_sno_mul_mss(c) + h2osoi_ice(c,j) * t_soisno(c,j)
               t_sno_mul_mss(c) = t_sno_mul_mss(c) + h2osoi_liq(c,j) * tfrz
            end if
         end do
      end do

      ! Determine ground temperature, ending water balance and volumetric soil water
      ! Calculate temperature of near-surface soil layer
      ! Calculate soil temperature and total water (liq+ice) in top 10cm of soil
      ! Calculate soil temperature and total water (liq+ice) in top 17cm of soil
      do fc = 1, num_nolakec
         c = filter_nolakec(fc)
         l = col%landunit(c)
         if (.not. lun%urbpoi(l)) then
            t_soi_10cm(c) = 0._r8
            tsoi17(c) = 0._r8
            h2osoi_liqice_10cm(c) = 0._r8
            h2osoi_liq_tot(c) = 0._r8
            h2osoi_ice_tot(c) = 0._r8
         end if
      end do
      do j = 1, nlevsoi
         do fc = 1, num_nolakec
            c = filter_nolakec(fc)
            l = col%landunit(c)
            if (.not. lun%urbpoi(l)) then
               if (j == 1) then
                  tsl(c) = t_soisno(c,j)
               end if
               ! soil T at top 17 cm added by F. Li and S. Levis
               if (zi(c,j) <= 0.17_r8) then
                  fracl = 1._r8
                  tsoi17(c) = tsoi17(c) + t_soisno(c,j)*dz(c,j)*fracl
               else
                  if (zi(c,j) > 0.17_r8 .and. zi(c,j-1) < 0.17_r8) then 
                     fracl = (0.17_r8 - zi(c,j-1))/dz(c,j)
                     tsoi17(c) = tsoi17(c) + t_soisno(c,j)*dz(c,j)*fracl
                  end if
               end if

               if (zi(c,j) <= 0.1_r8) then
                  fracl = 1._r8
                  t_soi_10cm(c) = t_soi_10cm(c) + t_soisno(c,j)*dz(c,j)*fracl
                  h2osoi_liqice_10cm(c) = h2osoi_liqice_10cm(c) + &
                       (h2osoi_liq(c,j)+h2osoi_ice(c,j))* &
                       fracl
               else
                  if (zi(c,j) > 0.1_r8 .and. zi(c,j-1) < 0.1_r8) then
                     fracl = (0.1_r8 - zi(c,j-1))/dz(c,j)
                     t_soi_10cm(c) = t_soi_10cm(c) + t_soisno(c,j)*dz(c,j)*fracl
                     h2osoi_liqice_10cm(c) = h2osoi_liqice_10cm(c) + &
                          (h2osoi_liq(c,j)+h2osoi_ice(c,j))* &
                          fracl
                  end if
               end if

               h2osoi_liq_tot(c) = h2osoi_liq_tot(c) + h2osoi_liq(c,j)
               h2osoi_ice_tot(c) = h2osoi_ice_tot(c) + h2osoi_ice(c,j)

            end if
         end do
      end do

      ! TODO - if this block of code is moved out of here - the SoilHydrology 
      ! will NOT effect t_grnd, t_grnd_u or t_grnd_r

      do fc = 1, num_nolakec

         c = filter_nolakec(fc)
         l = col%landunit(c)

         ! t_grnd is weighted average of exposed soil and snow
         if (snl(c) < 0) then
            t_grnd(c) = frac_sno_eff(c) * t_soisno(c,snl(c)+1) &
                 + (1 - frac_sno_eff(c)- frac_h2osfc(c)) * t_soisno(c,1) &
                 + frac_h2osfc(c) * t_h2osfc(c)
         else
            t_grnd(c) = (1 - frac_h2osfc(c)) * t_soisno(c,1) + frac_h2osfc(c) * t_h2osfc(c)
         endif

         if (lun%urbpoi(l)) then
            t_grnd_u(c) = t_soisno(c,snl(c)+1)
         else
            t_soi_10cm(c) = t_soi_10cm(c)/0.1_r8
            tsoi17(c) =  tsoi17(c)/0.17_r8         ! F. Li and S. Levis
         end if
         if (lun%itype(l)==istsoil .or. lun%itype(l)==istcrop) then
            t_grnd_r(c) = t_soisno(c,snl(c)+1)
         end if

      end do

      do j = 1, nlevgrnd
         do fc = 1, num_nolakec
            c = filter_nolakec(fc)
            if ((ctype(c) == icol_sunwall .or. ctype(c) == icol_shadewall &
                 .or. ctype(c) == icol_roof) .and. j > nlevurb) then
            else
               h2osoi_vol(c,j) = h2osoi_liq(c,j)/(dz(c,j)*denh2o) + h2osoi_ice(c,j)/(dz(c,j)*denice)
            end if
         end do
      end do

!      if (use_cn) then
         ! Update soilpsi.
         ! ZMS: Note this could be merged with the following loop updating smp_l in the future.
         do j = 1, nlevgrnd
            do fc = 1, num_hydrologyc
               c = filter_hydrologyc(fc)

               if (h2osoi_liq(c,j) > 0._r8) then

                  vwc = h2osoi_liq(c,j)/(dz(c,j)*denh2o)

                  ! the following limit set to catch very small values of 
                  ! fractional saturation that can crash the calculation of psi

                  ! use the same contants used in the supercool so that psi for frozen soils is consistent
                  fsattmp = max(vwc/watsat(c,j), 0.001_r8)
                  psi = sucsat(c,j) * (-9.8e-6_r8) * (fsattmp)**(-bsw(c,j))  ! Mpa
                  soilpsi(c,j) = min(max(psi,-15.0_r8),0._r8)

               else 
                  soilpsi(c,j) = -15.0_r8
               end if
            end do
         end do
!      end if

      ! Update smp_l for history and for ch4Mod.
      ! ZMS: Note, this form, which seems to be the same as used in SoilWater, DOES NOT distinguish between
      ! ice and water volume, in contrast to the soilpsi calculation above. It won't be used in ch4Mod if
      ! t_soisno <= tfrz, though.
      do j = 1, nlevgrnd
         do fc = 1, num_hydrologyc
            c = filter_hydrologyc(fc)

            s_node = max(h2osoi_vol(c,j)/watsat(c,j), 0.01_r8)
            s_node = min(1.0_r8, s_node)

            smp_l(c,j) = -sucsat(c,j)*s_node**(-bsw(c,j))
            smp_l(c,j) = max(smpmin(c), smp_l(c,j))
         end do
      end do

 !     if (use_cn) then
         ! Available soil water up to a depth of 0.05 m.
         ! Potentially available soil water (=whc) up to a depth of 0.05 m.
         ! Water content as fraction of whc up to a depth of 0.05 m.

         do fc = 1, num_hydrologyc
            c = filter_hydrologyc(fc)
            rwat(c) = 0._r8
            swat(c) = 0._r8
            rz(c)   = 0._r8
         end do

         do j = 1, nlevgrnd
            do fc = 1, num_hydrologyc
               c = filter_hydrologyc(fc)
               !if (z(c,j)+0.5_r8*dz(c,j) <= 0.5_r8) then
               if (z(c,j)+0.5_r8*dz(c,j) <= 0.05_r8) then
                  watdry = watsat(c,j) * (316230._r8/sucsat(c,j)) ** (-1._r8/bsw(c,j))
                  rwat(c) = rwat(c) + (h2osoi_vol(c,j)-watdry) * dz(c,j)
                  swat(c) = swat(c) + (watsat(c,j)    -watdry) * dz(c,j)
                  rz(c) = rz(c) + dz(c,j)
               end if
            end do
         end do

         do fc = 1, num_hydrologyc
            c = filter_hydrologyc(fc)
            if (rz(c) /= 0._r8) then
               tsw  = rwat(c)/rz(c)
               stsw = swat(c)/rz(c)
            else
               watdry = watsat(c,1) * (316230._r8/sucsat(c,1)) ** (-1._r8/bsw(c,1))
               tsw = h2osoi_vol(c,1) - watdry
               stsw = watsat(c,1) - watdry
            end if
            wf(c) = tsw/stsw
         end do

         do j = 1, nlevgrnd
            do fc = 1, num_hydrologyc
               c = filter_hydrologyc(fc)
               if (z(c,j)+0.5_r8*dz(c,j) <= 0.17_r8) then
                  watdry = watsat(c,j) * (316230._r8/sucsat(c,j)) ** (-1._r8/bsw(c,j))
                  rwat(c) = rwat(c) + (h2osoi_vol(c,j)-watdry) * dz(c,j)
                  swat(c) = swat(c) + (watsat(c,j)    -watdry) * dz(c,j)
                  rz(c) = rz(c) + dz(c,j)
               end if
            end do
         end do

         do fc = 1, num_hydrologyc
            c = filter_hydrologyc(fc)
            if (rz(c) /= 0._r8) then
               tsw  = rwat(c)/rz(c)
               stsw = swat(c)/rz(c)
            else
               watdry = watsat(c,1) * (316230._r8/sucsat(c,1)) ** (-1._r8/bsw(c,1))
               tsw = h2osoi_vol(c,1) - watdry
               stsw = watsat(c,1) - watdry
            end if
            wf2(c) = tsw/stsw
         end do
  !    end if

      ! top-layer diagnostics
      do fc = 1, num_snowc
         c = filter_snowc(fc)
         h2osno_top(c)  = h2osoi_ice(c,snl(c)+1) + h2osoi_liq(c,snl(c)+1)
      enddo

      ! Zero variables in columns without snow
      do fc = 1, num_nosnowc
         c = filter_nosnowc(fc)
            
         h2osno_top(c)      = 0._r8
         snw_rds(c,:)       = 0._r8

         ! top-layer diagnostics (spval is not averaged when computing history fields)
         snot_top(c)        = spval
         dTdz_top(c)        = spval
         snw_rds_top(c)     = spval
         sno_liq_top(c)     = spval
      end do

    end associate

  end subroutine HydrologyNoDrainage

end Module HydrologyNoDrainageMod<|MERGE_RESOLUTION|>--- conflicted
+++ resolved
@@ -154,13 +154,7 @@
     use column_varcon        , only : icol_shadewall
     use clm_varctl           , only : use_cn
     use clm_varpar           , only : nlevgrnd, nlevsno, nlevsoi, nlevurb
-<<<<<<< HEAD
     use clm_time_manager     , only : get_step_size_real, get_nstep
-    use SnowHydrologyMod     , only : SnowCompaction, CombineSnowLayers, DivideSnowLayers, SnowCapping
-    use SnowHydrologyMod     , only : SnowWater, ZeroEmptySnowLayers, BuildSnowFilter 
-=======
-    use clm_time_manager     , only : get_step_size, get_nstep
->>>>>>> ed893b4a
     use SoilHydrologyMod     , only : CLMVICMap, SetSoilWaterFractions, SetFloodc
     use SoilHydrologyMod     , only : SetQflxInputs, RouteInfiltrationExcess
     use SoilHydrologyMod     , only : Infiltration, TotalSurfaceRunoff
