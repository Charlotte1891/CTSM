--- conflicted
+++ resolved
@@ -252,198 +252,7 @@
     !                  can be provided through FATES specific history diagnostics
     !                  if need be.
 
-<<<<<<< HEAD
-    ! Humidity
-
-    this%q_ref2m_patch(begp:endp) = spval
-    call hist_addfld1d (fname='Q2M', units='kg/kg',  &
-         avgflag='A', long_name='2m specific humidity', &
-         ptr_patch=this%q_ref2m_patch)
-
-    this%rh_ref2m_patch(begp:endp) = spval
-    call hist_addfld1d (fname='RH2M', units='%',  &
-         avgflag='A', long_name='2m relative humidity', &
-         ptr_patch=this%rh_ref2m_patch)
-
-    this%rh_ref2m_r_patch(begp:endp) = spval
-    call hist_addfld1d (fname='RH2M_R', units='%',  &
-         avgflag='A', long_name='Rural 2m specific humidity', &
-         ptr_patch=this%rh_ref2m_r_patch, set_spec=spval, default='inactive')
-
-    this%rh_ref2m_u_patch(begp:endp) = spval
-    call hist_addfld1d (fname='RH2M_U', units='%',  &
-         avgflag='A', long_name='Urban 2m relative humidity', &
-         ptr_patch=this%rh_ref2m_u_patch, set_nourb=spval, default='inactive')
-
-    this%rh_af_patch(begp:endp) = spval
-    call hist_addfld1d (fname='RHAF', units='fraction', &
-         avgflag='A', long_name='fractional humidity of canopy air', &
-         ptr_patch=this%rh_af_patch, set_spec=spval, default='inactive')
-
-    if(use_luna)then
-       call hist_addfld1d (fname='RHAF10', units='fraction', &
-        avgflag='A', long_name='10 day running mean of fractional humidity of canopy air', &
-        ptr_patch=this%rh10_af_patch, set_spec=spval, default='inactive')
-    endif
-
-    ! Fractions
-
-    this%frac_h2osfc_col(begc:endc) = spval
-    call hist_addfld1d (fname='FH2OSFC',  units='unitless',  &
-         avgflag='A', long_name='fraction of ground covered by surface water', &
-         ptr_col=this%frac_h2osfc_col)
-
-    this%frac_h2osfc_nosnow_col(begc:endc) = spval
-    call hist_addfld1d (fname='FH2OSFC_NOSNOW',  units='unitless',  &
-         avgflag='A', &
-         long_name='fraction of ground covered by surface water (if no snow present)', &
-         ptr_col=this%frac_h2osfc_nosnow_col, default='inactive')
-
-    this%frac_sno_col(begc:endc) = spval
-    call hist_addfld1d (fname='FSNO',  units='unitless',  &
-         avgflag='A', long_name='fraction of ground covered by snow', &
-         ptr_col=this%frac_sno_col, c2l_scale_type='urbanf')
-
-    this%frac_sno_eff_col(begc:endc) = spval
-    call hist_addfld1d (fname='FSNO_EFF',  units='unitless',  &
-         avgflag='A', long_name='effective fraction of ground covered by snow', &
-         ptr_col=this%frac_sno_eff_col, c2l_scale_type='urbanf')!, default='inactive')
-
-    if (use_cn) then
-       this%fwet_patch(begp:endp) = spval
-       call hist_addfld1d (fname='FWET', units='proportion', &
-            avgflag='A', long_name='fraction of canopy that is wet', &
-            ptr_patch=this%fwet_patch, default='inactive')
-    end if
-
-    if (use_cn) then
-       this%fcansno_patch(begp:endp) = spval
-       call hist_addfld1d (fname='FCANSNO', units='proportion', &
-            avgflag='A', long_name='fraction of canopy that is wet', &
-            ptr_patch=this%fcansno_patch, default='inactive')
-    end if
-
-    if (use_cn) then
-       this%fdry_patch(begp:endp) = spval
-       call hist_addfld1d (fname='FDRY', units='proportion', &
-            avgflag='A', long_name='fraction of foliage that is green and dry', &
-            ptr_patch=this%fdry_patch, default='inactive')
-    end if
-
-    if (use_cn)then
-       this%frac_iceold_col(begc:endc,:) = spval
-       call hist_addfld2d (fname='FRAC_ICEOLD', units='proportion', type2d='levgrnd', &
-            avgflag='A', long_name='fraction of ice relative to the tot water', &
-            ptr_col=this%frac_iceold_col, default='inactive')
-    end if
-
-    ! Snow properties - these will be vertically averaged over the snow profile
-
-    this%snow_depth_col(begc:endc) = spval
-    call hist_addfld1d (fname='SNOW_DEPTH',  units='m',  &
-         avgflag='A', long_name='snow height of snow covered area', &
-         ptr_col=this%snow_depth_col, c2l_scale_type='urbanf')
-
-    call hist_addfld1d (fname='SNOW_DEPTH_ICE', units='m',  &
-         avgflag='A', long_name='snow height of snow covered area (ice landunits only)', &
-         ptr_col=this%snow_depth_col, c2l_scale_type='urbanf', l2g_scale_type='ice', &
-         default='inactive')
-
-    this%snowdp_col(begc:endc) = spval
-    call hist_addfld1d (fname='SNOWDP',  units='m',  &
-         avgflag='A', long_name='gridcell mean snow height', &
-         ptr_col=this%snowdp_col, c2l_scale_type='urbanf')
-
-    this%snowliq_col(begc:endc) = spval
-    call hist_addfld1d (fname='SNOWLIQ',  units='kg/m2',  &
-         avgflag='A', long_name='snow liquid water', &
-         ptr_col=this%snowliq_col)
-
-    this%snowice_col(begc:endc) = spval
-    call hist_addfld1d (fname='SNOWICE',  units='kg/m2', &
-         avgflag='A', long_name='snow ice', &
-         ptr_col=this%snowice_col)
-
-    this%int_snow_col(begc:endc) = spval
-    call hist_addfld1d (fname='INT_SNOW',  units='mm',  &
-         avgflag='A', long_name='accumulated swe (vegetated landunits only)', &
-         ptr_col=this%int_snow_col, l2g_scale_type='veg', &
-         default='inactive')
-
-    call hist_addfld1d (fname='INT_SNOW_ICE',  units='mm',  &
-         avgflag='A', long_name='accumulated swe (ice landunits only)', &
-         ptr_col=this%int_snow_col, l2g_scale_type='ice', &
-         default='inactive')
-
-    this%snow_persistence_col(begc:endc) = spval
-    call hist_addfld1d (fname='SNOW_PERSISTENCE',  units='seconds',  &
-         avgflag='I', long_name='Length of time of continuous snow cover (nat. veg. landunits only)', &
-         ptr_col=this%snow_persistence_col, l2g_scale_type='natveg') 
-
-    if (use_cn) then
-       this%wf_col(begc:endc) = spval
-       call hist_addfld1d (fname='WF', units='proportion', &
-            avgflag='A', long_name='soil water as frac. of whc for top 0.05 m', &
-            ptr_col=this%wf_col, default='inactive')
-    end if
-
-    this%h2osno_top_col(begc:endc) = spval
-    call hist_addfld1d (fname='H2OSNO_TOP', units='kg/m2', &
-         avgflag='A', long_name='mass of snow in top snow layer', &
-         ptr_col=this%h2osno_top_col, set_urb=spval)
-
-    this%snw_rds_top_col(begc:endc) = spval 
-    call hist_addfld1d (fname='SNORDSL', units='m^-6', &
-         avgflag='A', long_name='top snow layer effective grain radius', &
-         ptr_col=this%snw_rds_top_col, set_urb=spval, default='inactive')
-
-    this%sno_liq_top_col(begc:endc) = spval 
-    call hist_addfld1d (fname='SNOLIQFL', units='fraction', &
-         avgflag='A', long_name='top snow layer liquid water fraction (land)', &
-         ptr_col=this%sno_liq_top_col, set_urb=spval, default='inactive')
-
-    ! We determine the fractional time (and fraction of the grid cell) over which each
-    ! snow layer existed by running the snow averaging routine on a field whose value is 1
-    ! everywhere
-    data2dptr => this%snow_layer_unity_col(:,-nlevsno+1:0)
-    call hist_addfld2d (fname='SNO_EXISTENCE', units='unitless', type2d='levsno', &
-         avgflag='A', long_name='Fraction of averaging period for which each snow layer existed', &
-         ptr_col=data2dptr, no_snow_behavior=no_snow_zero, default='inactive')
-
-    this%bw_col(begc:endc,-nlevsno+1:0) = spval
-    data2dptr => this%bw_col(:,-nlevsno+1:0)
-    call hist_addfld2d (fname='SNO_BW', units='kg/m3', type2d='levsno', &
-         avgflag='A', long_name='Partial density of water in the snow pack (ice + liquid)', &
-         ptr_col=data2dptr, no_snow_behavior=no_snow_normal, default='inactive')
-
-    call hist_addfld2d (fname='SNO_BW_ICE', units='kg/m3', type2d='levsno', &
-         avgflag='A', long_name='Partial density of water in the snow pack (ice + liquid, ice landunits only)', &
-         ptr_col=data2dptr, no_snow_behavior=no_snow_normal, &
-         l2g_scale_type='ice', default='inactive')
-
-    this%snw_rds_col(begc:endc,-nlevsno+1:0) = spval
-    data2dptr => this%snw_rds_col(:,-nlevsno+1:0)
-    call hist_addfld2d (fname='SNO_GS', units='Microns', type2d='levsno',  &
-         avgflag='A', long_name='Mean snow grain size', &
-         ptr_col=data2dptr, no_snow_behavior=no_snow_normal, default='inactive')
-
-    call hist_addfld2d (fname='SNO_GS_ICE', units='Microns', type2d='levsno',  &
-         avgflag='A', long_name='Mean snow grain size (ice landunits only)', &
-         ptr_col=data2dptr, no_snow_behavior=no_snow_normal, &
-         l2g_scale_type='ice', default='inactive')
-
-    this%errh2o_col(begc:endc) = spval
-    call hist_addfld1d (fname='ERRH2O', units='mm',  &
-         avgflag='A', long_name='total water conservation error', &
-         ptr_col=this%errh2o_col)
-
-    this%errh2osno_col(begc:endc) = spval
-    call hist_addfld1d (fname='ERRH2OSNO',  units='mm',  &
-         avgflag='A', long_name='imbalance in snow depth (liquid water)', &
-         ptr_col=this%errh2osno_col, c2l_scale_type='urbanf')
-=======
-
->>>>>>> 73169ada
+
   end subroutine InitHistory
 
   !-----------------------------------------------------------------------
