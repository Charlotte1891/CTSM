module WaterStateType

#include "shr_assert.h"

  !------------------------------------------------------------------------------
  ! !DESCRIPTION:
  ! Defines a derived type containing water state variables that apply to both bulk water
  ! and water tracers.
  !
  ! !USES:
  use shr_kind_mod   , only : r8 => shr_kind_r8
  use shr_log_mod    , only : errMsg => shr_log_errMsg
  use abortutils     , only : endrun
  use decompMod      , only : bounds_type
<<<<<<< HEAD
  use decompMod      , only : BOUNDS_SUBGRID_PATCH, BOUNDS_SUBGRID_COLUMN, BOUNDS_SUBGRID_LANDUNIT, BOUNDS_SUBGRID_GRIDCELL
=======
  use decompMod      , only : subgrid_level_patch, subgrid_level_column, subgrid_level_gridcell
>>>>>>> dd9e6d71
  use clm_varctl     , only : use_bedrock, iulog
  use clm_varctl     , only : use_fates_planthydro, use_hillslope
  use clm_varpar     , only : nlevgrnd, nlevsoi, nlevurb, nlevmaxurbgrnd, nlevsno   
  use clm_varcon     , only : spval
  use LandunitType   , only : lun                
  use ColumnType     , only : col                
  use WaterInfoBaseType, only : water_info_base_type
  use WaterTracerContainerType, only : water_tracer_container_type
  use WaterTracerUtils, only : AllocateVar1d, AllocateVar2d
  !
  implicit none
  save
  private
  !
  ! !PUBLIC TYPES:
  type, public :: waterstate_type

     class(water_info_base_type), pointer :: info

     real(r8), pointer :: h2osno_no_layers_col   (:)   ! col snow that is not resolved into layers; this is non-zero only if there is too little snow for there to be explicit snow layers (mm H2O)
     real(r8), pointer :: h2osoi_liq_col         (:,:) ! col liquid water (kg/m2) (new) (-nlevsno+1:nlevgrnd)    
     real(r8), pointer :: h2osoi_ice_col         (:,:) ! col ice lens (kg/m2) (new) (-nlevsno+1:nlevgrnd)    
     real(r8), pointer :: h2osoi_vol_col         (:,:) ! col volumetric soil water (0<=h2osoi_vol<=watsat) [m3/m3]  (nlevgrnd)
     real(r8), pointer :: h2osoi_vol_prs_grc     (:,:) ! grc volumetric soil water prescribed (0<=h2osoi_vol<=watsat) [m3/m3]  (nlevgrnd)
     real(r8), pointer :: h2osfc_col             (:)   ! col surface water (mm H2O)
     real(r8), pointer :: snocan_patch           (:)   ! patch canopy snow water (mm H2O)
     real(r8), pointer :: liqcan_patch           (:)   ! patch canopy liquid water (mm H2O)

     real(r8), pointer :: wa_col                 (:)   ! col water in the unconfined aquifer (mm)

     ! For the following dynbal baseline variables: positive values are subtracted to
     ! avoid counting liquid water content of "virtual" states; negative values are added
     ! to account for missing states in the model.
     real(r8), pointer :: dynbal_baseline_liq_col(:)   ! baseline liquid water content subtracted from each column's total liquid water calculation (mm H2O)
     real(r8), pointer :: dynbal_baseline_ice_col(:)   ! baseline ice content subtracted from each column's total ice calculation (mm H2O)

     real(r8) :: aquifer_water_baseline                ! baseline value for water in the unconfined aquifer (wa_col) for this bulk / tracer (mm)

     ! Hillslope stream variables
     real(r8), pointer :: stream_water_lun       (:)   ! landunit volume of water in the streams (m3)
     real(r8), pointer :: stream_water_depth_lun (:)   ! landunit depth of water in the streams (m3)

   contains

     procedure, public  :: Init
     procedure, public  :: Restart
     procedure, public  :: CalculateTotalH2osno
     procedure, private :: InitAllocate
     procedure, private :: InitHistory
     procedure, private :: InitCold
     procedure, private :: CheckSnowConsistency

  end type waterstate_type


  character(len=*), parameter, private :: sourcefile = &
       __FILE__
 !------------------------------------------------------------------------

contains

  !------------------------------------------------------------------------
  subroutine Init(this, bounds, info, tracer_vars, &
       h2osno_input_col, watsat_col, t_soisno_col, use_aquifer_layer)

    class(waterstate_type), intent(inout) :: this
    type(bounds_type) , intent(in) :: bounds  
    class(water_info_base_type), intent(in), target :: info
    type(water_tracer_container_type), intent(inout) :: tracer_vars
    real(r8)          , intent(in) :: h2osno_input_col(bounds%begc:)
    real(r8)          , intent(in) :: watsat_col(bounds%begc:, 1:)          ! volumetric soil water at saturation (porosity)
    real(r8)          , intent(in) :: t_soisno_col(bounds%begc:, -nlevsno+1:) ! col soil temperature (Kelvin)
    logical           , intent(in)    :: use_aquifer_layer ! whether an aquifer layer is used in this run

    this%info => info

    call this%InitAllocate(bounds, tracer_vars)

    call this%InitHistory(bounds, use_aquifer_layer)

    call this%InitCold(bounds = bounds, &
         h2osno_input_col = h2osno_input_col, &
         watsat_col = watsat_col, &
         t_soisno_col = t_soisno_col, &
         use_aquifer_layer = use_aquifer_layer)

  end subroutine Init

  !------------------------------------------------------------------------
  subroutine InitAllocate(this, bounds, tracer_vars)
    !
    ! !DESCRIPTION:
    ! Initialize module data structure
    !
    ! !USES:
    !
    ! !ARGUMENTS:
    class(waterstate_type), intent(inout) :: this
    type(bounds_type), intent(in) :: bounds  
    type(water_tracer_container_type), intent(inout) :: tracer_vars
    !
    ! !LOCAL VARIABLES:
    !------------------------------------------------------------------------

    call AllocateVar1d(var = this%h2osno_no_layers_col, name = 'h2osno_no_layers_col', &
         container = tracer_vars, &
         bounds = bounds, subgrid_level = subgrid_level_column)
    call AllocateVar2d(var = this%h2osoi_vol_col, name = 'h2osoi_vol_col', &
         container = tracer_vars, &
         bounds = bounds, subgrid_level = subgrid_level_column, &
         dim2beg = 1, dim2end = nlevmaxurbgrnd)
    call AllocateVar2d(var = this%h2osoi_vol_prs_grc, name = 'h2osoi_vol_prs_grc', &
         container = tracer_vars, &
         bounds = bounds, subgrid_level = subgrid_level_gridcell, &
         dim2beg = 1, dim2end = nlevgrnd)
    call AllocateVar2d(var = this%h2osoi_ice_col, name = 'h2osoi_ice_col', &
         container = tracer_vars, &
         bounds = bounds, subgrid_level = subgrid_level_column, &
         dim2beg = -nlevsno+1, dim2end = nlevmaxurbgrnd)
    call AllocateVar2d(var = this%h2osoi_liq_col, name = 'h2osoi_liq_col', &
         container = tracer_vars, &
         bounds = bounds, subgrid_level = subgrid_level_column, &
         dim2beg = -nlevsno+1, dim2end = nlevmaxurbgrnd)
    call AllocateVar1d(var = this%snocan_patch, name = 'snocan_patch', &
         container = tracer_vars, &
         bounds = bounds, subgrid_level = subgrid_level_patch)
    call AllocateVar1d(var = this%liqcan_patch, name = 'liqcan_patch', &
         container = tracer_vars, &
         bounds = bounds, subgrid_level = subgrid_level_patch)
    call AllocateVar1d(var = this%h2osfc_col, name = 'h2osfc_col', &
         container = tracer_vars, &
         bounds = bounds, subgrid_level = subgrid_level_column)
    call AllocateVar1d(var = this%wa_col, name = 'wa_col', &
         container = tracer_vars, &
         bounds = bounds, subgrid_level = subgrid_level_column)
    call AllocateVar1d(var = this%dynbal_baseline_liq_col, name = 'dynbal_baseline_liq_col', &
         container = tracer_vars, &
         bounds = bounds, subgrid_level = subgrid_level_column)
    call AllocateVar1d(var = this%dynbal_baseline_ice_col, name = 'dynbal_baseline_ice_col', &
         container = tracer_vars, &
<<<<<<< HEAD
         bounds = bounds, subgrid_level = BOUNDS_SUBGRID_COLUMN)
    call AllocateVar1d(var = this%stream_water_lun, name = 'stream_water_lun', &
         container = tracer_vars, &
         bounds = bounds, subgrid_level = BOUNDS_SUBGRID_LANDUNIT)
    call AllocateVar1d(var = this%stream_water_depth_lun, name = 'stream_water_depth_lun', &
         container = tracer_vars, &
         bounds = bounds, subgrid_level = BOUNDS_SUBGRID_LANDUNIT)
=======
         bounds = bounds, subgrid_level = subgrid_level_column)
>>>>>>> dd9e6d71

  end subroutine InitAllocate

  !------------------------------------------------------------------------
  subroutine InitHistory(this, bounds, use_aquifer_layer)
    !
    ! !DESCRIPTION:
    ! Initialize module data structure
    !
    ! !USES:
    use histFileMod    , only : hist_addfld1d, hist_addfld2d, no_snow_normal
    use clm_varctl     , only : use_soil_moisture_streams
    use GridcellType   , only : grc  

    !
    ! !ARGUMENTS:
    class(waterstate_type), intent(in) :: this
    type(bounds_type), intent(in) :: bounds  
    logical          , intent(in) :: use_aquifer_layer ! whether an aquifer layer is used in this run
    !
    ! !LOCAL VARIABLES:
    integer           :: begp, endp
    integer           :: begc, endc
    integer           :: begl, endl
    integer           :: begg, endg
    real(r8), pointer :: data2dptr(:,:), data1dptr(:) ! temp. pointers for slicing larger arrays
    !------------------------------------------------------------------------

    begp = bounds%begp; endp= bounds%endp
    begc = bounds%begc; endc= bounds%endc
    begl = bounds%begl; endl= bounds%endl
    begg = bounds%begg; endg= bounds%endg

    data2dptr => this%h2osoi_liq_col(:,-nlevsno+1:0)
    call hist_addfld2d ( &
         fname=this%info%fname('SNO_LIQH2O'), &
         units='kg/m2', type2d='levsno',  &
         avgflag='A', &
         long_name=this%info%lname('Snow liquid water content'), &
         ptr_col=data2dptr, no_snow_behavior=no_snow_normal, default='inactive')

    data2dptr => this%h2osoi_ice_col(:,-nlevsno+1:0)
    call hist_addfld2d ( &
         fname=this%info%fname('SNO_ICE'), &
         units='kg/m2', type2d='levsno',  &
         avgflag='A', &
         long_name=this%info%lname('Snow ice content'), &
         ptr_col=data2dptr, no_snow_behavior=no_snow_normal, default='inactive')

    data2dptr => this%h2osoi_vol_col(begc:endc,1:nlevsoi)
    call hist_addfld2d ( &
         fname=this%info%fname('H2OSOI'),  &
         units='mm3/mm3', type2d='levsoi', &
         avgflag='A', &
         long_name=this%info%lname('volumetric soil water (natural vegetated and crop landunits only)'), &
         ptr_col=this%h2osoi_vol_col, l2g_scale_type='veg')

    if ( use_soil_moisture_streams )then
       call hist_addfld2d ( &
            fname=this%info%fname('H2OSOI_PRESCRIBED_GRC'), &
            units='mm3/mm3', type2d='levsoi',  &
            avgflag='A', &
            long_name=this%info%lname('volumetric soil water prescribed (vegetated landunits only)'), &
            ptr_gcell=this%h2osoi_vol_prs_grc, l2g_scale_type='veg',  default='inactive')
    end if

    ! this%h2osoi_liq_col(begc:endc,:) = spval
    ! call hist_addfld2d ( &
    !      fname=this%info%fname('SOILLIQ'),  &
    !      units='kg/m2', type2d='levgrnd', &
    !      avgflag='A', &
    !      long_name=this%info%lname('soil liquid water (natural vegetated and crop landunits only)'), &
    !      ptr_col=this%h2osoi_liq_col, l2g_scale_type='veg')

    data2dptr => this%h2osoi_liq_col(begc:endc,1:nlevsoi) 
    call hist_addfld2d ( &
         fname=this%info%fname('SOILLIQ'),  &
         units='kg/m2', type2d='levsoi', &
         avgflag='A', &
         long_name=this%info%lname('soil liquid water (natural vegetated and crop landunits only)'), &
         ptr_col=data2dptr, l2g_scale_type='veg')

    data2dptr => this%h2osoi_ice_col(begc:endc,1:nlevsoi)
    call hist_addfld2d ( &
         fname=this%info%fname('SOILICE'),  &
         units='kg/m2', type2d='levsoi', &
         avgflag='A', &
         long_name=this%info%lname('soil ice (natural vegetated and crop landunits only)'), &
         ptr_col=data2dptr, l2g_scale_type='veg')

    this%snocan_patch(begp:endp) = spval 
    call hist_addfld1d ( &
         fname=this%info%fname('SNOCAN'), &
         units='mm',  &
         avgflag='A', &
         long_name=this%info%lname('intercepted snow'), &
         ptr_patch=this%snocan_patch, set_lake=0._r8)

    this%liqcan_patch(begp:endp) = spval 
    call hist_addfld1d ( &
         fname=this%info%fname('LIQCAN'), &
         units='mm',  &
         avgflag='A', &
         long_name=this%info%lname('intercepted liquid water'), &
         ptr_patch=this%liqcan_patch, set_lake=0._r8)

    this%h2osfc_col(begc:endc) = spval
    call hist_addfld1d ( &
         fname=this%info%fname('H2OSFC'),  &
         units='mm',  &
         avgflag='A', &
         long_name=this%info%lname('surface water depth'), &
         ptr_col=this%h2osfc_col)

    if (use_aquifer_layer) then
       this%wa_col(begc:endc) = spval
       call hist_addfld1d (fname=this%info%fname('WA'),  units='mm',  &
            avgflag='A', &
            long_name=this%info%lname('water in the unconfined aquifer (natural vegetated and crop landunits only)'), &
            ptr_col=this%wa_col, l2g_scale_type='veg')
    end if

    if (use_hillslope) then
       this%stream_water_lun(begl:endl) = spval
       call hist_addfld1d (fname=this%info%fname('STREAM_WATER_VOLUME'),  units='m3',  &
            avgflag='A', &
            long_name=this%info%lname('volume of water in stream channel (hillslope hydrology only)'), &
            ptr_lunit=this%stream_water_lun, l2g_scale_type='veg',  default='inactive')

       this%stream_water_depth_lun(begl:endl) = spval
       call hist_addfld1d (fname=this%info%fname('STREAM_WATER_DEPTH'),  units='m',  &
            avgflag='A', &
            long_name=this%info%lname('depth of water in stream channel (hillslope hydrology only)'), &
            ptr_lunit=this%stream_water_depth_lun, l2g_scale_type='veg',  default='inactive')
       
    end if

    ! (rgk 02-02-2017) There is intentionally no entry  here for stored plant water
    !                  I think that since the value is zero in all cases except
    !                  for FATES plant hydraulics, it will be confusing for users
    !                  when they see their plants have no water in output files.
    !                  So it is not useful diagnostic information. The information
    !                  can be provided through FATES specific history diagnostics
    !                  if need be.


  end subroutine InitHistory

  !-----------------------------------------------------------------------
  subroutine InitCold(this, bounds, &
       h2osno_input_col, watsat_col, t_soisno_col, use_aquifer_layer)
    !
    ! !DESCRIPTION:
    ! Initialize time constant variables and cold start conditions 
    !
    ! !USES:
    use shr_const_mod   , only : SHR_CONST_TKFRZ
    use landunit_varcon , only : istwet, istsoil, istcrop, istice
    use column_varcon   , only : icol_road_perv, icol_road_imperv
    use clm_varcon      , only : denice, denh2o, bdsno 
    use clm_varcon      , only : tfrz, aquifer_water_baseline
    !
    ! !ARGUMENTS:
    class(waterstate_type), intent(inout) :: this
    type(bounds_type)     , intent(in)    :: bounds
    real(r8)              , intent(in)    :: h2osno_input_col(bounds%begc:)
    real(r8)              , intent(in)    :: watsat_col(bounds%begc:, 1:)          ! volumetric soil water at saturation (porosity)
    real(r8)              , intent(in)    :: t_soisno_col(bounds%begc:, -nlevsno+1:) ! col soil temperature (Kelvin)
    logical               , intent(in)    :: use_aquifer_layer ! whether an aquifer layer is used in this run
    !
    ! !LOCAL VARIABLES:
    integer            :: c,j,l,nlevs 
    integer            :: nbedrock
    real(r8)           :: ratio
    !-----------------------------------------------------------------------

    SHR_ASSERT_ALL_FL((ubound(h2osno_input_col)     == (/bounds%endc/))          , sourcefile, __LINE__)
    SHR_ASSERT_ALL_FL((ubound(watsat_col)           == (/bounds%endc,nlevmaxurbgrnd/)) , sourcefile, __LINE__)
    SHR_ASSERT_ALL_FL((ubound(t_soisno_col)         == (/bounds%endc,nlevmaxurbgrnd/)) , sourcefile, __LINE__)

    ratio = this%info%get_ratio()

    associate(snl => col%snl) 

      this%h2osfc_col(bounds%begc:bounds%endc) = 0._r8
      this%snocan_patch(bounds%begp:bounds%endp) = 0._r8
      this%liqcan_patch(bounds%begp:bounds%endp) = 0._r8
      this%stream_water_lun(bounds%begl:bounds%endl) = 0._r8

      !--------------------------------------------
      ! Set soil water
      !--------------------------------------------

      ! volumetric water is set first and liquid content and ice lens are obtained
      ! NOTE: h2osoi_vol, h2osoi_liq and h2osoi_ice only have valid values over soil
      ! and urban pervious road (other urban columns have zero soil water)

      this%h2osoi_vol_col(bounds%begc:bounds%endc,         1:) = spval
      this%h2osoi_vol_prs_grc(bounds%begg:bounds%endg,     1:) = spval
      this%h2osoi_liq_col(bounds%begc:bounds%endc,-nlevsno+1:) = spval
      this%h2osoi_ice_col(bounds%begc:bounds%endc,-nlevsno+1:) = spval
      do c = bounds%begc,bounds%endc
         l = col%landunit(c)
         if (.not. lun%lakpoi(l)) then  !not lake

            ! volumetric water
            if (lun%itype(l) == istsoil .or. lun%itype(l) == istcrop) then
               nlevs = nlevgrnd
               do j = 1, nlevs
                  if (use_bedrock) then
                     nbedrock = col%nbedrock(c)
                  else
                     nbedrock = nlevsoi
                  endif
                  if (j > nbedrock) then
                     this%h2osoi_vol_col(c,j) = 0.0_r8
                  else
                     if(use_fates_planthydro) then
                         this%h2osoi_vol_col(c,j) = 0.75_r8*watsat_col(c,j)*ratio
                     else
                         this%h2osoi_vol_col(c,j) = 0.15_r8*ratio
                     end if
                  endif
               end do
            else if (lun%urbpoi(l)) then
               if (col%itype(c) == icol_road_perv) then
                  nlevs = nlevgrnd
                  do j = 1, nlevs
                     if (j <= nlevsoi) then
                        this%h2osoi_vol_col(c,j) = 0.3_r8 * ratio
                     else
                        this%h2osoi_vol_col(c,j) = 0.0_r8
                     end if
                  end do
               else if (col%itype(c) == icol_road_imperv) then
                  nlevs = nlevgrnd
                  do j = 1, nlevs
                     this%h2osoi_vol_col(c,j) = 0.0_r8
                  end do
               else
                  nlevs = nlevurb
                  do j = 1, nlevs
                     this%h2osoi_vol_col(c,j) = 0.0_r8
                  end do
               end if
            else if (lun%itype(l) == istwet) then
               nlevs = nlevgrnd
               do j = 1, nlevs
                  if (j > nlevsoi) then
                     this%h2osoi_vol_col(c,j) = 0.0_r8
                  else
                     this%h2osoi_vol_col(c,j) = 1.0_r8 * ratio
                  endif
               end do
            else if (lun%itype(l) == istice) then
               nlevs = nlevgrnd 
               do j = 1, nlevs
                  this%h2osoi_vol_col(c,j) = 1.0_r8 * ratio
               end do
            else
               write(iulog,*) 'water_state_type InitCold: unhandled landunit type ', lun%itype(l)
               call endrun(subgrid_index=c, subgrid_level=subgrid_level_column, msg = 'unhandled landunit type', &
                    additional_msg = errMsg(sourcefile, __LINE__))
            endif
            do j = 1, nlevs
               this%h2osoi_vol_col(c,j) = min(this%h2osoi_vol_col(c,j), watsat_col(c,j)*ratio)
               if (t_soisno_col(c,j) <= SHR_CONST_TKFRZ) then
                  this%h2osoi_ice_col(c,j) = col%dz(c,j)*denice*this%h2osoi_vol_col(c,j) ! ratio already applied
                  this%h2osoi_liq_col(c,j) = 0._r8
               else
                  this%h2osoi_ice_col(c,j) = 0._r8
                  this%h2osoi_liq_col(c,j) = col%dz(c,j)*denh2o*this%h2osoi_vol_col(c,j) ! ratio already applied
               endif
            end do
            if (snl(c) == 0) then
               this%h2osno_no_layers_col(c) = h2osno_input_col(c) * ratio
            else
               this%h2osno_no_layers_col(c) = 0._r8
            end if
            do j = -nlevsno+1, 0
               if (j > snl(c)) then
                  this%h2osoi_ice_col(c,j) = col%dz(c,j)*250._r8 * ratio
                  this%h2osoi_liq_col(c,j) = 0._r8
               end if
            end do
         end if
      end do


      !--------------------------------------------
      ! Set Lake water
      !--------------------------------------------

      do c = bounds%begc, bounds%endc
         l = col%landunit(c)

         if (lun%lakpoi(l)) then
            if (snl(c) == 0) then
               this%h2osno_no_layers_col(c) = h2osno_input_col(c) * ratio
            else
               this%h2osno_no_layers_col(c) = 0._r8
            end if
            do j = -nlevsno+1, 0
               if (j > snl(c)) then
                  this%h2osoi_ice_col(c,j) = col%dz(c,j)*bdsno * ratio
                  this%h2osoi_liq_col(c,j) = 0._r8
               end if
            end do
            do j = 1,nlevgrnd
               if (j <= nlevsoi) then ! soil
                  this%h2osoi_vol_col(c,j) = watsat_col(c,j) * ratio
                  this%h2osoi_liq_col(c,j) = spval
                  this%h2osoi_ice_col(c,j) = spval
               else                  ! bedrock
                  this%h2osoi_vol_col(c,j) = 0._r8
               end if
            end do
         end if
      end do

      !--------------------------------------------
      ! For frozen layers !TODO - does the following make sense ???? it seems to overwrite everything
      !--------------------------------------------

      do c = bounds%begc, bounds%endc
         do j = 1,nlevmaxurbgrnd
            if (this%h2osoi_vol_col(c,j) /= spval) then
               if (t_soisno_col(c,j) <= tfrz) then
                  this%h2osoi_ice_col(c,j) = col%dz(c,j)*denice*this%h2osoi_vol_col(c,j) ! ratio already applied
                  this%h2osoi_liq_col(c,j) = 0._r8
               else
                  this%h2osoi_ice_col(c,j) = 0._r8
                  this%h2osoi_liq_col(c,j) = col%dz(c,j)*denh2o*this%h2osoi_vol_col(c,j) ! ratio already applied
               endif
            end if
         end do
      end do


      this%aquifer_water_baseline = aquifer_water_baseline * ratio
      this%wa_col(bounds%begc:bounds%endc)  = this%aquifer_water_baseline
      if (use_aquifer_layer) then
         ! NOTE(wjs, 2018-11-27) There is no fundamental reason why wa_col should be
         ! initialized differently based on use_aquifer_layer, but we (Bill Sacks and Sean
         ! Swenson) want to change the cold start initialization of wa_col to be
         ! aquifer_water_baseline everywhere for use_aquifer_layer .false., and we aren't
         ! sure of the implications of this change for use_aquifer_layer .true., so are
         ! maintaining the old cold start initialization in the latter case.
         do c = bounds%begc,bounds%endc
            l = col%landunit(c)
            if (.not. lun%lakpoi(l)) then  !not lake
               if (lun%urbpoi(l)) then
                  if (col%itype(c) == icol_road_perv) then
                     ! Note that the following hard-coded constant (on the next line)
                     ! seems implicitly related to aquifer_water_baseline 
                     this%wa_col(c)  = 4800._r8 * ratio
                  else
                     this%wa_col(c)  = spval
                  end if
               else
                  ! Note that the following hard-coded constant (on the next line) seems
                  ! implicitly related to aquifer_water_baseline
                  this%wa_col(c)  = 4000._r8 * ratio
               end if
            end if
         end do
      end if

      ! Initialize dynbal_baseline_liq_col and dynbal_baseline_ice_col: for some columns,
      ! these are set elsewhere in initialization, but we need them to be 0 for columns
      ! for which they are not explicitly set.
      this%dynbal_baseline_liq_col(bounds%begc:bounds%endc) = 0._r8
      this%dynbal_baseline_ice_col(bounds%begc:bounds%endc) = 0._r8

    end associate

  end subroutine InitCold

  !------------------------------------------------------------------------
  subroutine Restart(this, bounds, ncid, flag, &
       watsat_col)
    ! 
    ! !DESCRIPTION:
    ! Read/Write module information to/from restart file.
    !
    ! !USES:
    use clm_varcon       , only : denice, denh2o, pondmx, watmin
    use landunit_varcon  , only : istcrop, istdlak, istsoil  
    use column_varcon    , only : icol_roof, icol_sunwall, icol_shadewall
    use clm_time_manager , only : is_first_step, is_restart
    use clm_varctl       , only : bound_h2osoi
    use ncdio_pio        , only : file_desc_t, ncd_double
    use restUtilMod
    !
    ! !ARGUMENTS:
    class(waterstate_type), intent(in) :: this
    type(bounds_type), intent(in)    :: bounds 
    type(file_desc_t), intent(inout) :: ncid   ! netcdf id
    character(len=*) , intent(in)    :: flag   ! 'read' or 'write'
    real(r8)         , intent(in)    :: watsat_col (bounds%begc:, 1:)  ! volumetric soil water at saturation (porosity)
    !
    ! !LOCAL VARIABLES:
    integer  :: p,c,l,j,nlevs
    logical  :: readvar
    real(r8) :: maxwatsat    ! maximum porosity    
    real(r8) :: excess       ! excess volumetric soil water
    real(r8) :: totwat       ! total soil water (mm)
    !------------------------------------------------------------------------

    SHR_ASSERT_ALL_FL((ubound(watsat_col) == (/bounds%endc,nlevmaxurbgrnd/)) , sourcefile, __LINE__)

    call restartvar(ncid=ncid, flag=flag, &
         varname=this%info%fname('H2OSFC'), &
         xtype=ncd_double,  &
         dim1name='column', &
         long_name=this%info%lname('surface water'), &
         units='kg/m2', &
         interpinic_flag='interp', readvar=readvar, data=this%h2osfc_col)
    if (flag=='read' .and. .not. readvar) then
       this%h2osfc_col(bounds%begc:bounds%endc) = 0.0_r8
    end if

    call restartvar(ncid=ncid, flag=flag, &
         varname=this%info%fname('H2OSNO_NO_LAYERS:H2OSNO'), &
         xtype=ncd_double,  &
         dim1name='column', &
         long_name=this%info%lname('snow that is not resolved into layers'), &
         units='kg/m2', &
         interpinic_flag='interp', readvar=readvar, data=this%h2osno_no_layers_col)
    ! BACKWARDS_COMPATIBILITY(wjs, 2019-06-06) If h2osno_no_layers is read from the old
    ! h2osno, then it will be non-zero for an explicit-layered snow pack. We fix that
    ! here. We can (and should) remove this backwards compatibility code at the same time
    ! as we remove ":H2OSNO" from the restart variable name above.
    if (flag == 'read' .and. .not. is_restart()) then
       do c = bounds%begc, bounds%endc
          if (col%snl(c) < 0) then
             this%h2osno_no_layers_col(c) = 0._r8
          end if
       end do
    end if

    call restartvar(ncid=ncid, flag=flag, &
         varname=this%info%fname('H2OSOI_LIQ'), &
         xtype=ncd_double,  &
         dim1name='column', dim2name='levtot', switchdim=.true., &
         long_name=this%info%lname('liquid water'), &
         units='kg/m2', &
         scale_by_thickness=.true., &
         interpinic_flag='interp', readvar=readvar, data=this%h2osoi_liq_col)

    call restartvar(ncid=ncid, flag=flag, &
         varname=this%info%fname('H2OSOI_ICE'), &
         xtype=ncd_double,   &
         dim1name='column', dim2name='levtot', switchdim=.true., &
         long_name=this%info%lname('ice lens'), &
         units='kg/m2', &
         scale_by_thickness=.true., &
         interpinic_flag='interp', readvar=readvar, data=this%h2osoi_ice_col)
         
    call restartvar(ncid=ncid, flag=flag, &
         varname=this%info%fname('SNOCAN'), &
         xtype=ncd_double,  &
         dim1name='pft', &
         long_name=this%info%lname('canopy snow water'), &
         units='kg/m2', &
         interpinic_flag='interp', readvar=readvar, data=this%snocan_patch)

    ! NOTE(wjs, 2015-07-01) In old restart files, there was no LIQCAN variable. However,
    ! H2OCAN had similar meaning. So if we can't find LIQCAN, use H2OCAN to initialize
    ! liqcan_patch.
    call restartvar(ncid=ncid, flag=flag, &
         varname=this%info%fname('LIQCAN')//':'//this%info%fname('H2OCAN'), &
         xtype=ncd_double,  &
         dim1name='pft', &
         long_name=this%info%lname('canopy liquid water'), &
         units='kg/m2', &
         interpinic_flag='interp', readvar=readvar, data=this%liqcan_patch)

    call restartvar(ncid=ncid, flag=flag, varname=this%info%fname('WA'), xtype=ncd_double,  &
         dim1name='column', &
         long_name=this%info%lname('water in the unconfined aquifer'), units='mm', &
         interpinic_flag='interp', readvar=readvar, data=this%wa_col)

    call restartvar(ncid=ncid, flag=flag, &
         varname=this%info%fname('DYNBAL_BASELINE_LIQ'), &
         xtype=ncd_double, &
         dim1name='column', &
         long_name=this%info%lname("baseline liquid water mass subtracted from each column's total water calculation"), &
         units='kg/m2', &
         interpinic_flag='interp', readvar=readvar, data=this%dynbal_baseline_liq_col)

    call restartvar(ncid=ncid, flag=flag, &
         varname=this%info%fname('DYNBAL_BASELINE_ICE'), &
         xtype=ncd_double, &
         dim1name='column', &
         long_name=this%info%lname("baseline ice mass subtracted from each column's total ice calculation"), &
         units='kg/m2', &
         interpinic_flag='interp', readvar=readvar, data=this%dynbal_baseline_ice_col)

    call restartvar(ncid=ncid, flag=flag, &
         varname=this%info%fname('STREAM_WATER_VOLUME'), &
         xtype=ncd_double,  &
         dim1name='landunit', &
         long_name=this%info%lname('water in stream channel'), &
         units='m3', &
         interpinic_flag='interp', readvar=readvar, data=this%stream_water_lun)

    if (flag == 'read' .and. .not. is_restart()) then
       this%stream_water_lun(bounds%begl:bounds%endl) = 0._r8
    end if
    
    ! Determine volumetric soil water (for read only)
    if (flag == 'read' ) then
       do c = bounds%begc, bounds%endc
          l = col%landunit(c)
          if ( col%itype(c) == icol_sunwall   .or. &
               col%itype(c) == icol_shadewall .or. &
               col%itype(c) == icol_roof )then
             nlevs = nlevurb
          else
             nlevs = nlevgrnd
          end if
          if ( lun%itype(l) /= istdlak ) then ! This calculation is now done for lakes in initLake.
             do j = 1,nlevs
                this%h2osoi_vol_col(c,j) = this%h2osoi_liq_col(c,j)/(col%dz(c,j)*denh2o) &
                                         + this%h2osoi_ice_col(c,j)/(col%dz(c,j)*denice)
             end do
          end if
       end do
    end if

    ! If initial run -- ensure that water is properly bounded (read only)
    if (flag == 'read' ) then
       if ( is_first_step() .and. bound_h2osoi) then
          do c = bounds%begc, bounds%endc
             l = col%landunit(c)
             if ( col%itype(c) == icol_sunwall .or. col%itype(c) == icol_shadewall .or. &
                  col%itype(c) == icol_roof )then
                nlevs = nlevurb
             else
                nlevs = nlevgrnd
             end if
             do j = 1,nlevs
                l = col%landunit(c)
                if (lun%itype(l) == istsoil .or. lun%itype(l) == istcrop) then
                   this%h2osoi_liq_col(c,j) = max(0._r8,this%h2osoi_liq_col(c,j))
                   this%h2osoi_ice_col(c,j) = max(0._r8,this%h2osoi_ice_col(c,j))
                   this%h2osoi_vol_col(c,j) = this%h2osoi_liq_col(c,j)/(col%dz(c,j)*denh2o) &
                                       + this%h2osoi_ice_col(c,j)/(col%dz(c,j)*denice)
                   if (j == 1) then
                      maxwatsat = (watsat_col(c,j)*col%dz(c,j)*1000.0_r8 + pondmx) / (col%dz(c,j)*1000.0_r8)
                   else
                      maxwatsat =  watsat_col(c,j)
                   end if
                   if (this%h2osoi_vol_col(c,j) > maxwatsat) then 
                      excess = (this%h2osoi_vol_col(c,j) - maxwatsat)*col%dz(c,j)*1000.0_r8
                      totwat = this%h2osoi_liq_col(c,j) + this%h2osoi_ice_col(c,j)
                      this%h2osoi_liq_col(c,j) = this%h2osoi_liq_col(c,j) - &
                                           (this%h2osoi_liq_col(c,j)/totwat) * excess
                      this%h2osoi_ice_col(c,j) = this%h2osoi_ice_col(c,j) - &
                                           (this%h2osoi_ice_col(c,j)/totwat) * excess
                   end if
                   this%h2osoi_liq_col(c,j) = max(watmin,this%h2osoi_liq_col(c,j))
                   this%h2osoi_ice_col(c,j) = max(watmin,this%h2osoi_ice_col(c,j))
                   this%h2osoi_vol_col(c,j) = this%h2osoi_liq_col(c,j)/(col%dz(c,j)*denh2o) &
                                             + this%h2osoi_ice_col(c,j)/(col%dz(c,j)*denice)
                end if
             end do
          end do
       end if

    endif   ! end if if-read flag

  end subroutine Restart

  !-----------------------------------------------------------------------
  subroutine CalculateTotalH2osno(this, &
       bounds, num_c, filter_c, caller, &
       h2osno_total)
    !
    ! !DESCRIPTION:
    ! Calculate h2osno_total over the given column filter
    !
    ! If running in debug mode, also assert that we don't have any unresolved snow if snl
    ! < 0, and that we don't have any resolved snow if snl == 0.
    !
    ! !ARGUMENTS:
    class(waterstate_type) , intent(in)    :: this
    type(bounds_type)      , intent(in)    :: bounds
    integer                , intent(in)    :: num_c                        ! number of columns in filter
    integer                , intent(in)    :: filter_c(:)                  ! filter for columns to operate over
    character(len=*)       , intent(in)    :: caller                       ! name of caller (used in error messages)
    real(r8)               , intent(inout) :: h2osno_total( bounds%begc: ) ! total snow water (mm H2O)
    !
    ! !LOCAL VARIABLES:
    integer :: fc, c
    integer :: j

    character(len=*), parameter :: subname = 'CalculateTotalH2osno'
    !-----------------------------------------------------------------------

    SHR_ASSERT_ALL_FL((ubound(h2osno_total, 1) == bounds%endc), sourcefile, __LINE__)

#ifndef NDEBUG
    call this%CheckSnowConsistency(num_c, filter_c, caller)
#endif

    do fc = 1, num_c
       c = filter_c(fc)
       h2osno_total(c) = this%h2osno_no_layers_col(c)

       do j = col%snl(c)+1, 0
          h2osno_total(c) = &
               h2osno_total(c) + &
               this%h2osoi_ice_col(c,j) + &
               this%h2osoi_liq_col(c,j)
       end do
    end do

  end subroutine CalculateTotalH2osno

  !-----------------------------------------------------------------------
  subroutine CheckSnowConsistency(this, num_c, filter_c, caller)
    !
    ! !DESCRIPTION:
    ! Make sure we only have unresolved snow where we should, and that we only have
    ! resolved snow where we should.
    !
    ! !ARGUMENTS:
    class(waterstate_type) , intent(in) :: this
    integer                , intent(in) :: num_c       ! number of columns in filter
    integer                , intent(in) :: filter_c(:) ! filter for columns to operate over
    character(len=*)       , intent(in) :: caller      ! name of caller (used in error messages)
    !
    ! !LOCAL VARIABLES:
    integer :: fc, c
    integer :: j
    logical :: ice_bad
    logical :: liq_bad

    character(len=*), parameter :: subname = 'CheckSnowConsistency'
    !-----------------------------------------------------------------------

    do fc = 1, num_c
       c = filter_c(fc)
       if (col%snl(c) < 0) then
          if (this%h2osno_no_layers_col(c) /= 0._r8) then
             write(iulog,*) subname//' ERROR: col has snow layers but non-zero h2osno_no_layers'
             write(iulog,*) '(Called from: ', trim(caller), ')'
             write(iulog,*) 'c, snl, h2osno_no_layers = ', c, col%snl(c), &
                  this%h2osno_no_layers_col(c)
             call endrun(subgrid_index=c, subgrid_level=subgrid_level_column, &
                  msg = subname//' ERROR: col has snow layers but non-zero h2osno_no_layers')
          end if
       end if

       do j = -nlevsno+1, col%snl(c)
          ice_bad = (this%h2osoi_ice_col(c,j) /= 0._r8 .and. this%h2osoi_ice_col(c,j) /= spval)
          liq_bad = (this%h2osoi_liq_col(c,j) /= 0._r8 .and. this%h2osoi_liq_col(c,j) /= spval)
          if (ice_bad .or. liq_bad) then
             write(iulog,*) subname//' ERROR: col has non-zero h2osoi_ice or h2osoi_liq outside resolved snow layers'
             write(iulog,*) '(Called from: ', trim(caller), ')'
             write(iulog,*) 'c, j, snl, h2osoi_ice, h2osoi_liq = ', c, j, col%snl(c), &
                  this%h2osoi_ice_col(c,j), this%h2osoi_liq_col(c,j)
             call endrun(subgrid_index=c, subgrid_level=subgrid_level_column, &
                  msg = subname//' ERROR: col has non-zero h2osoi_ice or h2osoi_liq outside resolved snow layers')
          end if
       end do
    end do

  end subroutine CheckSnowConsistency

end module WaterStateType<|MERGE_RESOLUTION|>--- conflicted
+++ resolved
@@ -12,11 +12,7 @@
   use shr_log_mod    , only : errMsg => shr_log_errMsg
   use abortutils     , only : endrun
   use decompMod      , only : bounds_type
-<<<<<<< HEAD
-  use decompMod      , only : BOUNDS_SUBGRID_PATCH, BOUNDS_SUBGRID_COLUMN, BOUNDS_SUBGRID_LANDUNIT, BOUNDS_SUBGRID_GRIDCELL
-=======
-  use decompMod      , only : subgrid_level_patch, subgrid_level_column, subgrid_level_gridcell
->>>>>>> dd9e6d71
+  use decompMod      , only : subgrid_level_patch, subgrid_level_column, subgrid_level_landunit, subgrid_level_gridcell
   use clm_varctl     , only : use_bedrock, iulog
   use clm_varctl     , only : use_fates_planthydro, use_hillslope
   use clm_varpar     , only : nlevgrnd, nlevsoi, nlevurb, nlevmaxurbgrnd, nlevsno   
@@ -157,17 +153,13 @@
          bounds = bounds, subgrid_level = subgrid_level_column)
     call AllocateVar1d(var = this%dynbal_baseline_ice_col, name = 'dynbal_baseline_ice_col', &
          container = tracer_vars, &
-<<<<<<< HEAD
-         bounds = bounds, subgrid_level = BOUNDS_SUBGRID_COLUMN)
+         bounds = bounds, subgrid_level = subgrid_level_column)
     call AllocateVar1d(var = this%stream_water_lun, name = 'stream_water_lun', &
          container = tracer_vars, &
-         bounds = bounds, subgrid_level = BOUNDS_SUBGRID_LANDUNIT)
+         bounds = bounds, subgrid_level = subgrid_level_landunit)
     call AllocateVar1d(var = this%stream_water_depth_lun, name = 'stream_water_depth_lun', &
          container = tracer_vars, &
-         bounds = bounds, subgrid_level = BOUNDS_SUBGRID_LANDUNIT)
-=======
-         bounds = bounds, subgrid_level = subgrid_level_column)
->>>>>>> dd9e6d71
+         bounds = bounds, subgrid_level = subgrid_level_landunit)
 
   end subroutine InitAllocate
 
