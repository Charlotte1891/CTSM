--- conflicted
+++ resolved
@@ -236,29 +236,20 @@
 
          forc_hgt_u_patch       => frictionvel_inst%forc_hgt_u_patch            , & ! Input:
          u10_clm                => frictionvel_inst%u10_clm_patch               , & ! Input:  [real(r8) (:)   ]  10 m height winds (m/s)
-<<<<<<< HEAD
-         zetamax                => frictionvel_parms_inst%zetamaxstable         , & ! Input:  [real(r8)       ]  max zeta value under stable conditions
+         zetamax                => frictionvel_inst%zetamaxstable               , & ! Input:  [real(r8)       ]  max zeta value under stable conditions
          z0mg_col               => frictionvel_inst%z0mg_col                    , & ! Output: [real(r8) (:)   ]  roughness length, momentum [m]
          z0hg_col               => frictionvel_inst%z0hg_col                    , & ! Output: [real(r8) (:)   ]  roughness length, sensible heat [m]
          z0qg_col               => frictionvel_inst%z0qg_col                    , & ! Output: [real(r8) (:)   ]  roughness length, latent heat [m]
          ram1                   => frictionvel_inst%ram1_patch                  , & ! Output: [real(r8) (:)   ]  aerodynamical resistance (s/m)
          num_iter               => frictionvel_inst%num_iter_patch              , & ! Output: [real(r8) (:)   ]  number of iterations
-=======
-         zetamax                => frictionvel_inst%zetamaxstable               , & ! Input:  [real(r8)       ]  max zeta value under stable conditions
-         z0mg_col               => frictionvel_inst%z0mg_col                    , & ! Output: [real(r8) (:)   ]  roughness length, momentum [m]                                        
-         z0hg_col               => frictionvel_inst%z0hg_col                    , & ! Output: [real(r8) (:)   ]  roughness length, sensible heat [m]                                   
-         z0qg_col               => frictionvel_inst%z0qg_col                    , & ! Output: [real(r8) (:)   ]  roughness length, latent heat [m]                                     
-         ram1                   => frictionvel_inst%ram1_patch                  , & ! Output: [real(r8) (:)   ]  aerodynamical resistance (s/m)                                        
-
->>>>>>> c5a9030f
          htvp                   => energyflux_inst%htvp_col                     , & ! Input:  [real(r8) (:)   ]  latent heat of evaporation (/sublimation) [J/kg]                      
-         qflx_ev_snow           => waterfluxbulk_inst%qflx_ev_snow_patch            , & ! Output: [real(r8) (:)   ]  evaporation flux from snow (mm H2O/s) [+ to atm]                        
-         qflx_ev_soil           => waterfluxbulk_inst%qflx_ev_soil_patch            , & ! Output: [real(r8) (:)   ]  evaporation flux from soil (mm H2O/s) [+ to atm]                        
-         qflx_ev_h2osfc         => waterfluxbulk_inst%qflx_ev_h2osfc_patch          , & ! Output: [real(r8) (:)   ]  evaporation flux from h2osfc (mm H2O/s) [+ to atm]                      
-         qflx_evap_soi          => waterfluxbulk_inst%qflx_evap_soi_patch           , & ! Output: [real(r8) (:)   ]  soil evaporation (mm H2O/s) (+ = to atm)                              
-         qflx_evap_tot          => waterfluxbulk_inst%qflx_evap_tot_patch           , & ! Output: [real(r8) (:)   ]  qflx_evap_soi + qflx_evap_can + qflx_tran_veg                         
-         qflx_tran_veg          => waterfluxbulk_inst%qflx_tran_veg_patch           , & ! Output: [real(r8) (:)   ]  vegetation transpiration (mm H2O/s) (+ = to atm)
-         qflx_evap_veg          => waterfluxbulk_inst%qflx_evap_veg_patch           , & ! Output: [real(r8) (:)   ]  vegetation evaporation (mm H2O/s) (+ = to atm)
+         qflx_ev_snow           => waterfluxbulk_inst%qflx_ev_snow_patch        , & ! Output: [real(r8) (:)   ]  evaporation flux from snow (mm H2O/s) [+ to atm]                        
+         qflx_ev_soil           => waterfluxbulk_inst%qflx_ev_soil_patch        , & ! Output: [real(r8) (:)   ]  evaporation flux from soil (mm H2O/s) [+ to atm]                        
+         qflx_ev_h2osfc         => waterfluxbulk_inst%qflx_ev_h2osfc_patch      , & ! Output: [real(r8) (:)   ]  evaporation flux from h2osfc (mm H2O/s) [+ to atm]                      
+         qflx_evap_soi          => waterfluxbulk_inst%qflx_evap_soi_patch       , & ! Output: [real(r8) (:)   ]  soil evaporation (mm H2O/s) (+ = to atm)                              
+         qflx_evap_tot          => waterfluxbulk_inst%qflx_evap_tot_patch       , & ! Output: [real(r8) (:)   ]  qflx_evap_soi + qflx_evap_can + qflx_tran_veg                         
+         qflx_tran_veg          => waterfluxbulk_inst%qflx_tran_veg_patch       , & ! Output: [real(r8) (:)   ]  vegetation transpiration (mm H2O/s) (+ = to atm)
+         qflx_evap_veg          => waterfluxbulk_inst%qflx_evap_veg_patch       , & ! Output: [real(r8) (:)   ]  vegetation evaporation (mm H2O/s) (+ = to atm)
 
          rssun                  => photosyns_inst%rssun_patch                   , & ! Output: [real(r8) (:)   ]  leaf sunlit stomatal resistance (s/m) (output from Photosynthesis)
          rssha                  => photosyns_inst%rssha_patch                   , & ! Output: [real(r8) (:)   ]  leaf shaded stomatal resistance (s/m) (output from Photosynthesis)
@@ -314,13 +305,10 @@
 
          ! Initialize Monin-Obukhov length and wind speed
 
-<<<<<<< HEAD
-         call MoninObukIni(ur(p), thv(c), dthv, zldis(p), z0mg_patch(p), um(p), obu(p))
+         call frictionvel_inst%MoninObukIni(ur(p), thv(c), dthv, zldis(p), z0mg_patch(p), um(p), obu(p))
+
+         ! Initialize iteration counter
          num_iter(p) = 0
-=======
-         call frictionvel_inst%MoninObukIni(ur(p), thv(c), dthv, zldis(p), z0mg_patch(p), um(p), obu(p))
-
->>>>>>> c5a9030f
       end do
 
       ! Perform stability iteration
@@ -358,9 +346,6 @@
 
             num_iter(p) = iter
          end do
-
-         num_iter(p) = iter
-
       end do ! end stability iteration
 
       do f = 1, num_noexposedvegp
