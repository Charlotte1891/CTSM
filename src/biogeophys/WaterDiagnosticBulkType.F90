module WaterDiagnosticBulkType

#include "shr_assert.h"

  !------------------------------------------------------------------------------
  ! !DESCRIPTION:
  ! Defines a derived type containing water diagnostic variables that just apply to bulk
  ! water. Diagnostic variables are neither fundamental state variables nor fluxes
  ! between those fundamental states, but are typically derived from those states and/or
  ! fluxes. Note that this type extends the base waterdiagnostic_type, so the full
  ! waterdiagnosticbulk_type contains the union of the fields defined here and the fields
  ! defined in waterdiagnostic_type.
  !
  ! !USES:
  use shr_kind_mod   , only : r8 => shr_kind_r8
  use shr_log_mod    , only : errMsg => shr_log_errMsg
  use decompMod      , only : bounds_type
  use abortutils     , only : endrun
  use clm_varctl     , only : use_cn, iulog, use_luna
  use clm_varpar     , only : nlevgrnd, nlevsno   
  use clm_varcon     , only : spval
  use LandunitType   , only : lun                
  use ColumnType     , only : col                
  use WaterStateBulkType, only : waterstatebulk_type
  use WaterDiagnosticType, only : waterdiagnostic_type
  use WaterInfoBaseType, only : water_info_base_type
  use WaterTracerContainerType, only : water_tracer_container_type
  !
  implicit none
  save
  private
  !
  ! !PUBLIC TYPES:
  type, extends(waterdiagnostic_type), public :: waterdiagnosticbulk_type

     real(r8), pointer :: snow_depth_col         (:)   ! col snow height of snow covered area (m)
     real(r8), pointer :: snowdp_col             (:)   ! col area-averaged snow height (m)
     real(r8), pointer :: snow_layer_unity_col   (:,:) ! value 1 for each snow layer, used for history diagnostics
     real(r8), pointer :: bw_col                 (:,:) ! col partial density of water in the snow pack (ice + liquid) [kg/m3] 

     real(r8), pointer :: h2osoi_liq_tot_col     (:)   ! vertically summed col liquid water (kg/m2) (new) (-nlevsno+1:nlevgrnd)    
     real(r8), pointer :: h2osoi_ice_tot_col     (:)   ! vertically summed col ice lens (kg/m2) (new) (-nlevsno+1:nlevgrnd)    
     real(r8), pointer :: air_vol_col            (:,:) ! col air filled porosity
     real(r8), pointer :: h2osoi_liqvol_col      (:,:) ! col volumetric liquid water content (v/v)
     real(r8), pointer :: snounload_patch        (:)   ! Canopy snow unloading (mm H2O)
     real(r8), pointer :: swe_old_col            (:,:) ! col initial snow water

     real(r8), pointer :: snw_rds_col            (:,:) ! col snow grain radius (col,lyr)    [m^-6, microns]
     real(r8), pointer :: snw_rds_top_col        (:)   ! col snow grain radius (top layer)  [m^-6, microns]
     real(r8), pointer :: h2osno_top_col         (:)   ! col top-layer mass of snow  [kg]
     real(r8), pointer :: sno_liq_top_col        (:)   ! col snow liquid water fraction (mass), top layer  [fraction]

     real(r8), pointer :: rh_ref2m_patch         (:)   ! patch 2 m height surface relative humidity (%)
     real(r8), pointer :: rh_ref2m_r_patch       (:)   ! patch 2 m height surface relative humidity - rural (%)
     real(r8), pointer :: rh_ref2m_u_patch       (:)   ! patch 2 m height surface relative humidity - urban (%)
     real(r8), pointer :: rh_af_patch            (:)   ! patch fractional humidity of canopy air (dimensionless) ! private
     real(r8), pointer :: rh10_af_patch          (:)   ! 10-day mean patch fractional humidity of canopy air (dimensionless)
     real(r8), pointer :: dqgdT_col              (:)   ! col d(qg)/dT

     ! Fractions
     real(r8), pointer :: frac_sno_col           (:)   ! col fraction of ground covered by snow (0 to 1)
     real(r8), pointer :: frac_sno_eff_col       (:)   ! col fraction of ground covered by snow (0 to 1)
     real(r8), pointer :: frac_iceold_col        (:,:) ! col fraction of ice relative to the tot water (new) (-nlevsno+1:nlevgrnd) 
     real(r8), pointer :: frac_h2osfc_col        (:)   ! col fractional area with surface water greater than zero
     real(r8), pointer :: frac_h2osfc_nosnow_col (:)   ! col fractional area with surface water greater than zero (if no snow present)
     real(r8), pointer :: wf_col                 (:)   ! col soil water as frac. of whc for top 0.05 m (0-1) 
     real(r8), pointer :: wf2_col                (:)   ! col soil water as frac. of whc for top 0.17 m (0-1) 
     real(r8), pointer :: available_gw_uncon_col (:)   ! col available water in the unconfined saturated zone
     real(r8), pointer :: fwet_patch             (:)   ! patch canopy fraction that is wet (0 to 1)
     real(r8), pointer :: fcansno_patch          (:)   ! patch canopy fraction that is snow covered (0 to 1)
     real(r8), pointer :: fdry_patch             (:)   ! patch canopy fraction of foliage that is green and dry [-] (new)


   contains

     procedure          :: InitBulk         
     procedure          :: RestartBulk      
     procedure, public  :: ResetBulk 
     procedure, private :: InitBulkAllocate 
     procedure, private :: InitBulkHistory  
     procedure, private :: InitBulkCold     

  end type waterdiagnosticbulk_type

  ! minimum allowed snow effective radius (also "fresh snow" value) [microns]
  real(r8), public, parameter :: snw_rds_min = 54.526_r8    

  character(len=*), parameter, private :: sourcefile = &
       __FILE__
 !------------------------------------------------------------------------

contains

  !------------------------------------------------------------------------
  subroutine InitBulk(this, bounds, info, vars, &
       snow_depth_input_col, waterstatebulk_inst)

    class(waterdiagnosticbulk_type), intent(inout) :: this
    type(bounds_type) , intent(in) :: bounds  
    class(water_info_base_type), intent(in), target :: info
    type(water_tracer_container_type), intent(inout) :: vars
    real(r8)          , intent(in) :: snow_depth_input_col(bounds%begc:)
    class(waterstatebulk_type), intent(in) :: waterstatebulk_inst


    call this%Init(bounds, info, vars)

    call this%InitBulkAllocate(bounds) 

    call this%InitBulkHistory(bounds)

    call this%InitBulkCold(bounds, &
       snow_depth_input_col, waterstatebulk_inst)

  end subroutine InitBulk

  !------------------------------------------------------------------------
  subroutine InitBulkAllocate(this, bounds)
    !
    ! !DESCRIPTION:
    ! Initialize module data structure
    !
    ! !USES:
    use shr_infnan_mod , only : nan => shr_infnan_nan, assignment(=)
    !
    ! !ARGUMENTS:
    class(waterdiagnosticbulk_type), intent(inout) :: this
    type(bounds_type), intent(in) :: bounds  
    !
    ! !LOCAL VARIABLES:
    integer :: begp, endp
    integer :: begc, endc
    integer :: begl, endl
    integer :: begg, endg
    !------------------------------------------------------------------------

    begp = bounds%begp; endp= bounds%endp
    begc = bounds%begc; endc= bounds%endc
    begl = bounds%begl; endl= bounds%endl
    begg = bounds%begg; endg= bounds%endg

    allocate(this%snow_depth_col         (begc:endc))                     ; this%snow_depth_col         (:)   = nan
    allocate(this%snowdp_col             (begc:endc))                     ; this%snowdp_col             (:)   = nan
    allocate(this%snow_layer_unity_col   (begc:endc,-nlevsno+1:0))        ; this%snow_layer_unity_col   (:,:) = nan
    allocate(this%bw_col                 (begc:endc,-nlevsno+1:0))        ; this%bw_col                 (:,:) = nan   
    allocate(this%air_vol_col            (begc:endc, 1:nlevgrnd))         ; this%air_vol_col            (:,:) = nan
    allocate(this%h2osoi_liqvol_col      (begc:endc,-nlevsno+1:nlevgrnd)) ; this%h2osoi_liqvol_col      (:,:) = nan
    allocate(this%h2osoi_ice_tot_col     (begc:endc))                     ; this%h2osoi_ice_tot_col     (:)   = nan
    allocate(this%h2osoi_liq_tot_col     (begc:endc))                     ; this%h2osoi_liq_tot_col     (:)   = nan
    allocate(this%snounload_patch        (begp:endp))                     ; this%snounload_patch        (:)   = nan  
    allocate(this%swe_old_col            (begc:endc,-nlevsno+1:0))        ; this%swe_old_col            (:,:) = nan   

    allocate(this%snw_rds_col            (begc:endc,-nlevsno+1:0))        ; this%snw_rds_col            (:,:) = nan
    allocate(this%snw_rds_top_col        (begc:endc))                     ; this%snw_rds_top_col        (:)   = nan
    allocate(this%h2osno_top_col         (begc:endc))                     ; this%h2osno_top_col         (:)   = nan
    allocate(this%sno_liq_top_col        (begc:endc))                     ; this%sno_liq_top_col        (:)   = nan

    allocate(this%dqgdT_col              (begc:endc))                     ; this%dqgdT_col              (:)   = nan   
    allocate(this%rh_ref2m_patch         (begp:endp))                     ; this%rh_ref2m_patch         (:)   = nan
    allocate(this%rh_ref2m_u_patch       (begp:endp))                     ; this%rh_ref2m_u_patch       (:)   = nan
    allocate(this%rh_ref2m_r_patch       (begp:endp))                     ; this%rh_ref2m_r_patch       (:)   = nan
    allocate(this%rh_af_patch            (begp:endp))                     ; this%rh_af_patch            (:)   = nan
    allocate(this%rh10_af_patch          (begp:endp))                     ; this%rh10_af_patch          (:)   = spval

    allocate(this%frac_sno_col           (begc:endc))                     ; this%frac_sno_col           (:)   = nan
    allocate(this%frac_sno_eff_col       (begc:endc))                     ; this%frac_sno_eff_col       (:)   = nan
    allocate(this%frac_iceold_col        (begc:endc,-nlevsno+1:nlevgrnd)) ; this%frac_iceold_col        (:,:) = nan
    allocate(this%frac_h2osfc_col        (begc:endc))                     ; this%frac_h2osfc_col        (:)   = nan 
    allocate(this%frac_h2osfc_nosnow_col (begc:endc))                     ; this%frac_h2osfc_nosnow_col        (:)   = nan 
    allocate(this%wf_col                 (begc:endc))                     ; this%wf_col                 (:)   = nan
<<<<<<< HEAD
    allocate(this%wf2_col                (begc:endc))                     ; 
    allocate(this%available_gw_uncon_col (begc:endc))                     ; this%available_gw_uncon_col (:)   = nan
=======
    allocate(this%wf2_col                (begc:endc))                     ; this%wf2_col                (:)   = nan
>>>>>>> 5ba47398
    allocate(this%fwet_patch             (begp:endp))                     ; this%fwet_patch             (:)   = nan
    allocate(this%fcansno_patch          (begp:endp))                     ; this%fcansno_patch          (:)   = nan
    allocate(this%fdry_patch             (begp:endp))                     ; this%fdry_patch             (:)   = nan

  end subroutine InitBulkAllocate

  !------------------------------------------------------------------------
  subroutine InitBulkHistory(this, bounds)
    !
    ! !DESCRIPTION:
    ! Initialize module data structure
    !
    ! !USES:
    use shr_infnan_mod , only : nan => shr_infnan_nan, assignment(=)
    use histFileMod    , only : hist_addfld1d, hist_addfld2d, no_snow_normal, no_snow_zero
    !
    ! !ARGUMENTS:
    class(waterdiagnosticbulk_type), intent(in) :: this
    type(bounds_type), intent(in) :: bounds  
    !
    ! !LOCAL VARIABLES:
    integer           :: begp, endp
    integer           :: begc, endc
    integer           :: begg, endg
    character(10)     :: active
    real(r8), pointer :: data2dptr(:,:), data1dptr(:) ! temp. pointers for slicing larger arrays
    !------------------------------------------------------------------------

    begp = bounds%begp; endp= bounds%endp
    begc = bounds%begc; endc= bounds%endc
    begg = bounds%begg; endg= bounds%endg

    this%h2osoi_liq_tot_col(begc:endc) = spval
    call hist_addfld1d ( &
         fname=this%info%fname('TOTSOILLIQ'),  &
         units='kg/m2', &
         avgflag='A', &
         long_name=this%info%lname('vertically summed soil liquid water (veg landunits only)'), &
         ptr_col=this%h2osoi_liq_tot_col, set_urb=spval, set_lake=spval, l2g_scale_type='veg')

    this%h2osoi_ice_tot_col(begc:endc) = spval
    call hist_addfld1d ( &
         fname=this%info%fname('TOTSOILICE'),  &
         units='kg/m2', &
         avgflag='A', &
         long_name=this%info%lname('vertically summed soil cie (veg landunits only)'), &
         ptr_col=this%h2osoi_ice_tot_col, set_urb=spval, set_lake=spval, l2g_scale_type='veg')

    this%snounload_patch(begp:endp) = spval 
    call hist_addfld1d ( &
         fname=this%info%fname('SNOUNLOAD'), &
         units='mm',  &
         avgflag='A', &
         long_name=this%info%lname('Canopy snow unloading'), &
         ptr_patch=this%snounload_patch, set_lake=0._r8)


    this%rh_ref2m_patch(begp:endp) = spval
    call hist_addfld1d ( &
         fname=this%info%fname('RH2M'), &
         units='%',  &
         avgflag='A', &
         long_name=this%info%lname('2m relative humidity'), &
         ptr_patch=this%rh_ref2m_patch)

    this%rh_ref2m_r_patch(begp:endp) = spval
    call hist_addfld1d ( &
         fname=this%info%fname('RH2M_R'), &
         units='%',  &
         avgflag='A', &
         long_name=this%info%lname('Rural 2m specific humidity'), &
         ptr_patch=this%rh_ref2m_r_patch, set_spec=spval, default='inactive')

    this%rh_ref2m_u_patch(begp:endp) = spval
    call hist_addfld1d ( &
         fname=this%info%fname('RH2M_U'), &
         units='%',  &
         avgflag='A', &
         long_name=this%info%lname('Urban 2m relative humidity'), &
         ptr_patch=this%rh_ref2m_u_patch, set_nourb=spval, default='inactive')

    this%rh_af_patch(begp:endp) = spval
    call hist_addfld1d ( &
         fname=this%info%fname('RHAF'), &
         units='fraction', &
         avgflag='A', &
         long_name=this%info%lname('fractional humidity of canopy air'), &
         ptr_patch=this%rh_af_patch, set_spec=spval, default='inactive')

    if(use_luna)then
       call hist_addfld1d ( &
            fname=this%info%fname('RHAF10'), &
            units='fraction', &
            avgflag='A', &
            long_name=this%info%lname('10 day running mean of fractional humidity of canopy air'), &
            ptr_patch=this%rh10_af_patch, set_spec=spval, default='inactive')
    endif

    ! Fractions

    this%frac_h2osfc_col(begc:endc) = spval
    call hist_addfld1d ( &
         fname=this%info%fname('FH2OSFC'),  &
         units='unitless',  &
         avgflag='A', &
         long_name=this%info%lname('fraction of ground covered by surface water'), &
         ptr_col=this%frac_h2osfc_col)

    this%frac_h2osfc_nosnow_col(begc:endc) = spval
    call hist_addfld1d ( &
         fname=this%info%fname('FH2OSFC_NOSNOW'),  &
         units='unitless',  &
         avgflag='A', &
         long_name=this%info%lname('fraction of ground covered by surface water (if no snow present)'), &
         ptr_col=this%frac_h2osfc_nosnow_col, default='inactive')

    this%frac_sno_col(begc:endc) = spval
    call hist_addfld1d ( &
         fname=this%info%fname('FSNO'),  &
         units='unitless',  &
         avgflag='A', &
         long_name=this%info%lname('fraction of ground covered by snow'), &
         ptr_col=this%frac_sno_col, c2l_scale_type='urbanf')

    call hist_addfld1d ( &
         fname=this%info%fname('FSNO_ICE'),  &
         units='unitless',  &
         avgflag='A', &
         long_name=this%info%lname('fraction of ground covered by snow (ice landunits only)'), &
         ptr_col=this%frac_sno_col, c2l_scale_type='urbanf', l2g_scale_type='ice', &
         default='inactive')

    this%frac_sno_eff_col(begc:endc) = spval
    call hist_addfld1d ( &
         fname=this%info%fname('FSNO_EFF'),  &
         units='unitless',  &
         avgflag='A', &
         long_name=this%info%lname('effective fraction of ground covered by snow'), &
         ptr_col=this%frac_sno_eff_col, c2l_scale_type='urbanf')!, default='inactive')

    if (use_cn) then
       this%fwet_patch(begp:endp) = spval
       call hist_addfld1d ( &
            fname=this%info%fname('FWET'), &
            units='proportion', &
            avgflag='A', &
            long_name=this%info%lname('fraction of canopy that is wet'), &
            ptr_patch=this%fwet_patch, default='inactive')
    end if

    if (use_cn) then
       this%fcansno_patch(begp:endp) = spval
       call hist_addfld1d ( &
            fname=this%info%fname('FCANSNO'), &
            units='proportion', &
            avgflag='A', &
            long_name=this%info%lname('fraction of canopy that is wet'), &
            ptr_patch=this%fcansno_patch, default='inactive')
    end if

    if (use_cn) then
       this%fdry_patch(begp:endp) = spval
       call hist_addfld1d ( &
            fname=this%info%fname('FDRY'), &
            units='proportion', &
            avgflag='A', &
            long_name=this%info%lname('fraction of foliage that is green and dry'), &
            ptr_patch=this%fdry_patch, default='inactive')
    end if

    if (use_cn)then
       this%frac_iceold_col(begc:endc,:) = spval
       call hist_addfld2d ( &
            fname=this%info%fname('FRAC_ICEOLD'), &
            units='proportion', type2d='levgrnd', &
            avgflag='A', &
            long_name=this%info%lname('fraction of ice relative to the tot water'), &
            ptr_col=this%frac_iceold_col, default='inactive')
    end if

    ! Snow properties - these will be vertically averaged over the snow profile

    this%snow_depth_col(begc:endc) = spval
    call hist_addfld1d ( &
         fname=this%info%fname('SNOW_DEPTH'),  &
         units='m',  &
         avgflag='A', &
         long_name=this%info%lname('snow height of snow covered area'), &
         ptr_col=this%snow_depth_col, c2l_scale_type='urbanf')

    call hist_addfld1d ( &
         fname=this%info%fname('SNOW_DEPTH_ICE'), &
         units='m',  &
         avgflag='A', &
         long_name=this%info%lname('snow height of snow covered area (ice landunits only)'), &
         ptr_col=this%snow_depth_col, c2l_scale_type='urbanf', l2g_scale_type='ice', &
         default='inactive')

    this%snowdp_col(begc:endc) = spval
    call hist_addfld1d ( &
         fname=this%info%fname('SNOWDP'),  &
         units='m',  &
         avgflag='A', &
         long_name=this%info%lname('gridcell mean snow height'), &
         ptr_col=this%snowdp_col, c2l_scale_type='urbanf')

    if (use_cn) then
       this%wf_col(begc:endc) = spval
       call hist_addfld1d ( &
            fname=this%info%fname('WF'), &
            units='proportion', &
            avgflag='A', &
            long_name=this%info%lname('soil water as frac. of whc for top 0.05 m'), &
            ptr_col=this%wf_col, default='inactive')
    end if

    this%available_gw_uncon_col(begc:endc) = spval
    call hist_addfld1d ( &
         fname=this%info%fname('GW_AVAILABLE'), &
         units='kg/m2', &
         avgflag='A', &
         long_name=this%info%lname('available water in the unconfined saturated zone'), &
         ptr_col=this%available_gw_uncon_col, default='inactive')
    
    this%h2osno_top_col(begc:endc) = spval
    call hist_addfld1d ( &
         fname=this%info%fname('H2OSNO_TOP'), &
         units='kg/m2', &
         avgflag='A', &
         long_name=this%info%lname('mass of snow in top snow layer'), &
         ptr_col=this%h2osno_top_col, set_urb=spval)

    this%snw_rds_top_col(begc:endc) = spval 
    call hist_addfld1d ( &
         fname=this%info%fname('SNORDSL'), &
         units='m^-6', &
         avgflag='A', &
         long_name=this%info%lname('top snow layer effective grain radius'), &
         ptr_col=this%snw_rds_top_col, set_urb=spval, default='inactive')

    this%sno_liq_top_col(begc:endc) = spval 
    call hist_addfld1d ( &
         fname=this%info%fname('SNOLIQFL'), &
         units='fraction', &
         avgflag='A', &
         long_name=this%info%lname('top snow layer liquid water fraction (land)'), &
         ptr_col=this%sno_liq_top_col, set_urb=spval, default='inactive')

    ! We determine the fractional time (and fraction of the grid cell) over which each
    ! snow layer existed by running the snow averaging routine on a field whose value is 1
    ! everywhere
    data2dptr => this%snow_layer_unity_col(:,-nlevsno+1:0)
    call hist_addfld2d ( &
         fname=this%info%fname('SNO_EXISTENCE'), &
         units='unitless', type2d='levsno', &
         avgflag='A', &
         long_name=this%info%lname('Fraction of averaging period for which each snow layer existed'), &
         ptr_col=data2dptr, no_snow_behavior=no_snow_zero, default='inactive')

    this%bw_col(begc:endc,-nlevsno+1:0) = spval
    data2dptr => this%bw_col(:,-nlevsno+1:0)
    call hist_addfld2d ( &
         fname=this%info%fname('SNO_BW'), &
         units='kg/m3', type2d='levsno', &
         avgflag='A', &
         long_name=this%info%lname('Partial density of water in the snow pack (ice + liquid)'), &
         ptr_col=data2dptr, no_snow_behavior=no_snow_normal, default='inactive')

    call hist_addfld2d ( &
         fname=this%info%fname('SNO_BW_ICE'), &
         units='kg/m3', type2d='levsno', &
         avgflag='A', &
         long_name=this%info%lname('Partial density of water in the snow pack (ice + liquid, ice landunits only)'), &
         ptr_col=data2dptr, no_snow_behavior=no_snow_normal, &
         l2g_scale_type='ice', default='inactive')

    this%snw_rds_col(begc:endc,-nlevsno+1:0) = spval
    data2dptr => this%snw_rds_col(:,-nlevsno+1:0)
    call hist_addfld2d ( &
         fname=this%info%fname('SNO_GS'), &
         units='Microns', type2d='levsno',  &
         avgflag='A', &
         long_name=this%info%lname('Mean snow grain size'), &
         ptr_col=data2dptr, no_snow_behavior=no_snow_normal, default='inactive')

    call hist_addfld2d ( &
         fname=this%info%fname('SNO_GS_ICE'), &
         units='Microns', type2d='levsno',  &
         avgflag='A', &
         long_name=this%info%lname('Mean snow grain size (ice landunits only)'), &
         ptr_col=data2dptr, no_snow_behavior=no_snow_normal, &
         l2g_scale_type='ice', default='inactive')

  end subroutine InitBulkHistory

  !-----------------------------------------------------------------------
  subroutine InitBulkCold(this, bounds, &
       snow_depth_input_col, waterstatebulk_inst)
    !
    ! !DESCRIPTION:
    ! Initialize time constant variables and cold start conditions 
    !
    ! !USES:
    use clm_varpar      , only : nlevgrnd, nlevsno
    use clm_varcon      , only : zlnd
    !
    ! !ARGUMENTS:
    class(waterdiagnosticbulk_type), intent(in) :: this
    type(bounds_type)     , intent(in)    :: bounds
    real(r8)              , intent(in)    :: snow_depth_input_col(bounds%begc:)
    class(waterstatebulk_type), intent(in)                :: waterstatebulk_inst
    !
    ! !LOCAL VARIABLES:
    integer            :: p,c,j,l,g,lev
    real(r8)           :: maxslope, slopemax, minslope
    real(r8)           :: d, fd, dfdd, slope0,slopebeta
    real(r8) ,pointer  :: std (:)     
    real(r8)           :: snowbd      ! temporary calculation of snow bulk density (kg/m3)
    real(r8)           :: fmelt       ! snowbd/100
    !-----------------------------------------------------------------------

    SHR_ASSERT_ALL((ubound(snow_depth_input_col) == (/bounds%endc/))          , errMsg(sourcefile, __LINE__))

    do c = bounds%begc,bounds%endc
       this%snow_depth_col(c)         = snow_depth_input_col(c)
       this%snow_layer_unity_col(c,:) = 1._r8
    end do

    do c = bounds%begc,bounds%endc
       this%wf_col(c) = spval
       this%wf2_col(c) = spval
    end do


    associate(snl => col%snl) 

      this%snounload_patch(bounds%begp:bounds%endp) = 0._r8
      this%frac_h2osfc_col(bounds%begc:bounds%endc) = 0._r8

      this%fwet_patch(bounds%begp:bounds%endp) = 0._r8
      this%fdry_patch(bounds%begp:bounds%endp) = 0._r8
      this%fcansno_patch(bounds%begp:bounds%endp) = 0._r8
      !--------------------------------------------
      ! Set snow water
      !--------------------------------------------

      ! Note: Glacier_mec columns are initialized with half the maximum snow cover.
      ! This gives more realistic values of qflx_glcice sooner in the simulation
      ! for columns with net ablation, at the cost of delaying ice formation
      ! in columns with net accumulation.

      do c = bounds%begc, bounds%endc
         l = col%landunit(c)
         if (lun%urbpoi(l)) then
            ! From Bonan 1996 (LSM technical note)
            this%frac_sno_col(c) = min( this%snow_depth_col(c)/0.05_r8, 1._r8)
         else
            this%frac_sno_col(c) = 0._r8
            ! snow cover fraction as in Niu and Yang 2007
            if(this%snow_depth_col(c) > 0.0)  then
               snowbd   = min(400._r8, waterstatebulk_inst%h2osno_col(c)/this%snow_depth_col(c)) !bulk density of snow (kg/m3)
               fmelt    = (snowbd/100.)**1.
               ! 100 is the assumed fresh snow density; 1 is a melting factor that could be
               ! reconsidered, optimal value of 1.5 in Niu et al., 2007
               this%frac_sno_col(c) = tanh( this%snow_depth_col(c) /(2.5 * zlnd * fmelt) )
            endif
         end if
      end do

      do c = bounds%begc,bounds%endc
         if (snl(c) < 0) then
            this%snw_rds_col(c,snl(c)+1:0)        = snw_rds_min
            this%snw_rds_col(c,-nlevsno+1:snl(c)) = 0._r8
            this%snw_rds_top_col(c)               = snw_rds_min
         elseif (waterstatebulk_inst%h2osno_col(c) > 0._r8) then
            this%snw_rds_col(c,0)                 = snw_rds_min
            this%snw_rds_col(c,-nlevsno+1:-1)     = 0._r8
            this%snw_rds_top_col(c)               = spval
            this%sno_liq_top_col(c)               = spval
         else
            this%snw_rds_col(c,:)                 = 0._r8
            this%snw_rds_top_col(c)               = spval
            this%sno_liq_top_col(c)               = spval
         endif
      end do


    end associate

  end subroutine InitBulkCold

  !------------------------------------------------------------------------
  subroutine RestartBulk(this, bounds, ncid, flag)
    ! 
    ! !DESCRIPTION:
    ! Read/Write module information to/from restart file.
    !
    ! !USES:
    use spmdMod          , only : masterproc
    use clm_varcon       , only : pondmx, watmin, spval, nameg
    use landunit_varcon  , only : istcrop, istdlak, istsoil  
    use column_varcon    , only : icol_roof, icol_sunwall, icol_shadewall
    use clm_time_manager , only : is_first_step
    use clm_varctl       , only : bound_h2osoi
    use ncdio_pio        , only : file_desc_t, ncd_io, ncd_double
    use restUtilMod
    !
    ! !ARGUMENTS:
    class(waterdiagnosticbulk_type), intent(in) :: this
    type(bounds_type), intent(in)    :: bounds 
    type(file_desc_t), intent(inout) :: ncid   ! netcdf id
    character(len=*) , intent(in)    :: flag   ! 'read' or 'write'
    !
    ! !LOCAL VARIABLES:
    logical  :: readvar
    !------------------------------------------------------------------------


    call this%Restart(bounds, ncid, flag=flag)

    call restartvar(ncid=ncid, flag=flag, &
         varname=this%info%fname('SNOUNLOAD'), &
         xtype=ncd_double,  &
         dim1name='pft', &
         long_name=this%info%lname('Canopy snow unloading'), &
         units='kg/m2', &
         interpinic_flag='interp', readvar=readvar, data=this%snounload_patch)


    if(use_luna)then
       call restartvar(ncid=ncid, flag=flag, &
            varname=this%info%fname('rh10'), &
            xtype=ncd_double,  &
            dim1name='pft', &
            long_name=this%info%lname('10-day mean boundary layer relative humidity'), &
            units='unitless', &
            interpinic_flag='interp', readvar=readvar, data=this%rh10_af_patch)
    endif

    call restartvar(ncid=ncid, flag=flag, &
         varname=this%info%fname('FH2OSFC'), &
         xtype=ncd_double,  &
         dim1name='column',&
         long_name=this%info%lname('fraction of ground covered by h2osfc (0 to 1)'), &
         units='', &
         interpinic_flag='interp', readvar=readvar, data=this%frac_h2osfc_col)
    if (flag == 'read' .and. .not. readvar) then
       this%frac_h2osfc_col(bounds%begc:bounds%endc) = 0.0_r8
    end if

    call restartvar(ncid=ncid, flag=flag, &
         varname=this%info%fname('SNOW_DEPTH'), &
         xtype=ncd_double,  &
         dim1name='column', &
         long_name=this%info%lname('snow depth'), &
         units='m', &
         interpinic_flag='interp', readvar=readvar, data=this%snow_depth_col) 

    call restartvar(ncid=ncid, flag=flag, &
         varname=this%info%fname('frac_sno_eff'), &
         xtype=ncd_double,  &
         dim1name='column', &
         long_name=this%info%lname('fraction of ground covered by snow (0 to 1)'),&
         units='unitless', &
         interpinic_flag='interp', readvar=readvar, data=this%frac_sno_eff_col)
    if (flag == 'read' .and. .not. readvar) then
       this%frac_sno_eff_col(bounds%begc:bounds%endc) = 0.0_r8
    end if

    call restartvar(ncid=ncid, flag=flag, &
         varname=this%info%fname('frac_sno'), &
         xtype=ncd_double,  &
         dim1name='column', &
         long_name=this%info%lname('fraction of ground covered by snow (0 to 1)'),&
         units='unitless',&
         interpinic_flag='interp', readvar=readvar, data=this%frac_sno_col)

    call restartvar(ncid=ncid, flag=flag, &
         varname=this%info%fname('FWET'), &
         xtype=ncd_double,  &
         dim1name='pft', &
         long_name=this%info%lname('fraction of canopy that is wet (0 to 1)'), &
         units='', &
         interpinic_flag='interp', readvar=readvar, data=this%fwet_patch)

    call restartvar(ncid=ncid, flag=flag, &
         varname=this%info%fname('FCANSNO'), &
         xtype=ncd_double,  &
         dim1name='pft', &
         long_name=this%info%lname('fraction of canopy that is snow covered (0 to 1)'), &
         units='', &
         interpinic_flag='interp', readvar=readvar, data=this%fcansno_patch)

    ! column type physical state variable - snw_rds
    call restartvar(ncid=ncid, flag=flag, &
         varname=this%info%fname('snw_rds'), &
         xtype=ncd_double,  &
         dim1name='column', dim2name='levsno', switchdim=.true., lowerb2=-nlevsno+1, upperb2=0, &
         long_name=this%info%lname('snow layer effective radius'), &
         units='um', &
         interpinic_flag='interp', readvar=readvar, data=this%snw_rds_col)
    if (flag == 'read' .and. .not. readvar) then
       ! NOTE(wjs, 2018-08-03) There was some code here that looked like it was just for
       ! the sake of backwards compatibility, dating back to 2014 or earlier. I was
       ! tempted to just remove it, but on the off-chance that this conditional is still
       ! ever entered, I'm putting an endrun call here to notify users of this removed
       ! code.
       if (masterproc) then
          write(iulog,*) "SNICAR: This is an initial run (not a restart), and grain size/aerosol " // &
               "mass data are not defined in initial condition file. This situation is no longer handled."
       endif
       call endrun(msg = "Absent snw_rds on initial conditions file no longer handled. "// &
            errMsg(sourcefile, __LINE__))
    endif

    if (use_cn) then
       call restartvar(ncid=ncid, flag=flag, &
            varname=this%info%fname('wf'), &
            xtype=ncd_double,  &
            dim1name='column', &
            long_name=this%info%lname(''), &
            units='', &
            interpinic_flag='interp', readvar=readvar, data=this%wf_col) 
    end if



  end subroutine RestartBulk

  !-----------------------------------------------------------------------
  subroutine ResetBulk(this, column)
    !
    ! !DESCRIPTION:
    ! Intitialize SNICAR variables for fresh snow column
    !
    ! !ARGUMENTS:
    class(waterdiagnosticbulk_type), intent(in) :: this
    integer , intent(in)   :: column     ! column index
    !-----------------------------------------------------------------------

    this%snw_rds_col(column,0)  = snw_rds_min

  end subroutine ResetBulk

end module WaterDiagnosticBulkType<|MERGE_RESOLUTION|>--- conflicted
+++ resolved
@@ -168,12 +168,8 @@
     allocate(this%frac_h2osfc_col        (begc:endc))                     ; this%frac_h2osfc_col        (:)   = nan 
     allocate(this%frac_h2osfc_nosnow_col (begc:endc))                     ; this%frac_h2osfc_nosnow_col        (:)   = nan 
     allocate(this%wf_col                 (begc:endc))                     ; this%wf_col                 (:)   = nan
-<<<<<<< HEAD
-    allocate(this%wf2_col                (begc:endc))                     ; 
+    allocate(this%wf2_col                (begc:endc))                     ; this%wf2_col                (:)   = nan
     allocate(this%available_gw_uncon_col (begc:endc))                     ; this%available_gw_uncon_col (:)   = nan
-=======
-    allocate(this%wf2_col                (begc:endc))                     ; this%wf2_col                (:)   = nan
->>>>>>> 5ba47398
     allocate(this%fwet_patch             (begp:endp))                     ; this%fwet_patch             (:)   = nan
     allocate(this%fcansno_patch          (begp:endp))                     ; this%fcansno_patch          (:)   = nan
     allocate(this%fdry_patch             (begp:endp))                     ; this%fdry_patch             (:)   = nan
