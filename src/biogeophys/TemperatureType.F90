--- conflicted
+++ resolved
@@ -7,13 +7,8 @@
   use shr_log_mod     , only : errMsg => shr_log_errMsg
   use decompMod       , only : bounds_type
   use abortutils      , only : endrun
-<<<<<<< HEAD
   use clm_varctl      , only : use_cndv, iulog, use_luna, use_crop, use_biomass_heat_storage
-  use clm_varpar      , only : nlevsno, nlevgrnd, nlevlak, nlevlak, nlevurb
-=======
-  use clm_varctl      , only : use_cndv, iulog, use_luna, use_crop
-  use clm_varpar      , only : nlevsno, nlevgrnd, nlevlak, nlevlak, nlevurb, nlevmaxurbgrnd
->>>>>>> c4cf1205
+  use clm_varpar      , only : nlevsno, nlevgrnd, nlevlak, nlevurb, nlevmaxurbgrnd
   use clm_varcon      , only : spval, ispval
   use GridcellType    , only : grc
   use LandunitType    , only : lun
