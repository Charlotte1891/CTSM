--- conflicted
+++ resolved
@@ -8,12 +8,8 @@
   use decompMod       , only : bounds_type
   use abortutils      , only : endrun
   use clm_varctl      , only : use_cndv, iulog, use_luna, use_crop, use_biomass_heat_storage
-<<<<<<< HEAD
+  use clm_varctl      , only : flush_gdd20
   use clm_varpar      , only : nlevsno, nlevgrnd, nlevlak, nlevurb, nlevmaxurbgrnd, nlevsoi
-=======
-  use clm_varctl      , only : flush_gdd20
-  use clm_varpar      , only : nlevsno, nlevgrnd, nlevlak, nlevurb, nlevmaxurbgrnd
->>>>>>> e7626f85
   use clm_varcon      , only : spval, ispval
   use GridcellType    , only : grc
   use LandunitType    , only : lun
