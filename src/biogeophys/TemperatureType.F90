module TemperatureType

#include "shr_assert.h"

  !------------------------------------------------------------------------------
  use shr_kind_mod    , only : r8 => shr_kind_r8
  use shr_log_mod     , only : errMsg => shr_log_errMsg
  use decompMod       , only : bounds_type
  use abortutils      , only : endrun
  use clm_varctl      , only : use_cndv, iulog, use_luna, use_crop
  use clm_varpar      , only : nlevsno, nlevgrnd, nlevlak, nlevlak, nlevurb
  use clm_varcon      , only : spval, ispval
  use GridcellType    , only : grc
  use LandunitType    , only : lun
  use ColumnType      , only : col
  use PatchType       , only : patch
  !
  implicit none
  save
  private
  !
  type, public :: temperature_type

     ! Temperatures
     real(r8), pointer :: t_veg_patch              (:)   ! patch vegetation temperature (Kelvin)
     real(r8), pointer :: t_skin_patch             (:)   ! patch skin temperature (Kelvin)
     real(r8), pointer :: t_veg_day_patch          (:)   ! patch daytime  accumulative vegetation temperature (Kelvinx*nsteps), LUNA specific, from midnight to current step
     real(r8), pointer :: t_veg_night_patch        (:)   ! patch night-time accumulative vegetation temperature (Kelvin*nsteps), LUNA specific, from midnight to current step
     real(r8), pointer :: t_veg10_day_patch        (:)   ! 10 day running mean of patch daytime time vegetation temperature (Kelvin), LUNA specific, but can be reused
     real(r8), pointer :: t_veg10_night_patch      (:)   ! 10 day running mean of patch night time vegetation temperature (Kelvin), LUNA specific, but can be reused
     integer,  pointer :: ndaysteps_patch          (:)   ! number of daytime steps accumulated from mid-night, LUNA specific
     integer,  pointer :: nnightsteps_patch        (:)   ! number of nighttime steps accumulated from mid-night, LUNA specific
     real(r8), pointer :: t_h2osfc_col             (:)   ! col surface water temperature
<<<<<<< HEAD
     real(r8), pointer :: t_h2osfc_bef_col         (:)   ! col surface water temperature from time-step before  
     real(r8), pointer :: t_ssbef_col              (:,:) ! col soil/snow temperature before update (-nlevsno+1:nlevgrnd) 
     real(r8), pointer :: t_soisno_col             (:,:) ! col soil temperature (Kelvin)  (-nlevsno+1:nlevgrnd) 
=======
     real(r8), pointer :: t_h2osfc_bef_col         (:)   ! col surface water temperature from time-step before
     real(r8), pointer :: t_ssbef_col              (:,:) ! col soil/snow temperature before update (-nlevsno+1:nlevgrnd)
     real(r8), pointer :: t_soisno_col             (:,:) ! col soil temperature (Kelvin)  (-nlevsno+1:nlevgrnd)
>>>>>>> 70548756
     real(r8), pointer :: tsl_col                  (:)   ! col temperature of near-surface soil layer (Kelvin)
     real(r8), pointer :: t_soi10cm_col            (:)   ! col soil temperature in top 10cm of soil (Kelvin)
     real(r8), pointer :: t_soi17cm_col            (:)   ! col soil temperature in top 17cm of soil (Kelvin)
     real(r8), pointer :: t_sno_mul_mss_col        (:)   ! col snow temperature multiplied by layer mass, layer sum (K * kg/m2) 
     real(r8), pointer :: t_lake_col               (:,:) ! col lake temperature (Kelvin)  (1:nlevlak)          
     real(r8), pointer :: t_grnd_col               (:)   ! col ground temperature (Kelvin)
     real(r8), pointer :: t_grnd_r_col             (:)   ! col rural ground temperature (Kelvin)
     real(r8), pointer :: t_grnd_u_col             (:)   ! col urban ground temperature (Kelvin) (needed by Hydrology2Mod)
     real(r8), pointer :: t_building_lun           (:)   ! lun internal building air temperature (K)
     real(r8), pointer :: t_roof_inner_lun         (:)   ! lun roof inside surface temperature (K)
     real(r8), pointer :: t_sunw_inner_lun         (:)   ! lun sunwall inside surface temperature (K)
     real(r8), pointer :: t_shdw_inner_lun         (:)   ! lun shadewall inside surface temperature (K)
     real(r8), pointer :: t_floor_lun              (:)   ! lun floor temperature (K)
     real(r8), pointer :: snot_top_col             (:)   ! col temperature of top snow layer [K]
     real(r8), pointer :: dTdz_top_col             (:)   ! col temperature gradient in top layer  [K m-1]
     real(r8), pointer :: dt_veg_patch             (:)   ! patch change in t_veg, last iteration (Kelvin)

     real(r8), pointer :: dt_grnd_col              (:)   ! col change in t_grnd, last iteration (Kelvin)
     real(r8), pointer :: thv_col                  (:)   ! col virtual potential temperature (kelvin)
     real(r8), pointer :: thm_patch                (:)   ! patch intermediate variable (forc_t+0.0098*forc_hgt_t_patch)
     real(r8), pointer :: t_a10_patch              (:)   ! patch 10-day running mean of the 2 m temperature (K)
     real(r8), pointer :: t_a10min_patch           (:)   ! patch 10-day running mean of min 2-m temperature
     real(r8), pointer :: t_a5min_patch            (:)   ! patch 5-day running mean of min 2-m temperature

     real(r8), pointer :: taf_lun                  (:)   ! lun urban canopy air temperature (K)

     real(r8), pointer :: t_ref2m_patch            (:)   ! patch 2 m height surface air temperature (Kelvin)
     real(r8), pointer :: t_ref2m_r_patch          (:)   ! patch rural 2 m height surface air temperature (Kelvin)
     real(r8), pointer :: t_ref2m_u_patch          (:)   ! patch urban 2 m height surface air temperature (Kelvin)
     real(r8), pointer :: t_ref2m_min_patch        (:)   ! patch daily minimum of average 2 m height surface air temperature (K)
     real(r8), pointer :: t_ref2m_min_r_patch      (:)   ! patch daily minimum of average 2 m height surface air temperature - rural(K)
     real(r8), pointer :: t_ref2m_min_u_patch      (:)   ! patch daily minimum of average 2 m height surface air temperature - urban (K)
     real(r8), pointer :: t_ref2m_max_patch        (:)   ! patch daily maximum of average 2 m height surface air temperature (K)
     real(r8), pointer :: t_ref2m_max_r_patch      (:)   ! patch daily maximum of average 2 m height surface air temperature - rural(K)
     real(r8), pointer :: t_ref2m_max_u_patch      (:)   ! patch daily maximum of average 2 m height surface air temperature - urban (K)
     real(r8), pointer :: t_ref2m_min_inst_patch   (:)   ! patch instantaneous daily min of average 2 m height surface air temp (K)
     real(r8), pointer :: t_ref2m_min_inst_r_patch (:)   ! patch instantaneous daily min of average 2 m height surface air temp - rural (K)
     real(r8), pointer :: t_ref2m_min_inst_u_patch (:)   ! patch instantaneous daily min of average 2 m height surface air temp - urban (K)
     real(r8), pointer :: t_ref2m_max_inst_patch   (:)   ! patch instantaneous daily max of average 2 m height surface air temp (K)
     real(r8), pointer :: t_ref2m_max_inst_r_patch (:)   ! patch instantaneous daily max of average 2 m height surface air temp - rural (K)
     real(r8), pointer :: t_ref2m_max_inst_u_patch (:)   ! patch instantaneous daily max of average 2 m height surface air temp - urban (K)

     ! Accumulated quantities
     !
     ! TODO(wjs, 2014-08-05) Move these to the module(s) where they are used, to improve
     ! modularity. In cases where they are used by two completely different modules,
     ! which only use the same variable out of convenience, introduce a duplicate (point
     ! being: that way one parameterization is free to change the exact meaning of its
     ! accumulator without affecting the other).
     !
     real(r8), pointer :: t_veg24_patch           (:)   ! patch 24hr average vegetation temperature (K)
     real(r8), pointer :: t_veg240_patch          (:)   ! patch 240hr average vegetation temperature (Kelvin)
     real(r8), pointer :: gdd0_patch              (:)   ! patch growing degree-days base  0C from planting  (ddays)
     real(r8), pointer :: gdd8_patch              (:)   ! patch growing degree-days base  8C from planting  (ddays)
     real(r8), pointer :: gdd10_patch             (:)   ! patch growing degree-days base 10C from planting  (ddays)
     real(r8), pointer :: gdd020_patch            (:)   ! patch 20-year average of gdd0                     (ddays)
     real(r8), pointer :: gdd820_patch            (:)   ! patch 20-year average of gdd8                     (ddays)
     real(r8), pointer :: gdd1020_patch           (:)   ! patch 20-year average of gdd10                    (ddays)

     ! Heat content
     real(r8), pointer :: beta_col                 (:)   ! coefficient of convective velocity [-]
     real(r8), pointer :: heat1_grc                (:)   ! grc initial gridcell total heat content
     real(r8), pointer :: heat2_grc                (:)   ! grc post land cover change total heat content
     real(r8), pointer :: liquid_water_temp1_grc   (:)   ! grc initial weighted average liquid water temperature (K)
     real(r8), pointer :: liquid_water_temp2_grc   (:)   ! grc post land cover change weighted average liquid water temperature (K)

     ! Flags
     integer , pointer :: imelt_col                (:,:) ! flag for melting (=1), freezing (=2), Not=0 (-nlevsno+1:nlevgrnd)

     ! Emissivities
     real(r8), pointer :: emv_patch                (:)   ! patch vegetation emissivity
     real(r8), pointer :: emg_col                  (:)   ! col ground emissivity

     ! Misc
     real(r8), pointer    :: xmf_col               (:)   ! total latent heat of phase change of ground water
     real(r8), pointer    :: xmf_h2osfc_col        (:)   ! latent heat of phase change of surface water
     real(r8), pointer    :: fact_col              (:,:) ! used in computing tridiagonal matrix
     real(r8), pointer    :: c_h2osfc_col          (:)   ! heat capacity of surface water

   contains

     procedure, public  :: Init
     procedure, public  :: Restart
     procedure, private :: InitAllocate
     procedure, private :: InitHistory
     procedure, private :: InitCold
     procedure, public  :: InitAccBuffer
     procedure, public  :: InitAccVars
     procedure, public  :: UpdateAccVars

  end type temperature_type

  character(len=*), parameter, private :: sourcefile = &
       __FILE__
  !------------------------------------------------------------------------

contains

  !------------------------------------------------------------------------
  subroutine Init(this, bounds, &
       em_roof_lun,  em_wall_lun, em_improad_lun, em_perroad_lun, &
       is_simple_buildtemp, is_prog_buildtemp)
    !
    ! !DESCRIPTION:
    !
    ! Initialization of the data type. Allocate data, setup variables
    ! for history output, and initialize values needed for a cold-start.
    !
    class(temperature_type)        :: this
    type(bounds_type) , intent(in) :: bounds
    real(r8)          , intent(in) :: em_roof_lun(bounds%begl:)
    real(r8)          , intent(in) :: em_wall_lun(bounds%begl:)
    real(r8)          , intent(in) :: em_improad_lun(bounds%begl:)
    real(r8)          , intent(in) :: em_perroad_lun(bounds%begl:)
    logical           , intent(in) :: is_simple_buildtemp  ! Simple building temp is being used
    logical           , intent(in) :: is_prog_buildtemp    ! Prognostic building temp is being used

    call this%InitAllocate ( bounds )
    call this%InitHistory ( bounds, is_simple_buildtemp, is_prog_buildtemp )
    call this%InitCold ( bounds,                  &
         em_roof_lun(bounds%begl:bounds%endl),    &
         em_wall_lun(bounds%begl:bounds%endl),    &
         em_improad_lun(bounds%begl:bounds%endl), &
         em_perroad_lun(bounds%begl:bounds%endl), &
         is_simple_buildtemp, is_prog_buildtemp)

  end subroutine Init

  !------------------------------------------------------------------------
  subroutine InitAllocate(this, bounds)
    !
    ! !DESCRIPTION:
    ! Initialize and allocate data structure
    !
    ! !USES:
    use shr_infnan_mod , only : nan => shr_infnan_nan, assignment(=)
    !
    ! !ARGUMENTS:
    class(temperature_type) :: this
    type(bounds_type), intent(in) :: bounds
    !
    ! !LOCAL VARIABLES:
    integer :: begp, endp
    integer :: begc, endc
    integer :: begl, endl
    integer :: begg, endg
    !------------------------------------------------------------------------

    begp = bounds%begp; endp= bounds%endp
    begc = bounds%begc; endc= bounds%endc
    begl = bounds%begl; endl= bounds%endl
    begg = bounds%begg; endg= bounds%endg

    ! Temperatures
    allocate(this%t_veg_patch              (begp:endp))                      ; this%t_veg_patch              (:)   = nan
    allocate(this%t_skin_patch             (begp:endp))                      ; this%t_skin_patch             (:)   = nan
    if(use_luna) then
     allocate(this%t_veg_day_patch         (begp:endp))                      ; this%t_veg_day_patch          (:)   = spval
     allocate(this%t_veg_night_patch       (begp:endp))                      ; this%t_veg_night_patch        (:)   = spval
     allocate(this%t_veg10_day_patch       (begp:endp))                      ; this%t_veg10_day_patch        (:)   = spval
     allocate(this%t_veg10_night_patch     (begp:endp))                      ; this%t_veg10_night_patch      (:)   = spval
     allocate(this%ndaysteps_patch         (begp:endp))                      ; this%ndaysteps_patch          (:)   = ispval
     allocate(this%nnightsteps_patch       (begp:endp))                      ; this%nnightsteps_patch        (:)   = ispval
    endif
    allocate(this%t_h2osfc_col             (begc:endc))                      ; this%t_h2osfc_col             (:)   = nan
    allocate(this%t_h2osfc_bef_col         (begc:endc))                      ; this%t_h2osfc_bef_col         (:)   = nan
    allocate(this%t_ssbef_col              (begc:endc,-nlevsno+1:nlevgrnd))  ; this%t_ssbef_col              (:,:) = nan
    allocate(this%t_soisno_col             (begc:endc,-nlevsno+1:nlevgrnd))  ; this%t_soisno_col             (:,:) = nan
    allocate(this%t_lake_col               (begc:endc,1:nlevlak))            ; this%t_lake_col               (:,:) = nan
    allocate(this%t_grnd_col               (begc:endc))                      ; this%t_grnd_col               (:)   = nan
    allocate(this%t_grnd_r_col             (begc:endc))                      ; this%t_grnd_r_col             (:)   = nan
    allocate(this%t_grnd_u_col             (begc:endc))                      ; this%t_grnd_u_col             (:)   = nan
    allocate(this%t_building_lun           (begl:endl))                      ; this%t_building_lun           (:)   = nan
    allocate(this%t_roof_inner_lun         (begl:endl))                      ; this%t_roof_inner_lun         (:)   = nan
    allocate(this%t_sunw_inner_lun         (begl:endl))                      ; this%t_sunw_inner_lun         (:)   = nan
    allocate(this%t_shdw_inner_lun         (begl:endl))                      ; this%t_shdw_inner_lun         (:)   = nan
    allocate(this%t_floor_lun              (begl:endl))                      ; this%t_floor_lun              (:)   = nan
    allocate(this%snot_top_col             (begc:endc))                      ; this%snot_top_col             (:)   = nan
    allocate(this%dTdz_top_col             (begc:endc))                      ; this%dTdz_top_col             (:)   = nan
    allocate(this%dt_veg_patch             (begp:endp))                      ; this%dt_veg_patch             (:)   = nan

    allocate(this%tsl_col                  (begc:endc))                      ; this%tsl_col                  (:)   = nan
    allocate(this%t_sno_mul_mss_col        (begc:endc))                      ; this%t_sno_mul_mss_col        (:)   = nan
    allocate(this%tsl_col                  (begc:endc))                      ; this%tsl_col                  (:)   = nan
    allocate(this%t_soi10cm_col            (begc:endc))                      ; this%t_soi10cm_col            (:)   = nan
    allocate(this%t_soi17cm_col            (begc:endc))                      ; this%t_soi17cm_col            (:)   = spval
    allocate(this%dt_grnd_col              (begc:endc))                      ; this%dt_grnd_col              (:)   = nan
    allocate(this%thv_col                  (begc:endc))                      ; this%thv_col                  (:)   = nan
    allocate(this%thm_patch                (begp:endp))                      ; this%thm_patch                (:)   = nan
    allocate(this%t_a10_patch              (begp:endp))                      ; this%t_a10_patch              (:)   = nan
    allocate(this%t_a10min_patch           (begp:endp))                      ; this%t_a10min_patch           (:)   = nan
    allocate(this%t_a5min_patch            (begp:endp))                      ; this%t_a5min_patch            (:)   = nan

    allocate(this%taf_lun                  (begl:endl))                      ; this%taf_lun                  (:)   = nan

    allocate(this%t_ref2m_patch            (begp:endp))                      ; this%t_ref2m_patch            (:)   = nan
    allocate(this%t_ref2m_r_patch          (begp:endp))                      ; this%t_ref2m_r_patch          (:)   = nan
    allocate(this%t_ref2m_u_patch          (begp:endp))                      ; this%t_ref2m_u_patch          (:)   = nan
    allocate(this%t_ref2m_min_patch        (begp:endp))                      ; this%t_ref2m_min_patch        (:)   = nan
    allocate(this%t_ref2m_min_r_patch      (begp:endp))                      ; this%t_ref2m_min_r_patch      (:)   = nan
    allocate(this%t_ref2m_min_u_patch      (begp:endp))                      ; this%t_ref2m_min_u_patch      (:)   = nan
    allocate(this%t_ref2m_max_patch        (begp:endp))                      ; this%t_ref2m_max_patch        (:)   = nan
    allocate(this%t_ref2m_max_r_patch      (begp:endp))                      ; this%t_ref2m_max_r_patch      (:)   = nan
    allocate(this%t_ref2m_max_u_patch      (begp:endp))                      ; this%t_ref2m_max_u_patch      (:)   = nan
    allocate(this%t_ref2m_max_inst_patch   (begp:endp))                      ; this%t_ref2m_max_inst_patch   (:)   = nan
    allocate(this%t_ref2m_max_inst_r_patch (begp:endp))                      ; this%t_ref2m_max_inst_r_patch (:)   = nan
    allocate(this%t_ref2m_max_inst_u_patch (begp:endp))                      ; this%t_ref2m_max_inst_u_patch (:)   = nan
    allocate(this%t_ref2m_min_inst_patch   (begp:endp))                      ; this%t_ref2m_min_inst_patch   (:)   = nan
    allocate(this%t_ref2m_min_inst_r_patch (begp:endp))                      ; this%t_ref2m_min_inst_r_patch (:)   = nan
    allocate(this%t_ref2m_min_inst_u_patch (begp:endp))                      ; this%t_ref2m_min_inst_u_patch (:)   = nan

    ! Accumulated fields
    allocate(this%t_veg24_patch            (begp:endp))                      ; this%t_veg24_patch            (:)   = nan
    allocate(this%t_veg240_patch           (begp:endp))                      ; this%t_veg240_patch           (:)   = nan
    allocate(this%gdd0_patch               (begp:endp))                      ; this%gdd0_patch               (:)   = spval
    allocate(this%gdd8_patch               (begp:endp))                      ; this%gdd8_patch               (:)   = spval
    allocate(this%gdd10_patch              (begp:endp))                      ; this%gdd10_patch              (:)   = spval
    allocate(this%gdd020_patch             (begp:endp))                      ; this%gdd020_patch             (:)   = spval
    allocate(this%gdd820_patch             (begp:endp))                      ; this%gdd820_patch             (:)   = spval
    allocate(this%gdd1020_patch            (begp:endp))                      ; this%gdd1020_patch            (:)   = spval

    ! Heat content
    allocate(this%beta_col                 (begc:endc))                      ; this%beta_col                 (:)   = nan
    allocate(this%heat1_grc                (begg:endg))                      ; this%heat1_grc                (:)   = nan
    allocate(this%heat2_grc                (begg:endg))                      ; this%heat2_grc                (:)   = nan
    allocate(this%liquid_water_temp1_grc   (begg:endg))                      ; this%liquid_water_temp1_grc   (:)   = nan
    allocate(this%liquid_water_temp2_grc   (begg:endg))                      ; this%liquid_water_temp2_grc   (:)   = nan

    ! flags
    allocate(this%imelt_col                (begc:endc,-nlevsno+1:nlevgrnd))  ; this%imelt_col                (:,:) = huge(1)

    ! emissivities
    allocate(this%emv_patch                (begp:endp))                      ; this%emv_patch                (:)   = nan
    allocate(this%emg_col                  (begc:endc))                      ; this%emg_col                  (:)   = nan

    allocate(this%xmf_col                  (begc:endc))                      ; this%xmf_col                  (:)   = nan
    allocate(this%xmf_h2osfc_col           (begc:endc))                      ; this%xmf_h2osfc_col           (:)   = nan
    allocate(this%fact_col                 (begc:endc, -nlevsno+1:nlevgrnd)) ; this%fact_col                 (:,:) = nan
    allocate(this%c_h2osfc_col             (begc:endc))                      ; this%c_h2osfc_col             (:)   = nan

  end subroutine InitAllocate

  !------------------------------------------------------------------------
  subroutine InitHistory(this, bounds, is_simple_buildtemp, is_prog_buildtemp )
    !
    ! !DESCRIPTION:
    ! Setup the fields that can be output on history files.
    !
    ! !USES:
    use shr_infnan_mod , only : nan => shr_infnan_nan, assignment(=)
    use clm_varctl     , only : use_cn, use_cndv
    use histFileMod    , only : hist_addfld1d, hist_addfld2d, no_snow_normal
    !
    ! !ARGUMENTS:
    class(temperature_type) :: this
    type(bounds_type), intent(in) :: bounds
    logical          , intent(in) :: is_simple_buildtemp  ! Simple building temp is being used
    logical          , intent(in) :: is_prog_buildtemp    ! Prognostic building temp is being used
    !
    ! !LOCAL VARIABLES:
    integer           :: begp, endp
    integer           :: begc, endc
    integer           :: begl, endl
    integer           :: begg, endg
    character(10)     :: active
    character(100)    :: lname
    real(r8), pointer :: data2dptr(:,:), data1dptr(:) ! temp. pointers for slicing larger arrays
    !------------------------------------------------------------------------

    begp = bounds%begp; endp= bounds%endp
    begc = bounds%begc; endc= bounds%endc
    begl = bounds%begl; endl= bounds%endl
    begg = bounds%begg; endg= bounds%endg

    this%t_h2osfc_col(begc:endc) = spval
    call hist_addfld1d (fname='TH2OSFC',  units='K',  &
         avgflag='A', long_name='surface water temperature', &
         ptr_col=this%t_h2osfc_col)

    this%t_grnd_u_col(begc:endc) = spval
    call hist_addfld1d (fname='TG_U', units='K',  &
         avgflag='A', long_name='Urban ground temperature', &
         ptr_col=this%t_grnd_u_col, set_nourb=spval, c2l_scale_type='urbans', default='inactive')

    this%t_lake_col(begc:endc,:) = spval
    call hist_addfld2d (fname='TLAKE',  units='K', type2d='levlak', &
         avgflag='A', long_name='lake temperature', &
         ptr_col=this%t_lake_col)

    this%t_soisno_col(begc:endc,-nlevsno+1:0) = spval
    data2dptr => this%t_soisno_col(:,-nlevsno+1:0)
    call hist_addfld2d (fname='SNO_T', units='K', type2d='levsno',  &
         avgflag='A', long_name='Snow temperatures', &
         ptr_col=data2dptr, no_snow_behavior=no_snow_normal, default='inactive')

    call hist_addfld2d (fname='SNO_T_ICE', units='K', type2d='levsno',  &
         avgflag='A', long_name='Snow temperatures (ice landunits only)', &
         ptr_col=data2dptr, no_snow_behavior=no_snow_normal, &
         l2g_scale_type='ice', default='inactive')

    this%t_ref2m_patch(begp:endp) = spval
    call hist_addfld1d (fname='TSA', units='K',  &
         avgflag='A', long_name='2m air temperature', &
         ptr_patch=this%t_ref2m_patch)

    call hist_addfld1d (fname='TSA_ICE', units='K',  &
         avgflag='A', long_name='2m air temperature (ice landunits only)', &
         ptr_patch=this%t_ref2m_patch, l2g_scale_type='ice', default='inactive')

    this%t_ref2m_r_patch(begp:endp) = spval
    call hist_addfld1d (fname='TSA_R', units='K',  &
         avgflag='A', long_name='Rural 2m air temperature', &
         ptr_patch=this%t_ref2m_r_patch, set_spec=spval, default='inactive')

    this%t_ref2m_min_patch(begp:endp) = spval
    call hist_addfld1d (fname='TREFMNAV', units='K',  &
         avgflag='A', long_name='daily minimum of average 2-m temperature', &
         ptr_patch=this%t_ref2m_min_patch)

    this%t_ref2m_max_patch(begp:endp) = spval
    call hist_addfld1d (fname='TREFMXAV', units='K',  &
         avgflag='A', long_name='daily maximum of average 2-m temperature', &
         ptr_patch=this%t_ref2m_max_patch)

    this%t_ref2m_min_r_patch(begp:endp) = spval
    call hist_addfld1d (fname='TREFMNAV_R', units='K',  &
         avgflag='A', long_name='Rural daily minimum of average 2-m temperature', &
         ptr_patch=this%t_ref2m_min_r_patch, set_spec=spval, default='inactive')

    this%t_ref2m_max_r_patch(begp:endp) = spval
    call hist_addfld1d (fname='TREFMXAV_R', units='K',  &
         avgflag='A', long_name='Rural daily maximum of average 2-m temperature', &
         ptr_patch=this%t_ref2m_max_r_patch, set_spec=spval, default='inactive')

    this%t_ref2m_u_patch(begp:endp) = spval
    call hist_addfld1d (fname='TSA_U', units='K',  &
         avgflag='A', long_name='Urban 2m air temperature', &
         ptr_patch=this%t_ref2m_u_patch, set_nourb=spval, default='inactive')

    this%t_ref2m_min_u_patch(begp:endp) = spval
    call hist_addfld1d (fname='TREFMNAV_U', units='K',  &
         avgflag='A', long_name='Urban daily minimum of average 2-m temperature', &
         ptr_patch=this%t_ref2m_min_u_patch, set_nourb=spval, default='inactive')

    this%t_ref2m_max_u_patch(begp:endp) = spval
    call hist_addfld1d (fname='TREFMXAV_U', units='K',  &
         avgflag='A', long_name='Urban daily maximum of average 2-m temperature', &
         ptr_patch=this%t_ref2m_max_u_patch, set_nourb=spval, default='inactive')

    this%t_veg_patch(begp:endp) = spval
    call hist_addfld1d (fname='TV', units='K',  &
         avgflag='A', long_name='vegetation temperature', &
         ptr_patch=this%t_veg_patch)

    this%t_skin_patch(begp:endp) = spval
    call hist_addfld1d(fname='TSKIN', units='K',  &
         avgflag='A', long_name='skin temperature', &
         ptr_patch=this%t_skin_patch, c2l_scale_type='urbans')

    this%t_grnd_col(begc:endc) = spval
    call hist_addfld1d (fname='TG',  units='K',  &
         avgflag='A', long_name='ground temperature', &
         ptr_col=this%t_grnd_col, c2l_scale_type='urbans')

    call hist_addfld1d (fname='TG_ICE', units='K',  &
         avgflag='A', long_name='ground temperature (ice landunits only)', &
         ptr_col=this%t_grnd_col, c2l_scale_type='urbans', l2g_scale_type='ice', &
         default='inactive')

    this%t_grnd_r_col(begc:endc) = spval
    call hist_addfld1d (fname='TG_R', units='K',  &
         avgflag='A', long_name='Rural ground temperature', &
         ptr_col=this%t_grnd_r_col, set_spec=spval, default='inactive')

    this%t_soisno_col(begc:endc,:) = spval
    call hist_addfld2d (fname='TSOI',  units='K', type2d='levgrnd', &
         avgflag='A', long_name='soil temperature (vegetated landunits only)', &
         ptr_col=this%t_soisno_col, l2g_scale_type='veg')

    call hist_addfld2d (fname='TSOI_ICE',  units='K', type2d='levgrnd', &
         avgflag='A', long_name='soil temperature (ice landunits only)', &
         ptr_col=this%t_soisno_col, l2g_scale_type='ice')

    this%t_soi10cm_col(begc:endc) = spval
    call hist_addfld1d (fname='TSOI_10CM',  units='K', &
         avgflag='A', long_name='soil temperature in top 10cm of soil', &
         ptr_col=this%t_soi10cm_col, set_urb=spval)

    this%tsl_col(begc:endc) = spval
    call hist_addfld1d (fname='TSL',  units='K', &
         avgflag='A', long_name='temperature of near-surface soil layer (vegetated landunits only)', &
         ptr_col=this%tsl_col, l2g_scale_type='veg')
    this%t_sno_mul_mss_col(begc:endc) = spval
    call hist_addfld1d (fname='SNOTXMASS',  units='K kg/m2', &
         avgflag='A', long_name='snow temperature times layer mass, layer sum; '// &
         'to get mass-weighted temperature, divide by (SNOWICE+SNOWLIQ)', &
         ptr_col=this%t_sno_mul_mss_col, c2l_scale_type='urbanf')

    call hist_addfld1d (fname='SNOTXMASS_ICE',  units='K kg/m2', &
         avgflag='A', long_name='snow temperature times layer mass, layer sum (ice landunits only); ' // &
         'to get mass-weighted temperature, divide by (SNOWICE_ICE+SNOWLIQ_ICE)', &
         ptr_col=this%t_sno_mul_mss_col, c2l_scale_type='urbanf', l2g_scale_type='ice', &
         default='inactive')
    this%tsl_col(begc:endc) = spval
    call hist_addfld1d (fname='TSL',  units='K', &
         avgflag='A', long_name='temperature of near-surface soil layer (vegetated landunits only)', &
         ptr_col=this%tsl_col, l2g_scale_type='veg')

    if (use_cndv .or. use_crop) then
       active = "active"
    else
       active = "inactive"
    end if
    this%t_a10_patch(begp:endp) = spval
    call hist_addfld1d (fname='T10', units='K',  &
         avgflag='A', long_name='10-day running mean of 2-m temperature', &
         ptr_patch=this%t_a10_patch, default='inactive')

    if (use_cn .and.  use_crop )then
       this%t_a5min_patch(begp:endp) = spval
       call hist_addfld1d (fname='A5TMIN', units='K',  &
            avgflag='A', long_name='5-day running mean of min 2-m temperature', &
            ptr_patch=this%t_a5min_patch, default='inactive')
    end if

    if (use_cn .and. use_crop )then
       this%t_a10min_patch(begp:endp) = spval
       call hist_addfld1d (fname='A10TMIN', units='K',  &
            avgflag='A', long_name='10-day running mean of min 2-m temperature', &
            ptr_patch=this%t_a10min_patch, default='inactive')
    end if

    this%t_building_lun(begl:endl) = spval
    if (      is_simple_buildtemp )then
       lname = 'internal urban building temperature'
    else if ( is_prog_buildtemp   )then
       lname = 'internal urban building air temperature'
    end if
    call hist_addfld1d(fname='TBUILD', units='K',  &
         avgflag='A', long_name=lname, &
         ptr_lunit=this%t_building_lun, set_nourb=spval, l2g_scale_type='unity')

    if ( is_prog_buildtemp )then
       this%t_roof_inner_lun(begl:endl) = spval
       call hist_addfld1d(fname='TROOF_INNER', units='K',  &
            avgflag='A', long_name='roof inside surface temperature', &
            ptr_lunit=this%t_roof_inner_lun, set_nourb=spval, l2g_scale_type='unity', &
            default='inactive')

       this%t_sunw_inner_lun(begl:endl) = spval
       call hist_addfld1d(fname='TSUNW_INNER', units='K',  &
            avgflag='A', long_name='sunwall inside surface temperature', &
            ptr_lunit=this%t_sunw_inner_lun, set_nourb=spval, l2g_scale_type='unity', &
            default='inactive')

       this%t_shdw_inner_lun(begl:endl) = spval
       call hist_addfld1d(fname='TSHDW_INNER', units='K',  &
            avgflag='A', long_name='shadewall inside surface temperature', &
            ptr_lunit=this%t_shdw_inner_lun, set_nourb=spval, l2g_scale_type='unity', &
            default='inactive')

       this%t_floor_lun(begl:endl) = spval
       call hist_addfld1d(fname='TFLOOR', units='K',  &
            avgflag='A', long_name='floor temperature', &
            ptr_lunit=this%t_floor_lun, set_nourb=spval, l2g_scale_type='unity', &
            default='inactive')
    end if

    this%heat1_grc(begg:endg) = spval
    call hist_addfld1d (fname='HEAT_CONTENT1',  units='J/m^2',  &
         avgflag='A', long_name='initial gridcell total heat content', &
         ptr_lnd=this%heat1_grc)
    call hist_addfld1d (fname='HEAT_CONTENT1_VEG',  units='J/m^2',  &
         avgflag='A', long_name='initial gridcell total heat content - vegetated landunits only', &
         ptr_lnd=this%heat1_grc, l2g_scale_type='veg', default='inactive')

    this%heat2_grc(begg:endg) = spval
    call hist_addfld1d (fname='HEAT_CONTENT2',  units='J/m^2',  &
         avgflag='A', long_name='post land cover change total heat content', &
         ptr_lnd=this%heat2_grc, default='inactive')

    this%liquid_water_temp1_grc(begg:endg) = spval
    call hist_addfld1d (fname='LIQUID_WATER_TEMP1', units='K', &
         avgflag='A', long_name='initial gridcell weighted average liquid water temperature', &
         ptr_lnd=this%liquid_water_temp1_grc, default='inactive')

    this%snot_top_col(begc:endc) = spval
    call hist_addfld1d (fname='SNOTTOPL', units='K', &
         avgflag='A', long_name='snow temperature (top layer)', &
         ptr_col=this%snot_top_col, set_urb=spval, default='inactive')

    call hist_addfld1d (fname='SNOTTOPL_ICE', units='K',  &
         avgflag='A', long_name='snow temperature (top layer, ice landunits only)', &
         ptr_col=this%snot_top_col, set_urb=spval, l2g_scale_type='ice', default='inactive')

    this%dTdz_top_col(begc:endc) = spval
    call hist_addfld1d (fname='SNOdTdzL', units='K/m', &
         avgflag='A', long_name='top snow layer temperature gradient (land)', &
         ptr_col=this%dTdz_top_col, set_urb=spval, default='inactive')

    if (use_cn) then
       this%dt_veg_patch(begp:endp) = spval
       call hist_addfld1d (fname='DT_VEG', units='K', &
            avgflag='A', long_name='change in t_veg, last iteration', &
            ptr_patch=this%dt_veg_patch, default='inactive')
    end if

    if (use_cn ) then
       this%emv_patch(begp:endp) = spval
       call hist_addfld1d (fname='EMV', units='proportion', &
            avgflag='A', long_name='vegetation emissivity', &
            ptr_patch=this%emv_patch, default='inactive')
    end if

    if (use_cn) then
       this%emg_col(begc:endc) = spval
       call hist_addfld1d (fname='EMG', units='proportion', &
            avgflag='A', long_name='ground emissivity', &
            ptr_col=this%emg_col, default='inactive')
    end if

    if (use_cn) then
       this%beta_col(begc:endc) = spval
       call hist_addfld1d (fname='BETA', units='none', &
            avgflag='A', long_name='coefficient of convective velocity', &
            ptr_col=this%beta_col, default='inactive')
    end if

    ! Accumulated quantities

    this%t_veg24_patch(begp:endp) = spval
    call hist_addfld1d (fname='TV24', units='K',  &
         avgflag='A', long_name='vegetation temperature (last 24hrs)', &
         ptr_patch=this%t_veg24_patch, default='inactive')

    this%t_veg240_patch(begp:endp)  = spval
    call hist_addfld1d (fname='TV240', units='K',  &
         avgflag='A', long_name='vegetation temperature (last 240hrs)', &
         ptr_patch=this%t_veg240_patch, default='inactive')

    if (use_crop) then
       this%gdd0_patch(begp:endp) = spval
       call hist_addfld1d (fname='GDD0', units='ddays', &
            avgflag='A', long_name='Growing degree days base  0C from planting', &
            ptr_patch=this%gdd0_patch, default='inactive')
    end if

    if (use_crop) then
       this%gdd8_patch(begp:endp) = spval
       call hist_addfld1d (fname='GDD8', units='ddays', &
            avgflag='A', long_name='Growing degree days base  8C from planting', &
            ptr_patch=this%gdd8_patch, default='inactive')

       this%gdd10_patch(begp:endp) = spval
       call hist_addfld1d (fname='GDD10', units='ddays', &
            avgflag='A', long_name='Growing degree days base 10C from planting', &
            ptr_patch=this%gdd10_patch, default='inactive')

       this%gdd020_patch(begp:endp) = spval
       call hist_addfld1d (fname='GDD020', units='ddays', &
            avgflag='A', long_name='Twenty year average of growing degree days base  0C from planting', &
            ptr_patch=this%gdd020_patch, default='inactive')

       this%gdd820_patch(begp:endp) = spval
       call hist_addfld1d (fname='GDD820', units='ddays', &
            avgflag='A', long_name='Twenty year average of growing degree days base  8C from planting', &
            ptr_patch=this%gdd820_patch, default='inactive')

       this%gdd1020_patch(begp:endp) = spval
       call hist_addfld1d (fname='GDD1020', units='ddays', &
            avgflag='A', long_name='Twenty year average of growing degree days base 10C from planting', &
            ptr_patch=this%gdd1020_patch, default='inactive')

    end if
    if(use_luna)then
         call hist_addfld1d (fname='TVEGD10', units='Kelvin', &
            avgflag='A', long_name='10 day running mean of patch daytime vegetation temperature', &
            ptr_patch=this%t_veg10_day_patch, default='inactive')
         call hist_addfld1d (fname='TVEGN10', units='Kelvin', &
            avgflag='A', long_name='10 day running mean of patch night-time vegetation temperature', &
            ptr_patch=this%t_veg10_night_patch, default='inactive')
    endif


  end subroutine InitHistory

  !-----------------------------------------------------------------------
  subroutine InitCold(this, bounds, &
       em_roof_lun,  em_wall_lun, em_improad_lun, em_perroad_lun, &
       is_simple_buildtemp, is_prog_buildtemp)
    !
    ! !DESCRIPTION:
    ! Initialize cold start conditions for module variables
    !
    ! !USES:
    use shr_kind_mod   , only : r8 => shr_kind_r8
    use shr_const_mod  , only : SHR_CONST_TKFRZ
    use clm_varcon     , only : denice, denh2o, sb
    use landunit_varcon, only : istwet, istsoil, istdlak, istice_mec
    use column_varcon  , only : icol_road_imperv, icol_roof, icol_sunwall
    use column_varcon  , only : icol_shadewall, icol_road_perv
    use clm_varctl     , only : iulog, use_vancouver, use_mexicocity
    !
    ! !ARGUMENTS:
    class(temperature_type)        :: this
    type(bounds_type) , intent(in) :: bounds
    real(r8)          , intent(in) :: em_roof_lun(bounds%begl:)
    real(r8)          , intent(in) :: em_wall_lun(bounds%begl:)
    real(r8)          , intent(in) :: em_improad_lun(bounds%begl:)
    real(r8)          , intent(in) :: em_perroad_lun(bounds%begl:)
    logical           , intent(in) :: is_simple_buildtemp  ! Simple building temp is being used
    logical           , intent(in) :: is_prog_buildtemp    ! Prognostic building temp is being used
    !
    ! !LOCAL VARIABLES:
    integer  :: j,l,c,p ! indices
    integer  :: nlevs   ! number of levels
    real(r8) :: snowbd  ! temporary calculation of snow bulk density (kg/m3)
    real(r8) :: fmelt   ! snowbd/100
    integer  :: lev
    !-----------------------------------------------------------------------

    SHR_ASSERT_ALL((ubound(em_roof_lun)    == (/bounds%endl/)), errMsg(sourcefile, __LINE__))
    SHR_ASSERT_ALL((ubound(em_wall_lun)    == (/bounds%endl/)), errMsg(sourcefile, __LINE__))
    SHR_ASSERT_ALL((ubound(em_improad_lun) == (/bounds%endl/)), errMsg(sourcefile, __LINE__))
    SHR_ASSERT_ALL((ubound(em_perroad_lun) == (/bounds%endl/)), errMsg(sourcefile, __LINE__))

    associate(snl => col%snl) ! Output: [integer (:)    ]  number of snow layers

      ! Set snow/soil temperature
      ! t_lake only has valid values over non-lake
      ! t_soisno, t_grnd and t_veg have valid values over all land

      do c = bounds%begc,bounds%endc
         l = col%landunit(c)

         this%t_soisno_col(c,-nlevsno+1:nlevgrnd) = spval

         ! Snow level temperatures - all land points
         if (snl(c) < 0) then
            do j = snl(c)+1, 0
               this%t_soisno_col(c,j) = 250._r8
            end do
         end if

         ! Below snow temperatures - nonlake points (lake points are set below)
         if (.not. lun%lakpoi(l)) then

            if (lun%itype(l)==istice_mec) then
               this%t_soisno_col(c,1:nlevgrnd) = 250._r8

            else if (lun%itype(l) == istwet) then
               this%t_soisno_col(c,1:nlevgrnd) = 277._r8

            else if (lun%urbpoi(l)) then
               if (use_vancouver) then
                  if (col%itype(c) == icol_road_perv .or. col%itype(c) == icol_road_imperv) then
                     ! Set road top layer to initial air temperature and interpolate other
                     ! layers down to 20C in bottom layer
                     do j = 1, nlevgrnd
                        this%t_soisno_col(c,j) = 297.56 - (j-1) * ((297.56-293.16)/(nlevgrnd-1))
                     end do
                     ! Set wall and roof layers to initial air temperature
                  else if (col%itype(c) == icol_sunwall .or. col%itype(c) == icol_shadewall .or. col%itype(c) == icol_roof) then
                     this%t_soisno_col(c,1:nlevurb) = 297.56
                  else
                     this%t_soisno_col(c,1:nlevgrnd) = 283._r8
                  end if
               else if (use_mexicocity) then
                  if (col%itype(c) == icol_road_perv .or. col%itype(c) == icol_road_imperv) then
                     ! Set road top layer to initial air temperature and interpolate other
                     ! layers down to 22C in bottom layer
                     do j = 1, nlevgrnd
                        this%t_soisno_col(c,j) = 289.46 - (j-1) * ((289.46-295.16)/(nlevgrnd-1))
                     end do
                  else if (col%itype(c) == icol_sunwall .or. col%itype(c) == icol_shadewall .or. col%itype(c) == icol_roof) then
                     ! Set wall and roof layers to initial air temperature
                     this%t_soisno_col(c,1:nlevurb) = 289.46
                  else
                     this%t_soisno_col(c,1:nlevgrnd) = 283._r8
                  end if
               else
                  if (col%itype(c) == icol_road_perv .or. col%itype(c) == icol_road_imperv) then
                     this%t_soisno_col(c,1:nlevgrnd) = 274._r8
                  else if (col%itype(c) == icol_sunwall .or. col%itype(c) == icol_shadewall &
                       .or. col%itype(c) == icol_roof) then
                     ! Set sunwall, shadewall, roof to fairly high temperature to avoid initialization
                     ! shock from large heating/air conditioning flux
                     this%t_soisno_col(c,1:nlevurb) = 292._r8
                  end if
               end if
            else
               this%t_soisno_col(c,1:nlevgrnd) = 274._r8

            endif
         endif
      end do

      ! Initialize internal building temperature, inner temperatures of building
      ! surfaces, and floor temperature
      if ( is_prog_buildtemp )then
         do l = bounds%begl, bounds%endl
           do  c = lun%coli(l),lun%colf(l)
             if (col%itype(c) == icol_roof)  then
               this%t_roof_inner_lun(l) = this%t_soisno_col(c,nlevurb)
               this%t_building_lun(l)   = this%t_soisno_col(c,nlevurb)        ! arbitrarily set to roof temperature
               this%t_floor_lun(l)      = this%t_soisno_col(c,nlevurb)        ! arbitrarily set to roof temperature
             else if (col%itype(c) == icol_sunwall) then
               this%t_sunw_inner_lun(l) = this%t_soisno_col(c,nlevurb)
             else if (col%itype(c) == icol_shadewall) then
               this%t_shdw_inner_lun(l) = this%t_soisno_col(c,nlevurb)
             end if
           end do
         end do
      end if

      ! Set Ground temperatures

      do c = bounds%begc,bounds%endc
         l = col%landunit(c)

         if (lun%lakpoi(l)) then
            this%t_grnd_col(c) = 277._r8
         else
            this%t_grnd_col(c) = this%t_soisno_col(c,snl(c)+1)
         end if
         this%t_soi17cm_col(c) = this%t_grnd_col(c)
      end do

      do c = bounds%begc,bounds%endc
         l = col%landunit(c)
         if (lun%lakpoi(l)) then ! lake
            this%t_lake_col(c,1:nlevlak) = this%t_grnd_col(c)
            this%t_soisno_col(c,1:nlevgrnd) = this%t_grnd_col(c)
         end if
      end do

      ! Set t_h2osfc_col

      this%t_h2osfc_col(bounds%begc:bounds%endc)  = 274._r8

      ! Set t_veg, t_ref2m, t_ref2m_u and tref2m_r

      do p = bounds%begp, bounds%endp
         c = patch%column(p)
         l = patch%landunit(p)

         if (use_vancouver) then
            this%t_veg_patch(p)   = 297.56
         else if (use_mexicocity) then
            this%t_veg_patch(p)   = 289.46
         else
            this%t_veg_patch(p)   = 283._r8
         end if

         if (use_vancouver) then
            this%t_ref2m_patch(p) = 297.56
         else if (use_mexicocity) then
            this%t_ref2m_patch(p) = 289.46
         else
            this%t_ref2m_patch(p) = 283._r8
         end if

         if (lun%urbpoi(l)) then
            if (use_vancouver) then
               this%t_ref2m_u_patch(p) = 297.56
            else if (use_mexicocity) then
               this%t_ref2m_u_patch(p) = 289.46
            else
               this%t_ref2m_u_patch(p) = 283._r8
            end if
         else
            if (.not. lun%ifspecial(l)) then
               if (use_vancouver) then
                  this%t_ref2m_r_patch(p) = 297.56
               else if (use_mexicocity) then
                  this%t_ref2m_r_patch(p) = 289.46
               else
                  this%t_ref2m_r_patch(p) = 283._r8
               end if
            else
               this%t_ref2m_r_patch(p) = spval
            end if
         end if

      end do

    end associate

    do l = bounds%begl, bounds%endl
       if (lun%urbpoi(l)) then
          if (use_vancouver) then
             this%taf_lun(l) = 297.56_r8
          else if (use_mexicocity) then
             this%taf_lun(l) = 289.46_r8
          else
             this%taf_lun(l) = 283._r8
          end if
       end if
    end do

    do c = bounds%begc,bounds%endc
       l = col%landunit(c)

       if (col%itype(c) == icol_roof       ) this%emg_col(c) = em_roof_lun(l)
       if (col%itype(c) == icol_sunwall    ) this%emg_col(c) = em_wall_lun(l)
       if (col%itype(c) == icol_shadewall  ) this%emg_col(c) = em_wall_lun(l)
       if (col%itype(c) == icol_road_imperv) this%emg_col(c) = em_improad_lun(l)
       if (col%itype(c) == icol_road_perv  ) this%emg_col(c) = em_perroad_lun(l)
    end do

  end subroutine InitCold

  !------------------------------------------------------------------------
  subroutine Restart(this, bounds, ncid, flag, is_simple_buildtemp, is_prog_buildtemp)
    !
    ! !DESCRIPTION:
    ! Read/Write module information to/from restart file.
    !
    ! !USES:
    use shr_log_mod     , only : errMsg => shr_log_errMsg
    use spmdMod         , only : masterproc
    use abortutils      , only : endrun
    use ncdio_pio       , only : file_desc_t, ncd_double, ncd_int
    use restUtilMod
    !
    ! !ARGUMENTS:
    class(temperature_type) :: this
    type(bounds_type), intent(in)    :: bounds
    type(file_desc_t), intent(inout) :: ncid
    character(len=*) , intent(in)    :: flag
    logical          , intent(in)    :: is_simple_buildtemp  ! Simple building temp is being used
    logical          , intent(in)    :: is_prog_buildtemp    ! Prognostic building temp is being used
    !
    ! !LOCAL VARIABLES:
    integer :: j,c       ! indices
    logical :: readvar   ! determine if variable is on initial file
    !-----------------------------------------------------------------------

    call restartvar(ncid=ncid, flag=flag, varname='T_SOISNO', xtype=ncd_double,   &
         dim1name='column', dim2name='levtot', switchdim=.true., &
         long_name='soil-snow temperature', units='K', &
         interpinic_flag='interp', readvar=readvar, data=this%t_soisno_col)

    call restartvar(ncid=ncid, flag=flag, varname='T_VEG', xtype=ncd_double,  &
         dim1name='pft', &
         long_name='vegetation temperature', units='K', &
         interpinic_flag='interp', readvar=readvar, data=this%t_veg_patch)

    call restartvar(ncid=ncid, flag=flag, varname='TH2OSFC', xtype=ncd_double,  &
         dim1name='column', &
         long_name='surface water temperature', units='K', &
         interpinic_flag='interp', readvar=readvar, data=this%t_h2osfc_col)
    if (flag=='read' .and. .not. readvar) then
       this%t_h2osfc_col(bounds%begc:bounds%endc) = 274.0_r8
    end if

    call restartvar(ncid=ncid, flag=flag, varname='T_LAKE', xtype=ncd_double,  &
         dim1name='column', dim2name='levlak', switchdim=.true., &
         long_name='lake temperature', units='K', &
         interpinic_flag='interp', readvar=readvar, data=this%t_lake_col)

    call restartvar(ncid=ncid, flag=flag, varname='T_GRND', xtype=ncd_double,  &
         dim1name='column', &
         long_name='ground temperature', units='K', &
         interpinic_flag='interp', readvar=readvar, data=this%t_grnd_col)

    call restartvar(ncid=ncid, flag=flag, varname='T_GRND_R', xtype=ncd_double,  &
         dim1name='column', &
         long_name='rural ground temperature', units='K', &
         interpinic_flag='interp', readvar=readvar, data=this%t_grnd_r_col)

    call restartvar(ncid=ncid, flag=flag, varname='T_GRND_U', xtype=ncd_double, &
         dim1name='column',                    &
         long_name='urban ground temperature', units='K', &
         interpinic_flag='interp', readvar=readvar, data=this%t_grnd_u_col)

    call restartvar(ncid=ncid, flag=flag, varname='T_REF2M', xtype=ncd_double,  &
         dim1name='pft', &
         long_name='2m height surface air temperature', units='K', &
         interpinic_flag='interp', readvar=readvar, data=this%t_ref2m_patch)
    if (flag=='read' .and. .not. readvar) call endrun(msg=errMsg(sourcefile, __LINE__))

    call restartvar(ncid=ncid, flag=flag, varname="T_REF2M_R", xtype=ncd_double,  &
         dim1name='pft', &
         long_name='Rural 2m height surface air temperature', units='K', &
         interpinic_flag='interp', readvar=readvar, data=this%t_ref2m_r_patch)

    call restartvar(ncid=ncid, flag=flag, varname="T_REF2M_U", xtype=ncd_double, dim1name='pft',                      &
         long_name='Urban 2m height surface air temperature', units='K',                                              &
         interpinic_flag='interp', readvar=readvar, data=this%t_ref2m_u_patch)


    call restartvar(ncid=ncid, flag=flag, varname='T_REF2M_MIN', xtype=ncd_double,  &
         dim1name='pft', &
         long_name='daily minimum of average 2 m height surface air temperature (K)', units='K', &
         interpinic_flag='interp', readvar=readvar, data=this%t_ref2m_min_patch)

    call restartvar(ncid=ncid, flag=flag, varname='T_REF2M_MIN_R', xtype=ncd_double,  &
         dim1name='pft', &
         long_name='rural daily minimum of average 2 m height surface air temperature (K)', units='K', &
         interpinic_flag='interp', readvar=readvar, data=this%t_ref2m_min_r_patch)

    call restartvar(ncid=ncid, flag=flag, varname='T_REF2M_MIN_U', xtype=ncd_double, dim1name='pft',                  &
         long_name='urban daily minimum of average 2 m height surface air temperature (K)', units='K',                &
         interpinic_flag='interp', readvar=readvar, data=this%t_ref2m_min_u_patch)

    call restartvar(ncid=ncid, flag=flag, varname='T_REF2M_MAX', xtype=ncd_double,  &
         dim1name='pft', &
         long_name='daily maximum of average 2 m height surface air temperature (K)', units='K', &
         interpinic_flag='interp', readvar=readvar, data=this%t_ref2m_max_patch)

    call restartvar(ncid=ncid, flag=flag, varname='T_REF2M_MAX_R', xtype=ncd_double,  &
         dim1name='pft', &
         long_name='rural daily maximum of average 2 m height surface air temperature (K)', units='K', &
         interpinic_flag='interp', readvar=readvar, data=this%t_ref2m_max_r_patch)

    call restartvar(ncid=ncid, flag=flag, varname='T_REF2M_MAX_U', xtype=ncd_double, dim1name='pft',                  &
         long_name='urban daily maximum of average 2 m height surface air temperature (K)', units='K',                &
         interpinic_flag='interp', readvar=readvar, data=this%t_ref2m_max_u_patch)

    call restartvar(ncid=ncid, flag=flag, varname='T_REF2M_MIN_INST', xtype=ncd_double,  &
         dim1name='pft', &
         long_name='instantaneous daily min of average 2 m height surface air temp (K)', units='K', &
         interpinic_flag='interp', readvar=readvar, data=this%t_ref2m_min_inst_patch)

    call restartvar(ncid=ncid, flag=flag, varname='T_REF2M_MIN_INST_R', xtype=ncd_double,  &
         dim1name='pft', &
         long_name='rural instantaneous daily min of average 2 m height surface air temp (K)', units='K', &
         interpinic_flag='interp', readvar=readvar, data=this%t_ref2m_min_inst_r_patch)

    call restartvar(ncid=ncid, flag=flag, varname='T_REF2M_MIN_INST_U', xtype=ncd_double, dim1name='pft',             &
         long_name='urban instantaneous daily min of average 2 m height surface air temp (K)', units='K',             &
         interpinic_flag='interp', readvar=readvar, data=this%t_ref2m_min_inst_u_patch)

    call restartvar(ncid=ncid, flag=flag, varname='T_REF2M_MAX_INST', xtype=ncd_double,  &
         dim1name='pft', &
         long_name='instantaneous daily max of average 2 m height surface air temp (K)', units='K', &
         interpinic_flag='interp', readvar=readvar, data=this%t_ref2m_max_inst_patch)

    call restartvar(ncid=ncid, flag=flag, varname='T_REF2M_MAX_INST_R', xtype=ncd_double,  &
         dim1name='pft', &
         long_name='rural instantaneous daily max of average 2 m height surface air temp (K)', units='K', &
         interpinic_flag='interp', readvar=readvar, data=this%t_ref2m_max_inst_r_patch)

    call restartvar(ncid=ncid, flag=flag, varname='T_REF2M_MAX_INST_U', xtype=ncd_double,  dim1name='pft',            &
         long_name='urban instantaneous daily max of average 2 m height surface air temp (K)', units='K',             &
         interpinic_flag='interp', readvar=readvar, data=this%t_ref2m_max_inst_u_patch)

    call restartvar(ncid=ncid, flag=flag, varname='taf', xtype=ncd_double, dim1name='landunit',                       &
         long_name='urban canopy air temperature', units='K',                                                         &
         interpinic_flag='interp', readvar=readvar, data=this%taf_lun)

    if (use_crop) then
       call restartvar(ncid=ncid, flag=flag,  varname='gdd1020', xtype=ncd_double,  &
            dim1name='pft', long_name='20 year average of growing degree-days base 10C from planting', units='ddays', &
            interpinic_flag='interp', readvar=readvar, data=this%gdd1020_patch)

       call restartvar(ncid=ncid, flag=flag,  varname='gdd820', xtype=ncd_double,  &
            dim1name='pft', long_name='20 year average of growing degree-days base 8C from planting', units='ddays', &
            interpinic_flag='interp', readvar=readvar, data=this%gdd820_patch)

       call restartvar(ncid=ncid, flag=flag,  varname='gdd020', xtype=ncd_double,  &
            dim1name='pft', long_name='20 year average of growing degree-days base 0C from planting', units='ddays', &
            interpinic_flag='interp', readvar=readvar, data=this%gdd020_patch)
    end if

    if(use_luna)then
       call restartvar(ncid=ncid, flag=flag, varname='tvegd10', xtype=ncd_double,  &
            dim1name='pft', long_name='10-day mean daytime vegetation temperature', units='Kelvin', &
            interpinic_flag='interp', readvar=readvar, data=this%t_veg10_day_patch )
       call restartvar(ncid=ncid, flag=flag, varname='tvegd', xtype=ncd_double,  &
            dim1name='pft', long_name='accumulative daytime vegetation temperature', units='Kelvin*steps', &
            interpinic_flag='interp', readvar=readvar, data=this%t_veg_day_patch )
       call restartvar(ncid=ncid, flag=flag, varname='tvegn10', xtype=ncd_double,  &
            dim1name='pft', long_name='10-day mean nighttime vegetation temperature', units='Kelvin', &
            interpinic_flag='interp', readvar=readvar, data=this%t_veg10_night_patch )
       call restartvar(ncid=ncid, flag=flag, varname='tvegn', xtype=ncd_double,  &
            dim1name='pft', long_name='accumulative nighttime vegetation temperature', units='Kelvin*steps', &
            interpinic_flag='interp', readvar=readvar, data=this%t_veg_night_patch )
       call restartvar(ncid=ncid, flag=flag, varname='tair10', xtype=ncd_double,  &
            dim1name='pft', long_name='10-day mean air temperature', units='Kelvin', &
            interpinic_flag='interp', readvar=readvar, data=this%t_a10_patch )
       call restartvar(ncid=ncid, flag=flag, varname='ndaysteps', xtype=ncd_int,  &
            dim1name='pft', long_name='accumulative daytime steps', units='steps', &
            interpinic_flag='interp', readvar=readvar, data=this%ndaysteps_patch )
       call restartvar(ncid=ncid, flag=flag, varname='nnightsteps', xtype=ncd_int,  &
            dim1name='pft', long_name='accumulative nighttime steps', units='steps', &
            interpinic_flag='interp', readvar=readvar, data=this%nnightsteps_patch )
    endif

    if ( is_prog_buildtemp )then
       ! landunit type physical state variable - t_building
       call restartvar(ncid=ncid, flag=flag, varname='t_building', xtype=ncd_double,  &
            dim1name='landunit', &
            long_name='internal building air temperature', units='K', &
            interpinic_flag='interp', readvar=readvar, data=this%t_building_lun)
       if (flag=='read' .and. .not. readvar) then
          if (masterproc) write(iulog,*) "can't find t_building in initial file..."
          if (masterproc) write(iulog,*) "Initialize t_building to taf"
          this%t_building_lun(bounds%begl:bounds%endl) = this%taf_lun(bounds%begl:bounds%endl)
       end if

       ! landunit type physical state variable - t_roof_inner
       call restartvar(ncid=ncid, flag=flag, varname='t_roof_inner', xtype=ncd_double,  &
            dim1name='landunit', &
            long_name='roof inside surface temperature', units='K', &
            interpinic_flag='interp', readvar=readvar, data=this%t_roof_inner_lun)
       if (flag=='read' .and. .not. readvar) then
          if (masterproc) write(iulog,*) "can't find t_roof_inner in initial file..."
          if (masterproc) write(iulog,*) "Initialize t_roof_inner to taf"
          this%t_roof_inner_lun(bounds%begl:bounds%endl) = this%taf_lun(bounds%begl:bounds%endl)
       end if

       ! landunit type physical state variable - t_sunw_inner
       call restartvar(ncid=ncid, flag=flag, varname='t_sunw_inner', xtype=ncd_double,  &
            dim1name='landunit', &
            long_name='sunwall inside surface temperature', units='K', &
            interpinic_flag='interp', readvar=readvar, data=this%t_sunw_inner_lun)
       if (flag=='read' .and. .not. readvar) then
          if (masterproc) write(iulog,*) "can't find t_sunw_inner in initial file..."
          if (masterproc) write(iulog,*) "Initialize t_sunw_inner to taf"
          this%t_sunw_inner_lun(bounds%begl:bounds%endl) = this%taf_lun(bounds%begl:bounds%endl)
       end if

       ! landunit type physical state variable - t_shdw_inner
       call restartvar(ncid=ncid, flag=flag, varname='t_shdw_inner', xtype=ncd_double,  &
            dim1name='landunit', &
            long_name='shadewall inside surface temperature', units='K', &
            interpinic_flag='interp', readvar=readvar, data=this%t_shdw_inner_lun)
       if (flag=='read' .and. .not. readvar) then
          if (masterproc) write(iulog,*) "can't find t_shdw_inner in initial file..."
          if (masterproc) write(iulog,*) "Initialize t_shdw_inner to taf"
          this%t_shdw_inner_lun(bounds%begl:bounds%endl) = this%taf_lun(bounds%begl:bounds%endl)
       end if

       ! landunit type physical state variable - t_floor
       call restartvar(ncid=ncid, flag=flag, varname='t_floor', xtype=ncd_double,  &
            dim1name='landunit', &
            long_name='floor temperature', units='K', &
            interpinic_flag='interp', readvar=readvar, data=this%t_floor_lun)
       if (flag=='read' .and. .not. readvar) then
          if (masterproc) write(iulog,*) "can't find t_floor in initial file..."
          if (masterproc) write(iulog,*) "Initialize t_floor to taf"
          this%t_floor_lun(bounds%begl:bounds%endl) = this%taf_lun(bounds%begl:bounds%endl)
       end if
    end if


  end subroutine Restart

  !-----------------------------------------------------------------------
  subroutine InitAccBuffer (this, bounds)
    !
    ! !DESCRIPTION:
    ! Initialize accumulation buffer for all required module accumulated fields
    ! This routine set defaults values that are then overwritten by the
    ! restart file for restart or branch runs
    ! Each interval and accumulation type is unique to each field processed.
    ! Routine [initAccBuffer] defines the fields to be processed
    ! and the type of accumulation.
    ! Routine [updateAccVars] does the actual accumulation for a given field.
    ! Fields are accumulated by calls to subroutine [update_accum_field].
    ! To accumulate a field, it must first be defined in subroutine [initAccVars]
    ! and then accumulated by calls to [updateAccVars].
    ! Four types of accumulations are possible:
    !   o average over time interval
    !   o running mean over time interval
    !   o running accumulation over time interval
    ! Time average fields are only valid at the end of the averaging interval.
    ! Running means are valid once the length of the simulation exceeds the
    ! averaging interval. Accumulated fields are continuously accumulated.
    ! The trigger value "-99999." resets the accumulation to zero.
    !
    ! !USES
    use accumulMod       , only : init_accum_field
    use clm_time_manager , only : get_step_size
    use shr_const_mod    , only : SHR_CONST_CDAY, SHR_CONST_TKFRZ
    !
    ! !ARGUMENTS:
    class(temperature_type) :: this
    type(bounds_type), intent(in) :: bounds
    !
    ! !LOCAL VARIABLES:
    real(r8) :: dtime
    integer, parameter :: not_used = huge(1)
    !---------------------------------------------------------------------

    dtime = get_step_size()

    this%t_veg24_patch(bounds%begp:bounds%endp) = spval
    call init_accum_field (name='T_VEG24', units='K',                                              &
         desc='24hr average of vegetation temperature',  accum_type='runmean', accum_period=-1,    &
         subgrid_type='pft', numlev=1, init_value=0._r8)

    this%t_veg240_patch(bounds%begp:bounds%endp) = spval
    call init_accum_field (name='T_VEG240', units='K',                                             &
         desc='240hr average of vegetation temperature',  accum_type='runmean', accum_period=-10,  &
         subgrid_type='pft', numlev=1, init_value=0._r8)

    call init_accum_field(name='TREFAV', units='K', &
         desc='average over an hour of 2-m temperature', accum_type='timeavg', accum_period=nint(3600._r8/dtime), &
         subgrid_type='pft', numlev=1, init_value=0._r8)

    call init_accum_field(name='TREFAV_U', units='K', &
         desc='average over an hour of urban 2-m temperature', accum_type='timeavg', accum_period=nint(3600._r8/dtime), &
         subgrid_type='pft', numlev=1, init_value=0._r8)

    call init_accum_field(name='TREFAV_R', units='K', &
         desc='average over an hour of rural 2-m temperature', accum_type='timeavg', accum_period=nint(3600._r8/dtime), &
         subgrid_type='pft', numlev=1, init_value=0._r8)

    ! The following is a running mean. The accumulation period is set to -10 for a 10-day running mean.
    call init_accum_field (name='T10', units='K', &
         desc='10-day running mean of 2-m temperature', accum_type='runmean', accum_period=-10, &
         subgrid_type='pft', numlev=1,init_value=SHR_CONST_TKFRZ+20._r8)

    if ( use_crop )then
       call init_accum_field (name='TDM10', units='K', &
            desc='10-day running mean of min 2-m temperature', accum_type='runmean', accum_period=-10, &
            subgrid_type='pft', numlev=1, init_value=SHR_CONST_TKFRZ)

       call init_accum_field (name='TDM5', units='K', &
            desc='5-day running mean of min 2-m temperature', accum_type='runmean', accum_period=-5, &
            subgrid_type='pft', numlev=1, init_value=SHR_CONST_TKFRZ)
    end if

    if ( use_crop )then

       ! All GDD summations are relative to the planting date (Kucharik & Brye 2003)
       call init_accum_field (name='GDD0', units='K', &
            desc='growing degree-days base 0C from planting', accum_type='runaccum', accum_period=not_used, &
            subgrid_type='pft', numlev=1, init_value=0._r8)

       call init_accum_field (name='GDD8', units='K', &
            desc='growing degree-days base 8C from planting', accum_type='runaccum', accum_period=not_used, &
            subgrid_type='pft', numlev=1, init_value=0._r8)

       call init_accum_field (name='GDD10', units='K', &
            desc='growing degree-days base 10C from planting', accum_type='runaccum', accum_period=not_used,  &
            subgrid_type='pft', numlev=1, init_value=0._r8)

    end if

    if (use_cndv) then
       ! 30-day average of 2m temperature.
       call init_accum_field (name='TDA', units='K', &
            desc='30-day average of 2-m temperature', accum_type='timeavg', accum_period=-30, &
            subgrid_type='pft', numlev=1, init_value=0._r8)

    end if

  end subroutine InitAccBuffer

  !-----------------------------------------------------------------------
  subroutine InitAccVars(this, bounds)
    !
    ! !DESCRIPTION:
    ! Initialize module variables that are associated with
    ! time accumulated fields. This routine is called for both an initial run
    ! and a restart run (and must therefore must be called after the restart file
    ! is read in and the accumulation buffer is obtained)
    !
    ! !USES
    use accumulMod       , only : init_accum_field, extract_accum_field
    use clm_time_manager , only : get_nstep
    use clm_varctl       , only : nsrest, nsrStartup
    use abortutils       , only : endrun
    !
    ! !ARGUMENTS:
    class(temperature_type) :: this
    type(bounds_type), intent(in) :: bounds
    !
    ! !LOCAL VARIABLES:
    integer  :: begp, endp
    integer  :: nstep
    integer  :: ier
    real(r8), pointer :: rbufslp(:)  ! temporary
    !---------------------------------------------------------------------

    begp = bounds%begp; endp = bounds%endp

    ! Allocate needed dynamic memory for single level pft field
    allocate(rbufslp(begp:endp), stat=ier)
    if (ier/=0) then
       write(iulog,*)' in '
       call endrun(msg="extract_accum_hist allocation error for rbufslp"//&
            errMsg(sourcefile, __LINE__))
    endif

    ! Determine time step
    nstep = get_nstep()

    call extract_accum_field ('T_VEG24', rbufslp, nstep)
    this%t_veg24_patch(begp:endp) = rbufslp(begp:endp)

    call extract_accum_field ('T_VEG240', rbufslp, nstep)
    this%t_veg240_patch(begp:endp) = rbufslp(begp:endp)

    call extract_accum_field ('T10', rbufslp, nstep)
    this%t_a10_patch(begp:endp) = rbufslp(begp:endp)

    if (use_crop) then
       call extract_accum_field ('TDM10', rbufslp, nstep)
       this%t_a10min_patch(begp:endp)= rbufslp(begp:endp)

       call extract_accum_field ('TDM5', rbufslp, nstep)
       this%t_a5min_patch(begp:endp) = rbufslp(begp:endp)
    end if

    ! Initialize variables that are to be time accumulated
    ! Initialize 2m ref temperature max and min values

    if (nsrest == nsrStartup) then
       this%t_ref2m_max_patch(begp:endp)        =  spval
       this%t_ref2m_max_r_patch(begp:endp)      =  spval
       this%t_ref2m_max_u_patch(begp:endp)      =  spval

       this%t_ref2m_min_patch(begp:endp)        =  spval
       this%t_ref2m_min_r_patch(begp:endp)      =  spval
       this%t_ref2m_min_u_patch(begp:endp)      =  spval

       this%t_ref2m_max_inst_patch(begp:endp)   = -spval
       this%t_ref2m_max_inst_r_patch(begp:endp) = -spval
       this%t_ref2m_max_inst_u_patch(begp:endp) = -spval

       this%t_ref2m_min_inst_patch(begp:endp)   =  spval
       this%t_ref2m_min_inst_r_patch(begp:endp) =  spval
       this%t_ref2m_min_inst_u_patch(begp:endp) =  spval
    end if

    if ( use_crop ) then

       call extract_accum_field ('GDD0', rbufslp, nstep)
       this%gdd0_patch(begp:endp) = rbufslp(begp:endp)

       call extract_accum_field ('GDD8', rbufslp, nstep) ;
       this%gdd8_patch(begp:endp) = rbufslp(begp:endp)

       call extract_accum_field ('GDD10', rbufslp, nstep)
       this%gdd10_patch(begp:endp) = rbufslp(begp:endp)

    end if

    deallocate(rbufslp)

  end subroutine InitAccVars

  !-----------------------------------------------------------------------
  subroutine UpdateAccVars (this, bounds)
    !
    ! USES
    use shr_const_mod    , only : SHR_CONST_CDAY, SHR_CONST_TKFRZ
    use clm_time_manager , only : get_step_size, get_nstep, is_end_curr_day, get_curr_date
    use accumulMod       , only : update_accum_field, extract_accum_field, accumResetVal
    !
    ! !ARGUMENTS:
    class(temperature_type)                :: this
    type(bounds_type)      , intent(in)    :: bounds

    !
    ! !LOCAL VARIABLES:
    integer :: m,g,l,c,p                 ! indices
    integer :: ier                       ! error status
    integer :: dtime                     ! timestep size [seconds]
    integer :: nstep                     ! timestep number
    integer :: year                      ! year (0, ...) for nstep
    integer :: month                     ! month (1, ..., 12) for nstep
    integer :: day                       ! day of month (1, ..., 31) for nstep
    integer :: secs                      ! seconds into current date for nstep
    logical :: end_cd                    ! temporary for is_end_curr_day() value
    integer :: begp, endp
    real(r8), pointer :: rbufslp(:)      ! temporary single level - pft level
    !---------------------------------------------------------------------

    begp = bounds%begp; endp = bounds%endp

    dtime = get_step_size()
    nstep = get_nstep()
    call get_curr_date (year, month, day, secs)

    ! Allocate needed dynamic memory for single level pft field

    allocate(rbufslp(begp:endp), stat=ier)
    if (ier/=0) then
       write(iulog,*)'update_accum_hist allocation error for rbuf1dp'
       call endrun(msg=errMsg(sourcefile, __LINE__))
    endif

    ! Accumulate and extract T_VEG24 & T_VEG240
    do p = begp,endp
       rbufslp(p) = this%t_veg_patch(p)
    end do
    call update_accum_field  ('T_VEG24' , rbufslp             , nstep)
    call extract_accum_field ('T_VEG24' , this%t_veg24_patch  , nstep)
    call update_accum_field  ('T_VEG240', rbufslp             , nstep)
    call extract_accum_field ('T_VEG240', this%t_veg240_patch , nstep)

    ! Accumulate and extract TREFAV - hourly average 2m air temperature
    ! Used to compute maximum and minimum of hourly averaged 2m reference
    ! temperature over a day. Note that "spval" is returned by the call to
    ! accext if the time step does not correspond to the end of an
    ! accumulation interval. First, initialize the necessary values for
    ! an initial run at the first time step the accumulator is called

    call update_accum_field  ('TREFAV', this%t_ref2m_patch, nstep)
    call extract_accum_field ('TREFAV', rbufslp, nstep)
    end_cd = is_end_curr_day()
    do p = begp,endp
       if (rbufslp(p) /= spval) then
          this%t_ref2m_max_inst_patch(p) = max(rbufslp(p), this%t_ref2m_max_inst_patch(p))
          this%t_ref2m_min_inst_patch(p) = min(rbufslp(p), this%t_ref2m_min_inst_patch(p))
       endif
       if (end_cd) then
          this%t_ref2m_max_patch(p) = this%t_ref2m_max_inst_patch(p)
          this%t_ref2m_min_patch(p) = this%t_ref2m_min_inst_patch(p)
          this%t_ref2m_max_inst_patch(p) = -spval
          this%t_ref2m_min_inst_patch(p) =  spval
       else if (secs == dtime) then
          this%t_ref2m_max_patch(p) = spval
          this%t_ref2m_min_patch(p) = spval
       endif
    end do

    ! Accumulate and extract TREFAV_U - hourly average urban 2m air temperature
    ! Used to compute maximum and minimum of hourly averaged 2m reference
    ! temperature over a day. Note that "spval" is returned by the call to
    ! accext if the time step does not correspond to the end of an
    ! accumulation interval. First, initialize the necessary values for
    ! an initial run at the first time step the accumulator is called

    call update_accum_field  ('TREFAV_U', this%t_ref2m_u_patch, nstep)
    call extract_accum_field ('TREFAV_U', rbufslp, nstep)
    do p = begp,endp
       l = patch%landunit(p)
       if (rbufslp(p) /= spval) then
          this%t_ref2m_max_inst_u_patch(p) = max(rbufslp(p), this%t_ref2m_max_inst_u_patch(p))
          this%t_ref2m_min_inst_u_patch(p) = min(rbufslp(p), this%t_ref2m_min_inst_u_patch(p))
       endif
       if (end_cd) then
         if (lun%urbpoi(l)) then
          this%t_ref2m_max_u_patch(p) = this%t_ref2m_max_inst_u_patch(p)
          this%t_ref2m_min_u_patch(p) = this%t_ref2m_min_inst_u_patch(p)
          this%t_ref2m_max_inst_u_patch(p) = -spval
          this%t_ref2m_min_inst_u_patch(p) =  spval
         end if
       else if (secs == dtime) then
          this%t_ref2m_max_u_patch(p) = spval
          this%t_ref2m_min_u_patch(p) = spval
       endif
    end do

    ! Accumulate and extract TREFAV_R - hourly average rural 2m air temperature
    ! Used to compute maximum and minimum of hourly averaged 2m reference
    ! temperature over a day. Note that "spval" is returned by the call to
    ! accext if the time step does not correspond to the end of an
    ! accumulation interval. First, initialize the necessary values for
    ! an initial run at the first time step the accumulator is called

    call update_accum_field  ('TREFAV_R', this%t_ref2m_r_patch, nstep)
    call extract_accum_field ('TREFAV_R', rbufslp, nstep)
    do p = begp,endp
       l = patch%landunit(p)
       if (rbufslp(p) /= spval) then
          this%t_ref2m_max_inst_r_patch(p) = max(rbufslp(p), this%t_ref2m_max_inst_r_patch(p))
          this%t_ref2m_min_inst_r_patch(p) = min(rbufslp(p), this%t_ref2m_min_inst_r_patch(p))
       endif
       if (end_cd) then
         if (.not.(lun%ifspecial(l))) then
          this%t_ref2m_max_r_patch(p) = this%t_ref2m_max_inst_r_patch(p)
          this%t_ref2m_min_r_patch(p) = this%t_ref2m_min_inst_r_patch(p)
          this%t_ref2m_max_inst_r_patch(p) = -spval
          this%t_ref2m_min_inst_r_patch(p) =  spval
         end if
       else if (secs == dtime) then
          this%t_ref2m_max_r_patch(p) = spval
          this%t_ref2m_min_r_patch(p) = spval
       endif
    end do

    ! Accumulate and extract T10
    !(acumulates TSA as 10-day running mean)

    call update_accum_field  ('T10', this%t_ref2m_patch, nstep)
    call extract_accum_field ('T10', this%t_a10_patch, nstep)

    if ( use_crop )then
       ! Accumulate and extract TDM10

       do p = begp,endp
          rbufslp(p) = min(this%t_ref2m_min_patch(p),this%t_ref2m_min_inst_patch(p)) !slevis: ok choice?
          if (rbufslp(p) > 1.e30_r8) rbufslp(p) = SHR_CONST_TKFRZ !and were 'min'&
       end do                                                     !'min_inst' not initialized?
       call update_accum_field  ('TDM10', rbufslp, nstep)
       call extract_accum_field ('TDM10', this%t_a10min_patch, nstep)

       ! Accumulate and extract TDM5

       do p = begp,endp
          rbufslp(p) = min(this%t_ref2m_min_patch(p),this%t_ref2m_min_inst_patch(p)) !slevis: ok choice?
          if (rbufslp(p) > 1.e30_r8) rbufslp(p) = SHR_CONST_TKFRZ !and were 'min'&
       end do                                         !'min_inst' not initialized?
       call update_accum_field  ('TDM5', rbufslp, nstep)
       call extract_accum_field ('TDM5', this%t_a5min_patch, nstep)

       ! Accumulate and extract GDD0

       do p = begp,endp
          ! Avoid unnecessary calculations over inactive points
          if (patch%active(p)) then
             g = patch%gridcell(p)
             if (month==1 .and. day==1 .and. secs==dtime) then
                rbufslp(p) = accumResetVal ! reset gdd
             else if (( month > 3 .and. month < 10 .and. grc%latdeg(g) >= 0._r8) .or. &
                  ((month > 9 .or.  month < 4) .and. grc%latdeg(g) <  0._r8)     ) then
                rbufslp(p) = max(0._r8, min(26._r8, this%t_ref2m_patch(p)-SHR_CONST_TKFRZ)) * dtime/SHR_CONST_CDAY
             else
                rbufslp(p) = 0._r8      ! keeps gdd unchanged at other times (eg, through Dec in NH)
             end if
          end if
       end do
       call update_accum_field  ('GDD0', rbufslp, nstep)
       call extract_accum_field ('GDD0', this%gdd0_patch, nstep)

       ! Accumulate and extract GDD8

       do p = begp,endp
          ! Avoid unnecessary calculations over inactive points
          if (patch%active(p)) then
             g = patch%gridcell(p)
             if (month==1 .and. day==1 .and. secs==dtime) then
                rbufslp(p) = accumResetVal ! reset gdd
             else if (( month > 3 .and. month < 10 .and. grc%latdeg(g) >= 0._r8) .or. &
                  ((month > 9 .or.  month < 4) .and. grc%latdeg(g) <  0._r8)     ) then
                rbufslp(p) = max(0._r8, min(30._r8, &
                     this%t_ref2m_patch(p)-(SHR_CONST_TKFRZ + 8._r8))) * dtime/SHR_CONST_CDAY
             else
                rbufslp(p) = 0._r8      ! keeps gdd unchanged at other times (eg, through Dec in NH)
             end if
          end if
       end do
       call update_accum_field  ('GDD8', rbufslp, nstep)
       call extract_accum_field ('GDD8', this%gdd8_patch, nstep)

       ! Accumulate and extract GDD10

       do p = begp,endp
          ! Avoid unnecessary calculations over inactive points
          if (patch%active(p)) then
             g = patch%gridcell(p)
             if (month==1 .and. day==1 .and. secs==dtime) then
                rbufslp(p) = accumResetVal ! reset gdd
             else if (( month > 3 .and. month < 10 .and. grc%latdeg(g) >= 0._r8) .or. &
                  ((month > 9 .or.  month < 4) .and. grc%latdeg(g) <  0._r8)     ) then
                rbufslp(p) = max(0._r8, min(30._r8, &
                     this%t_ref2m_patch(p)-(SHR_CONST_TKFRZ + 10._r8))) * dtime/SHR_CONST_CDAY
             else
                rbufslp(p) = 0._r8      ! keeps gdd unchanged at other times (eg, through Dec in NH)
             end if
          end if
       end do
       call update_accum_field  ('GDD10', rbufslp, nstep)
       call extract_accum_field ('GDD10', this%gdd10_patch, nstep)

    end if

    deallocate(rbufslp)

  end subroutine UpdateAccVars

end module TemperatureType<|MERGE_RESOLUTION|>--- conflicted
+++ resolved
@@ -31,15 +31,9 @@
      integer,  pointer :: ndaysteps_patch          (:)   ! number of daytime steps accumulated from mid-night, LUNA specific
      integer,  pointer :: nnightsteps_patch        (:)   ! number of nighttime steps accumulated from mid-night, LUNA specific
      real(r8), pointer :: t_h2osfc_col             (:)   ! col surface water temperature
-<<<<<<< HEAD
-     real(r8), pointer :: t_h2osfc_bef_col         (:)   ! col surface water temperature from time-step before  
-     real(r8), pointer :: t_ssbef_col              (:,:) ! col soil/snow temperature before update (-nlevsno+1:nlevgrnd) 
-     real(r8), pointer :: t_soisno_col             (:,:) ! col soil temperature (Kelvin)  (-nlevsno+1:nlevgrnd) 
-=======
      real(r8), pointer :: t_h2osfc_bef_col         (:)   ! col surface water temperature from time-step before
      real(r8), pointer :: t_ssbef_col              (:,:) ! col soil/snow temperature before update (-nlevsno+1:nlevgrnd)
      real(r8), pointer :: t_soisno_col             (:,:) ! col soil temperature (Kelvin)  (-nlevsno+1:nlevgrnd)
->>>>>>> 70548756
      real(r8), pointer :: tsl_col                  (:)   ! col temperature of near-surface soil layer (Kelvin)
      real(r8), pointer :: t_soi10cm_col            (:)   ! col soil temperature in top 10cm of soil (Kelvin)
      real(r8), pointer :: t_soi17cm_col            (:)   ! col soil temperature in top 17cm of soil (Kelvin)
