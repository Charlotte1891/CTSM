module SoilHydrologyMod

  !-----------------------------------------------------------------------
  ! !DESCRIPTION:
  ! Calculate soil hydrology
  !
#include "shr_assert.h"
  use shr_kind_mod      , only : r8 => shr_kind_r8
  use shr_log_mod       , only : errMsg => shr_log_errMsg
  use abortutils        , only : endrun
  use decompMod         , only : bounds_type
  use clm_varctl        , only : iulog, use_vichydro
  use clm_varcon        , only : ispval
  use clm_varcon        , only : denh2o, denice, rpi
  use clm_varcon        , only : pondmx_urban
  use clm_varpar        , only : nlevsoi, nlevgrnd, nlayer, nlayert
  use column_varcon     , only : icol_roof, icol_sunwall, icol_shadewall
  use column_varcon     , only : icol_road_imperv
  use landunit_varcon   , only : istsoil, istcrop
  use clm_time_manager  , only : get_step_size_real
  use NumericsMod       , only : truncate_small_values
  use EnergyFluxType    , only : energyflux_type
  use InfiltrationExcessRunoffMod, only : infiltration_excess_runoff_type
  use SoilHydrologyType , only : soilhydrology_type  
  use SoilStateType     , only : soilstate_type
  use Wateratm2lndBulkType, only : wateratm2lndbulk_type
  use WaterFluxType     , only : waterflux_type
  use WaterFluxBulkType , only : waterfluxbulk_type
  use WaterStateType    , only : waterstate_type
  use WaterStateBulkType, only : waterstatebulk_type
  use WaterDiagnosticBulkType, only : waterdiagnosticbulk_type
  use TemperatureType   , only : temperature_type
  use LandunitType      , only : lun                
  use ColumnType        , only : column_type, col
  use PatchType         , only : patch                
  !
  ! !PUBLIC TYPES:
  implicit none
  save
  !
  ! !PUBLIC MEMBER FUNCTIONS:
  public :: SoilHydReadNML       ! Read in the Soil hydrology namelist
  public :: SetSoilWaterFractions ! Set diagnostic variables related to the fraction of water and ice in each layer
  public :: SetFloodc            ! Apply gridcell flood water flux to non-lake columns
  public :: SetQflxInputs        ! Set the flux of water into the soil from the top
  public :: Infiltration         ! Calculate total infiltration
  public :: TotalSurfaceRunoff   ! Calculate total surface runoff
  public :: UpdateUrbanPonding   ! Update the state variable representing ponding on urban surfaces
  public :: WaterTable           ! Calculate water table before imposing drainage
  public :: Drainage             ! Calculate subsurface drainage
  public :: CLMVICMap
  public :: PerchedWaterTable    ! Calculate perched water table
  public :: PerchedLateralFlow   ! Calculate lateral flow from perched saturated zone
  public :: PerchedLateralFlowHillslope   ! Calculate lateral flow from perched saturated zone in hillslope configuration
  public :: ThetaBasedWaterTable ! Calculate water table from soil moisture state
  public :: LateralFlowPowerLaw  ! Calculate lateral flow based on power law drainage function
  public :: LateralFlowHillslope ! Calculate lateral in multi-column hillslope configuration
  public :: RenewCondensation    ! Misc. corrections
  public :: CalcIrrigWithdrawals ! Calculate irrigation withdrawals from groundwater by layer
  public :: WithdrawGroundwaterIrrigation   ! Remove groundwater irrigation from unconfined and confined aquifers
  public :: readParams

  type, private :: params_type
     real(r8) :: aq_sp_yield_min         ! Minimum aquifer specific yield (unitless)
     real(r8) :: n_baseflow              ! Drainage power law exponent (unitless)
     real(r8) :: perched_baseflow_scalar ! Scalar multiplier for perched base flow rate (kg/m2/s)
     real(r8) :: e_ice                   ! Soil ice impedance factor (unitless)
  end type params_type
  type(params_type), private ::  params_inst
  
  !-----------------------------------------------------------------------
  real(r8), private   :: baseflow_scalar = 1.e-2_r8
  real(r8), parameter :: tolerance = 1.e-12_r8                   ! tolerance for checking whether sublimation is greater than ice in top soil layer

  character(len=*), parameter, private :: sourcefile = &
       __FILE__

contains

  !-----------------------------------------------------------------------
  subroutine readParams( ncid )
    !
    ! !USES:
    use ncdio_pio, only: file_desc_t
    use paramUtilMod, only: readNcdioScalar
    !
    ! !ARGUMENTS:
    implicit none
    type(file_desc_t),intent(inout) :: ncid   ! pio netCDF file id
    !
    ! !LOCAL VARIABLES:
    character(len=*), parameter :: subname = 'readParams_SoilHydrology'
    !--------------------------------------------------------------------

    ! Minimum aquifer specific yield (unitless)
    call readNcdioScalar(ncid, 'aq_sp_yield_min', subname, params_inst%aq_sp_yield_min)
    ! Drainage power law exponent (unitless)
    call readNcdioScalar(ncid, 'n_baseflow', subname, params_inst%n_baseflow)
    ! Scalar multiplier for perched base flow rate (kg/m2/s)
    call readNcdioScalar(ncid, 'perched_baseflow_scalar', subname, params_inst%perched_baseflow_scalar)
    ! Soil ice impedance factor (unitless)
    call readNcdioScalar(ncid, 'e_ice', subname, params_inst%e_ice)

  end subroutine readParams

  !-----------------------------------------------------------------------
  subroutine soilHydReadNML( NLFilename )
    !
    ! !DESCRIPTION:
    ! Read the namelist for soil hydrology
    !
    ! !USES:
    use fileutils      , only : getavu, relavu, opnfil
    use shr_nl_mod     , only : shr_nl_find_group_name
    use spmdMod        , only : masterproc, mpicom
    use shr_mpi_mod    , only : shr_mpi_bcast
    use clm_varctl     , only : iulog
    use shr_log_mod    , only : errMsg => shr_log_errMsg
    !
    ! !ARGUMENTS:
    character(len=*), intent(in) :: NLFilename ! Namelist filename
    !
    ! !LOCAL VARIABLES:
    integer :: ierr                 ! error code
    integer :: unitn                ! unit for namelist file

    character(len=*), parameter :: subname = 'soilHydReadNML'
    character(len=*), parameter :: nmlname = 'soilhydrology_inparm'
    !-----------------------------------------------------------------------
    namelist /soilhydrology_inparm/ baseflow_scalar

    ! Initialize options to default values, in case they are not specified in
    ! the namelist


    if (masterproc) then
       unitn = getavu()
       write(iulog,*) 'Read in '//nmlname//'  namelist'
       call opnfil (NLFilename, unitn, 'F')
       call shr_nl_find_group_name(unitn, nmlname, status=ierr)
       if (ierr == 0) then
          read(unitn, nml=soilhydrology_inparm, iostat=ierr)
          if (ierr /= 0) then
             call endrun(msg="ERROR reading "//nmlname//"namelist"//errmsg(sourcefile, __LINE__))
          end if
       else
          call endrun(msg="ERROR could NOT find "//nmlname//"namelist"//errmsg(sourcefile, __LINE__))
       end if
       call relavu( unitn )
    end if

    call shr_mpi_bcast (baseflow_scalar, mpicom)

    if (masterproc) then
       write(iulog,*) ' '
       write(iulog,*) nmlname//' settings:'
       write(iulog,nml=soilhydrology_inparm)
       write(iulog,*) ' '
    end if

  end subroutine soilhydReadNML

  !-----------------------------------------------------------------------
  subroutine SetSoilWaterFractions(bounds, num_hydrologyc, filter_hydrologyc, &
       soilhydrology_inst, soilstate_inst, waterstatebulk_inst)
    !
    ! !DESCRIPTION:
    ! Set diagnostic variables related to the fraction of water and ice in each layer
    !
    ! !USES:
    use clm_varcon, only : denice
    !
    ! !ARGUMENTS:
    type(bounds_type)        , intent(in)    :: bounds               
    integer                  , intent(in)    :: num_hydrologyc       ! number of column soil points in column filter
    integer                  , intent(in)    :: filter_hydrologyc(:) ! column filter for soil points
    type(soilhydrology_type) , intent(inout) :: soilhydrology_inst
    type(soilstate_type)     , intent(inout) :: soilstate_inst
    type(waterstatebulk_type), intent(in)    :: waterstatebulk_inst
    !
    ! !LOCAL VARIABLES:
    integer :: j, fc, c
    real(r8) :: vol_ice(bounds%begc:bounds%endc,1:nlevsoi) !partial volume of ice lens in layer
    real(r8) :: icefrac_orig ! original formulation for icefrac

    character(len=*), parameter :: subname = 'SetSoilWaterFractions'
    !-----------------------------------------------------------------------

    associate( &
         dz               =>    col%dz                              , & ! Input:  [real(r8) (:,:) ]  layer depth (m)                                 

         watsat           =>    soilstate_inst%watsat_col           , & ! Input:  [real(r8) (:,:) ]  volumetric soil water at saturation (porosity)
         eff_porosity     =>    soilstate_inst%eff_porosity_col     , & ! Output: [real(r8) (:,:) ]  effective porosity = porosity - vol_ice

         h2osoi_liq       =>    waterstatebulk_inst%h2osoi_liq_col      , & ! Input:  [real(r8) (:,:) ]  liquid water (kg/m2)
         h2osoi_ice       =>    waterstatebulk_inst%h2osoi_ice_col      , & ! Input:  [real(r8) (:,:) ]  ice water (kg/m2)

         origflag         =>    soilhydrology_inst%origflag         , & ! Input:  logical
         icefrac          =>    soilhydrology_inst%icefrac_col      , & ! Output: [real(r8) (:,:) ]                                                  
         fracice          =>    soilhydrology_inst%fracice_col        & ! Output: [real(r8) (:,:) ]  fractional impermeability (-)                    
         )

    do j = 1,nlevsoi
       do fc = 1, num_hydrologyc
          c = filter_hydrologyc(fc)

          ! Porosity of soil, partial volume of ice and liquid, fraction of ice in each layer,
          ! fractional impermeability
          vol_ice(c,j) = min(watsat(c,j), h2osoi_ice(c,j)/(dz(c,j)*denice))
          eff_porosity(c,j) = max(0.01_r8,watsat(c,j)-vol_ice(c,j))
          icefrac(c,j) = min(1._r8,vol_ice(c,j)/watsat(c,j))

          ! fracice is only used in code with origflag == 1. For this calculation, we use
          ! the version of icefrac that was used in this original hydrology code.
          if (h2osoi_ice(c,j) == 0._r8) then
             ! Avoid possible divide by zero (in case h2osoi_liq(c,j) is also 0)
             icefrac_orig = 0._r8
          else
             icefrac_orig = min(1._r8,h2osoi_ice(c,j)/(h2osoi_ice(c,j)+h2osoi_liq(c,j)))
          end if
          fracice(c,j) = max(0._r8,exp(-3._r8*(1._r8-icefrac_orig))- exp(-3._r8))/(1.0_r8-exp(-3._r8))
       end do
    end do

    end associate

  end subroutine SetSoilWaterFractions

  !-----------------------------------------------------------------------
  subroutine SetFloodc(num_nolakec, filter_nolakec, col, &
       wateratm2lndbulk_inst, waterfluxbulk_inst)
    !
    ! !DESCRIPTION:
    ! Apply gridcell flood water flux to non-lake columns
    !
    ! !ARGUMENTS:
     integer                     , intent(in)    :: num_nolakec       ! number of column non-lake points in column filter
     integer                     , intent(in)    :: filter_nolakec(:) ! column filter for non-lake points
     type(column_type)           , intent(in)    :: col
     type(wateratm2lndbulk_type) , intent(in)    :: wateratm2lndbulk_inst
     type(waterfluxbulk_type)    , intent(inout) :: waterfluxbulk_inst
    !
    ! !LOCAL VARIABLES:
    integer :: fc, c, g

    character(len=*), parameter :: subname = 'SetFloodc'
    !-----------------------------------------------------------------------

    associate( &
          qflx_floodg => wateratm2lndbulk_inst%forc_flood_grc , & ! Input:  [real(r8) (:)   ]  gridcell flux of flood water from RTM
          qflx_floodc => waterfluxbulk_inst%qflx_floodc_col     & ! Output: [real(r8) (:)   ]  column flux of flood water from RTM
          )

    do fc = 1, num_nolakec
       c = filter_nolakec(fc)
       g = col%gridcell(c)
       if (col%itype(c) /= icol_sunwall .and. col%itype(c) /= icol_shadewall) then
          qflx_floodc(c) = qflx_floodg(g)
       else
          qflx_floodc(c) = 0._r8
       end if
    end do

    end associate

  end subroutine SetFloodc

   !-----------------------------------------------------------------------
   subroutine SetQflxInputs(bounds, num_hydrologyc, filter_hydrologyc, &
        waterfluxbulk_inst, waterdiagnosticbulk_inst)
     !
     ! !DESCRIPTION:
     ! Set various input fluxes of water
     !
     ! !ARGUMENTS:
     type(bounds_type)          , intent(in)    :: bounds
     integer                    , intent(in)    :: num_hydrologyc       ! number of column soil points in column filter
     integer                    , intent(in)    :: filter_hydrologyc(:) ! column filter for soil points
     type(waterfluxbulk_type)       , intent(inout) :: waterfluxbulk_inst
     type(waterdiagnosticbulk_type)     , intent(in) :: waterdiagnosticbulk_inst
     !
     ! !LOCAL VARIABLES:
     integer :: fc, c
     real(r8) :: qflx_evap ! evaporation for this column
     real(r8) :: fsno      ! copy of frac_sno

     character(len=*), parameter :: subname = 'SetQflxInputs'
     !-----------------------------------------------------------------------

     associate( &
          snl                     =>    col%snl                                   , & ! Input:  [integer  (:)   ]  minus number of snow layers

          qflx_top_soil           =>    waterfluxbulk_inst%qflx_top_soil_col          , & ! Output: [real(r8) (:)]  net water input into soil from top (mm/s)
          qflx_in_soil            =>    waterfluxbulk_inst%qflx_in_soil_col           , & ! Output: [real(r8) (:)]  surface input to soil (mm/s)
          qflx_top_soil_to_h2osfc =>   waterfluxbulk_inst%qflx_top_soil_to_h2osfc_col , & ! Output: [real(r8) (:)]  portion of qflx_top_soil going to h2osfc, minus evaporation (mm/s)
          qflx_rain_plus_snomelt  =>    waterfluxbulk_inst%qflx_rain_plus_snomelt_col , & ! Input:  [real(r8) (:)]  rain plus snow melt falling on the soil (mm/s)
          qflx_snow_h2osfc        =>    waterfluxbulk_inst%qflx_snow_h2osfc_col       , & ! Input:  [real(r8) (:)]  snow falling on surface water (mm/s)
          qflx_floodc             =>    waterfluxbulk_inst%qflx_floodc_col            , & ! Input:  [real(r8) (:)]  column flux of flood water from RTM
          qflx_ev_soil            =>    waterfluxbulk_inst%qflx_ev_soil_col           , & ! Input:  [real(r8) (:)]  evaporation flux from soil (W/m**2) [+ to atm]
          qflx_liqevap_from_top_layer => waterfluxbulk_inst%qflx_liqevap_from_top_layer_col, & ! Input:  [real(r8) (:)]  rate of liquid water evaporated from top soil or snow layer (mm H2O/s) [+]
          qflx_ev_h2osfc          =>    waterfluxbulk_inst%qflx_ev_h2osfc_col         , & ! Input:  [real(r8) (:)]  evaporation flux from h2osfc (W/m**2) [+ to atm]
          qflx_sat_excess_surf    =>    waterfluxbulk_inst%qflx_sat_excess_surf_col   , & ! Input:  [real(r8) (:)]  surface runoff due to saturated surface (mm H2O /s)

          frac_sno                =>    waterdiagnosticbulk_inst%frac_sno_eff_col          , & ! Input:  [real(r8) (:)   ]  fraction of ground covered by snow (0 to 1)
          frac_h2osfc             =>    waterdiagnosticbulk_inst%frac_h2osfc_col          & ! Input:  [real(r8) (:)   ]  fraction of ground covered by surface water (0 to 1)
          )

     do fc = 1, num_hydrologyc
        c = filter_hydrologyc(fc)

        qflx_top_soil(c) = qflx_rain_plus_snomelt(c) + qflx_snow_h2osfc(c) + qflx_floodc(c)

        ! ------------------------------------------------------------------------
        ! Partition surface inputs between soil and h2osfc
        ! ------------------------------------------------------------------------

        if (snl(c) >= 0) then
           fsno=0._r8
           ! if no snow layers, sublimation is removed from h2osoi_ice in drainage
           qflx_evap=qflx_liqevap_from_top_layer(c)
        else
           fsno=frac_sno(c)
           qflx_evap=qflx_ev_soil(c)
        endif

        qflx_in_soil(c) = (1._r8 - frac_h2osfc(c)) * (qflx_top_soil(c)  - qflx_sat_excess_surf(c))
        qflx_top_soil_to_h2osfc(c) = frac_h2osfc(c) * (qflx_top_soil(c)  - qflx_sat_excess_surf(c))

        ! remove evaporation (snow treated in SnowHydrology)
        qflx_in_soil(c) = qflx_in_soil(c) - (1.0_r8 - fsno - frac_h2osfc(c))*qflx_evap
        qflx_top_soil_to_h2osfc(c) =  qflx_top_soil_to_h2osfc(c)  - frac_h2osfc(c) * qflx_ev_h2osfc(c)

     end do

     end associate

   end subroutine SetQflxInputs

   !-----------------------------------------------------------------------
   subroutine RouteInfiltrationExcess(bounds, num_hydrologyc, filter_hydrologyc, &
        waterfluxbulk_inst, soilhydrology_inst)
     !
     ! !DESCRIPTION:
     ! Route the infiltration excess runoff flux
     !
     ! This adjusts infiltration, input to h2osfc, and the associated surface runoff flux.
     !
     ! !ARGUMENTS:
     type(bounds_type)        , intent(in)    :: bounds               
     integer                  , intent(in)    :: num_hydrologyc       ! number of column soil points in column filter
     integer                  , intent(in)    :: filter_hydrologyc(:) ! column filter for soil points
     type(waterfluxbulk_type)     , intent(inout) :: waterfluxbulk_inst
     type(soilhydrology_type) , intent(in)    :: soilhydrology_inst
     !
     ! !LOCAL VARIABLES:
     integer :: fc, c

     character(len=*), parameter :: subname = 'RouteInfiltrationExcess'
     !-----------------------------------------------------------------------

     associate( &
          qflx_in_soil_limited    => waterfluxbulk_inst%qflx_in_soil_limited_col              , & ! Output: [real(r8) (:)   ] surface input to soil, limited by max infiltration rate (mm H2O /s)
          qflx_in_h2osfc          => waterfluxbulk_inst%qflx_in_h2osfc_col                    , & ! Output: [real(r8) (:)   ] total surface input to h2osfc
          qflx_infl_excess_surf   => waterfluxbulk_inst%qflx_infl_excess_surf_col             , & ! Output: [real(r8) (:)   ] surface runoff due to infiltration excess (mm H2O /s)
          qflx_in_soil            => waterfluxbulk_inst%qflx_in_soil_col                      , & ! Input:  [real(r8) (:)   ] surface input to soil (mm/s)
          qflx_top_soil_to_h2osfc => waterfluxbulk_inst%qflx_top_soil_to_h2osfc_col           , & ! Input:  [real(r8) (:)   ] portion of qflx_top_soil going to h2osfc, minus evaporation (mm/s)
          qflx_infl_excess        => waterfluxbulk_inst%qflx_infl_excess_col                  , & ! Input:  [real(r8) (:)   ] infiltration excess runoff (mm H2O /s)

          h2osfcflag              => soilhydrology_inst%h2osfcflag                          & ! Input:  integer
          )

     do fc = 1, num_hydrologyc
        c = filter_hydrologyc(fc)
        if (lun%itype(col%landunit(c)) == istsoil .or. lun%itype(col%landunit(c))==istcrop) then
           qflx_in_soil_limited(c) = qflx_in_soil(c) - qflx_infl_excess(c)
           if (h2osfcflag /= 0) then
              qflx_in_h2osfc(c) =  qflx_top_soil_to_h2osfc(c) + qflx_infl_excess(c)
              qflx_infl_excess_surf(c) = 0._r8
           else
              ! No h2osfc pool, so qflx_infl_excess goes directly to surface runoff
              qflx_in_h2osfc(c) = qflx_top_soil_to_h2osfc(c)
              qflx_infl_excess_surf(c) = qflx_infl_excess(c)
           end if
        else
           ! non-vegetated landunits (i.e. urban) use original CLM4 code
           qflx_in_soil_limited(c) = qflx_in_soil(c)
           qflx_in_h2osfc(c) = 0._r8
           qflx_infl_excess_surf(c) = 0._r8
        end if
     end do

     end associate

   end subroutine RouteInfiltrationExcess

   !-----------------------------------------------------------------------
   subroutine Infiltration(bounds, num_hydrologyc, filter_hydrologyc, &
        waterfluxbulk_inst)
     !
     ! !DESCRIPTION:
     ! Calculate total infiltration
     !
     ! !ARGUMENTS:
     type(bounds_type)        , intent(in)    :: bounds
     integer                  , intent(in)    :: num_hydrologyc       ! number of column soil points in column filter
     integer                  , intent(in)    :: filter_hydrologyc(:) ! column filter for soil points
     type(waterfluxbulk_type)     , intent(inout) :: waterfluxbulk_inst
     !
     ! !LOCAL VARIABLES:
     integer :: fc, c

     character(len=*), parameter :: subname = 'Infiltration'
     !-----------------------------------------------------------------------

     associate( &
          qflx_infl            => waterfluxbulk_inst%qflx_infl_col            , & ! Output: [real(r8) (:)   ] infiltration (mm H2O /s)
          qflx_in_soil_limited => waterfluxbulk_inst%qflx_in_soil_limited_col , & ! Input:  [real(r8) (:)   ] surface input to soil, limited by max infiltration rate (mm H2O /s)
          qflx_h2osfc_drain    => waterfluxbulk_inst%qflx_h2osfc_drain_col      & ! Input:  [real(r8) (:)   ]  bottom drainage from h2osfc (mm H2O /s)
          )

     do fc = 1, num_hydrologyc
        c = filter_hydrologyc(fc)
        qflx_infl(c) = qflx_in_soil_limited(c) + qflx_h2osfc_drain(c)
     end do

     end associate

   end subroutine Infiltration

   !-----------------------------------------------------------------------
   subroutine TotalSurfaceRunoff(bounds, num_hydrologyc, filter_hydrologyc, &
        num_urbanc, filter_urbanc, &
        waterfluxbulk_inst, soilhydrology_inst, &
        waterstatebulk_inst)
     !
     ! !DESCRIPTION:
     ! Calculate total surface runoff
     !
     ! For hydrologically-active columns, this is the sum of some already-computed terms
     !
     ! In addition, computes total surface runoff for non-hydrologically-active urban
     ! columns
     !
     ! !ARGUMENTS:
     type(bounds_type)    , intent(in)    :: bounds
     integer              , intent(in)    :: num_hydrologyc       ! number of column soil points in column filter
     integer              , intent(in)    :: filter_hydrologyc(:) ! column filter for soil points
     integer              , intent(in)    :: num_urbanc           ! number of column urban points in column filter
     integer              , intent(in)    :: filter_urbanc(:)     ! column filter for urban points
     type(waterfluxbulk_type) , intent(inout) :: waterfluxbulk_inst
     type(soilhydrology_type) , intent(inout) :: soilhydrology_inst
     type(waterstatebulk_type), intent(in)    :: waterstatebulk_inst
     !
     ! !LOCAL VARIABLES:
     integer  :: fc, c
     real(r8) :: dtime ! land model time step (sec)

     character(len=*), parameter :: subname = 'TotalSurfaceRunoff'
     !-----------------------------------------------------------------------

     associate( &
          snl              =>    col%snl                             , & ! Input:  [integer  (:)   ]  minus number of snow layers                        

          qflx_surf        =>    waterfluxbulk_inst%qflx_surf_col        , & ! Output: [real(r8) (:)   ]  total surface runoff (mm H2O /s)
          qflx_infl_excess_surf => waterfluxbulk_inst%qflx_infl_excess_surf_col, & ! Input:  [real(r8) (:)   ]  surface runoff due to infiltration excess (mm H2O /s)
          qflx_h2osfc_surf =>    waterfluxbulk_inst%qflx_h2osfc_surf_col,  & ! Input:  [real(r8) (:)   ]  surface water runoff (mm H2O /s)
          qflx_rain_plus_snomelt => waterfluxbulk_inst%qflx_rain_plus_snomelt_col , & ! Input: [real(r8) (:)   ] rain plus snow melt falling on the soil (mm/s)
          qflx_liqevap_from_top_layer => waterfluxbulk_inst%qflx_liqevap_from_top_layer_col, & ! Input:  [real(r8) (:)   ]  rate of liquid water evaporated from top soil or snow layer (mm H2O/s) [+]    
          qflx_floodc      =>    waterfluxbulk_inst%qflx_floodc_col      , & ! Input:  [real(r8) (:)   ]  column flux of flood water from RTM               
          qflx_sat_excess_surf => waterfluxbulk_inst%qflx_sat_excess_surf_col , & ! Input:  [real(r8) (:)   ]  surface runoff due to saturated surface (mm H2O /s)

          xs_urban         =>    soilhydrology_inst%xs_urban_col     , & ! Output: [real(r8) (:)   ]  excess soil water above urban ponding limit

          h2osoi_liq       =>    waterstatebulk_inst%h2osoi_liq_col        & ! Input:  [real(r8) (:,:) ]  liquid water (kg/m2)                            
          )

     dtime = get_step_size_real()

     ! ------------------------------------------------------------------------
     ! Set qflx_surf for hydrologically-active columns
     ! ------------------------------------------------------------------------

     do fc = 1, num_hydrologyc
        c = filter_hydrologyc(fc)
        ! Depending on whether h2osfcflag is 0 or 1, one of qflx_infl_excess or
        ! qflx_h2osfc_surf will always be 0. But it's safe to just add them both.
        qflx_surf(c) = qflx_sat_excess_surf(c) + qflx_infl_excess_surf(c) + qflx_h2osfc_surf(c)
     end do

     ! ------------------------------------------------------------------------
     ! Set qflx_surf for non-hydrologically-active urban columns
     !
     ! Determine water in excess of ponding limit for urban roof and impervious road.
     ! Excess goes to surface runoff. No surface runoff for sunwall and shadewall.
     ! ------------------------------------------------------------------------

     do fc = 1, num_urbanc
        c = filter_urbanc(fc)
        if (col%itype(c) == icol_roof .or. col%itype(c) == icol_road_imperv) then
           ! If there are snow layers then all qflx_rain_plus_snomelt goes to surface runoff
           if (snl(c) < 0) then
              qflx_surf(c) = max(0._r8,qflx_rain_plus_snomelt(c))
           else
              ! NOTE(wjs, 2017-07-11) It looks to me like this use of xs_urban and
              ! h2osoi_liq(c,1) are roughly analogous to h2osfc in hydrologically-active
              ! columns. Why not use h2osfc for urban columns, too?
              xs_urban(c) = max(0._r8, &
                   h2osoi_liq(c,1)/dtime + qflx_rain_plus_snomelt(c) - qflx_liqevap_from_top_layer(c) - &
                   pondmx_urban/dtime)
              qflx_surf(c) = xs_urban(c)
           end if
           ! send flood water flux to runoff for all urban columns
           qflx_surf(c) = qflx_surf(c)  + qflx_floodc(c)
        else if (col%itype(c) == icol_sunwall .or. col%itype(c) == icol_shadewall) then
           qflx_surf(c) = 0._r8
        end if
     end do

     end associate

   end subroutine TotalSurfaceRunoff

   !-----------------------------------------------------------------------
   subroutine UpdateUrbanPonding(bounds, num_urbanc, filter_urbanc, &
        waterstatebulk_inst, soilhydrology_inst, waterfluxbulk_inst)
     !
     ! !DESCRIPTION:
     ! Update the state variable representing ponding on urban surfaces
     !
     ! !ARGUMENTS:
     type(bounds_type)        , intent(in)    :: bounds
     integer                  , intent(in)    :: num_urbanc           ! number of column urban points in column filter
     integer                  , intent(in)    :: filter_urbanc(:)     ! column filter for urban points
     type(waterstatebulk_type)    , intent(inout) :: waterstatebulk_inst
     type(soilhydrology_type) , intent(in)    :: soilhydrology_inst
     type(waterfluxbulk_type)     , intent(in)    :: waterfluxbulk_inst
     !
     ! !LOCAL VARIABLES:
     integer  :: fc, c
     real(r8) :: dtime ! land model time step (sec)

     character(len=*), parameter :: subname = 'UpdateUrbanPonding'
     !-----------------------------------------------------------------------

     associate( &
         snl              =>    col%snl                             , & ! Input:  [integer  (:)   ]  minus number of snow layers                        

         h2osoi_liq       =>    waterstatebulk_inst%h2osoi_liq_col      , & ! Output: [real(r8) (:,:) ]  liquid water (kg/m2)

         xs_urban         =>    soilhydrology_inst%xs_urban_col     , & ! Input:  [real(r8) (:)   ]  excess soil water above urban ponding limit

         qflx_rain_plus_snomelt => waterfluxbulk_inst%qflx_rain_plus_snomelt_col , & ! Input: [real(r8) (:)   ] rain plus snow melt falling on the soil (mm/s)
         qflx_liqevap_from_top_layer => waterfluxbulk_inst%qflx_liqevap_from_top_layer_col & ! Input:  [real(r8) (:)   ]  rate of liquid water evaporated from top soil or snow layer (mm H2O/s) [+]    
         )

     dtime = get_step_size_real()

     do fc = 1, num_urbanc
        c = filter_urbanc(fc)
        
        if (col%itype(c) == icol_roof .or. col%itype(c) == icol_road_imperv) then
           if (snl(c) >= 0) then
              if (xs_urban(c) > 0.) then
                 h2osoi_liq(c,1) = pondmx_urban
              else
                 h2osoi_liq(c,1) = max(0._r8,h2osoi_liq(c,1)+ &
                      (qflx_rain_plus_snomelt(c)-qflx_liqevap_from_top_layer(c))*dtime)
              end if
           end if
        end if
     end do

     end associate

   end subroutine UpdateUrbanPonding

   !-----------------------------------------------------------------------
   subroutine WaterTable(bounds, num_hydrologyc, filter_hydrologyc, &
        soilhydrology_inst, soilstate_inst, temperature_inst, waterstatebulk_inst, waterfluxbulk_inst)
     !
     ! !DESCRIPTION:
     ! Calculate watertable, considering aquifer recharge but no drainage.
     !
     ! !USES:
     use clm_varcon       , only : pondmx, tfrz, watmin,denice,denh2o
     use column_varcon    , only : icol_roof, icol_road_imperv
     !
     ! !ARGUMENTS:
     type(bounds_type)        , intent(in)    :: bounds  
     integer                  , intent(in)    :: num_hydrologyc       ! number of column soil points in column filter
     integer                  , intent(in)    :: filter_hydrologyc(:) ! column filter for soil points
     type(soilhydrology_type) , intent(inout) :: soilhydrology_inst
     type(soilstate_type)     , intent(in)    :: soilstate_inst
     type(temperature_type)   , intent(in)    :: temperature_inst
     type(waterstatebulk_type)    , intent(inout) :: waterstatebulk_inst
     type(waterfluxbulk_type)     , intent(inout) :: waterfluxbulk_inst
     !
     ! !LOCAL VARIABLES:
     integer  :: c,j,fc,i                                ! indices
     real(r8) :: dtime                                   ! land model time step (sec)
     real(r8) :: xs(bounds%begc:bounds%endc)             ! water needed to bring soil moisture to watmin (mm)
     real(r8) :: dzmm(bounds%begc:bounds%endc,1:nlevsoi) ! layer thickness (mm)
     integer  :: jwt(bounds%begc:bounds%endc)            ! index of the soil layer right above the water table (-)
     real(r8) :: rsub_top(bounds%begc:bounds%endc)       ! subsurface runoff - topographic control (mm/s)
     real(r8) :: xsi(bounds%begc:bounds%endc)            ! excess soil water above saturation at layer i (mm)
     real(r8) :: rous                                    ! aquifer yield (-)
     real(r8) :: wh                                      ! smpfz(jwt)-z(jwt) (mm)
     real(r8) :: ws                                      ! summation of pore space of layers below water table (mm)
     real(r8) :: s_node                                  ! soil wetness (-)
     real(r8) :: dzsum                                   ! summation of dzmm of layers below water table (mm)
     real(r8) :: icefracsum                              ! summation of icefrac*dzmm of layers below water table (-)
     real(r8) :: fracice_rsub(bounds%begc:bounds%endc)   ! fractional impermeability of soil layers (-)
     real(r8) :: ka                                      ! hydraulic conductivity of the aquifer (mm/s)
     real(r8) :: available_h2osoi_liq                    ! available soil liquid water in a layer
     real(r8) :: imped
     real(r8) :: rsub_top_tot
     real(r8) :: rsub_top_layer
     real(r8) :: qcharge_tot
     real(r8) :: qcharge_layer
     real(r8) :: theta_unsat
     real(r8) :: f_unsat
     real(r8) :: s_y
     integer  :: k,k_frz,k_perch
     real(r8) :: sat_lev
     real(r8) :: s1
     real(r8) :: s2
     real(r8) :: m
     real(r8) :: b
     real(r8) :: q_perch
     real(r8) :: q_perch_max
     real(r8) :: dflag=0._r8
     real(r8) :: qflx_solidevap_from_top_layer_save      ! temporary
     !-----------------------------------------------------------------------

     associate(                                                            & 
          dz                 =>    col%dz                                , & ! Input:  [real(r8) (:,:) ]  layer depth (m)
          z                  =>    col%z                                 , & ! Input:  [real(r8) (:,:) ]  layer depth (m)                                 
          zi                 =>    col%zi                                , & ! Input:  [real(r8) (:,:) ]  interface level below a "z" level (m)           

          t_soisno           =>    temperature_inst%t_soisno_col         , & ! Input:  [real(r8) (:,:) ]  soil temperature (Kelvin)                       

          h2osfc             =>    waterstatebulk_inst%h2osfc_col            , & ! Input:  [real(r8) (:)   ]  surface water (mm)                                
          h2osoi_liq         =>    waterstatebulk_inst%h2osoi_liq_col        , & ! Output: [real(r8) (:,:) ]  liquid water (kg/m2)                            
          h2osoi_ice         =>    waterstatebulk_inst%h2osoi_ice_col        , & ! Output: [real(r8) (:,:) ]  ice lens (kg/m2)                                
          h2osoi_vol         =>    waterstatebulk_inst%h2osoi_vol_col        , & ! Input:  [real(r8) (:,:) ]  volumetric soil water (0<=h2osoi_vol<=watsat) [m3/m3]

          qflx_ev_snow       =>    waterfluxbulk_inst%qflx_ev_snow_col   , & ! In/Out: [real(r8) (:)   ]  evaporation flux from snow (mm H2O/s) [+ to atm]
          bsw                =>    soilstate_inst%bsw_col                , & ! Input:  [real(r8) (:,:) ]  Clapp and Hornberger "b"                        
          hksat              =>    soilstate_inst%hksat_col              , & ! Input:  [real(r8) (:,:) ]  hydraulic conductivity at saturation (mm H2O /s)
          sucsat             =>    soilstate_inst%sucsat_col             , & ! Input:  [real(r8) (:,:) ]  minimum soil suction (mm)                       
          watsat             =>    soilstate_inst%watsat_col             , & ! Input:  [real(r8) (:,:) ]  volumetric soil water at saturation (porosity)  
          eff_porosity       =>    soilstate_inst%eff_porosity_col       , & ! Input:  [real(r8) (:,:) ]  effective porosity = porosity - vol_ice         

          zwt                =>    soilhydrology_inst%zwt_col            , & ! Output: [real(r8) (:)   ]  water table depth (m)                             
          zwt_perched        =>    soilhydrology_inst%zwt_perched_col    , & ! Output: [real(r8) (:)   ]  perched water table depth (m)                     
          frost_table        =>    soilhydrology_inst%frost_table_col    , & ! Output: [real(r8) (:)   ]  frost table depth (m)                             
          wa                 =>    waterstatebulk_inst%wa_col             , & ! Output: [real(r8) (:)   ]  water in the unconfined aquifer (mm)              
          qcharge            =>    soilhydrology_inst%qcharge_col        , & ! Input:  [real(r8) (:)   ]  aquifer recharge rate (mm/s)                      
          origflag           =>    soilhydrology_inst%origflag           , & ! Input:  logical  
          
          qflx_drain         =>    waterfluxbulk_inst%qflx_drain_col         , & ! Output: [real(r8) (:)   ]  sub-surface runoff (mm H2O /s)
          qflx_drain_perched =>    waterfluxbulk_inst%qflx_drain_perched_col , & ! Output: [real(r8) (:)   ]  perched wt sub-surface runoff (mm H2O /s)         
          qflx_rsub_sat      =>    waterfluxbulk_inst%qflx_rsub_sat_col        & ! Output: [real(r8) (:)   ]  soil saturation excess [mm h2o/s]                 
          )

       ! Get time step

       dtime = get_step_size_real()

       ! Convert layer thicknesses from m to mm

       do j = 1,nlevsoi
          do fc = 1, num_hydrologyc
             c = filter_hydrologyc(fc)
             dzmm(c,j) = dz(c,j)*1.e3_r8
          end do
       end do

       do fc = 1, num_hydrologyc
          c = filter_hydrologyc(fc)
          qflx_drain(c)    = 0._r8
          qflx_rsub_sat(c) = 0._r8
          qflx_drain_perched(c)  = 0._r8       
       end do

       ! The layer index of the first unsaturated layer, i.e., the layer right above
       ! the water table

       do fc = 1, num_hydrologyc
          c = filter_hydrologyc(fc)
          jwt(c) = nlevsoi
          ! allow jwt to equal zero when zwt is in top layer
          do j = 1,nlevsoi
             if(zwt(c) <= zi(c,j)) then
                jwt(c) = j-1
                exit
             end if
          enddo
       end do

       !============================== QCHARGE =========================================
       ! Water table changes due to qcharge
       do fc = 1, num_hydrologyc
          c = filter_hydrologyc(fc)

          ! use analytical expression for aquifer specific yield
          rous = watsat(c,nlevsoi) &
               * ( 1. - (1.+1.e3*zwt(c)/sucsat(c,nlevsoi))**(-1./bsw(c,nlevsoi)))
          rous=max(rous, params_inst%aq_sp_yield_min)

          !--  water table is below the soil column  --------------------------------------
          if(jwt(c) == nlevsoi) then             
             wa(c)  = wa(c) + qcharge(c)  * dtime
             zwt(c) = zwt(c) - (qcharge(c)  * dtime)/1000._r8/rous
          else                                
             !-- water table within soil layers 1-9  -------------------------------------
             ! try to raise water table to account for qcharge
             qcharge_tot = qcharge(c) * dtime
             if(qcharge_tot > 0.) then !rising water table
                do j = jwt(c)+1, 1,-1
                   ! use analytical expression for specific yield
                   s_y = watsat(c,j) &
                        * ( 1. -  (1.+1.e3*zwt(c)/sucsat(c,j))**(-1./bsw(c,j)))
                   s_y=max(s_y, params_inst%aq_sp_yield_min)

                   qcharge_layer=min(qcharge_tot,(s_y*(zwt(c) - zi(c,j-1))*1.e3))
                   qcharge_layer=max(qcharge_layer,0._r8)

                   if(s_y > 0._r8) zwt(c) = zwt(c) - qcharge_layer/s_y/1000._r8

                   qcharge_tot = qcharge_tot - qcharge_layer
                   if (qcharge_tot <= 0.) exit
                enddo
             else ! deepening water table (negative qcharge)
                do j = jwt(c)+1, nlevsoi
                   ! use analytical expression for specific yield
                   s_y = watsat(c,j) &
                        * ( 1. -  (1.+1.e3*zwt(c)/sucsat(c,j))**(-1./bsw(c,j)))
                   s_y=max(s_y, params_inst%aq_sp_yield_min)

                   qcharge_layer=max(qcharge_tot,-(s_y*(zi(c,j) - zwt(c))*1.e3))
                   qcharge_layer=min(qcharge_layer,0._r8)
                   qcharge_tot = qcharge_tot - qcharge_layer
                   if (qcharge_tot >= 0.) then 
                      zwt(c) = zwt(c) - qcharge_layer/s_y/1000._r8
                      exit
                   else
                      zwt(c) = zi(c,j)
                   endif

                enddo
                if (qcharge_tot > 0.) zwt(c) = zwt(c) - qcharge_tot/1000._r8/rous
             endif

             !-- recompute jwt for following calculations  ---------------------------------
             ! allow jwt to equal zero when zwt is in top layer
             jwt(c) = nlevsoi
             do j = 1,nlevsoi
                if(zwt(c) <= zi(c,j)) then
                   jwt(c) = j-1
                   exit
                end if
             enddo
          endif
       enddo


       !==  BASEFLOW ==================================================
       ! perched water table code
       do fc = 1, num_hydrologyc
          c = filter_hydrologyc(fc)

          ! define frost table as first frozen layer with unfrozen layer above it
          if(t_soisno(c,1) > tfrz) then 
             k_frz=nlevsoi
          else
             k_frz=1
          endif

          do k=2, nlevsoi
             if (t_soisno(c,k-1) > tfrz .and. t_soisno(c,k) <= tfrz) then
                k_frz=k
                exit
             endif
          enddo

          frost_table(c)=z(c,k_frz)

          ! initialize perched water table to frost table, and qflx_drain_perched(c) to zero
          zwt_perched(c)=frost_table(c)

          !===================  water table above frost table  =============================
          ! if water table is above frost table, do not use topmodel baseflow formulation
          if (zwt(c) < frost_table(c) .and. t_soisno(c,k_frz) <= tfrz &
               .and. origflag == 0) then
          else 
             !===================  water table below frost table  =============================
             !--  compute possible perched water table *and* groundwater table afterwards
             ! locate perched water table from bottom up starting at frost table
             ! sat_lev is an arbitrary saturation level used to determine perched water table
             sat_lev=0.9

             k_perch=1
             do k=k_frz,1,-1
                h2osoi_vol(c,k) = h2osoi_liq(c,k)/(dz(c,k)*denh2o) &
                     + h2osoi_ice(c,k)/(dz(c,k)*denice)

                if (h2osoi_vol(c,k)/watsat(c,k) <= sat_lev) then 
                   k_perch=k
                   exit
                endif
             enddo

             ! if frost_table = nlevsoi, only compute perched water table if frozen
             if (t_soisno(c,k_frz) > tfrz) k_perch=k_frz

             ! if perched water table exists
             if (k_frz > k_perch) then
                ! interpolate between k_perch and k_perch+1 to find perched water table height
                s1 = (h2osoi_liq(c,k_perch)/(dz(c,k_perch)*denh2o) &
                     + h2osoi_ice(c,k_perch)/(dz(c,k_perch)*denice))/watsat(c,k_perch)
                s2 = (h2osoi_liq(c,k_perch+1)/(dz(c,k_perch+1)*denh2o) &
                     + h2osoi_ice(c,k_perch+1)/(dz(c,k_perch+1)*denice))/watsat(c,k_perch+1)

                m=(z(c,k_perch+1)-z(c,k_perch))/(s2-s1)
                b=z(c,k_perch+1)-m*s2
                zwt_perched(c)=max(0._r8,m*sat_lev+b)

             endif !k_frz > k_perch 
          endif
       end do

     end associate

   end subroutine WaterTable

   !-----------------------------------------------------------------------
   subroutine Drainage(bounds, num_hydrologyc, filter_hydrologyc, num_urbanc, filter_urbanc,  &
        temperature_inst, soilhydrology_inst, soilstate_inst, waterstatebulk_inst, waterfluxbulk_inst)
     !
     ! !DESCRIPTION:
     ! Calculate subsurface drainage
     !
     ! !USES:
     use clm_varcon       , only : pondmx, tfrz, watmin,rpi, secspday, nlvic
     use column_varcon    , only : icol_roof, icol_road_imperv, icol_road_perv
     !
     ! !ARGUMENTS:
     type(bounds_type)        , intent(in)    :: bounds               
     integer                  , intent(in)    :: num_hydrologyc       ! number of column soil points in column filter
     integer                  , intent(in)    :: num_urbanc           ! number of column urban points in column filter
     integer                  , intent(in)    :: filter_urbanc(:)     ! column filter for urban points
     integer                  , intent(in)    :: filter_hydrologyc(:) ! column filter for soil points
     type(temperature_type)   , intent(in)    :: temperature_inst
     type(soilstate_type)     , intent(in)    :: soilstate_inst
     type(soilhydrology_type) , intent(inout) :: soilhydrology_inst
     type(waterstatebulk_type)    , intent(inout) :: waterstatebulk_inst
     type(waterfluxbulk_type)     , intent(inout) :: waterfluxbulk_inst
     !
     ! !LOCAL VARIABLES:
     character(len=32) :: subname = 'Drainage'           ! subroutine name
     integer  :: c,j,fc,i                                ! indices
     real(r8) :: dtime                                   ! land model time step (sec)
     real(r8) :: xs(bounds%begc:bounds%endc)             ! water needed to bring soil moisture to watmin (mm)
     real(r8) :: dzmm(bounds%begc:bounds%endc,1:nlevsoi) ! layer thickness (mm)
     integer  :: jwt(bounds%begc:bounds%endc)            ! index of the soil layer right above the water table (-)
     real(r8) :: rsub_top(bounds%begc:bounds%endc)       ! subsurface runoff - topographic control (mm/s)
     real(r8) :: fff(bounds%begc:bounds%endc)            ! decay factor (m-1)
     real(r8) :: xsi(bounds%begc:bounds%endc)            ! excess soil water above saturation at layer i (mm)
     real(r8) :: xsia(bounds%begc:bounds%endc)           ! available pore space at layer i (mm)
     real(r8) :: xs1(bounds%begc:bounds%endc)            ! excess soil water above saturation at layer 1 (mm)
     real(r8) :: smpfz(1:nlevsoi)                        ! matric potential of layer right above water table (mm)
     real(r8) :: wtsub                                   ! summation of hk*dzmm for layers below water table (mm**2/s)
     real(r8) :: rous                                    ! aquifer yield (-)
     real(r8) :: wh                                      ! smpfz(jwt)-z(jwt) (mm)
     real(r8) :: wh_zwt                                  ! water head at the water table depth (mm)
     real(r8) :: ws                                      ! summation of pore space of layers below water table (mm)
     real(r8) :: s_node                                  ! soil wetness (-)
     real(r8) :: dzsum                                   ! summation of dzmm of layers below water table (mm)
     real(r8) :: icefracsum                              ! summation of icefrac*dzmm of layers below water table (-)
     real(r8) :: fracice_rsub(bounds%begc:bounds%endc)   ! fractional impermeability of soil layers (-)
     real(r8) :: ka                                      ! hydraulic conductivity of the aquifer (mm/s)
     real(r8) :: dza                                     ! fff*(zwt-z(jwt)) (-)
     real(r8) :: available_h2osoi_liq                    ! available soil liquid water in a layer
     real(r8) :: rsub_top_max
     real(r8) :: h2osoi_vol
     real(r8) :: imped
     real(r8) :: rsub_top_tot
     real(r8) :: rsub_top_layer
     real(r8) :: qcharge_tot
     real(r8) :: qcharge_layer
     real(r8) :: theta_unsat
     real(r8) :: f_unsat
     real(r8) :: s_y
     integer  :: k,k_frz,k_perch
     real(r8) :: sat_lev
     real(r8) :: s1
     real(r8) :: s2
     real(r8) :: m
     real(r8) :: b
     real(r8) :: q_perch
     real(r8) :: q_perch_max
     real(r8) :: vol_ice
     real(r8) :: dsmax_tmp(bounds%begc:bounds%endc)       ! temporary variable for ARNO subsurface runoff calculation
     real(r8) :: rsub_tmp                 ! temporary variable for ARNO subsurface runoff calculation
     real(r8) :: frac                     ! temporary variable for ARNO subsurface runoff calculation
     real(r8) :: rel_moist                ! relative moisture, temporary variable
     real(r8) :: wtsub_vic                ! summation of hk*dzmm for layers in the third VIC layer
     !-----------------------------------------------------------------------

     associate(                                                            & 
          z                  =>    col%z                                 , & ! Input:  [real(r8) (:,:) ] layer depth (m)                                 
          zi                 =>    col%zi                                , & ! Input:  [real(r8) (:,:) ] interface level below a "z" level (m)           
          dz                 =>    col%dz                                , & ! Input:  [real(r8) (:,:) ] layer depth (m)                                 
          snl                =>    col%snl                               , & ! Input:  [integer  (:)   ] number of snow layers                              

          t_soisno           =>    temperature_inst%t_soisno_col         , & ! Input:  [real(r8) (:,:) ] soil temperature (Kelvin)                       

          h2osfc             =>    waterstatebulk_inst%h2osfc_col            , & ! Input:  [real(r8) (:)   ] surface water (mm)                                

          bsw                =>    soilstate_inst%bsw_col                , & ! Input:  [real(r8) (:,:) ] Clapp and Hornberger "b"                        
          hksat              =>    soilstate_inst%hksat_col              , & ! Input:  [real(r8) (:,:) ] hydraulic conductivity at saturation (mm H2O /s)
          sucsat             =>    soilstate_inst%sucsat_col             , & ! Input:  [real(r8) (:,:) ] minimum soil suction (mm)                       
          watsat             =>    soilstate_inst%watsat_col             , & ! Input:  [real(r8) (:,:) ] volumetric soil water at saturation (porosity)  
          eff_porosity       =>    soilstate_inst%eff_porosity_col       , & ! Input:  [real(r8) (:,:) ] effective porosity = porosity - vol_ice         
          hk_l               =>    soilstate_inst%hk_l_col               , & ! Input:  [real(r8) (:,:) ] hydraulic conductivity (mm/s)                    

          depth              =>    soilhydrology_inst%depth_col          , & ! Input:  [real(r8) (:,:) ] VIC soil depth                                   
          c_param            =>    soilhydrology_inst%c_param_col        , & ! Input:  [real(r8) (:)   ] baseflow exponent (Qb)                             
          Dsmax              =>    soilhydrology_inst%dsmax_col          , & ! Input:  [real(r8) (:)   ] max. velocity of baseflow (mm/day)
          max_moist          =>    soilhydrology_inst%max_moist_col      , & ! Input:  [real(r8) (:,:) ] maximum soil moisture (ice + liq)
          moist              =>    soilhydrology_inst%moist_col          , & ! Input:  [real(r8) (:,:) ] soil layer moisture (mm)                         
          Ds                 =>    soilhydrology_inst%ds_col             , & ! Input:  [real(r8) (:)   ] fracton of Dsmax where non-linear baseflow begins
          Wsvic              =>    soilhydrology_inst%Wsvic_col          , & ! Input:  [real(r8) (:)   ] fraction of maximum soil moisutre where non-liear base flow occurs
          icefrac            =>    soilhydrology_inst%icefrac_col        , & ! Output: [real(r8) (:,:) ] fraction of ice in layer                         
          hkdepth            =>    soilhydrology_inst%hkdepth_col        , & ! Input:  [real(r8) (:)   ] decay factor (m)                                  
          frost_table        =>    soilhydrology_inst%frost_table_col    , & ! Input:  [real(r8) (:)   ] frost table depth (m)                             
          zwt                =>    soilhydrology_inst%zwt_col            , & ! Input:  [real(r8) (:)   ] water table depth (m)                             
          zwt_perched        =>    soilhydrology_inst%zwt_perched_col    , & ! Input:  [real(r8) (:)   ] perched water table depth (m)                     
          aquifer_water_baseline => waterstatebulk_inst%aquifer_water_baseline, & ! Input: [real(r8)] baseline value for water in the unconfined aquifer (wa_col) (mm)
          wa                 =>    waterstatebulk_inst%wa_col             , & ! Input:  [real(r8) (:)   ] water in the unconfined aquifer (mm)              
          ice                =>    soilhydrology_inst%ice_col            , & ! Input:  [real(r8) (:,:) ] soil layer moisture (mm)                         
          qcharge            =>    soilhydrology_inst%qcharge_col        , & ! Input:  [real(r8) (:)   ] aquifer recharge rate (mm/s)                      
          origflag           =>    soilhydrology_inst%origflag           , & ! Input:  logical
          h2osfcflag         =>    soilhydrology_inst%h2osfcflag         , & ! Input:  integer
          
          qflx_snwcp_liq     =>    waterfluxbulk_inst%qflx_snwcp_liq_col     , & ! Output: [real(r8) (:)   ] excess liquid h2o due to snow capping (outgoing) (mm H2O /s) [+]
          qflx_ice_runoff_xs =>    waterfluxbulk_inst%qflx_ice_runoff_xs_col , & ! Output: [real(r8) (:)   ] solid runoff from excess ice in soil (mm H2O /s) [+]
          qflx_liqdew_to_top_layer      => waterfluxbulk_inst%qflx_liqdew_to_top_layer_col     , & ! Output: [real(r8) (:)   ] rate of liquid water deposited on top soil or snow layer (dew) (mm H2O /s) [+]    
          qflx_soliddew_to_top_layer    => waterfluxbulk_inst%qflx_soliddew_to_top_layer_col   , & ! Output: [real(r8) (:)   ] rate of solid water deposited on top soil or snow layer (frost) (mm H2O /s) [+]      
          qflx_solidevap_from_top_layer => waterfluxbulk_inst%qflx_solidevap_from_top_layer_col, & ! Output: [real(r8) (:)   ] rate of ice evaporated from top soil or snow layer (sublimation) (mm H2O /s) [+]   
          qflx_drain         =>    waterfluxbulk_inst%qflx_drain_col         , & ! Output: [real(r8) (:)   ] sub-surface runoff (mm H2O /s)                    
          qflx_qrgwl         =>    waterfluxbulk_inst%qflx_qrgwl_col         , & ! Output: [real(r8) (:)   ] qflx_surf at glaciers, wetlands, lakes (mm H2O /s)
          qflx_rsub_sat      =>    waterfluxbulk_inst%qflx_rsub_sat_col      , & ! Output: [real(r8) (:)   ] soil saturation excess [mm h2o/s]                 
          qflx_drain_perched =>    waterfluxbulk_inst%qflx_drain_perched_col , & ! Output: [real(r8) (:)   ] perched wt sub-surface runoff (mm H2O /s)         

          h2osoi_liq         =>    waterstatebulk_inst%h2osoi_liq_col        , & ! Output: [real(r8) (:,:) ] liquid water (kg/m2)                            
          h2osoi_ice         =>    waterstatebulk_inst%h2osoi_ice_col          & ! Output: [real(r8) (:,:) ] ice lens (kg/m2)                                
          )

       ! Get time step

       dtime = get_step_size_real()

       ! Convert layer thicknesses from m to mm

       do j = 1,nlevsoi
          do fc = 1, num_hydrologyc
             c = filter_hydrologyc(fc)
             dzmm(c,j) = dz(c,j)*1.e3_r8

             vol_ice = min(watsat(c,j), h2osoi_ice(c,j)/(dz(c,j)*denice))
             icefrac(c,j) = min(1._r8,vol_ice/watsat(c,j))          
          end do
       end do

       ! Initial set

       do fc = 1, num_hydrologyc
          c = filter_hydrologyc(fc)
          qflx_drain(c)    = 0._r8 
          qflx_rsub_sat(c) = 0._r8
          rsub_top(c)      = 0._r8
          fracice_rsub(c)  = 0._r8

       end do

       ! The layer index of the first unsaturated layer, i.e., the layer right above
       ! the water table

       do fc = 1, num_hydrologyc
          c = filter_hydrologyc(fc)
          jwt(c) = nlevsoi
          ! allow jwt to equal zero when zwt is in top layer
          do j = 1,nlevsoi
             if(zwt(c) <= zi(c,j)) then
                jwt(c) = j-1
                exit
             end if
          enddo
       end do

       rous = 0.2_r8

       !==  BASEFLOW ==================================================
       ! perched water table code
       do fc = 1, num_hydrologyc
          c = filter_hydrologyc(fc)

          !  specify maximum drainage rate
          q_perch_max = params_inst%perched_baseflow_scalar * sin(col%topo_slope(c) * (rpi/180._r8))

          ! if layer containing water table is frozen, compute the following:
          !     frost table, perched water table, and drainage from perched saturated layer

          ! define frost table as first frozen layer with unfrozen layer above it
          if(t_soisno(c,1) > tfrz) then 
             k_frz=nlevsoi
          else
             k_frz=1
          endif

          do k=2, nlevsoi
             if (t_soisno(c,k-1) > tfrz .and. t_soisno(c,k) <= tfrz) then
                k_frz=k
                exit
             endif
          enddo

          frost_table(c)=z(c,k_frz)

          ! initialize perched water table to frost table, and qflx_drain_perched(c) to zero
          zwt_perched(c)=frost_table(c)
          qflx_drain_perched(c) = 0._r8

          !===================  water table above frost table  =============================
          ! if water table is above frost table, do not use topmodel baseflow formulation

          if (zwt(c) < frost_table(c) .and. t_soisno(c,k_frz) <= tfrz &
               .and. origflag == 0) then
             ! compute drainage from perched saturated region
             wtsub = 0._r8
             q_perch = 0._r8
             do k = jwt(c)+1, k_frz
                imped=10._r8**(-params_inst%e_ice*(0.5_r8*(icefrac(c,k)+icefrac(c,min(nlevsoi, k+1)))))
                q_perch = q_perch + imped*hksat(c,k)*dzmm(c,k)
                wtsub = wtsub + dzmm(c,k)
             end do
             if (wtsub > 0._r8) q_perch = q_perch/wtsub

             qflx_drain_perched(c) = q_perch_max * q_perch &
                  *(frost_table(c) - zwt(c))

             ! remove drainage from perched saturated layers
             rsub_top_tot = -  qflx_drain_perched(c) * dtime
             do k = jwt(c)+1, k_frz
                rsub_top_layer=max(rsub_top_tot,-(h2osoi_liq(c,k)-watmin))
                rsub_top_layer=min(rsub_top_layer,0._r8)
                rsub_top_tot = rsub_top_tot - rsub_top_layer

                h2osoi_liq(c,k) = h2osoi_liq(c,k) + rsub_top_layer

                if (rsub_top_tot >= 0.) then 
                   zwt(c) = zwt(c) - rsub_top_layer/eff_porosity(c,k)/1000._r8
                   exit
                else
                   zwt(c) = zi(c,k)
                endif
             enddo

             ! if rsub_top_tot is greater than available water (above frost table), 
             !     then decrease qflx_drain_perched by residual amount for water balance
             qflx_drain_perched(c) = qflx_drain_perched(c) + rsub_top_tot/dtime

             !-- recompute jwt  ---------------------------------------------------------
             ! allow jwt to equal zero when zwt is in top layer
             jwt(c) = nlevsoi
             do j = 1,nlevsoi
                if(zwt(c) <= zi(c,j)) then
                   jwt(c) = j-1
                   exit
                end if
             enddo
          else 
             !===================  water table below frost table  =============================
             !--  compute possible perched water table *and* groundwater table afterwards
             ! locate perched water table from bottom up starting at frost table
             ! sat_lev is an arbitrary saturation level used to determine perched water table
             sat_lev=0.9

             k_perch=1
             do k=k_frz,1,-1
                h2osoi_vol = h2osoi_liq(c,k)/(dz(c,k)*denh2o) &
                     + h2osoi_ice(c,k)/(dz(c,k)*denice)

                if (h2osoi_vol/watsat(c,k) <= sat_lev) then 
                   k_perch=k
                   exit
                endif
             enddo

             ! if frost_table = nlevsoi, only compute perched water table if frozen
             if (t_soisno(c,k_frz) > tfrz) k_perch=k_frz

             ! if perched water table exists
             if (k_frz > k_perch) then
                ! interpolate between k_perch and k_perch+1 to find perched water table height
                s1 = (h2osoi_liq(c,k_perch)/(dz(c,k_perch)*denh2o) &
                     + h2osoi_ice(c,k_perch)/(dz(c,k_perch)*denice))/watsat(c,k_perch)
                s2 = (h2osoi_liq(c,k_perch+1)/(dz(c,k_perch+1)*denh2o) &
                     + h2osoi_ice(c,k_perch+1)/(dz(c,k_perch+1)*denice))/watsat(c,k_perch+1)

                m=(z(c,k_perch+1)-z(c,k_perch))/(s2-s1)
                b=z(c,k_perch+1)-m*s2
                zwt_perched(c)=max(0._r8,m*sat_lev+b)

                ! compute drainage from perched saturated region
                wtsub = 0._r8
                q_perch = 0._r8
                do k = k_perch, k_frz
                   imped=10._r8**(-params_inst%e_ice*(0.5_r8*(icefrac(c,k)+icefrac(c,min(nlevsoi, k+1)))))
                   q_perch = q_perch + imped*hksat(c,k)*dzmm(c,k)
                   wtsub = wtsub + dzmm(c,k)
                end do
                if (wtsub > 0._r8) q_perch = q_perch/wtsub

                qflx_drain_perched(c) = q_perch_max * q_perch &
                     *(frost_table(c) - zwt_perched(c))

                ! no perched water table drainage if using original formulation
                if(origflag == 1) qflx_drain_perched(c) = 0._r8

                ! remove drainage from perched saturated layers
                rsub_top_tot = -  qflx_drain_perched(c) * dtime
                do k = k_perch+1, k_frz
                   rsub_top_layer=max(rsub_top_tot,-(h2osoi_liq(c,k)-watmin))
                   rsub_top_layer=min(rsub_top_layer,0._r8)
                   rsub_top_tot = rsub_top_tot - rsub_top_layer

                   h2osoi_liq(c,k) = h2osoi_liq(c,k) + rsub_top_layer

                   if (rsub_top_tot >= 0.) then 
                      zwt_perched(c) = zwt_perched(c) - rsub_top_layer/eff_porosity(c,k)/1000._r8
                      exit
                   else
                      zwt_perched(c) = zi(c,k)
                   endif

                enddo

                ! if rsub_top_tot is greater than available water (above frost table), 
                !     then decrease qflx_drain_perched by residual amount for water balance
                qflx_drain_perched(c) = qflx_drain_perched(c) + rsub_top_tot/dtime

             else
                qflx_drain_perched(c) = 0._r8
             endif !k_frz > k_perch 

             !-- Topographic runoff  ----------------------------------------------------------------------
             fff(c)         = 1._r8/ hkdepth(c)
             dzsum = 0._r8
             icefracsum = 0._r8
             do j = max(jwt(c),1), nlevsoi
                dzsum  = dzsum + dzmm(c,j)
                icefracsum = icefracsum + icefrac(c,j) * dzmm(c,j)
             end do
             ! add ice impedance factor to baseflow
             if(origflag == 1) then 
                if (use_vichydro) then
                   call endrun(msg="VICHYDRO is not available for origflag=1"//errmsg(sourcefile, __LINE__))
                else
                   fracice_rsub(c) = max(0._r8,exp(-3._r8*(1._r8-(icefracsum/dzsum))) &
                        - exp(-3._r8))/(1.0_r8-exp(-3._r8))
                   imped=(1._r8 - fracice_rsub(c))
                   rsub_top_max = 5.5e-3_r8
                end if
             else
                if (use_vichydro) then
                   imped=10._r8**(-params_inst%e_ice*min(1.0_r8,ice(c,nlayer)/max_moist(c,nlayer)))
                   dsmax_tmp(c) = Dsmax(c) * dtime/ secspday !mm/day->mm/dtime
                   rsub_top_max = dsmax_tmp(c)
                else
                   imped=10._r8**(-params_inst%e_ice*(icefracsum/dzsum))
                   rsub_top_max = 10._r8 * sin((rpi/180.) * col%topo_slope(c))
                end if
             endif
             if (use_vichydro) then
                ! ARNO model for the bottom soil layer (based on bottom soil layer 
                ! moisture from previous time step
                ! use watmin instead for resid_moist to be consistent with default hydrology
                rel_moist = (moist(c,nlayer) - watmin)/(max_moist(c,nlayer)-watmin) 
                frac = (Ds(c) * rsub_top_max )/Wsvic(c)
                rsub_tmp = (frac * rel_moist)/dtime
                if(rel_moist > Wsvic(c))then
                   frac = (rel_moist - Wsvic(c))/(1.0_r8 - Wsvic(c))
                   rsub_tmp = rsub_tmp + (rsub_top_max * (1.0_r8 - Ds(c)/Wsvic(c)) *frac**c_param(c))/dtime
                end if
                rsub_top(c) = imped * rsub_tmp
                ! make sure baseflow isn't negative
                rsub_top(c) = max(0._r8, rsub_top(c))
             else
                rsub_top(c)    = imped * rsub_top_max* exp(-fff(c)*zwt(c))
             end if

             ! use analytical expression for aquifer specific yield
             rous = watsat(c,nlevsoi) &
                  * ( 1. - (1.+1.e3*zwt(c)/sucsat(c,nlevsoi))**(-1./bsw(c,nlevsoi)))
             rous=max(rous, params_inst%aq_sp_yield_min)

             !--  water table is below the soil column  --------------------------------------
             if(jwt(c) == nlevsoi) then             
                wa(c)  = wa(c) - rsub_top(c) * dtime
                zwt(c)     = zwt(c) + (rsub_top(c) * dtime)/1000._r8/rous
                h2osoi_liq(c,nlevsoi) = h2osoi_liq(c,nlevsoi) + max(0._r8,(wa(c)-aquifer_water_baseline))
                wa(c)  = min(wa(c), aquifer_water_baseline)
             else                                
                !-- water table within soil layers 1-9  -------------------------------------
                !============================== RSUB_TOP =========================================
                !--  Now remove water via rsub_top
                rsub_top_tot = - rsub_top(c) * dtime
                !should never be positive... but include for completeness
                if(rsub_top_tot > 0.) then !rising water table

                   call endrun(msg="RSUB_TOP IS POSITIVE in Drainage!"//errmsg(sourcefile, __LINE__))

                else ! deepening water table
                   if (use_vichydro) then
                      wtsub_vic = 0._r8
                      do j = (nlvic(1)+nlvic(2)+1), nlevsoi
                         wtsub_vic = wtsub_vic + hk_l(c,j)*dzmm(c,j)
                      end do

                      do j = (nlvic(1)+nlvic(2)+1), nlevsoi
                         rsub_top_layer=max(rsub_top_tot, rsub_top_tot*hk_l(c,j)*dzmm(c,j)/wtsub_vic)
                         rsub_top_layer=min(rsub_top_layer,0._r8)
                         h2osoi_liq(c,j) = h2osoi_liq(c,j) + rsub_top_layer
                         rsub_top_tot = rsub_top_tot - rsub_top_layer
                      end do
                   else
                      do j = jwt(c)+1, nlevsoi
                         ! use analytical expression for specific yield
                         s_y = watsat(c,j) &
                              * ( 1. - (1.+1.e3*zwt(c)/sucsat(c,j))**(-1./bsw(c,j)))
                         s_y=max(s_y, params_inst%aq_sp_yield_min)

                         rsub_top_layer=max(rsub_top_tot,-(s_y*(zi(c,j) - zwt(c))*1.e3))
                         rsub_top_layer=min(rsub_top_layer,0._r8)
                         h2osoi_liq(c,j) = h2osoi_liq(c,j) + rsub_top_layer

                         rsub_top_tot = rsub_top_tot - rsub_top_layer

                         if (rsub_top_tot >= 0.) then 
                            zwt(c) = zwt(c) - rsub_top_layer/s_y/1000._r8

                            exit
                         else
                            zwt(c) = zi(c,j)
                         endif
                      enddo
                   end if

                   !--  remove residual rsub_top  ---------------------------------------------
                   zwt(c) = zwt(c) - rsub_top_tot/1000._r8/rous
                   wa(c) = wa(c) + rsub_top_tot
                endif

                !-- recompute jwt  ---------------------------------------------------------
                ! allow jwt to equal zero when zwt is in top layer
                jwt(c) = nlevsoi
                do j = 1,nlevsoi
                   if(zwt(c) <= zi(c,j)) then
                      jwt(c) = j-1
                      exit
                   end if
                enddo
             end if! end of jwt if construct

             zwt(c) = max(0.0_r8,zwt(c))
             zwt(c) = min(80._r8,zwt(c))

          endif

       end do

       !  excessive water above saturation added to the above unsaturated layer like a bucket
       !  if column fully saturated, excess water goes to runoff

       do j = nlevsoi,2,-1
          do fc = 1, num_hydrologyc
             c = filter_hydrologyc(fc)
             xsi(c)            = max(h2osoi_liq(c,j)-eff_porosity(c,j)*dzmm(c,j),0._r8)
             h2osoi_liq(c,j)   = min(eff_porosity(c,j)*dzmm(c,j), h2osoi_liq(c,j))
             h2osoi_liq(c,j-1) = h2osoi_liq(c,j-1) + xsi(c)
          end do
       end do

       do fc = 1, num_hydrologyc
          c = filter_hydrologyc(fc)

          ! watmin addition to fix water balance errors
          xs1(c)          = max(max(h2osoi_liq(c,1)-watmin,0._r8)- &
               max(0._r8,(pondmx+watsat(c,1)*dzmm(c,1)-h2osoi_ice(c,1)-watmin)),0._r8)
          h2osoi_liq(c,1) = h2osoi_liq(c,1) - xs1(c)

          if (lun%urbpoi(col%landunit(c))) then
             qflx_rsub_sat(c)     = xs1(c) / dtime
          else
             if(h2osfcflag == 1) then
                ! send this water up to h2osfc rather than sending to drainage
                h2osfc(c) = h2osfc(c) + xs1(c)
                qflx_rsub_sat(c)     = 0._r8
             else
                ! use original code to send water to drainage (non-h2osfc case)
                qflx_rsub_sat(c)     = xs1(c) / dtime
             endif
          endif
          ! add in ice check
          xs1(c)          = max(max(h2osoi_ice(c,1),0._r8)-max(0._r8,(pondmx+watsat(c,1)*dzmm(c,1)-h2osoi_liq(c,1))),0._r8)
          h2osoi_ice(c,1) = min(max(0._r8,pondmx+watsat(c,1)*dzmm(c,1)-h2osoi_liq(c,1)), h2osoi_ice(c,1))
          qflx_ice_runoff_xs(c) = xs1(c) / dtime
       end do

       ! Limit h2osoi_liq to be greater than or equal to watmin.
       ! Get water needed to bring h2osoi_liq equal watmin from lower layer.
       ! If insufficient water in soil layers, get from aquifer water

       do j = 1, nlevsoi-1
          do fc = 1, num_hydrologyc
             c = filter_hydrologyc(fc)
             if (h2osoi_liq(c,j) < watmin) then
                xs(c) = watmin - h2osoi_liq(c,j)
                ! deepen water table if water is passed from below zwt layer
                if(j == jwt(c)) then 
                   zwt(c) = zwt(c) + xs(c)/eff_porosity(c,j)/1000._r8
                endif
             else
                xs(c) = 0._r8
             end if
             h2osoi_liq(c,j  ) = h2osoi_liq(c,j  ) + xs(c)
             h2osoi_liq(c,j+1) = h2osoi_liq(c,j+1) - xs(c)
          end do
       end do

       ! Get water for bottom layer from layers above if possible
       j = nlevsoi
       do fc = 1, num_hydrologyc
          c = filter_hydrologyc(fc)
          if (h2osoi_liq(c,j) < watmin) then
             xs(c) = watmin-h2osoi_liq(c,j)
             searchforwater: do i = nlevsoi-1, 1, -1
                available_h2osoi_liq = max(h2osoi_liq(c,i)-watmin-xs(c),0._r8)
                if (available_h2osoi_liq >= xs(c)) then
                   h2osoi_liq(c,j) = h2osoi_liq(c,j) + xs(c)
                   h2osoi_liq(c,i) = h2osoi_liq(c,i) - xs(c)
                   xs(c) = 0._r8
                   exit searchforwater
                else
                   h2osoi_liq(c,j) = h2osoi_liq(c,j) + available_h2osoi_liq
                   h2osoi_liq(c,i) = h2osoi_liq(c,i) - available_h2osoi_liq
                   xs(c) = xs(c) - available_h2osoi_liq
                end if
             end do searchforwater
          else
             xs(c) = 0._r8
          end if
          ! Needed in case there is no water to be found
          h2osoi_liq(c,j) = h2osoi_liq(c,j) + xs(c)
          ! Instead of removing water from aquifer where it eventually
          ! shows up as excess drainage to the ocean, take it back out of 
          ! drainage
          rsub_top(c) = rsub_top(c) - xs(c)/dtime

       end do

       do fc = 1, num_hydrologyc
          c = filter_hydrologyc(fc)

          ! Sub-surface runoff and drainage

          qflx_drain(c) = qflx_rsub_sat(c) + rsub_top(c)

          ! Set imbalance for snow capping

          qflx_qrgwl(c) = qflx_snwcp_liq(c)

       end do

       ! No drainage for urban columns (except for pervious road as computed above)

       do fc = 1, num_urbanc
          c = filter_urbanc(fc)
          if (col%itype(c) /= icol_road_perv) then
             qflx_drain(c) = 0._r8
             ! This must be done for roofs and impervious road (walls will be zero)
             qflx_qrgwl(c) = qflx_snwcp_liq(c)
          end if
       end do

     end associate

   end subroutine Drainage

  !-----------------------------------------------------------------------
  subroutine CLMVICMap(bounds, numf, filter, &
       soilhydrology_inst, waterstatebulk_inst)
     !
     ! !DESCRIPTION:
     ! Performs  the mapping from CLM layers to VIC layers
     ! CLM hydrologically active soil layers are mapped to three VIC layers
     ! by assigning the first nlvic(1) layers to VIC layer 1
     !              the next nlvic(2) layers  to VIC alyer 2
     !              and the remaining to VIC layer 3
     ! mapping from VIC to CLM layers, M.Huang
     !
     ! !USES:
     use clm_varcon  , only : denh2o, denice, watmin
     use decompMod   , only : bounds_type
     !
     ! !REVISION HISTORY:
     ! Created by Maoyi Huang
     ! 11/13/2012, Maoyi Huang: rewrite the mapping modules in CLM4VIC 
     !
     ! !ARGUMENTS:
     type(bounds_type)        , intent(in)    :: bounds    
     integer                  , intent(in)    :: numf      ! number of column soil points in column filter
     integer                  , intent(in)    :: filter(:) ! column filter for soil points
     type(waterstatebulk_type)    , intent(in)    :: waterstatebulk_inst 
     type(soilhydrology_type) , intent(inout) :: soilhydrology_inst
     !
     ! !LOCAL VARIABLES
     real(r8) :: ice0(1:nlayer)            ! last step ice lens (mm)  (new)
     real(r8) :: moist0(1:nlayer)          ! last step soil water (mm)  (new)
     integer  :: i, j, c, fc
     ! note: in CLM4 h2osoil_liq unit is kg/m2, in VIC moist is mm
     ! h2osoi_ice is actually water equivalent ice content.
     !-----------------------------------------------------------------------

     associate(                                                   & 
          dz            => col%dz                               , & ! Input:  [real(r8) (:,:)   ] layer depth (m)                        
          zi            => col%zi                               , & ! Input:  [real(r8) (:,:)   ] interface level below a "z" level (m)  
          z             => col%z                                , & ! Input:  [real(r8) (:,:)   ] layer thickness (m)                    

          h2osoi_liq    => waterstatebulk_inst%h2osoi_liq_col       , & ! Input:  [real(r8) (:,:)   ] liquid water (kg/m2)                   
          h2osoi_ice    => waterstatebulk_inst%h2osoi_ice_col       , & ! Input:  [real(r8) (:,:)   ] ice lens (kg/m2)                       
          h2osoi_vol    => waterstatebulk_inst%h2osoi_vol_col       , & ! Input:  [real(r8) (:,:)   ] volumetric soil water (0<=h2osoi_vol<=watsat) [m3/m3]  (nlevgrnd)

          depth         => soilhydrology_inst%depth_col         , & ! Input:  [real(r8) (:,:)   ] layer depth of upper layer (m)         
          porosity      => soilhydrology_inst%porosity_col      , & ! Input:  [real(r8) (:,:)   ] soil porisity (1-bulk_density/soil_density)
          max_moist     => soilhydrology_inst%max_moist_col     , & ! Input:  [real(r8) (:,:)   ] max layer moist + ice (mm)             
          vic_clm_fract => soilhydrology_inst%vic_clm_fract_col , & ! Input:  [real(r8) (:,:,:) ] fraction of VIC layers in each CLM layer
          moist         => soilhydrology_inst%moist_col         , & ! Output: [real(r8) (:,:)   ] liquid water (mm)                      
          ice           => soilhydrology_inst%ice_col           , & ! Output: [real(r8) (:,:)   ] ice lens (mm)                          
          moist_vol     => soilhydrology_inst%moist_vol_col     , & ! Output: [real(r8) (:,:)   ] volumetric soil moisture for VIC soil layers
          top_moist     =>    soilhydrology_inst%top_moist_col    , & ! Output:  [real(r8) (:)   ]  soil moisture in top VIC layers
          top_max_moist =>    soilhydrology_inst%top_max_moist_col, & ! Output:  [real(r8) (:)   ]  maximum soil moisture in top VIC layers
          top_ice       =>    soilhydrology_inst%top_ice_col      , & ! Output:  [real(r8) (:)   ]  ice len in top VIC layers
          top_moist_limited => soilhydrology_inst%top_moist_limited_col  & ! Output:  [real(r8) (:) ]  soil moisture in top layers, limited to no greater than top_max_moist
          )

       ! map CLM to VIC
       do fc = 1, numf
          c = filter(fc)
          do i = 1, nlayer
             ice0(i) = ice(c,i)
             moist0(i) = moist(c,i)
             ice(c,i) = 0._r8
             moist(c,i) = 0._r8
             do j = 1, nlevsoi
                ice(c,i) = ice(c,i) + h2osoi_ice(c,j) * vic_clm_fract(c,i,j)
                moist(c,i) = moist(c,i) + h2osoi_liq(c,j) * vic_clm_fract(c,i,j)
             end do
             ice(c,i)       = min((moist0(i) + ice0(i)), ice(c,i))
             ice(c,i)       = max(0._r8, ice(c,i))
             moist(c,i)     = max(watmin, moist(c,i))
             moist(c,i)     = min(max_moist(c,i)-ice(c,i), moist(c,i))
             moist_vol(c,i) = moist(c,i)/(depth(c,i)*denice) + ice(c,i)/(depth(c,i)*denh2o)
             moist_vol(c,i) = min(porosity(c,i), moist_vol(c,i))
             moist_vol(c,i) = max(0.01_r8, moist_vol(c,i))
          end do

          ! hydrologic inactive layers
          ice(c, nlayer+1:nlayert)       = h2osoi_ice(c, nlevsoi+1:nlevgrnd)
          moist(c, nlayer+1:nlayert)     = h2osoi_liq(c, nlevsoi+1:nlevgrnd)
          moist_vol(c, nlayer+1:nlayert) = h2osoi_vol(c, nlevsoi+1:nlevgrnd)
       end do

       ! Set values related to top VIC layers

       do fc = 1, numf
          c = filter(fc)
          top_moist(c) = 0._r8
          top_ice(c) = 0._r8
          top_max_moist(c) = 0._r8
       end do

       do j = 1, nlayer - 1
          do fc = 1, numf
             c = filter(fc)
             top_ice(c) = top_ice(c) + ice(c,j)
             top_moist(c) =  top_moist(c) + moist(c,j) + ice(c,j)
             top_max_moist(c) = top_max_moist(c) + max_moist(c,j)
          end do
       end do

       do fc = 1, numf
          c = filter(fc)
          top_moist_limited(c) = min(top_moist(c), top_max_moist(c))
       end do

     end associate

   end subroutine CLMVICMap

!#3
   !-----------------------------------------------------------------------
   subroutine PerchedWaterTable(bounds, num_hydrologyc, filter_hydrologyc, &
        num_urbanc, filter_urbanc, soilhydrology_inst, soilstate_inst, &
        temperature_inst, waterstatebulk_inst, waterfluxbulk_inst) 
     !
     ! !DESCRIPTION:
     ! Calculate watertable, considering aquifer recharge but no drainage.
     !
     ! !USES:
     use clm_varcon       , only : pondmx, tfrz, watmin,denice,denh2o
     use column_varcon    , only : icol_roof, icol_road_imperv
     !
     ! !ARGUMENTS:
     type(bounds_type)        , intent(in)    :: bounds  
     integer                  , intent(in)    :: num_hydrologyc       ! number of column soil points in column filter
     integer                  , intent(in)    :: num_urbanc           ! number of column urban points in column filter
     integer                  , intent(in)    :: filter_urbanc(:)     ! column filter for urban points
     integer                  , intent(in)    :: filter_hydrologyc(:) ! column filter for soil points
     type(soilhydrology_type) , intent(inout) :: soilhydrology_inst
     type(soilstate_type)     , intent(in)    :: soilstate_inst
     type(temperature_type)   , intent(in)    :: temperature_inst
     type(waterstatebulk_type)    , intent(inout) :: waterstatebulk_inst
     type(waterfluxbulk_type)     , intent(inout) :: waterfluxbulk_inst
     !
     ! !LOCAL VARIABLES:
     integer  :: c,j,fc,i                                ! indices
     real(r8) :: s_y
     integer  :: k,k_frz,k_perch,k_zwt
     real(r8) :: sat_lev
     real(r8) :: s1
     real(r8) :: s2
     real(r8) :: m
     real(r8) :: b
     integer  :: sat_flag
     !-----------------------------------------------------------------------

     associate(                                                            & 
          dz                 =>    col%dz                                , & ! Input:  [real(r8) (:,:) ]  layer depth (m)                                 
          z                  =>    col%z                                 , & ! Input:  [real(r8) (:,:) ]  layer depth (m)                                 
          t_soisno           =>    temperature_inst%t_soisno_col         , & ! Input:  [real(r8) (:,:) ]  soil temperature (Kelvin)                       

          h2osoi_liq         =>    waterstatebulk_inst%h2osoi_liq_col        , & ! Output: [real(r8) (:,:) ]  liquid water (kg/m2)                            
          h2osoi_ice         =>    waterstatebulk_inst%h2osoi_ice_col        , & ! Output: [real(r8) (:,:) ]  ice lens (kg/m2)                                
          h2osoi_vol         =>    waterstatebulk_inst%h2osoi_vol_col        , & ! Input:  [real(r8) (:,:) ]  volumetric soil water (0<=h2osoi_vol<=watsat) [m3/m3]
          watsat             =>    soilstate_inst%watsat_col             , & ! Input:  [real(r8) (:,:) ] volumetric soil water at saturation (porosity)  
          zwt                =>    soilhydrology_inst%zwt_col            , & ! Output: [real(r8) (:)   ]  water table depth (m)                             
          zwt_perched        =>    soilhydrology_inst%zwt_perched_col    , & ! Output: [real(r8) (:)   ]  perched water table depth (m)                     
          frost_table        =>    soilhydrology_inst%frost_table_col    , & ! Output: [real(r8) (:)   ]  frost table depth (m)                             
          origflag           =>    soilhydrology_inst%origflag            & ! Input:  logical  
          )

       ! calculate perched water table location 
       do fc = 1, num_hydrologyc
          c = filter_hydrologyc(fc)

          ! define frost table as first frozen layer with unfrozen layer above it
          if(t_soisno(c,1) > tfrz) then 
             k_frz=nlevsoi
          else
             k_frz=1
          endif

          do k=2, nlevsoi
             if (t_soisno(c,k-1) > tfrz .and. t_soisno(c,k) <= tfrz) then
                k_frz=k
                exit
             endif
          enddo

          frost_table(c)=z(c,k_frz)

          ! initialize perched water table to frost table, and qflx_drain_perched(c) to zero
          zwt_perched(c)=frost_table(c)

          !=======  water table above frost table  ===================
          ! if water table is above frost table, do nothing 
          if (zwt(c) < frost_table(c) .and. t_soisno(c,k_frz) <= tfrz &
               .and. origflag == 0) then
          else 
             !==========  water table below frost table  ============
             ! locate perched water table from bottom up starting at 
             ! frost table sat_lev is an arbitrary saturation level 
             ! used to determine perched water table

             sat_lev=0.9

             k_perch=1
             do k=k_frz,1,-1
                h2osoi_vol(c,k) = h2osoi_liq(c,k)/(dz(c,k)*denh2o) &
                     + h2osoi_ice(c,k)/(dz(c,k)*denice)

                if (h2osoi_vol(c,k)/watsat(c,k) <= sat_lev) then 
                   k_perch=k
                   exit
                endif
             enddo

             ! if frost_table = nlevsoi, only compute perched water table if frozen
             if (t_soisno(c,k_frz) > tfrz) k_perch=k_frz

             ! if perched water table exists
             ! interpolate between k_perch and k_perch+1 to find 
             ! perched water table height
             if (k_frz > k_perch) then
                s1 = (h2osoi_liq(c,k_perch)/(dz(c,k_perch)*denh2o) &
                     + h2osoi_ice(c,k_perch)/(dz(c,k_perch)*denice))/watsat(c,k_perch)
                s2 = (h2osoi_liq(c,k_perch+1)/(dz(c,k_perch+1)*denh2o) &
                     + h2osoi_ice(c,k_perch+1)/(dz(c,k_perch+1)*denice))/watsat(c,k_perch+1)

                m=(z(c,k_perch+1)-z(c,k_perch))/(s2-s1)
                b=z(c,k_perch+1)-m*s2
                zwt_perched(c)=max(0._r8,m*sat_lev+b)

             endif !k_frz > k_perch 
          endif
       end do

     end associate

   end subroutine PerchedWaterTable

!#4
   !-----------------------------------------------------------------------
   subroutine PerchedLateralFlow(bounds, num_hydrologyc, filter_hydrologyc, &
        num_urbanc, filter_urbanc, soilhydrology_inst, soilstate_inst, &
        waterstatebulk_inst, waterfluxbulk_inst)
     !
     ! !DESCRIPTION:
     ! Calculate subsurface drainage from perched saturated zone
     !
     ! !USES:
     use clm_varcon       , only : pondmx, tfrz, watmin,rpi, secspday, nlvic
     use column_varcon    , only : icol_roof, icol_road_imperv, icol_road_perv

     !
     ! !ARGUMENTS:
     type(bounds_type)        , intent(in)    :: bounds               
     integer                  , intent(in)    :: num_hydrologyc       ! number of column soil points in column filter
     integer                  , intent(in)    :: num_urbanc           ! number of column urban points in column filter
     integer                  , intent(in)    :: filter_urbanc(:)     ! column filter for urban points
     integer                  , intent(in)    :: filter_hydrologyc(:) ! column filter for soil points
     type(soilstate_type)     , intent(in)    :: soilstate_inst
     type(soilhydrology_type) , intent(inout) :: soilhydrology_inst
     type(waterstatebulk_type)    , intent(inout) :: waterstatebulk_inst
     type(waterfluxbulk_type)     , intent(inout) :: waterfluxbulk_inst
     !
     ! !LOCAL VARIABLES:
     character(len=32) :: subname = 'PerchedLateralFlow' ! subroutine name
     integer  :: c,j,fc,i                                ! indices
     real(r8) :: dtime                                   ! land model time step (sec)
     real(r8) :: dzmm(bounds%begc:bounds%endc,1:nlevsoi) ! layer thickness (mm)
     real(r8) :: wtsub                                   ! summation of hk*dzmm for layers below water table (mm**2/s)
     real(r8) :: icefracsum                              ! summation of icefrac*dzmm of layers below water table (-)
     real(r8) :: fracice_rsub(bounds%begc:bounds%endc)   ! fractional impermeability of soil layers (-)
     real(r8) :: h2osoi_vol
     real(r8) :: imped
     real(r8) :: drainage_tot
     real(r8) :: drainage_layer
     real(r8) :: s_y
     integer  :: k,k_frz,k_perch
     real(r8) :: sat_lev
     real(r8) :: s1, s2, m, b
     real(r8) :: q_perch
     real(r8) :: q_perch_max
     real(r8) :: vol_ice
     !-----------------------------------------------------------------------

     associate(                                                            & 
          z                  =>    col%z                                 , & ! Input:  [real(r8) (:,:) ] layer depth (m)                                 
          zi                 =>    col%zi                                , & ! Input:  [real(r8) (:,:) ] interface level below a "z" level (m)           
          dz                 =>    col%dz                                , & ! Input:  [real(r8) (:,:) ] layer depth (m)                                 
          bsw                =>    soilstate_inst%bsw_col                , & ! Input:  [real(r8) (:,:) ] Clapp and Hornberger "b"                        
          hksat              =>    soilstate_inst%hksat_col              , & ! Input:  [real(r8) (:,:) ] hydraulic conductivity at saturation (mm H2O /s)
          sucsat             =>    soilstate_inst%sucsat_col             , & ! Input:  [real(r8) (:,:) ] minimum soil suction (mm)                       
          watsat             =>    soilstate_inst%watsat_col             , & ! Input:  [real(r8) (:,:) ] volumetric soil water at saturation (porosity)  

          icefrac            =>    soilhydrology_inst%icefrac_col        , & ! Output: [real(r8) (:,:) ] fraction of ice in layer                         
          frost_table        =>    soilhydrology_inst%frost_table_col    , & ! Input:  [real(r8) (:)   ] frost table depth (m)                             
          zwt                =>    soilhydrology_inst%zwt_col            , & ! Input:  [real(r8) (:)   ] water table depth (m)                             
          zwt_perched        =>    soilhydrology_inst%zwt_perched_col    , & ! Input:  [real(r8) (:)   ] perched water table depth (m)                     
          origflag           =>    soilhydrology_inst%origflag           , & ! Input:  logical
          
          qflx_drain_perched =>    waterfluxbulk_inst%qflx_drain_perched_col , & ! Output: [real(r8) (:)   ] perched wt sub-surface runoff (mm H2O /s)         

          h2osoi_liq         =>    waterstatebulk_inst%h2osoi_liq_col        , & ! Output: [real(r8) (:,:) ] liquid water (kg/m2)                            
          h2osoi_ice         =>    waterstatebulk_inst%h2osoi_ice_col          & ! Output: [real(r8) (:,:) ] ice lens (kg/m2)                                
          )

       ! Get time step

       dtime = get_step_size_real()

       ! Compute ice fraction in each layer

       do j = 1,nlevsoi
          do fc = 1, num_hydrologyc
             c = filter_hydrologyc(fc)
             dzmm(c,j) = dz(c,j)*1.e3_r8

             vol_ice = min(watsat(c,j), h2osoi_ice(c,j)/(dz(c,j)*denice))
             icefrac(c,j) = min(1._r8,vol_ice/watsat(c,j))          
          end do
       end do

       ! compute drainage from perched saturated region
       do fc = 1, num_hydrologyc
          c = filter_hydrologyc(fc)

          qflx_drain_perched(c) = 0._r8

          if ((frost_table(c) > zwt_perched(c)) .and. origflag == 0) then

             !  specify maximum drainage rate
             q_perch_max = 1.e-5_r8 * sin(col%topo_slope(c) * (rpi/180._r8))
             
             ! calculate frost table and perched water table locations
             do k=1, nlevsoi
                if (frost_table(c) >= zi(c,k-1) .and. frost_table(c) <= zi(c,k)) then
                   k_frz=k
                   exit
                endif
             enddo
             
             do k=1, nlevsoi
                if (zwt_perched(c) >= zi(c,k-1) .and. zwt_perched(c) <= zi(c,k)) then
                   k_perch=k
                   exit
                endif
             enddo

             wtsub = 0._r8
             q_perch = 0._r8
             do k = k_perch, k_frz
                imped=10._r8**(-params_inst%e_ice*(0.5_r8*(icefrac(c,k)+icefrac(c,min(nlevsoi, k+1)))))
                q_perch = q_perch + imped*hksat(c,k)*dzmm(c,k)
                wtsub = wtsub + dzmm(c,k)
             end do
             if (wtsub > 0._r8) q_perch = q_perch/wtsub
             
             qflx_drain_perched(c) = q_perch_max * q_perch &
                  *(frost_table(c) - zwt_perched(c))
             
             ! no perched water table drainage if using original formulation
             if(origflag == 1) qflx_drain_perched(c) = 0._r8
             
             ! if perched water table exists
             if (k_frz > k_perch) then
                ! remove drainage from perched saturated layers
                drainage_tot = -  qflx_drain_perched(c) * dtime
                do k = k_perch+1, k_frz
                   drainage_layer=max(drainage_tot,-(h2osoi_liq(c,k)-watmin))
                   drainage_layer=min(drainage_layer,0._r8)
                   drainage_tot = drainage_tot - drainage_layer
                   
                   h2osoi_liq(c,k) = h2osoi_liq(c,k) + drainage_layer
                   
                   s_y = watsat(c,k) &
                        * ( 1. - (1.+1.e3*zwt(c)/sucsat(c,k))**(-1./bsw(c,k)))
                   s_y=max(s_y, params_inst%aq_sp_yield_min)
                   if (drainage_tot >= 0.) then 
                      zwt_perched(c) = zwt_perched(c) - drainage_layer/s_y/1000._r8
                      exit
                   else
                      zwt_perched(c) = zi(c,k)
                   endif
                enddo
          
                ! if drainage_tot is greater than available water 
                ! (above frost table), then decrease qflx_drain_perched 
                ! by residual amount for water balance
                qflx_drain_perched(c) = qflx_drain_perched(c) + drainage_tot/dtime          
             else
                qflx_drain_perched(c) = 0._r8
             endif !k_frz > k_perch 
          endif
       enddo

     end associate

   end subroutine PerchedLateralFlow

!#41   
   !-----------------------------------------------------------------------
   subroutine PerchedLateralFlowHillslope(bounds, num_hydrologyc, &
        filter_hydrologyc, soilhydrology_inst, soilstate_inst, &
        waterstatebulk_inst, waterfluxbulk_inst, wateratm2lndbulk_inst)
     !
     ! !DESCRIPTION:
     ! Calculate subsurface drainage from perched saturated zone
     !
     ! !USES:
     use clm_varcon       , only : pondmx, tfrz, watmin,rpi, secspday, nlvic
     use LandunitType     , only : lun                
     use landunit_varcon  , only : istsoil
     !
     ! !ARGUMENTS:
     type(bounds_type)        , intent(in)      :: bounds               
     integer                  , intent(in)      :: num_hydrologyc       ! number of column soil points in column filter
     integer                  , intent(in)      :: filter_hydrologyc(:) ! column filter for soil points
     type(soilstate_type)       , intent(in)    :: soilstate_inst
     type(soilhydrology_type)   , intent(inout) :: soilhydrology_inst
     type(waterstatebulk_type)  , intent(inout) :: waterstatebulk_inst
     type(waterfluxbulk_type)   , intent(inout) :: waterfluxbulk_inst
     type(wateratm2lndbulk_type), intent(in)    :: wateratm2lndbulk_inst
     !
     ! !LOCAL VARIABLES:
     character(len=32) :: subname = 'PerchedLateralFlowHillslope' ! subroutine name
     integer  :: c,j,fc,i,l,g                              ! indices
     real(r8) :: dtime                                   ! land model time step (sec)
     real(r8) :: drainage_tot
     real(r8) :: drainage_layer
     real(r8) :: s_y
     integer  :: k
     integer  :: k_frost(bounds%begc:bounds%endc)
     integer  :: k_perch(bounds%begc:bounds%endc)
     real(r8) :: wtsub
     real(r8) :: q_perch
     real(r8) :: q_perch_max
     real(r8) :: stream_water_depth               ! depth of water in stream channel

     character(len=32) :: transmissivity_method = 'layersum'
!     character(len=32) :: baseflow_method = 'kinematic'
     character(len=32) :: baseflow_method = 'darcy'
!     character(len=32) :: baseflow_method = 'mixed'
     real(r8) :: transmis
     real(r8) :: dgrad
     real(r8), parameter :: k_anisotropic = 1._r8
     integer  :: c0, c_src, c_dst, nstep, nbase
     real(r8) :: qflx_drain_perched_vol(bounds%begc:bounds%endc)   ! volumetric lateral subsurface flow through active layer [m3/s]
     real(r8) :: qflx_drain_perched_out(bounds%begc:bounds%endc)   ! lateral subsurface flow through active layer [mm/s]

     associate(                                                            & 
          nbedrock           =>    col%nbedrock                          , & ! Input:  [real(r8) (:,:) ]  depth to bedrock (m)           
          z                  =>    col%z                                 , & ! Input:  [real(r8) (:,:) ] layer depth (m)                                 
          zi                 =>    col%zi                                , & ! Input:  [real(r8) (:,:) ] interface level below a "z" level (m)           
          dz                 =>    col%dz                                , & ! Input:  [real(r8) (:,:) ] layer depth (m)                                 
          bsw                =>    soilstate_inst%bsw_col                , & ! Input:  [real(r8) (:,:) ] Clapp and Hornberger "b"                        
          hksat              =>    soilstate_inst%hksat_col              , & ! Input:  [real(r8) (:,:) ] hydraulic conductivity at saturation (mm H2O /s)
          sucsat             =>    soilstate_inst%sucsat_col             , & ! Input:  [real(r8) (:,:) ] minimum soil suction (mm)                       
          watsat             =>    soilstate_inst%watsat_col             , & ! Input:  [real(r8) (:,:) ] volumetric soil water at saturation (porosity)  

          frost_table        =>    soilhydrology_inst%frost_table_col    , & ! Input:  [real(r8) (:)   ] frost table depth (m)                             
          zwt                =>    soilhydrology_inst%zwt_col            , & ! Input:  [real(r8) (:)   ] water table depth (m)                             
          zwt_perched        =>    soilhydrology_inst%zwt_perched_col    , & ! Input:  [real(r8) (:)   ] perched water table depth (m)                     
          stream_water_volume =>    waterstatebulk_inst%stream_water_lun , & ! Input:  [real(r8) (:)   ] stream water volume (m3)


          qflx_drain_perched =>    waterfluxbulk_inst%qflx_drain_perched_col , & ! Output: [real(r8) (:)   ] perched wt sub-surface runoff (mm H2O /s)         

          h2osoi_liq         =>    waterstatebulk_inst%h2osoi_liq_col        , & ! Output: [real(r8) (:,:) ] liquid water (kg/m2)                            
          h2osoi_ice         =>    waterstatebulk_inst%h2osoi_ice_col          & ! Output: [real(r8) (:,:) ] ice lens (kg/m2)                                
          )

       ! Get time step

       dtime = get_step_size_real()

       ! locate frost table and perched water table   
       do fc = 1, num_hydrologyc
          c = filter_hydrologyc(fc)
          k_frost(c)=nbedrock(c)
          k_perch(c)=nbedrock(c)
          do k=1, nbedrock(c)
             if (frost_table(c) >= zi(c,k-1) .and. frost_table(c) <= zi(c,k)) then
                k_frost(c)=k
                exit
             endif
          enddo
          
          do k=1, nbedrock(c)
             if (zwt_perched(c) >= zi(c,k-1) .and. zwt_perched(c) <= zi(c,k)) then
                k_perch(c)=k
                exit
             endif
          enddo
       enddo

       ! compute drainage from perched saturated region
       do fc = 1, num_hydrologyc
          c = filter_hydrologyc(fc)
          l = col%landunit(c)
          qflx_drain_perched(c)     = 0._r8
          qflx_drain_perched_out(c) = 0._r8
          qflx_drain_perched_vol(c) = 0._r8

          if (frost_table(c) > zwt_perched(c)) then
             ! hillslope columns
             if (lun%itype(col%landunit(c)) == istsoil) then 

                ! calculate head gradient

                ! kinematic wave approximation
                if (baseflow_method == 'kinematic') then
                   dgrad = col%hill_slope(c)
                endif
                ! darcy's law 
                if (baseflow_method == 'darcy') then
                   if (col%cold(c) /= ispval) then
                      dgrad = (col%hill_elev(c)-zwt_perched(c)) &
                           - (col%hill_elev(col%cold(c))-zwt_perched(col%cold(c)))
                      dgrad = dgrad / (col%hill_distance(c) - col%hill_distance(col%cold(c)))
                   else
                      stream_water_depth = stream_water_volume(l) &
                           /lun%stream_channel_length(l)/lun%stream_channel_width(l)

                      ! flow between channel and lowest column
                      ! bankfull height is defined to be zero
                      dgrad = (col%hill_elev(c)-zwt_perched(c)) &
                           ! ignore overbankfull storage
                           - min(max((stream_water_depth - lun%stream_channel_depth(l)), &
                           (col%hill_elev(c)-frost_table(c))),0._r8)

                      dgrad = dgrad / (col%hill_distance(c))
                      ! dgrad cannot be negative when channel is empty
                      if (stream_water_depth <= 0._r8) then
                         dgrad = max(dgrad, 0._r8)
                      endif
                   endif
                end if

                ! Determine source and destination columns
                if (dgrad >= 0._r8) then
                   c_src = c
                   c_dst = col%cold(c)
                else
                   c_src = col%cold(c)
                   c_dst = c
                endif

                ! Calculate transmissivity of source column
                transmis = 0._r8
                if(c_src /= ispval) then 
                   ! sum of layer transmissivities
                   if (transmissivity_method == 'layersum') then
                      do k = k_perch(c_src), k_frost(c_src)
                         if(k == k_perch(c_src)) then
                            transmis = transmis + 1.e-3_r8*hksat(c_src,k)*(zi(c_src,k) - zwt_perched(c_src))
                         else
                            transmis = transmis + 1.e-3_r8*hksat(c_src,k)*dz(c_src,k)
                         endif
                      end do
                      ! adjust by 'anisotropy factor'
                      transmis = k_anisotropic*transmis
                   endif
                   ! constant conductivity based on shallowest saturated layer hk
                   if (transmissivity_method == 'constant') then
                      transmis = k_anisotropic*(1.e-3_r8*hksat(c_src,k_perch(c_src))) &
                           *(zi(c_src,k_frost(c_src)) - zwt_perched(c_src) )
                   endif
                   ! power law profile based on shallowest saturated layer hk
                   if (transmissivity_method == 'power') then
                   endif
                else
                   ! transmissivity of losing stream (c_src == ispval)
                   transmis = k_anisotropic*(1.e-3_r8*hksat(c,k_perch(c_dst)))*stream_water_depth
                endif

                qflx_drain_perched_vol(c) = transmis*col%hill_width(c)*dgrad
                qflx_drain_perched_out(c) = 1.e3_r8*(qflx_drain_perched_vol(c)/col%hill_area(c))
 
             else
                ! non-hillslope columns
                !  specify maximum drainage rate
                q_perch_max = 1.e-5_r8 * sin(col%topo_slope(c) * (rpi/180._r8))

                wtsub = 0._r8
                q_perch = 0._r8
                do k = k_perch(c), k_frost(c)
                   q_perch = q_perch + hksat(c,k)*dz(c,k)
                   wtsub = wtsub + dz(c,k)
                end do
                if (wtsub > 0._r8) q_perch = q_perch/wtsub
                
                qflx_drain_perched_out(c) = q_perch_max * q_perch &
                     *(frost_table(c) - zwt_perched(c))
             endif
          endif

       enddo
             
       ! compute net drainage from perched saturated region
       do fc = 1, num_hydrologyc
          c = filter_hydrologyc(fc)
          ! drainage-out
          qflx_drain_perched(c) = qflx_drain_perched(c) + qflx_drain_perched_out(c)
          if (lun%itype(col%landunit(c)) == istsoil) then
             ! drainage-in
             if (col%cold(c) /= ispval) then
                qflx_drain_perched(col%cold(c)) = &
                     qflx_drain_perched(col%cold(c)) - &
                     1.e3_r8*(qflx_drain_perched_vol(c))/col%hill_area(col%cold(c))
             endif
          endif
       enddo

       ! remove drainage from soil moisture storage
       do fc = 1, num_hydrologyc
          c = filter_hydrologyc(fc)
          
          ! remove drainage from perched saturated layers
          drainage_tot = qflx_drain_perched(c) * dtime
          do k = k_perch(c), k_frost(c)

             s_y = watsat(c,k) &
                  * ( 1. - (1.+1.e3*zwt_perched(c)/sucsat(c,k))**(-1./bsw(c,k)))
             s_y=max(s_y,0.02_r8)
             if (k== k_perch(c)) then
                drainage_layer=min(drainage_tot,(s_y*(zi(c,k) - zwt_perched(c))*1.e3))
             else
                drainage_layer=min(drainage_tot,(s_y*(dz(c,k))*1.e3))
             endif
             
             drainage_layer=max(drainage_layer,0._r8)
             drainage_tot = drainage_tot - drainage_layer
             h2osoi_liq(c,k) = h2osoi_liq(c,k) - drainage_layer
             
          enddo

          ! if drainage_tot is greater than available water 
          ! (above frost table), then decrease qflx_drain_perched 
          ! by residual amount for water balance
          qflx_drain_perched(c) = qflx_drain_perched(c) - drainage_tot/dtime
       enddo

     end associate

   end subroutine PerchedLateralFlowHillslope

!#5
   !-----------------------------------------------------------------------
   subroutine ThetaBasedWaterTable(bounds, num_hydrologyc, filter_hydrologyc, &
        num_urbanc, filter_urbanc, soilhydrology_inst, soilstate_inst, &
        waterstatebulk_inst, waterfluxbulk_inst) 
     !
     ! !DESCRIPTION:
     ! Calculate watertable, considering aquifer recharge but no drainage.
     !
     ! !USES:
     use clm_varcon       , only : denice,denh2o
     use column_varcon    , only : icol_roof, icol_road_imperv
     !
     ! !ARGUMENTS:
     type(bounds_type)        , intent(in)    :: bounds  
     integer                  , intent(in)    :: num_hydrologyc       ! number of column soil points in column filter
     integer                  , intent(in)    :: num_urbanc           ! number of column urban points in column filter
     integer                  , intent(in)    :: filter_urbanc(:)     ! column filter for urban points
     integer                  , intent(in)    :: filter_hydrologyc(:) ! column filter for soil points
     type(soilhydrology_type) , intent(inout) :: soilhydrology_inst
     type(soilstate_type)     , intent(in)    :: soilstate_inst
     type(waterstatebulk_type)     , intent(inout) :: waterstatebulk_inst
     type(waterfluxbulk_type)      , intent(inout) :: waterfluxbulk_inst
     !
     ! !LOCAL VARIABLES:
     integer  :: c,j,fc,i                                ! indices
     integer  :: k,k_zwt
     real(r8) :: sat_lev
     real(r8) :: s1,s2,m,b   ! temporary variables used to interpolate theta
     integer  :: sat_flag
     
     !-----------------------------------------------------------------------

     associate(                                                            & 
          nbedrock           =>    col%nbedrock                          , & ! Input:  [real(r8) (:,:) ]  depth to bedrock (m)           
          dz                 =>    col%dz                                , & ! Input:  [real(r8) (:,:) ]  layer depth (m)                                 
          z                  =>    col%z                                 , & ! Input:  [real(r8) (:,:) ]  layer depth (m)                                 
          zi                 =>    col%zi                                , & ! Input:  [real(r8) (:,:) ]  interface level below a "z" level (m)           
          h2osoi_liq         =>    waterstatebulk_inst%h2osoi_liq_col        , & ! Output: [real(r8) (:,:) ]  liquid water (kg/m2)                            
          h2osoi_ice         =>    waterstatebulk_inst%h2osoi_ice_col        , & ! Output: [real(r8) (:,:) ]  ice lens (kg/m2)                                
          h2osoi_vol         =>    waterstatebulk_inst%h2osoi_vol_col        , & ! Input:  [real(r8) (:,:) ]  volumetric soil water (0<=h2osoi_vol<=watsat) [m3/m3]
          watsat             =>    soilstate_inst%watsat_col             , & ! Input:  [real(r8) (:,:) ] volumetric soil water at saturation (porosity)  
          zwt                =>    soilhydrology_inst%zwt_col              & ! Output: [real(r8) (:)   ]  water table depth (m)                             
          )

       ! calculate water table based on soil moisture state
       ! this is a simple search for 1st layer with soil moisture 
       ! less than specified threshold (sat_lev)

       do fc = 1, num_hydrologyc
          c = filter_hydrologyc(fc)

          ! initialize to depth of bottom of lowest layer
          zwt(c)=zi(c,nlevsoi)

          ! locate water table from bottom up starting at bottom of soil column
          ! sat_lev is an arbitrary saturation level used to determine water table
          sat_lev=0.9
          
          k_zwt=nbedrock(c)
          sat_flag=1 !will remain unchanged if all layers at saturation
           do k=nbedrock(c),1,-1
             h2osoi_vol(c,k) = h2osoi_liq(c,k)/(dz(c,k)*denh2o) &
                  + h2osoi_ice(c,k)/(dz(c,k)*denice)
             
             if (h2osoi_vol(c,k)/watsat(c,k) <= sat_lev) then 
                k_zwt=k
                sat_flag=0
                exit
             endif
          enddo
          if (sat_flag == 1) k_zwt=1

          ! if soil column above sat_lev, set water table to lower 
          ! interface of first layer
          if (k_zwt == 1) then
             zwt(c)=zi(c,1)
          else if (k_zwt < nbedrock(c)) then
             ! interpolate between k_zwt and k_zwt+1 to find water table height
             s1 = (h2osoi_liq(c,k_zwt)/(dz(c,k_zwt)*denh2o) &
                  + h2osoi_ice(c,k_zwt)/(dz(c,k_zwt)*denice))/watsat(c,k_zwt)
             s2 = (h2osoi_liq(c,k_zwt+1)/(dz(c,k_zwt+1)*denh2o) &
                  + h2osoi_ice(c,k_zwt+1)/(dz(c,k_zwt+1)*denice))/watsat(c,k_zwt+1)
             
             m=(z(c,k_zwt+1)-z(c,k_zwt))/(s2-s1)
             b=z(c,k_zwt+1)-m*s2
             zwt(c)=max(0._r8,m*sat_lev+b)
          else
             zwt(c)=zi(c,nbedrock(c))
          endif
       end do

     end associate

   end subroutine ThetaBasedWaterTable

!#6
   !-----------------------------------------------------------------------
   subroutine LateralFlowPowerLaw(bounds, num_hydrologyc, filter_hydrologyc, &
        num_urbanc, filter_urbanc,soilhydrology_inst, soilstate_inst, &
        waterstatebulk_inst, waterfluxbulk_inst)
     !
     ! !DESCRIPTION:
     ! Calculate subsurface drainage
     !
     ! !USES:
     use clm_varcon       , only : pondmx, watmin,rpi, secspday, nlvic
     use column_varcon    , only : icol_roof, icol_road_imperv, icol_road_perv
     use GridcellType     , only : grc                

     !
     ! !ARGUMENTS:
     type(bounds_type)        , intent(in)    :: bounds               
     integer                  , intent(in)    :: num_hydrologyc       ! number of column soil points in column filter
     integer                  , intent(in)    :: num_urbanc           ! number of column urban points in column filter
     integer                  , intent(in)    :: filter_urbanc(:)     ! column filter for urban points
     integer                  , intent(in)    :: filter_hydrologyc(:) ! column filter for soil points
     type(soilstate_type)     , intent(in)    :: soilstate_inst
     type(soilhydrology_type) , intent(inout) :: soilhydrology_inst
     type(waterstatebulk_type)    , intent(inout) :: waterstatebulk_inst
     type(waterfluxbulk_type)     , intent(inout) :: waterfluxbulk_inst
     !
     ! !LOCAL VARIABLES:
     character(len=32) :: subname = 'LateralFlowPowerLaw' ! subroutine name
     integer  :: c,j,fc,i                                ! indices
     real(r8) :: dtime                                   ! land model time step (sec)
     real(r8) :: xs(bounds%begc:bounds%endc)             ! water needed to bring soil moisture to watmin (mm)
     real(r8) :: dzmm(bounds%begc:bounds%endc,1:nlevsoi) ! layer thickness (mm)
     integer  :: jwt(bounds%begc:bounds%endc)            ! index of the soil layer right above the water table (-)
     real(r8) :: rsub_top(bounds%begc:bounds%endc)       ! subsurface runoff - topographic control (mm/s)
     real(r8) :: xsi(bounds%begc:bounds%endc)            ! excess soil water above saturation at layer i (mm)
     real(r8) :: xsia(bounds%begc:bounds%endc)           ! available pore space at layer i (mm)
     real(r8) :: xs1(bounds%begc:bounds%endc)            ! excess soil water above saturation at layer 1 (mm)
     real(r8) :: smpfz(1:nlevsoi)                        ! matric potential of layer right above water table (mm)
     real(r8) :: wtsub                                   ! summation of hk*dzmm for layers below water table (mm**2/s)
     real(r8) :: dzsum                                   ! summation of dzmm of layers below water table (mm)
     real(r8) :: icefracsum                              ! summation of icefrac*dzmm of layers below water table (-)
     real(r8) :: fracice_rsub(bounds%begc:bounds%endc)   ! fractional impermeability of soil layers (-)
     real(r8) :: available_h2osoi_liq                    ! available soil liquid water in a layer
     real(r8) :: h2osoi_vol
     real(r8) :: imped
     real(r8) :: rsub_top_tot
     real(r8) :: rsub_top_layer
     real(r8) :: theta_unsat
     real(r8) :: f_unsat
     real(r8) :: s_y
     integer  :: k
     real(r8) :: s1
     real(r8) :: s2
     real(r8) :: m
     real(r8) :: b
     real(r8) :: vol_ice
     real(r8) :: dsmax_tmp(bounds%begc:bounds%endc)       ! temporary variable for ARNO subsurface runoff calculation
     real(r8) :: rsub_tmp                 ! temporary variable for ARNO subsurface runoff calculation
     real(r8) :: frac                     ! temporary variable for ARNO subsurface runoff calculation
     real(r8) :: rel_moist                ! relative moisture, temporary variable
     real(r8) :: wtsub_vic                ! summation of hk*dzmm for layers in the third VIC layer
     integer :: g
     !-----------------------------------------------------------------------

     associate(                                                            & 
          nbedrock           =>    col%nbedrock                          , & ! Input:  [real(r8) (:,:) ]  depth to bedrock (m)           
          z                  =>    col%z                                 , & ! Input:  [real(r8) (:,:) ] layer depth (m)                                 
          zi                 =>    col%zi                                , & ! Input:  [real(r8) (:,:) ] interface level below a "z" level (m)           
          dz                 =>    col%dz                                , & ! Input:  [real(r8) (:,:) ] layer depth (m)                                 
          snl                =>    col%snl                               , & ! Input:  [integer  (:)   ] number of snow layers                              
          h2osfc             =>    waterstatebulk_inst%h2osfc_col            , & ! Input:  [real(r8) (:)   ] surface water (mm)                                
          bsw                =>    soilstate_inst%bsw_col                , & ! Input:  [real(r8) (:,:) ] Clapp and Hornberger "b"                        
          hksat              =>    soilstate_inst%hksat_col              , & ! Input:  [real(r8) (:,:) ] hydraulic conductivity at saturation (mm H2O /s)
          sucsat             =>    soilstate_inst%sucsat_col             , & ! Input:  [real(r8) (:,:) ] minimum soil suction (mm)                       
          watsat             =>    soilstate_inst%watsat_col             , & ! Input:  [real(r8) (:,:) ] volumetric soil water at saturation (porosity)  
          eff_porosity       =>    soilstate_inst%eff_porosity_col       , & ! Input:  [real(r8) (:,:) ] effective porosity = porosity - vol_ice         
          hk_l               =>    soilstate_inst%hk_l_col               , & ! Input:  [real(r8) (:,:) ] hydraulic conductivity (mm/s)                    

          depth              =>    soilhydrology_inst%depth_col          , & ! Input:  [real(r8) (:,:) ] VIC soil depth                                   
          c_param            =>    soilhydrology_inst%c_param_col        , & ! Input:  [real(r8) (:)   ] baseflow exponent (Qb)                             
          Dsmax              =>    soilhydrology_inst%dsmax_col          , & ! Input:  [real(r8) (:)   ] max. velocity of baseflow (mm/day)
          max_moist          =>    soilhydrology_inst%max_moist_col      , & ! Input:  [real(r8) (:,:) ] maximum soil moisture (ice + liq)
          moist              =>    soilhydrology_inst%moist_col          , & ! Input:  [real(r8) (:,:) ] soil layer moisture (mm)                         
          Ds                 =>    soilhydrology_inst%ds_col             , & ! Input:  [real(r8) (:)   ] fracton of Dsmax where non-linear baseflow begins
          Wsvic              =>    soilhydrology_inst%Wsvic_col          , & ! Input:  [real(r8) (:)   ] fraction of maximum soil moisutre where non-liear base flow occurs
          icefrac            =>    soilhydrology_inst%icefrac_col        , & ! Output: [real(r8) (:,:) ] fraction of ice in layer                         
          frost_table        =>    soilhydrology_inst%frost_table_col    , & ! Input:  [real(r8) (:)   ] frost table depth (m)                             
          zwt                =>    soilhydrology_inst%zwt_col            , & ! Input:  [real(r8) (:)   ] water table depth (m)                             
          wa                 =>    waterstatebulk_inst%wa_col             , & ! Input:  [real(r8) (:)   ] water in the unconfined aquifer (mm)              
          ice                =>    soilhydrology_inst%ice_col            , & ! Input:  [real(r8) (:,:) ] soil layer moisture (mm)                         
          qcharge            =>    soilhydrology_inst%qcharge_col        , & ! Input:  [real(r8) (:)   ] aquifer recharge rate (mm/s)                      
          origflag           =>    soilhydrology_inst%origflag           , & ! Input:  logical
          h2osfcflag         =>    soilhydrology_inst%h2osfcflag         , & ! Input:  integer
          
          qflx_snwcp_liq     =>    waterfluxbulk_inst%qflx_snwcp_liq_col     , & ! Output: [real(r8) (:)   ] excess rainfall due to snow capping (mm H2O /s) [+]
          qflx_ice_runoff_xs =>    waterfluxbulk_inst%qflx_ice_runoff_xs_col , & ! Output: [real(r8) (:)   ] solid runoff from excess ice in soil (mm H2O /s) [+]
          qflx_liqdew_to_top_layer      => waterfluxbulk_inst%qflx_liqdew_to_top_layer_col     , & ! Output: [real(r8) (:)   ] rate of liquid water deposited on top soil or snow layer (dew) (mm H2O /s) [+]    
          qflx_soliddew_to_top_layer    => waterfluxbulk_inst%qflx_soliddew_to_top_layer_col   , & ! Output: [real(r8) (:)   ] rate of solid water deposited on top soil or snow layer (frost) (mm H2O /s) [+]      
          qflx_solidevap_from_top_layer => waterfluxbulk_inst%qflx_solidevap_from_top_layer_col, & ! Output: [real(r8) (:)   ] rate of ice evaporated from top soil or snow layer (sublimation) (mm H2O /s) [+]   
          qflx_drain         =>    waterfluxbulk_inst%qflx_drain_col         , & ! Output: [real(r8) (:)   ] sub-surface runoff (mm H2O /s)                    
          qflx_qrgwl         =>    waterfluxbulk_inst%qflx_qrgwl_col         , & ! Output: [real(r8) (:)   ] qflx_surf at glaciers, wetlands, lakes (mm H2O /s)
          qflx_rsub_sat      =>    waterfluxbulk_inst%qflx_rsub_sat_col      , & ! Output: [real(r8) (:)   ] soil saturation excess [mm h2o/s]                 
          h2osoi_liq         =>    waterstatebulk_inst%h2osoi_liq_col        , & ! Output: [real(r8) (:,:) ] liquid water (kg/m2)                            
          h2osoi_ice         =>    waterstatebulk_inst%h2osoi_ice_col          & ! Output: [real(r8) (:,:) ] ice lens (kg/m2)                                
          )

       ! Get time step

       dtime = get_step_size_real()

       ! Convert layer thicknesses from m to mm

       do j = 1,nlevsoi
          do fc = 1, num_hydrologyc
             c = filter_hydrologyc(fc)
             dzmm(c,j) = dz(c,j)*1.e3_r8

             vol_ice = min(watsat(c,j), h2osoi_ice(c,j)/(dz(c,j)*denice))
             icefrac(c,j) = min(1._r8,vol_ice/watsat(c,j))          
          end do
       end do

       ! Initial set

       do fc = 1, num_hydrologyc
          c = filter_hydrologyc(fc)
          qflx_drain(c)    = 0._r8 
          qflx_rsub_sat(c) = 0._r8
          rsub_top(c)      = 0._r8
          fracice_rsub(c)  = 0._r8
       end do

       ! The layer index of the first unsaturated layer, 
       ! i.e., the layer right above the water table

       do fc = 1, num_hydrologyc
          c = filter_hydrologyc(fc)
          jwt(c) = nlevsoi
          ! allow jwt to equal zero when zwt is in top layer
          do j = 1,nlevsoi
             if(zwt(c) <= zi(c,j)) then
                jwt(c) = j-1
                exit
             end if
          enddo
       end do

       !-- Topographic runoff  -------------------------
       do fc = 1, num_hydrologyc
          c = filter_hydrologyc(fc)

          dzsum = 0._r8
          icefracsum = 0._r8
          do j = max(jwt(c),1), nlevsoi
             dzsum  = dzsum + dzmm(c,j)
             icefracsum = icefracsum + icefrac(c,j) * dzmm(c,j)
          end do
          imped=10._r8**(-params_inst%e_ice*(icefracsum/dzsum))
          !@@
          ! baseflow is power law expression relative to bedrock layer
          if(zwt(c) <= zi(c,nbedrock(c))) then 
             rsub_top(c)    = imped * baseflow_scalar * tan(rpi/180._r8*col%topo_slope(c))* &
                              (zi(c,nbedrock(c)) - zwt(c))**(params_inst%n_baseflow)
          else
             rsub_top(c) = 0._r8
          endif

          !--  Now remove water via rsub_top
          rsub_top_tot = - rsub_top(c)* dtime

          !should never be positive... but include for completeness
          if(rsub_top_tot > 0.) then !rising water table
             
             call endrun(msg="RSUB_TOP IS POSITIVE in Drainage!"//errmsg(sourcefile, __LINE__))
             
          else ! deepening water table
             do j = jwt(c)+1, nbedrock(c)
                ! use analytical expression for specific yield
                s_y = watsat(c,j) &
                     * ( 1. - (1.+1.e3*zwt(c)/sucsat(c,j))**(-1./bsw(c,j)))
                s_y=max(s_y, params_inst%aq_sp_yield_min)
                rsub_top_layer=max(rsub_top_tot,-(s_y*(zi(c,j) - zwt(c))*1.e3))
                rsub_top_layer=min(rsub_top_layer,0._r8)
                h2osoi_liq(c,j) = h2osoi_liq(c,j) + rsub_top_layer
                   
                rsub_top_tot = rsub_top_tot - rsub_top_layer

                if (rsub_top_tot >= 0.) then 
                   zwt(c) = zwt(c) - rsub_top_layer/s_y/1000._r8
                   
                   exit
                else
                   zwt(c) = zi(c,j)
                endif
             enddo
             
             !--  remove residual rsub_top  --------------------------------
             ! make sure no extra water removed from soil column
             rsub_top(c) = rsub_top(c) - rsub_top_tot/dtime
          endif
          
          zwt(c) = max(0.0_r8,zwt(c))
          zwt(c) = min(80._r8,zwt(c))
       end do

       !  excessive water above saturation added to the above unsaturated layer like a bucket
       !  if column fully saturated, excess water goes to runoff

       do j = nlevsoi,2,-1
          do fc = 1, num_hydrologyc
             c = filter_hydrologyc(fc)
             xsi(c)            = max(h2osoi_liq(c,j)-eff_porosity(c,j)*dzmm(c,j),0._r8)
             h2osoi_liq(c,j)   = min(eff_porosity(c,j)*dzmm(c,j), h2osoi_liq(c,j))
             h2osoi_liq(c,j-1) = h2osoi_liq(c,j-1) + xsi(c)
          end do
       end do

       do fc = 1, num_hydrologyc
          c = filter_hydrologyc(fc)

          ! watmin addition to fix water balance errors
          xs1(c) = max(max(h2osoi_liq(c,1)-watmin,0._r8)- &
               max(0._r8,(pondmx+watsat(c,1)*dzmm(c,1)-h2osoi_ice(c,1)-watmin)),0._r8)
          h2osoi_liq(c,1) = h2osoi_liq(c,1) - xs1(c)

          if (lun%urbpoi(col%landunit(c))) then
             qflx_rsub_sat(c)     = xs1(c) / dtime
          else
             ! send this water up to h2osfc rather than sending to drainage
             h2osfc(c) = h2osfc(c) + xs1(c)
             qflx_rsub_sat(c)     = 0._r8
          endif
          ! add in ice check
          xs1(c)          = max(max(h2osoi_ice(c,1),0._r8)-max(0._r8,(pondmx+watsat(c,1)*dzmm(c,1)-h2osoi_liq(c,1))),0._r8)
          h2osoi_ice(c,1) = min(max(0._r8,pondmx+watsat(c,1)*dzmm(c,1)-h2osoi_liq(c,1)), h2osoi_ice(c,1))
          qflx_ice_runoff_xs(c) = xs1(c) / dtime
       end do

       ! Limit h2osoi_liq to be greater than or equal to watmin.
       ! Get water needed to bring h2osoi_liq equal watmin from lower layer.
       ! If insufficient water in soil layers, get from aquifer water

       do j = 1, nlevsoi-1
          do fc = 1, num_hydrologyc
             c = filter_hydrologyc(fc)
             if (h2osoi_liq(c,j) < watmin) then
                xs(c) = watmin - h2osoi_liq(c,j)
                ! deepen water table if water is passed from below zwt layer
                if(j == jwt(c)) then 
                   zwt(c) = zwt(c) + xs(c)/eff_porosity(c,j)/1000._r8
                endif
             else
                xs(c) = 0._r8
             end if
             h2osoi_liq(c,j  ) = h2osoi_liq(c,j  ) + xs(c)
             h2osoi_liq(c,j+1) = h2osoi_liq(c,j+1) - xs(c)
          end do
       end do

       ! Get water for bottom layer from layers above if possible
       j = nlevsoi
       do fc = 1, num_hydrologyc
          c = filter_hydrologyc(fc)
          if (h2osoi_liq(c,j) < watmin) then
             xs(c) = watmin-h2osoi_liq(c,j)
             searchforwater: do i = nlevsoi-1, 1, -1
                available_h2osoi_liq = max(h2osoi_liq(c,i)-watmin-xs(c),0._r8)
                if (available_h2osoi_liq >= xs(c)) then
                   h2osoi_liq(c,j) = h2osoi_liq(c,j) + xs(c)
                   h2osoi_liq(c,i) = h2osoi_liq(c,i) - xs(c)
                   xs(c) = 0._r8
                   exit searchforwater
                else
                   h2osoi_liq(c,j) = h2osoi_liq(c,j) + available_h2osoi_liq
                   h2osoi_liq(c,i) = h2osoi_liq(c,i) - available_h2osoi_liq
                   xs(c) = xs(c) - available_h2osoi_liq
                end if
             end do searchforwater
          else
             xs(c) = 0._r8
          end if
          ! Needed in case there is no water to be found
          h2osoi_liq(c,j) = h2osoi_liq(c,j) + xs(c)
          ! Instead of removing water from aquifer where it eventually
          ! shows up as excess drainage to the ocean, take it back out of 
          ! drainage
          qflx_rsub_sat(c) = qflx_rsub_sat(c) - xs(c)/dtime

       end do

       do fc = 1, num_hydrologyc
          c = filter_hydrologyc(fc)

          ! Sub-surface runoff and drainage

          qflx_drain(c) = qflx_rsub_sat(c) + rsub_top(c)

          ! Set imbalance for snow capping

          qflx_qrgwl(c) = qflx_snwcp_liq(c)

       end do

       ! No drainage for urban columns (except for pervious road as computed above)

       do fc = 1, num_urbanc
          c = filter_urbanc(fc)
          if (col%itype(c) /= icol_road_perv) then
             qflx_drain(c) = 0._r8
             ! This must be done for roofs and impervious road (walls will be zero)
             qflx_qrgwl(c) = qflx_snwcp_liq(c)
          end if
       end do

     end associate

   end subroutine LateralFlowPowerLaw

!#61
   !-----------------------------------------------------------------------
   subroutine LateralFlowHillslope(bounds,  & 
        num_hillslope, filter_hillslopec,   &
        num_hydrologyc, filter_hydrologyc,  &
        num_urbanc, filter_urbanc,soilhydrology_inst, soilstate_inst, &
        waterstatebulk_inst, waterfluxbulk_inst, wateratm2lndbulk_inst)
     !
     ! !DESCRIPTION:
     ! Calculate subsurface drainage
     !
     ! !USES:
     use clm_time_manager , only : get_step_size
     use clm_varpar       , only : nlevsoi, nlevgrnd, nlayer, nlayert
     use clm_varcon       , only : pondmx, watmin,rpi, secspday, nlvic
     use clm_varctl       , only : use_hillslope_routing
     use column_varcon    , only : icol_roof, icol_road_imperv, icol_road_perv
     use abortutils       , only : endrun
     use GridcellType     , only : grc  
     use landunit_varcon  , only : istsoil, istcrop
     use clm_time_manager , only : get_nstep

     !
     ! !ARGUMENTS:
     type(bounds_type)        , intent(in)    :: bounds               
     integer                  , intent(in)    :: num_hydrologyc       ! number of column soil points in column filter
     integer                  , intent(in)    :: num_urbanc           ! number of column urban points in column filter
     integer                  , intent(in)    :: filter_urbanc(:)     ! column filter for urban points
     integer                  , intent(in)    :: filter_hydrologyc(:) ! column filter for soil points
     type(soilstate_type)     , intent(in)    :: soilstate_inst
     type(wateratm2lndbulk_type)       , intent(in)    :: wateratm2lndbulk_inst
     type(soilhydrology_type) , intent(inout) :: soilhydrology_inst
     type(waterstatebulk_type), intent(inout) :: waterstatebulk_inst
     type(waterfluxbulk_type) , intent(inout) :: waterfluxbulk_inst
     integer                  , intent(in)    :: num_hillslope         ! number of hillslope soil cols 
     integer                  , intent(in)    :: filter_hillslopec(:)  ! column filter for designating all hillslope cols.               

     !
     ! !LOCAL VARIABLES:
     character(len=32) :: subname = 'LateralFlowHillslope' ! subroutine name
     integer  :: c,j,fc,i                                ! indices
     real(r8) :: dtime                                   ! land model time step (sec)
     real(r8) :: xs(bounds%begc:bounds%endc)             ! water needed to bring soil moisture to watmin (mm)
     real(r8) :: dzmm(bounds%begc:bounds%endc,1:nlevsoi) ! layer thickness (mm)
     integer  :: jwt(bounds%begc:bounds%endc)            ! index of the soil layer right above the water table (-)
     real(r8) :: rsub_top(bounds%begc:bounds%endc)       ! subsurface runoff - topographic control (mm/s)
     real(r8) :: fff(bounds%begc:bounds%endc)            ! decay factor (m-1)
     real(r8) :: xsi(bounds%begc:bounds%endc)            ! excess soil water above saturation at layer i (mm)
     real(r8) :: xsia(bounds%begc:bounds%endc)           ! available pore space at layer i (mm)
     real(r8) :: xs1(bounds%begc:bounds%endc)            ! excess soil water above saturation at layer 1 (mm)
     real(r8) :: smpfz(1:nlevsoi)                        ! matric potential of layer right above water table (mm)
     real(r8) :: wtsub                                   ! summation of hk*dzmm for layers below water table (mm**2/s)
     real(r8) :: dzsum                                   ! summation of dzmm of layers below water table (mm)
     real(r8) :: icefracsum                              ! summation of icefrac*dzmm of layers below water table (-)
     real(r8) :: ice_imped_col(bounds%begc:bounds%endc)  ! column average hydraulic conductivity reduction due to presence of soil ice (-)
     real(r8) :: ice_imped(bounds%begc:bounds%endc,1:nlevsoi)      ! hydraulic conductivity reduction due to presence of soil ice (-)
     real(r8) :: available_h2osoi_liq                    ! available soil liquid water in a layer
     real(r8) :: h2osoi_vol
     real(r8) :: rsub_top_tot
     real(r8) :: rsub_top_layer
     real(r8) :: theta_unsat
     real(r8) :: f_unsat
     real(r8) :: s_y
     integer  :: k
     real(r8) :: s1
     real(r8) :: s2
     real(r8) :: m
     real(r8) :: b
     real(r8) :: vol_ice
     real(r8) :: dsmax_tmp(bounds%begc:bounds%endc)       ! temporary variable for ARNO subsurface runoff calculation
     real(r8) :: rsub_tmp                 ! temporary variable for ARNO subsurface runoff calculation
     real(r8) :: frac                     ! temporary variable for ARNO subsurface runoff calculation
     real(r8) :: rel_moist                ! relative moisture, temporary variable
     real(r8) :: wtsub_vic                ! summation of hk*dzmm for layers in the third VIC layer
     integer  :: g

     character(len=32) :: transmissivity_method = 'layersum'
!     character(len=32) :: baseflow_method = 'kinematic'
     character(len=32) :: baseflow_method = 'darcy'
!     character(len=32) :: baseflow_method = 'mixed'
     logical  :: no_lateral_flow = .false.
     real(r8) :: transmis                         ! transmissivity
     real(r8) :: dgrad                            ! hydraulic head gradient
     real(r8) :: stream_water_depth               ! depth of water in stream channel
     real(r8) :: stream_channel_depth             ! depth of stream channel
     real(r8), parameter :: n_baseflow = 1        ! drainage power law exponent
     real(r8), parameter :: k_anisotropic = 1._r8 ! anisotropy scalar
     real(r8) :: qflx_latflow_out_vol(bounds%begc:bounds%endc) 
     real(r8) :: qflx_net_latflow(bounds%begc:bounds%endc) 
     real(r8) :: qflx_latflow_avg(bounds%begc:bounds%endc) 
     real(r8) :: larea
     integer  :: c0, c_src, c_dst, nstep
     integer  :: l
     
     !-----------------------------------------------------------------------

     associate(                                                            & 
          nbedrock           =>    col%nbedrock                          , & ! Input:  [real(r8) (:,:) ]  depth to bedrock (m)           
          z                  =>    col%z                                 , & ! Input:  [real(r8) (:,:) ] layer depth (m)                                 
          zi                 =>    col%zi                                , & ! Input:  [real(r8) (:,:) ] interface level below a "z" level (m)           
          dz                 =>    col%dz                                , & ! Input:  [real(r8) (:,:) ] layer depth (m)                                 
          snl                =>    col%snl                               , & ! Input:  [integer  (:)   ] number of snow layers                              
          h2osfc             =>    waterstatebulk_inst%h2osfc_col            , & ! Input:  [real(r8) (:)   ] surface water (mm)                                
          bsw                =>    soilstate_inst%bsw_col                , & ! Input:  [real(r8) (:,:) ] Clapp and Hornberger "b"                        
          hksat              =>    soilstate_inst%hksat_col              , & ! Input:  [real(r8) (:,:) ] hydraulic conductivity at saturation (mm H2O /s)
          sucsat             =>    soilstate_inst%sucsat_col             , & ! Input:  [real(r8) (:,:) ] minimum soil suction (mm)                       
          watsat             =>    soilstate_inst%watsat_col             , & ! Input:  [real(r8) (:,:) ] volumetric soil water at saturation (porosity)  
          eff_porosity       =>    soilstate_inst%eff_porosity_col       , & ! Input:  [real(r8) (:,:) ] effective porosity = porosity - vol_ice         
          hk_l               =>    soilstate_inst%hk_l_col               , & ! Input:  [real(r8) (:,:) ] hydraulic conductivity (mm/s)                    
          qflx_latflow_out   =>    waterfluxbulk_inst%qflx_latflow_out_col, & ! Output: [real(r8) (:)   ] lateral saturated outflow (mm/s)
          qflx_latflow_in    =>    waterfluxbulk_inst%qflx_latflow_in_col, & ! Output: [real(r8) (:)   ]  lateral saturated inflow (mm/s)
          qdischarge         =>    waterfluxbulk_inst%qdischarge_col     , & ! Output: [real(r8) (:)   ]  discharge from column (m3/s)

          tdepth             =>    wateratm2lndbulk_inst%tdepth_grc      , & ! Input:  [real(r8) (:)   ]  depth of water in tributary channels (m)
          tdepth_bankfull    =>    wateratm2lndbulk_inst%tdepthmax_grc   , & ! Input:  [real(r8) (:)   ]  bankfull depth of tributary channels (m)

          depth              =>    soilhydrology_inst%depth_col          , & ! Input:  [real(r8) (:,:) ] VIC soil depth                                   
          c_param            =>    soilhydrology_inst%c_param_col        , & ! Input:  [real(r8) (:)   ] baseflow exponent (Qb)                             
          Dsmax              =>    soilhydrology_inst%dsmax_col          , & ! Input:  [real(r8) (:)   ] max. velocity of baseflow (mm/day)
          max_moist          =>    soilhydrology_inst%max_moist_col      , & ! Input:  [real(r8) (:,:) ] maximum soil moisture (ice + liq)
          moist              =>    soilhydrology_inst%moist_col          , & ! Input:  [real(r8) (:,:) ] soil layer moisture (mm)                         
          Ds                 =>    soilhydrology_inst%ds_col             , & ! Input:  [real(r8) (:)   ] fracton of Dsmax where non-linear baseflow begins
          Wsvic              =>    soilhydrology_inst%Wsvic_col          , & ! Input:  [real(r8) (:)   ] fraction of maximum soil moisutre where non-liear base flow occurs
          icefrac            =>    soilhydrology_inst%icefrac_col        , & ! Output: [real(r8) (:,:) ] fraction of ice in layer                         
          hkdepth            =>    soilhydrology_inst%hkdepth_col        , & ! Input:  [real(r8) (:)   ] decay factor (m)                                  
          frost_table        =>    soilhydrology_inst%frost_table_col    , & ! Input:  [real(r8) (:)   ] frost table depth (m)                             
          zwt                =>    soilhydrology_inst%zwt_col            , & ! Input:  [real(r8) (:)   ] water table depth (m)                             
          wa                 =>    waterstatebulk_inst%wa_col            , & ! Input:  [real(r8) (:)   ] water in the unconfined aquifer (mm)              
          ice                =>    soilhydrology_inst%ice_col            , & ! Input:  [real(r8) (:,:) ] soil layer moisture (mm)                         
          qcharge            =>    soilhydrology_inst%qcharge_col        , & ! Input:  [real(r8) (:)   ] aquifer recharge rate (mm/s)                      
          origflag           =>    soilhydrology_inst%origflag           , & ! Input:  logical
          h2osfcflag         =>    soilhydrology_inst%h2osfcflag         , & ! Input:  logical
          stream_water_volume =>    waterstatebulk_inst%stream_water_lun     , & ! Input:  [real(r8) (:)   ] stream water volume (m3)
          
          qflx_snwcp_liq     =>    waterfluxbulk_inst%qflx_snwcp_liq_col     , & ! Output: [real(r8) (:)   ] excess rainfall due to snow capping (mm H2O /s) [+]
          qflx_ice_runoff_xs =>    waterfluxbulk_inst%qflx_ice_runoff_xs_col , & ! Output: [real(r8) (:)   ] solid runoff from excess ice in soil (mm H2O /s) [+]
          qflx_drain         =>    waterfluxbulk_inst%qflx_drain_col         , & ! Output: [real(r8) (:)   ] sub-surface runoff (mm H2O /s)                    
          qflx_qrgwl         =>    waterfluxbulk_inst%qflx_qrgwl_col         , & ! Output: [real(r8) (:)   ] qflx_surf at glaciers, wetlands, lakes (mm H2O /s)
          qflx_rsub_sat      =>    waterfluxbulk_inst%qflx_rsub_sat_col      , & ! Output: [real(r8) (:)   ] soil saturation excess [mm h2o/s]                 
          h2osoi_liq         =>    waterstatebulk_inst%h2osoi_liq_col        , & ! Output: [real(r8) (:,:) ] liquid water (kg/m2)                            
          h2osoi_ice         =>    waterstatebulk_inst%h2osoi_ice_col          & ! Output: [real(r8) (:,:) ] ice lens (kg/m2)                                
          )

       ! Get time step

       dtime = get_step_size_real()
       nstep = get_nstep()

       ! Convert layer thicknesses from m to mm

       do j = 1,nlevsoi
          do fc = 1, num_hydrologyc
             c = filter_hydrologyc(fc)
             dzmm(c,j) = dz(c,j)*1.e3_r8

             vol_ice = min(watsat(c,j), h2osoi_ice(c,j)/(dz(c,j)*denice))
             icefrac(c,j) = min(1._r8,vol_ice/watsat(c,j))
             ice_imped(c,j)=10._r8**(-params_inst%e_ice*icefrac(c,j))
          end do
       end do

       ! Initial set

       do fc = 1, num_hydrologyc
          c = filter_hydrologyc(fc)
          qflx_drain(c)    = 0._r8 
          qflx_rsub_sat(c) = 0._r8
          rsub_top(c)      = 0._r8

          qflx_latflow_in(c) = 0._r8
          qflx_latflow_out(c) = 0._r8
          qflx_net_latflow(c) = 0._r8
          qdischarge(c)       = 0._r8
          qflx_latflow_out_vol(c) = 0._r8
      end do

      ! The layer index of the first unsaturated layer, 
      ! i.e., the layer right above the water table

      do fc = 1, num_hydrologyc
         c = filter_hydrologyc(fc)
         jwt(c) = nlevsoi
         ! allow jwt to equal zero when zwt is in top layer
         do j = 1,nlevsoi
            if(zwt(c) <= zi(c,j)) then
               jwt(c) = j-1
               exit
            end if
         enddo
      end do

      ! Calculate ice impedance factor (after jwt calculated)
      do fc = 1, num_hydrologyc
         c = filter_hydrologyc(fc)
         dzsum = 0._r8
         icefracsum = 0._r8
         do j = max(jwt(c),1), nlevsoi
            dzsum  = dzsum + dzmm(c,j)
            icefracsum = icefracsum + icefrac(c,j) * dzmm(c,j)
         end do
         ice_imped_col(c)=10._r8**(-params_inst%e_ice*(icefracsum/dzsum))         
      enddo
      
      do fc = 1, num_hillslope
         c = filter_hillslopec(fc)
         l = col%landunit(c)
         g = col%gridcell(c)
         
         ! kinematic wave approximation
         if (baseflow_method == 'kinematic') then
            dgrad = col%hill_slope(c)
         endif

         ! darcy's law 
         if (baseflow_method == 'darcy') then
            if (col%cold(c) /= ispval) then
               dgrad = (col%hill_elev(c)-zwt(c)) &
                    - (col%hill_elev(col%cold(c))-zwt(col%cold(c)))
               dgrad = dgrad / (col%hill_distance(c) - col%hill_distance(col%cold(c)))
            else
               if(use_hillslope_routing) then
                  stream_water_depth = stream_water_volume(l) &
                       /lun%stream_channel_length(l)/lun%stream_channel_width(l)
                  stream_channel_depth = lun%stream_channel_depth(l)
               else
                  stream_water_depth = tdepth(g)
                  stream_channel_depth = tdepth_bankfull(g)
               endif
               
               ! flow between channel and lowest column
               ! bankfull height is defined to be zero
               dgrad = (col%hill_elev(c)-zwt(c)) &
                    ! ignore overbankfull storage
                    - min((stream_water_depth - stream_channel_depth),0._r8)
               
               dgrad = dgrad / (col%hill_distance(c))
               ! dgrad cannot be negative when channel is empty
               if (stream_water_depth <= 0._r8) then
                  dgrad = max(dgrad, 0._r8)
               endif
               ! add vertical drainage for losing streams
               ! (this could be a separate term from lateral flow...)
               if (dgrad < 0._r8) then
                  !                   dgrad = dgrad - 1._r8
                  ! adjust lateral gradient w/ k_anisotropic
                  dgrad = dgrad - 1._r8/k_anisotropic
               endif
            endif
         end if
         
         ! Calculate transmissivity of source column
         if (dgrad >= 0._r8) then
            c_src = c
         else
            c_src = col%cold(c)
         endif
         
         transmis = 0._r8
         if(c_src /= ispval) then 
            ! transmissivity non-zero only when saturated conditions exist
            if(zwt(c_src) <= zi(c_src,nbedrock(c_src))) then 
               ! sum of layer transmissivities
               if (transmissivity_method == 'layersum') then
                  do j = jwt(c_src)+1, nbedrock(c_src)
                     if(j == jwt(c_src)+1) then
                        transmis = transmis + 1.e-3_r8*ice_imped(c_src,j)*hksat(c_src,j)*(zi(c_src,j) - zwt(c_src))
                     else
                        transmis = transmis + 1.e-3_r8*ice_imped(c_src,j)*hksat(c_src,j)*dz(c_src,j)
                     endif
                  end do
               endif
               ! constant conductivity based on shallowest saturated layer hk
               if (transmissivity_method == 'constant') then
                  transmis = (1.e-3_r8*ice_imped(c_src,jwt(c_src)+1)*hksat(c_src,jwt(c_src)+1)) &
                       *(zi(c_src,nbedrock(c_src)) - zwt(c_src) )
               endif
               ! power law profile based on shallowest saturated layer hk
               if (transmissivity_method == 'power') then
                  !             transmis = ice_imped(c_src,jwt(c_src)+1)*hksat(c_src,jwt(c_src)+1)*0.001_r8*dzsumall* &
                  !                  ((1-1000._r8*zwt(c_src)/dzsumall)**n_baseflow )/n_baseflow ! (m2/s)
               endif
            endif
         else
            ! transmissivity of losing stream (c_src == ispval)
            transmis = (1.e-3_r8*ice_imped(c,jwt(c)+1)*hksat(c,jwt(c)+1))*stream_water_depth
         endif
         ! adjust transmissivity by 'anisotropy factor'
         transmis = k_anisotropic*transmis

         ! the qflx_latflow_out_vol calculations use the
         ! transmissivity to determine whether saturated flow
         ! conditions exist, b/c gradients will be nonzero
         ! even when no saturated layers are present
         !          qflx_latflow_out_vol(c) = ice_imped(c)*transmis*col%hill_width(c)*dgrad
         ! include ice impedance in transmissivity
         qflx_latflow_out_vol(c) = transmis*col%hill_width(c)*dgrad
         
         ! qdischarge from lowest column is qflx_latflow_out_vol
         ! scaled by total area of column in gridcell divided by column area
         if (col%cold(c) == ispval) then
            qdischarge(c) = qflx_latflow_out_vol(c) &
<<<<<<< HEAD
                 *(grc%area(g)*1.e6*col%wtgcell(c)/col%hill_area(c))
         endif
         
=======
                 *(grc%area(g)*1.e6_r8*col%wtgcell(c)/col%hill_area(c))
         endif

>>>>>>> 31585dfc
         ! convert volumetric flow to equivalent flux
         qflx_latflow_out(c) = 1.e3_r8*qflx_latflow_out_vol(c)/col%hill_area(c)
         
         ! hilltop column has no inflow
         if (col%colu(c) == ispval) then
            qflx_latflow_in(c) = 0._r8
         endif
         
         ! current outflow is inflow to downhill column normalized by downhill area
         if (col%cold(c) /= ispval) then
            qflx_latflow_in(col%cold(c)) = qflx_latflow_in(col%cold(c)) + &
                 1.e3_r8*qflx_latflow_out_vol(c)/col%hill_area(col%cold(c))
         endif
      enddo
      
      ! recalculate average flux for no-lateral flow case
      if(no_lateral_flow) then
         if (baseflow_method /= 'kinematic') then
            call endrun(msg="baseflow_method must be kinematic for no_lateral_flow = .true.! "//errmsg(sourcefile, __LINE__))
         endif
         do fc = 1, num_hydrologyc
            c = filter_hydrologyc(fc)
            l = col%landunit(c)
            !need to sum all columns w/ same hillslope id for each column
            qflx_latflow_avg(c) = 0._r8
            larea = 0._r8
            do c0 = lun%coli(l), lun%colf(l)
               if(col%hillslope_ndx(c0) == col%hillslope_ndx(c)) then
                  qflx_latflow_avg(c) = qflx_latflow_avg(c) + qflx_latflow_out_vol(c0)
                  larea = larea + col%hill_area(c0)
               endif
            enddo
            qflx_latflow_avg(c) = 1.e3_r8*qflx_latflow_avg(c)/larea
         enddo
      endif
      
      !-- Topographic runoff  -------------------------
      do fc = 1, num_hydrologyc
         c = filter_hydrologyc(fc)
         
         ! net lateral flow (positive out)
         qflx_net_latflow(c) = qflx_latflow_out(c) - qflx_latflow_in(c)
         if(no_lateral_flow) then
            qflx_net_latflow(c) = qflx_latflow_avg(c)
         endif
         
         fff(c) = 1._r8/ hkdepth(c)
         !@@
         ! baseflow 
         if(zwt(c) <= zi(c,nbedrock(c))) then 
            if (lun%itype(col%landunit(c)) == istsoil) then 
               ! apply net lateral flow here
               rsub_top(c) = qflx_net_latflow(c)
            else
               rsub_top(c) = ice_imped_col(c) * baseflow_scalar &
                    * tan(rpi/180._r8*col%topo_slope(c))* &
                    (zi(c,nbedrock(c)) - zwt(c))**(n_baseflow)
            endif
         else
            rsub_top(c) = 0._r8
         endif
         
         !--  Now remove water via rsub_top
         rsub_top_tot = - rsub_top(c) * dtime
         
         if(rsub_top_tot > 0.) then !rising water table
            do j = jwt(c)+1,1,-1
               ! analytical expression for specific yield
               s_y = watsat(c,j) &
                    * ( 1. - (1.+1.e3*zwt(c)/sucsat(c,j))**(-1./bsw(c,j)))
               s_y=max(s_y,0.02_r8)
               
               rsub_top_layer=min(rsub_top_tot,(s_y*dz(c,j)*1.e3))
               
               rsub_top_layer=max(rsub_top_layer,0._r8)
               h2osoi_liq(c,j) = h2osoi_liq(c,j) + rsub_top_layer
               
               rsub_top_tot = rsub_top_tot - rsub_top_layer
               
               if (rsub_top_tot <= 0.) then 
                  zwt(c) = zwt(c) - rsub_top_layer/s_y/1000._r8
                  exit
               else
                  zwt(c) = zi(c,j-1)
               endif
               
            enddo
            
            !--  remove residual rsub_top  --------------------------------
            h2osfc(c) = h2osfc(c) + rsub_top_tot
                    
          else ! deepening water table
             do j = jwt(c)+1, nbedrock(c)
                ! analytical expression for specific yield
                s_y = watsat(c,j) &
                     * ( 1. - (1.+1.e3*zwt(c)/sucsat(c,j))**(-1./bsw(c,j)))
                s_y=max(s_y,0.02_r8)
                
                rsub_top_layer=max(rsub_top_tot,-(s_y*(zi(c,j) - zwt(c))*1.e3))
                rsub_top_layer=min(rsub_top_layer,0._r8)
                h2osoi_liq(c,j) = h2osoi_liq(c,j) + rsub_top_layer

                rsub_top_tot = rsub_top_tot - rsub_top_layer
                   
                if (rsub_top_tot >= 0.) then 
                   zwt(c) = zwt(c) - rsub_top_layer/s_y/1000._r8
                   exit
                else
                   zwt(c) = zi(c,j)
                endif
             enddo
             
             !--  remove residual rsub_top  ---------------------------------------------
             ! make sure no extra water removed from soil column
             rsub_top(c) = rsub_top(c) + rsub_top_tot/dtime
          endif
          
          zwt(c) = max(0.0_r8,zwt(c))
          zwt(c) = min(80._r8,zwt(c))
       end do

       !  excessive water above saturation added to the above unsaturated layer like a bucket
       !  if column fully saturated, excess water goes to runoff

       do j = nlevsoi,2,-1
          do fc = 1, num_hydrologyc
             c = filter_hydrologyc(fc)
             xsi(c)            = max(h2osoi_liq(c,j)-eff_porosity(c,j)*dzmm(c,j),0._r8)
             h2osoi_liq(c,j)   = min(eff_porosity(c,j)*dzmm(c,j), h2osoi_liq(c,j))
            h2osoi_liq(c,j-1) = h2osoi_liq(c,j-1) + xsi(c)
          end do
       end do

       do fc = 1, num_hydrologyc
          c = filter_hydrologyc(fc)

          ! watmin addition to fix water balance errors
          xs1(c) = max(max(h2osoi_liq(c,1)-watmin,0._r8)- &
               max(0._r8,(pondmx+watsat(c,1)*dzmm(c,1)-h2osoi_ice(c,1)-watmin)),0._r8)
          h2osoi_liq(c,1) = h2osoi_liq(c,1) - xs1(c)

          if (lun%urbpoi(col%landunit(c))) then
             qflx_rsub_sat(c)     = xs1(c) / dtime
          else
             ! send this water up to h2osfc rather than sending to drainage
             h2osfc(c) = h2osfc(c) + xs1(c)
             qflx_rsub_sat(c)     = 0._r8
          endif
          ! add in ice check
          xs1(c)          = max(max(h2osoi_ice(c,1),0._r8)-max(0._r8,(pondmx+watsat(c,1)*dzmm(c,1)-h2osoi_liq(c,1))),0._r8)
          h2osoi_ice(c,1) = min(max(0._r8,pondmx+watsat(c,1)*dzmm(c,1)-h2osoi_liq(c,1)), h2osoi_ice(c,1))
          qflx_ice_runoff_xs(c) = xs1(c) / dtime
       end do

       ! Limit h2osoi_liq to be greater than or equal to watmin.
       ! Get water needed to bring h2osoi_liq equal watmin from lower layer.
       ! If insufficient water in soil layers, get from aquifer water

       do j = 1, nlevsoi-1
          do fc = 1, num_hydrologyc
             c = filter_hydrologyc(fc)
             if (h2osoi_liq(c,j) < watmin) then
                xs(c) = watmin - h2osoi_liq(c,j)
                ! deepen water table if water is passed from below zwt layer
                if(j == jwt(c)) then 
                   zwt(c) = zwt(c) + xs(c)/eff_porosity(c,j)/1000._r8
                endif
             else
                xs(c) = 0._r8
             end if
             h2osoi_liq(c,j  ) = h2osoi_liq(c,j  ) + xs(c)
             h2osoi_liq(c,j+1) = h2osoi_liq(c,j+1) - xs(c)
          end do
       end do

       ! Get water for bottom layer from layers above if possible
       j = nlevsoi
       do fc = 1, num_hydrologyc
          c = filter_hydrologyc(fc)
          if (h2osoi_liq(c,j) < watmin) then
             xs(c) = watmin-h2osoi_liq(c,j)
             searchforwater: do i = nlevsoi-1, 1, -1
                available_h2osoi_liq = max(h2osoi_liq(c,i)-watmin-xs(c),0._r8)
                if (available_h2osoi_liq >= xs(c)) then
                   h2osoi_liq(c,j) = h2osoi_liq(c,j) + xs(c)
                   h2osoi_liq(c,i) = h2osoi_liq(c,i) - xs(c)
                   xs(c) = 0._r8
                   exit searchforwater
                else
                   h2osoi_liq(c,j) = h2osoi_liq(c,j) + available_h2osoi_liq
                   h2osoi_liq(c,i) = h2osoi_liq(c,i) - available_h2osoi_liq
                   xs(c) = xs(c) - available_h2osoi_liq
                end if
             end do searchforwater
          else
             xs(c) = 0._r8
          end if
          ! Needed in case there is no water to be found
          h2osoi_liq(c,j) = h2osoi_liq(c,j) + xs(c)
          ! Instead of removing water from aquifer where it eventually
          ! shows up as excess drainage to the ocean, take it back out of 
          ! drainage
          qflx_rsub_sat(c) = qflx_rsub_sat(c) - xs(c)/dtime

       end do


       do fc = 1, num_hydrologyc
          c = filter_hydrologyc(fc)

          ! Sub-surface runoff and drainage
          qflx_drain(c) = qflx_rsub_sat(c) + rsub_top(c)

          ! Set imbalance for snow capping

          qflx_qrgwl(c) = qflx_snwcp_liq(c)

       end do


       ! No drainage for urban columns (except for pervious road as computed above)

       do fc = 1, num_urbanc
          c = filter_urbanc(fc)
          if (col%itype(c) /= icol_road_perv) then
             qflx_drain(c) = 0._r8
             ! This must be done for roofs and impervious road (walls will be zero)
             qflx_qrgwl(c) = qflx_snwcp_liq(c)
          end if
       end do

     end associate

   end subroutine LateralFlowHillslope

!#7
   !-----------------------------------------------------------------------
   subroutine RenewCondensation(bounds, num_hydrologyc, filter_hydrologyc, &
        num_urbanc, filter_urbanc, soilhydrology_inst, soilstate_inst, &
        waterstatebulk_inst, waterdiagnosticbulk_inst, waterfluxbulk_inst) 
     !
     ! !DESCRIPTION:
     ! Calculate watertable, considering aquifer recharge but no drainage.
     !
     ! !USES:
     use column_varcon    , only : icol_roof, icol_road_imperv
     !
     ! !ARGUMENTS:
     type(bounds_type)        , intent(in)    :: bounds  
     integer                  , intent(in)    :: num_hydrologyc       ! number of column soil points in column filter
     integer                  , intent(in)    :: num_urbanc           ! number of column urban points in column filter
     integer                  , intent(in)    :: filter_urbanc(:)     ! column filter for urban points
     integer                  , intent(in)    :: filter_hydrologyc(:) ! column filter for soil points
     type(soilhydrology_type) , intent(inout) :: soilhydrology_inst
     type(soilstate_type)     , intent(in)    :: soilstate_inst
     type(waterstatebulk_type)    , intent(inout) :: waterstatebulk_inst
     type(waterdiagnosticbulk_type)    , intent(inout) :: waterdiagnosticbulk_inst
     type(waterfluxbulk_type)     , intent(inout) :: waterfluxbulk_inst
     !
     ! !LOCAL VARIABLES:
     integer  :: c ,j,fc,i                                       ! indices
     real(r8) :: dtime                                           ! land model time step (sec)
     real(r8) :: qflx_solidevap_from_top_layer_save              ! temporary
     integer  :: num_modifiedc                                   ! number of columns in filter_modifiedc
     integer  :: filter_modifiedc(bounds%endc-bounds%begc+1)     ! column filter of points modified in this subroutine
     real(r8) :: h2osoi_ice_before_evap(bounds%begc:bounds%endc) ! h2osoi_ice in layer 1 before applying solidevap
     !-----------------------------------------------------------------------

     associate(                                                            & 
          snl                =>    col%snl                               , & ! Input:  [integer  (:)   ]  number of snow layers                              
          h2osoi_liq         =>    waterstatebulk_inst%h2osoi_liq_col        , & ! Output: [real(r8) (:,:) ]  liquid water (kg/m2)                            
          h2osoi_ice         =>    waterstatebulk_inst%h2osoi_ice_col        , & ! Output: [real(r8) (:,:) ]  ice lens (kg/m2)                                
          frac_h2osfc        =>    waterdiagnosticbulk_inst%frac_h2osfc_col       , & ! Input:  [real(r8) (:)   ]                                                    
          qflx_liqdew_to_top_layer      => waterfluxbulk_inst%qflx_liqdew_to_top_layer_col  , & ! Input:  [real(r8) (:)   ]  rate of liquid water deposited on top soil or snow layer (dew) (mm H2O /s) [+]    
          qflx_soliddew_to_top_layer    => waterfluxbulk_inst%qflx_soliddew_to_top_layer_col, & ! Input:  [real(r8) (:)   ]  rate of solid water deposited on top soil or snow layer (frost) (mm H2O /s) [+]      
          qflx_ev_snow                  => waterfluxbulk_inst%qflx_ev_snow_col    , & ! In/Out: [real(r8) (:)   ]  evaporation flux from snow (mm H2O/s) [+ to atm]
          qflx_solidevap_from_top_layer => waterfluxbulk_inst%qflx_solidevap_from_top_layer_col & ! Output: [real(r8) (:)   ]  rate of ice evaporated from top soil or snow layer (sublimation) (mm H2O /s) [+]   
          )

       ! Get time step

       dtime = get_step_size_real()
       num_modifiedc = 0

       do fc = 1, num_hydrologyc
          c = filter_hydrologyc(fc)

          ! Renew the ice and liquid mass due to condensation

          if (snl(c)+1 >= 1) then
             num_modifiedc = num_modifiedc + 1
             filter_modifiedc(num_modifiedc) = c

             ! make consistent with how evap_grnd removed in infiltration
             h2osoi_liq(c,1) = h2osoi_liq(c,1) + (1._r8 - frac_h2osfc(c))*qflx_liqdew_to_top_layer(c) * dtime
             h2osoi_ice(c,1) = h2osoi_ice(c,1) + (1._r8 - frac_h2osfc(c))*qflx_soliddew_to_top_layer(c) * dtime
             h2osoi_ice_before_evap(c) = h2osoi_ice(c,1)
             h2osoi_ice(c,1) = h2osoi_ice(c,1) - (1._r8 - frac_h2osfc(c)) * qflx_solidevap_from_top_layer(c) * dtime
          end if

       end do


       do fc = 1, num_urbanc
          c = filter_urbanc(fc)
          ! Renew the ice and liquid mass due to condensation for urban roof and impervious road

          if (col%itype(c) == icol_roof .or. col%itype(c) == icol_road_imperv) then
             if (snl(c)+1 >= 1) then
                num_modifiedc = num_modifiedc + 1
                filter_modifiedc(num_modifiedc) = c

                h2osoi_liq(c,1) = h2osoi_liq(c,1) + qflx_liqdew_to_top_layer(c) * dtime
                h2osoi_ice(c,1) = h2osoi_ice(c,1) + (qflx_soliddew_to_top_layer(c) * dtime)
                h2osoi_ice_before_evap(c) = h2osoi_ice(c,1)
                h2osoi_ice(c,1) = h2osoi_ice(c,1) - (qflx_solidevap_from_top_layer(c) * dtime)
             end if
          end if

       end do

       call truncate_small_values( &
            num_f              = num_modifiedc, &
            filter_f           = filter_modifiedc, &
            lb                 = bounds%begc, &
            ub                 = bounds%endc, &
            data_baseline      = h2osoi_ice_before_evap(bounds%begc:bounds%endc), &
            data               = h2osoi_ice(bounds%begc:bounds%endc, 1), &
            custom_rel_epsilon = tolerance)

       do fc = 1, num_modifiedc
          c = filter_modifiedc(fc)

          if (h2osoi_ice(c,1) < 0._r8) then
             write(iulog,*) "ERROR: In RenewCondensation, h2osoi_ice has gone significantly negative"
             write(iulog,*) "c = ", c
             write(iulog,*) "h2osoi_ice_before_evap = ", h2osoi_ice_before_evap(c)
             write(iulog,*) "h2osoi_ice(c,1)        = ", h2osoi_ice(c,1)
             write(iulog,*) "qflx_solidevap_from_top_layer*dtime = ", qflx_solidevap_from_top_layer(c)*dtime
             call endrun("In RenewCondensation, h2osoi_ice has gone significantly negative")
          end if
       end do

       end associate

   end subroutine RenewCondensation
!#8
   !-----------------------------------------------------------------------
   subroutine CalcIrrigWithdrawals(bounds, &
        num_soilc, filter_soilc, &
        soilhydrology_inst, soilstate_inst, &
        qflx_gw_demand, &
        qflx_gw_uncon_irrig_lyr, &
        qflx_gw_con_irrig)
     !
     ! !DESCRIPTION:
     ! Calculate irrigation withdrawals from groundwater, given groundwater irrigation demand
     !
     ! This routine is called when use_groundwater_irrigation = .true.
     !
     ! It is not compatible with use_aquifer_layer
     !
     ! !ARGUMENTS:
     type(bounds_type)        , intent(in)    :: bounds               
     integer                  , intent(in)    :: num_soilc       ! number of column soil points in column filter
     integer                  , intent(in)    :: filter_soilc(:) ! column filter for soil points
     type(soilhydrology_type) , intent(in)    :: soilhydrology_inst
     type(soilstate_type)     , intent(in)    :: soilstate_inst

     real(r8) , intent(in)    :: qflx_gw_demand( bounds%begc: )              ! groundwater irrigation demand (mm H2O/s)
     real(r8) , intent(inout) :: qflx_gw_uncon_irrig_lyr( bounds%begc:, 1: ) ! unconfined aquifer groundwater irrigation withdrawal flux, separated by layer (mm H2O/s)
     real(r8) , intent(inout) :: qflx_gw_con_irrig( bounds%begc: )           ! total confined aquifer groundwater irrigation withdrawal flux (mm H2O/s)
     !
     ! !LOCAL VARIABLES:
     character(len=32) :: subname = 'CalcIrrigWithdrawals'  ! subroutine name
     integer  :: c,j,fc                                  ! indices
     real(r8) :: dtime                                   ! land model time step (sec)
     integer  :: jwt(bounds%begc:bounds%endc)            ! index of the soil layer right above the water table (-)
     real(r8) :: s_y
     real(r8) :: irrig_demand_remaining  ! mm H2O
     real(r8) :: available_water_layer   ! mm H2O
     real(r8) :: irrig_layer             ! mm H2O
     !-----------------------------------------------------------------------

     SHR_ASSERT_ALL_FL((ubound(qflx_gw_demand) == [bounds%endc]), sourcefile, __LINE__)
     SHR_ASSERT_ALL_FL((ubound(qflx_gw_uncon_irrig_lyr) == [bounds%endc, nlevsoi]), sourcefile, __LINE__)
     SHR_ASSERT_ALL_FL((ubound(qflx_gw_con_irrig) == [bounds%endc]), sourcefile, __LINE__)

     associate(                                                            & 
          nbedrock           =>    col%nbedrock                          , & ! Input:  [real(r8) (:,:) ]  depth to bedrock (m)           
          z                  =>    col%z                                 , & ! Input:  [real(r8) (:,:) ] layer depth (m)                                 
          zi                 =>    col%zi                                , & ! Input:  [real(r8) (:,:) ] interface level below a "z" level (m)           
          dz                 =>    col%dz                                , & ! Input:  [real(r8) (:,:) ] layer depth (m)                                 
          bsw                =>    soilstate_inst%bsw_col                , & ! Input:  [real(r8) (:,:) ] Clapp and Hornberger "b"                        
          hksat              =>    soilstate_inst%hksat_col              , & ! Input:  [real(r8) (:,:) ] hydraulic conductivity at saturation (mm H2O /s)
          sucsat             =>    soilstate_inst%sucsat_col             , & ! Input:  [real(r8) (:,:) ] minimum soil suction (mm)                       
          watsat             =>    soilstate_inst%watsat_col             , & ! Input:  [real(r8) (:,:) ] volumetric soil water at saturation (porosity)  
          zwt                =>    soilhydrology_inst%zwt_col              & ! Input:  [real(r8) (:)   ] water table depth (m)                             
          )

       dtime = get_step_size_real()

       do j = 1, nlevsoi
          do fc = 1, num_soilc
             c = filter_soilc(fc)
             qflx_gw_uncon_irrig_lyr(c,j) = 0._r8
          end do
       end do

       !-- Remove groundwater from unconfined aquifer  -----------
       do fc = 1, num_soilc
          c = filter_soilc(fc)

          irrig_demand_remaining = qflx_gw_demand(c)*dtime
          
          ! should never be negative... but include for completeness
          if(irrig_demand_remaining < 0.) then
             
             call endrun(msg="negative groundwater irrigation demand! "//errmsg(sourcefile, __LINE__))
             
          else 
             jwt(c) = nlevsoi
             ! allow jwt to equal zero when zwt is in top layer
             do j = 1,nlevsoi
                if(zwt(c) <= zi(c,j)) then
                   jwt(c) = j-1
                   exit
                end if
             enddo
             do j = jwt(c)+1, nbedrock(c)
                ! use analytical expression for specific yield
                s_y = watsat(c,j) &
                     * ( 1. - (1.+1.e3*zwt(c)/sucsat(c,j))**(-1./bsw(c,j)))
                s_y=max(s_y, params_inst%aq_sp_yield_min)

                if (j==jwt(c)+1) then
                   available_water_layer=max(0._r8,(s_y*(zi(c,j) - zwt(c))*1.e3))
                else
                   available_water_layer=max(0._r8,(s_y*(zi(c,j) - zi(c,j-1))*1.e3))
                endif

                irrig_layer = min(irrig_demand_remaining, available_water_layer)
                qflx_gw_uncon_irrig_lyr(c,j) = irrig_layer / dtime

                irrig_demand_remaining = irrig_demand_remaining - irrig_layer

                if (irrig_demand_remaining <= 0.) then 
                   exit
                endif
             end do

             if (irrig_demand_remaining > 0._r8) then
                ! NOTE(wjs, 2018-12-15) Eventually we could limit irrigation from the
                ! confined aquifer based on water availability there.
                qflx_gw_con_irrig(c) = irrig_demand_remaining / dtime
             else
                qflx_gw_con_irrig(c) = 0._r8
             end if
          end if
       end do

     end associate

   end subroutine CalcIrrigWithdrawals
!#9
   !-----------------------------------------------------------------------
   subroutine WithdrawGroundwaterIrrigation(bounds, &
        num_soilc, filter_soilc, &
        waterflux_inst, waterstate_inst)
     !
     ! !DESCRIPTION:
     ! Remove groundwater irrigation from unconfined and confined aquifers
     ! This routine is called when use_groundwater_irrigation = .true.
     ! It is not compatible with use_aquifer_layer
     !
     ! !ARGUMENTS:
     type(bounds_type)      , intent(in)    :: bounds               
     integer                , intent(in)    :: num_soilc       ! number of column soil points in column filter
     integer                , intent(in)    :: filter_soilc(:) ! column filter for soil points
     class(waterflux_type)  , intent(in)    :: waterflux_inst
     class(waterstate_type) , intent(inout) :: waterstate_inst
     !
     ! !LOCAL VARIABLES:
     integer  :: fc, c, j
     real(r8) :: dtime        ! land model time step (sec)

     character(len=*), parameter :: subname = 'WithdrawGroundwaterIrrigation'
     !-----------------------------------------------------------------------

     associate( &
          qflx_gw_uncon_irrig_lyr => waterflux_inst%qflx_gw_uncon_irrig_lyr_col, & ! Input: [real(r8) (:,:) ] unconfined groundwater irrigation flux, separated by layer (mm H2O/s)
          qflx_gw_con_irrig  => waterflux_inst%qflx_gw_con_irrig_col     , & ! Input: [real(r8) (:,:) ] confined groundwater irrigation flux (mm H2O /s)

          wa                 =>    waterstate_inst%wa_col                , & ! Output: [real(r8) (:)   ] water in the unconfined aquifer (mm)
          h2osoi_liq         =>    waterstate_inst%h2osoi_liq_col          & ! Output: [real(r8) (:,:) ] liquid water (kg/m2)
          )

     dtime = get_step_size_real()

     do j = 1, nlevsoi
        do fc = 1, num_soilc
           c = filter_soilc(fc)
           h2osoi_liq(c,j) = h2osoi_liq(c,j) - qflx_gw_uncon_irrig_lyr(c,j) * dtime
        end do
     end do

     ! zwt is not being updated, as it will be updated after HydrologyNoDrainage
       
     do fc = 1, num_soilc
        c = filter_soilc(fc)
        wa(c) = wa(c) - qflx_gw_con_irrig(c) * dtime
     end do

     end associate

   end subroutine WithdrawGroundwaterIrrigation

!#0
end module SoilHydrologyMod<|MERGE_RESOLUTION|>--- conflicted
+++ resolved
@@ -2755,15 +2755,9 @@
          ! scaled by total area of column in gridcell divided by column area
          if (col%cold(c) == ispval) then
             qdischarge(c) = qflx_latflow_out_vol(c) &
-<<<<<<< HEAD
-                 *(grc%area(g)*1.e6*col%wtgcell(c)/col%hill_area(c))
-         endif
-         
-=======
                  *(grc%area(g)*1.e6_r8*col%wtgcell(c)/col%hill_area(c))
          endif
 
->>>>>>> 31585dfc
          ! convert volumetric flow to equivalent flux
          qflx_latflow_out(c) = 1.e3_r8*qflx_latflow_out_vol(c)/col%hill_area(c)
          
