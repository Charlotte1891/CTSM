module WaterStateBulkType

#include "shr_assert.h"

  !------------------------------------------------------------------------------
  ! !DESCRIPTION:
  ! Defines a derived type containing water state variables that just apply to bulk
  ! water. Note that this type extends the base waterstate_type, so the full
  ! waterstatebulk_type contains the union of the fields defined here and the fields
  ! defined in waterstate_type.
  !
  ! !USES:
  use shr_kind_mod   , only : r8 => shr_kind_r8
  use decompMod      , only : bounds_type
  use clm_varpar     , only : nlevmaxurbgrnd, nlevsno
  use clm_varcon     , only : spval
  use WaterStateType , only : waterstate_type
  use WaterInfoBaseType, only : water_info_base_type
  use WaterTracerContainerType, only : water_tracer_container_type
  !
  implicit none
  save
  private
  !
  ! !PUBLIC TYPES:
  type, extends(waterstate_type), public :: waterstatebulk_type

     real(r8), pointer :: snow_persistence_col   (:)   ! col length of time that ground has had non-zero snow thickness (sec)
     real(r8), pointer :: int_snow_col           (:)   ! col integrated snowfall (mm H2O)

   contains

     procedure          :: InitBulk         
     procedure          :: RestartBulk      
     procedure, private :: InitBulkAllocate 
     procedure, private :: InitBulkHistory  
     procedure, private :: InitBulkCold     

  end type waterstatebulk_type


  character(len=*), parameter, private :: sourcefile = &
       __FILE__
 !------------------------------------------------------------------------

contains

  !------------------------------------------------------------------------
  subroutine InitBulk(this, bounds, info, vars, &
       h2osno_input_col, watsat_col, t_soisno_col, use_aquifer_layer)

    class(waterstatebulk_type), intent(inout) :: this
    type(bounds_type) , intent(in) :: bounds
    class(water_info_base_type), intent(in), target :: info
    type(water_tracer_container_type), intent(inout) :: vars
    real(r8)          , intent(in) :: h2osno_input_col(bounds%begc:)
    real(r8)          , intent(in) :: watsat_col(bounds%begc:, 1:)          ! volumetric soil water at saturation (porosity)
    real(r8)          , intent(in) :: t_soisno_col(bounds%begc:, -nlevsno+1:) ! col soil temperature (Kelvin)
    logical           , intent(in) :: use_aquifer_layer ! whether an aquifer layer is used in this run


    call this%Init(bounds = bounds, &
         info = info, &
         tracer_vars = vars, &
         h2osno_input_col = h2osno_input_col, &
         watsat_col = watsat_col, &
         t_soisno_col = t_soisno_col, &
         use_aquifer_layer = use_aquifer_layer)

    call this%InitBulkAllocate(bounds) 

    call this%InitBulkHistory(bounds)

    call this%InitBulkCold(bounds, &
       h2osno_input_col)

  end subroutine InitBulk

  !------------------------------------------------------------------------
  subroutine InitBulkAllocate(this, bounds)
    !
    ! !DESCRIPTION:
    ! Initialize module data structure
    !
    ! !USES:
    use shr_infnan_mod , only : nan => shr_infnan_nan, assignment(=)
    !
    ! !ARGUMENTS:
    class(waterstatebulk_type), intent(inout) :: this
    type(bounds_type), intent(in) :: bounds  
    !
    ! !LOCAL VARIABLES:
    integer :: begp, endp
    integer :: begc, endc
    integer :: begl, endl
    integer :: begg, endg
    !------------------------------------------------------------------------

    begp = bounds%begp; endp= bounds%endp
    begc = bounds%begc; endc= bounds%endc
    begl = bounds%begl; endl= bounds%endl
    begg = bounds%begg; endg= bounds%endg

    allocate(this%snow_persistence_col   (begc:endc))                     ; this%snow_persistence_col   (:)   = nan
    allocate(this%int_snow_col           (begc:endc))                     ; this%int_snow_col           (:)   = nan   

  end subroutine InitBulkAllocate

  !------------------------------------------------------------------------
  subroutine InitBulkHistory(this, bounds)
    !
    ! !DESCRIPTION:
    ! Initialize module data structure
    !
    ! !USES:
    use histFileMod    , only : hist_addfld1d
    !
    ! !ARGUMENTS:
    class(waterstatebulk_type), intent(in) :: this
    type(bounds_type), intent(in) :: bounds  
    !
    ! !LOCAL VARIABLES:
    integer           :: begp, endp
    integer           :: begc, endc
    integer           :: begg, endg
    !------------------------------------------------------------------------

    begp = bounds%begp; endp= bounds%endp
    begc = bounds%begc; endc= bounds%endc
    begg = bounds%begg; endg= bounds%endg


    ! Snow properties - these will be vertically averaged over the snow profile

    this%int_snow_col(begc:endc) = spval
    call hist_addfld1d ( &
         fname=this%info%fname('INT_SNOW'),  &
         units='mm',  &
         avgflag='A', &
         long_name=this%info%lname('accumulated swe (natural vegetated and crop landunits only)'), &
         ptr_col=this%int_snow_col, l2g_scale_type='veg', &
         default='inactive')

    call hist_addfld1d ( &
         fname=this%info%fname('INT_SNOW_ICE'),  &
         units='mm',  &
         avgflag='A', &
         long_name=this%info%lname('accumulated swe (ice landunits only)'), &
         ptr_col=this%int_snow_col, l2g_scale_type='ice', &
         default='inactive')

    this%snow_persistence_col(begc:endc) = spval
    call hist_addfld1d ( &
         fname=this%info%fname('SNOW_PERSISTENCE'),  &
         units='seconds',  &
         avgflag='I', &
         long_name=this%info%lname('Length of time of continuous snow cover (nat. veg. landunits only)'), &
         ptr_col=this%snow_persistence_col, l2g_scale_type='natveg') 


  end subroutine InitBulkHistory

  !-----------------------------------------------------------------------
  subroutine InitBulkCold(this, bounds, &
       h2osno_input_col)
    !
    ! !DESCRIPTION:
    ! Initialize time constant variables and cold start conditions 
    !
    ! !ARGUMENTS:
    class(waterstatebulk_type), intent(in) :: this
    type(bounds_type)     , intent(in)    :: bounds
    real(r8)              , intent(in)    :: h2osno_input_col(bounds%begc:)
    !
    ! !LOCAL VARIABLES:
    integer            :: c
    !-----------------------------------------------------------------------

    SHR_ASSERT_ALL_FL((ubound(h2osno_input_col)     == (/bounds%endc/))          , sourcefile, __LINE__)

    do c = bounds%begc,bounds%endc
       this%int_snow_col(c)           = h2osno_input_col(c) 
       this%snow_persistence_col(c)   = 0._r8
    end do

  end subroutine InitBulkCold

  !------------------------------------------------------------------------
  subroutine RestartBulk(this, bounds, ncid, flag, &
       watsat_col)
    ! 
    ! !DESCRIPTION:
    ! Read/Write module information to/from restart file.
    !
    ! !USES:
    use ncdio_pio        , only : file_desc_t, ncd_double
    use restUtilMod
    !
    ! !ARGUMENTS:
    class(waterstatebulk_type), intent(in) :: this
    type(bounds_type), intent(in)    :: bounds 
    type(file_desc_t), intent(inout) :: ncid   ! netcdf id
    character(len=*) , intent(in)    :: flag   ! 'read' or 'write'
    real(r8)         , intent(in)    :: watsat_col (bounds%begc:, 1:)  ! volumetric soil water at saturation (porosity)
    !
    ! !LOCAL VARIABLES:
    integer  :: c,l,j
    logical  :: readvar
    !------------------------------------------------------------------------

<<<<<<< HEAD
    SHR_ASSERT_ALL((ubound(watsat_col) == (/bounds%endc,nlevmaxurbgrnd/)) , errMsg(sourcefile, __LINE__))
=======
    SHR_ASSERT_ALL_FL((ubound(watsat_col) == (/bounds%endc,nlevgrnd/)) , sourcefile, __LINE__)
>>>>>>> 437e9507

    call this%restart (bounds, ncid, flag=flag, &
         watsat_col=watsat_col(bounds%begc:bounds%endc,:)) 


    call restartvar(ncid=ncid, flag=flag, &
         varname=this%info%fname('INT_SNOW'), &
         xtype=ncd_double,  &
         dim1name='column', &
         long_name=this%info%lname('accuumulated snow'), &
         units='mm', &
         interpinic_flag='interp', readvar=readvar, data=this%int_snow_col)
    if (flag=='read' .and. .not. readvar) then
       this%int_snow_col(:) = 0.0_r8
    end if

    call restartvar(ncid=ncid, flag=flag, &
         varname=this%info%fname('SNOW_PERS'), &
         xtype=ncd_double,  &
         dim1name='column', &
         long_name=this%info%lname('continuous snow cover time'), &
         units='sec', &
         interpinic_flag='interp', readvar=readvar, data=this%snow_persistence_col)    
    if (flag=='read' .and. .not. readvar) then
         this%snow_persistence_col(:) = 0.0_r8
    end if

  end subroutine RestartBulk


end module WaterStateBulkType<|MERGE_RESOLUTION|>--- conflicted
+++ resolved
@@ -208,11 +208,7 @@
     logical  :: readvar
     !------------------------------------------------------------------------
 
-<<<<<<< HEAD
-    SHR_ASSERT_ALL((ubound(watsat_col) == (/bounds%endc,nlevmaxurbgrnd/)) , errMsg(sourcefile, __LINE__))
-=======
-    SHR_ASSERT_ALL_FL((ubound(watsat_col) == (/bounds%endc,nlevgrnd/)) , sourcefile, __LINE__)
->>>>>>> 437e9507
+    SHR_ASSERT_ALL_FL((ubound(watsat_col) == (/bounds%endc,nlevmaxurbgrnd/)) , sourcefile, __LINE__)
 
     call this%restart (bounds, ncid, flag=flag, &
          watsat_col=watsat_col(bounds%begc:bounds%endc,:)) 
