module SurfaceRadiationMod

  !------------------------------------------------------------------------------
  ! !DESCRIPTION:
  ! Calculate solar fluxes absorbed by vegetation and ground surface
  !
  ! !USES:
  use shr_kind_mod      , only : r8 => shr_kind_r8
  use shr_log_mod       , only : errMsg => shr_log_errMsg
  use clm_varctl        , only : use_snicar_frc, use_fates
  use decompMod         , only : bounds_type
  use clm_varcon        , only : namec
  use atm2lndType       , only : atm2lnd_type
  use WaterDiagnosticBulkType    , only : waterdiagnosticbulk_type
  use CanopyStateType   , only : canopystate_type
  use SurfaceAlbedoType , only : surfalb_type
  use SolarAbsorbedType , only : solarabs_type
  use GridcellType      , only : grc
  use LandunitType      , only : lun
  use ColumnType        , only : col
  use PatchType         , only : patch
  use landunit_varcon   , only : istdlak

  ! !PRIVATE TYPES:
  implicit none
  private

  logical :: debug = .false.  ! for debugging this module

  !
  ! !PUBLIC MEMBER FUNCTIONS:
  public :: SurfaceRadiation         ! Solar fluxes absorbed by veg and ground surface
  public :: CanopySunShadeFracs      ! Sun/Shade fractions and some area indices computations

  !
  ! !PRIVATE DATA:
  type, public :: surfrad_type
     real(r8), pointer, private  :: sfc_frc_aer_patch     (:) ! patch surface forcing of snow with all aerosols (patch) [W/m2]
     real(r8), pointer, private  :: sfc_frc_bc_patch      (:) ! patch surface forcing of snow with BC (patch) [W/m2]
     real(r8), pointer, private  :: sfc_frc_oc_patch      (:) ! patch surface forcing of snow with OC (patch) [W/m2]
     real(r8), pointer, private  :: sfc_frc_dst_patch     (:) ! patch surface forcing of snow with dust (patch) [W/m2]
     real(r8), pointer, private  :: sfc_frc_aer_sno_patch (:) ! patch surface forcing of snow with all aerosols, averaged only when snow is present (patch) [W/m2]
     real(r8), pointer, private  :: sfc_frc_bc_sno_patch  (:) ! patch surface forcing of snow with BC, averaged only when snow is present (patch) [W/m2]
     real(r8), pointer, private  :: sfc_frc_oc_sno_patch  (:) ! patch surface forcing of snow with OC, averaged only when snow is present (patch) [W/m2]
     real(r8), pointer, private  :: sfc_frc_dst_sno_patch (:) ! patch surface forcing of snow with dust, averaged only when snow is present (patch) [W/m2]

     real(r8), pointer, private  :: parveg_ln_patch       (:) ! patch  absorbed par by vegetation at local noon (W/m**2)

     real(r8), pointer, private  :: fsr_sno_vd_patch      (:) ! patch reflected direct beam vis solar radiation from snow (W/m**2)
     real(r8), pointer, private  :: fsr_sno_nd_patch      (:) ! patch reflected direct beam NIR solar radiation from snow (W/m**2)
     real(r8), pointer, private  :: fsr_sno_vi_patch      (:) ! patch reflected diffuse vis solar radiation from snow (W/m**2)
     real(r8), pointer, private  :: fsr_sno_ni_patch      (:) ! patch reflected diffuse NIR solar radiation from snow (W/m**2)

     real(r8), pointer, private  :: fsr_vis_d_patch       (:) ! patch reflected direct beam vis solar radiation (W/m**2)
     real(r8), pointer, private  :: fsr_vis_i_patch       (:) ! patch reflected diffuse vis solar radiation (W/m**2)
     real(r8), pointer, private  :: fsr_vis_d_ln_patch    (:) ! patch reflected direct beam vis solar radiation at local noon (W/m**2)
     ! diagnostic fluxes:
     real(r8), pointer, private  :: fsrSF_vis_d_patch     (:) ! snow-free patch reflected direct beam vis solar radiation (W/m**2)
     real(r8), pointer, private  :: fsrSF_vis_i_patch     (:) ! snow-free patch reflected diffuse vis solar radiation (W/m**2)
     real(r8), pointer, private  :: fsrSF_vis_d_ln_patch  (:) ! snow-free patch reflected direct beam vis solar radiation at local noon (W/m**2)
     real(r8), pointer, private  :: ssre_fsr_vis_d_patch  (:) ! snow radiative effect
     real(r8), pointer, private  :: ssre_fsr_vis_i_patch  (:) ! snow radiative effect
     real(r8), pointer, private  :: ssre_fsr_vis_d_ln_patch(:)! snow radiative effect
     real(r8), pointer, private  :: fsds_sno_vd_patch     (:) ! patch incident visible, direct radiation on snow  (for history files)  [W/m2]
     real(r8), pointer, private  :: fsds_sno_nd_patch     (:) ! patch incident near-IR, direct radiation on snow  (for history files)  [W/m2]
     real(r8), pointer, private  :: fsds_sno_vi_patch     (:) ! patch incident visible, diffuse radiation on snow (for history files) [W/m2]
     real(r8), pointer, private  :: fsds_sno_ni_patch     (:) ! patch incident near-IR, diffuse radiation on snow (for history files) [W/m2]

     real(r8), pointer, private  :: fsds_vis_d_patch      (:) ! patch incident direct beam vis solar radiation (W/m**2)
     real(r8), pointer, private  :: fsds_vis_i_patch      (:) ! patch incident diffuse vis solar radiation (W/m**2)
     real(r8), pointer, private  :: fsds_vis_d_ln_patch   (:) ! patch incident direct beam vis solar radiation at local noon (W/m**2)
     real(r8), pointer, private  :: fsds_vis_i_ln_patch   (:) ! patch incident diffuse beam vis solar radiation at local noon (W/m**2)

   contains

     procedure, public  :: Init
     procedure, private :: InitAllocate
     procedure, private :: InitHistory
     procedure, private :: InitCold

  end type surfrad_type

  character(len=*), parameter, private :: sourcefile = &
       __FILE__
  !-----------------------------------------------------------------------

contains

  !------------------------------------------------------------------------
  subroutine Init(this, bounds)

    class(surfrad_type) :: this
    type(bounds_type), intent(in) :: bounds

    call this%InitAllocate(bounds)
    call this%InitHistory(bounds)
    call this%InitCold(bounds)

  end subroutine Init

  !-----------------------------------------------------------------------
  subroutine InitAllocate(this, bounds)
    !
    ! !USES:
    use shr_infnan_mod, only : nan => shr_infnan_nan, assignment(=)
    !
    ! !ARGUMENTS:
    class(surfrad_type) :: this
    type(bounds_type), intent(in) :: bounds
    !
    ! !LOCAL VARIABLES:
    integer :: begp, endp
    !---------------------------------------------------------------------

    begp = bounds%begp; endp = bounds%endp

    allocate(this%sfc_frc_aer_patch     (begp:endp))              ; this%sfc_frc_aer_patch     (:)   = nan
    allocate(this%sfc_frc_bc_patch      (begp:endp))              ; this%sfc_frc_bc_patch      (:)   = nan
    allocate(this%sfc_frc_oc_patch      (begp:endp))              ; this%sfc_frc_oc_patch      (:)   = nan
    allocate(this%sfc_frc_dst_patch     (begp:endp))              ; this%sfc_frc_dst_patch     (:)   = nan
    allocate(this%sfc_frc_aer_sno_patch (begp:endp))              ; this%sfc_frc_aer_sno_patch (:)   = nan
    allocate(this%sfc_frc_bc_sno_patch  (begp:endp))              ; this%sfc_frc_bc_sno_patch  (:)   = nan
    allocate(this%sfc_frc_oc_sno_patch  (begp:endp))              ; this%sfc_frc_oc_sno_patch  (:)   = nan
    allocate(this%sfc_frc_dst_sno_patch (begp:endp))              ; this%sfc_frc_dst_sno_patch (:)   = nan

    allocate(this%parveg_ln_patch       (begp:endp))              ; this%parveg_ln_patch       (:)   = nan

    allocate(this%fsr_vis_d_patch       (begp:endp))              ; this%fsr_vis_d_patch       (:)   = nan
    allocate(this%fsr_vis_d_ln_patch    (begp:endp))              ; this%fsr_vis_d_ln_patch    (:)   = nan
    allocate(this%fsr_vis_i_patch       (begp:endp))              ; this%fsr_vis_i_patch       (:)   = nan
    allocate(this%fsrSF_vis_d_patch     (begp:endp))              ; this%fsrSF_vis_d_patch     (:)   = nan
    allocate(this%fsrSF_vis_d_ln_patch  (begp:endp))              ; this%fsrSF_vis_d_ln_patch  (:)   = nan
    allocate(this%fsrSF_vis_i_patch     (begp:endp))              ; this%fsrSF_vis_i_patch     (:)   = nan
    allocate(this%ssre_fsr_vis_d_patch  (begp:endp))              ; this%ssre_fsr_vis_d_patch  (:)   = nan
    allocate(this%ssre_fsr_vis_d_ln_patch(begp:endp))             ; this%ssre_fsr_vis_d_ln_patch(:)  = nan
    allocate(this%ssre_fsr_vis_i_patch  (begp:endp))              ; this%ssre_fsr_vis_i_patch  (:)   = nan
    allocate(this%fsr_sno_vd_patch      (begp:endp))              ; this%fsr_sno_vd_patch      (:)   = nan
    allocate(this%fsr_sno_nd_patch      (begp:endp))              ; this%fsr_sno_nd_patch      (:)   = nan
    allocate(this%fsr_sno_vi_patch      (begp:endp))              ; this%fsr_sno_vi_patch      (:)   = nan
    allocate(this%fsr_sno_ni_patch      (begp:endp))              ; this%fsr_sno_ni_patch      (:)   = nan

    allocate(this%fsds_vis_d_patch      (begp:endp))              ; this%fsds_vis_d_patch      (:)   = nan
    allocate(this%fsds_vis_i_patch      (begp:endp))              ; this%fsds_vis_i_patch      (:)   = nan
    allocate(this%fsds_vis_d_ln_patch   (begp:endp))              ; this%fsds_vis_d_ln_patch   (:)   = nan
    allocate(this%fsds_vis_i_ln_patch   (begp:endp))              ; this%fsds_vis_i_ln_patch   (:)   = nan
    allocate(this%fsds_sno_vd_patch     (begp:endp))              ; this%fsds_sno_vd_patch     (:)   = nan
    allocate(this%fsds_sno_nd_patch     (begp:endp))              ; this%fsds_sno_nd_patch     (:)   = nan
    allocate(this%fsds_sno_vi_patch     (begp:endp))              ; this%fsds_sno_vi_patch     (:)   = nan
    allocate(this%fsds_sno_ni_patch     (begp:endp))              ; this%fsds_sno_ni_patch     (:)   = nan

  end subroutine InitAllocate

  !-----------------------------------------------------------------------
  subroutine InitHistory(this, bounds)
    !
    ! History fields initialization
    !
    ! !USES:
    use shr_infnan_mod, only : nan => shr_infnan_nan, assignment(=)
    use clm_varcon    , only : spval
    use histFileMod   , only : hist_addfld1d, hist_addfld2d
    use clm_varctl    , only : use_SSRE
    !
    ! !ARGUMENTS:
    class(surfrad_type) :: this
    type(bounds_type), intent(in) :: bounds
    !
    ! !LOCAL VARIABLES:
    integer :: begp, endp
    integer :: begc, endc
    real(r8), pointer :: data2dptr(:,:) ! temp. pointers for slicing larger arrays
    !---------------------------------------------------------------------

    begp = bounds%begp; endp = bounds%endp
    begc = bounds%begc; endc = bounds%endc

    if (use_snicar_frc) then
       this%sfc_frc_aer_patch(begp:endp) = spval
       call hist_addfld1d (fname='SNOAERFRCL', units='W/m^2', &
            avgflag='A', long_name='surface forcing of all aerosols in snow (land) ', &
            ptr_patch=this%sfc_frc_aer_patch, set_urb=spval)

       this%sfc_frc_aer_sno_patch(begp:endp) = spval
       call hist_addfld1d (fname='SNOAERFRC2L', units='W/m^2', &
            avgflag='A', long_name='surface forcing of all aerosols in snow, averaged only when snow is present (land)', &
            ptr_patch=this%sfc_frc_aer_sno_patch, set_urb=spval)

       this%sfc_frc_bc_patch(begp:endp) = spval
       call hist_addfld1d (fname='SNOBCFRCL', units='W/m^2', &
            avgflag='A', long_name='surface forcing of BC in snow (land) ', &
            ptr_patch=this%sfc_frc_bc_patch, set_urb=spval)

       this%sfc_frc_bc_sno_patch(begp:endp) = spval
       call hist_addfld1d (fname='SNOBCFRC2L', units='W/m^2', &
            avgflag='A', long_name='surface forcing of BC in snow, averaged only when snow is present (land)', &
            ptr_patch=this%sfc_frc_bc_sno_patch, set_urb=spval)

       this%sfc_frc_oc_patch(begp:endp) = spval
       call hist_addfld1d (fname='SNOOCFRCL', units='W/m^2', &
            avgflag='A', long_name='surface forcing of OC in snow (land) ', &
            ptr_patch=this%sfc_frc_oc_patch, set_urb=spval)

       this%sfc_frc_oc_sno_patch(begp:endp) = spval
       call hist_addfld1d (fname='SNOOCFRC2L', units='W/m^2', &
            avgflag='A', long_name='surface forcing of OC in snow, averaged only when snow is present (land)', &
            ptr_patch=this%sfc_frc_oc_sno_patch, set_urb=spval)

       this%sfc_frc_dst_patch(begp:endp) = spval
       call hist_addfld1d (fname='SNODSTFRCL', units='W/m^2', &
            avgflag='A', long_name='surface forcing of dust in snow (land) ', &
            ptr_patch=this%sfc_frc_dst_patch, set_urb=spval)

       this%sfc_frc_dst_sno_patch(begp:endp) = spval
       call hist_addfld1d (fname='SNODSTFRC2L', units='W/m^2', &
            avgflag='A', long_name='surface forcing of dust in snow, averaged only when snow is present (land)', &
            ptr_patch=this%sfc_frc_dst_sno_patch, set_urb=spval)
    end if

    this%fsds_vis_d_patch(begp:endp) = spval
    call hist_addfld1d (fname='FSDSVD', units='W/m^2',  &
         avgflag='A', long_name='direct vis incident solar radiation', &
         ptr_patch=this%fsds_vis_d_patch)

    this%fsds_vis_i_patch(begp:endp) = spval
    call hist_addfld1d (fname='FSDSVI', units='W/m^2',  &
         avgflag='A', long_name='diffuse vis incident solar radiation', &
         ptr_patch=this%fsds_vis_i_patch)

    this%fsr_vis_d_patch(begp:endp) = spval
    call hist_addfld1d (fname='FSRVD', units='W/m^2',  &
         avgflag='A', long_name='direct vis reflected solar radiation', &
         ptr_patch=this%fsr_vis_d_patch, c2l_scale_type='urbanf')
    this%fsr_vis_i_patch(begp:endp) = spval
    call hist_addfld1d (fname='FSRVI', units='W/m^2',  &
         avgflag='A', long_name='diffuse vis reflected solar radiation', &
         ptr_patch=this%fsr_vis_i_patch, c2l_scale_type='urbanf')
    ! diagnostic fluxes
    if (use_SSRE) then
       this%fsrSF_vis_d_patch(begp:endp) = spval
       call hist_addfld1d (fname='FSRSFVD', units='W/m^2',  &
            avgflag='A', long_name='direct vis reflected solar radiation', &
            ptr_patch=this%fsrSF_vis_d_patch, c2l_scale_type='urbanf')
       this%fsrSF_vis_i_patch(begp:endp) = spval
       call hist_addfld1d (fname='FSRSFVI', units='W/m^2',  &
            avgflag='A', long_name='diffuse vis reflected solar radiation', &
            ptr_patch=this%fsrSF_vis_i_patch, c2l_scale_type='urbanf')

       this%ssre_fsr_vis_d_patch(begp:endp) = spval
       call hist_addfld1d (fname='SSRE_FSRVD', units='W/m^2',  &
            avgflag='A', long_name='surface snow radiatve effect on direct vis reflected solar radiation', &
            ptr_patch=this%ssre_fsr_vis_d_patch, c2l_scale_type='urbanf')
       this%ssre_fsr_vis_i_patch(begp:endp) = spval
       call hist_addfld1d (fname='SSRE_FSRVI', units='W/m^2',  &
            avgflag='A', long_name='surface snow radiatve effect on diffuse vis reflected solar radiation', &
            ptr_patch=this%ssre_fsr_vis_i_patch, c2l_scale_type='urbanf')
    end if
    this%fsds_vis_d_ln_patch(begp:endp) = spval
    call hist_addfld1d (fname='FSDSVDLN', units='W/m^2',  &
         avgflag='A', long_name='direct vis incident solar radiation at local noon', &
         ptr_patch=this%fsds_vis_d_ln_patch)

    this%fsds_vis_i_ln_patch(begp:endp) = spval
    call hist_addfld1d (fname='FSDSVILN', units='W/m^2',  &
         avgflag='A', long_name='diffuse vis incident solar radiation at local noon', &
         ptr_patch=this%fsds_vis_i_ln_patch)

    this%parveg_ln_patch(begp:endp) = spval
    call hist_addfld1d (fname='PARVEGLN', units='W/m^2',  &
         avgflag='A', long_name='absorbed par by vegetation at local noon', &
         ptr_patch=this%parveg_ln_patch)

    this%fsr_vis_d_ln_patch(begp:endp) = spval
    call hist_addfld1d (fname='FSRVDLN', units='W/m^2',  &
         avgflag='A', long_name='direct vis reflected solar radiation at local noon', &
         ptr_patch=this%fsr_vis_d_ln_patch, c2l_scale_type='urbanf')
    ! diagnostic flux
    if (use_SSRE) then
       this%fsrSF_vis_d_ln_patch(begp:endp) = spval
       call hist_addfld1d (fname='FSRSFVDLN', units='W/m^2',  &
            avgflag='A', long_name='direct vis reflected solar radiation at local noon', &
            ptr_patch=this%fsrSF_vis_d_ln_patch, c2l_scale_type='urbanf')
       this%ssre_fsr_vis_d_ln_patch(begp:endp) = spval
       call hist_addfld1d (fname='SSRE_FSRVDLN', units='W/m^2',  &
            avgflag='A', long_name='surface snow radiatve effect on direct vis reflected solar radiation at local noon', &
            ptr_patch=this%ssre_fsr_vis_d_ln_patch, c2l_scale_type='urbanf')
    end if
    this%fsds_sno_vd_patch(begp:endp) = spval
    call hist_addfld1d (fname='SNOFSDSVD', units='W/m^2',  &
         avgflag='A', long_name='direct vis incident solar radiation on snow', &
         ptr_patch=this%fsds_sno_vd_patch, default='inactive')

    this%fsds_sno_nd_patch(begp:endp) = spval
    call hist_addfld1d (fname='SNOFSDSND', units='W/m^2',  &
         avgflag='A', long_name='direct nir incident solar radiation on snow', &
         ptr_patch=this%fsds_sno_nd_patch, default='inactive')

    this%fsds_sno_vi_patch(begp:endp) = spval
    call hist_addfld1d (fname='SNOFSDSVI', units='W/m^2',  &
         avgflag='A', long_name='diffuse vis incident solar radiation on snow', &
         ptr_patch=this%fsds_sno_vi_patch, default='inactive')

    this%fsds_sno_ni_patch(begp:endp) = spval
    call hist_addfld1d (fname='SNOFSDSNI', units='W/m^2',  &
         avgflag='A', long_name='diffuse nir incident solar radiation on snow', &
         ptr_patch=this%fsds_sno_ni_patch, default='inactive')

    this%fsr_sno_vd_patch(begp:endp) = spval
    call hist_addfld1d (fname='SNOFSRVD', units='W/m^2',  &
         avgflag='A', long_name='direct vis reflected solar radiation from snow', &
         ptr_patch=this%fsr_sno_vd_patch)

    this%fsr_sno_nd_patch(begp:endp) = spval
    call hist_addfld1d (fname='SNOFSRND', units='W/m^2',  &
         avgflag='A', long_name='direct nir reflected solar radiation from snow', &
         ptr_patch=this%fsr_sno_nd_patch)

    this%fsr_sno_vi_patch(begp:endp) = spval
    call hist_addfld1d (fname='SNOFSRVI', units='W/m^2',  &
         avgflag='A', long_name='diffuse vis reflected solar radiation from snow', &
         ptr_patch=this%fsr_sno_vi_patch)

    this%fsr_sno_ni_patch(begp:endp) = spval
    call hist_addfld1d (fname='SNOFSRNI', units='W/m^2',  &
         avgflag='A', long_name='diffuse nir reflected solar radiation from snow', &
         ptr_patch=this%fsr_sno_ni_patch)


  end subroutine InitHistory

  !------------------------------------------------------------------------
  subroutine InitCold(this, bounds)
    !
    ! !USES:
    !
    ! !ARGUMENTS:
    class(surfrad_type) :: this
    type(bounds_type), intent(in) :: bounds
    !
    ! !LOCAL VARIABLES:
    integer :: p,l
    !-----------------------------------------------------------------------

    ! nothing for now

  end subroutine InitCold


  subroutine CanopySunShadeFracs(filter_nourbanp, num_nourbanp,  &
                                 atm2lnd_inst, surfalb_inst,     &
                                 canopystate_inst, solarabs_inst)

    ! ------------------------------------------------------------------------------------
    ! This subroutine calculates and returns patch vectors of
    !
    ! 1) absorbed PAR for sunlit leaves in canopy layer
    ! 2) absorbed PAR for shaded leaves in canopy layer
    ! 3) sunlit leaf area
    ! 4) shaded  leaf area
    ! 5) sunlit leaf area for canopy layer
    ! 6) shaded leaf area for canopy layer
    ! 7) sunlit fraction of canopy
    !
    ! This routine has a counterpart when the fates model is turned on.
    ! CLMEDInterf_CanopySunShadeFracs()
    ! If changes are applied to this routine, please take a moment to review that
    ! subroutine as well and consider if any new information related to these types of
    ! variables also needs to be augmented in that routine as well.
    ! ------------------------------------------------------------------------------------


    implicit none

    ! Arguments (in)

    integer, intent(in),dimension(:)      :: filter_nourbanp    ! patch filter for non-urban points
    integer, intent(in)                   :: num_nourbanp       ! size of the nonurban filter
    type(atm2lnd_type), intent(in)        :: atm2lnd_inst
    type(surfalb_type), intent(in)        :: surfalb_inst

    ! Arguments (inout)
    type(canopystate_type), intent(inout) :: canopystate_inst
    type(solarabs_type), intent(inout)    :: solarabs_inst

    ! local variables
    integer           :: fp                         ! non-urban filter patch index
    integer           :: p                          ! patch index
    integer           :: g                          ! gridcell index
    integer           :: iv                         ! canopy layer index
    integer,parameter :: ipar = 1                   ! The band index for PAR

    associate( tlai_z  => surfalb_inst%tlai_z_patch, &    ! tlai increment for canopy layer
          fsun_z      => surfalb_inst%fsun_z_patch, &     ! sunlit fraction of canopy layer
          elai        => canopystate_inst%elai_patch, &   ! one-sided leaf area index
          forc_solad  => atm2lnd_inst%forc_solad_grc, &   ! direct beam radiation (W/m**2)
          forc_solai  => atm2lnd_inst%forc_solai_grc, &   ! diffuse radiation (W/m**2)
          fabd_sun_z  => surfalb_inst%fabd_sun_z_patch, & ! absorbed sunlit leaf direct PAR
          fabd_sha_z  => surfalb_inst%fabd_sha_z_patch, & ! absorbed shaded leaf direct PAR
          fabi_sun_z  => surfalb_inst%fabi_sun_z_patch, & ! absorbed sunlit leaf diffuse PAR
          fabi_sha_z  => surfalb_inst%fabi_sha_z_patch, & ! absorbed shaded leaf diffuse PAR
          nrad        => surfalb_inst%nrad_patch, &       ! number of canopy layers
          parsun_z    => solarabs_inst%parsun_z_patch, &  ! absorbed PAR for sunlit leaves
          parsha_z    => solarabs_inst%parsha_z_patch, &  ! absorbed PAR for shaded leaves
          laisun      => canopystate_inst%laisun_patch, & ! sunlit leaf area
          laisha      => canopystate_inst%laisha_patch, & ! shaded  leaf area
          laisun_z    => canopystate_inst%laisun_z_patch, & ! sunlit leaf area for canopy layer
          laisha_z    => canopystate_inst%laisha_z_patch, & ! shaded leaf area for canopy layer
          fsun        => canopystate_inst%fsun_patch)       ! sunlit fraction of canopy

     do fp = 1,num_nourbanp

        p = filter_nourbanp(fp)

        do iv = 1, nrad(p)
           parsun_z(p,iv) = 0._r8
           parsha_z(p,iv) = 0._r8
           laisun_z(p,iv) = 0._r8
           laisha_z(p,iv) = 0._r8
        end do

        ! Loop over patches to calculate laisun_z and laisha_z for each layer.
        ! Derive canopy laisun, laisha, and fsun from layer sums.
        ! If sun/shade big leaf code, nrad=1 and fsun_z(p,1) and tlai_z(p,1) from
        ! SurfaceAlbedo is canopy integrated so that layer value equals canopy value.

        laisun(p) = 0._r8
        laisha(p) = 0._r8
        do iv = 1, nrad(p)
           laisun_z(p,iv) = tlai_z(p,iv) * fsun_z(p,iv)
           laisha_z(p,iv) = tlai_z(p,iv) * (1._r8 - fsun_z(p,iv))
           laisun(p) = laisun(p) + laisun_z(p,iv)
           laisha(p) = laisha(p) + laisha_z(p,iv)
        end do
        if (elai(p) > 0._r8) then
           fsun(p) = laisun(p) / elai(p)
        else
           fsun(p) = 0._r8
        end if

        ! Absorbed PAR profile through canopy
        ! If sun/shade big leaf code, nrad=1 and fluxes from SurfaceAlbedo
        ! are canopy integrated so that layer values equal big leaf values.

        g = patch%gridcell(p)

        do iv = 1, nrad(p)
           parsun_z(p,iv) = forc_solad(g,ipar)*fabd_sun_z(p,iv) + forc_solai(g,ipar)*fabi_sun_z(p,iv)
           parsha_z(p,iv) = forc_solad(g,ipar)*fabd_sha_z(p,iv) + forc_solai(g,ipar)*fabi_sha_z(p,iv)
        end do

     end do ! end of fp = 1,num_nourbanp loop
   end associate
   return
 end subroutine CanopySunShadeFracs

  !------------------------------------------------------------------------------
  subroutine SurfaceRadiation(bounds, num_nourbanp, filter_nourbanp, &
       num_urbanp, filter_urbanp, num_urbanc, filter_urbanc, &
       atm2lnd_inst, waterdiagnosticbulk_inst, canopystate_inst, &
       surfalb_inst, solarabs_inst, surfrad_inst)
     !
     ! !DESCRIPTION:
     ! Solar fluxes absorbed by vegetation and ground surface
     ! Note possible problem when land is on different grid than atmosphere.
     ! Land may have sun above the horizon (coszen > 0) but atmosphere may
     ! have sun below the horizon (forc_solad = 0 and forc_solai = 0). This is okay
     ! because all fluxes (absorbed, reflected, transmitted) are multiplied
     ! by the incoming flux and all will equal zero.
     ! Atmosphere may have sun above horizon (forc_solad > 0 and forc_solai > 0) but
     ! land may have sun below horizon. This is okay because fabd, fabi,
     ! ftdd, ftid, and ftii all equal zero so that sabv=sabg=fsa=0. Also,
     ! albd and albi equal one so that fsr=forc_solad+forc_solai. In other words, all
     ! the radiation is reflected. NDVI should equal zero in this case.
     ! However, the way the code is currently implemented this is only true
     ! if (forc_solad+forc_solai)|vis = (forc_solad+forc_solai)|nir.
     ! Output variables are parsun,parsha,sabv,sabg,fsa,fsr,ndvi
     !
     ! !USES:
     use clm_varpar       , only : numrad, nlevsno
     use clm_varcon       , only : spval
     use landunit_varcon  , only : istsoil, istcrop 
     use clm_varctl       , only : use_subgrid_fluxes, use_snicar_frc, iulog, use_SSRE
     use clm_time_manager , only : get_step_size_real, is_near_local_noon
     use SnowSnicarMod    , only : DO_SNO_OC
     use abortutils       , only : endrun
     !
     ! !ARGUMENTS:
     type(bounds_type)      , intent(in)            :: bounds
     integer                , intent(in)            :: num_nourbanp       ! number of patches in non-urban points in patch  filter
     integer                , intent(in)            :: filter_nourbanp(:) ! patch filter for non-urban points
     integer                , intent(in)            :: num_urbanp         ! number of patches in non-urban points in patch filter
     integer                , intent(in)            :: filter_urbanp(:)   ! patch filter for non-urban points
     integer                , intent(in)            :: num_urbanc         ! number of urban columns in clump
     integer                , intent(in)            :: filter_urbanc(:)   ! urban column filter
     type(atm2lnd_type)     , intent(in)            :: atm2lnd_inst
     type(waterdiagnosticbulk_type)  , intent(in)            :: waterdiagnosticbulk_inst
     type(surfalb_type)     , intent(in)            :: surfalb_inst
     type(canopystate_type) , intent(inout)         :: canopystate_inst
     type(solarabs_type)    , intent(inout)         :: solarabs_inst
     type(surfrad_type)     , intent(inout)         :: surfrad_inst
     !
     ! !LOCAL VARIABLES:
     integer , parameter :: nband = numrad           ! number of solar radiation waveband classes
     real(r8), parameter :: mpe = 1.e-06_r8          ! prevents overflow for division by zero
     integer  :: fp                                  ! non-urban filter patch index
     integer  :: p                                   ! patch index
     integer  :: c                                   ! column index
     integer  :: l                                   ! landunit index
     integer  :: g                                   ! grid cell index
     integer  :: ib                                  ! waveband number (1=vis, 2=nir)
     integer  :: iv                                  ! canopy layer
     real(r8) :: absrad                              ! absorbed solar radiation (W/m**2)
     integer  :: i                                   ! layer index [idx]
     real(r8) :: rnir                                ! reflected solar radiation [nir] (W/m**2)
     real(r8) :: rvis                                ! reflected solar radiation [vis] (W/m**2)
     real(r8) :: rnirSF                              ! snow-free reflected solar radiation [nir] (W/m**2)
     real(r8) :: rvisSF                              ! snow-free reflected solar radiation [vis] (W/m**2)
     real(r8) :: trd(bounds%begp:bounds%endp,numrad) ! transmitted solar radiation: direct (W/m**2)
     real(r8) :: tri(bounds%begp:bounds%endp,numrad) ! transmitted solar radiation: diffuse (W/m**2)
     real(r8) :: cad(bounds%begp:bounds%endp,numrad) ! direct beam absorbed by canopy (W/m**2)
     real(r8) :: cai(bounds%begp:bounds%endp,numrad) ! diffuse radiation absorbed by canopy (W/m**2)
     real(r8) :: dtime                               ! land model time step (sec)
     real(r8) :: sabg_snl_sum                        ! temporary, absorbed energy in all active snow layers [W/m2]
     real(r8) :: absrad_pur                          ! temp: absorbed solar radiation by pure snow [W/m2]
     real(r8) :: absrad_bc                           ! temp: absorbed solar radiation without BC [W/m2]
     real(r8) :: absrad_oc                           ! temp: absorbed solar radiation without OC [W/m2]
     real(r8) :: absrad_dst                          ! temp: absorbed solar radiation without dust [W/m2]
     real(r8) :: sabg_pur(bounds%begp:bounds%endp)   ! solar radiation absorbed by ground with pure snow [W/m2]
     real(r8) :: sabg_bc(bounds%begp:bounds%endp)    ! solar radiation absorbed by ground without BC [W/m2]
     real(r8) :: sabg_oc(bounds%begp:bounds%endp)    ! solar radiation absorbed by ground without OC [W/m2]
     real(r8) :: sabg_dst(bounds%begp:bounds%endp)   ! solar radiation absorbed by ground without dust [W/m2]
     real(r8) :: parveg(bounds%begp:bounds%endp)     ! absorbed par by vegetation (W/m**2)
     !
     !------------------------------------------------------------------------------

     associate(                                                     &
          snl             =>    col%snl                           , & ! Input:  [integer  (:)   ] negative number of snow layers [nbr]

          forc_solad      =>    atm2lnd_inst%forc_solad_grc       , & ! Input:  [real(r8) (:,:) ] direct beam radiation (W/m**2)
          forc_solai      =>    atm2lnd_inst%forc_solai_grc       , & ! Input:  [real(r8) (:,:) ] diffuse radiation (W/m**2)

          snow_depth      =>    waterdiagnosticbulk_inst%snow_depth_col    , & ! Input:  [real(r8) (:)   ] snow height (m)
          frac_sno        =>    waterdiagnosticbulk_inst%frac_sno_col      , & ! Input:  [real(r8) (:)   ] fraction of ground covered by snow (0 to 1)

          nrad            =>    surfalb_inst%nrad_patch           , & ! Input:  [integer  (:)   ] number of canopy layers, above snow for radiative transfer
          coszen          =>    surfalb_inst%coszen_col           , & ! Input:  [real(r8) (:)   ] column cosine of solar zenith angle
          albgrd          =>    surfalb_inst%albgrd_col           , & ! Input:  [real(r8) (:,:) ] ground albedo (direct)
          albgri          =>    surfalb_inst%albgri_col           , & ! Input:  [real(r8) (:,:) ] ground albedo (diffuse)
          albsod          =>    surfalb_inst%albsod_col           , & ! Input:  [real(r8) (:,:) ] direct-beam soil albedo (col,bnd) [frc]
          albgrd_oc       =>    surfalb_inst%albgrd_oc_col        , & ! Input:  [real(r8) (:,:) ] ground albedo without OC (direct) (col,bnd)
          albgri_oc       =>    surfalb_inst%albgri_oc_col        , & ! Input:  [real(r8) (:,:) ] ground albedo without OC (diffuse) (col,bnd)
          albgrd_dst      =>    surfalb_inst%albgrd_dst_col       , & ! Input:  [real(r8) (:,:) ] ground albedo without dust (direct) (col,bnd)
          albgri_dst      =>    surfalb_inst%albgri_dst_col       , & ! Input:  [real(r8) (:,:) ] ground albedo without dust (diffuse) (col,bnd)
          albsnd_hst      =>    surfalb_inst%albsnd_hst_col       , & ! Input:  [real(r8) (:,:) ] snow albedo, direct, for history files (col,bnd) [frc]
          albsni_hst      =>    surfalb_inst%albsni_hst_col       , & ! Input:  [real(r8) (:,:) ] snow ground albedo, diffuse, for history files (col,bnd
          flx_absdv       =>    surfalb_inst%flx_absdv_col        , & ! Input:  [real(r8) (:,:) ] direct flux absorption factor (col,lyr): VIS [frc]
          flx_absdn       =>    surfalb_inst%flx_absdn_col        , & ! Input:  [real(r8) (:,:) ] direct flux absorption factor (col,lyr): NIR [frc]
          flx_absiv       =>    surfalb_inst%flx_absiv_col        , & ! Input:  [real(r8) (:,:) ] diffuse flux absorption factor (col,lyr): VIS [frc]
          flx_absin       =>    surfalb_inst%flx_absin_col        , & ! Input:  [real(r8) (:,:) ] diffuse flux absorption factor (col,lyr): NIR [frc]
          albsoi          =>    surfalb_inst%albsoi_col           , & ! Input:  [real(r8) (:,:) ] diffuse soil albedo (col,bnd) [frc]
          albd            =>    surfalb_inst%albd_patch           , & ! Input:  [real(r8) (:,:) ] surface albedo (direct)
          albi            =>    surfalb_inst%albi_patch           , & ! Input:  [real(r8) (:,:) ] surface albedo (diffuse)
          albdSF          =>    surfalb_inst%albdSF_patch         , & ! Input:  [real(r8) (:,:) ] snow-free surface albedo (direct)
          albiSF          =>    surfalb_inst%albiSF_patch         , & ! Input:  [real(r8) (:,:) ] snow-free surface albedo (diffuse)
          fabd            =>    surfalb_inst%fabd_patch           , & ! Input:  [real(r8) (:,:) ] flux absorbed by canopy per unit direct flux
          fabd_sun        =>    surfalb_inst%fabd_sun_patch       , & ! Input:  [real(r8) (:,:) ] flux absorbed by sunlit canopy per unit direct flux
          fabd_sha        =>    surfalb_inst%fabd_sha_patch       , & ! Input:  [real(r8) (:,:) ] flux absorbed by shaded canopy per unit direct flux
          fabi            =>    surfalb_inst%fabi_patch           , & ! Input:  [real(r8) (:,:) ] flux absorbed by canopy per unit diffuse flux
          fabi_sun        =>    surfalb_inst%fabi_sun_patch       , & ! Input:  [real(r8) (:,:) ] flux absorbed by sunlit canopy per unit diffuse flux
          fabi_sha        =>    surfalb_inst%fabi_sha_patch       , & ! Input:  [real(r8) (:,:) ] flux absorbed by shaded canopy per unit diffuse flux
          ftdd            =>    surfalb_inst%ftdd_patch           , & ! Input:  [real(r8) (:,:) ] down direct flux below canopy per unit direct flux
          ftid            =>    surfalb_inst%ftid_patch           , & ! Input:  [real(r8) (:,:) ] down diffuse flux below canopy per unit direct flux
          ftii            =>    surfalb_inst%ftii_patch           , & ! Input:  [real(r8) (:,:) ] down diffuse flux below canopy per unit diffuse flux
          fabd_sun_z      =>    surfalb_inst%fabd_sun_z_patch     , & ! Input:  [real(r8) (:,:) ] absorbed sunlit leaf direct  PAR (per unit lai+sai) for each canopy layer
          fabd_sha_z      =>    surfalb_inst%fabd_sha_z_patch     , & ! Input:  [real(r8) (:,:) ] absorbed shaded leaf direct  PAR (per unit lai+sai) for each canopy layer
          fabi_sun_z      =>    surfalb_inst%fabi_sun_z_patch     , & ! Input:  [real(r8) (:,:) ] absorbed sunlit leaf diffuse PAR (per unit lai+sai) for each canopy layer
          fabi_sha_z      =>    surfalb_inst%fabi_sha_z_patch     , & ! Input:  [real(r8) (:,:) ] absorbed shaded leaf diffuse PAR (per unit lai+sai) for each canopy layer
          albgrd_pur      =>    surfalb_inst%albgrd_pur_col       , & ! Input:  [real(r8) (:,:) ] pure snow ground albedo (direct)
          albgri_pur      =>    surfalb_inst%albgri_pur_col       , & ! Input:  [real(r8) (:,:) ] pure snow ground albedo (diffuse)
          albgrd_bc       =>    surfalb_inst%albgrd_bc_col        , & ! Input:  [real(r8) (:,:) ] ground albedo without BC (direct) (col,bnd)
          albgri_bc       =>    surfalb_inst%albgri_bc_col        , & ! Input:  [real(r8) (:,:) ] ground albedo without BC (diffuse) (col,bnd)
          tlai            =>    canopystate_inst%tlai_patch       , & ! Input:  [real(r8) (:)   ] one-sided leaf area index
          elai            =>    canopystate_inst%elai_patch       , & ! Input:  [real(r8) (:)   ] one-sided leaf area index with burying by snow
          esai            =>    canopystate_inst%esai_patch       , & ! Input:  [real(r8) (:)   ] one-sided stem area index with burying by snow
          fsun            =>    canopystate_inst%fsun_patch       , & ! Output: [real(r8) (:)   ] sunlit fraction of canopy
          fsa             =>    solarabs_inst%fsa_patch           , & ! Output: [real(r8) (:)   ] solar radiation absorbed (total) (W/m**2)
          fsr             =>    solarabs_inst%fsr_patch           , & ! Output: [real(r8) (:)   ] solar radiation reflected (W/m**2)
          fsrSF           =>    solarabs_inst%fsrSF_patch         , & ! Output: [real(r8) (:)   ] diagnostic snow-free solar radiation reflected (W/m**2)
          ssre_fsr        =>    solarabs_inst%ssre_fsr_patch      , & ! Output: [real(r8) (:)   ] diagnostic snow-free solar radiation reflected (W/m**2)
          sabv            =>    solarabs_inst%sabv_patch          , & ! Output: [real(r8) (:)   ] solar radiation absorbed by vegetation (W/m**2)
          sabg            =>    solarabs_inst%sabg_patch          , & ! Output: [real(r8) (:)   ] solar radiation absorbed by ground (W/m**2)
          sabg_pen        =>    solarabs_inst%sabg_pen_patch      , & ! Output: [real(r8) (:)   ] solar (rural) radiation penetrating top soisno layer (W/m**2)
          sabg_soil       =>    solarabs_inst%sabg_soil_patch     , & ! Output: [real(r8) (:)   ] solar radiation absorbed by soil (W/m**2)
          sabg_snow       =>    solarabs_inst%sabg_snow_patch     , & ! Output: [real(r8) (:)   ] solar radiation absorbed by snow (W/m**2)
          sabg_lyr        =>    solarabs_inst%sabg_lyr_patch      , & ! Output: [real(r8) (:,:) ] absorbed radiative flux (patch,lyr) [W/m2]
          fsr_nir_d       =>    solarabs_inst%fsr_nir_d_patch     , & ! Output: [real(r8) (:)   ] reflected direct beam nir solar radiation (W/m**2)
          fsr_nir_i       =>    solarabs_inst%fsr_nir_i_patch     , & ! Output: [real(r8) (:)   ] reflected diffuse nir solar radiation (W/m**2)
          fsr_nir_d_ln    =>    solarabs_inst%fsr_nir_d_ln_patch  , & ! Output: [real(r8) (:)   ] reflected direct beam nir solar rad at local noon (W/m**2)
          fsds_nir_d      =>    solarabs_inst%fsds_nir_d_patch    , & ! Output: [real(r8) (:)   ] incident direct beam nir solar radiation (W/m**2)
          fsds_nir_d_ln   =>    solarabs_inst%fsds_nir_d_ln_patch , & ! Output: [real(r8) (:)   ] incident direct beam nir solar rad at local noon (W/m**2)
          fsds_nir_i      =>    solarabs_inst%fsds_nir_i_patch    , & ! Output: [real(r8) (:)   ] incident diffuse nir solar radiation (W/m**2)
          fsrSF_nir_d     =>    solarabs_inst%fsrSF_nir_d_patch   , & ! Output: [real(r8) (:)   ] snow-free reflected direct beam nir solar radiation (W/m**2)
          fsrSF_nir_i     =>    solarabs_inst%fsrSF_nir_i_patch   , & ! Output: [real(r8) (:)   ] snow-free reflected diffuse nir solar radiation (W/m**2)
          fsrSF_nir_d_ln  =>    solarabs_inst%fsrSF_nir_d_ln_patch, & ! Output: [real(r8) (:)   ] snow-free reflected direct beam nir solar rad at local noon (W/m**2)
          ssre_fsr_nir_d  =>    solarabs_inst%ssre_fsr_nir_d_patch, & ! Output: [real(r8) (:)   ] snow-free reflected direct beam nir solar radiation (W/m**2)
          ssre_fsr_nir_i  =>    solarabs_inst%ssre_fsr_nir_i_patch, & ! Output: [real(r8) (:)   ] snow-free reflected diffuse nir solar radiation (W/m**2)
          ssre_fsr_nir_d_ln=>   solarabs_inst%ssre_fsr_nir_d_ln_patch,&!Output: [real(r8) (:)   ] snow-free reflected direct beam nir solar rad at local noon (W/m**2)
          fsa_r           =>    solarabs_inst%fsa_r_patch         , & ! Output: [real(r8) (:)   ] rural solar radiation absorbed (total) (W/m**2)
          sub_surf_abs_SW =>    solarabs_inst%sub_surf_abs_SW_patch,& ! Output: [real(r8) (:)   ] fraction of solar radiation absorbed below first snow layer (W/M**2)

          parveg_ln       =>    surfrad_inst%parveg_ln_patch      , & ! Output: [real(r8) (:)   ] absorbed par by vegetation at local noon (W/m**2)
          fsr_vis_d       =>    surfrad_inst%fsr_vis_d_patch      , & ! Output: [real(r8) (:)   ] reflected direct beam vis solar radiation (W/m**2)
          fsr_vis_i       =>    surfrad_inst%fsr_vis_i_patch      , & ! Output: [real(r8) (:)   ] reflected diffuse vis solar radiation (W/m**2)
          fsrSF_vis_d     =>    surfrad_inst%fsrSF_vis_d_patch    , & ! Output: [real(r8) (:)   ] snow-free reflected direct beam vis solar radiation (W/m**2)
          fsrSF_vis_i     =>    surfrad_inst%fsrSF_vis_i_patch    , & ! Output: [real(r8) (:)   ] snow-free reflected diffuse vis solar radiation (W/m**2)
          ssre_fsr_vis_d  =>    surfrad_inst%ssre_fsr_vis_d_patch , & ! Output: [real(r8) (:)   ] snow-free reflected direct beam vis solar radiation (W/m**2)
          ssre_fsr_vis_i  =>    surfrad_inst%ssre_fsr_vis_i_patch , & ! Output: [real(r8) (:)   ] snow-free reflected diffuse vis solar radiation (W/m**2)
          fsds_vis_i_ln   =>    surfrad_inst%fsds_vis_i_ln_patch  , & ! Output: [real(r8) (:)   ] incident diffuse beam vis solar rad at local noon (W/m**2)
          fsr_vis_d_ln    =>    surfrad_inst%fsr_vis_d_ln_patch   , & ! Output: [real(r8) (:)   ] reflected direct beam vis solar rad at local noon (W/m**2)
          fsrSF_vis_d_ln  =>    surfrad_inst%fsrSF_vis_d_ln_patch , & ! Output: [real(r8) (:)   ] snow-free reflected direct beam vis solar rad at local noon (W/m**2)
          fsds_vis_d      =>    surfrad_inst%fsds_vis_d_patch     , & ! Output: [real(r8) (:)   ] incident direct beam vis solar radiation (W/m**2)
          fsds_vis_i      =>    surfrad_inst%fsds_vis_i_patch     , & ! Output: [real(r8) (:)   ] incident diffuse vis solar radiation (W/m**2)
          fsds_vis_d_ln   =>    surfrad_inst%fsds_vis_d_ln_patch  , & ! Output: [real(r8) (:)   ] incident direct beam vis solar rad at local noon (W/m**2)
          sfc_frc_aer     =>    surfrad_inst%sfc_frc_aer_patch    , & ! Output: [real(r8) (:)   ] surface forcing of snow with all aerosols (patch) [W/m2]
          sfc_frc_aer_sno =>    surfrad_inst%sfc_frc_aer_sno_patch, & ! Output: [real(r8) (:)   ] surface forcing of snow with all aerosols, averaged only when snow is present (patch) [W/m2]
          sfc_frc_bc      =>    surfrad_inst%sfc_frc_bc_patch     , & ! Output: [real(r8) (:)   ] surface forcing of snow with BC (patch) [W/m2]
          sfc_frc_bc_sno  =>    surfrad_inst%sfc_frc_bc_sno_patch , & ! Output: [real(r8) (:)   ] surface forcing of snow with BC, averaged only when snow is present (patch) [W/m2]
          sfc_frc_oc      =>    surfrad_inst%sfc_frc_oc_patch     , & ! Output: [real(r8) (:)   ] surface forcing of snow with OC (patch) [W/m2]
          sfc_frc_oc_sno  =>    surfrad_inst%sfc_frc_oc_sno_patch , & ! Output: [real(r8) (:)   ] surface forcing of snow with OC, averaged only when snow is present (patch) [W/m2]
          sfc_frc_dst     =>    surfrad_inst%sfc_frc_dst_patch    , & ! Output: [real(r8) (:)   ] surface forcing of snow with dust (patch) [W/m2]
          sfc_frc_dst_sno =>    surfrad_inst%sfc_frc_dst_sno_patch, & ! Output: [real(r8) (:)   ] surface forcing of snow with dust, averaged only when snow is present (patch) [W/m2]
          fsr_sno_vd      =>    surfrad_inst%fsr_sno_vd_patch     , & ! Output: [real(r8) (:)   ] reflected visible, direct radiation from snow (for history files) (patch) [W/m2]
          fsr_sno_nd      =>    surfrad_inst%fsr_sno_nd_patch     , & ! Output: [real(r8) (:)   ] reflected near-IR, direct radiation from snow (for history files) (patch) [W/m2]
          fsr_sno_vi      =>    surfrad_inst%fsr_sno_vi_patch     , & ! Output: [real(r8) (:)   ] reflected visible, diffuse radiation from snow (for history files) (patch) [W/m2]
          fsr_sno_ni      =>    surfrad_inst%fsr_sno_ni_patch     , & ! Output: [real(r8) (:)   ] reflected near-IR, diffuse radiation from snow (for history files) (patch) [W/m2]
          fsds_sno_vd     =>    surfrad_inst%fsds_sno_vd_patch    , & ! Output: [real(r8) (:)   ] incident visible, direct radiation on snow (for history files) (patch) [W/m2]
          fsds_sno_nd     =>    surfrad_inst%fsds_sno_nd_patch    , & ! Output: [real(r8) (:)   ] incident near-IR, direct radiation on snow (for history files) (patch) [W/m2]
          fsds_sno_vi     =>    surfrad_inst%fsds_sno_vi_patch    , & ! Output: [real(r8) (:)   ] incident visible, diffuse radiation on snow (for history files) (patch) [W/m2]
          fsds_sno_ni     =>    surfrad_inst%fsds_sno_ni_patch    , & ! Output: [real(r8) (:)   ] incident near-IR, diffuse radiation on snow (for history files) (patch) [W/m2]
          frac_sno_eff    => waterdiagnosticbulk_inst%frac_sno_eff_col       & !Input:

          )

       ! Determine seconds off current time step
<<<<<<< HEAD

       dtime = get_step_size()
=======
     
       dtime = get_step_size_real()
>>>>>>> cdc1691a

       ! Initialize fluxes

       do fp = 1,num_nourbanp
          p = filter_nourbanp(fp)
          l = patch%landunit(p)
          g = patch%gridcell(p)

          sabg_soil(p)  = 0._r8
          sabg_snow(p)  = 0._r8
          sabg(p)       = 0._r8
          sabv(p)       = 0._r8
          fsa(p)        = 0._r8
          if (lun%itype(l)==istsoil .or. lun%itype(l)==istcrop) then
             fsa_r(p) = 0._r8
          end if
          sabg_lyr(p,:) = 0._r8
          sabg_pur(p)   = 0._r8
          sabg_bc(p)    = 0._r8
          sabg_oc(p)    = 0._r8
          sabg_dst(p)   = 0._r8

       end do

       ! zero-out fsun for the urban patches
       ! the non-urban patches were set prior to this call
       ! and split into fates and non-fates specific functions
       do fp = 1,num_urbanp
          p = filter_urbanp(fp)
          fsun(p) = 0._r8
       end do

       ! Loop over nband wavebands
       do ib = 1, nband
          do fp = 1,num_nourbanp
             p = filter_nourbanp(fp)
             c = patch%column(p)
             l = patch%landunit(p)
             g = patch%gridcell(p)

             ! Absorbed by canopy

             cad(p,ib) = forc_solad(g,ib)*fabd(p,ib)
             cai(p,ib) = forc_solai(g,ib)*fabi(p,ib)
             sabv(p) = sabv(p) + cad(p,ib) + cai(p,ib)
             fsa(p)  = fsa(p)  + cad(p,ib) + cai(p,ib)
             if (ib == 1) then
                parveg(p) = cad(p,ib) + cai(p,ib)
             end if
             if (lun%itype(l)==istsoil .or. lun%itype(l)==istcrop) then
                fsa_r(p)  = fsa_r(p)  + cad(p,ib) + cai(p,ib)
             end if

             ! Transmitted = solar fluxes incident on ground

             trd(p,ib) = forc_solad(g,ib)*ftdd(p,ib)
             tri(p,ib) = forc_solad(g,ib)*ftid(p,ib) + forc_solai(g,ib)*ftii(p,ib)
             ! Solar radiation absorbed by ground surface
             ! calculate absorbed solar by soil/snow separately
             absrad  = trd(p,ib)*(1._r8-albsod(c,ib)) + tri(p,ib)*(1._r8-albsoi(c,ib))
             sabg_soil(p) = sabg_soil(p) + absrad
             absrad  = trd(p,ib)*(1._r8-albsnd_hst(c,ib)) + tri(p,ib)*(1._r8-albsni_hst(c,ib))
             sabg_snow(p) = sabg_snow(p) + absrad
             absrad  = trd(p,ib)*(1._r8-albgrd(c,ib)) + tri(p,ib)*(1._r8-albgri(c,ib))
             sabg(p) = sabg(p) + absrad
             fsa(p)  = fsa(p)  + absrad
             if (lun%itype(l)==istsoil .or. lun%itype(l)==istcrop) then
                fsa_r(p)  = fsa_r(p)  + absrad
             end if
             if (snl(c) == 0) then
                sabg_snow(p) = sabg(p)
                sabg_soil(p) = sabg(p)
             endif
             ! if no subgrid fluxes, make sure to set both components equal to weighted average
             if (.not. use_subgrid_fluxes .or. lun%itype(l) == istdlak) then
                sabg_snow(p) = sabg(p)
                sabg_soil(p) = sabg(p)
             endif

             if (use_snicar_frc) then
                ! Solar radiation absorbed by ground surface without BC
                absrad_bc = trd(p,ib)*(1._r8-albgrd_bc(c,ib)) + tri(p,ib)*(1._r8-albgri_bc(c,ib))
                sabg_bc(p) = sabg_bc(p) + absrad_bc

                ! Solar radiation absorbed by ground surface without OC
                absrad_oc = trd(p,ib)*(1._r8-albgrd_oc(c,ib)) + tri(p,ib)*(1._r8-albgri_oc(c,ib))
                sabg_oc(p) = sabg_oc(p) + absrad_oc

                ! Solar radiation absorbed by ground surface without dust
                absrad_dst = trd(p,ib)*(1._r8-albgrd_dst(c,ib)) + tri(p,ib)*(1._r8-albgri_dst(c,ib))
                sabg_dst(p) = sabg_dst(p) + absrad_dst

                ! Solar radiation absorbed by ground surface without any aerosols
                absrad_pur = trd(p,ib)*(1._r8-albgrd_pur(c,ib)) + tri(p,ib)*(1._r8-albgri_pur(c,ib))
                sabg_pur(p) = sabg_pur(p) + absrad_pur
             end if

          end do ! end of patch loop
       end do ! end nbands loop

       !   compute absorbed flux in each snow layer and top soil layer,
       !   based on flux factors computed in the radiative transfer portion of SNICAR.

       do fp = 1,num_nourbanp
          p = filter_nourbanp(fp)
          c = patch%column(p)
          l = patch%landunit(p)
          sabg_snl_sum = 0._r8

          sub_surf_abs_SW(p) = 0._r8

          ! CASE1: No snow layers: all energy is absorbed in top soil layer
          if (snl(c) == 0) then
             sabg_lyr(p,:) = 0._r8
             sabg_lyr(p,1) = sabg(p)
             sabg_snl_sum  = sabg_lyr(p,1)

             ! CASE 2: Snow layers present: absorbed radiation is scaled according to
             ! flux factors computed by SNICAR
          else
             do i = -nlevsno+1,1,1
                sabg_lyr(p,i) = flx_absdv(c,i)*trd(p,1) + flx_absdn(c,i)*trd(p,2) + &
                     flx_absiv(c,i)*tri(p,1) + flx_absin(c,i)*tri(p,2)
                ! summed radiation in active snow layers:
                if (i >= snl(c)+1) then
                   sabg_snl_sum = sabg_snl_sum + sabg_lyr(p,i)
                endif
                if (i > snl(c)+1) then ! if snow layer is below surface snow layer
                   !accumulate subsurface flux as a diagnostic for history file
                   sub_surf_abs_SW(p) = sub_surf_abs_SW(p) + sabg_lyr(p,i)
                endif
             enddo

             ! Divide absorbed by total, to get fraction absorbed in subsurface
             if (sabg_snl_sum /= 0._r8) then
                sub_surf_abs_SW(p) = sub_surf_abs_SW(p)/sabg_snl_sum
             else
                sub_surf_abs_SW(p) = 0._r8
             endif

             ! Error handling: The situation below can occur when solar radiation is
             ! NOT computed every timestep.
             ! When the number of snow layers has changed in between computations of the
             ! absorbed solar energy in each layer, we must redistribute the absorbed energy
             ! to avoid physically unrealistic conditions. The assumptions made below are
             ! somewhat arbitrary, but this situation does not arise very frequently.
             ! This error handling is implemented to accomodate any value of the
             ! radiation frequency.
             ! change condition to match sabg_snow isntead of sabg
             if (abs(sabg_snl_sum-sabg_snow(p)) > 0.00001_r8) then
                if (snl(c) == 0) then
                   sabg_lyr(p,-nlevsno+1:0) = 0._r8
                   sabg_lyr(p,1) = sabg(p)
                elseif (snl(c) == -1) then
                   sabg_lyr(p,-nlevsno+1:-1) = 0._r8
                   sabg_lyr(p,0) = sabg_snow(p)*0.6_r8
                   sabg_lyr(p,1) = sabg_snow(p)*0.4_r8
                else
                   sabg_lyr(p,:) = 0._r8
                   sabg_lyr(p,snl(c)+1) = sabg_snow(p)*0.75_r8
                   sabg_lyr(p,snl(c)+2) = sabg_snow(p)*0.25_r8
                endif
             endif

             ! If shallow snow depth, all solar radiation absorbed in top or top two snow layers
             ! to prevent unrealistic timestep soil warming 
             if (.not. use_subgrid_fluxes .or. lun%itype(l) == istdlak) then 
                if (snow_depth(c) < 0.10_r8) then
                   if (snl(c) == 0) then
                      sabg_lyr(p,-nlevsno+1:0) = 0._r8
                      sabg_lyr(p,1) = sabg(p)
                   elseif (snl(c) == -1) then
                      sabg_lyr(p,-nlevsno+1:-1) = 0._r8
                      sabg_lyr(p,0) = sabg(p)
                      sabg_lyr(p,1) = 0._r8
                   else
                      sabg_lyr(p,:) = 0._r8
                      sabg_lyr(p,snl(c)+1) = sabg(p)*0.75_r8
                      sabg_lyr(p,snl(c)+2) = sabg(p)*0.25_r8
                   endif
                endif
             endif
          endif

          ! This situation should not happen:
          if (abs(sum(sabg_lyr(p,:))-sabg_snow(p)) > 0.00001_r8) then
             write(iulog,*)"SNICAR ERROR: Absorbed ground radiation not equal to summed snow layer radiation"
             write(iulog,*)"Diff        = ",sum(sabg_lyr(p,:))-sabg_snow(p)
             write(iulog,*)"sabg_snow(p)= ",sabg_snow(p)
             write(iulog,*)"sabg_sum(p) = ",sum(sabg_lyr(p,:))
             write(iulog,*)"snl(c)      = ",snl(c)
             write(iulog,*)"flx_absdv1  = ",trd(p,1)*(1.-albgrd(c,1))
             write(iulog,*)"flx_absdv2  = ",sum(flx_absdv(c,:))*trd(p,1)
             write(iulog,*)"flx_absiv1  = ",tri(p,1)*(1.-albgri(c,1))
             write(iulog,*)"flx_absiv2  = ",sum(flx_absiv(c,:))*tri(p,1)
             write(iulog,*)"flx_absdn1  = ",trd(p,2)*(1.-albgrd(c,2))
             write(iulog,*)"flx_absdn2  = ",sum(flx_absdn(c,:))*trd(p,2)
             write(iulog,*)"flx_absin1  = ",tri(p,2)*(1.-albgri(c,2))
             write(iulog,*)"flx_absin2  = ",sum(flx_absin(c,:))*tri(p,2)
             write(iulog,*)"albgrd_nir  = ",albgrd(c,2)
             write(iulog,*)"coszen      = ",coszen(c)
             call endrun(decomp_index=c, clmlevel=namec, msg=errmsg(sourcefile, __LINE__))
          endif

          ! Diagnostic: shortwave penetrating ground (e.g. top layer)
          if (lun%itype(l) == istsoil .or. lun%itype(l) == istcrop) then
             sabg_pen(p) = sabg(p) - sabg_lyr(p, snl(c)+1)
          end if

          if (use_snicar_frc) then

             ! BC aerosol forcing (patch-level):
             sfc_frc_bc(p) = sabg(p) - sabg_bc(p)

             ! OC aerosol forcing (patch-level):
             if (DO_SNO_OC) then
                sfc_frc_oc(p) = sabg(p) - sabg_oc(p)
             else
                sfc_frc_oc(p) = 0._r8
             endif

             ! dust aerosol forcing (patch-level):
             sfc_frc_dst(p) = sabg(p) - sabg_dst(p)

             ! all-aerosol forcing (patch-level):
             sfc_frc_aer(p) = sabg(p) - sabg_pur(p)

             ! forcings averaged only over snow:
             if (frac_sno(c) > 0._r8) then
                sfc_frc_bc_sno(p)  = sfc_frc_bc(p)/frac_sno(c)
                sfc_frc_oc_sno(p)  = sfc_frc_oc(p)/frac_sno(c)
                sfc_frc_dst_sno(p) = sfc_frc_dst(p)/frac_sno(c)
                sfc_frc_aer_sno(p) = sfc_frc_aer(p)/frac_sno(c)
             else
                sfc_frc_bc_sno(p)  = spval
                sfc_frc_oc_sno(p)  = spval
                sfc_frc_dst_sno(p) = spval
                sfc_frc_aer_sno(p) = spval
             endif
          end if
       enddo

       ! Radiation diagnostics

       do fp = 1,num_nourbanp
          p = filter_nourbanp(fp)
          g = patch%gridcell(p)

          ! NDVI and reflected solar radiation

          rvis = albd(p,1)*forc_solad(g,1) + albi(p,1)*forc_solai(g,1)
          rnir = albd(p,2)*forc_solad(g,2) + albi(p,2)*forc_solai(g,2)
          fsr(p) = rvis + rnir
          if (use_SSRE) then
             rvisSF = albdSF(p,1)*forc_solad(g,1) + albiSF(p,1)*forc_solai(g,1)
             rnirSF = albdSF(p,2)*forc_solad(g,2) + albiSF(p,2)*forc_solai(g,2)
             fsrSF(p) = rvisSF + rnirSF
             ssre_fsr(p) = fsr(p)-fsrSF(p)
          end if
          fsds_vis_d(p) = forc_solad(g,1)
          fsds_nir_d(p) = forc_solad(g,2)
          fsds_vis_i(p) = forc_solai(g,1)
          fsds_nir_i(p) = forc_solai(g,2)
          fsr_vis_d(p)  = albd(p,1)*forc_solad(g,1)
          fsr_nir_d(p)  = albd(p,2)*forc_solad(g,2)
          fsr_vis_i(p)  = albi(p,1)*forc_solai(g,1)
          fsr_nir_i(p)  = albi(p,2)*forc_solai(g,2)
          if (use_SSRE) then
             fsrSF_vis_d(p)  = albdSF(p,1)*forc_solad(g,1)
             fsrSF_nir_d(p)  = albdSF(p,2)*forc_solad(g,2)
             fsrSF_vis_i(p)  = albiSF(p,1)*forc_solai(g,1)
             fsrSF_nir_i(p)  = albiSF(p,2)*forc_solai(g,2)

             ssre_fsr_vis_d(p) = fsrSF_vis_d(p)-fsr_vis_d(p)
             ssre_fsr_nir_d(p) = fsrSF_nir_d(p)-fsr_nir_d(p)
             ssre_fsr_vis_i(p) = fsrSF_vis_i(p)-fsr_vis_i(p)
             ssre_fsr_nir_i(p) = fsrSF_nir_i(p)-fsr_nir_i(p)
          end if
          if ( is_near_local_noon( grc%londeg(g), deltasec=nint(dtime)/2 ) )then
             fsds_vis_d_ln(p) = forc_solad(g,1)
             fsds_nir_d_ln(p) = forc_solad(g,2)
             fsr_vis_d_ln(p) = albd(p,1)*forc_solad(g,1)
             fsr_nir_d_ln(p) = albd(p,2)*forc_solad(g,2)
             fsds_vis_i_ln(p) = forc_solai(g,1)
             parveg_ln(p)     = parveg(p)
          else
             fsds_vis_d_ln(p) = spval
             fsds_nir_d_ln(p) = spval
             fsr_vis_d_ln(p) = spval
             fsr_nir_d_ln(p) = spval
             fsds_vis_i_ln(p) = spval
             parveg_ln(p)     = spval
          end if
          if (use_SSRE) then
             if ( is_near_local_noon( grc%londeg(g), deltasec=nint(dtime)/2 ) )then
                fsrSF_vis_d_ln(p) = albdSF(p,1)*forc_solad(g,1)
                fsrSF_nir_d_ln(p) = albdSF(p,2)*forc_solad(g,2)
             else
                fsrSF_vis_d_ln(p) = spval
                fsrSF_nir_d_ln(p) = spval
             end if
          end if
          ! diagnostic variables (downwelling and absorbed radiation partitioning) for history files
          ! (OPTIONAL)
          c = patch%column(p)
          if (snl(c) < 0) then
             fsds_sno_vd(p) = forc_solad(g,1)
             fsds_sno_nd(p) = forc_solad(g,2)
             fsds_sno_vi(p) = forc_solai(g,1)
             fsds_sno_ni(p) = forc_solai(g,2)

             fsr_sno_vd(p) = fsds_vis_d(p)*albsnd_hst(c,1)
             fsr_sno_nd(p) = fsds_nir_d(p)*albsnd_hst(c,2)
             fsr_sno_vi(p) = fsds_vis_i(p)*albsni_hst(c,1)
             fsr_sno_ni(p) = fsds_nir_i(p)*albsni_hst(c,2)
          else
             fsds_sno_vd(p) = spval
             fsds_sno_nd(p) = spval
             fsds_sno_vi(p) = spval
             fsds_sno_ni(p) = spval

             fsr_sno_vd(p) = spval
             fsr_sno_nd(p) = spval
             fsr_sno_vi(p) = spval
             fsr_sno_ni(p) = spval
          endif
       end do

       ! TODO: urban snow-free albedos:
       do fp = 1,num_urbanp
          p = filter_urbanp(fp)
          g = patch%gridcell(p)

          if(elai(p)==0.0_r8.and.fabd(p,1)>0._r8)then
             if ( debug ) write(iulog,*) 'absorption without LAI',elai(p),tlai(p),fabd(p,1),p
          endif

          ! Solar incident

          fsds_vis_d(p) = forc_solad(g,1)
          fsds_nir_d(p) = forc_solad(g,2)
          fsds_vis_i(p) = forc_solai(g,1)
          fsds_nir_i(p) = forc_solai(g,2)

          ! Determine local noon incident solar
          if ( is_near_local_noon( grc%londeg(g), deltasec=nint(dtime)/2 ) )then
             fsds_vis_d_ln(p) = forc_solad(g,1)
             fsds_nir_d_ln(p) = forc_solad(g,2)
             fsds_vis_i_ln(p) = forc_solai(g,1)
             parveg_ln(p)     = 0._r8
          else
             fsds_vis_d_ln(p) = spval
             fsds_nir_d_ln(p) = spval
             fsds_vis_i_ln(p) = spval
             parveg_ln(p)     = spval
          endif

          ! Solar reflected
          ! per unit ground area (roof, road) and per unit wall area (sunwall, shadewall)

          fsr_vis_d(p) = albd(p,1) * forc_solad(g,1)
          fsr_nir_d(p) = albd(p,2) * forc_solad(g,2)
          fsr_vis_i(p) = albi(p,1) * forc_solai(g,1)
          fsr_nir_i(p) = albi(p,2) * forc_solai(g,2)

          ! Determine local noon reflected solar
          if ( is_near_local_noon( grc%londeg(g), deltasec=nint(dtime)/2 ) )then
             fsr_vis_d_ln(p) = fsr_vis_d(p)
             fsr_nir_d_ln(p) = fsr_nir_d(p)
          else
             fsr_vis_d_ln(p) = spval
             fsr_nir_d_ln(p) = spval
          endif
          fsr(p) = fsr_vis_d(p) + fsr_nir_d(p) + fsr_vis_i(p) + fsr_nir_i(p)
       end do

     end associate

   end subroutine SurfaceRadiation

end module SurfaceRadiationMod<|MERGE_RESOLUTION|>--- conflicted
+++ resolved
@@ -641,13 +641,7 @@
           )
 
        ! Determine seconds off current time step
-<<<<<<< HEAD
-
-       dtime = get_step_size()
-=======
-     
        dtime = get_step_size_real()
->>>>>>> cdc1691a
 
        ! Initialize fluxes
 
