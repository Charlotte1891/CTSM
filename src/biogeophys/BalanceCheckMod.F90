module BalanceCheckMod

  !-----------------------------------------------------------------------
  ! !DESCRIPTION:
  ! Water and energy balance check.
  !
  ! !USES:
#include "shr_assert.h"
  use shr_kind_mod       , only : r8 => shr_kind_r8
  use shr_log_mod        , only : errMsg => shr_log_errMsg
  use decompMod          , only : bounds_type
  use abortutils         , only : endrun
  use clm_varctl         , only : iulog
  use clm_varcon         , only : namep, namec
  use clm_varpar         , only : nlevsoi
  use GetGlobalValuesMod , only : GetGlobalIndex
  use atm2lndType        , only : atm2lnd_type
  use EnergyFluxType     , only : energyflux_type
  use SolarAbsorbedType  , only : solarabs_type
  use SoilHydrologyType  , only : soilhydrology_type  
  use WaterStateBulkType     , only : waterstatebulk_type
  use WaterDiagnosticBulkType     , only : waterdiagnosticbulk_type
  use Wateratm2lndBulkType     , only : wateratm2lndbulk_type
  use WaterBalanceType     , only : waterbalance_type
  use SurfaceAlbedoType    , only : surfalb_type
  use WaterFluxBulkType      , only : waterfluxbulk_type
  use TotalWaterAndHeatMod, only : ComputeWaterMassNonLake, ComputeWaterMassLake
  use GridcellType       , only : grc                
  use LandunitType       , only : lun                
  use ColumnType         , only : col                
  use PatchType          , only : patch                
  use landunit_varcon    , only : istdlak, istsoil,istcrop,istwet,istice_mec
  use column_varcon      , only : icol_roof, icol_sunwall, icol_shadewall
  use column_varcon      , only : icol_road_perv, icol_road_imperv
  use clm_varcon         , only : aquifer_water_baseline
  !
  ! !PUBLIC TYPES:
  implicit none
  save
  private
  !
  ! !PUBLIC MEMBER FUNCTIONS:

  public :: BalanceCheckInit         ! Initialization of Water and energy balance check
  public :: BeginWaterBalance        ! Initialize water balance check
  public :: BalanceCheck             ! Water and energy balance check
  public :: GetBalanceCheckSkipSteps ! Get the number of steps to skip for the balance check
  public :: BalanceCheckClean        ! Clean up for BalanceCheck

  ! !PRIVATE MEMBER DATA:
  real(r8), private, parameter :: skip_size = 3600.0_r8   ! Time steps to skip the balance check at startup (sec)
  integer,  private            :: skip_steps = -999       ! Number of time steps to skip the balance check for

  character(len=*), parameter, private :: sourcefile = &
       __FILE__
  !-----------------------------------------------------------------------

contains

  !-----------------------------------------------------------------------
  subroutine BalanceCheckInit( )
  !-----------------------------------------------------------------------
    !
    ! !DESCRIPTION:
    ! Initialize balance check
    !
    ! !USES:
    use clm_time_manager  , only : get_step_size
    ! !ARGUMENTS:
    !
    ! !LOCAL VARIABLES:
    real(r8) :: dtime                    ! land model time step (sec)
    !-----------------------------------------------------------------------
    dtime = get_step_size()
    ! Skip a minimum of two time steps, but otherwise skip the number of time-steps in the skip_size rounded to the nearest integer
    skip_steps = max(2, nint( (skip_size / dtime) ) )

    write(iulog,*) ' Skip balance checking for the first ', skip_steps, ' time steps'

  end subroutine BalanceCheckInit

  !-----------------------------------------------------------------------
  subroutine BalanceCheckClean( )
  !-----------------------------------------------------------------------
    !
    ! !DESCRIPTION:
    ! Clean up BalanceCheck
    !
    ! !USES:
    ! !ARGUMENTS:
    !
    ! !LOCAL VARIABLES:
    !-----------------------------------------------------------------------
    skip_steps = -999
  end subroutine BalanceCheckClean

  !-----------------------------------------------------------------------
  function GetBalanceCheckSkipSteps( ) result( get_skip )
  !-----------------------------------------------------------------------
    !
    ! !DESCRIPTION:
    ! Get the number of steps to skip for the balance check
    !
    ! !ARGUMENTS:
    integer :: get_skip    ! function result
    ! !LOCAL VARIABLES:
    if ( skip_steps > 0 )then
       get_skip = skip_steps
    else
       get_skip = -999
       call endrun('ERROR:: GetBalanceCheckSkipSteps called before BalanceCheckInit')
    end if
  end function GetBalanceCheckSkipSteps
  !-----------------------------------------------------------------------

  !-----------------------------------------------------------------------
  subroutine BeginWaterBalance(bounds, &
       num_nolakec, filter_nolakec, num_lakec, filter_lakec, &
       soilhydrology_inst, waterstatebulk_inst, waterdiagnosticbulk_inst, waterbalancebulk_inst)
    !
    ! !DESCRIPTION:
    ! Initialize column-level water balance at beginning of time step
    !
    ! !ARGUMENTS:
    type(bounds_type)         , intent(in)    :: bounds     
    integer                   , intent(in)    :: num_nolakec          ! number of column non-lake points in column filter
    integer                   , intent(in)    :: filter_nolakec(:)    ! column filter for non-lake points
    integer                   , intent(in)    :: num_lakec            ! number of column lake points in column filter
    integer                   , intent(in)    :: filter_lakec(:)      ! column filter for lake points
    type(soilhydrology_type)  , intent(inout) :: soilhydrology_inst
    type(waterstatebulk_type)     , intent(inout) :: waterstatebulk_inst
    type(waterdiagnosticbulk_type)     , intent(inout) :: waterdiagnosticbulk_inst
    type(waterbalance_type)     , intent(inout) :: waterbalancebulk_inst
    !
    ! !LOCAL VARIABLES:
    integer :: c, j, fc                  ! indices
    !-----------------------------------------------------------------------

    associate(                                               & 
         zi           =>    col%zi                         , & ! Input:  [real(r8) (:,:) ]  interface level below a "z" level (m) 
         zwt          =>    soilhydrology_inst%zwt_col     , & ! Input:  [real(r8) (:)   ]  water table depth (m)                   
         wa           =>    waterstatebulk_inst%wa_col      , & ! Output: [real(r8) (:)   ]  water in the unconfined aquifer (mm)    
         begwb        =>    waterbalancebulk_inst%begwb_col        & ! Output: [real(r8) (:)   ]  water mass begining of the time step    
         )

   do fc = 1, num_nolakec
       c = filter_nolakec(fc)
       if (col%hydrologically_active(c)) then
          if(zwt(c) <= zi(c,nlevsoi)) then
             wa(c) = aquifer_water_baseline
          end if
       end if
    end do

    call ComputeWaterMassNonLake(bounds, num_nolakec, filter_nolakec, &
         waterstatebulk_inst, waterdiagnosticbulk_inst, begwb(bounds%begc:bounds%endc))

    call ComputeWaterMassLake(bounds, num_lakec, filter_lakec, &
         waterstatebulk_inst, begwb(bounds%begc:bounds%endc))

    end associate 

  end subroutine BeginWaterBalance

   !-----------------------------------------------------------------------
   subroutine BalanceCheck( bounds, &
<<<<<<< HEAD
        atm2lnd_inst, solarabs_inst, waterfluxbulk_inst, waterstatebulk_inst, waterdiagnosticbulk_inst, waterbalancebulk_inst, &
        surfalb_inst, energyflux_inst, canopystate_inst)
=======
        atm2lnd_inst, solarabs_inst, waterfluxbulk_inst, waterstatebulk_inst, &
        waterdiagnosticbulk_inst, waterbalancebulk_inst, wateratm2lndbulk_inst, &
        energyflux_inst, canopystate_inst)
>>>>>>> a0ca27c1
     !
     ! !DESCRIPTION:
     ! This subroutine accumulates the numerical truncation errors of the water
     ! and energy balance calculation. It is helpful to see the performance of
     ! the process of integration.
     !
     ! The error for energy balance:
     !
     ! error = abs(Net radiation - change of internal energy - Sensible heat
     !             - Latent heat)
     !
     ! The error for water balance:
     !
     ! error = abs(precipitation - change of water storage - evaporation - runoff)
     !
     ! !USES:
     use clm_varcon        , only : spval
     use clm_time_manager  , only : get_step_size, get_nstep
     use clm_time_manager  , only : get_nstep_since_startup_or_lastDA_restart_or_pause
     use CanopyStateType   , only : canopystate_type
     use subgridAveMod
     !
     ! !ARGUMENTS:
     type(bounds_type)     , intent(in)    :: bounds  
     type(atm2lnd_type)    , intent(in)    :: atm2lnd_inst
     type(solarabs_type)   , intent(in)    :: solarabs_inst
     type(waterfluxbulk_type)  , intent(inout) :: waterfluxbulk_inst
     type(waterstatebulk_type) , intent(inout) :: waterstatebulk_inst
     type(waterdiagnosticbulk_type) , intent(inout) :: waterdiagnosticbulk_inst
     type(waterbalance_type) , intent(inout) :: waterbalancebulk_inst
<<<<<<< HEAD
     type(surfalb_type)    , intent(inout) :: surfalb_inst
=======
     type(wateratm2lndbulk_type) , intent(inout) :: wateratm2lndbulk_inst
>>>>>>> a0ca27c1
     type(energyflux_type) , intent(inout) :: energyflux_inst
     type(canopystate_type), intent(inout) :: canopystate_inst
     !
     ! !LOCAL VARIABLES:
     integer  :: p,c,l,g,fc                             ! indices
     real(r8) :: dtime                                  ! land model time step (sec)
     integer  :: nstep                                  ! time step number
     integer  :: DAnstep                                ! time step number since last Data Assimilation (DA)
     logical  :: found                                  ! flag in search loop
     integer  :: indexp,indexc,indexl,indexg            ! index of first found in search loop
     real(r8) :: forc_rain_col(bounds%begc:bounds%endc) ! column level rain rate [mm/s]
     real(r8) :: forc_snow_col(bounds%begc:bounds%endc) ! column level snow rate [mm/s]
     !-----------------------------------------------------------------------

     associate(                                                                   & 
          volr                    =>    wateratm2lndbulk_inst%volr_grc                   , & ! Input:  [real(r8) (:)   ]  river water storage (m3)                 
          forc_solad              =>    atm2lnd_inst%forc_solad_grc             , & ! Input:  [real(r8) (:,:) ]  direct beam radiation (vis=forc_sols , nir=forc_soll )
          forc_solai              =>    atm2lnd_inst%forc_solai_grc             , & ! Input:  [real(r8) (:,:) ]  diffuse radiation     (vis=forc_solsd, nir=forc_solld)
          forc_rain               =>    wateratm2lndbulk_inst%forc_rain_downscaled_col   , & ! Input:  [real(r8) (:)   ]  rain rate [mm/s]
          forc_snow               =>    wateratm2lndbulk_inst%forc_snow_downscaled_col   , & ! Input:  [real(r8) (:)   ]  snow rate [mm/s]
          forc_lwrad              =>    atm2lnd_inst%forc_lwrad_downscaled_col  , & ! Input:  [real(r8) (:)   ]  downward infrared (longwave) radiation (W/m**2)

          h2osno                  =>    waterstatebulk_inst%h2osno_col              , & ! Input:  [real(r8) (:)   ]  snow water (mm H2O)                     
          h2osno_old              =>    waterbalancebulk_inst%h2osno_old_col          , & ! Input:  [real(r8) (:)   ]  snow water (mm H2O) at previous time step
          frac_sno_eff            =>    waterdiagnosticbulk_inst%frac_sno_eff_col        , & ! Input:  [real(r8) (:)   ]  effective snow fraction                 
          frac_sno                =>    waterdiagnosticbulk_inst%frac_sno_col            , & ! Input:  [real(r8) (:)   ]  fraction of ground covered by snow (0 to 1)
          snow_depth              =>    waterdiagnosticbulk_inst%snow_depth_col          , & ! Input:  [real(r8) (:)   ]  snow height (m)                         
          begwb                   =>    waterbalancebulk_inst%begwb_col               , & ! Input:  [real(r8) (:)   ]  water mass begining of the time step    
          errh2o                  =>    waterbalancebulk_inst%errh2o_col              , & ! Output: [real(r8) (:)   ]  water conservation error (mm H2O)       
          errh2osno               =>    waterbalancebulk_inst%errh2osno_col           , & ! Output: [real(r8) (:)   ]  error in h2osno (kg m-2)                
          endwb                   =>    waterbalancebulk_inst%endwb_col               , & ! Output: [real(r8) (:)   ]  water mass end of the time step         
          total_plant_stored_h2o_col => waterdiagnosticbulk_inst%total_plant_stored_h2o_col, & ! Input: [real(r8) (:)   ]  water mass in plant tissues (kg m-2)
          qflx_rootsoi_col        =>    waterfluxbulk_inst%qflx_rootsoi_col         , & ! Input   [real(r8) (:)   ]  water loss in soil layers to root uptake (mm H2O/s)
                                                                                    !                            (ie transpiration demand, often = transpiration)
          qflx_rain_grnd_col      =>    waterfluxbulk_inst%qflx_rain_grnd_col       , & ! Input:  [real(r8) (:)   ]  rain on ground after interception (mm H2O/s) [+]
          qflx_snow_grnd_col      =>    waterfluxbulk_inst%qflx_snow_grnd_col       , & ! Input:  [real(r8) (:)   ]  snow on ground after interception (mm H2O/s) [+]
          qflx_evap_soi           =>    waterfluxbulk_inst%qflx_evap_soi_col        , & ! Input:  [real(r8) (:)   ]  soil evaporation (mm H2O/s) (+ = to atm)
          qflx_snwcp_liq          =>    waterfluxbulk_inst%qflx_snwcp_liq_col       , & ! Input:  [real(r8) (:)   ]  excess liquid h2o due to snow capping (outgoing) (mm H2O /s) [+]`
          qflx_snwcp_ice          =>    waterfluxbulk_inst%qflx_snwcp_ice_col       , & ! Input:  [real(r8) (:)   ]  excess solid h2o due to snow capping (outgoing) (mm H2O /s) [+]`
          qflx_snwcp_discarded_liq =>   waterfluxbulk_inst%qflx_snwcp_discarded_liq_col, & ! Input:  [real(r8) (:)   ]  excess liquid h2o due to snow capping, which we simply discard in order to reset the snow pack (mm H2O /s) [+]`
          qflx_snwcp_discarded_ice =>   waterfluxbulk_inst%qflx_snwcp_discarded_ice_col, & ! Input:  [real(r8) (:)   ]  excess solid h2o due to snow capping, which we simply discard in order to reset the snow pack (mm H2O /s) [+]`
          qflx_evap_tot           =>    waterfluxbulk_inst%qflx_evap_tot_col        , & ! Input:  [real(r8) (:)   ]  qflx_evap_soi + qflx_evap_can + qflx_tran_veg
          qflx_dew_snow           =>    waterfluxbulk_inst%qflx_dew_snow_col        , & ! Input:  [real(r8) (:)   ]  surface dew added to snow pack (mm H2O /s) [+]
          qflx_sub_snow           =>    waterfluxbulk_inst%qflx_sub_snow_col        , & ! Input:  [real(r8) (:)   ]  sublimation rate from snow pack (mm H2O /s) [+]
          qflx_evap_grnd          =>    waterfluxbulk_inst%qflx_evap_grnd_col       , & ! Input:  [real(r8) (:)   ]  ground surface evaporation rate (mm H2O/s) [+]
          qflx_dew_grnd           =>    waterfluxbulk_inst%qflx_dew_grnd_col        , & ! Input:  [real(r8) (:)   ]  ground surface dew formation (mm H2O /s) [+]
          qflx_prec_grnd          =>    waterfluxbulk_inst%qflx_prec_grnd_col       , & ! Input:  [real(r8) (:)   ]  water onto ground including canopy runoff [kg/(m2 s)]
          qflx_snow_h2osfc        =>    waterfluxbulk_inst%qflx_snow_h2osfc_col     , & ! Input:  [real(r8) (:)   ]  snow falling on surface water (mm/s)    
          qflx_h2osfc_to_ice      =>    waterfluxbulk_inst%qflx_h2osfc_to_ice_col   , & ! Input:  [real(r8) (:)   ]  conversion of h2osfc to ice             
          qflx_drain_perched      =>    waterfluxbulk_inst%qflx_drain_perched_col   , & ! Input:  [real(r8) (:)   ]  sub-surface runoff (mm H2O /s)          
          qflx_floodc             =>    waterfluxbulk_inst%qflx_floodc_col          , & ! Input:  [real(r8) (:)   ]  total runoff due to flooding            
          qflx_snow_drain         =>    waterfluxbulk_inst%qflx_snow_drain_col      , & ! Input:  [real(r8) (:)   ]  drainage from snow pack                         
          qflx_surf               =>    waterfluxbulk_inst%qflx_surf_col            , & ! Input:  [real(r8) (:)   ]  surface runoff (mm H2O /s)              
          qflx_qrgwl              =>    waterfluxbulk_inst%qflx_qrgwl_col           , & ! Input:  [real(r8) (:)   ]  qflx_surf at glaciers, wetlands, lakes  
          qflx_drain              =>    waterfluxbulk_inst%qflx_drain_col           , & ! Input:  [real(r8) (:)   ]  sub-surface runoff (mm H2O /s)          
          qflx_runoff             =>    waterfluxbulk_inst%qflx_runoff_col          , & ! Input:  [real(r8) (:)   ]  total runoff (mm H2O /s)                
          qflx_ice_runoff_snwcp   =>    waterfluxbulk_inst%qflx_ice_runoff_snwcp_col, & ! Input:  [real(r8) (:)   ] solid runoff from snow capping (mm H2O /s)
          qflx_ice_runoff_xs      =>    waterfluxbulk_inst%qflx_ice_runoff_xs_col   , & ! Input:  [real(r8) (:)   ] solid runoff from excess ice in soil (mm H2O /s)
          qflx_top_soil           =>    waterfluxbulk_inst%qflx_top_soil_col        , & ! Input:  [real(r8) (:)   ]  net water input into soil from top (mm/s)
          qflx_sl_top_soil        =>    waterfluxbulk_inst%qflx_sl_top_soil_col     , & ! Input:  [real(r8) (:)   ]  liquid water + ice from layer above soil to top soil layer or sent to qflx_qrgwl (mm H2O/s)
          qflx_liq_dynbal         =>    waterfluxbulk_inst%qflx_liq_dynbal_grc      , & ! Input:  [real(r8) (:)   ]  liq runoff due to dynamic land cover change (mm H2O /s)
          qflx_ice_dynbal         =>    waterfluxbulk_inst%qflx_ice_dynbal_grc      , & ! Input:  [real(r8) (:)   ]  ice runoff due to dynamic land cover change (mm H2O /s)
          snow_sources            =>    waterfluxbulk_inst%snow_sources_col         , & ! Output: [real(r8) (:)   ]  snow sources (mm H2O /s)  
          snow_sinks              =>    waterfluxbulk_inst%snow_sinks_col           , & ! Output: [real(r8) (:)   ]  snow sinks (mm H2O /s)    

          qflx_irrig              =>    waterfluxbulk_inst%qflx_irrig_col          , & ! Input:  [real(r8) (:)   ]  irrigation flux (mm H2O /s)             

          qflx_glcice_dyn_water_flux => waterfluxbulk_inst%qflx_glcice_dyn_water_flux_col, & ! Input: [real(r8) (:)]  water flux needed for balance check due to glc_dyn_runoff_routing (mm H2O/s) (positive means addition of water to the system)

          eflx_lwrad_out          =>    energyflux_inst%eflx_lwrad_out_patch    , & ! Input:  [real(r8) (:)   ]  emitted infrared (longwave) radiation (W/m**2)
          eflx_lwrad_net          =>    energyflux_inst%eflx_lwrad_net_patch    , & ! Input:  [real(r8) (:)   ]  net infrared (longwave) rad (W/m**2) [+ = to atm]
          eflx_sh_tot             =>    energyflux_inst%eflx_sh_tot_patch       , & ! Input:  [real(r8) (:)   ]  total sensible heat flux (W/m**2) [+ to atm]
          eflx_lh_tot             =>    energyflux_inst%eflx_lh_tot_patch       , & ! Input:  [real(r8) (:)   ]  total latent heat flux (W/m**2)  [+ to atm]
          eflx_soil_grnd          =>    energyflux_inst%eflx_soil_grnd_patch    , & ! Input:  [real(r8) (:)   ]  soil heat flux (W/m**2) [+ = into soil] 
          eflx_wasteheat_patch    =>    energyflux_inst%eflx_wasteheat_patch    , & ! Input:  [real(r8) (:)   ]  sensible heat flux from urban heating/cooling sources of waste heat (W/m**2)
          eflx_heat_from_ac_patch =>    energyflux_inst%eflx_heat_from_ac_patch , & ! Input:  [real(r8) (:)   ]  sensible heat flux put back into canyon due to removal by AC (W/m**2)
          eflx_traffic_patch      =>    energyflux_inst%eflx_traffic_patch      , & ! Input:  [real(r8) (:)   ]  traffic sensible heat flux (W/m**2)     
          eflx_dynbal             =>    energyflux_inst%eflx_dynbal_grc         , & ! Input:  [real(r8) (:)   ]  energy conversion flux due to dynamic land cover change(W/m**2) [+ to atm]
          errsoi_col              =>    energyflux_inst%errsoi_col              , & ! Output: [real(r8) (:)   ]  column-level soil/lake energy conservation error (W/m**2)
          errsol                  =>    energyflux_inst%errsol_patch            , & ! Output: [real(r8) (:)   ]  solar radiation conservation error (W/m**2)
          errseb                  =>    energyflux_inst%errseb_patch            , & ! Output: [real(r8) (:)   ]  surface energy conservation error (W/m**2)
          errlon                  =>    energyflux_inst%errlon_patch            , & ! Output: [real(r8) (:)   ]  longwave radiation conservation error (W/m**2)

          sabg_soil               =>    solarabs_inst%sabg_soil_patch           , & ! Input:  [real(r8) (:)   ]  solar radiation absorbed by soil (W/m**2)
          sabg_snow               =>    solarabs_inst%sabg_snow_patch           , & ! Input:  [real(r8) (:)   ]  solar radiation absorbed by snow (W/m**2)
          sabg_chk                =>    solarabs_inst%sabg_chk_patch            , & ! Input:  [real(r8) (:)   ]  sum of soil/snow using current fsno, for balance check
          fsa                     =>    solarabs_inst%fsa_patch                 , & ! Input:  [real(r8) (:)   ]  solar radiation absorbed (total) (W/m**2)
          fsr                     =>    solarabs_inst%fsr_patch                 , & ! Input:  [real(r8) (:)   ]  solar radiation reflected (W/m**2)      
          sabv                    =>    solarabs_inst%sabv_patch                , & ! Input:  [real(r8) (:)   ]  solar radiation absorbed by vegetation (W/m**2)
          sabg                    =>    solarabs_inst%sabg_patch                , & ! Input:  [real(r8) (:)   ]  solar radiation absorbed by ground (W/m**2)
          
          elai                    =>    canopystate_inst%elai_patch             , & ! Input:  [real(r8) (:,:)]  
          esai                    =>    canopystate_inst%esai_patch             , & ! Input:  [real(r8) (:,:)]  

          fabd                    =>    surfalb_inst%fabd_patch                 , & ! Input:  [real(r8) (:,:)]  flux absorbed by canopy per unit direct flux
          fabi                    =>    surfalb_inst%fabi_patch                 , & ! Input:  [real(r8) (:,:)]  flux absorbed by canopy per unit indirect flux
          albd                    =>    surfalb_inst%albd_patch                 , & ! Output: [real(r8) (:,:)]  surface albedo (direct)
          albi                    =>    surfalb_inst%albi_patch                 , & ! Output: [real(r8) (:,:)]  surface albedo (diffuse)
          ftdd                    =>    surfalb_inst%ftdd_patch                 , & ! Input:  [real(r8) (:,:)]  down direct flux below canopy per unit direct flux
          ftid                    =>    surfalb_inst%ftid_patch                 , & ! Input:  [real(r8) (:,:)]  down diffuse flux below canopy per unit direct flux
          ftii                    =>    surfalb_inst%ftii_patch                 , & ! Input:  [real(r8) (:,:)]  down diffuse flux below canopy per unit diffuse flux

          netrad                  =>    energyflux_inst%netrad_patch              & ! Output: [real(r8) (:)   ]  net radiation (positive downward) (W/m**2)
          )

       ! Get step size and time step

       nstep = get_nstep()
       DAnstep = get_nstep_since_startup_or_lastDA_restart_or_pause()
       dtime = get_step_size()

       ! Determine column level incoming snow and rain
       ! Assume no incident precipitation on urban wall columns (as in CanopyHydrologyMod.F90).

       do c = bounds%begc,bounds%endc
          g = col%gridcell(c)
          l = col%landunit(c)       

          if (col%itype(c) == icol_sunwall .or.  col%itype(c) == icol_shadewall) then
             forc_rain_col(c) = 0.
             forc_snow_col(c) = 0.
          else
             forc_rain_col(c) = forc_rain(c)
             forc_snow_col(c) = forc_snow(c)
          end if
       end do

       ! Water balance check

       do c = bounds%begc, bounds%endc

          ! add qflx_drain_perched and qflx_flood
          if (col%active(c)) then

             errh2o(c) = endwb(c) - begwb(c) &
                  - (forc_rain_col(c)        &
                  + forc_snow_col(c)         &
                  + qflx_floodc(c)           &
                  + qflx_irrig(c)            &
                  + qflx_glcice_dyn_water_flux(c) &
                  - qflx_evap_tot(c)         &
                  - qflx_surf(c)             &
                  - qflx_qrgwl(c)            &
                  - qflx_drain(c)            &
                  - qflx_drain_perched(c)    &
                  - qflx_ice_runoff_snwcp(c) &
                  - qflx_ice_runoff_xs(c)    &
                  - qflx_snwcp_discarded_liq(c) &
                  - qflx_snwcp_discarded_ice(c)) * dtime

          else

             errh2o(c) = 0.0_r8

          end if

       end do

       found = .false.
       do c = bounds%begc, bounds%endc
          if (abs(errh2o(c)) > 1.e-9_r8) then
             found = .true.
             indexc = c
          end if
       end do

       if ( found ) then

          write(iulog,*)'WARNING:  water balance error ',&
               ' nstep= ',nstep, &
               ' local indexc= ',indexc,&
               ! ' global indexc= ',GetGlobalIndex(decomp_index=indexc, clmlevel=namec), &
               ' errh2o= ',errh2o(indexc)

          if ((col%itype(indexc) == icol_roof .or. &
               col%itype(indexc) == icol_road_imperv .or. &
               col%itype(indexc) == icol_road_perv) .and. &
               abs(errh2o(indexc)) > 1.e-5_r8 .and. (DAnstep > skip_steps) ) then

             write(iulog,*)'clm urban model is stopping - error is greater than 1e-5 (mm)'
             write(iulog,*)'nstep                 = ',nstep
             write(iulog,*)'errh2o                = ',errh2o(indexc)
             write(iulog,*)'forc_rain             = ',forc_rain_col(indexc)*dtime
             write(iulog,*)'forc_snow             = ',forc_snow_col(indexc)*dtime
             write(iulog,*)'endwb                 = ',endwb(indexc)
             write(iulog,*)'begwb                 = ',begwb(indexc)
             write(iulog,*)'qflx_evap_tot         = ',qflx_evap_tot(indexc)*dtime
             write(iulog,*)'qflx_irrig            = ',qflx_irrig(indexc)*dtime
             write(iulog,*)'qflx_surf             = ',qflx_surf(indexc)*dtime
             write(iulog,*)'qflx_qrgwl            = ',qflx_qrgwl(indexc)*dtime
             write(iulog,*)'qflx_drain            = ',qflx_drain(indexc)*dtime
             write(iulog,*)'qflx_ice_runoff_snwcp = ',qflx_ice_runoff_snwcp(indexc)*dtime
             write(iulog,*)'qflx_ice_runoff_xs    = ',qflx_ice_runoff_xs(indexc)*dtime
             write(iulog,*)'qflx_snwcp_discarded_ice = ',qflx_snwcp_discarded_ice(indexc)*dtime
             write(iulog,*)'qflx_snwcp_discarded_liq = ',qflx_snwcp_discarded_liq(indexc)*dtime
             write(iulog,*)'qflx_rootsoi_col(1:nlevsoil)  = ',qflx_rootsoi_col(indexc,:)*dtime
             write(iulog,*)'total_plant_stored_h2o_col = ',total_plant_stored_h2o_col(indexc)
             write(iulog,*)'deltawb          = ',endwb(indexc)-begwb(indexc)
             write(iulog,*)'deltawb/dtime    = ',(endwb(indexc)-begwb(indexc))/dtime
             write(iulog,*)'deltaflux        = ',forc_rain_col(indexc)+forc_snow_col(indexc) - (qflx_evap_tot(indexc) + &
                  qflx_surf(indexc)+qflx_drain(indexc))

             write(iulog,*)'clm model is stopping'
             call endrun(decomp_index=indexc, clmlevel=namec, msg=errmsg(sourcefile, __LINE__))

          else if (abs(errh2o(indexc)) > 1.e-5_r8 .and. (DAnstep > skip_steps) ) then

             write(iulog,*)'clm model is stopping - error is greater than 1e-5 (mm)'
             write(iulog,*)'nstep                 = ',nstep
             write(iulog,*)'errh2o                = ',errh2o(indexc)
             write(iulog,*)'forc_rain             = ',forc_rain_col(indexc)*dtime
             write(iulog,*)'forc_snow             = ',forc_snow_col(indexc)*dtime
             write(iulog,*)'total_plant_stored_h2o_col = ',total_plant_stored_h2o_col(indexc)
             write(iulog,*)'endwb                 = ',endwb(indexc)
             write(iulog,*)'begwb                 = ',begwb(indexc)
             
             write(iulog,*)'qflx_evap_tot         = ',qflx_evap_tot(indexc)*dtime
             write(iulog,*)'qflx_irrig            = ',qflx_irrig(indexc)*dtime
             write(iulog,*)'qflx_surf             = ',qflx_surf(indexc)*dtime
             write(iulog,*)'qflx_qrgwl            = ',qflx_qrgwl(indexc)*dtime
             write(iulog,*)'qflx_drain            = ',qflx_drain(indexc)*dtime
             write(iulog,*)'qflx_drain_perched    = ',qflx_drain_perched(indexc)*dtime
             write(iulog,*)'qflx_flood            = ',qflx_floodc(indexc)*dtime
             write(iulog,*)'qflx_ice_runoff_snwcp = ',qflx_ice_runoff_snwcp(indexc)*dtime
             write(iulog,*)'qflx_ice_runoff_xs    = ',qflx_ice_runoff_xs(indexc)*dtime
             write(iulog,*)'qflx_glcice_dyn_water_flux = ', qflx_glcice_dyn_water_flux(indexc)*dtime
             write(iulog,*)'qflx_snwcp_discarded_ice = ',qflx_snwcp_discarded_ice(indexc)*dtime
             write(iulog,*)'qflx_snwcp_discarded_liq = ',qflx_snwcp_discarded_liq(indexc)*dtime
             write(iulog,*)'qflx_rootsoi_col(1:nlevsoil)  = ',qflx_rootsoi_col(indexc,:)*dtime
             write(iulog,*)'clm model is stopping'
             call endrun(decomp_index=indexc, clmlevel=namec, msg=errmsg(sourcefile, __LINE__))
          end if
       end if

       ! Snow balance check

       do c = bounds%begc,bounds%endc
          if (col%active(c)) then
             g = col%gridcell(c)
             l = col%landunit(c)

             ! As defined here, snow_sources - snow_sinks will equal the change in h2osno at 
             ! any given time step but only if there is at least one snow layer.  h2osno 
             ! also includes snow that is part of the soil column (an initial snow layer is 
             ! only created if h2osno > 10mm).

             if (col%snl(c) < 0) then
                snow_sources(c) = qflx_prec_grnd(c) + qflx_dew_snow(c) + qflx_dew_grnd(c)
                snow_sinks(c)  = qflx_sub_snow(c) + qflx_evap_grnd(c) + qflx_snow_drain(c) &
                     + qflx_snwcp_ice(c) + qflx_snwcp_liq(c) &
                     + qflx_snwcp_discarded_ice(c) + qflx_snwcp_discarded_liq(c) &
                     + qflx_sl_top_soil(c)

                if (lun%itype(l) == istdlak) then 
                   snow_sources(c) = qflx_snow_grnd_col(c) &
                        + frac_sno_eff(c) * (qflx_rain_grnd_col(c) &
                        +  qflx_dew_snow(c) + qflx_dew_grnd(c) ) 
                   snow_sinks(c)   = frac_sno_eff(c) * (qflx_sub_snow(c) + qflx_evap_grnd(c) ) &
                        + qflx_snwcp_ice(c) + qflx_snwcp_liq(c)  &
                        + qflx_snwcp_discarded_ice(c) + qflx_snwcp_discarded_liq(c)  &
                        + qflx_snow_drain(c)  + qflx_sl_top_soil(c)
                endif

                 if (col%itype(c) == icol_road_perv .or. lun%itype(l) == istsoil .or. &
                      lun%itype(l) == istcrop .or. lun%itype(l) == istwet .or. &
                      lun%itype(l) == istice_mec) then
                   snow_sources(c) = (qflx_snow_grnd_col(c) - qflx_snow_h2osfc(c) ) &
                          + frac_sno_eff(c) * (qflx_rain_grnd_col(c) &
                          +  qflx_dew_snow(c) + qflx_dew_grnd(c) ) + qflx_h2osfc_to_ice(c)
                   snow_sinks(c) = frac_sno_eff(c) * (qflx_sub_snow(c) + qflx_evap_grnd(c)) &
                          + qflx_snwcp_ice(c) + qflx_snwcp_liq(c) &
                          + qflx_snwcp_discarded_ice(c) + qflx_snwcp_discarded_liq(c) &
                          + qflx_snow_drain(c) + qflx_sl_top_soil(c)
                endif

                errh2osno(c) = (h2osno(c) - h2osno_old(c)) - (snow_sources(c) - snow_sinks(c)) * dtime
             else
                snow_sources(c) = 0._r8
                snow_sinks(c) = 0._r8
                errh2osno(c) = 0._r8
             end if

          end if
       end do

       found = .false.
       do c = bounds%begc,bounds%endc
          if (col%active(c)) then
             if (abs(errh2osno(c)) > 1.0e-9_r8) then
                found = .true.
                indexc = c
             end if
          end if
       end do
       if ( found ) then
          write(iulog,*)'WARNING:  snow balance error '
          write(iulog,*)'nstep= ',nstep, &
               ' local indexc= ',indexc, &
               ! ' global indexc= ',GetGlobalIndex(decomp_index=indexc, clmlevel=namec), &
               ' col%itype= ',col%itype(indexc), &
               ' lun%itype= ',lun%itype(col%landunit(indexc)), &
               ' errh2osno= ',errh2osno(indexc)

          if (abs(errh2osno(indexc)) > 1.e-5_r8 .and. (DAnstep > skip_steps) ) then
             write(iulog,*)'clm model is stopping - error is greater than 1e-5 (mm)'
             write(iulog,*)'nstep              = ',nstep
             write(iulog,*)'errh2osno          = ',errh2osno(indexc)
             write(iulog,*)'snl                = ',col%snl(indexc)
             write(iulog,*)'snow_depth         = ',snow_depth(indexc)
             write(iulog,*)'frac_sno_eff       = ',frac_sno_eff(indexc)
             write(iulog,*)'h2osno             = ',h2osno(indexc)
             write(iulog,*)'h2osno_old         = ',h2osno_old(indexc)
             write(iulog,*)'snow_sources       = ',snow_sources(indexc)*dtime
             write(iulog,*)'snow_sinks         = ',snow_sinks(indexc)*dtime
             write(iulog,*)'qflx_prec_grnd     = ',qflx_prec_grnd(indexc)*dtime
             write(iulog,*)'qflx_snow_grnd_col = ',qflx_snow_grnd_col(indexc)*dtime
             write(iulog,*)'qflx_rain_grnd_col = ',qflx_rain_grnd_col(indexc)*dtime
             write(iulog,*)'qflx_sub_snow      = ',qflx_sub_snow(indexc)*dtime
             write(iulog,*)'qflx_snow_drain    = ',qflx_snow_drain(indexc)*dtime
             write(iulog,*)'qflx_evap_grnd     = ',qflx_evap_grnd(indexc)*dtime
             write(iulog,*)'qflx_top_soil      = ',qflx_top_soil(indexc)*dtime
             write(iulog,*)'qflx_dew_snow      = ',qflx_dew_snow(indexc)*dtime
             write(iulog,*)'qflx_dew_grnd      = ',qflx_dew_grnd(indexc)*dtime
             write(iulog,*)'qflx_snwcp_ice     = ',qflx_snwcp_ice(indexc)*dtime
             write(iulog,*)'qflx_snwcp_liq     = ',qflx_snwcp_liq(indexc)*dtime
             write(iulog,*)'qflx_snwcp_discarded_ice = ',qflx_snwcp_discarded_ice(indexc)*dtime
             write(iulog,*)'qflx_snwcp_discarded_liq = ',qflx_snwcp_discarded_liq(indexc)*dtime
             write(iulog,*)'qflx_sl_top_soil   = ',qflx_sl_top_soil(indexc)*dtime
             write(iulog,*)'clm model is stopping'

             call endrun(decomp_index=indexc, clmlevel=namec, msg=errmsg(sourcefile, __LINE__))
          end if
       end if

       ! Energy balance checks

       do p = bounds%begp, bounds%endp
          if (patch%active(p)) then
             c = patch%column(p)
             l = patch%landunit(p)
             g = patch%gridcell(p)

             ! Solar radiation energy balance
             ! Do not do this check for an urban patch since it will not balance on a per-column
             ! level because of interactions between columns and since a separate check is done
             ! in the urban radiation module
             if (.not. lun%urbpoi(l)) then
                errsol(p) = fsa(p) + fsr(p) &
                     - (forc_solad(g,1) + forc_solad(g,2) + forc_solai(g,1) + forc_solai(g,2))
             else
                errsol(p) = spval
             end if

             ! Longwave radiation energy balance
             ! Do not do this check for an urban patch since it will not balance on a per-column
             ! level because of interactions between columns and since a separate check is done
             ! in the urban radiation module
             if (.not. lun%urbpoi(l)) then
                errlon(p) = eflx_lwrad_out(p) - eflx_lwrad_net(p) - forc_lwrad(c)
             else
                errlon(p) = spval
             end if

             ! Surface energy balance
             ! Changed to using (eflx_lwrad_net) here instead of (forc_lwrad - eflx_lwrad_out) because
             ! there are longwave interactions between urban columns (and therefore patches). 
             ! For surfaces other than urban, (eflx_lwrad_net) equals (forc_lwrad - eflx_lwrad_out),
             ! and a separate check is done above for these terms.

             if (.not. lun%urbpoi(l)) then
                errseb(p) = sabv(p) + sabg_chk(p) + forc_lwrad(c) - eflx_lwrad_out(p) &
                     - eflx_sh_tot(p) - eflx_lh_tot(p) - eflx_soil_grnd(p)
             else
                errseb(p) = sabv(p) + sabg(p) &
                     - eflx_lwrad_net(p) &
                     - eflx_sh_tot(p) - eflx_lh_tot(p) - eflx_soil_grnd(p) &
                     + eflx_wasteheat_patch(p) + eflx_heat_from_ac_patch(p) + eflx_traffic_patch(p)
             end if
             !TODO MV - move this calculation to a better place - does not belong in BalanceCheck 
             netrad(p) = fsa(p) - eflx_lwrad_net(p) 
          end if
       end do

       ! Solar radiation energy balance check

       found = .false.
       do p = bounds%begp, bounds%endp
          if (patch%active(p)) then
             if ( (errsol(p) /= spval) .and. (abs(errsol(p)) > 1.e-7_r8) ) then
                found = .true.
                indexp = p
                indexg = patch%gridcell(indexp)
             end if
          end if
       end do
       if ( found  .and. (DAnstep > skip_steps) ) then
          write(iulog,*)'WARNING:: BalanceCheck, solar radiation balance error (W/m2)'
          write(iulog,*)'nstep         = ',nstep
          write(iulog,*)'errsol        = ',errsol(indexp)
          if (abs(errsol(indexp)) > 1.e-5_r8 ) then
             write(iulog,*)'clm model is stopping - error is greater than 1e-5 (W/m2)'
             write(iulog,*)'fsa           = ',fsa(indexp)
             write(iulog,*)'fsr           = ',fsr(indexp)
             write(iulog,*)'forc_solad(1) = ',forc_solad(indexg,1)
             write(iulog,*)'forc_solad(2) = ',forc_solad(indexg,2)
             write(iulog,*)'forc_solai(1) = ',forc_solai(indexg,1)
             write(iulog,*)'forc_solai(2) = ',forc_solai(indexg,2)
             write(iulog,*)'forc_tot      = ',forc_solad(indexg,1)+forc_solad(indexg,2) &
               +forc_solai(indexg,1)+forc_solai(indexg,2)
             write(iulog,*)'clm model is stopping'
             call endrun(decomp_index=indexp, clmlevel=namep, msg=errmsg(sourcefile, __LINE__))
          end if
       end if

       ! Longwave radiation energy balance check

       found = .false.
       do p = bounds%begp, bounds%endp
          if (patch%active(p)) then
             if ( (errlon(p) /= spval) .and. (abs(errlon(p)) > 1.e-7_r8) ) then
                found = .true.
                indexp = p
             end if
          end if
       end do
       if ( found  .and. (DAnstep > skip_steps) ) then
          write(iulog,*)'WARNING: BalanceCheck: longwave energy balance error (W/m2)' 
          write(iulog,*)'nstep        = ',nstep 
          write(iulog,*)'errlon       = ',errlon(indexp)
          if (abs(errlon(indexp)) > 1.e-5_r8 ) then
             write(iulog,*)'clm model is stopping - error is greater than 1e-5 (W/m2)'
             call endrun(decomp_index=indexp, clmlevel=namep, msg=errmsg(sourcefile, __LINE__))
          end if
       end if

       ! Surface energy balance check

       found = .false.
       do p = bounds%begp, bounds%endp
          if (patch%active(p)) then
             if (abs(errseb(p)) > 1.e-7_r8 ) then
                found = .true.
                indexp = p
                indexc = patch%column(indexp)
                indexg = patch%gridcell(indexp)
             end if
          end if
       end do
       if ( found  .and. (DAnstep > skip_steps) ) then
          write(iulog,*)'WARNING: BalanceCheck: surface flux energy balance error (W/m2)'
          write(iulog,*)'nstep          = ' ,nstep
          write(iulog,*)'errseb         = ' ,errseb(indexp)
          if (abs(errseb(indexp)) > 1.e-5_r8 ) then
             write(iulog,*)'clm model is stopping - error is greater than 1e-5 (W/m2)'
             write(iulog,*)'sabv           = ' ,sabv(indexp)

             write(iulog,*)'sabg           = ' ,sabg(indexp), ((1._r8- frac_sno(indexc))*sabg_soil(indexp) + &
                  frac_sno(indexc)*sabg_snow(indexp)),sabg_chk(indexp)

             write(iulog,*)'forc_tot      = '  ,forc_solad(indexg,1) + forc_solad(indexg,2) + &
                  forc_solai(indexg,1) + forc_solai(indexg,2)

             write(iulog,*)'eflx_lwrad_net = ' ,eflx_lwrad_net(indexp)
             write(iulog,*)'eflx_sh_tot    = ' ,eflx_sh_tot(indexp)
             write(iulog,*)'eflx_lh_tot    = ' ,eflx_lh_tot(indexp)
             write(iulog,*)'eflx_soil_grnd = ' ,eflx_soil_grnd(indexp)
             write(iulog,*)'fsa fsr = '        ,fsa(indexp),    fsr(indexp)
             write(iulog,*)'fabd fabi = '      ,fabd(indexp,:), fabi(indexp,:)
             write(iulog,*)'albd albi = '      ,albd(indexp,:), albi(indexp,:)
             write(iulog,*)'ftii ftdd ftid = ' ,ftii(indexp,:), ftdd(indexp,:),ftid(indexp,:)
             write(iulog,*)'elai esai = '      ,elai(indexp),   esai(indexp)      
             write(iulog,*)'clm model is stopping'
             call endrun(decomp_index=indexp, clmlevel=namep, msg=errmsg(sourcefile, __LINE__))
          end if
       end if

       ! Soil energy balance check

       found = .false.
       do c = bounds%begc,bounds%endc
          if (col%active(c)) then
             if (abs(errsoi_col(c)) > 1.0e-5_r8 ) then
                found = .true.
                indexc = c
             end if
          end if
       end do
       if ( found ) then
          write(iulog,*)'WARNING: BalanceCheck: soil balance error (W/m2)'
          write(iulog,*)'nstep         = ',nstep
          write(iulog,*)'errsoi_col    = ',errsoi_col(indexc)
          if (abs(errsoi_col(indexc)) > 1.e-4_r8 .and. (DAnstep > skip_steps) ) then
             write(iulog,*)'clm model is stopping'
             call endrun(decomp_index=indexc, clmlevel=namec, msg=errmsg(sourcefile, __LINE__))
          end if
       end if

     end associate

   end subroutine BalanceCheck

end module BalanceCheckMod<|MERGE_RESOLUTION|>--- conflicted
+++ resolved
@@ -164,14 +164,9 @@
 
    !-----------------------------------------------------------------------
    subroutine BalanceCheck( bounds, &
-<<<<<<< HEAD
-        atm2lnd_inst, solarabs_inst, waterfluxbulk_inst, waterstatebulk_inst, waterdiagnosticbulk_inst, waterbalancebulk_inst, &
-        surfalb_inst, energyflux_inst, canopystate_inst)
-=======
         atm2lnd_inst, solarabs_inst, waterfluxbulk_inst, waterstatebulk_inst, &
         waterdiagnosticbulk_inst, waterbalancebulk_inst, wateratm2lndbulk_inst, &
-        energyflux_inst, canopystate_inst)
->>>>>>> a0ca27c1
+        surfalb_inst, energyflux_inst, canopystate_inst)
      !
      ! !DESCRIPTION:
      ! This subroutine accumulates the numerical truncation errors of the water
@@ -202,11 +197,8 @@
      type(waterstatebulk_type) , intent(inout) :: waterstatebulk_inst
      type(waterdiagnosticbulk_type) , intent(inout) :: waterdiagnosticbulk_inst
      type(waterbalance_type) , intent(inout) :: waterbalancebulk_inst
-<<<<<<< HEAD
+     type(wateratm2lndbulk_type) , intent(inout) :: wateratm2lndbulk_inst
      type(surfalb_type)    , intent(inout) :: surfalb_inst
-=======
-     type(wateratm2lndbulk_type) , intent(inout) :: wateratm2lndbulk_inst
->>>>>>> a0ca27c1
      type(energyflux_type) , intent(inout) :: energyflux_inst
      type(canopystate_type), intent(inout) :: canopystate_inst
      !
