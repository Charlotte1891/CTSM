module BalanceCheckMod

  !-----------------------------------------------------------------------
  ! !DESCRIPTION:
  ! Water and energy balance check.
  !
  ! !USES:
#include "shr_assert.h"
  use shr_kind_mod       , only : r8 => shr_kind_r8
  use shr_log_mod        , only : errMsg => shr_log_errMsg
  use decompMod          , only : bounds_type
  use abortutils         , only : endrun
  use clm_varctl         , only : iulog
  use clm_varcon         , only : namep, namec
  use clm_varpar         , only : nlevsoi
  use GetGlobalValuesMod , only : GetGlobalIndex
  use atm2lndType        , only : atm2lnd_type
  use EnergyFluxType     , only : energyflux_type
  use SolarAbsorbedType  , only : solarabs_type
  use SoilHydrologyType  , only : soilhydrology_type
  use SurfaceAlbedoType  , only : surfalb_type
  use WaterStateType     , only : waterstate_type
  use WaterDiagnosticBulkType, only : waterdiagnosticbulk_type
  use WaterDiagnosticType, only : waterdiagnostic_type
  use Wateratm2lndType   , only : wateratm2lnd_type
  use WaterBalanceType   , only : waterbalance_type
  use WaterFluxType      , only : waterflux_type
  use WaterType          , only : water_type
  use TotalWaterAndHeatMod, only : ComputeWaterMassNonLake, ComputeWaterMassLake
  use GridcellType       , only : grc                
  use LandunitType       , only : lun                
  use ColumnType         , only : col                
  use PatchType          , only : patch                
  use landunit_varcon    , only : istdlak, istsoil,istcrop,istwet,istice_mec
  use column_varcon      , only : icol_roof, icol_sunwall, icol_shadewall
  use column_varcon      , only : icol_road_perv, icol_road_imperv
<<<<<<< HEAD
  use clm_varcon         , only : aquifer_water_baseline
  use clm_varctl         , only : use_hillslope
=======
>>>>>>> 570bfea5
  !
  ! !PUBLIC TYPES:
  implicit none
  save
  private
  !
  ! !PUBLIC MEMBER FUNCTIONS:

  public :: BalanceCheckInit         ! Initialization of Water and energy balance check
  public :: BeginWaterBalance        ! Initialize water balance check
  public :: BalanceCheck             ! Water and energy balance check
  public :: GetBalanceCheckSkipSteps ! Get the number of steps to skip for the balance check
  public :: BalanceCheckClean        ! Clean up for BalanceCheck

  ! !PRIVATE MEMBER DATA:
  real(r8), private, parameter :: skip_size = 3600.0_r8   ! Time steps to skip the balance check at startup (sec)
  integer,  private            :: skip_steps = -999       ! Number of time steps to skip the balance check for

  !
  ! !PRIVATE MEMBER FUNCTIONS:
  private :: BeginWaterBalanceSingle ! Initialize water balance check for bulk or a single tracer

  character(len=*), parameter, private :: sourcefile = &
       __FILE__
  !-----------------------------------------------------------------------

contains

  !-----------------------------------------------------------------------
  subroutine BalanceCheckInit( )
  !-----------------------------------------------------------------------
    !
    ! !DESCRIPTION:
    ! Initialize balance check
    !
    ! !USES:
    use spmdMod           , only : masterproc
    use clm_time_manager  , only : get_step_size
    ! !ARGUMENTS:
    !
    ! !LOCAL VARIABLES:
    real(r8) :: dtime                    ! land model time step (sec)
    !-----------------------------------------------------------------------
    dtime = get_step_size()
    ! Skip a minimum of two time steps, but otherwise skip the number of time-steps in the skip_size rounded to the nearest integer
    skip_steps = max(2, nint( (skip_size / dtime) ) )

    if ( masterproc ) write(iulog,*) ' Skip balance checking for the first ', skip_steps, ' time steps'

  end subroutine BalanceCheckInit

  !-----------------------------------------------------------------------
  subroutine BalanceCheckClean( )
  !-----------------------------------------------------------------------
    !
    ! !DESCRIPTION:
    ! Clean up BalanceCheck
    !
    ! !USES:
    ! !ARGUMENTS:
    !
    ! !LOCAL VARIABLES:
    !-----------------------------------------------------------------------
    skip_steps = -999
  end subroutine BalanceCheckClean

  !-----------------------------------------------------------------------
  function GetBalanceCheckSkipSteps( ) result( get_skip )
  !-----------------------------------------------------------------------
    !
    ! !DESCRIPTION:
    ! Get the number of steps to skip for the balance check
    !
    ! !ARGUMENTS:
    integer :: get_skip    ! function result
    ! !LOCAL VARIABLES:
    if ( skip_steps > 0 )then
       get_skip = skip_steps
    else
       get_skip = -999
       call endrun('ERROR:: GetBalanceCheckSkipSteps called before BalanceCheckInit')
    end if
  end function GetBalanceCheckSkipSteps
  !-----------------------------------------------------------------------

  !-----------------------------------------------------------------------
  subroutine BeginWaterBalance(bounds, &
       num_nolakec, filter_nolakec, num_lakec, filter_lakec, &
       water_inst, soilhydrology_inst, &
       use_aquifer_layer)
    !
    ! !DESCRIPTION:
    ! Initialize column-level water balance at beginning of time step, for bulk water and
    ! each water tracer
    !
    ! !ARGUMENTS:
    type(bounds_type)         , intent(in)    :: bounds
    integer                   , intent(in)    :: num_nolakec          ! number of column non-lake points in column filter
    integer                   , intent(in)    :: filter_nolakec(:)    ! column filter for non-lake points
    integer                   , intent(in)    :: num_lakec            ! number of column lake points in column filter
    integer                   , intent(in)    :: filter_lakec(:)      ! column filter for lake points
    type(water_type)          , intent(inout) :: water_inst
    type(soilhydrology_type)  , intent(in)    :: soilhydrology_inst
    logical                   , intent(in)    :: use_aquifer_layer    ! whether an aquifer layer is used in this run
    !
    ! !LOCAL VARIABLES:
    integer :: i

    character(len=*), parameter :: subname = 'BeginWaterBalance'
    !-----------------------------------------------------------------------

    do i = water_inst%bulk_and_tracers_beg, water_inst%bulk_and_tracers_end
       call BeginWaterBalanceSingle(bounds, &
            num_nolakec, filter_nolakec, &
            num_lakec, filter_lakec, &
            soilhydrology_inst, &
            water_inst%bulk_and_tracers(i)%waterstate_inst, &
            water_inst%bulk_and_tracers(i)%waterdiagnostic_inst, &
            water_inst%bulk_and_tracers(i)%waterbalance_inst, &
            use_aquifer_layer = use_aquifer_layer)
    end do

  end subroutine BeginWaterBalance

  !-----------------------------------------------------------------------
  subroutine BeginWaterBalanceSingle(bounds, &
       num_nolakec, filter_nolakec, num_lakec, filter_lakec, &
       soilhydrology_inst, waterstate_inst, waterdiagnostic_inst, waterbalance_inst, &
       use_aquifer_layer)
    !
    ! !DESCRIPTION:
    ! Initialize column-level water balance at beginning of time step, for bulk or a
    ! single tracer
    !
    ! !ARGUMENTS:
    type(bounds_type)         , intent(in)    :: bounds     
    integer                   , intent(in)    :: num_nolakec          ! number of column non-lake points in column filter
    integer                   , intent(in)    :: filter_nolakec(:)    ! column filter for non-lake points
    integer                   , intent(in)    :: num_lakec            ! number of column lake points in column filter
    integer                   , intent(in)    :: filter_lakec(:)      ! column filter for lake points
    type(soilhydrology_type)  , intent(in)    :: soilhydrology_inst
    class(waterstate_type)    , intent(inout) :: waterstate_inst
    class(waterdiagnostic_type), intent(in)   :: waterdiagnostic_inst
    class(waterbalance_type)  , intent(inout) :: waterbalance_inst
    logical                   , intent(in)    :: use_aquifer_layer    ! whether an aquifer layer is used in this run
    !
    ! !LOCAL VARIABLES:
    integer :: c, j, fc                  ! indices
    !-----------------------------------------------------------------------

    associate(                                               &
         zi         => col%zi                           , & ! Input:  [real(r8) (:,:) ]  interface level below a "z" level (m)
         zwt        => soilhydrology_inst%zwt_col       , & ! Input:  [real(r8) (:)   ]  water table depth (m)
         h2osno     => waterstate_inst%h2osno_col       , & ! Input:  [real(r8) (:)   ]  snow water (mm H2O)
         aquifer_water_baseline => waterstate_inst%aquifer_water_baseline, & ! Input: [real(r8)] baseline value for water in the unconfined aquifer (wa_col) for this bulk / tracer (mm)
         wa         => waterstate_inst%wa_col           , & ! Output: [real(r8) (:)   ]  water in the unconfined aquifer (mm)
         begwb      => waterbalance_inst%begwb_col      , & ! Output: [real(r8) (:)   ]  water mass begining of the time step
         h2osno_old => waterbalance_inst%h2osno_old_col   & ! Output: [real(r8) (:)   ]  snow water (mm H2O) at previous time step
         )

      if(use_aquifer_layer) then
         do fc = 1, num_nolakec
            c = filter_nolakec(fc)
            if (col%hydrologically_active(c)) then
               if(zwt(c) <= zi(c,nlevsoi)) then
                  wa(c) = aquifer_water_baseline
               end if
            end if
         end do
      endif

    call ComputeWaterMassNonLake(bounds, num_nolakec, filter_nolakec, &
         waterstate_inst, waterdiagnostic_inst, &
         subtract_dynbal_baselines = .false., &
         water_mass = begwb(bounds%begc:bounds%endc))

    call ComputeWaterMassLake(bounds, num_lakec, filter_lakec, &
         waterstate_inst, &
         subtract_dynbal_baselines = .false., &
         water_mass = begwb(bounds%begc:bounds%endc))

    do c = bounds%begc, bounds%endc
       h2osno_old(c) = h2osno(c)
    end do

    end associate 

  end subroutine BeginWaterBalanceSingle

   !-----------------------------------------------------------------------
   subroutine BalanceCheck( bounds, &
        atm2lnd_inst, solarabs_inst, waterflux_inst, waterstate_inst, &
        waterdiagnosticbulk_inst, waterbalance_inst, wateratm2lnd_inst, &
        surfalb_inst, energyflux_inst, canopystate_inst)
     !
     ! !DESCRIPTION:
     ! This subroutine accumulates the numerical truncation errors of the water
     ! and energy balance calculation. It is helpful to see the performance of
     ! the process of integration.
     !
     ! The error for energy balance:
     !
     ! error = abs(Net radiation - change of internal energy - Sensible heat
     !             - Latent heat)
     !
     ! The error for water balance:
     !
     ! error = abs(precipitation - change of water storage - evaporation - runoff)
     !
     ! !USES:
     use clm_varcon        , only : spval
     use clm_time_manager  , only : get_step_size, get_nstep
     use clm_time_manager  , only : get_nstep_since_startup_or_lastDA_restart_or_pause
     use CanopyStateType   , only : canopystate_type
     use subgridAveMod
     !
     ! !ARGUMENTS:
     type(bounds_type)     , intent(in)    :: bounds  
     type(atm2lnd_type)    , intent(in)    :: atm2lnd_inst
     type(solarabs_type)   , intent(in)    :: solarabs_inst
     class(waterflux_type) , intent(in)    :: waterflux_inst
     class(waterstate_type), intent(in)    :: waterstate_inst
     type(waterdiagnosticbulk_type), intent(in) :: waterdiagnosticbulk_inst
     class(waterbalance_type), intent(inout) :: waterbalance_inst
     class(wateratm2lnd_type) , intent(in) :: wateratm2lnd_inst
     type(surfalb_type)    , intent(in)    :: surfalb_inst
     type(energyflux_type) , intent(inout) :: energyflux_inst
     type(canopystate_type), intent(inout) :: canopystate_inst
     !
     ! !LOCAL VARIABLES:
     integer  :: p,c,l,g,fc                             ! indices
     real(r8) :: dtime                                  ! land model time step (sec)
     integer  :: nstep                                  ! time step number
     integer  :: DAnstep                                ! time step number since last Data Assimilation (DA)
     logical  :: found                                  ! flag in search loop
     integer  :: indexp,indexc,indexl,indexg            ! index of first found in search loop
     real(r8) :: forc_rain_col(bounds%begc:bounds%endc) ! column level rain rate [mm/s]
     real(r8) :: forc_snow_col(bounds%begc:bounds%endc) ! column level snow rate [mm/s]
     !-----------------------------------------------------------------------

     associate(                                                                   & 
<<<<<<< HEAD
          volr                    =>    wateratm2lndbulk_inst%volr_grc                  , & ! Input:  [real(r8) (:)   ]  river water storage (m3)                 
          forc_solad_col          =>    atm2lnd_inst%forc_solad_col             , & ! Input:  [real(r8) (:,:) ]  direct beam radiation (vis=forc_sols , nir=forc_soll )
=======
>>>>>>> 570bfea5
          forc_solad              =>    atm2lnd_inst%forc_solad_grc             , & ! Input:  [real(r8) (:,:) ]  direct beam radiation (vis=forc_sols , nir=forc_soll )
          forc_solai              =>    atm2lnd_inst%forc_solai_grc             , & ! Input:  [real(r8) (:,:) ]  diffuse radiation     (vis=forc_solsd, nir=forc_solld)
          forc_rain               =>    wateratm2lnd_inst%forc_rain_downscaled_col   , & ! Input:  [real(r8) (:)   ]  rain rate [mm/s]
          forc_snow               =>    wateratm2lnd_inst%forc_snow_downscaled_col   , & ! Input:  [real(r8) (:)   ]  snow rate [mm/s]
          forc_lwrad              =>    atm2lnd_inst%forc_lwrad_downscaled_col  , & ! Input:  [real(r8) (:)   ]  downward infrared (longwave) radiation (W/m**2)

          h2osno                  =>    waterstate_inst%h2osno_col              , & ! Input:  [real(r8) (:)   ]  snow water (mm H2O)                     
          h2osno_old              =>    waterbalance_inst%h2osno_old_col          , & ! Input:  [real(r8) (:)   ]  snow water (mm H2O) at previous time step
          frac_sno_eff            =>    waterdiagnosticbulk_inst%frac_sno_eff_col        , & ! Input:  [real(r8) (:)   ]  effective snow fraction                 
          frac_sno                =>    waterdiagnosticbulk_inst%frac_sno_col            , & ! Input:  [real(r8) (:)   ]  fraction of ground covered by snow (0 to 1)
          snow_depth              =>    waterdiagnosticbulk_inst%snow_depth_col          , & ! Input:  [real(r8) (:)   ]  snow height (m)                         
          begwb                   =>    waterbalance_inst%begwb_col               , & ! Input:  [real(r8) (:)   ]  water mass begining of the time step    
          errh2o                  =>    waterbalance_inst%errh2o_col              , & ! Output: [real(r8) (:)   ]  water conservation error (mm H2O)       
          errh2osno               =>    waterbalance_inst%errh2osno_col           , & ! Output: [real(r8) (:)   ]  error in h2osno (kg m-2)                
          endwb                   =>    waterbalance_inst%endwb_col               , & ! Output: [real(r8) (:)   ]  water mass end of the time step         
          snow_sources            =>    waterbalance_inst%snow_sources_col         , & ! Output: [real(r8) (:)   ]  snow sources (mm H2O /s)
          snow_sinks              =>    waterbalance_inst%snow_sinks_col           , & ! Output: [real(r8) (:)   ]  snow sinks (mm H2O /s)
          qflx_rain_grnd_col      =>    waterflux_inst%qflx_rain_grnd_col       , & ! Input:  [real(r8) (:)   ]  rain on ground after interception (mm H2O/s) [+]
          qflx_snow_grnd_col      =>    waterflux_inst%qflx_snow_grnd_col       , & ! Input:  [real(r8) (:)   ]  snow on ground after interception (mm H2O/s) [+]
          qflx_snwcp_liq          =>    waterflux_inst%qflx_snwcp_liq_col       , & ! Input:  [real(r8) (:)   ]  excess liquid h2o due to snow capping (outgoing) (mm H2O /s) [+]`
          qflx_snwcp_ice          =>    waterflux_inst%qflx_snwcp_ice_col       , & ! Input:  [real(r8) (:)   ]  excess solid h2o due to snow capping (outgoing) (mm H2O /s) [+]`
          qflx_snwcp_discarded_liq =>   waterflux_inst%qflx_snwcp_discarded_liq_col, & ! Input:  [real(r8) (:)   ]  excess liquid h2o due to snow capping, which we simply discard in order to reset the snow pack (mm H2O /s) [+]`
          qflx_snwcp_discarded_ice =>   waterflux_inst%qflx_snwcp_discarded_ice_col, & ! Input:  [real(r8) (:)   ]  excess solid h2o due to snow capping, which we simply discard in order to reset the snow pack (mm H2O /s) [+]`
          qflx_evap_tot           =>    waterflux_inst%qflx_evap_tot_col        , & ! Input:  [real(r8) (:)   ]  qflx_evap_soi + qflx_evap_can + qflx_tran_veg
          qflx_dew_snow           =>    waterflux_inst%qflx_dew_snow_col        , & ! Input:  [real(r8) (:)   ]  surface dew added to snow pack (mm H2O /s) [+]
          qflx_sub_snow           =>    waterflux_inst%qflx_sub_snow_col        , & ! Input:  [real(r8) (:)   ]  sublimation rate from snow pack (mm H2O /s) [+]
          qflx_evap_grnd          =>    waterflux_inst%qflx_evap_grnd_col       , & ! Input:  [real(r8) (:)   ]  ground surface evaporation rate (mm H2O/s) [+]
          qflx_dew_grnd           =>    waterflux_inst%qflx_dew_grnd_col        , & ! Input:  [real(r8) (:)   ]  ground surface dew formation (mm H2O /s) [+]
          qflx_prec_grnd          =>    waterflux_inst%qflx_prec_grnd_col       , & ! Input:  [real(r8) (:)   ]  water onto ground including canopy runoff [kg/(m2 s)]
          qflx_snow_h2osfc        =>    waterflux_inst%qflx_snow_h2osfc_col     , & ! Input:  [real(r8) (:)   ]  snow falling on surface water (mm/s)
          qflx_h2osfc_to_ice      =>    waterflux_inst%qflx_h2osfc_to_ice_col   , & ! Input:  [real(r8) (:)   ]  conversion of h2osfc to ice             
          qflx_drain_perched      =>    waterflux_inst%qflx_drain_perched_col   , & ! Input:  [real(r8) (:)   ]  sub-surface runoff (mm H2O /s)          
          qflx_floodc             =>    waterflux_inst%qflx_floodc_col          , & ! Input:  [real(r8) (:)   ]  total runoff due to flooding            
          qflx_snow_drain         =>    waterflux_inst%qflx_snow_drain_col      , & ! Input:  [real(r8) (:)   ]  drainage from snow pack                         
          qflx_surf               =>    waterflux_inst%qflx_surf_col            , & ! Input:  [real(r8) (:)   ]  surface runoff (mm H2O /s)              
          qflx_qrgwl              =>    waterflux_inst%qflx_qrgwl_col           , & ! Input:  [real(r8) (:)   ]  qflx_surf at glaciers, wetlands, lakes  
          qflx_drain              =>    waterflux_inst%qflx_drain_col           , & ! Input:  [real(r8) (:)   ]  sub-surface runoff (mm H2O /s)          
          qflx_ice_runoff_snwcp   =>    waterflux_inst%qflx_ice_runoff_snwcp_col, & ! Input:  [real(r8) (:)   ] solid runoff from snow capping (mm H2O /s)
          qflx_ice_runoff_xs      =>    waterflux_inst%qflx_ice_runoff_xs_col   , & ! Input:  [real(r8) (:)   ] solid runoff from excess ice in soil (mm H2O /s)
          qflx_sl_top_soil        =>    waterflux_inst%qflx_sl_top_soil_col     , & ! Input:  [real(r8) (:)   ]  liquid water + ice from layer above soil to top soil layer or sent to qflx_qrgwl (mm H2O/s)

          qflx_sfc_irrig          =>    waterflux_inst%qflx_sfc_irrig_col       , & ! Input:  [real(r8) (:)   ]  irrigation flux (mm H2O /s)             
          qflx_glcice_dyn_water_flux => waterflux_inst%qflx_glcice_dyn_water_flux_col, & ! Input: [real(r8) (:)]  water flux needed for balance check due to glc_dyn_runoff_routing (mm H2O/s) (positive means addition of water to the system)

          eflx_lwrad_out          =>    energyflux_inst%eflx_lwrad_out_patch    , & ! Input:  [real(r8) (:)   ]  emitted infrared (longwave) radiation (W/m**2)
          eflx_lwrad_net          =>    energyflux_inst%eflx_lwrad_net_patch    , & ! Input:  [real(r8) (:)   ]  net infrared (longwave) rad (W/m**2) [+ = to atm]
          eflx_sh_tot             =>    energyflux_inst%eflx_sh_tot_patch       , & ! Input:  [real(r8) (:)   ]  total sensible heat flux (W/m**2) [+ to atm]
          eflx_lh_tot             =>    energyflux_inst%eflx_lh_tot_patch       , & ! Input:  [real(r8) (:)   ]  total latent heat flux (W/m**2)  [+ to atm]
          eflx_soil_grnd          =>    energyflux_inst%eflx_soil_grnd_patch    , & ! Input:  [real(r8) (:)   ]  soil heat flux (W/m**2) [+ = into soil] 
          eflx_wasteheat_patch    =>    energyflux_inst%eflx_wasteheat_patch    , & ! Input:  [real(r8) (:)   ]  sensible heat flux from urban heating/cooling sources of waste heat (W/m**2)
          eflx_heat_from_ac_patch =>    energyflux_inst%eflx_heat_from_ac_patch , & ! Input:  [real(r8) (:)   ]  sensible heat flux put back into canyon due to removal by AC (W/m**2)
          eflx_traffic_patch      =>    energyflux_inst%eflx_traffic_patch      , & ! Input:  [real(r8) (:)   ]  traffic sensible heat flux (W/m**2)     
          eflx_dynbal             =>    energyflux_inst%eflx_dynbal_grc         , & ! Input:  [real(r8) (:)   ]  energy conversion flux due to dynamic land cover change(W/m**2) [+ to atm]
          errsoi_col              =>    energyflux_inst%errsoi_col              , & ! Output: [real(r8) (:)   ]  column-level soil/lake energy conservation error (W/m**2)
          errsol                  =>    energyflux_inst%errsol_patch            , & ! Output: [real(r8) (:)   ]  solar radiation conservation error (W/m**2)
          errseb                  =>    energyflux_inst%errseb_patch            , & ! Output: [real(r8) (:)   ]  surface energy conservation error (W/m**2)
          errlon                  =>    energyflux_inst%errlon_patch            , & ! Output: [real(r8) (:)   ]  longwave radiation conservation error (W/m**2)

          sabg_soil               =>    solarabs_inst%sabg_soil_patch           , & ! Input:  [real(r8) (:)   ]  solar radiation absorbed by soil (W/m**2)
          sabg_snow               =>    solarabs_inst%sabg_snow_patch           , & ! Input:  [real(r8) (:)   ]  solar radiation absorbed by snow (W/m**2)
          sabg_chk                =>    solarabs_inst%sabg_chk_patch            , & ! Input:  [real(r8) (:)   ]  sum of soil/snow using current fsno, for balance check
          fsa                     =>    solarabs_inst%fsa_patch                 , & ! Input:  [real(r8) (:)   ]  solar radiation absorbed (total) (W/m**2)
          fsr                     =>    solarabs_inst%fsr_patch                 , & ! Input:  [real(r8) (:)   ]  solar radiation reflected (W/m**2)      
          sabv                    =>    solarabs_inst%sabv_patch                , & ! Input:  [real(r8) (:)   ]  solar radiation absorbed by vegetation (W/m**2)
          sabg                    =>    solarabs_inst%sabg_patch                , & ! Input:  [real(r8) (:)   ]  solar radiation absorbed by ground (W/m**2)
          
          elai                    =>    canopystate_inst%elai_patch             , & ! Input:  [real(r8) (:,:)]  
          esai                    =>    canopystate_inst%esai_patch             , & ! Input:  [real(r8) (:,:)]  

          fabd                    =>    surfalb_inst%fabd_patch                 , & ! Input:  [real(r8) (:,:)]  flux absorbed by canopy per unit direct flux
          fabi                    =>    surfalb_inst%fabi_patch                 , & ! Input:  [real(r8) (:,:)]  flux absorbed by canopy per unit indirect flux
          albd                    =>    surfalb_inst%albd_patch                 , & ! Input:  [real(r8) (:,:)]  surface albedo (direct)
          albi                    =>    surfalb_inst%albi_patch                 , & ! Input:  [real(r8) (:,:)]  surface albedo (diffuse)
          ftdd                    =>    surfalb_inst%ftdd_patch                 , & ! Input:  [real(r8) (:,:)]  down direct flux below canopy per unit direct flux
          ftid                    =>    surfalb_inst%ftid_patch                 , & ! Input:  [real(r8) (:,:)]  down diffuse flux below canopy per unit direct flux
          ftii                    =>    surfalb_inst%ftii_patch                 , & ! Input:  [real(r8) (:,:)]  down diffuse flux below canopy per unit diffuse flux

          netrad                  =>    energyflux_inst%netrad_patch              & ! Output: [real(r8) (:)   ]  net radiation (positive downward) (W/m**2)
          )

       ! Get step size and time step

       nstep = get_nstep()
       DAnstep = get_nstep_since_startup_or_lastDA_restart_or_pause()
       dtime = get_step_size()

       ! Determine column level incoming snow and rain
       ! Assume no incident precipitation on urban wall columns (as in CanopyHydrologyMod.F90).

       do c = bounds%begc,bounds%endc
          g = col%gridcell(c)
          l = col%landunit(c)       

          if (col%itype(c) == icol_sunwall .or.  col%itype(c) == icol_shadewall) then
             forc_rain_col(c) = 0.
             forc_snow_col(c) = 0.
          else
             forc_rain_col(c) = forc_rain(c)
             forc_snow_col(c) = forc_snow(c)
          end if
       end do

       ! Water balance check

       do c = bounds%begc, bounds%endc

          ! add qflx_drain_perched and qflx_flood
          if (col%active(c)) then

             errh2o(c) = endwb(c) - begwb(c) &
                  - (forc_rain_col(c)        &
                  + forc_snow_col(c)         &
                  + qflx_floodc(c)           &
                  + qflx_sfc_irrig(c)        &
                  + qflx_glcice_dyn_water_flux(c) &
                  - qflx_evap_tot(c)         &
                  - qflx_surf(c)             &
                  - qflx_qrgwl(c)            &
                  - qflx_drain(c)            &
                  - qflx_drain_perched(c)    &
                  - qflx_ice_runoff_snwcp(c) &
                  - qflx_ice_runoff_xs(c)    &
                  - qflx_snwcp_discarded_liq(c) &
                  - qflx_snwcp_discarded_ice(c)) * dtime
          else

             errh2o(c) = 0.0_r8

          end if

       end do

       found = .false.
       do c = bounds%begc, bounds%endc
          if (abs(errh2o(c)) > 1.e-9_r8) then
             found = .true.
             indexc = c
          end if
       end do

       if ( found ) then

          write(iulog,*)'WARNING:  water balance error ',&
               ' nstep= ',nstep, &
               ' local indexc= ',indexc,&
               ! ' global indexc= ',GetGlobalIndex(decomp_index=indexc, clmlevel=namec), &
               ' errh2o= ',errh2o(indexc)

          if ((col%itype(indexc) == icol_roof .or. &
               col%itype(indexc) == icol_road_imperv .or. &
               col%itype(indexc) == icol_road_perv) .and. &
               abs(errh2o(indexc)) > 1.e-5_r8 .and. (DAnstep > skip_steps) ) then

             write(iulog,*)'clm urban model is stopping - error is greater than 1e-5 (mm)'
             write(iulog,*)'nstep                 = ',nstep
             write(iulog,*)'errh2o                = ',errh2o(indexc)
             write(iulog,*)'forc_rain             = ',forc_rain_col(indexc)*dtime
             write(iulog,*)'forc_snow             = ',forc_snow_col(indexc)*dtime
             write(iulog,*)'endwb                 = ',endwb(indexc)
             write(iulog,*)'begwb                 = ',begwb(indexc)
             write(iulog,*)'qflx_evap_tot         = ',qflx_evap_tot(indexc)*dtime
             write(iulog,*)'qflx_sfc_irrig        = ',qflx_sfc_irrig(indexc)*dtime
             write(iulog,*)'qflx_surf             = ',qflx_surf(indexc)*dtime
             write(iulog,*)'qflx_qrgwl            = ',qflx_qrgwl(indexc)*dtime
             write(iulog,*)'qflx_drain            = ',qflx_drain(indexc)*dtime
             write(iulog,*)'qflx_ice_runoff_snwcp = ',qflx_ice_runoff_snwcp(indexc)*dtime
             write(iulog,*)'qflx_ice_runoff_xs    = ',qflx_ice_runoff_xs(indexc)*dtime
             write(iulog,*)'qflx_snwcp_discarded_ice = ',qflx_snwcp_discarded_ice(indexc)*dtime
             write(iulog,*)'qflx_snwcp_discarded_liq = ',qflx_snwcp_discarded_liq(indexc)*dtime
             write(iulog,*)'deltawb          = ',endwb(indexc)-begwb(indexc)
             write(iulog,*)'deltawb/dtime    = ',(endwb(indexc)-begwb(indexc))/dtime
             write(iulog,*)'deltaflux        = ',forc_rain_col(indexc)+forc_snow_col(indexc) - (qflx_evap_tot(indexc) + &
                  qflx_surf(indexc)+qflx_drain(indexc))

             write(iulog,*)'clm model is stopping'
             call endrun(decomp_index=indexc, clmlevel=namec, msg=errmsg(sourcefile, __LINE__))

          else if (abs(errh2o(indexc)) > 1.e-5_r8 .and. (DAnstep > skip_steps) ) then

             write(iulog,*)'clm model is stopping - error is greater than 1e-5 (mm)'
             write(iulog,*)'nstep                 = ',nstep
             write(iulog,*)'errh2o                = ',errh2o(indexc)
             write(iulog,*)'forc_rain             = ',forc_rain_col(indexc)*dtime
             write(iulog,*)'forc_snow             = ',forc_snow_col(indexc)*dtime
             write(iulog,*)'endwb                 = ',endwb(indexc)
             write(iulog,*)'begwb                 = ',begwb(indexc)
             
             write(iulog,*)'qflx_evap_tot         = ',qflx_evap_tot(indexc)*dtime
             write(iulog,*)'qflx_sfc_irrig        = ',qflx_sfc_irrig(indexc)*dtime
             write(iulog,*)'qflx_surf             = ',qflx_surf(indexc)*dtime
             write(iulog,*)'qflx_qrgwl            = ',qflx_qrgwl(indexc)*dtime
             write(iulog,*)'qflx_drain            = ',qflx_drain(indexc)*dtime
             write(iulog,*)'qflx_drain_perched    = ',qflx_drain_perched(indexc)*dtime
             write(iulog,*)'qflx_flood            = ',qflx_floodc(indexc)*dtime
             write(iulog,*)'qflx_ice_runoff_snwcp = ',qflx_ice_runoff_snwcp(indexc)*dtime
             write(iulog,*)'qflx_ice_runoff_xs    = ',qflx_ice_runoff_xs(indexc)*dtime
             write(iulog,*)'qflx_glcice_dyn_water_flux = ', qflx_glcice_dyn_water_flux(indexc)*dtime
             write(iulog,*)'qflx_snwcp_discarded_ice = ',qflx_snwcp_discarded_ice(indexc)*dtime
             write(iulog,*)'qflx_snwcp_discarded_liq = ',qflx_snwcp_discarded_liq(indexc)*dtime
<<<<<<< HEAD
             write(iulog,*)'qflx_rootsoi_col(1:nlevsoil)  = ',qflx_rootsoi_col(indexc,:)*dtime
             write(iulog,*)'cold/colu  = ',col%cold(indexc),col%colu(indexc)
=======
>>>>>>> 570bfea5
             write(iulog,*)'clm model is stopping'
             call endrun(decomp_index=indexc, clmlevel=namec, msg=errmsg(sourcefile, __LINE__))
          end if
       end if

       ! Snow balance check

       do c = bounds%begc,bounds%endc
          if (col%active(c)) then
             g = col%gridcell(c)
             l = col%landunit(c)

             ! As defined here, snow_sources - snow_sinks will equal the change in h2osno at 
             ! any given time step but only if there is at least one snow layer.  h2osno 
             ! also includes snow that is part of the soil column (an initial snow layer is 
             ! only created if h2osno > 10mm).

             if (col%snl(c) < 0) then
                snow_sources(c) = qflx_prec_grnd(c) + qflx_dew_snow(c) + qflx_dew_grnd(c)
                snow_sinks(c)  = qflx_sub_snow(c) + qflx_evap_grnd(c) + qflx_snow_drain(c) &
                     + qflx_snwcp_ice(c) + qflx_snwcp_liq(c) &
                     + qflx_snwcp_discarded_ice(c) + qflx_snwcp_discarded_liq(c) &
                     + qflx_sl_top_soil(c)

                if (lun%itype(l) == istdlak) then 
                   snow_sources(c) = qflx_snow_grnd_col(c) &
                        + frac_sno_eff(c) * (qflx_rain_grnd_col(c) &
                        +  qflx_dew_snow(c) + qflx_dew_grnd(c) ) 
                   snow_sinks(c)   = frac_sno_eff(c) * (qflx_sub_snow(c) + qflx_evap_grnd(c) ) &
                        + qflx_snwcp_ice(c) + qflx_snwcp_liq(c)  &
                        + qflx_snwcp_discarded_ice(c) + qflx_snwcp_discarded_liq(c)  &
                        + qflx_snow_drain(c)  + qflx_sl_top_soil(c)
                endif

                if (col%itype(c) == icol_road_perv .or. lun%itype(l) == istsoil .or. &
                     lun%itype(l) == istcrop .or. lun%itype(l) == istwet .or. &
                      lun%itype(l) == istice_mec) then
                   snow_sources(c) = (qflx_snow_grnd_col(c) - qflx_snow_h2osfc(c) ) &
                          + frac_sno_eff(c) * (qflx_rain_grnd_col(c) &
                          +  qflx_dew_snow(c) + qflx_dew_grnd(c) ) + qflx_h2osfc_to_ice(c)
                   snow_sinks(c) = frac_sno_eff(c) * (qflx_sub_snow(c) + qflx_evap_grnd(c)) &
                          + qflx_snwcp_ice(c) + qflx_snwcp_liq(c) &
                          + qflx_snwcp_discarded_ice(c) + qflx_snwcp_discarded_liq(c) &
                          + qflx_snow_drain(c) + qflx_sl_top_soil(c)
                endif

                errh2osno(c) = (h2osno(c) - h2osno_old(c)) - (snow_sources(c) - snow_sinks(c)) * dtime
             else
                snow_sources(c) = 0._r8
                snow_sinks(c) = 0._r8
                errh2osno(c) = 0._r8
             end if

          end if
       end do

       found = .false.
       do c = bounds%begc,bounds%endc
          if (col%active(c)) then
             if (abs(errh2osno(c)) > 1.0e-9_r8) then
                found = .true.
                indexc = c
             end if
          end if
       end do
       if ( found ) then
          write(iulog,*)'WARNING:  snow balance error '
          write(iulog,*)'nstep= ',nstep, &
               ' local indexc= ',indexc, &
               ! ' global indexc= ',GetGlobalIndex(decomp_index=indexc, clmlevel=namec), &
               ' col%itype= ',col%itype(indexc), &
               ' lun%itype= ',lun%itype(col%landunit(indexc)), &
               ' errh2osno= ',errh2osno(indexc)

          if (abs(errh2osno(indexc)) > 1.e-5_r8 .and. (DAnstep > skip_steps) ) then
             write(iulog,*)'clm model is stopping - error is greater than 1e-5 (mm)'
             write(iulog,*)'nstep              = ',nstep
             write(iulog,*)'errh2osno          = ',errh2osno(indexc)
             write(iulog,*)'snl                = ',col%snl(indexc)
             write(iulog,*)'snow_depth         = ',snow_depth(indexc)
             write(iulog,*)'frac_sno_eff       = ',frac_sno_eff(indexc)
             write(iulog,*)'h2osno             = ',h2osno(indexc)
             write(iulog,*)'h2osno_old         = ',h2osno_old(indexc)
             write(iulog,*)'snow_sources       = ',snow_sources(indexc)*dtime
             write(iulog,*)'snow_sinks         = ',snow_sinks(indexc)*dtime
             write(iulog,*)'qflx_prec_grnd     = ',qflx_prec_grnd(indexc)*dtime
             write(iulog,*)'qflx_snow_grnd_col = ',qflx_snow_grnd_col(indexc)*dtime
             write(iulog,*)'qflx_rain_grnd_col = ',qflx_rain_grnd_col(indexc)*dtime
             write(iulog,*)'qflx_sub_snow      = ',qflx_sub_snow(indexc)*dtime
             write(iulog,*)'qflx_snow_drain    = ',qflx_snow_drain(indexc)*dtime
             write(iulog,*)'qflx_evap_grnd     = ',qflx_evap_grnd(indexc)*dtime
             write(iulog,*)'qflx_dew_snow      = ',qflx_dew_snow(indexc)*dtime
             write(iulog,*)'qflx_dew_grnd      = ',qflx_dew_grnd(indexc)*dtime
             write(iulog,*)'qflx_snwcp_ice     = ',qflx_snwcp_ice(indexc)*dtime
             write(iulog,*)'qflx_snwcp_liq     = ',qflx_snwcp_liq(indexc)*dtime
             write(iulog,*)'qflx_snwcp_discarded_ice = ',qflx_snwcp_discarded_ice(indexc)*dtime
             write(iulog,*)'qflx_snwcp_discarded_liq = ',qflx_snwcp_discarded_liq(indexc)*dtime
             write(iulog,*)'qflx_sl_top_soil   = ',qflx_sl_top_soil(indexc)*dtime
             write(iulog,*)'clm model is stopping'

             call endrun(decomp_index=indexc, clmlevel=namec, msg=errmsg(sourcefile, __LINE__))
          end if
       end if

       ! Energy balance checks

       do p = bounds%begp, bounds%endp
          if (patch%active(p)) then
             c = patch%column(p)
             l = patch%landunit(p)
             g = patch%gridcell(p)

             ! Solar radiation energy balance
             ! Do not do this check for an urban patch since it will not balance on a per-column
             ! level because of interactions between columns and since a separate check is done
             ! in the urban radiation module
             if (.not. lun%urbpoi(l)) then
                ! patch radiation will no longer balance gridcell values 
!scs: should add a check that columns add to gridcell
                if(use_hillslope .and. lun%itype(l) == istsoil) then
                   errsol(p) = fsa(p) + fsr(p) &
                        - (forc_solad_col(c,1) + forc_solad_col(c,2) + forc_solai(g,1) + forc_solai(g,2))
                else
                   errsol(p) = fsa(p) + fsr(p) &
                        - (forc_solad(g,1) + forc_solad(g,2) + forc_solai(g,1) + forc_solai(g,2))
                endif
             else
                errsol(p) = spval
             end if

             ! Longwave radiation energy balance
             ! Do not do this check for an urban patch since it will not balance on a per-column
             ! level because of interactions between columns and since a separate check is done
             ! in the urban radiation module
             if (.not. lun%urbpoi(l)) then
                errlon(p) = eflx_lwrad_out(p) - eflx_lwrad_net(p) - forc_lwrad(c)
             else
                errlon(p) = spval
             end if

             ! Surface energy balance
             ! Changed to using (eflx_lwrad_net) here instead of (forc_lwrad - eflx_lwrad_out) because
             ! there are longwave interactions between urban columns (and therefore patches). 
             ! For surfaces other than urban, (eflx_lwrad_net) equals (forc_lwrad - eflx_lwrad_out),
             ! and a separate check is done above for these terms.

             if (.not. lun%urbpoi(l)) then
                errseb(p) = sabv(p) + sabg_chk(p) + forc_lwrad(c) - eflx_lwrad_out(p) &
                     - eflx_sh_tot(p) - eflx_lh_tot(p) - eflx_soil_grnd(p)
             else
                errseb(p) = sabv(p) + sabg(p) &
                     - eflx_lwrad_net(p) &
                     - eflx_sh_tot(p) - eflx_lh_tot(p) - eflx_soil_grnd(p) &
                     + eflx_wasteheat_patch(p) + eflx_heat_from_ac_patch(p) + eflx_traffic_patch(p)
             end if
             !TODO MV - move this calculation to a better place - does not belong in BalanceCheck 
             netrad(p) = fsa(p) - eflx_lwrad_net(p) 
          end if
       end do

       ! Solar radiation energy balance check

       found = .false.
       do p = bounds%begp, bounds%endp
          if (patch%active(p)) then
             if ( (errsol(p) /= spval) .and. (abs(errsol(p)) > 1.e-7_r8) ) then
                found = .true.
                indexp = p
                indexg = patch%gridcell(indexp)
             end if
          end if
       end do
       if ( found  .and. (DAnstep > skip_steps) ) then
          write(iulog,*)'WARNING:: BalanceCheck, solar radiation balance error (W/m2)'
          write(iulog,*)'nstep         = ',nstep
          write(iulog,*)'errsol        = ',errsol(indexp)
          c = patch%column(indexp)
          write(iulog,*)'index p,c        = ',indexp,c
          write(iulog,*)' col%itype= ',col%itype(c), &
               ' lun%itype= ',lun%itype(col%landunit(c))
          
          if (abs(errsol(indexp)) > 1.e-5_r8 ) then
             write(iulog,*)'clm model is stopping - error is greater than 1e-5 (W/m2)'
             write(iulog,*)'fsa           = ',fsa(indexp)
             write(iulog,*)'fsr           = ',fsr(indexp)
             write(iulog,*)'forc_solad(1) = ',forc_solad(indexg,1)
             write(iulog,*)'forc_solad(2) = ',forc_solad(indexg,2)
             write(iulog,*)'forc_solai(1) = ',forc_solai(indexg,1)
             write(iulog,*)'forc_solai(2) = ',forc_solai(indexg,2)
             write(iulog,*)'forc_tot      = ',forc_solad(indexg,1)+forc_solad(indexg,2) &
               +forc_solai(indexg,1)+forc_solai(indexg,2)
             write(iulog,*)'clm model is stopping'
             call endrun(decomp_index=indexp, clmlevel=namep, msg=errmsg(sourcefile, __LINE__))
          end if
       end if

       ! Longwave radiation energy balance check

       found = .false.
       do p = bounds%begp, bounds%endp
          if (patch%active(p)) then
             if ( (errlon(p) /= spval) .and. (abs(errlon(p)) > 1.e-7_r8) ) then
                found = .true.
                indexp = p
             end if
          end if
       end do
       if ( found  .and. (DAnstep > skip_steps) ) then
          write(iulog,*)'WARNING: BalanceCheck: longwave energy balance error (W/m2)' 
          write(iulog,*)'nstep        = ',nstep 
          write(iulog,*)'errlon       = ',errlon(indexp)
          if (abs(errlon(indexp)) > 1.e-5_r8 ) then
             write(iulog,*)'clm model is stopping - error is greater than 1e-5 (W/m2)'
             call endrun(decomp_index=indexp, clmlevel=namep, msg=errmsg(sourcefile, __LINE__))
          end if
       end if

       ! Surface energy balance check

       found = .false.
       do p = bounds%begp, bounds%endp
          if (patch%active(p)) then
             if (abs(errseb(p)) > 1.e-7_r8 ) then
                found = .true.
                indexp = p
                indexc = patch%column(indexp)
                indexg = patch%gridcell(indexp)
             end if
          end if
       end do
       if ( found  .and. (DAnstep > skip_steps) ) then
          write(iulog,*)'WARNING: BalanceCheck: surface flux energy balance error (W/m2)'
          write(iulog,*)'nstep          = ' ,nstep
          write(iulog,*)'errseb         = ' ,errseb(indexp)
          if (abs(errseb(indexp)) > 1.e-5_r8 ) then
             write(iulog,*)'clm model is stopping - error is greater than 1e-5 (W/m2)'
             write(iulog,*)'sabv           = ' ,sabv(indexp)

             write(iulog,*)'sabg           = ' ,sabg(indexp), ((1._r8- frac_sno(indexc))*sabg_soil(indexp) + &
                  frac_sno(indexc)*sabg_snow(indexp)),sabg_chk(indexp)

             write(iulog,*)'forc_tot      = '  ,forc_solad(indexg,1) + forc_solad(indexg,2) + &
                  forc_solai(indexg,1) + forc_solai(indexg,2)

             write(iulog,*)'eflx_lwrad_net = ' ,eflx_lwrad_net(indexp)
             write(iulog,*)'eflx_sh_tot    = ' ,eflx_sh_tot(indexp)
             write(iulog,*)'eflx_lh_tot    = ' ,eflx_lh_tot(indexp)
             write(iulog,*)'eflx_soil_grnd = ' ,eflx_soil_grnd(indexp)
             write(iulog,*)'fsa fsr = '        ,fsa(indexp),    fsr(indexp)
             write(iulog,*)'fabd fabi = '      ,fabd(indexp,:), fabi(indexp,:)
             write(iulog,*)'albd albi = '      ,albd(indexp,:), albi(indexp,:)
             write(iulog,*)'ftii ftdd ftid = ' ,ftii(indexp,:), ftdd(indexp,:),ftid(indexp,:)
             write(iulog,*)'elai esai = '      ,elai(indexp),   esai(indexp)      
             write(iulog,*)'clm model is stopping'
             call endrun(decomp_index=indexp, clmlevel=namep, msg=errmsg(sourcefile, __LINE__))
          end if
       end if

       ! Soil energy balance check

       found = .false.
       do c = bounds%begc,bounds%endc
          if (col%active(c)) then
             if (abs(errsoi_col(c)) > 1.0e-5_r8 ) then
                found = .true.
                indexc = c
             end if
          end if
       end do
       if ( found ) then
          write(iulog,*)'WARNING: BalanceCheck: soil balance error (W/m2)'
          write(iulog,*)'nstep         = ',nstep
          write(iulog,*)'errsoi_col    = ',errsoi_col(indexc)
          if (abs(errsoi_col(indexc)) > 1.e-4_r8 .and. (DAnstep > skip_steps) ) then
             write(iulog,*)'clm model is stopping'
             call endrun(decomp_index=indexc, clmlevel=namec, msg=errmsg(sourcefile, __LINE__))
          end if
       end if

     end associate

   end subroutine BalanceCheck

end module BalanceCheckMod<|MERGE_RESOLUTION|>--- conflicted
+++ resolved
@@ -34,11 +34,7 @@
   use landunit_varcon    , only : istdlak, istsoil,istcrop,istwet,istice_mec
   use column_varcon      , only : icol_roof, icol_sunwall, icol_shadewall
   use column_varcon      , only : icol_road_perv, icol_road_imperv
-<<<<<<< HEAD
-  use clm_varcon         , only : aquifer_water_baseline
   use clm_varctl         , only : use_hillslope
-=======
->>>>>>> 570bfea5
   !
   ! !PUBLIC TYPES:
   implicit none
@@ -280,11 +276,8 @@
      !-----------------------------------------------------------------------
 
      associate(                                                                   & 
-<<<<<<< HEAD
           volr                    =>    wateratm2lndbulk_inst%volr_grc                  , & ! Input:  [real(r8) (:)   ]  river water storage (m3)                 
           forc_solad_col          =>    atm2lnd_inst%forc_solad_col             , & ! Input:  [real(r8) (:,:) ]  direct beam radiation (vis=forc_sols , nir=forc_soll )
-=======
->>>>>>> 570bfea5
           forc_solad              =>    atm2lnd_inst%forc_solad_grc             , & ! Input:  [real(r8) (:,:) ]  direct beam radiation (vis=forc_sols , nir=forc_soll )
           forc_solai              =>    atm2lnd_inst%forc_solai_grc             , & ! Input:  [real(r8) (:,:) ]  diffuse radiation     (vis=forc_solsd, nir=forc_solld)
           forc_rain               =>    wateratm2lnd_inst%forc_rain_downscaled_col   , & ! Input:  [real(r8) (:)   ]  rain rate [mm/s]
@@ -484,11 +477,8 @@
              write(iulog,*)'qflx_glcice_dyn_water_flux = ', qflx_glcice_dyn_water_flux(indexc)*dtime
              write(iulog,*)'qflx_snwcp_discarded_ice = ',qflx_snwcp_discarded_ice(indexc)*dtime
              write(iulog,*)'qflx_snwcp_discarded_liq = ',qflx_snwcp_discarded_liq(indexc)*dtime
-<<<<<<< HEAD
              write(iulog,*)'qflx_rootsoi_col(1:nlevsoil)  = ',qflx_rootsoi_col(indexc,:)*dtime
              write(iulog,*)'cold/colu  = ',col%cold(indexc),col%colu(indexc)
-=======
->>>>>>> 570bfea5
              write(iulog,*)'clm model is stopping'
              call endrun(decomp_index=indexc, clmlevel=namec, msg=errmsg(sourcefile, __LINE__))
           end if
