module cropcalStreamMod

#include "shr_assert.h"

  !-----------------------------------------------------------------------
  ! !DESCRIPTION:
  ! Read crop calendars from stream
  !
  ! !USES:
  use shr_strdata_mod , only : shr_strdata_type, shr_strdata_create
  use shr_strdata_mod , only : shr_strdata_print, shr_strdata_advance
  use shr_kind_mod    , only : r8=>shr_kind_r8, CL=>shr_kind_CL, CS=>shr_kind_CS, CXX=>shr_kind_CXX
  use shr_log_mod     , only : errMsg => shr_log_errMsg
  use decompMod       , only : bounds_type
  use abortutils      , only : endrun
  use clm_varctl      , only : iulog, inst_name
  use perf_mod        , only : t_startf, t_stopf
  use spmdMod         , only : masterproc, mpicom, comp_id
  use ncdio_pio
  use mct_mod
  !
  ! !PUBLIC TYPES:
  implicit none
  private

  ! !PUBLIC MEMBER FUNCTIONS:
  public :: cropcal_init    ! position datasets for crop calendars
  public :: cropcal_advance ! Advance the crop calendar streams (outside of a Open-MP threading loop)
  public :: cropcal_interp  ! interpolates between two years of crop calendar data

  ! !PRIVATE MEMBER DATA:
  integer, allocatable    :: g_to_ig(:)         ! Array matching gridcell index to data index
  ! SSR TODO: Make these work with max_growingseasons_per_year > 1
  type(shr_strdata_type)  :: sdat_sdate        ! sowing date input data stream

  character(len=*), parameter :: sourcefile = &
       __FILE__

!==============================================================================
contains
!==============================================================================

  subroutine cropcal_init(bounds)
    !
    ! Initialize data stream information for crop calendars.
    !
    ! !USES:
    use clm_varpar       , only : cft_lb, cft_ub
    use clm_time_manager , only : get_calendar
    use ncdio_pio        , only : pio_subsystem
    use shr_pio_mod      , only : shr_pio_getiotype
    use shr_stream_mod   , only : shr_stream_file_null
    use shr_string_mod   , only : shr_string_listCreateField_range
    use clm_nlUtilsMod   , only : find_nlgroup_name
    use ndepStreamMod    , only : clm_domain_mct
    use histFileMod      , only : hist_addfld1d
    use domainMod        , only : ldomain
    use controlMod       , only : NLFilename
    use lnd_set_decomp_and_domain , only : gsmap_global
    !
    ! !ARGUMENTS:
    implicit none
    type(bounds_type), intent(in) :: bounds          ! bounds
    !
    ! !LOCAL VARIABLES:
    integer            :: stream_year_first_cropcal      ! first year in crop calendar streams to use
    integer            :: stream_year_last_cropcal       ! last year in crop calendar streams to use
    integer            :: model_year_align_cropcal       ! align stream_year_first_cropcal with
    integer            :: nu_nml                     ! unit for namelist file
    integer            :: nml_error                  ! namelist i/o error flag
    type(mct_ggrid)    :: dom_clm                    ! domain information
    character(len=CL)  :: stream_fldFileName_sdate     ! sowing date stream filename to read
    character(len=CL)  :: cropcal_mapalgo = 'nn'   ! Mapping alogrithm
    character(len=CL)  :: cropcal_tintalgo = 'nn'    ! Time interpolation alogrithm
    
    ! SSR TODO: Make this work with max_growingseasons_per_year > 1
    character(len=CXX) :: fldList_sdate1                  ! field string for 1st sowing dates
    
    character(*), parameter :: subName = "('cropcaldyn_init')"
    !-----------------------------------------------------------------------
    !
    ! deal with namelist variables here in init
    !
    namelist /cropcal_streams/         &
         stream_year_first_cropcal,    &
         stream_year_last_cropcal,     &
         model_year_align_cropcal,     &
         cropcal_mapalgo,              &
         stream_fldFileName_sdate,     &
         cropcal_tintalgo

    ! Default values for namelist
    stream_year_first_cropcal     = 1      ! first year in stream to use
    stream_year_last_cropcal      = 1      ! last  year in stream to use
    model_year_align_cropcal      = 1      ! align stream_year_first_cropcal with this model year
    stream_fldFileName_sdate      = shr_stream_file_null

    ! Read cropcal_streams namelist
    if (masterproc) then
       open( newunit=nu_nml, file=trim(NLFilename), status='old', iostat=nml_error )
       call find_nlgroup_name(nu_nml, 'cropcal_streams', status=nml_error)
       if (nml_error == 0) then
          read(nu_nml, nml=cropcal_streams,iostat=nml_error)
          if (nml_error /= 0) then
             call endrun(subname // ':: ERROR reading cropcal_streams namelist')
          end if
       else
          call endrun(subname // ':: ERROR finding cropcal_streams namelist')
       end if
       close(nu_nml)
    endif
    call shr_mpi_bcast(stream_year_first_cropcal  , mpicom)
    call shr_mpi_bcast(stream_year_last_cropcal   , mpicom)
    call shr_mpi_bcast(model_year_align_cropcal   , mpicom)
    call shr_mpi_bcast(stream_fldFileName_sdate , mpicom)
    call shr_mpi_bcast(cropcal_tintalgo           , mpicom)

    if (masterproc) then
       write(iulog,*) ' '
       write(iulog,*) 'cropcal_stream settings:'
       write(iulog,*) '  stream_year_first_cropcal  = ',stream_year_first_cropcal
       write(iulog,*) '  stream_year_last_cropcal   = ',stream_year_last_cropcal
       write(iulog,*) '  model_year_align_cropcal   = ',model_year_align_cropcal
       write(iulog,*) '  stream_fldFileName_sdate = ',trim(stream_fldFileName_sdate)
       write(iulog,*) '  cropcal_tintalgo           = ',trim(cropcal_tintalgo)
    endif

    call clm_domain_mct (bounds, dom_clm)

    ! create the field list for these cropcal fields...use in shr_strdata_create
    ! SSR TODO: Make this work with max_growingseasons_per_year > 1
    write(iulog,'(a,i6)') '        cft_lb = ',cft_lb
    write(iulog,'(a,i6)') '        cft_ub = ',cft_ub
    fldList_sdate1 = shr_string_listCreateField_range( cft_lb, cft_ub, "sdate1" )
    write(iulog,*) 'fldList_sdate1 = ',trim(fldList_sdate1)

    ! SSR TODO:
    ! - Delete "area" and "mask"?
    ! - Is this correct taxmode?
    call shr_strdata_create(sdat_sdate,               &
         name="cropcaldyn",                            &
         pio_subsystem=pio_subsystem,                  &
         pio_iotype=shr_pio_getiotype(inst_name),      &
         mpicom=mpicom, compid=comp_id,                &
         gsmap=gsmap_global, ggrid=dom_clm,            &
         nxg=ldomain%ni, nyg=ldomain%nj,               &
         yearFirst=stream_year_first_cropcal,          &
         yearLast=stream_year_last_cropcal,            &
         yearAlign=model_year_align_cropcal,           &
         offset=0,                                     &
         domFilePath='',                               &
         domFileName=trim(stream_fldFileName_sdate),   &
         domTvarName='time',                           &
         domXvarName='lon' ,                           &
         domYvarName='lat' ,                           &
         domAreaName='area',                           &
         domMaskName='mask',                           &
         filePath='',                                  &
         filename=(/stream_fldFileName_sdate/),        &
         fldListFile=fldList_sdate1,                   &
         fldListModel=fldList_sdate1,                  &
         fillalgo='none',                              &
         mapalgo=cropcal_mapalgo,                      &
         tintalgo=cropcal_tintalgo,                    &
         calendar=get_calendar(),                      &
         taxmode='cycle'                               )

    if (masterproc) then
       call shr_strdata_print(sdat_sdate,'sdate1 data')
    endif

  end subroutine cropcal_init

  !==============================================================================
  subroutine cropcal_advance( bounds )
    !
    ! Advance crop calendar streams
    !
    ! !USES:
    use clm_time_manager, only : get_curr_date
    !
    ! !ARGUMENTS:
    implicit none
    type(bounds_type)      , intent(in)    :: bounds
    !
    ! !LOCAL VARIABLES:
    integer :: g, ig   ! Indices
    integer :: year    ! year (0, ...) for nstep+1
    integer :: mon     ! month (1, ..., 12) for nstep+1
    integer :: day     ! day of month (1, ..., 31) for nstep+1
    integer :: sec     ! seconds into current date for nstep+1
    integer :: mcdate  ! Current model date (yyyymmdd)
    !-----------------------------------------------------------------------

    call get_curr_date(year, mon, day, sec)
    mcdate = year*10000 + mon*100 + day

    ! SSR TODO: Make this work with max_growingseasons_per_year > 1
    call shr_strdata_advance(sdat_sdate, mcdate, sec, mpicom, 'cropcaldyn')

    if ( .not. allocated(g_to_ig) )then
       allocate (g_to_ig(bounds%begg:bounds%endg) )
       ig = 0
       do g = bounds%begg,bounds%endg
          ig = ig+1
          g_to_ig(g) = ig
       end do
    end if

  end subroutine cropcal_advance

  !==============================================================================
  subroutine cropcal_interp(bounds, num_pcropp, filter_pcropp, crop_inst)
    !
    ! Interpolate data stream information for crop calendars.
    !
    ! !USES:
    use pftconMod       , only : noveg
    use CropType        , only : crop_type
    use PatchType       , only : patch
    use filterMod       , only : filter
    use decompMod       , only : get_proc_clumps
    !
    ! !ARGUMENTS:
    implicit none
    type(bounds_type)      , intent(in)    :: bounds
    integer                , intent(in)    :: num_pcropp        ! number of prog. crop patches in filter
    integer                , intent(in)    :: filter_pcropp(:)  ! filter for prognostic crop patches
    type(crop_type)        , intent(inout) :: crop_inst
    !
    ! !LOCAL VARIABLES:
    integer :: ivt, p, ip, ig
    integer :: nc, fp
    integer :: patch_gridcell_g
    character(len=CL)  :: stream_var_name
    !-----------------------------------------------------------------------
    SHR_ASSERT_FL( (lbound(g_to_ig,1) <= bounds%begg ), sourcefile, __LINE__)
    SHR_ASSERT_FL( (ubound(g_to_ig,1) >= bounds%endg ), sourcefile, __LINE__)

    ! SSR TODO: Make this work with max_growingseasons_per_year > 1
    write(iulog,*) 'cropcal_interp() A'
    SHR_ASSERT_FL( (lbound(sdat_sdate%avs(1)%rAttr,2) <= g_to_ig(bounds%begg) ), sourcefile, __LINE__)
    SHR_ASSERT_FL( (ubound(sdat_sdate%avs(1)%rAttr,2) >= g_to_ig(bounds%endg) ), sourcefile, __LINE__)

    ! SSR TODO: Make these work with max_growingseasons_per_year > 1
    write(iulog,*) 'cropcal_interp() B'
    do fp = 1, num_pcropp
       write(iulog,*) 'cropcal_interp() C'
       p = filter_pcropp(fp)
       ivt = patch%itype(p)
       ! Set crop calendars for each gridcell/patch combination
       write(stream_var_name,"(i6)") ivt
       
       ! SSR TODO: Add check that variable exists in netCDF
       write(iulog,*) 'cropcal_interp() D1'
       stream_var_name = 'sdate1_'//trim(adjustl(stream_var_name))
       write(iulog,*) 'cropcal_interp() D2'
       ip = mct_aVect_indexRA(sdat_sdate%avs(1),trim(stream_var_name))
       if (ivt /= noveg) then
          write(iulog,*) 'cropcal_interp() D3'
          write(iulog,'(a,i6)')'                    p = ', p
          write(iulog,'(a,i6)')'                  ivt = ', ivt
          write(iulog,'(a,i6)')'    patch%gridcell(p) = ', patch%gridcell(p)
          write(iulog,'(a,i6)')'       g_to_ig(above) = ', g_to_ig(patch%gridcell(p))
          ig = g_to_ig(patch%gridcell(p))
          write(iulog,*) 'cropcal_interp() D4'
          crop_inst%sdates_thisyr(p,1) = sdat_sdate%avs(1)%rAttr(ip,ig)
       endif

<<<<<<< HEAD
       ! SSR TODO: Make this work with max_growingseasons_per_year > 1
       write(iulog,*) 'cropcal_interp() E'
       crop_inst%n_growingseasons_thisyear_thispatch = crop_inst%sdates_thisyr(p,1) >= 0

       ! Only for first sowing date of the year
       write(iulog,*) 'cropcal_interp() F'
       crop_inst%next_rx_sdate = crop_inst%sdates_thisyr(p,1)
=======
         ! SSR TODO: Make this work with max_growingseasons_per_year > 1
         crop_inst%n_growingseasons_thisyear_thispatch(p) = crop_inst%sdates_thisyr(p,1) >= 0

         ! Only for first sowing date of the year
         crop_inst%next_rx_sdate(p) = crop_inst%sdates_thisyr(p,1)
>>>>>>> f4f2deae

    end do

  end subroutine cropcal_interp

end module cropcalStreamMod<|MERGE_RESOLUTION|>--- conflicted
+++ resolved
@@ -267,21 +267,11 @@
           crop_inst%sdates_thisyr(p,1) = sdat_sdate%avs(1)%rAttr(ip,ig)
        endif
 
-<<<<<<< HEAD
        ! SSR TODO: Make this work with max_growingseasons_per_year > 1
-       write(iulog,*) 'cropcal_interp() E'
-       crop_inst%n_growingseasons_thisyear_thispatch = crop_inst%sdates_thisyr(p,1) >= 0
+       crop_inst%n_growingseasons_thisyear_thispatch(p) = crop_inst%sdates_thisyr(p,1) >= 0
 
        ! Only for first sowing date of the year
-       write(iulog,*) 'cropcal_interp() F'
-       crop_inst%next_rx_sdate = crop_inst%sdates_thisyr(p,1)
-=======
-         ! SSR TODO: Make this work with max_growingseasons_per_year > 1
-         crop_inst%n_growingseasons_thisyear_thispatch(p) = crop_inst%sdates_thisyr(p,1) >= 0
-
-         ! Only for first sowing date of the year
-         crop_inst%next_rx_sdate(p) = crop_inst%sdates_thisyr(p,1)
->>>>>>> f4f2deae
+       crop_inst%next_rx_sdate(p) = crop_inst%sdates_thisyr(p,1)
 
     end do
 
