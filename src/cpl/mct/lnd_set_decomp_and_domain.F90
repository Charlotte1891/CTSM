module lnd_set_decomp_and_domain

  use shr_kind_mod , only : r8 => shr_kind_r8
  use spmdMod      , only : masterproc
  use clm_varctl   , only : iulog
  use mct_mod      , only : mct_gsMap

  implicit none
  private ! except

  ! public member routines
  public :: lnd_set_decomp_and_domain_from_surfrd

  ! private member routines
  private :: surfrd_get_globmask  ! Reads global land mask (needed for setting domain decomp)
  private :: surfrd_get_grid      ! Read grid/ladnfrac data into domain (after domain decomp)

  type(mct_gsmap), pointer, public :: gsmap_global 
  type(mct_gsmap), target , public :: gsMap_lnd2Dsoi_gdc2glo

  character(len=*), parameter, private :: sourcefile = &
       __FILE__

!===============================================================================
contains
!===============================================================================

  subroutine lnd_set_decomp_and_domain_from_surfrd(noland, ni, nj)

    ! Initialize ldomain data types

    use clm_varpar    , only: nlevsoi
    use clm_varctl    , only: fatmlndfrc, use_soil_moisture_streams
    use decompInitMod , only: decompInit_lnd
    use decompMod     , only: bounds_type, get_proc_bounds
    use domainMod     , only: ldomain, domain_check

    ! input/output variables
    logical, intent(out) :: noland
    integer, intent(out) :: ni, nj ! global grid sizes

    ! local variables
    integer ,pointer  :: amask(:)   ! global land mask
    integer           :: begg, endg ! processor bounds
    type(bounds_type) :: bounds     ! bounds
    character(len=32) :: subname = 'lnd_set_decomp_and_domain_from_surfrd'
    !-----------------------------------------------------------------------

    ! Read in global land grid and land mask (amask)- needed to set decomposition
    ! global memory for amask is allocate in surfrd_get_glomask - must be deallocated below
    if (masterproc) then
       write(iulog,*) 'Attempting to read global land mask from ',trim(fatmlndfrc)
    endif

    ! Get global mask, ni and nj
    call surfrd_get_globmask(filename=fatmlndfrc, mask=amask, ni=ni, nj=nj)

    ! Exit early if no valid land points
    if ( all(amask == 0) )then
       if (masterproc) write(iulog,*) trim(subname)//': no valid land points do NOT run clm'
       noland = .true.
       return
    else
       noland = .false.
    end if

    ! Determine ctsm gridcell decomposition and processor bounds for gridcells
    call decompInit_lnd(ni, nj, amask)
    deallocate(amask)
    if (use_soil_moisture_streams) call decompInit_lnd3D(ni, nj, nlevsoi)

    ! Initialize bounds for just gridcells
    ! Remaining bounds (landunits, columns, patches) will be determined
    ! after the call to decompInit_glcp - so get_proc_bounds is called
    ! twice and the gridcell information is just filled in twice
    call get_proc_bounds(bounds)

    ! Get grid cell bounds values
    begg = bounds%begg
    endg = bounds%endg

    ! Initialize ldomain data type
    if (masterproc) then
       write(iulog,*) 'Attempting to read ldomain from ',trim(fatmlndfrc)
    endif
    call surfrd_get_grid(begg, endg, ldomain, fatmlndfrc)
    if (masterproc) then
       call domain_check(ldomain)
    endif
    ldomain%mask = 1  !!! TODO - is this needed?

  end subroutine lnd_set_decomp_and_domain_from_surfrd

  !-----------------------------------------------------------------------
  subroutine surfrd_get_globmask(filename, mask, ni, nj)

    ! Read the surface dataset grid related information
    ! This is used to set the domain decomposition - so global data is read here

    use fileutils  , only : getfil
    use ncdio_pio  , only : ncd_io, ncd_pio_openfile, ncd_pio_closefile, ncd_inqfdims, file_desc_t
    use abortutils , only : endrun
    use shr_log_mod, only : errMsg => shr_log_errMsg

    ! input/output variables
    character(len=*), intent(in)    :: filename  ! grid filename
    integer         , pointer       :: mask(:)   ! grid mask
    integer         , intent(out)   :: ni, nj    ! global grid sizes

    ! local variables
    logical               :: isgrid2d
    integer               :: dimid,varid ! netCDF id's
    integer               :: ns          ! size of grid on file
    integer               :: n,i,j       ! index
    integer               :: ier         ! error status
    type(file_desc_t)     :: ncid        ! netcdf id
    character(len=256)    :: locfn       ! local file name
    logical               :: readvar     ! read variable in or not
    integer , allocatable :: idata2d(:,:)
    character(len=32) :: subname = 'surfrd_get_globmask' ! subroutine name
    !-----------------------------------------------------------------------

    if (filename == ' ') then
       mask(:) = 1
    else
       ! Check if file exists
       if (masterproc) then
          if (filename == ' ') then
             write(iulog,*) trim(subname),' ERROR: filename must be specified '
             call endrun(msg=errMsg(sourcefile, __LINE__))
          endif
       end if

       ! Open file
       call getfil( filename, locfn, 0 )
       call ncd_pio_openfile (ncid, trim(locfn), 0)

       ! Determine dimensions and if grid file is 2d or 1d
       call ncd_inqfdims(ncid, isgrid2d, ni, nj, ns)
       if (masterproc) then
          write(iulog,*)'lat/lon grid flag (isgrid2d) is ',isgrid2d
       end if
       allocate(mask(ns))
       mask(:) = 1
       if (isgrid2d) then
          ! Grid is 2d
          allocate(idata2d(ni,nj))
          idata2d(:,:) = 1
          call ncd_io(ncid=ncid, varname='LANDMASK', data=idata2d, flag='read', readvar=readvar)
          if (.not. readvar) then
             call ncd_io(ncid=ncid, varname='mask', data=idata2d, flag='read', readvar=readvar)
          end if
          if (readvar) then
             do j = 1,nj
                do i = 1,ni
                   n = (j-1)*ni + i
                   mask(n) = idata2d(i,j)
                enddo
             enddo
          end if
          deallocate(idata2d)
       else
          ! Grid is not 2d
          call ncd_io(ncid=ncid, varname='LANDMASK', data=mask, flag='read', readvar=readvar)
          if (.not. readvar) then
             call ncd_io(ncid=ncid, varname='mask', data=mask, flag='read', readvar=readvar)
          end if
       end if
       if (.not. readvar) call endrun( msg=' ERROR: landmask not on fatmlndfrc file'//errMsg(sourcefile, __LINE__))

       ! Close file
       call ncd_pio_closefile(ncid)
    end if

  end subroutine surfrd_get_globmask

  !-----------------------------------------------------------------------
  subroutine surfrd_get_grid(begg, endg, ldomain, filename)

    ! Read the surface dataset grid related information:
    ! This is called after the domain decomposition has been created
    ! - real latitude  of grid cell (degrees)
    ! - real longitude of grid cell (degrees)

    use clm_varcon   , only : spval, re, grlnd
    use domainMod    , only : domain_type, lon1d, lat1d, domain_init
    use fileutils    , only : getfil
    use abortutils   , only : endrun
    use shr_log_mod  , only : errMsg => shr_log_errMsg
    use ncdio_pio    , only : file_desc_t, ncd_pio_openfile, ncd_pio_closefile
    use ncdio_pio    , only : ncd_io, check_var, ncd_inqfdims, check_dim_size
    use pio

    ! input/output variables
    integer                    , intent(in)    :: begg, endg
    type(domain_type)          , intent(inout) :: ldomain     ! domain to init
    character(len=*)           , intent(in)    :: filename    ! grid filename

    ! local variables
    type(file_desc_t)     :: ncid               ! netcdf id
    integer               :: beg                ! local beg index
    integer               :: end                ! local end index
    integer               :: ni,nj,ns           ! size of grid on file
    logical               :: readvar            ! true => variable is on input file
    logical               :: isgrid2d           ! true => file is 2d lat/lon
    logical               :: istype_domain      ! true => input file is of type domain
    real(r8), allocatable :: rdata2d(:,:)       ! temporary
    character(len=16)     :: vname              ! temporary
    character(len=256)    :: locfn              ! local file name
    integer               :: n                  ! indices
    character(len=32) :: subname = 'surfrd_get_grid'     ! subroutine name
    !-----------------------------------------------------------------------

    if (masterproc) then
       if (filename == ' ') then
          write(iulog,*) trim(subname),' ERROR: filename must be specified '
          call endrun(msg=errMsg(sourcefile, __LINE__))
       endif
    end if

    call getfil( filename, locfn, 0 )
    call ncd_pio_openfile (ncid, trim(locfn), 0)

    ! Determine dimensions
    call ncd_inqfdims(ncid, isgrid2d, ni, nj, ns)

    ! Determine isgrid2d flag for domain
    call domain_init(ldomain, isgrid2d=isgrid2d, ni=ni, nj=nj, nbeg=begg, nend=endg)

    ! Determine type of file - old style grid file or new style domain file
    call check_var(ncid=ncid, varname='xc', readvar=readvar)
    if (readvar)then
        istype_domain = .true.
    else
        istype_domain = .false.
    end if

    ! Read in area, lon, lat
    if (istype_domain) then
       call ncd_io(ncid=ncid, varname= 'area', flag='read', data=ldomain%area, &
            dim1name=grlnd, readvar=readvar)
       ! convert from radians**2 to km**2
       ldomain%area = ldomain%area * (re**2)
       if (.not. readvar) call endrun( msg=' ERROR: area NOT on file'//errMsg(sourcefile, __LINE__))
       call ncd_io(ncid=ncid, varname= 'xc', flag='read', data=ldomain%lonc, &
            dim1name=grlnd, readvar=readvar)
       if (.not. readvar) call endrun( msg=' ERROR: xc NOT on file'//errMsg(sourcefile, __LINE__))
       call ncd_io(ncid=ncid, varname= 'yc', flag='read', data=ldomain%latc, &
            dim1name=grlnd, readvar=readvar)
       if (.not. readvar) call endrun( msg=' ERROR: yc NOT on file'//errMsg(sourcefile, __LINE__))
    else
       call endrun( msg=" ERROR: can no longer read non domain files" )
    end if

    if (isgrid2d) then
       allocate(rdata2d(ni,nj), lon1d(ni), lat1d(nj))
       if (istype_domain) vname = 'xc'
       call ncd_io(ncid=ncid, varname=trim(vname), data=rdata2d, flag='read', readvar=readvar)
       lon1d(:) = rdata2d(:,1)
       if (istype_domain) vname = 'yc'
       call ncd_io(ncid=ncid, varname=trim(vname), data=rdata2d, flag='read', readvar=readvar)
       lat1d(:) = rdata2d(1,:)
       deallocate(rdata2d)
    end if

    ! Check lat limited to -90,90
    if (minval(ldomain%latc) < -90.0_r8 .or. &
        maxval(ldomain%latc) >  90.0_r8) then
       write(iulog,*) trim(subname),' WARNING: lat/lon min/max is ', &
            minval(ldomain%latc),maxval(ldomain%latc)
    endif
    if ( any(ldomain%lonc < 0.0_r8) )then
       call endrun( msg=' ERROR: lonc is negative (see https://github.com/ESCOMP/ctsm/issues/507)' &
            //errMsg(sourcefile, __LINE__))
    endif
    call ncd_io(ncid=ncid, varname='mask', flag='read', data=ldomain%mask, &
         dim1name=grlnd, readvar=readvar)
    if (.not. readvar) then
       call endrun( msg=' ERROR: LANDMASK NOT on fracdata file'//errMsg(sourcefile, __LINE__))
    end if
    call ncd_io(ncid=ncid, varname='frac', flag='read', data=ldomain%frac, &
         dim1name=grlnd, readvar=readvar)
    if (.not. readvar) then
       call endrun( msg=' ERROR: LANDFRAC NOT on fracdata file'//errMsg(sourcefile, __LINE__))
    end if

    call ncd_pio_closefile(ncid)

  end subroutine surfrd_get_grid

  !------------------------------------------------------------------------------
  subroutine decompInit_lnd3D(lni,lnj,lnk)
    !
    ! !DESCRIPTION:
    !  Create a 3D decomposition gsmap for the global 2D grid with soil levels
    !  as the 3rd dimesnion.
    !
    ! !USES:
<<<<<<< HEAD
    use decompMod, only : gindex_global, get_proc_bounds, bounds_type
    use spmdMod  , only : mpicom, comp_id
    use mct_mod  , only : mct_gsMap_init, mct_gsmap_ngseg
=======
    use decompMod, only : ldecomp, gsmap_lnd2dsoi_gdc2glo, get_proc_bounds
    use spmdMod  , only : comp_id, mpicom
    use mct_mod  , only : mct_gsmap_init 
>>>>>>> e0e8451a
    !
    ! !ARGUMENTS:
    integer , intent(in) :: lni,lnj,lnk   ! domain global size
    !
    ! !LOCAL VARIABLES:
    integer           :: m,n,k                 ! indices
    integer           :: begg,endg,lsize,gsize ! used for gsmap init
    integer           :: begg3d,endg3d
    integer, pointer  :: gindex(:)             ! global index for gsmap init
    type(bounds_type) :: bounds
    !------------------------------------------------------------------------------

    ! Initialize gsmap_lnd2dsoi_gdc2glo
    call get_proc_bounds(bounds)
    begg = bounds%begg; endg=bounds%endg

    begg3d = (begg-1)*lnk + 1
    endg3d = endg*lnk
    lsize = (endg3d - begg3d + 1 )
    allocate(gindex(begg3d:endg3d))
    do k = 1, lnk
       do n = begg,endg
          m = (begg-1)*lnk + (k-1)*(endg-begg+1) + (n-begg+1)
          gindex(m) = gindex_global(n-begg+1) + (k-1)*(lni*lnj)
       enddo
    enddo
    gsize = lni * lnj * lnk
    call mct_gsMap_init(gsMap_lnd2Dsoi_gdc2glo, gindex, mpicom, comp_id, lsize, gsize)

    ! Diagnostic output

    if (masterproc) then
       write(iulog,*)' 3D GSMap'
       write(iulog,*)'   longitude points               = ',lni
       write(iulog,*)'   latitude points                = ',lnj
       write(iulog,*)'   soil levels                    = ',lnk
       write(iulog,*)'   gsize                          = ',gsize
       write(iulog,*)'   lsize                          = ',lsize
       write(iulog,*)'   bounds(gindex)                 = ',size(gindex)
       write(iulog,*)
    end if

    deallocate(gindex)

  end subroutine decompInit_lnd3D

end module lnd_set_decomp_and_domain<|MERGE_RESOLUTION|>--- conflicted
+++ resolved
@@ -296,15 +296,10 @@
     !  as the 3rd dimesnion.
     !
     ! !USES:
-<<<<<<< HEAD
-    use decompMod, only : gindex_global, get_proc_bounds, bounds_type
-    use spmdMod  , only : mpicom, comp_id
-    use mct_mod  , only : mct_gsMap_init, mct_gsmap_ngseg
-=======
-    use decompMod, only : ldecomp, gsmap_lnd2dsoi_gdc2glo, get_proc_bounds
+    use decompMod, only : gindex_global, bounds_type
+    use decompMod, only : gsmap_lnd2dsoi_gdc2glo, get_proc_bounds
     use spmdMod  , only : comp_id, mpicom
     use mct_mod  , only : mct_gsmap_init 
->>>>>>> e0e8451a
     !
     ! !ARGUMENTS:
     integer , intent(in) :: lni,lnj,lnk   ! domain global size
