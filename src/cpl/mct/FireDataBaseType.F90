--- conflicted
+++ resolved
@@ -170,10 +170,6 @@
    character(len=CL)  :: popdensmapalgo = 'bilinear' ! mapping alogrithm for population density
    character(len=CL)  :: popdens_tintalgo = 'nearest'! time interpolation alogrithm for population density
    character(len=CL)  :: stream_meshfile_popdens     ! not used
-<<<<<<< HEAD
-=======
-
->>>>>>> e0e8451a
    character(*), parameter :: subName = "('hdmdyn_init')"
    character(*), parameter :: F00 = "('(hdmdyn_init) ',4a)"
    !-----------------------------------------------------------------------
