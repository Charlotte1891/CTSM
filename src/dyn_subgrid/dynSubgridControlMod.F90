module dynSubgridControlMod

  !---------------------------------------------------------------------------
  !
  ! !DESCRIPTION:
  ! Defines a class for storing and querying control flags related to dynamic subgrid
  ! operation.
  !
  ! Note that this is implemented (essentially) as a singleton, so the only instance of
  ! this class is stored in this module. This is done for convenience, to avoid having to
  ! pass around the single instance just to query these control flags.
  !
  ! !USES:
#include "shr_assert.h"
  use shr_log_mod        , only : errMsg => shr_log_errMsg
  use abortutils         , only : endrun
  use clm_varctl         , only : fname_len
  !
  implicit none
  private
  !
  ! !PUBLIC MEMBER FUNCTIONS:
  public :: dynSubgridControl_init
  public :: get_flanduse_timeseries ! return the value of the flanduse_timeseries file name
  public :: get_do_transient_pfts   ! return the value of the do_transient_pfts control flag
  public :: get_do_transient_crops  ! return the value of the do_transient_crops control flag
  public :: get_do_transient_lakes  ! return the value of the do_transient_lakes control flag
  public :: run_has_transient_landcover ! returns true if any aspects of prescribed transient landcover are enabled
  public :: get_do_harvest          ! return the value of the do_harvest control flag
  public :: get_reset_dynbal_baselines ! return the value of the reset_dynbal_baselines control flag
  public :: get_for_testing_allow_non_annual_changes ! return true if user has requested to allow area changes at times other than the year boundary, for testing purposes
  public :: get_for_testing_zero_dynbal_fluxes ! return true if user has requested to set the dynbal water and energy fluxes to zero, for testing purposes
  !
  ! !PRIVATE MEMBER FUNCTIONS:
  private :: read_namelist              ! read namelist variables
  private :: check_namelist_consistency ! check consistency of namelist settings
  !
  ! !PRIVATE TYPES:
  type dyn_subgrid_control_type
     private
     character(len=fname_len) :: flanduse_timeseries = ' ' ! transient landuse dataset
     logical :: do_transient_pfts  = .false. ! whether to apply transient natural PFTs from dataset
     logical :: do_transient_crops = .false. ! whether to apply transient crops from dataset
     logical :: do_transient_lakes = .false. ! whether to apply transient lakes from dataset 
     logical :: do_harvest         = .false. ! whether to apply harvest from dataset

     logical :: reset_dynbal_baselines = .false. ! whether to reset baseline values of total column water and energy in the first step of the run

     ! The following is only meant for testing: Whether area changes are allowed at times
     ! other than the year boundary. This should only arise in some test configurations
     ! where we artificially create changes more frequently so that we can run short
     ! tests. This flag is only used for error-checking, not controlling any model
     ! behavior.
     logical :: for_testing_allow_non_annual_changes = .false.

     ! The following is only meant for testing: If .true., set the dynbal water and
     ! energy fluxes to zero. This is needed in some tests where we have daily rather
     ! than annual glacier dynamics: if we allow the true dynbal adjustment fluxes in
     ! those tests, we end up with sensible heat fluxes of thousands of W m-2 or more,
     ! which causes CAM to blow up. However, note that setting it to true will break
     ! water and energy conservation!
     logical :: for_testing_zero_dynbal_fluxes = .false.

     logical :: initialized        = .false. ! whether this object has been initialized
  end type dyn_subgrid_control_type
  
  type(dyn_subgrid_control_type) :: dyn_subgrid_control_inst

  character(len=*), parameter, private :: sourcefile = &
       __FILE__

contains
  
  !-----------------------------------------------------------------------
  subroutine dynSubgridControl_init( NLFilename )
    !
    ! !DESCRIPTION:
    ! Initialize the dyn_subgrid_control settings.
    !
    ! !USES:
    use spmdMod           , only : masterproc
    !
    ! !ARGUMENTS:
    character(len=*), intent(in) :: NLFilename ! Namelist filename
    !
    ! !LOCAL VARIABLES:
    
    character(len=*), parameter :: subname = 'dynSubgridControl_init'
    !-----------------------------------------------------------------------
    
    call read_namelist( NLFilename )
    if (masterproc) then
       call check_namelist_consistency
    end if

    dyn_subgrid_control_inst%initialized = .true.

  end subroutine dynSubgridControl_init

  !-----------------------------------------------------------------------
  subroutine read_namelist( NLFilename )
    !
    ! !DESCRIPTION:
    ! Read dyn_subgrid_control namelist variables
    !
    ! !USES:
    use fileutils      , only : getavu, relavu
    use clm_nlUtilsMod , only : find_nlgroup_name
    use clm_varctl     , only : iulog
    use spmdMod        , only : masterproc, mpicom
    use shr_mpi_mod    , only : shr_mpi_bcast
    !
    ! !ARGUMENTS:
    character(len=*), intent(in) :: NLFilename   ! Namelist filename
    !
    ! !LOCAL VARIABLES:
    ! temporary variables corresponding to the components of dyn_subgrid_control_type:
    character(len=fname_len) :: flanduse_timeseries
    logical :: do_transient_pfts
    logical :: do_transient_crops
    logical :: do_transient_lakes
    logical :: do_harvest
    logical :: reset_dynbal_baselines
    logical :: for_testing_allow_non_annual_changes
    logical :: for_testing_zero_dynbal_fluxes
    ! other local variables:
    integer :: nu_nml    ! unit for namelist file
    integer :: nml_error ! namelist i/o error flag
    
    character(len=*), parameter :: subname = 'read_namelist'
    !-----------------------------------------------------------------------
    
    namelist /dynamic_subgrid/ &
         flanduse_timeseries, &
         do_transient_pfts, &
         do_transient_crops, &
         do_transient_lakes, &
         do_harvest, &
         reset_dynbal_baselines, &
         for_testing_allow_non_annual_changes, &
         for_testing_zero_dynbal_fluxes

    ! Initialize options to default values, in case they are not specified in the namelist
    flanduse_timeseries = ' '
    do_transient_pfts  = .false.
    do_transient_crops = .false.
    do_transient_lakes = .false.
    do_harvest         = .false.
    reset_dynbal_baselines = .false.
    for_testing_allow_non_annual_changes = .false.
    for_testing_zero_dynbal_fluxes = .false.

    if (masterproc) then
       nu_nml = getavu()
       open( nu_nml, file=trim(NLFilename), status='old', iostat=nml_error )
       call find_nlgroup_name(nu_nml, 'dynamic_subgrid', status=nml_error)
       if (nml_error == 0) then
          read(nu_nml, nml=dynamic_subgrid, iostat=nml_error)
          if (nml_error /= 0) then
             call endrun(msg='ERROR reading dynamic_subgrid namelist'//errMsg(sourcefile, __LINE__))
          end if
       else
          call endrun(msg='ERROR finding dynamic_subgrid namelist'//errMsg(sourcefile, __LINE__))
       end if
       close(nu_nml)
       call relavu( nu_nml )
    endif

    call shr_mpi_bcast (flanduse_timeseries, mpicom)
    call shr_mpi_bcast (do_transient_pfts, mpicom)
    call shr_mpi_bcast (do_transient_crops, mpicom)
    call shr_mpi_bcast (do_transient_lakes, mpicom)
    call shr_mpi_bcast (do_harvest, mpicom)
    call shr_mpi_bcast (reset_dynbal_baselines, mpicom)
    call shr_mpi_bcast (for_testing_allow_non_annual_changes, mpicom)
    call shr_mpi_bcast (for_testing_zero_dynbal_fluxes, mpicom)

    dyn_subgrid_control_inst = dyn_subgrid_control_type( &
         flanduse_timeseries = flanduse_timeseries, &
         do_transient_pfts = do_transient_pfts, &
         do_transient_crops = do_transient_crops, &
         do_transient_lakes = do_transient_lakes, &
         do_harvest = do_harvest, &
         reset_dynbal_baselines = reset_dynbal_baselines, &
         for_testing_allow_non_annual_changes = for_testing_allow_non_annual_changes, &
         for_testing_zero_dynbal_fluxes = for_testing_zero_dynbal_fluxes)

    if (masterproc) then
       write(iulog,*) ' '
       write(iulog,*) 'dynamic_subgrid settings:'
       write(iulog,nml=dynamic_subgrid)
       write(iulog,*) ' '
    end if

  end subroutine read_namelist

  !-----------------------------------------------------------------------
  subroutine check_namelist_consistency
    !
    ! !DESCRIPTION:
    ! Check consistency of namelist settings
    !
    ! !USES:
    use shr_kind_mod, only: r8 => shr_kind_r8
    use clm_varctl, only : iulog, use_cndv, use_fates, use_cn, use_crop, &
                           n_dom_pfts, n_dom_landunits, collapse_urban, &
                           toosmall_soil, toosmall_crop, toosmall_glacier, &
                           toosmall_lake, toosmall_wetland, toosmall_urban
    !
    ! !ARGUMENTS:
    !
    ! !LOCAL VARIABLES:
    
    character(len=*), parameter :: subname = 'check_namelist_consistency'
    !-----------------------------------------------------------------------
    
    if (dyn_subgrid_control_inst%flanduse_timeseries == ' ') then
       if (dyn_subgrid_control_inst%do_transient_pfts) then
          write(iulog,*) 'ERROR: do_transient_pfts can only be true if you are running with'
          write(iulog,*) 'a flanduse_timeseries file (currently flanduse_timeseries is blank)'
          call endrun(msg=errMsg(sourcefile, __LINE__))
       end if
       if (dyn_subgrid_control_inst%do_transient_crops) then
          write(iulog,*) 'ERROR: do_transient_crops can only be true if you are running with'
          write(iulog,*) 'a flanduse_timeseries file (currently flanduse_timeseries is blank)'
          call endrun(msg=errMsg(sourcefile, __LINE__))
       end if
       if (dyn_subgrid_control_inst%do_transient_lakes) then
          write(iulog,*) 'ERROR: do_transient_lakes can only be true if you are running with'
          write(iulog,*) 'a flanduse_timeseries file (currently flanduse_timeseries is blank)'
          call endrun(msg=errMsg(sourcefile, __LINE__))
       end if
       if (dyn_subgrid_control_inst%do_harvest) then
          write(iulog,*) 'ERROR: do_harvest can only be true if you are running with'
          write(iulog,*) 'a flanduse_timeseries file (currently flanduse_timeseries is blank)'
          call endrun(msg=errMsg(sourcefile, __LINE__))
       end if
    end if

    if (dyn_subgrid_control_inst%do_transient_pfts) then
       if (use_cndv) then
          write(iulog,*) 'ERROR: do_transient_pfts is incompatible with use_cndv'
          call endrun(msg=errMsg(sourcefile, __LINE__))
       end if
       if (use_fates) then
          write(iulog,*) 'ERROR: do_transient_pfts is incompatible with use_fates'
          call endrun(msg=errMsg(sourcefile, __LINE__))
       end if
    end if

    ! NOTE(wjs, 2020-08-23) In the following error checks, I'm treating do_transient_lakes
    ! similar to do_transient_pfts and do_transient_crops. I'm not sure if all of these
    ! checks are truly important for transient lakes (in particular, my guess is that
    ! collapse_urban could probably be done with transient lakes - as well as transient
    ! pfts and transient crops for that matter), but some of the checks probably are
    ! needed, and it seems best to keep transient lakes consistent with other transient
    ! areas in this respect.
    if (dyn_subgrid_control_inst%do_transient_pfts .or. &
         dyn_subgrid_control_inst%do_transient_crops .or. &
         dyn_subgrid_control_inst%do_transient_lakes) then
       if (collapse_urban) then
          write(iulog,*) 'ERROR: do_transient_pfts, do_transient_crops and do_transient_lakes are &
                          incompatible with collapse_urban = .true.'
          call endrun(msg=errMsg(sourcefile, __LINE__))
       end if
       if (n_dom_pfts > 0 .or. n_dom_landunits > 0 &
           .or. toosmall_soil > 0._r8 .or. toosmall_crop > 0._r8 &
           .or. toosmall_glacier > 0._r8 .or. toosmall_lake > 0._r8 &
           .or. toosmall_wetland > 0._r8 .or. toosmall_urban > 0._r8) then
          write(iulog,*) 'ERROR: do_transient_pfts, do_transient_crops and do_transient_lakes are &
                          incompatible with any of the following set to > 0: &
                          n_dom_pfts > 0, n_dom_landunits > 0, &
                          toosmall_soil > 0._r8, toosmall_crop > 0._r8, &
                          toosmall_glacier > 0._r8, toosmall_lake > 0._r8, &
                          toosmall_wetland > 0._r8, toosmall_urban > 0._r8.'
          call endrun(msg=errMsg(sourcefile, __LINE__))
       end if
    end if

    if (dyn_subgrid_control_inst%do_transient_crops) then
       if (use_fates) then
          ! NOTE(wjs, 2017-01-13) ED / FATES does not currently have a mechanism for
          ! changing its column areas, with the consequent changes in aboveground biomass
          ! per unit area. See https://github.com/NGEET/ed-clm/issues/173
          write(iulog,*) 'ERROR: do_transient_crops does not currently work with use_fates'
          call endrun(msg=errMsg(sourcefile, __LINE__))
       end if
    end if

    if (dyn_subgrid_control_inst%do_harvest) then
       if (.not. (use_cn .or. use_fates)) then
          write(iulog,*) 'ERROR: do_harvest can only be true if either use_cn or use_fates are true'
          call endrun(msg=errMsg(sourcefile, __LINE__))
       end if
<<<<<<< HEAD
    end if

=======
    end if    
    
>>>>>>> e1674e60
  end subroutine check_namelist_consistency

  !-----------------------------------------------------------------------
  character(len=fname_len) function get_flanduse_timeseries()
    ! !DESCRIPTION:
    ! Return the value of the flanduse_timeseries file name

    character(len=*), parameter :: subname = 'get_flanduse_timeseries'
    !-----------------------------------------------------------------------

    SHR_ASSERT_FL(dyn_subgrid_control_inst%initialized, sourcefile, __LINE__)

    get_flanduse_timeseries = dyn_subgrid_control_inst%flanduse_timeseries

  end function get_flanduse_timeseries

  !-----------------------------------------------------------------------
  logical function get_do_transient_pfts()
    ! !DESCRIPTION:
    ! Return the value of the do_transient_pfts control flag
    !-----------------------------------------------------------------------
    
    SHR_ASSERT_FL(dyn_subgrid_control_inst%initialized, sourcefile, __LINE__)

    get_do_transient_pfts = dyn_subgrid_control_inst%do_transient_pfts

  end function get_do_transient_pfts

  !-----------------------------------------------------------------------
  logical function get_do_transient_crops()
    ! !DESCRIPTION:
    ! Return the value of the do_transient_crops control flag
    !-----------------------------------------------------------------------
    
    SHR_ASSERT_FL(dyn_subgrid_control_inst%initialized, sourcefile, __LINE__)

    get_do_transient_crops = dyn_subgrid_control_inst%do_transient_crops

  end function get_do_transient_crops
  
  !-----------------------------------------------------------------------
  logical function get_do_transient_lakes()
    ! !DESCRIPTION:
    ! Return the value of the do_transient_lakes control flag
    !-----------------------------------------------------------------------
    
    SHR_ASSERT_FL(dyn_subgrid_control_inst%initialized, sourcefile, __LINE__)

    get_do_transient_lakes = dyn_subgrid_control_inst%do_transient_lakes

  end function get_do_transient_lakes

  !-----------------------------------------------------------------------
  logical function run_has_transient_landcover()
    ! !DESCRIPTION:
    ! Returns true if any aspects of prescribed transient landcover are enabled
    !-----------------------------------------------------------------------

    run_has_transient_landcover = &
         (get_do_transient_pfts() .or. &
         get_do_transient_crops())
  end function run_has_transient_landcover

  !-----------------------------------------------------------------------
  logical function get_do_harvest()
    ! !DESCRIPTION:
    ! Return the value of the do_harvest control flag
    !-----------------------------------------------------------------------
    
    SHR_ASSERT_FL(dyn_subgrid_control_inst%initialized, sourcefile, __LINE__)

    get_do_harvest = dyn_subgrid_control_inst%do_harvest

  end function get_do_harvest

  !-----------------------------------------------------------------------
  logical function get_reset_dynbal_baselines()
    ! !DESCRIPTION:
    ! Return the value of the reset_dynbal_baselines control flag
    !-----------------------------------------------------------------------

    SHR_ASSERT_FL(dyn_subgrid_control_inst%initialized, sourcefile, __LINE__)

    get_reset_dynbal_baselines = dyn_subgrid_control_inst%reset_dynbal_baselines

  end function get_reset_dynbal_baselines

  !-----------------------------------------------------------------------
  logical function get_for_testing_allow_non_annual_changes()
    !
    ! !DESCRIPTION:
    ! Return true if the user has requested to allow area changes at times other than the
    ! year boundary. (This should typically only be true for testing.) (This only
    ! controls error-checking, not any operation of the code.)
    !-----------------------------------------------------------------------

    SHR_ASSERT_FL(dyn_subgrid_control_inst%initialized, sourcefile, __LINE__)

    get_for_testing_allow_non_annual_changes = dyn_subgrid_control_inst%for_testing_allow_non_annual_changes

  end function get_for_testing_allow_non_annual_changes

  !-----------------------------------------------------------------------
  logical function get_for_testing_zero_dynbal_fluxes()
    !
    ! !DESCRIPTION:
    ! Return true if the user has requested to set the dynbal water and energy fluxes to
    ! zero. This should typically only be true for testing: This is needed in some tests
    ! where we have daily rather than annual glacier dynamics: if we allow the true dynbal
    ! adjustment fluxes in those tests, we end up with sensible heat fluxes of thousands
    ! of W m-2 or more, which causes CAM to blow up. However, note that setting it to
    ! true will break water and energy conservation!
    ! -----------------------------------------------------------------------

    SHR_ASSERT_FL(dyn_subgrid_control_inst%initialized, sourcefile, __LINE__)

    get_for_testing_zero_dynbal_fluxes = dyn_subgrid_control_inst%for_testing_zero_dynbal_fluxes

  end function get_for_testing_zero_dynbal_fluxes

end module dynSubgridControlMod<|MERGE_RESOLUTION|>--- conflicted
+++ resolved
@@ -292,13 +292,8 @@
           write(iulog,*) 'ERROR: do_harvest can only be true if either use_cn or use_fates are true'
           call endrun(msg=errMsg(sourcefile, __LINE__))
        end if
-<<<<<<< HEAD
-    end if
-
-=======
     end if    
     
->>>>>>> e1674e60
   end subroutine check_namelist_consistency
 
   !-----------------------------------------------------------------------
