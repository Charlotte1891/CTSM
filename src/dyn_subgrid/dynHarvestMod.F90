module dynHarvestMod

#include "shr_assert.h"

  !---------------------------------------------------------------------------
  ! !DESCRIPTION:
  ! Handle reading of the harvest data, as well as the state updates that happen as a
  ! result of harvest.
  !
  ! !USES:
  use shr_kind_mod            , only : r8 => shr_kind_r8
  use shr_log_mod             , only : errMsg => shr_log_errMsg
  use decompMod               , only : bounds_type, bounds_level_proc
  use abortutils              , only : endrun
  use dynFileMod              , only : dyn_file_type
  use dynVarTimeUninterpMod   , only : dyn_var_time_uninterp_type
  use CNVegCarbonStateType    , only : cnveg_carbonstate_type
  use CNVegCarbonFluxType     , only : cnveg_carbonflux_type
  use CNVegNitrogenStateType  , only : cnveg_nitrogenstate_type
  use CNVegNitrogenFluxType   , only : cnveg_nitrogenflux_type
  use SoilBiogeochemStateType , only : soilbiogeochem_state_type
  use pftconMod               , only : pftcon
  use clm_varcon              , only : grlnd
  use ColumnType              , only : col                
  use PatchType               , only : patch                
<<<<<<< HEAD
  use clm_varctl              , only : use_fates, use_matrixcn  
  use clm_varpar              , only : ileaf,ileaf_st,ileaf_xf,ifroot,ifroot_st,ifroot_xf,&
                                       ilivestem,ilivestem_st,ilivestem_xf,&
                                       ideadstem,ideadstem_st,ideadstem_xf,&
                                       ilivecroot,ilivecroot_st,ilivecroot_xf,&
                                       ideadcroot,ideadcroot_st,ideadcroot_xf,ioutc,ioutn 
=======
  use clm_varctl              , only : use_fates
  use CNSharedParamsMod       , only : use_matrixcn
>>>>>>> 94e1bdc4
  !
  ! !PUBLIC MEMBER FUNCTIONS:
  implicit none
  private
  !
  public :: dynHarvest_init    ! initialize data structures for harvest information, used by both FATES and non-FATES/CN
  public :: dynHarvest_interp  ! get harvest data for current time step, if needed, only used by non-FATES/CN
  public :: dynHarvest_interp_resolve_harvesttypes  ! get harvest data for current time step, if needed, harvest-type-resolved.  only used by FATES.
  public :: CNHarvest          ! harvest mortality routine for CN code, only used by non-FATES/CN
  !
  ! !PRIVATE MEMBER FUNCTIONS:
  private :: CNHarvestPftToColumn   ! gather patch-level harvest fluxes to the column level
  !
  ! !PRIVATE TYPES:

  ! Note that, since we have our own dynHarvest_file object (distinct from dynpft_file),
  ! we could theoretically have a separate file providing harvest data from that providing
  ! the pftdyn data
  type(dyn_file_type), target :: dynHarvest_file ! information for the file containing harvest data

  ! Define the underlying harvest variables
  integer, parameter, public :: num_harvest_inst = 5
  character(len=64), parameter, public :: harvest_varnames(num_harvest_inst) = &
       [character(len=64) :: 'HARVEST_VH1', 'HARVEST_VH2', 'HARVEST_SH1', 'HARVEST_SH2', 'HARVEST_SH3']
  
  type(dyn_var_time_uninterp_type) :: harvest_inst(num_harvest_inst)   ! value of each harvest variable

  real(r8) , allocatable   :: harvest(:) ! harvest rates
  logical, private         :: do_harvest ! whether we're in a period when we should do harvest
  character(len=*), parameter, private :: string_not_set = "not_set"  ! string to initialize with to indicate string wasn't set
  character(len=64), public, protected :: harvest_units = string_not_set ! units from harvest variables 
  character(len=64), parameter, public :: mass_units = "gC/m2/yr"
  character(len=64), parameter, public :: unitless_units = "unitless"
  character(len=*), parameter, private :: sourcefile = &
       __FILE__
  !---------------------------------------------------------------------------

contains

  !-----------------------------------------------------------------------
  subroutine dynHarvest_init(bounds, harvest_filename)
    !
    ! !DESCRIPTION:
    ! Initialize data structures for harvest information.
    ! This should be called once, during model initialization.
    ! 
    ! !USES:
    use dynVarTimeUninterpMod , only : dyn_var_time_uninterp_type
    use dynTimeInfoMod        , only : YEAR_POSITION_START_OF_TIMESTEP
    !
    ! !ARGUMENTS:
    type(bounds_type) , intent(in) :: bounds           ! proc-level bounds
    character(len=*)  , intent(in) :: harvest_filename ! name of file containing harvest information
    !
    ! !LOCAL VARIABLES:
    integer :: varnum     ! counter for harvest variables
    integer :: num_points ! number of spatial points
    integer :: ier        ! error code
    character(len=64) :: units = string_not_set
    
    character(len=*), parameter :: subname = 'dynHarvest_init'
    !-----------------------------------------------------------------------

    SHR_ASSERT(bounds%level == bounds_level_proc, subname // ': argument must be PROC-level bounds')

    ! we only need to keep this summary variable in CN veg type
    if ( .not. use_fates ) then  
       allocate(harvest(bounds%begg:bounds%endg),stat=ier)
       if (ier /= 0) then
          call endrun(msg=' allocation error for harvest'//errMsg(sourcefile, __LINE__))
       end if
    end if

    ! Get the year from the START of the timestep for consistency with other dyn file
    ! stuff (though it shouldn't actually matter for harvest, given the way the
    ! once-per-year harvest is applied).
    dynHarvest_file = dyn_file_type(harvest_filename, YEAR_POSITION_START_OF_TIMESTEP)
    
    ! Get initial harvest data
    num_points = (bounds%endg - bounds%begg + 1)
    do varnum = 1, num_harvest_inst
       harvest_inst(varnum) = dyn_var_time_uninterp_type( &
            dyn_file=dynHarvest_file, varname=harvest_varnames(varnum), &
            dim1name=grlnd, conversion_factor=1.0_r8, &
            do_check_sums_equal_1=.false., data_shape=[num_points])
       call harvest_inst(varnum)%get_att("units",units)
       if ( trim(units) == string_not_set ) then
          units = unitless_units
       else if ( trim(units) == unitless_units ) then

       else if ( trim(units) /= mass_units ) then
          call endrun(msg=' bad units read in from file='//trim(units)//errMsg(sourcefile, __LINE__))
       end if
       if ( varnum > 1 .and. trim(units) /= trim(harvest_units) )then
          call endrun(msg=' harvest units are inconsitent on file ='// &
               trim(harvest_filename)//errMsg(sourcefile, __LINE__))
       end if
       harvest_units = units
       units = string_not_set
    end do

  end subroutine dynHarvest_init


  !-----------------------------------------------------------------------
  subroutine dynHarvest_interp(bounds)
    !
    ! !DESCRIPTION:
    ! Get harvest data for model time, when needed.
    !
    ! Note that harvest data are stored as rates (not weights) and so time interpolation
    ! is not necessary - the harvest rate is held constant through the year.  This is
    ! consistent with the treatment of changing PFT weights, where interpolation of the
    ! annual endpoint weights leads to a constant rate of change in PFT weight through the
    ! year, with abrupt changes in the rate at annual boundaries.
    !
    ! !USES:
    use dynTimeInfoMod , only : time_info_type
    !
    ! !ARGUMENTS:
    type(bounds_type), intent(in) :: bounds  ! proc-level bounds
    !
    ! !LOCAL VARIABLES:
    integer               :: varnum       ! counter for harvest variables
    real(r8), allocatable :: this_data(:) ! data for a single harvest variable

    character(len=*), parameter :: subname = 'dynHarvest_interp'
    !-----------------------------------------------------------------------

    SHR_ASSERT(bounds%level == bounds_level_proc, subname // ': argument must be PROC-level bounds')

    call dynHarvest_file%time_info%set_current_year()

    ! Get total harvest for this time step
    harvest(bounds%begg:bounds%endg) = 0._r8

    if (dynHarvest_file%time_info%is_before_time_series()) then
       ! Turn off harvest before the start of the harvest time series
       do_harvest = .false.
    else
       ! Note that do_harvest stays true even past the end of the time series. This
       ! means that harvest rates will be maintained at the rate given in the last
       ! year of the file for all years past the end of this specified time series.
       do_harvest = .true.
       allocate(this_data(bounds%begg:bounds%endg))
       do varnum = 1, num_harvest_inst
          call harvest_inst(varnum)%get_current_data(this_data)
          harvest(bounds%begg:bounds%endg) = harvest(bounds%begg:bounds%endg) + &
               this_data(bounds%begg:bounds%endg)
       end do
       deallocate(this_data)
    end if

  end subroutine dynHarvest_interp


  !-----------------------------------------------------------------------
  subroutine dynHarvest_interp_resolve_harvesttypes(bounds, harvest_rates, after_start_of_harvest_ts)
    !
    ! !DESCRIPTION:
    ! Get harvest data for model time, when needed.
    !
    ! Note that harvest data are stored as rates (not weights) and so time interpolation
    ! is not necessary - the harvest rate is held constant through the year.  This is
    ! consistent with the treatment of changing PFT weights, where interpolation of the
    ! annual endpoint weights leads to a constant rate of change in PFT weight through the
    ! year, with abrupt changes in the rate at annual boundaries.
    !
    ! Note the difference between this and dynHarvest_interp is that here, we keep the different
    ! forcing sets distinct (e.g., for passing to FATES which has distinct primary and secondary lands)
    ! and thus store it in harvest_typeresolved
    !
    ! !USES:
    use dynTimeInfoMod , only : time_info_type
    !
    ! !ARGUMENTS:
    type(bounds_type), intent(in) :: bounds
    real(r8)         , intent(out):: harvest_rates(bounds%begg: , 1: ) ! output the harvest rates
    logical          , intent(out):: after_start_of_harvest_ts
    !
    ! !LOCAL VARIABLES:
    integer               :: varnum       ! counter for harvest variables
    real(r8), allocatable :: this_data(:) ! data for a single harvest variable

    character(len=*), parameter :: subname = 'dynHarvest_interp'
    !-----------------------------------------------------------------------

    call dynHarvest_file%time_info%set_current_year()

    if (dynHarvest_file%time_info%is_before_time_series()) then
       ! Turn off harvest before the start of the harvest time series
       after_start_of_harvest_ts = .false.
       harvest_rates(bounds%begg:bounds%endg,1:num_harvest_inst) = 0._r8
    else
       ! Note that do_harvest stays true even past the end of the time series. This
       ! means that harvest rates will be maintained at the rate given in the last
       ! year of the file for all years past the end of this specified time series.
       after_start_of_harvest_ts = .true.
       allocate(this_data(bounds%begg:bounds%endg))
       do varnum = 1, num_harvest_inst
          call harvest_inst(varnum)%get_current_data(this_data)
          harvest_rates(bounds%begg:bounds%endg,varnum) = this_data(bounds%begg:bounds%endg)
       end do
       deallocate(this_data)
    end if

  end subroutine dynHarvest_interp_resolve_harvesttypes

  !-----------------------------------------------------------------------
  subroutine CNHarvest (num_soilc, filter_soilc, num_soilp, filter_soilp, &
       soilbiogeochem_state_inst, cnveg_carbonstate_inst, cnveg_nitrogenstate_inst, &
       cnveg_carbonflux_inst, cnveg_nitrogenflux_inst)
    !
    ! !DESCRIPTION:
    ! Harvest mortality routine for coupled carbon-nitrogen code (CN)
    !
    ! !USES:
    use pftconMod       , only : noveg, nbrdlf_evr_shrub
    use clm_varcon      , only : secspday
    use clm_time_manager, only : get_step_size_real, is_beg_curr_year
    use CNVegMatrixMod  , only : matrix_update_gmc, matrix_update_gmn
    !
    ! !ARGUMENTS:
    integer                         , intent(in)    :: num_soilc       ! number of soil columns in filter
    integer                         , intent(in)    :: filter_soilc(:) ! column filter for soil points
    integer                         , intent(in)    :: num_soilp       ! number of soil patches in filter
    integer                         , intent(in)    :: filter_soilp(:) ! patch filter for soil points
    type(soilbiogeochem_state_type) , intent(in)    :: soilbiogeochem_state_inst
    type(cnveg_carbonstate_type)    , intent(in)    :: cnveg_carbonstate_inst
    type(cnveg_nitrogenstate_type)  , intent(in)    :: cnveg_nitrogenstate_inst
    type(cnveg_carbonflux_type)     , intent(inout) :: cnveg_carbonflux_inst
    type(cnveg_nitrogenflux_type)   , intent(inout) :: cnveg_nitrogenflux_inst
    !
    ! !LOCAL VARIABLES:
    integer :: p                         ! patch index
    integer :: g                         ! gridcell index
    integer :: fp                        ! patch filter index
    real(r8):: thistreec                 ! carbon in this tree for calculating harvest fraction (gC/m2)
    real(r8):: cm                        ! rate for carbon harvest mortality (gC/m2/yr)
    real(r8):: am                        ! rate for fractional harvest mortality (1/yr)
    real(r8):: m                         ! rate for fractional harvest mortality (1/s)
    real(r8):: dtime                     ! model time step (s)
    !-----------------------------------------------------------------------

    associate(& 
         ivt                                 =>    patch%itype                                                      , & ! Input:  [integer (:)]  pft vegetation type                                
         
         leafc                               =>    cnveg_carbonstate_inst%leafc_patch                             , & ! Input:  [real(r8) (:)]  (gC/m2) leaf C                                    
         frootc                              =>    cnveg_carbonstate_inst%frootc_patch                            , & ! Input:  [real(r8) (:)]  (gC/m2) fine root C                               
         livestemc                           =>    cnveg_carbonstate_inst%livestemc_patch                         , & ! Input:  [real(r8) (:)]  (gC/m2) live stem C                               
         deadstemc                           =>    cnveg_carbonstate_inst%deadstemc_patch                         , & ! Input:  [real(r8) (:)]  (gC/m2) dead stem C                               
         livecrootc                          =>    cnveg_carbonstate_inst%livecrootc_patch                        , & ! Input:  [real(r8) (:)]  (gC/m2) live coarse root C                        
         deadcrootc                          =>    cnveg_carbonstate_inst%deadcrootc_patch                        , & ! Input:  [real(r8) (:)]  (gC/m2) dead coarse root C                        
         xsmrpool                            =>    cnveg_carbonstate_inst%xsmrpool_patch                          , & ! Input:  [real(r8) (:)]  (gC/m2) abstract C pool to meet excess MR demand  
         leafc_storage                       =>    cnveg_carbonstate_inst%leafc_storage_patch                     , & ! Input:  [real(r8) (:)]  (gC/m2) leaf C storage                            
         frootc_storage                      =>    cnveg_carbonstate_inst%frootc_storage_patch                    , & ! Input:  [real(r8) (:)]  (gC/m2) fine root C storage                       
         livestemc_storage                   =>    cnveg_carbonstate_inst%livestemc_storage_patch                 , & ! Input:  [real(r8) (:)]  (gC/m2) live stem C storage                       
         deadstemc_storage                   =>    cnveg_carbonstate_inst%deadstemc_storage_patch                 , & ! Input:  [real(r8) (:)]  (gC/m2) dead stem C storage                       
         livecrootc_storage                  =>    cnveg_carbonstate_inst%livecrootc_storage_patch                , & ! Input:  [real(r8) (:)]  (gC/m2) live coarse root C storage                
         deadcrootc_storage                  =>    cnveg_carbonstate_inst%deadcrootc_storage_patch                , & ! Input:  [real(r8) (:)]  (gC/m2) dead coarse root C storage                
         gresp_storage                       =>    cnveg_carbonstate_inst%gresp_storage_patch                     , & ! Input:  [real(r8) (:)]  (gC/m2) growth respiration storage                
         leafc_xfer                          =>    cnveg_carbonstate_inst%leafc_xfer_patch                        , & ! Input:  [real(r8) (:)]  (gC/m2) leaf C transfer                           
         frootc_xfer                         =>    cnveg_carbonstate_inst%frootc_xfer_patch                       , & ! Input:  [real(r8) (:)]  (gC/m2) fine root C transfer                      
         livestemc_xfer                      =>    cnveg_carbonstate_inst%livestemc_xfer_patch                    , & ! Input:  [real(r8) (:)]  (gC/m2) live stem C transfer                      
         deadstemc_xfer                      =>    cnveg_carbonstate_inst%deadstemc_xfer_patch                    , & ! Input:  [real(r8) (:)]  (gC/m2) dead stem C transfer                      
         livecrootc_xfer                     =>    cnveg_carbonstate_inst%livecrootc_xfer_patch                   , & ! Input:  [real(r8) (:)]  (gC/m2) live coarse root C transfer               
         deadcrootc_xfer                     =>    cnveg_carbonstate_inst%deadcrootc_xfer_patch                   , & ! Input:  [real(r8) (:)]  (gC/m2) dead coarse root C transfer               
         gresp_xfer                          =>    cnveg_carbonstate_inst%gresp_xfer_patch                        , & ! Input:  [real(r8) (:)]  (gC/m2) growth respiration transfer               
         
         leafn                               =>    cnveg_nitrogenstate_inst%leafn_patch                           , & ! Input:  [real(r8) (:)]  (gN/m2) leaf N                                    
         frootn                              =>    cnveg_nitrogenstate_inst%frootn_patch                          , & ! Input:  [real(r8) (:)]  (gN/m2) fine root N                               
         livestemn                           =>    cnveg_nitrogenstate_inst%livestemn_patch                       , & ! Input:  [real(r8) (:)]  (gN/m2) live stem N                               
         deadstemn                           =>    cnveg_nitrogenstate_inst%deadstemn_patch                       , & ! Input:  [real(r8) (:)]  (gN/m2) dead stem N                               
         livecrootn                          =>    cnveg_nitrogenstate_inst%livecrootn_patch                      , & ! Input:  [real(r8) (:)]  (gN/m2) live coarse root N                        
         deadcrootn                          =>    cnveg_nitrogenstate_inst%deadcrootn_patch                      , & ! Input:  [real(r8) (:)]  (gN/m2) dead coarse root N                        
         retransn                            =>    cnveg_nitrogenstate_inst%retransn_patch                        , & ! Input:  [real(r8) (:)]  (gN/m2) plant pool of retranslocated N            
         leafn_storage                       =>    cnveg_nitrogenstate_inst%leafn_storage_patch                   , & ! Input:  [real(r8) (:)]  (gN/m2) leaf N storage                            
         frootn_storage                      =>    cnveg_nitrogenstate_inst%frootn_storage_patch                  , & ! Input:  [real(r8) (:)]  (gN/m2) fine root N storage                       
         livestemn_storage                   =>    cnveg_nitrogenstate_inst%livestemn_storage_patch               , & ! Input:  [real(r8) (:)]  (gN/m2) live stem N storage                       
         deadstemn_storage                   =>    cnveg_nitrogenstate_inst%deadstemn_storage_patch               , & ! Input:  [real(r8) (:)]  (gN/m2) dead stem N storage                       
         livecrootn_storage                  =>    cnveg_nitrogenstate_inst%livecrootn_storage_patch              , & ! Input:  [real(r8) (:)]  (gN/m2) live coarse root N storage                
         deadcrootn_storage                  =>    cnveg_nitrogenstate_inst%deadcrootn_storage_patch              , & ! Input:  [real(r8) (:)]  (gN/m2) dead coarse root N storage                
         leafn_xfer                          =>    cnveg_nitrogenstate_inst%leafn_xfer_patch                      , & ! Input:  [real(r8) (:)]  (gN/m2) leaf N transfer                           
         frootn_xfer                         =>    cnveg_nitrogenstate_inst%frootn_xfer_patch                     , & ! Input:  [real(r8) (:)]  (gN/m2) fine root N transfer                      
         livestemn_xfer                      =>    cnveg_nitrogenstate_inst%livestemn_xfer_patch                  , & ! Input:  [real(r8) (:)]  (gN/m2) live stem N transfer                      
         deadstemn_xfer                      =>    cnveg_nitrogenstate_inst%deadstemn_xfer_patch                  , & ! Input:  [real(r8) (:)]  (gN/m2) dead stem N transfer                      
         livecrootn_xfer                     =>    cnveg_nitrogenstate_inst%livecrootn_xfer_patch                 , & ! Input:  [real(r8) (:)]  (gN/m2) live coarse root N transfer               
         deadcrootn_xfer                     =>    cnveg_nitrogenstate_inst%deadcrootn_xfer_patch                 , & ! Input:  [real(r8) (:)]  (gN/m2) dead coarse root N transfer               
         
         hrv_leafc_to_litter                 =>    cnveg_carbonflux_inst%hrv_leafc_to_litter_patch                , & ! Output: [real(r8) (:)]                                                    
         hrv_frootc_to_litter                =>    cnveg_carbonflux_inst%hrv_frootc_to_litter_patch               , & ! Output: [real(r8) (:)]                                                    
         hrv_livestemc_to_litter             =>    cnveg_carbonflux_inst%hrv_livestemc_to_litter_patch            , & ! Output: [real(r8) (:)]                                                    
         wood_harvestc                       =>    cnveg_carbonflux_inst%wood_harvestc_patch                      , & ! Output: [real(r8) (:)]
         hrv_livecrootc_to_litter            =>    cnveg_carbonflux_inst%hrv_livecrootc_to_litter_patch           , & ! Output: [real(r8) (:)]                                                    
         hrv_deadcrootc_to_litter            =>    cnveg_carbonflux_inst%hrv_deadcrootc_to_litter_patch           , & ! Output: [real(r8) (:)]                                                    
         hrv_xsmrpool_to_atm                 =>    cnveg_carbonflux_inst%hrv_xsmrpool_to_atm_patch                , & ! Output: [real(r8) (:)]                                                    
         hrv_leafc_storage_to_litter         =>    cnveg_carbonflux_inst%hrv_leafc_storage_to_litter_patch        , & ! Output: [real(r8) (:)]                                                    
         hrv_frootc_storage_to_litter        =>    cnveg_carbonflux_inst%hrv_frootc_storage_to_litter_patch       , & ! Output: [real(r8) (:)]                                                    
         hrv_livestemc_storage_to_litter     =>    cnveg_carbonflux_inst%hrv_livestemc_storage_to_litter_patch    , & ! Output: [real(r8) (:)]                                                    
         hrv_deadstemc_storage_to_litter     =>    cnveg_carbonflux_inst%hrv_deadstemc_storage_to_litter_patch    , & ! Output: [real(r8) (:)]                                                    
         hrv_livecrootc_storage_to_litter    =>    cnveg_carbonflux_inst%hrv_livecrootc_storage_to_litter_patch   , & ! Output: [real(r8) (:)]                                                    
         hrv_deadcrootc_storage_to_litter    =>    cnveg_carbonflux_inst%hrv_deadcrootc_storage_to_litter_patch   , & ! Output: [real(r8) (:)]                                                    
         hrv_gresp_storage_to_litter         =>    cnveg_carbonflux_inst%hrv_gresp_storage_to_litter_patch        , & ! Output: [real(r8) (:)]                                                    
         hrv_leafc_xfer_to_litter            =>    cnveg_carbonflux_inst%hrv_leafc_xfer_to_litter_patch           , & ! Output: [real(r8) (:)]                                                    
         hrv_frootc_xfer_to_litter           =>    cnveg_carbonflux_inst%hrv_frootc_xfer_to_litter_patch          , & ! Output: [real(r8) (:)]                                                    
         hrv_livestemc_xfer_to_litter        =>    cnveg_carbonflux_inst%hrv_livestemc_xfer_to_litter_patch       , & ! Output: [real(r8) (:)]                                                    
         hrv_deadstemc_xfer_to_litter        =>    cnveg_carbonflux_inst%hrv_deadstemc_xfer_to_litter_patch       , & ! Output: [real(r8) (:)]                                                    
         hrv_livecrootc_xfer_to_litter       =>    cnveg_carbonflux_inst%hrv_livecrootc_xfer_to_litter_patch      , & ! Output: [real(r8) (:)]                                                    
         hrv_deadcrootc_xfer_to_litter       =>    cnveg_carbonflux_inst%hrv_deadcrootc_xfer_to_litter_patch      , & ! Output: [real(r8) (:)]                                                    
         hrv_gresp_xfer_to_litter            =>    cnveg_carbonflux_inst%hrv_gresp_xfer_to_litter_patch           , & ! Output: [real(r8) (:)]                                                    
         
         hrv_leafn_to_litter                 =>    cnveg_nitrogenflux_inst%hrv_leafn_to_litter_patch              , & ! Output: [real(r8) (:)]                                                    
         hrv_frootn_to_litter                =>    cnveg_nitrogenflux_inst%hrv_frootn_to_litter_patch             , & ! Output: [real(r8) (:)]                                                    
         hrv_livestemn_to_litter             =>    cnveg_nitrogenflux_inst%hrv_livestemn_to_litter_patch          , & ! Output: [real(r8) (:)]                                                    
         wood_harvestn                       =>    cnveg_nitrogenflux_inst%wood_harvestn_patch                    , & ! Output: [real(r8) (:)]
         hrv_livecrootn_to_litter            =>    cnveg_nitrogenflux_inst%hrv_livecrootn_to_litter_patch         , & ! Output: [real(r8) (:)]                                                    
         hrv_deadcrootn_to_litter            =>    cnveg_nitrogenflux_inst%hrv_deadcrootn_to_litter_patch         , & ! Output: [real(r8) (:)]                                                    
         hrv_retransn_to_litter              =>    cnveg_nitrogenflux_inst%hrv_retransn_to_litter_patch           , & ! Output: [real(r8) (:)]                                                    
         hrv_leafn_storage_to_litter         =>    cnveg_nitrogenflux_inst%hrv_leafn_storage_to_litter_patch      , & ! Output: [real(r8) (:)]                                                    
         hrv_frootn_storage_to_litter        =>    cnveg_nitrogenflux_inst%hrv_frootn_storage_to_litter_patch     , & ! Output: [real(r8) (:)]                                                    
         hrv_livestemn_storage_to_litter     =>    cnveg_nitrogenflux_inst%hrv_livestemn_storage_to_litter_patch  , & ! Output: [real(r8) (:)]                                                    
         hrv_deadstemn_storage_to_litter     =>    cnveg_nitrogenflux_inst%hrv_deadstemn_storage_to_litter_patch  , & ! Output: [real(r8) (:)]                                                    
         hrv_livecrootn_storage_to_litter    =>    cnveg_nitrogenflux_inst%hrv_livecrootn_storage_to_litter_patch , & ! Output: [real(r8) (:)]                                                    
         hrv_deadcrootn_storage_to_litter    =>    cnveg_nitrogenflux_inst%hrv_deadcrootn_storage_to_litter_patch , & ! Output: [real(r8) (:)]                                                    
         hrv_leafn_xfer_to_litter            =>    cnveg_nitrogenflux_inst%hrv_leafn_xfer_to_litter_patch         , & ! Output: [real(r8) (:)]                                                    
         hrv_frootn_xfer_to_litter           =>    cnveg_nitrogenflux_inst%hrv_frootn_xfer_to_litter_patch        , & ! Output: [real(r8) (:)]                                                    
         hrv_livestemn_xfer_to_litter        =>    cnveg_nitrogenflux_inst%hrv_livestemn_xfer_to_litter_patch     , & ! Output: [real(r8) (:)]                                                    
         hrv_deadstemn_xfer_to_litter        =>    cnveg_nitrogenflux_inst%hrv_deadstemn_xfer_to_litter_patch     , & ! Output: [real(r8) (:)]                                                    
         hrv_livecrootn_xfer_to_litter       =>    cnveg_nitrogenflux_inst%hrv_livecrootn_xfer_to_litter_patch    , & ! Output: [real(r8) (:)]                                                    
         hrv_deadcrootn_xfer_to_litter       =>    cnveg_nitrogenflux_inst%hrv_deadcrootn_xfer_to_litter_patch    , & ! Output: [real(r8) (:)]                                                    
         ileaf_to_iout_gmc                   =>    cnveg_carbonflux_inst%ileaf_to_iout_gm                         , &
         ileafst_to_iout_gmc                 =>    cnveg_carbonflux_inst%ileafst_to_iout_gm                       , &
         ileafxf_to_iout_gmc                 =>    cnveg_carbonflux_inst%ileafxf_to_iout_gm                       , &
         ifroot_to_iout_gmc                  =>    cnveg_carbonflux_inst%ifroot_to_iout_gm                        , &
         ifrootst_to_iout_gmc                =>    cnveg_carbonflux_inst%ifrootst_to_iout_gm                      , &
         ifrootxf_to_iout_gmc                =>    cnveg_carbonflux_inst%ifrootxf_to_iout_gm                      , &
         ilivestem_to_iout_gmc               =>    cnveg_carbonflux_inst%ilivestem_to_iout_gm                     , &
         ilivestemst_to_iout_gmc             =>    cnveg_carbonflux_inst%ilivestemst_to_iout_gm                   , &
         ilivestemxf_to_iout_gmc             =>    cnveg_carbonflux_inst%ilivestemxf_to_iout_gm                   , &
         ideadstem_to_iout_gmc               =>    cnveg_carbonflux_inst%ideadstem_to_iout_gm                     , &
         ideadstemst_to_iout_gmc             =>    cnveg_carbonflux_inst%ideadstemst_to_iout_gm                   , &
         ideadstemxf_to_iout_gmc             =>    cnveg_carbonflux_inst%ideadstemxf_to_iout_gm                   , &
         ilivecroot_to_iout_gmc              =>    cnveg_carbonflux_inst%ilivecroot_to_iout_gm                    , &
         ilivecrootst_to_iout_gmc            =>    cnveg_carbonflux_inst%ilivecrootst_to_iout_gm                  , &
         ilivecrootxf_to_iout_gmc            =>    cnveg_carbonflux_inst%ilivecrootxf_to_iout_gm                  , &
         ideadcroot_to_iout_gmc              =>    cnveg_carbonflux_inst%ideadcroot_to_iout_gm                    , &
         ideadcrootst_to_iout_gmc            =>    cnveg_carbonflux_inst%ideadcrootst_to_iout_gm                  , &
         ideadcrootxf_to_iout_gmc            =>    cnveg_carbonflux_inst%ideadcrootxf_to_iout_gm                  , &
         ileaf_to_iout_gmn                   =>    cnveg_nitrogenflux_inst%ileaf_to_iout_gm                       , &
         ileafst_to_iout_gmn                 =>    cnveg_nitrogenflux_inst%ileafst_to_iout_gm                     , &
         ileafxf_to_iout_gmn                 =>    cnveg_nitrogenflux_inst%ileafxf_to_iout_gm                     , &
         ifroot_to_iout_gmn                  =>    cnveg_nitrogenflux_inst%ifroot_to_iout_gm                      , &
         ifrootst_to_iout_gmn                =>    cnveg_nitrogenflux_inst%ifrootst_to_iout_gm                    , &
         ifrootxf_to_iout_gmn                =>    cnveg_nitrogenflux_inst%ifrootxf_to_iout_gm                    , &
         ilivestem_to_iout_gmn               =>    cnveg_nitrogenflux_inst%ilivestem_to_iout_gm                   , &
         ilivestemst_to_iout_gmn             =>    cnveg_nitrogenflux_inst%ilivestemst_to_iout_gm                 , &
         ilivestemxf_to_iout_gmn             =>    cnveg_nitrogenflux_inst%ilivestemxf_to_iout_gm                 , &
         ideadstem_to_iout_gmn               =>    cnveg_nitrogenflux_inst%ideadstem_to_iout_gm                   , &
         ideadstemst_to_iout_gmn             =>    cnveg_nitrogenflux_inst%ideadstemst_to_iout_gm                 , &
         ideadstemxf_to_iout_gmn             =>    cnveg_nitrogenflux_inst%ideadstemxf_to_iout_gm                 , &
         ilivecroot_to_iout_gmn              =>    cnveg_nitrogenflux_inst%ilivecroot_to_iout_gm                  , &
         ilivecrootst_to_iout_gmn            =>    cnveg_nitrogenflux_inst%ilivecrootst_to_iout_gm                , &
         ilivecrootxf_to_iout_gmn            =>    cnveg_nitrogenflux_inst%ilivecrootxf_to_iout_gm                , &
         ideadcroot_to_iout_gmn              =>    cnveg_nitrogenflux_inst%ideadcroot_to_iout_gm                  , &
         ideadcrootst_to_iout_gmn            =>    cnveg_nitrogenflux_inst%ideadcrootst_to_iout_gm                , &
         ideadcrootxf_to_iout_gmn            =>    cnveg_nitrogenflux_inst%ideadcrootxf_to_iout_gm                , &
         iretransn_to_iout_gmn               =>    cnveg_nitrogenflux_inst%iretransn_to_iout_gm                     &
         )

      dtime = get_step_size_real()

      ! patch loop
      do fp = 1,num_soilp
         p = filter_soilp(fp)
         g = patch%gridcell(p)

         ! If this is a tree pft, then
         ! get the annual harvest "mortality" rate (am) from harvest array
         ! and convert to rate per second
         if (ivt(p) > noveg .and. ivt(p) < nbrdlf_evr_shrub) then

            if (do_harvest) then
               if (harvest_units == mass_units) then
                  thistreec = leafc(p) + frootc(p) + livestemc(p) + deadstemc(p) + livecrootc(p) + deadcrootc(p) + xsmrpool(p)
                  cm = harvest(g)
                  if (thistreec > 0.0_r8) then
                     am = min(0.98_r8,cm/thistreec)    ! Only harvest up to 98% so regrowth is possible PJL
                  else
                     am = 0._r8
                  end if
               else
                  am = harvest(g)
               end if

               ! Apply all harvest at the start of the year
               if (is_beg_curr_year()) then
                  m  = am/dtime
               else
                  m = 0._r8
               end if
            else
               m = 0._r8
            end if

            ! patch-level harvest carbon fluxes
            ! displayed pools
            if(.not. use_matrixcn)then
               hrv_leafc_to_litter(p)               = leafc(p)               * m
               hrv_frootc_to_litter(p)              = frootc(p)              * m
               hrv_livestemc_to_litter(p)           = livestemc(p)           * m
               wood_harvestc(p)                     = deadstemc(p)           * m
               hrv_livecrootc_to_litter(p)          = livecrootc(p)          * m
               hrv_deadcrootc_to_litter(p)          = deadcrootc(p)          * m
               hrv_xsmrpool_to_atm(p)               = xsmrpool(p)            * m

               ! storage pools
               hrv_leafc_storage_to_litter(p)       = leafc_storage(p)       * m
               hrv_frootc_storage_to_litter(p)      = frootc_storage(p)      * m
               hrv_livestemc_storage_to_litter(p)   = livestemc_storage(p)   * m
               hrv_deadstemc_storage_to_litter(p)   = deadstemc_storage(p)   * m
               hrv_livecrootc_storage_to_litter(p)  = livecrootc_storage(p)  * m
               hrv_deadcrootc_storage_to_litter(p)  = deadcrootc_storage(p)  * m
               hrv_gresp_storage_to_litter(p)       = gresp_storage(p)       * m

               ! transfer pools
               hrv_leafc_xfer_to_litter(p)          = leafc_xfer(p)          * m
               hrv_frootc_xfer_to_litter(p)         = frootc_xfer(p)         * m
               hrv_livestemc_xfer_to_litter(p)      = livestemc_xfer(p)      * m
               hrv_deadstemc_xfer_to_litter(p)      = deadstemc_xfer(p)      * m
               hrv_livecrootc_xfer_to_litter(p)     = livecrootc_xfer(p)     * m
               hrv_deadcrootc_xfer_to_litter(p)     = deadcrootc_xfer(p)     * m
               hrv_gresp_xfer_to_litter(p)          = gresp_xfer(p)          * m

               ! patch-level harvest mortality nitrogen fluxes
               ! displayed pools
               hrv_leafn_to_litter(p)               = leafn(p)               * m
               hrv_frootn_to_litter(p)              = frootn(p)              * m
               hrv_livestemn_to_litter(p)           = livestemn(p)           * m
               wood_harvestn(p)                     = deadstemn(p)           * m
               hrv_livecrootn_to_litter(p)          = livecrootn(p)          * m
               hrv_deadcrootn_to_litter(p)          = deadcrootn(p)          * m
               hrv_retransn_to_litter(p)            = retransn(p)            * m

               ! storage pools
               hrv_leafn_storage_to_litter(p)       = leafn_storage(p)       * m
               hrv_frootn_storage_to_litter(p)      = frootn_storage(p)      * m
               hrv_livestemn_storage_to_litter(p)   = livestemn_storage(p)   * m
               hrv_deadstemn_storage_to_litter(p)   = deadstemn_storage(p)   * m
               hrv_livecrootn_storage_to_litter(p)  = livecrootn_storage(p)  * m
               hrv_deadcrootn_storage_to_litter(p)  = deadcrootn_storage(p)  * m

               ! transfer pools
               hrv_leafn_xfer_to_litter(p)          = leafn_xfer(p)          * m
               hrv_frootn_xfer_to_litter(p)         = frootn_xfer(p)         * m
               hrv_livestemn_xfer_to_litter(p)      = livestemn_xfer(p)      * m
               hrv_deadstemn_xfer_to_litter(p)      = deadstemn_xfer(p)      * m
               hrv_livecrootn_xfer_to_litter(p)     = livecrootn_xfer(p)     * m
               hrv_deadcrootn_xfer_to_litter(p)     = deadcrootn_xfer(p)     * m

            ! NOTE: The non-matrix part of this update is in CNCStatUpdate2 CStateUpdate2h (EBK 11/25/2019)
            !   and for Nitrogen The non-matrix part of this update is in CNNStatUpdate2 NStateUpdate2h (EBK 11/25/2019)
            else
<<<<<<< HEAD
               hrv_leafc_to_litter(p)      = matrix_update_gmc(p,ileaf_to_iout_gmc,m,dtime,cnveg_carbonflux_inst,.True.,.True.)      * &
                                             leafc(p)
               hrv_frootc_to_litter(p)     = matrix_update_gmc(p,ifroot_to_iout_gmc,m,dtime,cnveg_carbonflux_inst,.True.,.True.)     * &
                                             frootc(p)
               hrv_livestemc_to_litter(p)  = matrix_update_gmc(p,ilivestem_to_iout_gmc,m,dtime,cnveg_carbonflux_inst,.True.,.True.)  * &
                                             livestemc(p)
               wood_harvestc(p)            = matrix_update_gmc(p,ideadstem_to_iout_gmc,m,dtime,cnveg_carbonflux_inst,.True.,.True.)  * &
                                             deadstemc(p)
               hrv_livecrootc_to_litter(p) = matrix_update_gmc(p,ilivecroot_to_iout_gmc,m,dtime,cnveg_carbonflux_inst,.True.,.True.) * &
                                             livecrootc(p)
               hrv_deadcrootc_to_litter(p) = matrix_update_gmc(p,ideadcroot_to_iout_gmc,m,dtime,cnveg_carbonflux_inst,.True.,.True.) * &
                                             deadcrootc(p)
               hrv_xsmrpool_to_atm(p)      = xsmrpool(p)            * m

         ! storage pools
               hrv_leafc_storage_to_litter(p)      = matrix_update_gmc(p,ileafst_to_iout_gmc,m,dtime,cnveg_carbonflux_inst,.True.,.True.)      * &
                                                     leafc_storage(p)
               hrv_frootc_storage_to_litter(p)     = matrix_update_gmc(p,ifrootst_to_iout_gmc,m,dtime,cnveg_carbonflux_inst,.True.,.True.)     * &
                                                     frootc_storage(p)
               hrv_livestemc_storage_to_litter(p)  = matrix_update_gmc(p,ilivestemst_to_iout_gmc,m,dtime,cnveg_carbonflux_inst,.True.,.True.)  * &
                                                     livestemc_storage(p)
               hrv_deadstemc_storage_to_litter(p)  = matrix_update_gmc(p,ideadstemst_to_iout_gmc,m,dtime,cnveg_carbonflux_inst,.True.,.True.)  * &
                                                     deadstemc_storage(p)
               hrv_livecrootc_storage_to_litter(p) = matrix_update_gmc(p,ilivecrootst_to_iout_gmc,m,dtime,cnveg_carbonflux_inst,.True.,.True.) * &
                                                     livecrootc_storage(p)
               hrv_deadcrootc_storage_to_litter(p) = matrix_update_gmc(p,ideadcrootst_to_iout_gmc,m,dtime,cnveg_carbonflux_inst,.True.,.True.) * &
                                                     deadcrootc_storage(p)
               hrv_gresp_storage_to_litter(p)      = gresp_storage(p)       * m


         ! transfer pools
               hrv_leafc_xfer_to_litter(p)      = matrix_update_gmc(p,ileafxf_to_iout_gmc,m,dtime,cnveg_carbonflux_inst,.True.,.True.)      * &
                                                  leafc_xfer(p)
               hrv_frootc_xfer_to_litter(p)     = matrix_update_gmc(p,ifrootxf_to_iout_gmc,m,dtime,cnveg_carbonflux_inst,.True.,.True.)     * &
                                                  frootc_xfer(p)
               hrv_livestemc_xfer_to_litter(p)  = matrix_update_gmc(p,ilivestemxf_to_iout_gmc,m,dtime,cnveg_carbonflux_inst,.True.,.True.)  * &
                                                  livestemc_xfer(p)
               hrv_deadstemc_xfer_to_litter(p)  = matrix_update_gmc(p,ideadstemxf_to_iout_gmc,m,dtime,cnveg_carbonflux_inst,.True.,.True.)  * &
                                                  deadstemc_xfer(p)
               hrv_livecrootc_xfer_to_litter(p) = matrix_update_gmc(p,ilivecrootxf_to_iout_gmc,m,dtime,cnveg_carbonflux_inst,.True.,.True.) * &
                                                  livecrootc_xfer(p)
               hrv_deadcrootc_xfer_to_litter(p) = matrix_update_gmc(p,ideadcrootxf_to_iout_gmc,m,dtime,cnveg_carbonflux_inst,.True.,.True.) * &
                                                  deadcrootc_xfer(p)
               hrv_gresp_xfer_to_litter(p)      = gresp_xfer(p)          * m

               hrv_leafn_to_litter(p)      = matrix_update_gmn(p,ileaf_to_iout_gmn,m,dtime,cnveg_nitrogenflux_inst,.True.,.True.)      * &
                                             leafn(p)
               hrv_frootn_to_litter(p)     = matrix_update_gmn(p,ifroot_to_iout_gmn,m,dtime,cnveg_nitrogenflux_inst,.True.,.True.)     * &
                                             frootn(p)
               hrv_livestemn_to_litter(p)  = matrix_update_gmn(p,ilivestem_to_iout_gmn,m,dtime,cnveg_nitrogenflux_inst,.True.,.True.)  * &
                                             livestemn(p)
               wood_harvestn(p)            = matrix_update_gmn(p,ideadstem_to_iout_gmn,m,dtime,cnveg_nitrogenflux_inst,.True.,.True.)  * &
                                             deadstemn(p)
               hrv_livecrootn_to_litter(p) = matrix_update_gmn(p,ilivecroot_to_iout_gmn,m,dtime,cnveg_nitrogenflux_inst,.True.,.True.) * &
                                             livecrootn(p)
               hrv_deadcrootn_to_litter(p) = matrix_update_gmn(p,ideadcroot_to_iout_gmn,m,dtime,cnveg_nitrogenflux_inst,.True.,.True.) * &
                                             deadcrootn(p)
               hrv_retransn_to_litter(p)   = matrix_update_gmn(p,iretransn_to_iout_gmn,m,dtime,cnveg_nitrogenflux_inst,.True.,.True.) * &
                                             retransn(p)

         ! storage pools
               hrv_leafn_storage_to_litter(p)      = matrix_update_gmn(p,ileafst_to_iout_gmn,m,dtime,cnveg_nitrogenflux_inst,.True.,.True.)     *&
                                                     leafn_storage(p)
               hrv_frootn_storage_to_litter(p)     = matrix_update_gmn(p,ifrootst_to_iout_gmn,m,dtime,cnveg_nitrogenflux_inst,.True.,.True.)    *&
                                                     frootn_storage(p)
               hrv_livestemn_storage_to_litter(p)  = matrix_update_gmn(p,ilivestemst_to_iout_gmn,m,dtime,cnveg_nitrogenflux_inst,.True.,.True.) *&
                                                     livestemn_storage(p)
               hrv_deadstemn_storage_to_litter(p)  = matrix_update_gmn(p,ideadstemst_to_iout_gmn,m,dtime,cnveg_nitrogenflux_inst,.True.,.True.) *&
                                                     deadstemn_storage(p)
               hrv_livecrootn_storage_to_litter(p) = matrix_update_gmn(p,ilivecrootst_to_iout_gmn,m,dtime,cnveg_nitrogenflux_inst,.True.,.True.)*&
                                                     livecrootn_storage(p)
               hrv_deadcrootn_storage_to_litter(p) = matrix_update_gmn(p,ideadcrootst_to_iout_gmn,m,dtime,cnveg_nitrogenflux_inst,.True.,.True.)*&
                                                     deadcrootn_storage(p)
         ! transfer pools
               hrv_leafn_xfer_to_litter(p)      = matrix_update_gmn(p,ileafxf_to_iout_gmn,m,dtime,cnveg_nitrogenflux_inst,.True.,.True.)      * &
                                                  leafn_xfer(p)
               hrv_frootn_xfer_to_litter(p)     = matrix_update_gmn(p,ifrootxf_to_iout_gmn,m,dtime,cnveg_nitrogenflux_inst,.True.,.True.)     * &
                                                  frootn_xfer(p)
               hrv_livestemn_xfer_to_litter(p)  = matrix_update_gmn(p,ilivestemxf_to_iout_gmn,m,dtime,cnveg_nitrogenflux_inst,.True.,.True.)  * &
                                                  livestemn_xfer(p)
               hrv_deadstemn_xfer_to_litter(p)  = matrix_update_gmn(p,ideadstemxf_to_iout_gmn,m,dtime,cnveg_nitrogenflux_inst,.True.,.True.)  * &
                                                  deadstemn_xfer(p)
               hrv_livecrootn_xfer_to_litter(p) = matrix_update_gmn(p,ilivecrootxf_to_iout_gmn,m,dtime,cnveg_nitrogenflux_inst,.True.,.True.) * &
                                                  livecrootn_xfer(p)
               hrv_deadcrootn_xfer_to_litter(p) = matrix_update_gmn(p,ideadcrootxf_to_iout_gmn,m,dtime,cnveg_nitrogenflux_inst,.True.,.True.) * &
                                                  deadcrootn_xfer(p)

=======
>>>>>>> 94e1bdc4
            end if
               
         end if  ! end tree block
      end do ! end of pft loop

      ! gather all patch-level litterfall fluxes from harvest to the column
      ! for litter C and N inputs

      call CNHarvestPftToColumn(num_soilc, filter_soilc, &
           soilbiogeochem_state_inst, cnveg_carbonflux_inst, cnveg_nitrogenflux_inst)

    end associate 

  end subroutine CNHarvest

 !-----------------------------------------------------------------------
 subroutine CNHarvestPftToColumn (num_soilc, filter_soilc, &
      soilbiogeochem_state_inst, CNVeg_carbonflux_inst, cnveg_nitrogenflux_inst)
   !
   ! !DESCRIPTION:
   ! called at the end of CNHarvest to gather all patch-level harvest litterfall fluxes
   ! to the column level and assign them to the three litter pools
   !
   ! !USES:
   use clm_varpar , only : nlevdecomp, maxsoil_patches, i_litr_min, i_litr_max, i_met_lit
   !
   ! !ARGUMENTS:
   integer                         , intent(in)    :: num_soilc       ! number of soil columns in filter
   integer                         , intent(in)    :: filter_soilc(:) ! soil column filter
   type(soilbiogeochem_state_type) , intent(in)    :: soilbiogeochem_state_inst
   type(cnveg_carbonflux_type)     , intent(inout) :: cnveg_carbonflux_inst
   type(cnveg_nitrogenflux_type)   , intent(inout) :: cnveg_nitrogenflux_inst
   !
   ! !LOCAL VARIABLES:
   integer :: fc,c,pi,p,j,i  ! indices
   !-----------------------------------------------------------------------

   associate(                                                                                                   & 
        ivt                              =>    patch%itype                                                      , & ! Input:  [integer  (:)   ]  pft vegetation type                                
        wtcol                            =>    patch%wtcol                                                      , & ! Input:  [real(r8) (:)   ]  pft weight relative to column (0-1)               
        
        lf_f                             =>    pftcon%lf_f                                                    , & ! Input:  leaf litter fraction
        fr_f                             =>    pftcon%fr_f                                                    , & ! Input:  fine root litter fraction
        
        leaf_prof                        =>    soilbiogeochem_state_inst%leaf_prof_patch                      , & ! Input:  [real(r8) (:,:) ]  (1/m) profile of leaves                         
        froot_prof                       =>    soilbiogeochem_state_inst%froot_prof_patch                     , & ! Input:  [real(r8) (:,:) ]  (1/m) profile of fine roots                     
        croot_prof                       =>    soilbiogeochem_state_inst%croot_prof_patch                     , & ! Input:  [real(r8) (:,:) ]  (1/m) profile of coarse roots                   
        stem_prof                        =>    soilbiogeochem_state_inst%stem_prof_patch                      , & ! Input:  [real(r8) (:,:) ]  (1/m) profile of stems                          
        
        hrv_leafc_to_litter              =>    cnveg_carbonflux_inst%hrv_leafc_to_litter_patch                , & ! Input:  [real(r8) (:)   ]                                                    
        hrv_frootc_to_litter             =>    cnveg_carbonflux_inst%hrv_frootc_to_litter_patch               , & ! Input:  [real(r8) (:)   ]                                                    
        hrv_livestemc_to_litter          =>    cnveg_carbonflux_inst%hrv_livestemc_to_litter_patch            , & ! Input:  [real(r8) (:)   ]                                                    
        pwood_harvestc                   =>    cnveg_carbonflux_inst%wood_harvestc_patch                      , & ! Input:  [real(r8) (:)   ]
        hrv_livecrootc_to_litter         =>    cnveg_carbonflux_inst%hrv_livecrootc_to_litter_patch           , & ! Input:  [real(r8) (:)   ]                                                    
        hrv_deadcrootc_to_litter         =>    cnveg_carbonflux_inst%hrv_deadcrootc_to_litter_patch           , & ! Input:  [real(r8) (:)   ]                                                    
        hrv_leafc_storage_to_litter      =>    cnveg_carbonflux_inst%hrv_leafc_storage_to_litter_patch        , & ! Input:  [real(r8) (:)   ]                                                    
        hrv_frootc_storage_to_litter     =>    cnveg_carbonflux_inst%hrv_frootc_storage_to_litter_patch       , & ! Input:  [real(r8) (:)   ]                                                    
        hrv_livestemc_storage_to_litter  =>    cnveg_carbonflux_inst%hrv_livestemc_storage_to_litter_patch    , & ! Input:  [real(r8) (:)   ]                                                    
        hrv_deadstemc_storage_to_litter  =>    cnveg_carbonflux_inst%hrv_deadstemc_storage_to_litter_patch    , & ! Input:  [real(r8) (:)   ]                                                    
        hrv_livecrootc_storage_to_litter =>    cnveg_carbonflux_inst%hrv_livecrootc_storage_to_litter_patch   , & ! Input:  [real(r8) (:)   ]                                                    
        hrv_deadcrootc_storage_to_litter =>    cnveg_carbonflux_inst%hrv_deadcrootc_storage_to_litter_patch   , & ! Input:  [real(r8) (:)   ]                                                    
        hrv_gresp_storage_to_litter      =>    cnveg_carbonflux_inst%hrv_gresp_storage_to_litter_patch        , & ! Input:  [real(r8) (:)   ]                                                    
        hrv_leafc_xfer_to_litter         =>    cnveg_carbonflux_inst%hrv_leafc_xfer_to_litter_patch           , & ! Input:  [real(r8) (:)   ]                                                    
        hrv_frootc_xfer_to_litter        =>    cnveg_carbonflux_inst%hrv_frootc_xfer_to_litter_patch          , & ! Input:  [real(r8) (:)   ]                                                    
        hrv_livestemc_xfer_to_litter     =>    cnveg_carbonflux_inst%hrv_livestemc_xfer_to_litter_patch       , & ! Input:  [real(r8) (:)   ]                                                    
        hrv_deadstemc_xfer_to_litter     =>    cnveg_carbonflux_inst%hrv_deadstemc_xfer_to_litter_patch       , & ! Input:  [real(r8) (:)   ]                                                    
        hrv_livecrootc_xfer_to_litter    =>    cnveg_carbonflux_inst%hrv_livecrootc_xfer_to_litter_patch      , & ! Input:  [real(r8) (:)   ]                                                    
        hrv_deadcrootc_xfer_to_litter    =>    cnveg_carbonflux_inst%hrv_deadcrootc_xfer_to_litter_patch      , & ! Input:  [real(r8) (:)   ]                                                    
        hrv_gresp_xfer_to_litter         =>    cnveg_carbonflux_inst%hrv_gresp_xfer_to_litter_patch           , & ! Input:  [real(r8) (:)   ]                                                    
        cwood_harvestc                   =>    cnveg_carbonflux_inst%wood_harvestc_col                        , & ! InOut:  [real(r8) (:)   ]
        harvest_c_to_litr_c              =>    cnveg_carbonflux_inst%harvest_c_to_litr_c_col                  , & ! InOut:  [real(r8) (:,:,:) ]  C fluxes associated with harvest to litter pools (gC/m3/s)
        harvest_c_to_cwdc                =>    cnveg_carbonflux_inst%harvest_c_to_cwdc_col                    , & ! InOut:  [real(r8) (:,:) ]  C fluxes associated with harvest to CWD pool (gC/m3/s)
        
        hrv_leafn_to_litter              =>    cnveg_nitrogenflux_inst%hrv_leafn_to_litter_patch              , & ! Input:  [real(r8) (:)   ]                                                    
        hrv_frootn_to_litter             =>    cnveg_nitrogenflux_inst%hrv_frootn_to_litter_patch             , & ! Input:  [real(r8) (:)   ]                                                    
        hrv_livestemn_to_litter          =>    cnveg_nitrogenflux_inst%hrv_livestemn_to_litter_patch          , & ! Input:  [real(r8) (:)   ]                                                    
        pwood_harvestn                   =>    cnveg_nitrogenflux_inst%wood_harvestn_patch                    , & ! Input:  [real(r8) (:)   ]
        hrv_livecrootn_to_litter         =>    cnveg_nitrogenflux_inst%hrv_livecrootn_to_litter_patch         , & ! Input:  [real(r8) (:)   ]                                                    
        hrv_deadcrootn_to_litter         =>    cnveg_nitrogenflux_inst%hrv_deadcrootn_to_litter_patch         , & ! Input:  [real(r8) (:)   ]                                                    
        hrv_retransn_to_litter           =>    cnveg_nitrogenflux_inst%hrv_retransn_to_litter_patch           , & ! Input:  [real(r8) (:)   ]                                                    
        hrv_leafn_storage_to_litter      =>    cnveg_nitrogenflux_inst%hrv_leafn_storage_to_litter_patch      , & ! Input:  [real(r8) (:)   ]                                                    
        hrv_frootn_storage_to_litter     =>    cnveg_nitrogenflux_inst%hrv_frootn_storage_to_litter_patch     , & ! Input:  [real(r8) (:)   ]                                                    
        hrv_livestemn_storage_to_litter  =>    cnveg_nitrogenflux_inst%hrv_livestemn_storage_to_litter_patch  , & ! Input:  [real(r8) (:)   ]                                                    
        hrv_deadstemn_storage_to_litter  =>    cnveg_nitrogenflux_inst%hrv_deadstemn_storage_to_litter_patch  , & ! Input:  [real(r8) (:)   ]                                                    
        hrv_livecrootn_storage_to_litter =>    cnveg_nitrogenflux_inst%hrv_livecrootn_storage_to_litter_patch , & ! Input:  [real(r8) (:)   ]                                                    
        hrv_deadcrootn_storage_to_litter =>    cnveg_nitrogenflux_inst%hrv_deadcrootn_storage_to_litter_patch , & ! Input:  [real(r8) (:)   ]                                                    
        hrv_leafn_xfer_to_litter         =>    cnveg_nitrogenflux_inst%hrv_leafn_xfer_to_litter_patch         , & ! Input:  [real(r8) (:)   ]                                                    
        hrv_frootn_xfer_to_litter        =>    cnveg_nitrogenflux_inst%hrv_frootn_xfer_to_litter_patch        , & ! Input:  [real(r8) (:)   ]                                                    
        hrv_livestemn_xfer_to_litter     =>    cnveg_nitrogenflux_inst%hrv_livestemn_xfer_to_litter_patch     , & ! Input:  [real(r8) (:)   ]                                                    
        hrv_deadstemn_xfer_to_litter     =>    cnveg_nitrogenflux_inst%hrv_deadstemn_xfer_to_litter_patch     , & ! Input:  [real(r8) (:)   ]                                                    
        hrv_livecrootn_xfer_to_litter    =>    cnveg_nitrogenflux_inst%hrv_livecrootn_xfer_to_litter_patch    , & ! Input:  [real(r8) (:)   ]                                                    
        hrv_deadcrootn_xfer_to_litter    =>    cnveg_nitrogenflux_inst%hrv_deadcrootn_xfer_to_litter_patch    , & ! Input:  [real(r8) (:)   ]                                                    
        cwood_harvestn                   =>    cnveg_nitrogenflux_inst%wood_harvestn_col                      , & ! InOut:  [real(r8) (:)   ]
        harvest_n_to_litr_n              =>    cnveg_nitrogenflux_inst%harvest_n_to_litr_n_col                , & ! InOut:  [real(r8) (:,:,:)]  N fluxes associated with harvest to litter pools (gN/m3/s)
        harvest_n_to_cwdn                =>    cnveg_nitrogenflux_inst%harvest_n_to_cwdn_col                    & ! InOut:  [real(r8) (:,:) ]  N fluxes associated with harvest to CWD pool (gN/m3/s)
        )

     do j = 1, nlevdecomp
        do pi = 1,maxsoil_patches
           do fc = 1,num_soilc
              c = filter_soilc(fc)

              if (pi <=  col%npatches(c)) then
                 p = col%patchi(c) + pi - 1

                 if (patch%active(p)) then

                    do i = i_litr_min, i_litr_max
                       ! leaf harvest mortality carbon fluxes
                       harvest_c_to_litr_c(c,j,i) = &
                          harvest_c_to_litr_c(c,j,i) + &
                          hrv_leafc_to_litter(p) * lf_f(ivt(p),i) * wtcol(p) * leaf_prof(p,j)

                       ! fine root harvest mortality carbon fluxes
                       harvest_c_to_litr_c(c,j,i) = &
                          harvest_c_to_litr_c(c,j,i) + &
                          hrv_frootc_to_litter(p) * fr_f(ivt(p),i) * wtcol(p) * froot_prof(p,j)
                    end do

                    ! wood harvest mortality carbon fluxes
                    harvest_c_to_cwdc(c,j)  = harvest_c_to_cwdc(c,j)  + &
                         hrv_livestemc_to_litter(p)  * wtcol(p) * stem_prof(p,j) 
                    harvest_c_to_cwdc(c,j) = harvest_c_to_cwdc(c,j) + &
                         hrv_livecrootc_to_litter(p) * wtcol(p) * croot_prof(p,j)
                    harvest_c_to_cwdc(c,j) = harvest_c_to_cwdc(c,j) + &
                         hrv_deadcrootc_to_litter(p) * wtcol(p) * croot_prof(p,j) 

                    ! storage harvest mortality carbon fluxes
                    ! Metabolic litter is treated differently than other types
                    ! of litter, so it gets this additional line after the
                    ! most recent loop over all litter types
                    harvest_c_to_litr_c(c,j,i_met_lit) = &
                       harvest_c_to_litr_c(c,j,i_met_lit) + &
                       hrv_leafc_storage_to_litter(p) * wtcol(p) * leaf_prof(p,j) + &
                       hrv_frootc_storage_to_litter(p) * wtcol(p) * froot_prof(p,j) + &
                       hrv_livestemc_storage_to_litter(p) * wtcol(p) * stem_prof(p,j) + &
                       hrv_deadstemc_storage_to_litter(p) * wtcol(p) * stem_prof(p,j) + &
                       hrv_livecrootc_storage_to_litter(p) * wtcol(p) * croot_prof(p,j) + &
                       hrv_deadcrootc_storage_to_litter(p) * wtcol(p) * croot_prof(p,j) + &
                       hrv_gresp_storage_to_litter(p) * wtcol(p) * leaf_prof(p,j) + &

                    ! transfer harvest mortality carbon fluxes
                       hrv_leafc_xfer_to_litter(p) * wtcol(p) * leaf_prof(p,j) + &
                       hrv_frootc_xfer_to_litter(p) * wtcol(p) * froot_prof(p,j) + &
                       hrv_livestemc_xfer_to_litter(p) * wtcol(p) * stem_prof(p,j) + &
                       hrv_deadstemc_xfer_to_litter(p) * wtcol(p) * stem_prof(p,j) + &
                       hrv_livecrootc_xfer_to_litter(p) * wtcol(p) * croot_prof(p,j) + &
                       hrv_deadcrootc_xfer_to_litter(p) * wtcol(p) * croot_prof(p,j) + &
                       hrv_gresp_xfer_to_litter(p) * wtcol(p) * leaf_prof(p,j)

                    do i = i_litr_min, i_litr_max
                       harvest_n_to_litr_n(c,j,i) = &
                          harvest_n_to_litr_n(c,j,i) + &
                          ! leaf harvest mortality nitrogen fluxes
                          hrv_leafn_to_litter(p) * lf_f(ivt(p),i) * wtcol(p) * leaf_prof(p,j) + &
                          ! fine root litter nitrogen fluxes
                          hrv_frootn_to_litter(p) * fr_f(ivt(p),i) * wtcol(p) * froot_prof(p,j)
                    end do

                    ! wood harvest mortality nitrogen fluxes
                    harvest_n_to_cwdn(c,j)  = harvest_n_to_cwdn(c,j)  + &
                         hrv_livestemn_to_litter(p)  * wtcol(p) * stem_prof(p,j)
                    harvest_n_to_cwdn(c,j) = harvest_n_to_cwdn(c,j) + &
                         hrv_livecrootn_to_litter(p) * wtcol(p) * croot_prof(p,j)
                    harvest_n_to_cwdn(c,j) = harvest_n_to_cwdn(c,j) + &
                         hrv_deadcrootn_to_litter(p) * wtcol(p) * croot_prof(p,j)

                    ! Metabolic litter is treated differently than other types
                    ! of litter, so it gets this additional line after the
                    ! most recent loop over all litter types
                    harvest_n_to_litr_n(c,j,i_met_lit) = &
                       harvest_n_to_litr_n(c,j,i_met_lit) + &
                       ! retranslocated N pool harvest mortality fluxes
                       hrv_retransn_to_litter(p) * wtcol(p) * leaf_prof(p,j) + &
                       ! storage harvest mortality nitrogen fluxes
                       hrv_leafn_storage_to_litter(p) * wtcol(p) * leaf_prof(p,j) + &
                       hrv_frootn_storage_to_litter(p) * wtcol(p) * froot_prof(p,j) + &
                       hrv_livestemn_storage_to_litter(p) * wtcol(p) * stem_prof(p,j) + &
                       hrv_deadstemn_storage_to_litter(p) * wtcol(p) * stem_prof(p,j) + &
                       hrv_livecrootn_storage_to_litter(p) * wtcol(p) * croot_prof(p,j) + &
                       hrv_deadcrootn_storage_to_litter(p) * wtcol(p) * croot_prof(p,j) + &
                       ! transfer harvest mortality nitrogen fluxes
                       hrv_leafn_xfer_to_litter(p) * wtcol(p) * leaf_prof(p,j) + &
                       hrv_frootn_xfer_to_litter(p) * wtcol(p) * froot_prof(p,j) + &
                       hrv_livestemn_xfer_to_litter(p) * wtcol(p) * stem_prof(p,j) + &
                       hrv_deadstemn_xfer_to_litter(p) * wtcol(p) * stem_prof(p,j) + &
                       hrv_livecrootn_xfer_to_litter(p) * wtcol(p) * croot_prof(p,j) + &
                       hrv_deadcrootn_xfer_to_litter(p) * wtcol(p) * croot_prof(p,j)

                 end if
              end if

           end do

        end do
     end do
   
     do pi = 1,maxsoil_patches
        do fc = 1,num_soilc
           c = filter_soilc(fc)

           if (pi <=  col%npatches(c)) then
              p = col%patchi(c) + pi - 1

              if (patch%active(p)) then
                 ! wood harvest mortality carbon fluxes to product pools
                 cwood_harvestc(c)  = cwood_harvestc(c)  + &
                      pwood_harvestc(p)  * wtcol(p)

                 ! wood harvest mortality nitrogen fluxes to product pools
                 cwood_harvestn(c)  = cwood_harvestn(c)  + &
                      pwood_harvestn(p)  * wtcol(p)
              end if
           end if

        end do

     end do

   end associate 

 end subroutine CNHarvestPftToColumn

end module dynHarvestMod<|MERGE_RESOLUTION|>--- conflicted
+++ resolved
@@ -23,17 +23,13 @@
   use clm_varcon              , only : grlnd
   use ColumnType              , only : col                
   use PatchType               , only : patch                
-<<<<<<< HEAD
-  use clm_varctl              , only : use_fates, use_matrixcn  
+  use CNSharedParamsMod       , only : use_matrixcn
+  use clm_varctl              , only : use_fates
   use clm_varpar              , only : ileaf,ileaf_st,ileaf_xf,ifroot,ifroot_st,ifroot_xf,&
                                        ilivestem,ilivestem_st,ilivestem_xf,&
                                        ideadstem,ideadstem_st,ideadstem_xf,&
                                        ilivecroot,ilivecroot_st,ilivecroot_xf,&
                                        ideadcroot,ideadcroot_st,ideadcroot_xf,ioutc,ioutn 
-=======
-  use clm_varctl              , only : use_fates
-  use CNSharedParamsMod       , only : use_matrixcn
->>>>>>> 94e1bdc4
   !
   ! !PUBLIC MEMBER FUNCTIONS:
   implicit none
@@ -496,7 +492,6 @@
             ! NOTE: The non-matrix part of this update is in CNCStatUpdate2 CStateUpdate2h (EBK 11/25/2019)
             !   and for Nitrogen The non-matrix part of this update is in CNNStatUpdate2 NStateUpdate2h (EBK 11/25/2019)
             else
-<<<<<<< HEAD
                hrv_leafc_to_litter(p)      = matrix_update_gmc(p,ileaf_to_iout_gmc,m,dtime,cnveg_carbonflux_inst,.True.,.True.)      * &
                                              leafc(p)
                hrv_frootc_to_litter(p)     = matrix_update_gmc(p,ifroot_to_iout_gmc,m,dtime,cnveg_carbonflux_inst,.True.,.True.)     * &
@@ -584,8 +579,6 @@
                hrv_deadcrootn_xfer_to_litter(p) = matrix_update_gmn(p,ideadcrootxf_to_iout_gmn,m,dtime,cnveg_nitrogenflux_inst,.True.,.True.) * &
                                                   deadcrootn_xfer(p)
 
-=======
->>>>>>> 94e1bdc4
             end if
                
          end if  ! end tree block
