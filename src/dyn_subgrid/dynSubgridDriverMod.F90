--- conflicted
+++ resolved
@@ -21,11 +21,8 @@
   use dynpftFileMod                , only : dynpft_init, dynpft_interp
   use dyncropFileMod               , only : dyncrop_init, dyncrop_interp
   use dynHarvestMod                , only : dynHarvest_init, dynHarvest_interp
-<<<<<<< HEAD
   use dynGrossUnrepMod             , only : dynGrossUnrep_init, dynGrossUnrep_interp
-=======
   use dynlakeFileMod               , only : dynlake_init, dynlake_interp
->>>>>>> eb345c4f
   use dynLandunitAreaMod           , only : update_landunit_weights
   use subgridWeightsMod            , only : compute_higher_order_weights, set_subgrid_diagnostic_fields
   use reweightMod                  , only : reweight_wrapup
@@ -127,20 +124,16 @@
        call dynHarvest_init(bounds_proc, harvest_filename=get_flanduse_timeseries())
     end if
 
-<<<<<<< HEAD
     ! Initialize stuff for gross unrepresented landuse data. 
     if (get_do_grossunrep()) then
        call dynGrossUnrep_init(bounds_proc, grossunrep_filename=get_flanduse_timeseries())
     end if
 
-=======
-    
     ! Initialize stuff for prescribed transient lakes
     if (get_do_transient_lakes()) then
         call dynlake_init(bounds_proc, dynlake_filename=get_flanduse_timeseries())
     end if
     
->>>>>>> eb345c4f
     ! ------------------------------------------------------------------------
     ! Set initial subgrid weights for aspects that are read from file. This is relevant
     ! for cold start and use_init_interp-based initialization.
@@ -271,18 +264,14 @@
     if (get_do_harvest() .and. .not. use_fates) then
        call dynHarvest_interp(bounds_proc)
     end if
-<<<<<<< HEAD
 
     if (get_do_grossunrep()) then
        call dynGrossUnrep_interp(bounds_proc)
     end if
 
-=======
-	
     if (get_do_transient_lakes()) then
        call dynlake_interp(bounds_proc)
     end if
->>>>>>> eb345c4f
     ! ==========================================================================
     ! Do land cover change that does not require I/O
     ! ==========================================================================
