--- conflicted
+++ resolved
@@ -14,7 +14,7 @@
   use decompMod                      , only : bounds_type  
   use abortutils                     , only : endrun
   use clm_time_manager               , only : get_step_size, is_end_curr_month,get_curr_date,get_days_per_year
-  use clm_time_manager               , only : is_first_step_of_this_run_segment,is_beg_curr_year
+  use clm_time_manager               , only : is_first_step_of_this_run_segment,is_beg_curr_year,is_end_curr_year
   use clm_varpar                     , only : ndecomp_pools, nlevdecomp, ndecomp_pools_vr        !number of biogeochemically active soil layers
   use clm_varpar                     , only :ndecomp_cascade_transitions
   use clm_varpar                     , only : i_met_lit, i_cel_lit, i_lig_lit, i_cwd
@@ -31,12 +31,9 @@
   use CNSharedParamsMod                , only : CNParamsShareInst
   use SoilStateType                  , only : soilstate_type  
   use clm_varctl                     , only : isspinup, use_soil_matrixcn, is_outmatrix
-<<<<<<< HEAD
   use ColumnType                      , only : col                
   use GridcellType                   , only : grc
-=======
   use clm_varctl                     , only : use_c13, use_c14
->>>>>>> 6c05248d
 !
   implicit none
   private
@@ -74,18 +71,11 @@
     ! !LOCAL VARIABLES:
     integer :: fc,j,i, l,k ! indices
     integer :: c     !  
-<<<<<<< HEAD
-    real(r8):: dt        ! time step (seconds)
-    real(r8):: secspyear        ! time step (seconds)
-=======
 !    integer,parameter:: nspools=7       
     real(r8):: dt                   ! time step (seconds)
     real(r8):: secspyear            ! time step (seconds)
     real(r8):: epsi                 !small number
->>>>>>> 6c05248d
-    logical  ::  end_of_year
     real(r8):: days_per_year,decay_const,half_life
-    integer, save :: counter=0
 
     integer :: begc,endc                                    ! bounds 
     real(r8),dimension(ndecomp_pools_vr,ndecomp_pools_vr) :: a_ma_vr, kk_ma_vr, kk_fire_vr,tri_ma_vr, tranvert,ntranvert
@@ -111,7 +101,6 @@
     real(r8),dimension(ndecomp_pools_vr,1) :: matrix_Cinter13_next,matrix_Cinter14_next
 
     real(r8),dimension(ndecomp_pools_vr,1) ::  soilmatrixc_cap,soilmatrixn_cap
-    real(r8),dimension(ndecomp_pools_vr,ndecomp_pools_vr) ::    matrix_Cinter_2d,matrix_Ninter_2d
     real(r8), dimension(ndecomp_pools_vr,ndecomp_pools_vr)   ::  AKinv,AKinvn
     real(r8),dimension(ndecomp_pools,1) :: emulator_Cinter_1,emulator_Cinter_next_1,emulator_Cinput_1
 
@@ -192,13 +181,6 @@
       decay_const = - log(0.5_r8) / half_life
 
       epsi = 1.e-30_r8 
-      counter = counter + dt
-     if (counter >= 1*secspyear) then ! link to the recycling span of climate forcing
-          end_of_year = .true.
-          counter = 0._r8
-       else
-          end_of_year = .false.
-       end if
 
       !! turnover rate and time. Copied from SoilBiogeochemDecompCascadeBGCMod
       ! the belowground parameters from century
@@ -246,8 +228,6 @@
         matrix_Cinput_vector = 0.0_r8
         matrix_Ninput_vector = 0.0_r8
 
-        matrix_Cinter_2d = 0.0_r8
-        matrix_Ninter_2d = 0.0_r8
         AKinv(:,:)=0._r8    
         AKinvn(:,:)=0._r8    
 
@@ -263,14 +243,6 @@
 
           do j = 1, nlevdecomp
              do i = 1,ndecomp_pools
-<<<<<<< HEAD
-!                write(422,"(A,3I,E17.9)"),'litter input',c,j,i,matrix_Cinput(c,j,i)
-!                write(423,"(A,3I,2E17.9)"),'fire decomp',c,j,i,matrix_decomp_fire_k(c,j,i),fpi_vr(c,j)
-!                write(426,"(A,3I,4E17.9)"),'vertical tr',c,j,i,matrix_a_tri(c,j),matrix_b_tri(c,j),matrix_c_tri(c,j),dzsoi_decomp(j)
-!                write(424,"(A,3I,E17.9)"),'decomp_cpools',c,j,i,cs_soil%decomp_cpools_vr_col(c,j,i)
-                matrix_Cinput_vector(j+(i-1)*nlevdecomp,1) = matrix_Cinput(c,j,i) 
-                matrix_Ninput_vector(j+(i-1)*nlevdecomp,1) = matrix_Ninput(c,j,i)
-=======
                 matrix_Cinput_vector(j+(i-1)*nlevdecomp,1) = max(matrix_Cinput(c,j,i),epsi) 
                 matrix_Ninput_vector(j+(i-1)*nlevdecomp,1) = max(matrix_Ninput(c,j,i),epsi)
                 if ( use_c13 ) then
@@ -279,7 +251,6 @@
                 if ( use_c14 ) then
                    matrix_Cinput14_vector(j+(i-1)*nlevdecomp,1) = max(cf14_soil%matrix_input_col(c,j,i),epsi)
                 end if !c14
->>>>>>> 6c05248d
                 kk_fire_vr((i-1)*nlevdecomp+j,(i-1)*nlevdecomp+j) = matrix_decomp_fire_k(c,j,i) 
                 if(is_litter(i))then
                    kk_ma_vr((i-1)*nlevdecomp+j,(i-1)*nlevdecomp+j)   = matrix_decomp_k(c,j,i) * fpi_vr(c,j) 
@@ -306,16 +277,15 @@
                  matrix14_Cinter(j+(i-1)*nlevdecomp,1)   = cs14_soil%decomp_cpools_vr_col(c,j,i)
                end if !c14
        
-              if (is_beg_curr_year() .or.is_first_step_of_this_run_segment() )then  
-                 cs_soil%decomp0_cpools_vr_col(c,j,i)=max(cs_soil%decomp_cpools_vr_col(c,j,i),epsi)
-                 ns_soil%decomp0_npools_vr_col(c,j,i)=max(ns_soil%decomp_npools_vr_col(c,j,i),epsi)
+              if (is_beg_curr_year())then  
+                 cs_soil%decomp0_cpools_vr_col(c,j,i)=cs_soil%decomp_cpools_vr_col(c,j,i)
+                 ns_soil%decomp0_npools_vr_col(c,j,i)=ns_soil%decomp_npools_vr_col(c,j,i)
               end if
-                 matrix_Cinter_2d(j+(i-1)*nlevdecomp,j+(i-1)*nlevdecomp)=cs_soil%decomp_cpools_vr_col(c,j,i)/cs_soil%decomp0_cpools_vr_col(c,j,i)
-                 matrix_Ninter_2d(j+(i-1)*nlevdecomp,j+(i-1)*nlevdecomp)=ns_soil%decomp_npools_vr_col(c,j,i)/ns_soil%decomp0_npools_vr_col(c,j,i)
+              cs_soil%decomp0_cpools_vr_col(c,j,i) = max(cs_soil%decomp0_cpools_vr_col(c,j,i),epsi)
+              ns_soil%decomp0_npools_vr_col(c,j,i) = max(ns_soil%decomp0_npools_vr_col(c,j,i),epsi)
              end do
 
              do k = 1, ndecomp_cascade_transitions
-<<<<<<< HEAD
 !                print*,'a_ma_vr',k,nlevdecomp,j,(cascade_receiver_pool(k)-1)*nlevdecomp+j,(cascade_donor_pool(k)-1)*nlevdecomp+j
                 if(cascade_receiver_pool(k) .ne. 0)then  !transition to atmosphere
                    a_ma_vr((cascade_receiver_pool(k)-1)*nlevdecomp+j,(cascade_donor_pool(k)-1)*nlevdecomp+j) = (1.0-rf_decomp_cascade(c,j,k))*pathfrac_decomp_cascade(c,j,k)
@@ -326,14 +296,6 @@
                    else
                       na_ma_vr((cascade_receiver_pool(k)-1)*nlevdecomp+j,(cascade_donor_pool(k)-1)*nlevdecomp+j) = pathfrac_decomp_cascade(c,j,k)
                    end if
-=======
-                a_ma_vr((cascade_receiver_pool(k)-1)*nlevdecomp+j,(cascade_donor_pool(k)-1)*nlevdecomp+j) = (1.0-rf_decomp_cascade(c,j,k))*pathfrac_decomp_cascade(c,j,k)
-                if( .not. floating_cn_ratio_decomp_pools(cascade_receiver_pool(k)))then
-                   na_ma_vr((cascade_receiver_pool(k)-1)*nlevdecomp+j,(cascade_donor_pool(k)-1)*nlevdecomp+j) = (1.0-rf_decomp_cascade(c,j,k))* &
-                            (cn_decomp_pools(c,j,cascade_donor_pool(k))/cn_decomp_pools(c,j,cascade_receiver_pool(k)))*pathfrac_decomp_cascade(c,j,k)
-                else
-                   na_ma_vr((cascade_receiver_pool(k)-1)*nlevdecomp+j,(cascade_donor_pool(k)-1)*nlevdecomp+j) = pathfrac_decomp_cascade(c,j,k)
->>>>>>> 6c05248d
                 end if
 !                write(421,"(A,6I,2E17.9)"),'transition',c,j,k,nlevdecomp,cascade_receiver_pool(k),cascade_donor_pool(k),rf_decomp_cascade(c,j,k),pathfrac_decomp_cascade(c,j,k)
              end do
@@ -346,7 +308,6 @@
           tranvert = matmul(a_ma_vr,kk_ma_vr)-tri_ma_vr-kk_fire_vr  !intermediate calculatio
           ntranvert = matmul(na_ma_vr,kk_ma_vr)-tri_ma_vr-kk_fire_vr  !intermediate calculatio
  
-<<<<<<< HEAD
 !          if(abs(grc%latdeg(col%gridcell(c))+40.0) .le. 0.01 .and. abs(grc%londeg(col%gridcell(c))-150) .le. 0.01)then
 !             print*,'before matrix',c,matrix_Ninter(1+(i_met_lit-1)*nlevdecomp,1)
 !             emulator_tmp=matmul(matmul(na_ma_vr,kk_ma_vr), matrix_Ninter)*dt
@@ -361,56 +322,120 @@
 !             emulator_tmp=matmul(-kk_fire_vr, matrix_Ninter)*dt
 !             print*,'fire N',emulator_tmp(1+(i_met_lit-1)*nlevdecomp,1)
 !          end if
-=======
->>>>>>> 6c05248d
           matrix_Cinter_next(:,:) = matrix_Cinter + matrix_Cinput_vector + &
                                    matmul(tranvert, matrix_Cinter)*dt
 
           matrix_Ninter_next(:,:) = matrix_Ninter + matrix_Ninput_vector + &
                                    matmul(ntranvert,matrix_Ninter)*dt
-<<<<<<< HEAD
 !          if(abs(grc%latdeg(col%gridcell(c))+40.0) .le. 0.01 .and. abs(grc%londeg(col%gridcell(c))-150) .le. 0.01)then
 !             print*,'after matrix',matrix_Ninter_next(1+(i_met_lit-1)*nlevdecomp,1),matrix_Ninput_vector(1+(i_met_lit-1)*nlevdecomp,1)
 !          end if
  
-=======
          if ( use_c13)then
               matrix_Cinter13_next(:,:) = matrix13_Cinter + matrix_Cinput13_vector + &
                                    matmul(tranvert, matrix13_Cinter)*dt
-          do j = 1,nlevdecomp
-             do i=1,ndecomp_pools
-                cs13_soil%decomp_cpools_vr_col(c,j,i) = matrix_Cinter13_next(j+(i-1)*nlevdecomp,1)
-             end do
-          end do
          end if !c13
          if ( use_c14)then
               matrix_Cinter14_next(:,:) = matrix14_Cinter + matrix_Cinput14_vector + &
                                    matmul(tranvert, matrix14_Cinter)*dt
-          do j = 1,nlevdecomp
-             do i=1,ndecomp_pools
-                cs14_soil%decomp_cpools_vr_col(c,j,i) = matrix_Cinter14_next(j+(i-1)*nlevdecomp,1)
-             end do
-          end do
          end if !c14
 
 
->>>>>>> 6c05248d
           do j = 1,nlevdecomp
              do i=1,ndecomp_pools
                 cs_soil%decomp_cpools_vr_col(c,j,i) = matrix_Cinter_next(j+(i-1)*nlevdecomp,1)
                 ns_soil%decomp_npools_vr_col(c,j,i) = matrix_Ninter_next(j+(i-1)*nlevdecomp,1)
              end do
           end do
+          
+          if( use_c13 ) then
+             do j = 1,nlevdecomp
+                do i=1,ndecomp_pools
+                   cs13_soil%decomp_cpools_vr_col(c,j,i) = matrix_Cinter13_next(j+(i-1)*nlevdecomp,1)
+                end do
+             end do
+          end if
+
+          if( use_c14 ) then
+             do j = 1,nlevdecomp
+                do i=1,ndecomp_pools
+                   cs14_soil%decomp_cpools_vr_col(c,j,i) = matrix_Cinter14_next(j+(i-1)*nlevdecomp,1)
+                end do
+             end do
+          end if
 
          if(use_soil_matrixcn .and. (is_outmatrix .or. isspinup))then
-            cs_soil%in_acc(c,:) = cs_soil%in_acc(c,:) + matrix_Cinput_vector(:,1) 
-            cs_soil%tran_acc(c,1:ndecomp_pools_vr,:) = cs_soil%tran_acc(c,1:ndecomp_pools_vr,:)&
-                                         + matmul(tranvert(1:ndecomp_pools_vr,:),matrix_Cinter_2d(:,:))*dt 
+            do j = 1,nlevdecomp
+               do i = 1,ndecomp_pools
+                  cs_soil%in_acc_2d(c,j,i) = cs_soil%in_acc_2d(c,j,i) +   matrix_Cinput_vector(j+(i-1)*nlevdecomp,1)
+                  ns_soil%in_nacc_2d(c,j,i) = ns_soil%in_nacc_2d(c,j,i) + matrix_Ninput_vector(j+(i-1)*nlevdecomp,1)
+
+                  if(j < nlevdecomp)then
+                     cs_soil%vert_up_tran_acc(c,j,i) = cs_soil%vert_up_tran_acc(c,j,i) &
+                             + tranvert(j+(i-1)*nlevdecomp,j+1+(i-1)*nlevdecomp) * matrix_Cinter(j+1+(i-1)*nlevdecomp,1) * dt
+                     ns_soil%vert_up_tran_nacc(c,j,i) = ns_soil%vert_up_tran_nacc(c,j,i) &
+                             + ntranvert(j+(i-1)*nlevdecomp,j+1+(i-1)*nlevdecomp) * matrix_Ninter(j+1+(i-1)*nlevdecomp,1) * dt
+                  end if
+                  if(j > 1)then
+                     cs_soil%vert_down_tran_acc(c,j,i) = cs_soil%vert_down_tran_acc(c,j,i) &
+                             + tranvert(j+(i-1)*nlevdecomp,j-1+(i-1)*nlevdecomp) * matrix_Cinter(j-1+(i-1)*nlevdecomp,1) * dt
+                     ns_soil%vert_down_tran_nacc(c,j,i) = ns_soil%vert_down_tran_nacc(c,j,i) &
+                             + ntranvert(j+(i-1)*nlevdecomp,j-1+(i-1)*nlevdecomp) * matrix_Ninter(j-1+(i-1)*nlevdecomp,1) * dt
+                  end if
+
+                  cs_soil%exit_acc(c,j,i) = cs_soil%exit_acc(c,j,i) &
+                             + tranvert(j+(i-1)*nlevdecomp,j+(i-1)*nlevdecomp) * matrix_Cinter(j+(i-1)*nlevdecomp,1) * dt
+                  ns_soil%exit_nacc(c,j,i) = ns_soil%exit_nacc(c,j,i) &
+                             + ntranvert(j+(i-1)*nlevdecomp,j+(i-1)*nlevdecomp) * matrix_Ninter(j+(i-1)*nlevdecomp,1) * dt
+               end do
+               do k = 1,ndecomp_cascade_transitions
+                  if(cascade_receiver_pool(k) .ne. 0)then  !transition to atmosphere
+                     cs_soil%hori_tran_acc(c,j,k) = cs_soil%hori_tran_acc(c,j,k) &
+                             + tranvert(j+(cascade_receiver_pool(k)-1)*nlevdecomp,j+(cascade_donor_pool(k)-1)*nlevdecomp) &
+                             * matrix_Cinter(j+(cascade_donor_pool(k)-1)*nlevdecomp,1) * dt
+                     ns_soil%hori_tran_nacc(c,j,k) = ns_soil%hori_tran_nacc(c,j,k) &
+                             + ntranvert(j+(cascade_receiver_pool(k)-1)*nlevdecomp,j+(cascade_donor_pool(k)-1)*nlevdecomp) &
+                             * matrix_Ninter(j+(cascade_donor_pool(k)-1)*nlevdecomp,1) * dt
+                  end if
+               end do
+            end do
+                  
+            if(is_end_curr_year())then
+               cs_soil%in_acc   (c,:)   = 0.
+               cs_soil%tran_acc (c,:,:) = 0.
+               ns_soil%in_nacc  (c,:)   = 0.
+               ns_soil%tran_nacc(c,:,:) = 0.
+               do j = 1,nlevdecomp
+                  do i = 1,ndecomp_pools
+                     cs_soil%in_acc(c,j+(i-1)*nlevdecomp)   = cs_soil%in_acc_2d(c,j,i) 
+                     ns_soil%in_nacc(c,j+(i-1)*nlevdecomp)  = ns_soil%in_nacc_2d(c,j,i) 
+                     if(j < nlevdecomp)then
+                        cs_soil%tran_acc(c,j+(i-1)*nlevdecomp,j+1+(i-1)*nlevdecomp) = cs_soil%vert_up_tran_acc(c,j,i) &
+                                   / cs_soil%decomp0_cpools_vr_col(c,j+1,i)
+                        ns_soil%tran_nacc(c,j+(i-1)*nlevdecomp,j+1+(i-1)*nlevdecomp) = ns_soil%vert_up_tran_nacc(c,j,i) &
+                                   / ns_soil%decomp0_npools_vr_col(c,j+1,i)
+                     end if
+                     if(j > 1)then
+                        cs_soil%tran_acc(c,j+(i-1)*nlevdecomp,j-1+(i-1)*nlevdecomp) = cs_soil%vert_down_tran_acc(c,j,i) &
+                                   / cs_soil%decomp0_cpools_vr_col(c,j-1,i)
+                        ns_soil%tran_nacc(c,j+(i-1)*nlevdecomp,j-1+(i-1)*nlevdecomp) = ns_soil%vert_down_tran_nacc(c,j,i) &
+                                   / ns_soil%decomp0_npools_vr_col(c,j-1,i)
+                     end if
+                     cs_soil%tran_acc(c,j+(i-1)*nlevdecomp,j+(i-1)*nlevdecomp) = cs_soil%exit_acc(c,j,i) &
+                                   / cs_soil%decomp0_cpools_vr_col(c,j,i)
+                     ns_soil%tran_nacc(c,j+(i-1)*nlevdecomp,j+(i-1)*nlevdecomp) = ns_soil%exit_nacc(c,j,i) & 
+                                   / ns_soil%decomp0_npools_vr_col(c,j,i)
+                  end do
+                  do k = 1,ndecomp_cascade_transitions
+                     if(cascade_receiver_pool(k) .ne. 0)then
+                        cs_soil%tran_acc(c,j+(cascade_receiver_pool(k)-1)*nlevdecomp,j+(cascade_donor_pool(k)-1)*nlevdecomp) &
+                                              = cs_soil%hori_tran_acc(c,j,k) / cs_soil%decomp0_cpools_vr_col(c,j,cascade_donor_pool(k))
+                        ns_soil%tran_nacc(c,j+(cascade_receiver_pool(k)-1)*nlevdecomp,j+(cascade_donor_pool(k)-1)*nlevdecomp) &
+                                              = ns_soil%hori_tran_nacc(c,j,k) / ns_soil%decomp0_npools_vr_col(c,j,cascade_donor_pool(k))
+                     end if
+                  end do
+               end do
          
-            ns_soil%in_nacc(c,:) = ns_soil%in_nacc(c,:) + matrix_Ninput_vector(:,1) 
-            ns_soil%tran_nacc(c,1:ndecomp_pools_vr,:) = ns_soil%tran_nacc(c,1:ndecomp_pools_vr,:)&
-                                         + matmul(ntranvert(1:ndecomp_pools_vr,:),matrix_Ninter_2d(:,:))*dt 
-            if(end_of_year)then
                do i=1,ndecomp_pools_vr
                   if (abs(cs_soil%tran_acc(c,i,i)) .le. epsi)then !avoid inversion nan
                       cs_soil%tran_acc(c,i,i) = 1.e+36
@@ -442,150 +467,19 @@
                      ns_soil%matrix_pot_decomp_npools_vr_col(c,j,i) = soilmatrixn_cap(j+(i-1)*nlevdecomp,1) - ns_soil%decomp_npools_vr_col(c,j,i)
                   end do
                end do
-               cs_soil%in_acc(c,:)     = 0.0_r8  
-               cs_soil%tran_acc(c,:,:) = 0.0_r8 
-               ns_soil%in_nacc(c,:)     = 0.0_r8  
-               ns_soil%tran_nacc(c,:,:) = 0.0_r8 
+               cs_soil%in_acc_2d(c,:,:)          = 0.0_r8  
+               cs_soil%vert_up_tran_acc(c,:,:)   = 0.0_r8 
+               cs_soil%vert_down_tran_acc(c,:,:) = 0.0_r8 
+               cs_soil%exit_acc(c,:,:)           = 0.0_r8 
+               cs_soil%hori_tran_acc(c,:,:)      = 0.0_r8 
+
+               ns_soil%in_nacc_2d(c,:,:)          = 0.0_r8  
+               ns_soil%vert_up_tran_nacc(c,:,:)   = 0.0_r8 
+               ns_soil%vert_down_tran_nacc(c,:,:) = 0.0_r8 
+               ns_soil%exit_nacc(c,:,:)           = 0.0_r8 
+               ns_soil%hori_tran_nacc(c,:,:)      = 0.0_r8 
             end if
          end if !is out_matrix
-<<<<<<< HEAD
-!      else
-!         kk_ma = 0.0_r8
-!         matrix_soil_cn = 0.0_r8
-!         emulator_Cinput_1 = 0.0_r8
-!         matrix_Ninput_1= 0.0_r8
-!         a_ma = 0.0_r8
-!         na_ma = 0.0_r8  
-!         do j=1,7
-!            a_ma(j,j) = -1.0
-!            na_ma(j,j) = -1.0  
-!         enddo 
-!            a_ma(3,1) = (1.0-rf_decomp_cascade(c,1,9))*pathfrac_decomp_cascade(c,1,9)
-!            a_ma(4,1) = (1.0-rf_decomp_cascade(c,1,10))*pathfrac_decomp_cascade(c,1,10)
-!            a_ma(5,2) = (1.0-rf_decomp_cascade(c,1,1))*pathfrac_decomp_cascade(c,1,1)
-!            a_ma(5,3) = (1.0-rf_decomp_cascade(c,1,2))*pathfrac_decomp_cascade(c,1,2)
-!            a_ma(5,6) = (1.0-rf_decomp_cascade(c,1,6))*pathfrac_decomp_cascade(c,1,6)
-!            a_ma(5,7) = (1.0-rf_decomp_cascade(c,1,8))*pathfrac_decomp_cascade(c,1,8)
-!            a_ma(6,4) = (1.0-rf_decomp_cascade(c,1,3))*pathfrac_decomp_cascade(c,1,3)
-!            a_ma(6,5) = (1.0-rf_decomp_cascade(c,1,4))*pathfrac_decomp_cascade(c,1,4)
-!            a_ma(7,5) = (1.0-rf_decomp_cascade(c,1,5))*pathfrac_decomp_cascade(c,1,5)
-!            a_ma(7,6) = (1.0-rf_decomp_cascade(c,1,7))*pathfrac_decomp_cascade(c,1,7)
-!! vector A_n  for N-matrix
-!            na_ma(3,1) = (1.0-rf_decomp_cascade(c,1,9))* &
-!                            (cn_decomp_pools(c,1,i_cwd)/cn_decomp_pools(c,1,i_cel_lit))*pathfrac_decomp_cascade(c,1,9)
-!            na_ma(4,1) = (1.0-rf_decomp_cascade(c,1,10))* &
-!                            (cn_decomp_pools(c,1,i_cwd)/cn_decomp_pools(c,1,i_lig_lit))*pathfrac_decomp_cascade(c,1,10)
-!            na_ma(5,2) = (1.0-rf_decomp_cascade(c,1,1))* &
-!                            (cn_decomp_pools(c,1, i_cel_lit)/cn_decomp_pools(c,1,i_soil1))*pathfrac_decomp_cascade(c,1,1)
-!            na_ma(5,3) = (1.0-rf_decomp_cascade(c,1,2))* &
-!                            (cn_decomp_pools(c,1, i_lig_lit)/cn_decomp_pools(c,1,i_soil1))*pathfrac_decomp_cascade(c,1,2)
-!            na_ma(5,6) = (1.0-rf_decomp_cascade(c,1,6))* &
-!                            (cn_decomp_pools(c,1, i_soil2)/cn_decomp_pools(c,1,i_soil1))*pathfrac_decomp_cascade(c,1,6)
-!            na_ma(5,7) = (1.0-rf_decomp_cascade(c,1,8))* &
-!                            (cn_decomp_pools(c,1, i_soil3)/cn_decomp_pools(c,1,i_soil1))*pathfrac_decomp_cascade(c,1,8)
-!            na_ma(6,4) = (1.0-rf_decomp_cascade(c,1,3))* &
-!                            (cn_decomp_pools(c,1, i_lig_lit)/cn_decomp_pools(c,1,i_soil2))*pathfrac_decomp_cascade(c,1,3)
-!            na_ma(6,5) = (1.0-rf_decomp_cascade(c,1,4))* &
-!                            (cn_decomp_pools(c,1, i_soil1)/cn_decomp_pools(c,1,i_soil2))*pathfrac_decomp_cascade(c,1,4)
-!            na_ma(7,5) = (1.0-rf_decomp_cascade(c,1,5))* &
-!                            (cn_decomp_pools(c,1, i_soil1)/cn_decomp_pools(c,1,i_soil3))*pathfrac_decomp_cascade(c,1,5)
-!            na_ma(7,6) = (1.0-rf_decomp_cascade(c,1,7))* &
-!                            (cn_decomp_pools(c,1, i_soil2)/cn_decomp_pools(c,1,i_soil3))*pathfrac_decomp_cascade(c,1,7)
-!
-!            tot_c_to_litr_met_c(fc,1) = cf_veg%phenology_c_to_litr_met_c_col(c,1) + cf_veg%dwt_frootc_to_litr_met_c_col(c,1) &
-!                 + cf_veg%gap_mortality_c_to_litr_met_c_col(c,1) + cf_veg%harvest_c_to_litr_met_c_col(c,1)             &
-!                 + cf_veg%m_c_to_litr_met_fire_col(c,1) - cf_veg%m_decomp_cpools_to_fire_vr_col(c,1,1)
-!            tot_c_to_litr_cel_c(fc,1) =  cf_veg%phenology_c_to_litr_cel_c_col(c,1) + cf_veg%dwt_frootc_to_litr_cel_c_col(c,1) &
-!                 + cf_veg%gap_mortality_c_to_litr_cel_c_col(c,1) + cf_veg%harvest_c_to_litr_cel_c_col(c,1)             &
-!                 + cf_veg%m_c_to_litr_cel_fire_col(c,1) - cf_veg%m_decomp_cpools_to_fire_vr_col(c,1,2)
-!            tot_c_to_litr_lig_c(fc,1) = cf_veg%phenology_c_to_litr_lig_c_col(c,1) + cf_veg%dwt_frootc_to_litr_lig_c_col(c,1) &
-!                 + cf_veg%gap_mortality_c_to_litr_lig_c_col(c,1) + cf_veg%harvest_c_to_litr_lig_c_col(c,1)            &
-!                 + cf_veg%m_c_to_litr_lig_fire_col(c,1) - cf_veg%m_decomp_cpools_to_fire_vr_col(c,1,3)
-!            tot_c_to_cwdc(fc,1)       = cf_veg%dwt_livecrootc_to_cwdc_col(c,1) + cf_veg%dwt_deadcrootc_to_cwdc_col(c,1)  &
-!                 + cf_veg%gap_mortality_c_to_cwdc_col(c,1) + cf_veg%harvest_c_to_cwdc_col(c,1)               &
-!                 + cf_veg%fire_mortality_c_to_cwdc_col(c,1) - cf_veg%m_decomp_cpools_to_fire_vr_col(c,1,4)
-! 
-!            tot_n_to_litr_met_n(fc,1) = nf_veg%phenology_n_to_litr_met_n_col(c,1) + nf_veg%dwt_frootn_to_litr_met_n_col(c,1) &
-!                 + nf_veg%gap_mortality_n_to_litr_met_n_col(c,1) + nf_veg%harvest_n_to_litr_met_n_col(c,1)             &
-!                 + nf_veg%m_n_to_litr_met_fire_col(c,1) - nf_veg%m_decomp_npools_to_fire_vr_col(c,1,1)
-!            tot_n_to_litr_cel_n(fc,1) =  nf_veg%phenology_n_to_litr_cel_n_col(c,1) + nf_veg%dwt_frootn_to_litr_cel_n_col(c,1) &
-!                 + nf_veg%gap_mortality_n_to_litr_cel_n_col(c,1) + nf_veg%harvest_n_to_litr_cel_n_col(c,1)             &
-!                 + nf_veg%m_n_to_litr_cel_fire_col(c,1) - nf_veg%m_decomp_npools_to_fire_vr_col(c,1,2)
-!            tot_n_to_litr_lig_n(fc,1) = nf_veg%phenology_n_to_litr_lig_n_col(c,1) + nf_veg%dwt_frootn_to_litr_lig_n_col(c,1) &
-!                 + nf_veg%gap_mortality_n_to_litr_lig_n_col(c,1) + nf_veg%harvest_n_to_litr_lig_n_col(c,1)            &
-!                 + nf_veg%m_n_to_litr_lig_fire_col(c,1) - nf_veg%m_decomp_npools_to_fire_vr_col(c,1,3)
-!            tot_n_to_cwdn(fc,1)       = nf_veg%dwt_livecrootn_to_cwdn_col(c,1) + nf_veg%dwt_deadcrootn_to_cwdn_col(c,1)  &
-!                 + nf_veg%gap_mortality_n_to_cwdn_col(c,1) + nf_veg%harvest_n_to_cwdn_col(c,1)               &
-!                 + nf_veg%fire_mortality_n_to_cwdn_col(c,1) - nf_veg%m_decomp_npools_to_fire_vr_col(c,1,4)
-!
-!            two_scalar(fc,1)   = t_scalar_ave(fc,1) * w_scalar_ave(fc,1)*o_scalar_ave(fc,1) 
-                  
-!            kk_ma(1,1) = k_frag * two_scalar(fc,1)
-!            kk_ma(2,2) = k_l1 * two_scalar(fc,1)* n_scalar_ave(fc,1) 
-!            kk_ma(3,3) = k_l2_l3 * two_scalar(fc,1)* n_scalar_ave(fc,1) 
-!            kk_ma(4,4) = k_l2_l3 * two_scalar(fc,1)* n_scalar_ave(fc,1) 
-!            kk_ma(5,5) = k_s1 * two_scalar(fc,1)
-!            kk_ma(6,6) = k_s2 * two_scalar(fc,1)
-!            kk_ma(7,7) = k_s3 * two_scalar(fc,1)
-! C:N ratio				  
-!            matrix_soil_cn(1,1) = cn_decomp_pools(c,1, i_cwd)
-!            matrix_soil_cn(2,2) = cn_decomp_pools(c,1, i_met_lit)
-!            matrix_soil_cn(3,3) = cn_decomp_pools(c,1, i_cel_lit)
-!            matrix_soil_cn(4,4) = cn_decomp_pools(c,1, i_lig_lit)
-!            matrix_soil_cn(5,5) = cn_decomp_pools(c,1, i_soil1)
-!            matrix_soil_cn(6,6) = cn_decomp_pools(c,1, i_soil2)
-!            matrix_soil_cn(7,7) = cn_decomp_pools(c,1, i_soil3)
-                 
-!            emulator_Cinter_1(1,1) = cs_soil%decomp_cpools_vr_col(c,1,4) 
-!            emulator_Cinter_1(2,1) = cs_soil%decomp_cpools_vr_col(c,1,1)
-!            emulator_Cinter_1(3,1) = cs_soil%decomp_cpools_vr_col(c,1,2)
-!            emulator_Cinter_1(4,1) = cs_soil%decomp_cpools_vr_col(c,1,3)
-!            emulator_Cinter_1(5,1) = cs_soil%decomp_cpools_vr_col(c,1,5)
-!            emulator_Cinter_1(6,1) = cs_soil%decomp_cpools_vr_col(c,1,6)
-!            emulator_Cinter_1(7,1) = cs_soil%decomp_cpools_vr_col(c,1,7)
-     
-!            emulator_Cinput_1(1,1)    = tot_c_to_cwdc(fc,1) * dt
-!            emulator_Cinput_1(2,1)    = tot_c_to_litr_met_c(fc,1) * dt 
-!            emulator_Cinput_1(3,1)    = tot_c_to_litr_cel_c(fc,1) * dt
-!            emulator_Cinput_1(4,1)    = tot_c_to_litr_lig_c(fc,1) * dt
-! N
-!            matrix_Ninter_1(1,1)    = ns_soil%decomp_npools_vr_col(c,1,4)   ! cwdc
-!            matrix_Ninter_1(2,1) = ns_soil%decomp_npools_vr_col(c,1,1) ! litr1n
-!            matrix_Ninter_1(3,1) = ns_soil%decomp_npools_vr_col(c,1,2) ! litr2n 
-!            matrix_Ninter_1(4,1) = ns_soil%decomp_npools_vr_col(c,1,3) ! litr3n
-!            matrix_Ninter_1(5,1) = ns_soil%decomp_npools_vr_col(c,1,5) ! soil1n
-!            matrix_Ninter_1(6,1) = ns_soil%decomp_npools_vr_col(c,1,6) ! soil2n
-!            matrix_Ninter_1(7,1) = ns_soil%decomp_npools_vr_col(c,1,7) ! soil3n
-   
-!            matrix_Ninput_1(1,1)    = tot_n_to_cwdn(fc,1) * dt
-!            matrix_Ninput_1(2,1)    = tot_n_to_litr_met_n(fc,1) * dt 
-!            matrix_Ninput_1(3,1)    = tot_n_to_litr_cel_n(fc,1) * dt
-!            matrix_Ninput_1(4,1)    = tot_n_to_litr_lig_n(fc,1) * dt
-!            emulator_Cinter_next_1(:,:) = emulator_Cinter_1 + emulator_Cinput_1 + &
-!                   matmul(matmul(a_ma,kk_ma),emulator_Cinter_1)*dt
-!N
-!            matrix_Ninter_next_1(:,:) = matrix_Ninter_1 + matrix_Ninput_1 + &
-!                    matmul(matmul(na_ma,kk_ma),matrix_Ninter_1)*dt
-
-!            cs_soil%decomp_cpools_vr_col(c,1,4) = emulator_Cinter_next_1(1,1) 
-!            cs_soil%decomp_cpools_vr_col(c,1,1) = emulator_Cinter_next_1(1+1*nlevdecomp,1) 
-!            cs_soil%decomp_cpools_vr_col(c,1,2) = emulator_Cinter_next_1(1+2*nlevdecomp,1)  
-!            cs_soil%decomp_cpools_vr_col(c,1,3) = emulator_Cinter_next_1(1+3*nlevdecomp,1)  
-!            cs_soil%decomp_cpools_vr_col(c,1,5) = emulator_Cinter_next_1(1+4*nlevdecomp,1) 
-!            cs_soil%decomp_cpools_vr_col(c,1,6) = emulator_Cinter_next_1(1+5*nlevdecomp,1)  
-!            cs_soil%decomp_cpools_vr_col(c,1,7) = emulator_Cinter_next_1(1+6*nlevdecomp,1) 
-!N
-!            ns_soil%decomp_npools_vr_col(c,1,4) = matrix_Ninter_next_1(1,1) 
-!            ns_soil%decomp_npools_vr_col(c,1,1) = matrix_Ninter_next_1(1+1*nlevdecomp,1) 
-!            ns_soil%decomp_npools_vr_col(c,1,2) = matrix_Ninter_next_1(1+2*nlevdecomp,1)  
-!            ns_soil%decomp_npools_vr_col(c,1,3) = matrix_Ninter_next_1(1+3*nlevdecomp,1)  
-!            ns_soil%decomp_npools_vr_col(c,1,5) = matrix_Ninter_next_1(1+4*nlevdecomp,1) 
-!            ns_soil%decomp_npools_vr_col(c,1,6) = matrix_Ninter_next_1(1+5*nlevdecomp,1)  
-!            ns_soil%decomp_npools_vr_col(c,1,7) = matrix_Ninter_next_1(1+6*nlevdecomp,1) 
-
-!      endif !end of decay matrix + scalar matrix without vertical  
-=======
->>>>>>> 6c05248d
    enddo !fc 
    end associate 
  end subroutine CNSoilMatrix
@@ -673,4 +567,3 @@
 end subroutine inverse
 
 end module CNSoilMatrixMod
-
