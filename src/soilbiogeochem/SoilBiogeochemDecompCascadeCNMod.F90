--- conflicted
+++ resolved
@@ -41,15 +41,12 @@
 
   real(r8), private :: cwd_fcel
   real(r8), private :: cwd_flig
-<<<<<<< HEAD
-=======
   real(r8), private :: rf_l1s1  !respiration fraction litter 1 -> SOM 1
   real(r8), private :: rf_l2s2  !respiration fraction litter 2 -> SOM 2
   real(r8), private :: rf_l3s3  !respiration fraction litter 3 -> SOM 3
   real(r8), private :: rf_s1s2  !respiration fraction SOM 1 -> SOM 2
   real(r8), private :: rf_s2s3  !respiration fraction SOM 2 -> SOM 3
   real(r8), private :: rf_s3s4  !respiration fraction SOM 3 -> SOM 4
->>>>>>> 2687cf12
   integer, private :: i_l1s1
   integer, private :: i_l2s2
   integer, private :: i_l3s3
@@ -258,15 +255,6 @@
     !
     !-- properties of each pathway along decomposition cascade 
     !-- properties of each decomposing pool
-<<<<<<< HEAD
-    real(r8) :: rf_l1s1      !respiration fraction litter 1 -> SOM 1
-    real(r8) :: rf_l2s2      !respiration fraction litter 2 -> SOM 2
-    real(r8) :: rf_l3s3      !respiration fraction litter 3 -> SOM 3
-    real(r8) :: rf_s1s2      !respiration fraction SOM 1 -> SOM 2
-    real(r8) :: rf_s2s3      !respiration fraction SOM 2 -> SOM 3
-    real(r8) :: rf_s3s4      !respiration fraction SOM 3 -> SOM 4
-=======
->>>>>>> 2687cf12
     real(r8) :: cn_s1
     real(r8) :: cn_s2
     real(r8) :: cn_s3
@@ -275,10 +263,6 @@
     !-----------------------------------------------------------------------
 
     associate(                                                                                        &
-<<<<<<< HEAD
-         rf_decomp_cascade              =>    soilbiogeochem_state_inst%rf_decomp_cascade_col       , & ! Output:  [real(r8)           (:,:,:) ]  respired fraction in decomposition step (frac)       
-=======
->>>>>>> 2687cf12
          cascade_donor_pool             =>    decomp_cascade_con%cascade_donor_pool                 , & ! Output:   [integer           (:)     ]  which pool is C taken from for a given decomposition step 
          cascade_receiver_pool          =>    decomp_cascade_con%cascade_receiver_pool              , & ! Output:   [integer           (:)     ]  which pool is C added to for a given decomposition step   
          floating_cn_ratio_decomp_pools =>    decomp_cascade_con%floating_cn_ratio_decomp_pools     , & ! Output:   [logical           (:)     ]  TRUE => pool has fixed C:N ratio                          
@@ -575,12 +559,8 @@
           o2stress_unsat => ch4_inst%o2stress_unsat_col                 , & ! Input:  [real(r8) (:,:)   ]  Ratio of oxygen available to that demanded by roots, aerobes, & methanotrophs (nlevsoi)
           finundated     => ch4_inst%finundated_col                     , & ! Input:  [real(r8) (:)     ]  fractional inundated area (excluding dedicated wetland columns)
           
-<<<<<<< HEAD
-          pathfrac_decomp_cascade => soilbiogeochem_carbonflux_inst%pathfrac_decomp_cascade_col                                          , & ! Output: [real(r8) (:,:,:) ]  what fraction of C passes from donor to receiver pool through a given transition (frac)
-=======
           rf_decomp_cascade       => soilbiogeochem_carbonflux_inst%rf_decomp_cascade_col                                                               , & ! Output: [real(r8) (:,:,:) ]  respired fraction in decomposition step (frac)
           pathfrac_decomp_cascade => soilbiogeochem_carbonflux_inst%pathfrac_decomp_cascade_col                                                         , & ! Output: [real(r8) (:,:,:) ]  what fraction of C passes from donor to receiver pool through a given transition (frac)
->>>>>>> 2687cf12
 
           t_scalar       => soilbiogeochem_carbonflux_inst%t_scalar_col , & ! Output: [real(r8) (:,:)   ]  soil temperature scalar for decomp                     
           w_scalar       => soilbiogeochem_carbonflux_inst%w_scalar_col , & ! Output: [real(r8) (:,:)   ]  soil water scalar for decomp                           
@@ -860,9 +840,6 @@
        if (.not. use_fates) then
           pathfrac_decomp_cascade(bounds%begc:bounds%endc,1:nlevdecomp,i_cwdl2) = cwd_fcel
           pathfrac_decomp_cascade(bounds%begc:bounds%endc,1:nlevdecomp,i_cwdl3) = cwd_flig
-<<<<<<< HEAD
-       end if
-=======
           rf_decomp_cascade(bounds%begc:bounds%endc,1:nlevdecomp,i_cwdl2) = 0._r8
           rf_decomp_cascade(bounds%begc:bounds%endc,1:nlevdecomp,i_cwdl3) = 0._r8
        end if
@@ -873,7 +850,6 @@
        rf_decomp_cascade(bounds%begc:bounds%endc,1:nlevdecomp,i_s2s3) = rf_s2s3
        rf_decomp_cascade(bounds%begc:bounds%endc,1:nlevdecomp,i_s3s4) = rf_s3s4
        rf_decomp_cascade(bounds%begc:bounds%endc,1:nlevdecomp,i_s4atm) = 1.
->>>>>>> 2687cf12
 
      end associate
 
