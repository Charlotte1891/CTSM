module SoilBiogeochemNitrifDenitrifMod

  !-----------------------------------------------------------------------
  ! !DESCRIPTION:
  ! Calculate nitrification and denitrification rates
  !
  !
  ! !USES:
  use shr_kind_mod                    , only : r8 => shr_kind_r8
  use shr_const_mod                   , only : SHR_CONST_TKFRZ
  use shr_log_mod                     , only : errMsg => shr_log_errMsg
  use clm_varpar                      , only : nlevdecomp
  use clm_varcon                      , only : rpi, grav
  use clm_varcon                      , only : d_con_g, d_con_w, secspday
  use clm_varctl                      , only : use_lch4
  use abortutils                      , only : endrun
  use decompMod                       , only : bounds_type
  use SoilStatetype                   , only : soilstate_type
  use WaterStateBulkType                  , only : waterstatebulk_type
  use TemperatureType                 , only : temperature_type
  use SoilBiogeochemCarbonFluxType    , only : soilbiogeochem_carbonflux_type
  use SoilBiogeochemNitrogenStateType , only : soilbiogeochem_nitrogenstate_type
  use SoilBiogeochemNitrogenFluxType  , only : soilbiogeochem_nitrogenflux_type
  use ch4Mod                          , only : ch4_type
  use ColumnType                      , only : col                
  !
  implicit none
  private
  !
  public :: readParams                      ! Read in parameters from params file
  public :: nitrifReadNML                   ! Read in namelist
  public :: SoilBiogeochemNitrifDenitrif    ! Calculate nitrification and 
  !
  type, private :: params_type
     real(r8) :: k_nitr_max            ! maximum nitrification rate constant (1/s)
     real(r8) :: surface_tension_water ! surface tension of water(J/m^2), Arah an and Vinten 1995
     real(r8) :: rij_kro_a             ! Arah and Vinten 1995)
     real(r8) :: rij_kro_alpha         ! parameter to calculate anoxic fraction of soil  (Arah and Vinten 1995)
     real(r8) :: rij_kro_beta          ! (Arah and Vinten 1995)
     real(r8) :: rij_kro_gamma         ! (Arah and Vinten 1995)
     real(r8) :: rij_kro_delta         ! (Arah and Vinten 1995)
     real(r8) :: denitrif_respiration_coefficient ! Multiplier for heterotrophic respiration for max denitrif rates
     real(r8) :: denitrif_respiration_exponent    ! Exponents for heterotrophic respiration for max denitrif rates
     real(r8) :: denitrif_nitrateconc_coefficient ! Multiplier for nitrate concentration for max denitrif rates
     real(r8) :: denitrif_nitrateconc_exponent    ! Exponent for nitrate concentration for max denitrif rates
  end type params_type

  type(params_type), private :: params_inst

  logical, public :: no_frozen_nitrif_denitrif = .false.  ! stop nitrification and denitrification in frozen soils

  character(len=*), parameter, private :: sourcefile = &
       __FILE__

  !-----------------------------------------------------------------------

contains

  !-----------------------------------------------------------------------  
  subroutine readParams ( ncid )
    !
    use ncdio_pio, only: file_desc_t,ncd_io
    !
    ! !ARGUMENTS:
    type(file_desc_t),intent(inout) :: ncid   ! pio netCDF file id
    !
    ! !LOCAL VARIABLES:
    character(len=32)  :: subname = 'CNNitrifDenitrifParamsType'
    character(len=100) :: errCode = '-Error reading in parameters file:'
    logical            :: readv ! has variable been read in or not
    real(r8)           :: tempr ! temporary to read in constant
    character(len=100) :: tString ! temp. var for reading
    !-----------------------------------------------------------------------
    !
    ! read in constants
    !
    tString='surface_tension_water'
    call ncd_io(trim(tString),tempr, 'read', ncid, readvar=readv)
    if ( .not. readv ) call endrun(msg=trim(errCode)//trim(tString)//errMsg(sourcefile, __LINE__))
    params_inst%surface_tension_water=tempr

    tString='rij_kro_a'
    call ncd_io(trim(tString),tempr, 'read', ncid, readvar=readv)
    if ( .not. readv ) call endrun(msg=trim(errCode)//trim(tString)//errMsg(sourcefile, __LINE__))
    params_inst%rij_kro_a=tempr

    tString='rij_kro_alpha'
    call ncd_io(trim(tString),tempr, 'read', ncid, readvar=readv)
    if ( .not. readv ) call endrun(msg=trim(errCode)//trim(tString)//errMsg(sourcefile, __LINE__))
    params_inst%rij_kro_alpha=tempr

    tString='rij_kro_beta'
    call ncd_io(trim(tString),tempr, 'read', ncid, readvar=readv)
    if ( .not. readv ) call endrun(msg=trim(errCode)//trim(tString)//errMsg(sourcefile, __LINE__))
    params_inst%rij_kro_beta=tempr

    tString='rij_kro_gamma'
    call ncd_io(trim(tString),tempr, 'read', ncid, readvar=readv)
    if ( .not. readv ) call endrun(msg=trim(errCode)//trim(tString)//errMsg(sourcefile, __LINE__))
    params_inst%rij_kro_gamma=tempr

    tString='rij_kro_delta'
    call ncd_io(trim(tString),tempr, 'read', ncid, readvar=readv)
    if ( .not. readv ) call endrun(msg=trim(errCode)//trim(tString)//errMsg(sourcefile, __LINE__))
    params_inst%rij_kro_delta=tempr

  end subroutine readParams

  !-----------------------------------------------------------------------
  subroutine nitrifReadNML( NLFilename )
    !
    ! !DESCRIPTION:
    ! Read the namelist for nitrification/denitrification
    !
    ! !USES:
    use fileutils      , only : getavu, relavu, opnfil
    use shr_nl_mod     , only : shr_nl_find_group_name
    use spmdMod        , only : masterproc, mpicom
    use shr_mpi_mod    , only : shr_mpi_bcast
    use clm_varctl     , only : iulog
    !
    ! !ARGUMENTS:
    character(len=*), intent(in) :: NLFilename ! Namelist filename
    !
    ! !LOCAL VARIABLES:
    integer :: ierr                 ! error code
    integer :: unitn                ! unit for namelist file

    character(len=*), parameter :: subname = 'ReadNML'
    character(len=*), parameter :: nmlname = 'nitrif_inparm'
    !-----------------------------------------------------------------------
    real(r8) :: k_nitr_max_perday, denitrif_respiration_coefficient, &
             denitrif_respiration_exponent, denitrif_nitrateconc_coefficient, &
             denitrif_nitrateconc_exponent

    namelist /nitrif_inparm/ k_nitr_max_perday, denitrif_respiration_coefficient, &
             denitrif_respiration_exponent, denitrif_nitrateconc_coefficient, &
             denitrif_nitrateconc_exponent

    ! Initialize options to default values, in case they are not specified in
    ! the namelist


    denitrif_respiration_coefficient = 0.1_r8
    denitrif_respiration_exponent    = 1.3_r8
    denitrif_nitrateconc_coefficient = 1.15_r8
    denitrif_nitrateconc_exponent    = 0.57_r8

    k_nitr_max_perday =  0.1_r8
    if (masterproc) then
       unitn = getavu()
       write(iulog,*) 'Read in '//nmlname//'  namelist'
       call opnfil (NLFilename, unitn, 'F')
       call shr_nl_find_group_name(unitn, nmlname, status=ierr)
       if (ierr == 0) then
          read(unitn, nml=nitrif_inparm, iostat=ierr)
          if (ierr /= 0) then
             call endrun(msg="ERROR reading "//nmlname//"namelist"//errmsg(sourcefile, __LINE__))
          end if
       else
          call endrun(msg="ERROR could NOT find "//nmlname//"namelist"//errmsg(sourcefile, __LINE__))
       end if
       call relavu( unitn )
    end if

    call shr_mpi_bcast (k_nitr_max_perday                      , mpicom)
    call shr_mpi_bcast (denitrif_respiration_coefficient       , mpicom)
    call shr_mpi_bcast (denitrif_respiration_exponent          , mpicom)
    call shr_mpi_bcast (denitrif_nitrateconc_coefficient       , mpicom)
    call shr_mpi_bcast (denitrif_nitrateconc_exponent          , mpicom)

    params_inst%k_nitr_max =  k_nitr_max_perday / secspday   ! Change units to per second
    params_inst%denitrif_respiration_coefficient = denitrif_respiration_coefficient
    params_inst%denitrif_respiration_exponent    = denitrif_respiration_exponent
    params_inst%denitrif_nitrateconc_coefficient = denitrif_nitrateconc_coefficient
    params_inst%denitrif_nitrateconc_exponent    = denitrif_nitrateconc_exponent

    if (masterproc) then
       write(iulog,*) ' '
       write(iulog,*) nmlname//' settings:'
       write(iulog,nml=nitrif_inparm)
       write(iulog,*) ' '
    end if

  end subroutine nitrifReadNML

  !-----------------------------------------------------------------------
  subroutine SoilBiogeochemNitrifDenitrif(bounds, num_soilc, filter_soilc, &
       soilstate_inst, waterstatebulk_inst, temperature_inst, ch4_inst, &
       soilbiogeochem_carbonflux_inst, soilbiogeochem_nitrogenstate_inst, soilbiogeochem_nitrogenflux_inst)
    !
    ! !DESCRIPTION:
    !  calculate nitrification and denitrification rates
    !
    ! !USES:
    use clm_time_manager  , only : get_curr_date, get_step_size
    use CNSharedParamsMod , only : anoxia_wtsat, CNParamsShareInst
    !
    ! !ARGUMENTS:
    type(bounds_type)                       , intent(in)    :: bounds  
    integer                                 , intent(in)    :: num_soilc         ! number of soil columns in filter
    integer                                 , intent(in)    :: filter_soilc(:)   ! filter for soil columns
    type(soilstate_type)                    , intent(in)    :: soilstate_inst
    type(waterstatebulk_type)                   , intent(in)    :: waterstatebulk_inst
    type(temperature_type)                  , intent(in)    :: temperature_inst
    type(ch4_type)                          , intent(in)    :: ch4_inst
    type(soilbiogeochem_carbonflux_type)    , intent(in)    :: soilbiogeochem_carbonflux_inst
    type(soilbiogeochem_nitrogenstate_type) , intent(in)    :: soilbiogeochem_nitrogenstate_inst
    type(soilbiogeochem_nitrogenflux_type)  , intent(inout) :: soilbiogeochem_nitrogenflux_inst
    !
    ! !LOCAL VARIABLES:
    integer  :: c, fc, reflev, j
    real(r8) :: soil_hr_vr(bounds%begc:bounds%endc,1:nlevdecomp) ! total soil respiration rate (g C / m3 / s)
    real(r8) :: g_per_m3__to__ug_per_gsoil
    real(r8) :: g_per_m3_sec__to__ug_per_gsoil_day
    real(r8) :: mu, sigma
    real(r8) :: t
    real(r8) :: pH(bounds%begc:bounds%endc)
    !debug-- put these type structure for outing to hist files
    real(r8) :: co2diff_con(2)                      ! diffusion constants for CO2
    real(r8) :: eps
    real(r8) :: f_a
    real(r8) :: surface_tension_water ! (J/m^2), Arah and Vinten 1995
    real(r8) :: rij_kro_a             !  Arah and Vinten 1995
    real(r8) :: rij_kro_alpha         !  Arah and Vinten 1995
    real(r8) :: rij_kro_beta          !  Arah and Vinten 1995
    real(r8) :: rij_kro_gamma         !  Arah and Vinten 1995
    real(r8) :: rij_kro_delta         !  Arah and Vinten 1995
    real(r8) :: rho_w  = 1.e3_r8                   ! (kg/m3)
    real(r8) :: r_max
    real(r8) :: r_min(bounds%begc:bounds%endc,1:nlevdecomp)
    real(r8) :: ratio_diffusivity_water_gas(bounds%begc:bounds%endc,1:nlevdecomp)
    real(r8) :: om_frac
    real(r8) :: anaerobic_frac_sat, r_psi_sat, r_min_sat ! scalar values in sat portion for averaging
    real(r8) :: organic_max              ! organic matter content (kg/m3) where
                                         ! soil is assumed to act like peat
    character(len=32) :: subname='nitrif_denitrif' ! subroutine name
    !-----------------------------------------------------------------------

    associate(                                                                                                    & 
         watsat                        =>    soilstate_inst%watsat_col                                          , & ! Input:  [real(r8) (:,:)  ]  volumetric soil water at saturation (porosity) (nlevgrnd)
         watfc                         =>    soilstate_inst%watfc_col                                           , & ! Input:  [real(r8) (:,:)  ]  volumetric soil water at field capacity (nlevsoi)
         bd                            =>    soilstate_inst%bd_col                                              , & ! Input:  [real(r8) (:,:)  ]  bulk density of dry soil material [kg/m3]       
         bsw                           =>    soilstate_inst%bsw_col                                             , & ! Input:  [real(r8) (:,:)  ]  Clapp and Hornberger "b" (nlevgrnd)             
         cellorg                       =>    soilstate_inst%cellorg_col                                         , & ! Input:  [real(r8) (:,:)  ]  column 3D org (kg/m3 organic matter) (nlevgrnd) 
         sucsat                        =>    soilstate_inst%sucsat_col                                          , & ! Input:  [real(r8) (:,:)  ]  minimum soil suction (mm)                       
         soilpsi                       =>    soilstate_inst%soilpsi_col                                         , & ! Input:  [real(r8) (:,:)  ]  soil water potential in each soil layer (MPa)   
         
         h2osoi_vol                    =>    waterstatebulk_inst%h2osoi_vol_col                                     , & ! Input:  [real(r8) (:,:)  ]  volumetric soil water (0<=h2osoi_vol<=watsat) [m3/m3]  (nlevgrnd)
         h2osoi_liq                    =>    waterstatebulk_inst%h2osoi_liq_col                                     , & ! Input:  [real(r8) (:,:)  ]  liquid water (kg/m2) (new) (-nlevsno+1:nlevgrnd)
         
         t_soisno                      =>    temperature_inst%t_soisno_col                                      , & ! Input:  [real(r8) (:,:)  ]  soil temperature (Kelvin)  (-nlevsno+1:nlevgrnd)
         
         o2_decomp_depth_unsat         =>    ch4_inst%o2_decomp_depth_unsat_col                                 , & ! Input:  [real(r8) (:,:)  ]  O2 consumption during decomposition in each soil layer (nlevsoi) (mol/m3/s)
         conc_o2_unsat                 =>    ch4_inst%conc_o2_unsat_col                                         , & ! Input:  [real(r8) (:,:)  ]  O2 conc in each soil layer (mol/m3) (nlevsoi)   
         o2_decomp_depth_sat           =>    ch4_inst%o2_decomp_depth_sat_col                                   , & ! Input:  [real(r8) (:,:)  ]  O2 consumption during decomposition in each soil layer (nlevsoi) (mol/m3/s)
         conc_o2_sat                   =>    ch4_inst%conc_o2_sat_col                                           , & ! Input:  [real(r8) (:,:)  ]  O2 conc in each soil layer (mol/m3) (nlevsoi)   
         finundated                    =>    ch4_inst%finundated_col                                            , & ! Input:  [real(r8) (:)    ]  fractional inundated area in soil column (excluding dedicated wetland columns)

         smin_nh4_vr                   =>    soilbiogeochem_nitrogenstate_inst%smin_nh4_vr_col                  , & ! Input:  [real(r8) (:,:)  ]  (gN/m3) soil mineral NH4 pool                   
         smin_no3_vr                   =>    soilbiogeochem_nitrogenstate_inst%smin_no3_vr_col                  , & ! Input:  [real(r8) (:,:)  ]  (gN/m3) soil mineral NO3 pool                   

         phr_vr                        =>    soilbiogeochem_carbonflux_inst%phr_vr_col                          , & ! Input:  [real(r8) (:,:)  ]  potential hr (not N-limited)                    
         w_scalar                      =>    soilbiogeochem_carbonflux_inst%w_scalar_col                        , & ! Input:  [real(r8) (:,:)  ]  soil water scalar for decomp                    
         t_scalar                      =>    soilbiogeochem_carbonflux_inst%t_scalar_col                        , & ! Input:  [real(r8) (:,:)  ]  temperature scalar for decomp                   
         denit_resp_coef               =>    params_inst%denitrif_respiration_coefficient                       , & ! Input:  [real(r8)        ]  coefficient for max denitrification rate based on respiration
         denit_resp_exp                =>    params_inst%denitrif_respiration_exponent                          , & ! Input:  [real(r8)        ] exponent for max denitrification rate based on respiration
         denit_nitrate_coef            =>    params_inst%denitrif_nitrateconc_coefficient                       , & ! Input:  [real(r8)        ] coefficient for max denitrification rate based on nitrate concentration
         denit_nitrate_exp             =>    params_inst%denitrif_nitrateconc_exponent                          , & ! Input:  [real(r8)        ] exponent for max denitrification rate based on nitrate concentration
         k_nitr_max                    =>    params_inst%k_nitr_max                                             , & ! Input:

         r_psi                         =>    soilbiogeochem_nitrogenflux_inst%r_psi_col                         , & ! Output:  [real(r8) (:,:)  ]                                                  
         anaerobic_frac                =>    soilbiogeochem_nitrogenflux_inst%anaerobic_frac_col                , & ! Output:  [real(r8) (:,:)  ]                                                  
         ! ! subsets of the n flux calcs (for diagnostic/debugging purposes)
         smin_no3_massdens_vr          =>    soilbiogeochem_nitrogenflux_inst%smin_no3_massdens_vr_col          , & ! Output:  [real(r8) (:,:) ]  (ugN / g soil) soil nitrate concentration       
         k_nitr_t_vr                   =>    soilbiogeochem_nitrogenflux_inst%k_nitr_t_vr_col                   , & ! Output:  [real(r8) (:,:) ]                                                  
         k_nitr_ph_vr                  =>    soilbiogeochem_nitrogenflux_inst%k_nitr_ph_vr_col                  , & ! Output:  [real(r8) (:,:) ]                                                  
         k_nitr_h2o_vr                 =>    soilbiogeochem_nitrogenflux_inst%k_nitr_h2o_vr_col                 , & ! Output:  [real(r8) (:,:) ]                                                  
         k_nitr_vr                     =>    soilbiogeochem_nitrogenflux_inst%k_nitr_vr_col                     , & ! Output:  [real(r8) (:,:) ]                                                  
         wfps_vr                       =>    soilbiogeochem_nitrogenflux_inst%wfps_vr_col                       , & ! Output:  [real(r8) (:,:) ]                                                  
         fmax_denit_carbonsubstrate_vr =>    soilbiogeochem_nitrogenflux_inst%fmax_denit_carbonsubstrate_vr_col , & ! Output:  [real(r8) (:,:) ]                                                  
         fmax_denit_nitrate_vr         =>    soilbiogeochem_nitrogenflux_inst%fmax_denit_nitrate_vr_col         , & ! Output:  [real(r8) (:,:) ]                                                  
         f_denit_base_vr               =>    soilbiogeochem_nitrogenflux_inst%f_denit_base_vr_col               , & ! Output:  [real(r8) (:,:) ]                                                  
         diffus                        =>    soilbiogeochem_nitrogenflux_inst%diffus_col                        , & ! Output:  [real(r8) (:,:) ] diffusivity (unitless fraction of total diffusivity)
         ratio_k1                      =>    soilbiogeochem_nitrogenflux_inst%ratio_k1_col                      , & ! Output:  [real(r8) (:,:) ]                                                  
         ratio_no3_co2                 =>    soilbiogeochem_nitrogenflux_inst%ratio_no3_co2_col                 , & ! Output:  [real(r8) (:,:) ]                                                  
         soil_co2_prod                 =>    soilbiogeochem_nitrogenflux_inst%soil_co2_prod_col                 , & ! Output:  [real(r8) (:,:) ]  (ug C / g soil / day)                           
         fr_WFPS                       =>    soilbiogeochem_nitrogenflux_inst%fr_WFPS_col                       , & ! Output:  [real(r8) (:,:) ]                                                  
         soil_bulkdensity              =>    soilbiogeochem_nitrogenflux_inst%soil_bulkdensity_col              , & ! Output:  [real(r8) (:,:) ]  (kg soil / m3) bulk density of soil (including water)
         pot_f_nit_vr                  =>    soilbiogeochem_nitrogenflux_inst%pot_f_nit_vr_col                  , & ! Output:  [real(r8) (:,:) ]  (gN/m3/s) potential soil nitrification flux     

         pot_f_denit_vr                =>    soilbiogeochem_nitrogenflux_inst%pot_f_denit_vr_col                , & ! Output:  [real(r8) (:,:) ]  (gN/m3/s) potential soil denitrification flux   
         n2_n2o_ratio_denit_vr         =>    soilbiogeochem_nitrogenflux_inst%n2_n2o_ratio_denit_vr_col           & ! Output:  [real(r8) (:,:) ]  ratio of N2 to N2O production by denitrification [gN/gN]
         )

      surface_tension_water = params_inst%surface_tension_water

      ! Set parameters from simple-structure model to calculate anoxic fratction (Arah and Vinten 1995)
      rij_kro_a     = params_inst%rij_kro_a
      rij_kro_alpha = params_inst%rij_kro_alpha
      rij_kro_beta  = params_inst%rij_kro_beta
      rij_kro_gamma = params_inst%rij_kro_gamma
      rij_kro_delta = params_inst%rij_kro_delta

      organic_max = CNParamsShareInst%organic_max

      pH(bounds%begc:bounds%endc) = 6.5  !!! set all soils with the same pH as placeholder here
      co2diff_con(1) =   0.1325_r8
      co2diff_con(2) =   0.0009_r8

      do j = 1, nlevdecomp
         do fc = 1,num_soilc
            c = filter_soilc(fc)

            !---------------- calculate soil anoxia state
            ! calculate gas diffusivity of soil at field capacity here
            ! use expression from methane code, but neglect OM for now
            f_a = 1._r8 - watfc(c,j) / watsat(c,j)
            eps =  watsat(c,j)-watfc(c,j) ! Air-filled fraction of total soil volume

            ! use diffusivity calculation including peat
            if (use_lch4) then

               if (organic_max > 0._r8) then
                  om_frac = min(cellorg(c,j)/organic_max, 1._r8)
                  ! Use first power, not square as in iniTimeConst
               else
                  om_frac = 1._r8
               end if
               diffus (c,j) = (d_con_g(2,1) + d_con_g(2,2)*t_soisno(c,j)) * 1.e-4_r8 * &
                    (om_frac * f_a**(10._r8/3._r8) / watsat(c,j)**2 + &
                    (1._r8-om_frac) * eps**2 * f_a**(3._r8 / bsw(c,j)) ) 

               ! calculate anoxic fraction of soils
               ! use rijtema and kroess model after Riley et al., 2000
               ! caclulated r_psi as a function of psi
               r_min(c,j) = 2 * surface_tension_water / (rho_w * grav * abs(soilpsi(c,j)))
               r_max = 2 * surface_tension_water / (rho_w * grav * 0.1_r8)
               r_psi(c,j) = sqrt(r_min(c,j) * r_max)
               ratio_diffusivity_water_gas(c,j) = (d_con_g(2,1) + d_con_g(2,2)*t_soisno(c,j) ) * 1.e-4_r8 / &
                    ((d_con_w(2,1) + d_con_w(2,2)*t_soisno(c,j) + d_con_w(2,3)*t_soisno(c,j)**2) * 1.e-9_r8)

               if (o2_decomp_depth_unsat(c,j) > 0._r8) then
                  anaerobic_frac(c,j) = exp(-rij_kro_a * r_psi(c,j)**(-rij_kro_alpha) * &
                       o2_decomp_depth_unsat(c,j)**(-rij_kro_beta) * &
                       conc_o2_unsat(c,j)**rij_kro_gamma * (h2osoi_vol(c,j) + ratio_diffusivity_water_gas(c,j) * &
                       watsat(c,j))**rij_kro_delta)
               else
                  anaerobic_frac(c,j) = 0._r8
               endif

               if (anoxia_wtsat) then ! Average saturated fraction values into anaerobic_frac(c,j).
                  r_min_sat = 2._r8 * surface_tension_water / (rho_w * grav * abs(grav * 1.e-6_r8 * sucsat(c,j)))
                  r_psi_sat = sqrt(r_min_sat * r_max)
                  if (o2_decomp_depth_sat(c,j) > 0._r8) then
                     anaerobic_frac_sat = exp(-rij_kro_a * r_psi_sat**(-rij_kro_alpha) * &
                          o2_decomp_depth_sat(c,j)**(-rij_kro_beta) * &
                          conc_o2_sat(c,j)**rij_kro_gamma * (watsat(c,j) + ratio_diffusivity_water_gas(c,j) * &
                          watsat(c,j))**rij_kro_delta)
                  else
                     anaerobic_frac_sat = 0._r8
                  endif
                  anaerobic_frac(c,j) = (1._r8 - finundated(c))*anaerobic_frac(c,j) + finundated(c)*anaerobic_frac_sat
               end if

            else
               ! NITRIF_DENITRIF requires Methane model to be active, 
               ! otherwise diffusivity will be zeroed out here. EBK CDK 10/18/2011
               anaerobic_frac(c,j) = 0._r8
               diffus (c,j) = 0._r8
               !call endrun(msg=' ERROR: NITRIF_DENITRIF requires Methane model to be active'//errMsg(sourcefile, __LINE__) )
            end if


            !---------------- nitrification
            ! follows CENTURY nitrification scheme (Parton et al., (2001, 1996))

            ! assume nitrification temp function equal to the HR scalar
            k_nitr_t_vr(c,j) = min(t_scalar(c,j), 1._r8)

            ! ph function from Parton et al., (2001, 1996)
            k_nitr_ph_vr(c,j) = 0.56 + atan(rpi * 0.45 * (-5.+ pH(c)))/rpi

            ! moisture function-- assume the same moisture function as limits heterotrophic respiration
            ! Parton et al. base their nitrification- soil moisture rate constants based on heterotrophic rates-- can we do the same?
            k_nitr_h2o_vr(c,j) = w_scalar(c,j)

            ! nitrification constant is a set scalar * temp, moisture, and ph scalars
            k_nitr_vr(c,j) = k_nitr_max * k_nitr_t_vr(c,j) * k_nitr_h2o_vr(c,j) * k_nitr_ph_vr(c,j)

            ! first-order decay of ammonium pool with scalar defined above
            pot_f_nit_vr(c,j) = max(smin_nh4_vr(c,j) * k_nitr_vr(c,j), 0._r8)

            ! limit to oxic fraction of soils
            pot_f_nit_vr(c,j)  = pot_f_nit_vr(c,j) * (1._r8 - anaerobic_frac(c,j))

            ! limit to non-frozen soil layers
            if ( t_soisno(c,j) <= SHR_CONST_TKFRZ .and. no_frozen_nitrif_denitrif) then
               pot_f_nit_vr(c,j) = 0._r8
            endif


            !---------------- denitrification
            ! first some input variables an unit conversions
            soil_hr_vr(c,j) = phr_vr(c,j)

            ! CENTURY papers give denitrification in units of per gram soil; need to convert from volumetric to mass-based units here
            soil_bulkdensity(c,j) = bd(c,j) + h2osoi_liq(c,j)/col%dz(c,j)         

            g_per_m3__to__ug_per_gsoil = 1.e3_r8 / soil_bulkdensity(c,j)

            g_per_m3_sec__to__ug_per_gsoil_day = g_per_m3__to__ug_per_gsoil * secspday

            smin_no3_massdens_vr(c,j) = max(smin_no3_vr(c,j), 0._r8) * g_per_m3__to__ug_per_gsoil

            soil_co2_prod(c,j) = (soil_hr_vr(c,j) * (g_per_m3_sec__to__ug_per_gsoil_day))

            !! maximum potential denitrification rates based on heterotrophic respiration rates or nitrate concentrations, 
            !! from (del Grosso et al., 2000)
            fmax_denit_carbonsubstrate_vr(c,j) = (denit_resp_coef * (soil_co2_prod(c,j)**denit_resp_exp)) &
                 / g_per_m3_sec__to__ug_per_gsoil_day
            !  
            fmax_denit_nitrate_vr(c,j) = (denit_nitrate_coef * smin_no3_massdens_vr(c,j)**denit_nitrate_exp)  &
                 / g_per_m3_sec__to__ug_per_gsoil_day

            ! find limiting denitrification rate
            f_denit_base_vr(c,j) = max(min(fmax_denit_carbonsubstrate_vr(c,j), fmax_denit_nitrate_vr(c,j)),0._r8) 

            ! limit to non-frozen soil layers
            if ( t_soisno(c,j) <= SHR_CONST_TKFRZ .and. no_frozen_nitrif_denitrif ) then
               f_denit_base_vr(c,j) = 0._r8
            endif

            ! limit to anoxic fraction of soils
            pot_f_denit_vr(c,j) = f_denit_base_vr(c,j) * anaerobic_frac(c,j)

            ! now calculate the ratio of N2O to N2 from denitrifictaion, following Del Grosso et al., 2000
            ! diffusivity constant (figure 6b)
            ratio_k1(c,j) = max(1.7_r8, 38.4_r8 - 350._r8 * diffus(c,j))

            ! ratio function (figure 7c)
<<<<<<< HEAD
            if ( soil_co2_prod(c,j) > epsilon(smin_no3_massdens_vr(c,j)) ) then
=======
            if ( soil_co2_prod(c,j) > 1.0e-9_r8 ) then
>>>>>>> 354ee027
               ratio_no3_co2(c,j) = smin_no3_massdens_vr(c,j) / soil_co2_prod(c,j)
            else
               ! fucntion saturates at large no3/co2 ratios, so set as some nominally large number
               ratio_no3_co2(c,j) = 100._r8
            endif

            ! total water limitation function (Del Grosso et al., 2000, figure 7a)
            wfps_vr(c,j) = max(min(h2osoi_vol(c,j)/watsat(c, j), 1._r8), 0._r8) * 100._r8
            fr_WFPS(c,j) = max(0.1_r8, 0.015_r8 * wfps_vr(c,j) - 0.32_r8)
            if (use_lch4) then
               if (anoxia_wtsat) then
                  fr_WFPS(c,j) = fr_WFPS(c,j)*(1._r8 - finundated(c)) + finundated(c)*1.18_r8
               end if
            end if

            ! final ratio expression 
            n2_n2o_ratio_denit_vr(c,j) = max(0.16*ratio_k1(c,j), ratio_k1(c,j)*exp(-0.8 * ratio_no3_co2(c,j))) * fr_WFPS(c,j)

         end do

      end do

    end associate

  end subroutine SoilBiogeochemNitrifDenitrif

end module SoilBiogeochemNitrifDenitrifMod<|MERGE_RESOLUTION|>--- conflicted
+++ resolved
@@ -439,11 +439,7 @@
             ratio_k1(c,j) = max(1.7_r8, 38.4_r8 - 350._r8 * diffus(c,j))
 
             ! ratio function (figure 7c)
-<<<<<<< HEAD
-            if ( soil_co2_prod(c,j) > epsilon(smin_no3_massdens_vr(c,j)) ) then
-=======
             if ( soil_co2_prod(c,j) > 1.0e-9_r8 ) then
->>>>>>> 354ee027
                ratio_no3_co2(c,j) = smin_no3_massdens_vr(c,j) / soil_co2_prod(c,j)
             else
                ! fucntion saturates at large no3/co2 ratios, so set as some nominally large number
