module SoilBiogeochemNitrogenStateType

#include "shr_assert.h"

  use shr_kind_mod                       , only : r8 => shr_kind_r8
  use shr_infnan_mod                     , only : nan => shr_infnan_nan, assignment(=)
  use shr_log_mod                        , only : errMsg => shr_log_errMsg
  use decompMod                          , only : bounds_type
  use abortutils                         , only : endrun
  use spmdMod                            , only : masterproc 
  use clm_varpar                         , only : ndecomp_cascade_transitions, ndecomp_pools, nlevcan
  use clm_varpar                         , only : nlevdecomp_full, nlevdecomp, nlevsoi
  use clm_varcon                         , only : spval, dzsoi_decomp, zisoi
  use clm_varctl                         , only : use_nitrif_denitrif, use_vertsoilc, use_century_decomp, use_soil_matrixcn
  use clm_varctl                         , only : iulog, override_bgc_restart_mismatch_dump, spinup_state
  use landunit_varcon                    , only : istcrop, istsoil 
  use SoilBiogeochemDecompCascadeConType , only : decomp_cascade_con
  use LandunitType                       , only : lun                
  use ColumnType                         , only : col                
  use GridcellType                       , only : grc
  use SoilBiogeochemStateType            , only : get_spinup_latitude_term
  use SPMMOD                             , only : sparse_matrix_type, vector_type
  ! 
  ! !PUBLIC TYPES:
  implicit none
  private

  type, public :: soilbiogeochem_nitrogenstate_type

     real(r8), pointer :: decomp_npools_vr_col         (:,:,:) ! col (gN/m3) vertically-resolved decomposing (litter, cwd, soil) N pools
<<<<<<< HEAD
     real(r8), pointer :: decomp0_npools_vr_col        (:,:,:) ! col (gN/m3) vertically-resolved N baseline (initial value of this year) in decomposing (litter, cwd, soil) pools in dimension (col,nlev,npools)
=======
     real(r8), pointer :: decomp_soiln_vr_col          (:,:)   ! col (gN/m3) vertically-resolved decomposing total soil N pool
>>>>>>> a87e67da

     real(r8), pointer :: sminn_vr_col                 (:,:)   ! col (gN/m3) vertically-resolved soil mineral N
     real(r8), pointer :: ntrunc_vr_col                (:,:)   ! col (gN/m3) vertically-resolved column-level sink for N truncation

     ! nitrif_denitrif
     real(r8), pointer :: smin_no3_vr_col              (:,:)   ! col (gN/m3) vertically-resolved soil mineral NO3
     real(r8), pointer :: smin_no3_col                 (:)     ! col (gN/m2) soil mineral NO3 pool
     real(r8), pointer :: smin_nh4_vr_col              (:,:)   ! col (gN/m3) vertically-resolved soil mineral NH4
     real(r8), pointer :: smin_nh4_col                 (:)     ! col (gN/m2) soil mineral NH4 pool

     ! summary (diagnostic) state variables, not involved in mass balance
     real(r8), pointer :: decomp_npools_col            (:,:)   ! col (gN/m2)  decomposing (litter, cwd, soil) N pools
     real(r8), pointer :: decomp_npools_1m_col         (:,:)   ! col (gN/m2)  diagnostic: decomposing (litter, cwd, soil) N pools to 1 meter
     real(r8), pointer :: sminn_col                    (:)     ! col (gN/m2) soil mineral N
     real(r8), pointer :: ntrunc_col                   (:)     ! col (gN/m2) column-level sink for N truncation
     real(r8), pointer :: cwdn_col                     (:)     ! col (gN/m2) Diagnostic: coarse woody debris N
     real(r8), pointer :: totlitn_col                  (:)     ! col (gN/m2) total litter nitrogen
     real(r8), pointer :: totsomn_col                  (:)     ! col (gN/m2) total soil organic matter nitrogen
     real(r8), pointer :: totlitn_1m_col               (:)     ! col (gN/m2) total litter nitrogen to 1 meter
     real(r8), pointer :: totsomn_1m_col               (:)     ! col (gN/m2) total soil organic matter nitrogen to 1 meter
     real(r8), pointer :: dyn_nbal_adjustments_col (:) ! (gN/m2) adjustments to each column made in this timestep via dynamic column adjustments (note: this variable only makes sense at the column-level: it is meaningless if averaged to the gridcell-level)

     ! Track adjustments to no3 and nh4 pools separately, since those aren't included in
     ! the N balance check
     real(r8), pointer :: dyn_no3bal_adjustments_col (:) ! (gN/m2) NO3 adjustments to each column made in this timestep via dynamic column area adjustments (only makes sense at the column-level: meaningless if averaged to the gridcell-level)
     real(r8), pointer :: dyn_nh4bal_adjustments_col (:) ! (gN/m2) NH4 adjustments to each column made in this timestep via dynamic column adjustments (only makes sense at the column-level: meaningless if averaged to the gridcell-level)
     real(r8)          :: totvegcthresh                  ! threshold for total vegetation carbon to zero out decomposition pools

     ! Matrix-cn
     real(r8), pointer :: matrix_cap_decomp_npools_col    (:,:)   ! col (gN/m2) N capacity in decomposing (litter, cwd, soil) N pools in dimension (col,npools)
     real(r8), pointer :: matrix_cap_decomp_npools_vr_col (:,:,:) ! col (gN/m3) vertically-resolved N capacity in decomposing (litter, cwd, soil) pools in dimension(col,nlev,npools)
     real(r8), pointer :: in_nacc                         (:,:)   ! col (gN/m3/yr) accumulated litter fall N input per year in dimension(col,nlev*npools)
     real(r8), pointer :: in_nacc_2d                      (:,:,:) ! col (gN/m3/yr) accumulated litter fall N input per year in dimension(col,nlev,npools)
     real(r8), pointer :: tran_nacc                       (:,:,:) ! col (gN/m3/yr) accumulated N transfers from j to i (col,i,j) per year in dimension(col,nlev*npools,nlev*npools)
     real(r8), pointer :: vert_up_tran_nacc               (:,:,:) ! col (gN/m3/yr) accumulated upward vertical N transport in dimension(col,nlev,npools)
     real(r8), pointer :: vert_down_tran_nacc             (:,:,:) ! col (gN/m3/yr) accumulated downward vertical N transport in dimension(col,nlev,npools)
     real(r8), pointer :: exit_nacc                       (:,:,:) ! col (gN/m3/yr) accumulated exit N in dimension(col,nlev,npools)
     real(r8), pointer :: hori_tran_nacc                  (:,:,:) ! col (gN/m3/yr) accumulated N transport between pools at the same level in dimension(col,nlev,ntransfers)
     type(sparse_matrix_type) :: AKXnacc                          ! col (gN/m3/yr) accumulated N transfers from j to i (col,i,j) per year in dimension(col,nlev*npools,nlev*npools) in sparse matrix type
     type(vector_type) :: matrix_Ninter                           ! col (gN/m3) vertically-resolved decomposing (litter, cwd, soil) N pools in dimension(col,nlev*npools) in vector type

   contains

     procedure , public  :: Init   
     procedure , public  :: Restart
     procedure , public  :: SetValues
     procedure , public  :: Summary
     procedure , public  :: DynamicColumnAdjustments  ! adjust state variables when column areas change
     procedure , public  :: SetTotVgCThresh           ! Set value for totvegcthresh needed in Restart
     procedure , private :: InitAllocate 
     procedure , private :: InitHistory  
     procedure , private :: InitCold     

  end type soilbiogeochem_nitrogenstate_type

  character(len=*), parameter, private :: sourcefile = &
       __FILE__
  !------------------------------------------------------------------------

contains

  !------------------------------------------------------------------------
  subroutine Init(this, bounds,                           &
       decomp_cpools_vr_col, decomp_cpools_col, decomp_cpools_1m_col)

    class(soilbiogeochem_nitrogenstate_type)         :: this
    type(bounds_type) , intent(in)    :: bounds  
    real(r8)          , intent(in)    :: decomp_cpools_vr_col (bounds%begc:, 1:, 1:)
    real(r8)          , intent(in)    :: decomp_cpools_col    (bounds%begc:, 1:)
    real(r8)          , intent(in)    :: decomp_cpools_1m_col (bounds%begc:, 1:)

    this%totvegcthresh = nan
    call this%InitAllocate (bounds )

    call this%InitHistory (bounds)

    call this%InitCold ( bounds, & 
         decomp_cpools_vr_col, decomp_cpools_col, decomp_cpools_1m_col)

  end subroutine Init

  !------------------------------------------------------------------------
  subroutine InitAllocate(this, bounds)
    !
    ! !ARGUMENTS:
    class (soilbiogeochem_nitrogenstate_type) :: this
    type(bounds_type) , intent(in) :: bounds  
    !
    ! !LOCAL VARIABLES:
    integer           :: begc,endc
    !------------------------------------------------------------------------

    begc = bounds%begc; endc = bounds%endc

    allocate(this%sminn_vr_col         (begc:endc,1:nlevdecomp_full)) ; this%sminn_vr_col         (:,:) = nan
    allocate(this%ntrunc_vr_col        (begc:endc,1:nlevdecomp_full)) ; this%ntrunc_vr_col        (:,:) = nan
    allocate(this%smin_no3_vr_col      (begc:endc,1:nlevdecomp_full)) ; this%smin_no3_vr_col      (:,:) = nan
    allocate(this%smin_nh4_vr_col      (begc:endc,1:nlevdecomp_full)) ; this%smin_nh4_vr_col      (:,:) = nan
    allocate(this%smin_no3_col         (begc:endc))                   ; this%smin_no3_col         (:)   = nan
    allocate(this%smin_nh4_col         (begc:endc))                   ; this%smin_nh4_col         (:)   = nan
    allocate(this%cwdn_col             (begc:endc))                   ; this%cwdn_col             (:)   = nan
    allocate(this%sminn_col            (begc:endc))                   ; this%sminn_col            (:)   = nan
    allocate(this%ntrunc_col           (begc:endc))                   ; this%ntrunc_col           (:)   = nan
    allocate(this%totlitn_col          (begc:endc))                   ; this%totlitn_col          (:)   = nan
    allocate(this%totsomn_col          (begc:endc))                   ; this%totsomn_col          (:)   = nan
    allocate(this%totlitn_1m_col       (begc:endc))                   ; this%totlitn_1m_col       (:)   = nan
    allocate(this%totsomn_1m_col       (begc:endc))                   ; this%totsomn_1m_col       (:)   = nan
    allocate(this%dyn_nbal_adjustments_col (begc:endc)) ; this%dyn_nbal_adjustments_col (:) = nan
    allocate(this%dyn_no3bal_adjustments_col (begc:endc)) ; this%dyn_no3bal_adjustments_col (:) = nan
    allocate(this%dyn_nh4bal_adjustments_col (begc:endc)) ; this%dyn_nh4bal_adjustments_col (:) = nan
    allocate(this%decomp_npools_col    (begc:endc,1:ndecomp_pools))   ; this%decomp_npools_col    (:,:) = nan
    allocate(this%decomp_npools_1m_col (begc:endc,1:ndecomp_pools))   ; this%decomp_npools_1m_col (:,:) = nan
    if(use_soil_matrixcn)then
       allocate(this%matrix_cap_decomp_npools_col    (begc:endc,1:ndecomp_pools))   ; this%matrix_cap_decomp_npools_col    (:,:) = nan
    end if

    allocate(this%decomp_npools_vr_col(begc:endc,1:nlevdecomp_full,1:ndecomp_pools));
    this%decomp_npools_vr_col(:,:,:)= nan
<<<<<<< HEAD
    if(use_soil_matrixcn)then
       allocate(this%matrix_cap_decomp_npools_vr_col(begc:endc,1:nlevdecomp_full,1:ndecomp_pools));
       this%matrix_cap_decomp_npools_vr_col(:,:,:)= nan
! for matrix-spinup
       allocate(this%decomp0_npools_vr_col(begc:endc,1:nlevdecomp_full,1:ndecomp_pools));
       this%decomp0_npools_vr_col(:,:,:)= nan
       allocate(this%in_nacc(begc:endc,1:nlevdecomp*ndecomp_pools))
       this%in_nacc(:,:)= nan
       allocate(this%tran_nacc(begc:endc,1:nlevdecomp*ndecomp_pools,1:nlevdecomp*ndecomp_pools))
       this%tran_nacc(:,:,:)= nan

       allocate(this%in_nacc_2d(begc:endc,1:nlevdecomp_full,1:ndecomp_pools))
       this%in_nacc_2d(:,:,:)= nan
       allocate(this%vert_up_tran_nacc(begc:endc,1:nlevdecomp_full,1:ndecomp_pools))
       this%vert_up_tran_nacc(:,:,:)= nan
       allocate(this%vert_down_tran_nacc(begc:endc,1:nlevdecomp_full,1:ndecomp_pools))
       this%vert_down_tran_nacc(:,:,:)= nan
       allocate(this%exit_nacc(begc:endc,1:nlevdecomp_full,1:ndecomp_pools))
       this%exit_nacc(:,:,:)= nan
       allocate(this%hori_tran_nacc(begc:endc,1:nlevdecomp_full,1:ndecomp_cascade_transitions))
       this%hori_tran_nacc(:,:,:)= nan
       call this%AKXnacc%InitSM(ndecomp_pools*nlevdecomp,begc,endc,decomp_cascade_con%n_all_entries)
       call this%matrix_Ninter%InitV (ndecomp_pools*nlevdecomp,begc,endc)
    end if
=======
    allocate(this%decomp_soiln_vr_col(begc:endc,1:nlevdecomp_full))
    this%decomp_soiln_vr_col(:,:)= nan
>>>>>>> a87e67da

  end subroutine InitAllocate

  !------------------------------------------------------------------------
  subroutine InitHistory(this, bounds)
    !
    ! !DESCRIPTION:
    ! add history fields for all CN variables, always set as default='inactive'
    !
    ! !USES:
    use clm_varpar , only : ndecomp_cascade_transitions, ndecomp_pools
    use clm_varpar , only : nlevdecomp, nlevdecomp_full, nlevgrnd
    use histFileMod, only : hist_addfld1d, hist_addfld2d, hist_addfld_decomp 
    use decompMod  , only : bounds_type
    !
    ! !ARGUMENTS:
    class(soilbiogeochem_nitrogenstate_type) :: this
    type(bounds_type)         , intent(in) :: bounds 
    !
    ! !LOCAL VARIABLES:
    integer           :: k,l,ii,jj 
    character(10)     :: active
    character(8)      :: vr_suffix
    integer           :: begc,endc
    character(24)     :: fieldname
    character(100)    :: longname
    real(r8), pointer :: data1dptr(:)   ! temp. pointer for slicing larger arrays
    real(r8), pointer :: data2dptr(:,:) ! temp. pointer for slicing larger arrays
    !---------------------------------------------------------------------

    begc = bounds%begc; endc = bounds%endc

    if ( nlevdecomp_full > 1 ) then
       this%decomp_soiln_vr_col(begc:endc,:) = spval
       call hist_addfld2d (fname='SOILN_vr', units='gN/m^3',  type2d='levdcmp', &
            avgflag='A', long_name='SOIL N (vertically resolved)', &
            ptr_col=this%decomp_soiln_vr_col)
    end if

    if ( nlevdecomp_full > 1 ) then
       this%decomp_npools_vr_col(begc:endc,:,:) = spval
       this%decomp_npools_1m_col(begc:endc,:) = spval
       if(use_soil_matrixcn)then
          this%matrix_cap_decomp_npools_vr_col(begc:endc,:,:) = spval
       end if
    end if
    this%decomp_npools_col(begc:endc,:) = spval
    if(use_soil_matrixcn)then
       this%matrix_cap_decomp_npools_col(begc:endc,:) = spval
    end if
    do l  = 1, ndecomp_pools
       if ( nlevdecomp_full > 1 ) then
          data2dptr => this%decomp_npools_vr_col(:,:,l)
          fieldname = trim(decomp_cascade_con%decomp_pool_name_history(l))//'N_vr'
          longname =  trim(decomp_cascade_con%decomp_pool_name_history(l))//' N (vertically resolved)'
          call hist_addfld2d (fname=fieldname, units='gN/m^3',  type2d='levdcmp', &
               avgflag='A', long_name=longname, &
               ptr_col=data2dptr)
          if(use_soil_matrixcn)then
             data2dptr => this%matrix_cap_decomp_npools_vr_col(:,:,l)
             fieldname = trim(decomp_cascade_con%decomp_pool_name_history(l))//'N_Cap_vr'
             longname =  trim(decomp_cascade_con%decomp_pool_name_history(l))//' N capacity (vertically resolved)'
             call hist_addfld2d (fname=fieldname, units='gN/m^3',  type2d='levdcmp', &
                  avgflag='I', long_name=longname, &
                  ptr_col=data2dptr)
          end if
       endif

       data1dptr => this%decomp_npools_col(:,l)
       fieldname = trim(decomp_cascade_con%decomp_pool_name_history(l))//'N'
       longname =  trim(decomp_cascade_con%decomp_pool_name_history(l))//' N'
       call hist_addfld1d (fname=fieldname, units='gN/m^2', &
            avgflag='A', long_name=longname, &
            ptr_col=data1dptr)
       if(nlevdecomp_full .eq. 1)then
          if(use_soil_matrixcn)then
             data1dptr => this%matrix_cap_decomp_npools_col(:,l)
             fieldname = trim(decomp_cascade_con%decomp_pool_name_history(l))//'N_Cap'
             longname =  trim(decomp_cascade_con%decomp_pool_name_history(l))//' N capacity'
             call hist_addfld1d (fname=fieldname, units='gN/m^2', &
                  avgflag='I', long_name=longname, &
                  ptr_col=data1dptr)
          end if
       end if

       if ( nlevdecomp_full > 1 ) then
          data1dptr => this%decomp_npools_1m_col(:,l)
          fieldname = trim(decomp_cascade_con%decomp_pool_name_history(l))//'N_1m'
          longname =  trim(decomp_cascade_con%decomp_pool_name_history(l))//' N to 1 meter'
          call hist_addfld1d (fname=fieldname, units='gN/m^2', &
               avgflag='A', long_name=longname, &
               ptr_col=data1dptr, default = 'inactive')
       endif
    end do


    if ( nlevdecomp_full > 1 ) then

       this%sminn_col(begc:endc) = spval
       call hist_addfld1d (fname='SMINN', units='gN/m^2', &
            avgflag='A', long_name='soil mineral N', &
            ptr_col=this%sminn_col)

       this%totlitn_1m_col(begc:endc) = spval
       call hist_addfld1d (fname='TOTLITN_1m', units='gN/m^2', &
            avgflag='A', long_name='total litter N to 1 meter', &
            ptr_col=this%totlitn_1m_col)

       this%totsomn_1m_col(begc:endc) = spval
       call hist_addfld1d (fname='TOTSOMN_1m', units='gN/m^2', &
            avgflag='A', long_name='total soil organic matter N to 1 meter', &
            ptr_col=this%totsomn_1m_col)
    endif

    this%ntrunc_col(begc:endc) = spval
    call hist_addfld1d (fname='COL_NTRUNC', units='gN/m^2',  &
         avgflag='A', long_name='column-level sink for N truncation', &
         ptr_col=this%ntrunc_col, default='inactive')

    ! add suffix if number of soil decomposition depths is greater than 1
    if (nlevdecomp > 1) then
       vr_suffix = "_vr"
    else 
       vr_suffix = ""
    endif

    if (use_nitrif_denitrif) then
       if ( nlevdecomp_full > 1 ) then
          data2dptr => this%smin_no3_vr_col(begc:endc,1:nlevsoi)
          call hist_addfld_decomp (fname='SMIN_NO3'//trim(vr_suffix), units='gN/m^3',  type2d='levsoi', &
               avgflag='A', long_name='soil mineral NO3 (vert. res.)', &
               ptr_col=data2dptr)

          data2dptr => this%smin_nh4_vr_col(begc:endc,1:nlevsoi)
          call hist_addfld_decomp (fname='SMIN_NH4'//trim(vr_suffix), units='gN/m^3',  type2d='levsoi', &
               avgflag='A', long_name='soil mineral NH4 (vert. res.)', &
               ptr_col=data2dptr)

          data2dptr => this%sminn_vr_col(begc:endc,1:nlevsoi)
          call hist_addfld_decomp (fname='SMINN'//trim(vr_suffix), units='gN/m^3',  type2d='levsoi', &
               avgflag='A', long_name='soil mineral N', &
               ptr_col=data2dptr)

          this%smin_no3_col(begc:endc) = spval
          call hist_addfld1d (fname='SMIN_NO3', units='gN/m^2', &
               avgflag='A', long_name='soil mineral NO3', &
               ptr_col=this%smin_no3_col)

          this%smin_nh4_col(begc:endc) = spval
          call hist_addfld1d (fname='SMIN_NH4', units='gN/m^2', &
               avgflag='A', long_name='soil mineral NH4', &
               ptr_col=this%smin_nh4_col)
       endif
    else
       if ( nlevdecomp_full > 1 ) then
          data2dptr => this%sminn_vr_col(begc:endc,1:nlevsoi) 
          call hist_addfld_decomp (fname='SMINN'//trim(vr_suffix), units='gN/m^3', type2d='levsoi', &
               avgflag='A', long_name='soil mineral N', &
               ptr_col=data2dptr)
       end if

    end if

    this%totlitn_col(begc:endc) = spval
    call hist_addfld1d (fname='TOTLITN', units='gN/m^2', &
         avgflag='A', long_name='total litter N', &
         ptr_col=this%totlitn_col)

    this%totsomn_col(begc:endc) = spval
    call hist_addfld1d (fname='TOTSOMN', units='gN/m^2', &
         avgflag='A', long_name='total soil organic matter N', &
         ptr_col=this%totsomn_col)

    this%dyn_nbal_adjustments_col(begc:endc) = spval
    call hist_addfld1d (fname='DYN_COL_SOIL_ADJUSTMENTS_N', units='gN/m^2', &
         avgflag='SUM', &
         long_name='Adjustments in soil nitrogen due to dynamic column areas; &
         &only makes sense at the column level: should not be averaged to gridcell', &
         ptr_col=this%dyn_nbal_adjustments_col, default='inactive')

    if (use_nitrif_denitrif) then
       call hist_addfld1d (fname='DYN_COL_SOIL_ADJUSTMENTS_NO3', units='gN/m^2', &
            avgflag='SUM', &
            long_name='Adjustments in soil NO3 due to dynamic column areas; &
            &only makes sense at the column level: should not be averaged to gridcell', &
            ptr_col=this%dyn_no3bal_adjustments_col, default='inactive')

       call hist_addfld1d (fname='DYN_COL_SOIL_ADJUSTMENTS_NH4', units='gN/m^2', &
            avgflag='SUM', &
            long_name='Adjustments in soil NH4 due to dynamic column areas; &
            &only makes sense at the column level: should not be averaged to gridcell', &
            ptr_col=this%dyn_nh4bal_adjustments_col, default='inactive')
    end if
  end subroutine InitHistory

  !-----------------------------------------------------------------------
  subroutine InitCold(this, bounds, &
       decomp_cpools_vr_col, decomp_cpools_col, decomp_cpools_1m_col)
    !
    ! !DESCRIPTION:
    ! Initializes time varying variables used only in coupled carbon-nitrogen mode (CN):
    !
    ! !USES:
    use decompMod      , only : bounds_type
    !
    ! !ARGUMENTS:
    class(soilbiogeochem_nitrogenstate_type)      :: this
    type(bounds_type) , intent(in) :: bounds  
    real(r8)          , intent(in) :: decomp_cpools_vr_col(bounds%begc:,:,:)
    real(r8)          , intent(in) :: decomp_cpools_col(bounds%begc:,:)
    real(r8)          , intent(in) :: decomp_cpools_1m_col(bounds%begc:,:)
    !
    ! !LOCAL VARIABLES:
    integer :: fc,g,l,c,j,k                              ! indices
    integer :: num_special_col                           ! number of good values in special_col filter
    integer :: special_col   (bounds%endc-bounds%begc+1) ! special landunit filter - columns
    !------------------------------------------------------------------------

    SHR_ASSERT_ALL((ubound(decomp_cpools_col)    == (/bounds%endc,ndecomp_pools/)),                 errMsg(sourcefile, __LINE__))
    SHR_ASSERT_ALL((ubound(decomp_cpools_1m_col) == (/bounds%endc,ndecomp_pools/)),                 errMsg(sourcefile, __LINE__))
    SHR_ASSERT_ALL((ubound(decomp_cpools_vr_col) == (/bounds%endc,nlevdecomp_full,ndecomp_pools/)), errMsg(sourcefile, __LINE__))

    do c = bounds%begc, bounds%endc
       l = col%landunit(c)
!matrix-spinup
       if(use_soil_matrixcn)then
          this%in_nacc(c,:) = 0._r8
!          this%tran_nacc(c,:,:) = 0._r8
       end if

       if (lun%itype(l) == istsoil .or. lun%itype(l) == istcrop) then

          ! column nitrogen state variables
          this%ntrunc_col(c) = 0._r8
          this%sminn_col(c) = 0._r8
          do j = 1, nlevdecomp
             do k = 1, ndecomp_pools
                this%decomp_npools_vr_col(c,j,k) = decomp_cpools_vr_col(c,j,k) / decomp_cascade_con%initial_cn_ratio(k)
                if(use_soil_matrixcn)then
                   this%matrix_cap_decomp_npools_vr_col(c,j,k) = decomp_cpools_vr_col(c,j,k) / decomp_cascade_con%initial_cn_ratio(k)
                   this%in_nacc_2d(c,j,k) = 0._r8
                   this%vert_up_tran_nacc(c,j,k) = 0._r8
                   this%vert_down_tran_nacc(c,j,k) = 0._r8
                   this%exit_nacc(c,j,k) = 0._r8
                   this%decomp0_npools_vr_col(c,j,k) = amax1(this%decomp_npools_vr_col(c,j,k),1.e-30_r8)
                end if
            end do
            if(use_soil_matrixcn)then
               do k = 1, ndecomp_cascade_transitions
                  this%hori_tran_nacc(c,j,k) = 0._r8
               end do
            end if

             this%sminn_vr_col(c,j) = 0._r8
             this%ntrunc_vr_col(c,j) = 0._r8
          end do

          if(use_soil_matrixcn)then
             do j = 1,decomp_cascade_con%n_all_entries
                this%AKXnacc%M(c,j) = 0._r8
             end do
          end if
 
          if ( nlevdecomp > 1 ) then
             do j = nlevdecomp+1, nlevdecomp_full
                do k = 1, ndecomp_pools
                   this%decomp_npools_vr_col(c,j,k) = 0._r8
                   if(use_soil_matrixcn)then
                      this%matrix_cap_decomp_npools_vr_col(c,j,k) = 0._r8
                      this%in_nacc_2d(c,j,k) = 0._r8
                      this%vert_up_tran_nacc(c,j,k) = 0._r8
                      this%vert_down_tran_nacc(c,j,k) = 0._r8
                      this%exit_nacc(c,j,k) = 0._r8
                      this%decomp0_npools_vr_col(c,j,k) = this%decomp_npools_vr_col(c,j,k)
                   end if
                end do
               if(use_soil_matrixcn)then
                  do k = 1, ndecomp_cascade_transitions
                     this%hori_tran_nacc(c,j,k) = 0._r8
                  end do
               end if
                this%sminn_vr_col(c,j) = 0._r8
                this%ntrunc_vr_col(c,j) = 0._r8
             end do
          end if
          do k = 1, ndecomp_pools
             this%decomp_npools_col(c,k)    = decomp_cpools_col(c,k)    / decomp_cascade_con%initial_cn_ratio(k)
             this%decomp_npools_1m_col(c,k) = decomp_cpools_1m_col(c,k) / decomp_cascade_con%initial_cn_ratio(k)
             if(use_soil_matrixcn)then
                this%matrix_cap_decomp_npools_col(c,k)    = decomp_cpools_col(c,k)    / decomp_cascade_con%initial_cn_ratio(k)
             end if
          end do

          if (use_nitrif_denitrif) then
             do j = 1, nlevdecomp_full
                this%smin_nh4_vr_col(c,j) = 0._r8
                this%smin_no3_vr_col(c,j) = 0._r8
             end do
             this%smin_nh4_col(c) = 0._r8
             this%smin_no3_col(c) = 0._r8
          end if
          this%totlitn_col(c)    = 0._r8
          this%totsomn_col(c)    = 0._r8
          this%totlitn_1m_col(c) = 0._r8
          this%totsomn_1m_col(c) = 0._r8
          this%cwdn_col(c)       = 0._r8

       end if
    end do

    ! initialize fields for special filters

    num_special_col = 0
    do c = bounds%begc, bounds%endc
       l = col%landunit(c)
       if (lun%ifspecial(l)) then
          num_special_col = num_special_col + 1
          special_col(num_special_col) = c
       end if
    end do

    call this%SetValues (num_column=num_special_col, filter_column=special_col, value_column=0._r8)

  end subroutine InitCold

  !-----------------------------------------------------------------------
  subroutine Restart ( this,  bounds, ncid, flag, totvegc_col )
    !
    ! !DESCRIPTION: 
    ! Read/write CN restart data for nitrogen state
    !
    ! !USES:
    use shr_infnan_mod       , only : isnan => shr_infnan_isnan, nan => shr_infnan_nan, assignment(=)
    use clm_time_manager     , only : is_restart, get_nstep
    use restUtilMod
    use ncdio_pio
    !
    ! !ARGUMENTS:
    class (soilbiogeochem_nitrogenstate_type) :: this
    type(bounds_type)          , intent(in)    :: bounds 
    type(file_desc_t)          , intent(inout) :: ncid   
    character(len=*)           , intent(in)    :: flag   !'read' or 'write' or 'define'
    real(r8)                   , intent(in)    :: totvegc_col(bounds%begc:bounds%endc) ! (gC/m2) total vegetation carbon

    !
    ! !LOCAL VARIABLES:
    integer            :: i,j,k,l,c,fc
    logical            :: readvar
    integer            :: idata
    logical            :: exit_spinup = .false.
    logical            :: enter_spinup = .false.
    logical            :: found = .false.
    real(r8)           :: m          ! multiplier for the exit_spinup code
    real(r8), pointer  :: ptr2d(:,:) ! temp. pointers for slicing larger arrays
    real(r8), pointer  :: ptr1d(:)   ! temp. pointers for slicing larger arrays
    character(len=128) :: varname    ! temporary
    integer            :: itemp      ! temporary 
    integer , pointer  :: iptemp(:)  ! pointer to memory to be allocated
    ! spinup state as read from restart file, for determining whether to enter or exit spinup mode.
    integer            :: restart_file_spinup_state 
    ! flags for comparing the model and restart decomposition cascades
    integer            :: decomp_cascade_state, restart_file_decomp_cascade_state 
    integer            :: i_decomp,j_decomp,i_lev,j_lev
    !------------------------------------------------------------------------

    ! sminn
    if (use_vertsoilc) then
       ptr2d => this%sminn_vr_col
       call restartvar(ncid=ncid, flag=flag, varname="sminn_vr", xtype=ncd_double,  &
            dim1name='column', dim2name='levgrnd', switchdim=.true., &
            long_name='',  units='', fill_value=spval, &
            interpinic_flag='interp', readvar=readvar, data=ptr2d)
    else
       ptr1d => this%sminn_vr_col(:,1)
       call restartvar(ncid=ncid, flag=flag, varname="sminn", xtype=ncd_double,  &
            dim1name='column', &
            long_name='',  units='', fill_value=spval, &
            interpinic_flag='interp' , readvar=readvar, data=ptr1d)
    end if
    if (flag=='read' .and. .not. readvar) then
       call endrun(msg='ERROR::'//trim(varname)//' is required on an initialization dataset'//&
            errMsg(sourcefile, __LINE__))
    end if

    ! decomposing N pools
    do k = 1, ndecomp_pools
       varname=trim(decomp_cascade_con%decomp_pool_name_restart(k))//'n'
       if (use_vertsoilc) then
          ptr2d => this%decomp_npools_vr_col(:,:,k)
          call restartvar(ncid=ncid, flag=flag, varname=trim(varname)//"_vr", xtype=ncd_double, &
               dim1name='column', dim2name='levgrnd', switchdim=.true., &
               long_name='', units='', &
               interpinic_flag='interp', readvar=readvar, data=ptr2d)			   
       else
          ptr1d => this%decomp_npools_vr_col(:,1,k)
          call restartvar(ncid=ncid, flag=flag, varname=varname, xtype=ncd_double,  &
               dim1name='column', &
               long_name='',  units='', fill_value=spval, &
               interpinic_flag='interp' , readvar=readvar, data=ptr1d)
       end if
       if (flag=='read' .and. .not. readvar) then
          call endrun(msg='ERROR:: '//trim(varname)//' is required on an initialization dataset'//&
               errMsg(sourcefile, __LINE__))
       end if
    end do
    if(flag=='write')then
       if(use_soil_matrixcn)then
          do i = 1,ndecomp_pools
             do j = 1,nlevdecomp
                this%in_nacc_2d(:,j,i) = this%in_nacc(:,j+(i-1)*nlevdecomp)
             end do
          end do
          do i = 1,decomp_cascade_con%n_all_entries
             found = .false.
             j_lev    = mod(decomp_cascade_con%all_j(i) - 1,nlevdecomp)  + 1
             j_decomp = (decomp_cascade_con%all_j(i) - j_lev)/nlevdecomp + 1
             i_lev    = mod(decomp_cascade_con%all_i(i) - 1,nlevdecomp)  + 1
             i_decomp = (decomp_cascade_con%all_i(i) - i_lev)/nlevdecomp + 1
             if(i_decomp .eq. j_decomp .and. j_lev - i_lev .eq. 1)then
                this%vert_up_tran_nacc(:,i_lev,i_decomp) = this%AKXnacc%M(:,i)
                found = .true.
             else
                if(i_decomp .eq. j_decomp .and. i_lev - j_lev .eq. 1)then
                   this%vert_down_tran_nacc(:,i_lev,i_decomp) =  this%AKXnacc%M(:,i)
                   found = .true.
                else
                   if(i_decomp .eq. j_decomp .and. i_lev .eq. j_lev)then
                      this%exit_nacc(:,i_lev,i_decomp) = this%AKXnacc%M(:,i)
                      found = .true.
                   else
                      do k=1,ndecomp_cascade_transitions
                         if(i_decomp .ne. j_decomp .and. i_lev .eq. j_lev .and. &
                            i_decomp .eq. decomp_cascade_con%cascade_receiver_pool(k) .and. &
                            j_decomp .eq. decomp_cascade_con%cascade_donor_pool(k) .and. .not. found)then
                            this%hori_tran_nacc(:,i_lev,k) = this%AKXnacc%M(:,i)
                            found = .true.
                         end if
                      end do
                   end if
                end if
             end if
             if(.not. found)write(*,*),'Error in storing matrix restart variables',i,i_decomp,j_decomp,i_lev,j_lev
          end do
       end if
    end if
    do k = 1, ndecomp_pools
       varname=trim(decomp_cascade_con%decomp_pool_name_restart(k))//'n'
       if (use_vertsoilc) then
          if(use_soil_matrixcn)then
             ptr2d => this%matrix_cap_decomp_npools_vr_col(:,:,k)
             call restartvar(ncid=ncid, flag=flag, varname=trim(varname)//"_Cap_vr", xtype=ncd_double, &
               dim1name='column', dim2name='levgrnd', switchdim=.true., &
               long_name='', units='', &
               interpinic_flag='interp', readvar=readvar, data=ptr2d)			   
             ptr2d => this%decomp0_npools_vr_col(:,:,k)
             call restartvar(ncid=ncid, flag=flag, varname=trim(varname)//"0_vr", xtype=ncd_double, &
               dim1name='column', dim2name='levgrnd', switchdim=.true., &
               long_name='', units='', &
               interpinic_flag='interp', readvar=readvar, data=ptr2d)			   
          end if
       else
          if(use_soil_matrixcn)then
             ptr1d => this%matrix_cap_decomp_npools_vr_col(:,1,k)
             call restartvar(ncid=ncid, flag=flag, varname=trim(varname)//"_Cap", xtype=ncd_double, &
               dim1name='column', &
               long_name='', units='', fill_value=spval,&
               interpinic_flag='interp', readvar=readvar, data=ptr1d)			   
             ptr1d => this%decomp0_npools_vr_col(:,1,k)
             call restartvar(ncid=ncid, flag=flag, varname=trim(varname)//"0", xtype=ncd_double,  &
               dim1name='column', &
               long_name='',  units='', fill_value=spval, &
               interpinic_flag='interp' , readvar=readvar, data=ptr1d)
          end if
       end if
       if(use_soil_matrixcn)then
          if(use_vertsoilc)then
             ptr2d => this%in_nacc_2d(:,:,k)
             call restartvar(ncid=ncid, flag=flag, varname=trim(varname)//"_input_nacc_vr", xtype=ncd_double,  &
                dim1name='column', dim2name='levgrnd', switchdim=.true., &
                long_name='',  units='', &
                interpinic_flag='interp', readvar=readvar, data=ptr2d)
             ptr2d => this%vert_up_tran_nacc(:,:,k)
             call restartvar(ncid=ncid, flag=flag, varname=trim(varname)//"_vert_up_tran_nacc_vr", xtype=ncd_double,  &
                dim1name='column', dim2name='levgrnd', switchdim=.true., &
                long_name='',  units='', &
                interpinic_flag='interp', readvar=readvar, data=ptr2d)
             ptr2d => this%vert_down_tran_nacc(:,:,k)
             call restartvar(ncid=ncid, flag=flag, varname=trim(varname)//"_vert_down_tran_nacc_vr", xtype=ncd_double,  &
                dim1name='column', dim2name='levgrnd', switchdim=.true., &
                long_name='',  units='', &
                interpinic_flag='interp', readvar=readvar, data=ptr2d)
             ptr2d => this%exit_nacc(:,:,k)
             call restartvar(ncid=ncid, flag=flag, varname=trim(varname)//"_exit_nacc_vr", xtype=ncd_double,  &
                dim1name='column', dim2name='levgrnd', switchdim=.true., &
                long_name='',  units='', &
                interpinic_flag='interp', readvar=readvar, data=ptr2d)
         else
             ptr1d => this%in_nacc_2d(:,1,k)
             call restartvar(ncid=ncid, flag=flag, varname=trim(varname)//"_input_nacc", xtype=ncd_double,  &
                dim1name='column', &
                long_name='',  units='', fill_value=spval,&
                interpinic_flag='interp', readvar=readvar, data=ptr1d)
             ptr1d => this%vert_up_tran_nacc(:,1,k)
             call restartvar(ncid=ncid, flag=flag, varname=trim(varname)//"_vert_up_tran_nacc", xtype=ncd_double,  &
                dim1name='column', &
                long_name='',  units='', fill_value=spval,&
                interpinic_flag='interp', readvar=readvar, data=ptr1d)
             ptr1d => this%vert_down_tran_nacc(:,1,k)
             call restartvar(ncid=ncid, flag=flag, varname=trim(varname)//"_vert_down_tran_nacc", xtype=ncd_double,  &
                dim1name='column', &
                long_name='',  units='', fill_value=spval,&
                interpinic_flag='interp', readvar=readvar, data=ptr1d)
             ptr1d => this%exit_nacc(:,1,k)
             call restartvar(ncid=ncid, flag=flag, varname=trim(varname)//"_exit_nacc", xtype=ncd_double,  &
                dim1name='column', &
                long_name='',  units='', fill_value=spval,&
                interpinic_flag='interp', readvar=readvar, data=ptr1d)
          end if
       end if
    end do

    if(use_soil_matrixcn)then
       do i = 1, ndecomp_cascade_transitions
          varname=trim(decomp_cascade_con%cascade_step_name(i))//'n'
          if(use_vertsoilc)then
             ptr2d => this%hori_tran_nacc(:,:,i)
             call restartvar(ncid=ncid, flag=flag, varname=trim(varname)//"_hori_tran_nacc_vr", xtype=ncd_double,  &
                 dim1name='column', dim2name='levgrnd', switchdim=.true., &
                 long_name='',  units='', &
                 interpinic_flag='interp', readvar=readvar, data=ptr2d)
          else
             ptr1d => this%hori_tran_nacc(:,1,i)
             call restartvar(ncid=ncid, flag=flag, varname=trim(varname)//"_hori_tran_nacc", xtype=ncd_double,  &
                 dim1name='column', long_name='',  units='', &
                 interpinic_flag='interp', readvar=readvar, data=ptr1d)
          end if
       end do
    end if

    if(use_soil_matrixcn)then
       if(flag=='read')then
          do i = 1,ndecomp_pools
             do j = 1,nlevdecomp
                this%in_nacc(:,j+(i-1)*nlevdecomp) = this%in_nacc_2d(:,j,i)
             end do
          end do
          do i = 1,decomp_cascade_con%n_all_entries
             found = .false.
             j_lev    = mod(decomp_cascade_con%all_j(i) - 1,nlevdecomp)  + 1
             j_decomp = (decomp_cascade_con%all_j(i) - j_lev)/nlevdecomp + 1
             i_lev    = mod(decomp_cascade_con%all_i(i) - 1,nlevdecomp)  + 1
             i_decomp = (decomp_cascade_con%all_i(i) - i_lev)/nlevdecomp + 1
             if(i_decomp .eq. j_decomp .and. j_lev - i_lev .eq. 1)then
                this%AKXnacc%M(:,i) = this%vert_up_tran_nacc(:,i_lev,i_decomp) 
                found = .true.
             else
                if(i_decomp .eq. j_decomp .and. i_lev - j_lev .eq. 1)then
                   this%AKXnacc%M(:,i) = this%vert_down_tran_nacc(:,i_lev,i_decomp) 
                   found = .true.
                else
                   if(i_decomp .eq. j_decomp .and. i_lev .eq. j_lev)then
                      this%AKXnacc%M(:,i) = this%exit_nacc(:,i_lev,i_decomp) 
                      found = .true.
                   else
                      do k=1,ndecomp_cascade_transitions
                         if(i_decomp .ne. j_decomp .and. i_lev .eq. j_lev .and. &
                            i_decomp .eq. decomp_cascade_con%cascade_receiver_pool(k) .and. &
                            j_decomp .eq. decomp_cascade_con%cascade_donor_pool(k) .and. .not. found)then
                            this%AKXnacc%M(:,i) = this%hori_tran_nacc(:,i_lev,k) 
                            found = .true.
                         end if
                      end do
                   end if
                end if
             end if
             if(.not. found)write(*,*),'Error in storing matrix restart variables',i
          end do
       end if
    end if
          
    if (use_vertsoilc) then
       ptr2d => this%ntrunc_vr_col
       call restartvar(ncid=ncid, flag=flag, varname="col_ntrunc_vr", xtype=ncd_double,  &
            dim1name='column', dim2name='levgrnd', switchdim=.true., &
            long_name='',  units='', fill_value=spval, &
            interpinic_flag='interp', readvar=readvar, data=ptr2d)
    else
       ptr1d => this%ntrunc_vr_col(:,1)
       call restartvar(ncid=ncid, flag=flag, varname="col_ntrunc", xtype=ncd_double,  &
            dim1name='column', &
            long_name='',  units='', fill_value=spval, &
            interpinic_flag='interp' , readvar=readvar, data=ptr1d)
    end if

    if (use_nitrif_denitrif) then
       ! smin_no3_vr
       if (use_vertsoilc) then
          ptr2d => this%smin_no3_vr_col(:,:)
          call restartvar(ncid=ncid, flag=flag, varname='smin_no3_vr', xtype=ncd_double, &
               dim1name='column', dim2name='levgrnd', switchdim=.true., &
               long_name='', units='', &
               interpinic_flag='interp', readvar=readvar, data=ptr2d)
       else
          ptr1d => this%smin_no3_vr_col(:,1)
          call restartvar(ncid=ncid, flag=flag, varname='smin_no3', xtype=ncd_double, &
               dim1name='column', &
               long_name='', units='', &
               interpinic_flag='interp', readvar=readvar, data=ptr1d)
       end if
       if (flag=='read' .and. .not. readvar) then
          call endrun(msg= 'ERROR:: smin_no3_vr'//' is required on an initialization dataset' )
       end if
    end if

    if (use_nitrif_denitrif) then
       ! smin_nh4
       if (use_vertsoilc) then
          ptr2d => this%smin_nh4_vr_col(:,:)
          call restartvar(ncid=ncid, flag=flag, varname='smin_nh4_vr', xtype=ncd_double, &
               dim1name='column', dim2name='levgrnd', switchdim=.true., &
               long_name='', units='', &
               interpinic_flag='interp', readvar=readvar, data=ptr2d) 
       else
          ptr1d => this%smin_nh4_vr_col(:,1)
          call restartvar(ncid=ncid, flag=flag, varname='smin_nh4', xtype=ncd_double, &
               dim1name='column', &
               long_name='', units='', &
               interpinic_flag='interp', readvar=readvar, data=ptr1d)
       end if
       if (flag=='read' .and. .not. readvar) then
          call endrun(msg= 'ERROR:: smin_nh4_vr'//' is required on an initialization dataset' )
       end if
    end if

    ! decomp_cascade_state - the purpose of this is to check to make sure the bgc used 
    ! matches what the restart file was generated with.  
    ! add info about the SOM decomposition cascade

    if (use_century_decomp) then
       decomp_cascade_state = 1
    else
       decomp_cascade_state = 0
    end if
    ! add info about the nitrification / denitrification state
    if (use_nitrif_denitrif) then
       decomp_cascade_state = decomp_cascade_state + 10
    end if
    if (flag == 'write') itemp = decomp_cascade_state    
    call restartvar(ncid=ncid, flag=flag, varname='decomp_cascade_state', xtype=ncd_int,  &
         long_name='BGC of the model that wrote this restart file:' &
         // '  1s column: 0 = CLM-CN cascade, 1 = Century cascade;' &
         // ' 10s column: 0 = CLM-CN denitrification, 10 = Century denitrification', units='', &
         interpinic_flag='skip', readvar=readvar, data=itemp)
    if (flag=='read') then
       if (.not. readvar) then
          ! assume, for sake of backwards compatibility, that if decomp_cascade_state 
          ! is not in the restart file, then the current model state is the same as 
          ! the prior model state
          restart_file_decomp_cascade_state = decomp_cascade_state
          if ( masterproc ) write(iulog,*) ' CNRest: WARNING!  Restart file does not ' &
               // ' contain info on decomp_cascade_state used to generate the restart file.  '
          if ( masterproc ) write(iulog,*) '   Assuming the same as current setting: ', decomp_cascade_state
       else
          restart_file_decomp_cascade_state = itemp  
          if (decomp_cascade_state /= restart_file_decomp_cascade_state ) then
             if ( masterproc ) then
                write(iulog,*) 'CNRest: ERROR--the decomposition cascade differs between the current ' &
                     // ' model state and the model that wrote the restart file. '
                write(iulog,*) 'The model will be horribly out of equilibrium until after a lengthy spinup. '
                write(iulog,*) 'Stopping here since this is probably an error in configuring the run. '
                write(iulog,*) 'If you really wish to proceed, then override by setting '
                write(iulog,*) 'override_bgc_restart_mismatch_dump to .true. in the namelist'
                if ( .not. override_bgc_restart_mismatch_dump ) then
                   call endrun(msg= ' CNRest: Stopping. Decomposition cascade mismatch error.'//&
                        errMsg(sourcefile, __LINE__))
                endif
             endif
          endif
       end if
    end if

    !--------------------------------
    ! Spinup state
    !--------------------------------

    ! Do nothing for write
    ! Note that the call to write spinup_state out was done in soilbiogeochem_carbonstate_inst and
    ! cannot be called again because it will try to define the variable twice
    ! when the flag below is set to define
    if (flag == 'read') then
       call restartvar(ncid=ncid, flag=flag, varname='spinup_state', xtype=ncd_int,  &
            long_name='Spinup state of the model that wrote this restart file: ' &
            // ' 0 = normal model mode, 1 = AD spinup', units='', &
            interpinic_flag='copy', readvar=readvar,  data=idata)
       if (readvar) then
          restart_file_spinup_state = idata
       else
          ! assume, for sake of backwards compatibility, that if spinup_state is not in 
          ! the restart file then current model state is the same as prior model state
          restart_file_spinup_state = spinup_state
          if ( masterproc ) then
             write(iulog,*) ' WARNING!  Restart file does not contain info ' &
                  // ' on spinup state used to generate the restart file. '
             write(iulog,*) '   Assuming the same as current setting: ', spinup_state
          end if
       end if
    end if

    ! now compare the model and restart file spinup states, and either take the 
    ! model into spinup mode or out of it if they are not identical
    ! taking model out of spinup mode requires multiplying each decomposing pool 
    ! by the associated AD factor.
    ! putting model into spinup mode requires dividing each decomposing pool 
    ! by the associated AD factor.
    ! only allow this to occur on first timestep of model run.

    if (flag == 'read' .and. spinup_state /= restart_file_spinup_state ) then
       if (spinup_state == 0 .and. restart_file_spinup_state >= 1 ) then
          if ( masterproc ) write(iulog,*) ' NitrogenStateType Restart: taking SOM pools out of AD spinup mode'
          exit_spinup = .true.
       else if (spinup_state >= 1 .and. restart_file_spinup_state == 0 ) then
          if ( masterproc ) write(iulog,*) ' NitrogenStateType Restart: taking SOM pools into AD spinup mode'
          enter_spinup = .true.
       else
          call endrun(msg=' Error in entering/exiting spinup.  spinup_state ' &
               // ' != restart_file_spinup_state, but do not know what to do'//&
               errMsg(sourcefile, __LINE__))
       end if
       if (get_nstep() >= 2) then
          call endrun(msg=' Error in entering/exiting spinup - should occur only when nstep = 1'//&
               errMsg(sourcefile, __LINE__))
       endif
       if ( exit_spinup .and. isnan(this%totvegcthresh) )then
          call endrun(msg=' Error in exit spinup - totvegcthresh was not set with SetTotVgCThresh'//&
               errMsg(sourcefile, __LINE__))
       end if
       do k = 1, ndecomp_pools
          if ( exit_spinup ) then
             m = decomp_cascade_con%spinup_factor(k)
          else if ( enter_spinup ) then
             m = 1. / decomp_cascade_con%spinup_factor(k)
          end if
          do c = bounds%begc, bounds%endc
             l = col%landunit(c)
             do j = 1, nlevdecomp
                if ( abs(m - 1._r8) .gt. 0.000001_r8 .and. exit_spinup) then
                   this%decomp_npools_vr_col(c,j,k) = this%decomp_npools_vr_col(c,j,k) * m * &
                        get_spinup_latitude_term(grc%latdeg(col%gridcell(c)))
                   ! If there is no vegetation nitrogen,
                   ! implying that all vegetation has
                   ! died, then 
                   ! reset decomp pools to near zero during exit_spinup to
                   ! avoid very 
                   ! large and inert soil carbon stocks; note that only
                   ! pools with spinup factor > 1 
                   ! will be affected, which means that total SOMN and LITN
                   ! pools will not be set to 0.
                   if (totvegc_col(c) <= this%totvegcthresh .and. lun%itype(l) /= istcrop) then 
                      this%decomp_npools_vr_col(c,j,k) = 0._r8
                   endif
                elseif ( abs(m - 1._r8) .gt. 0.000001_r8 .and. enter_spinup) then
                   this%decomp_npools_vr_col(c,j,k) = this%decomp_npools_vr_col(c,j,k) * m / &
                        get_spinup_latitude_term(grc%latdeg(col%gridcell(c)))
                else
                   this%decomp_npools_vr_col(c,j,k) = this%decomp_npools_vr_col(c,j,k) * m 
                endif
             end do
          end do
       end do
    end if

  end subroutine Restart

  !-----------------------------------------------------------------------
  subroutine SetValues ( this, num_column, filter_column, value_column )
    !
    ! !DESCRIPTION:
    ! Set nitrogen state variables
    !
    ! !ARGUMENTS:
    class (soilbiogeochem_nitrogenstate_type) :: this
    integer , intent(in) :: num_column
    integer , intent(in) :: filter_column(:)
    real(r8), intent(in) :: value_column
    !
    ! !LOCAL VARIABLES:
    integer :: fi,i     ! loop index
    integer :: j,k      ! indices
    !------------------------------------------------------------------------

    do fi = 1,num_column
       i = filter_column(fi)

       this%sminn_col(i)       = value_column
       this%ntrunc_col(i)      = value_column
       this%cwdn_col(i)        = value_column
       if (use_nitrif_denitrif) then
          this%smin_no3_col(i) = value_column
          this%smin_nh4_col(i) = value_column
       end if
       this%totlitn_col(i)     = value_column
       this%totsomn_col(i)     = value_column
       this%totsomn_1m_col(i)  = value_column
       this%totlitn_1m_col(i)  = value_column
    end do

    do j = 1,nlevdecomp_full
       do fi = 1,num_column
          i = filter_column(fi)
          this%sminn_vr_col(i,j)       = value_column
          this%ntrunc_vr_col(i,j)      = value_column
          if (use_nitrif_denitrif) then
             this%smin_no3_vr_col(i,j) = value_column
             this%smin_nh4_vr_col(i,j) = value_column
          end if
       end do
    end do

    ! column and decomp_pools
    do k = 1, ndecomp_pools
       do fi = 1,num_column
          i = filter_column(fi)
          this%decomp_npools_col(i,k)    = value_column
          this%decomp_npools_1m_col(i,k) = value_column
          if(use_soil_matrixcn)then
             this%matrix_cap_decomp_npools_col(i,k)    = value_column
          end if
       end do
    end do

    ! column levdecomp, and decomp_pools
    do j = 1,nlevdecomp_full
       do k = 1, ndecomp_pools
          do fi = 1,num_column
             i = filter_column(fi)
             this%decomp_npools_vr_col(i,j,k) = value_column
             if(use_soil_matrixcn)then
                this%matrix_cap_decomp_npools_vr_col(i,j,k) = value_column
                this%decomp0_npools_vr_col(i,j,k) = value_column
             end if
          end do
       end do
    end do

    if(use_soil_matrixcn)then
       do j = 1,nlevdecomp
          do k = 1, ndecomp_pools
             do fi = 1, num_column
                i = filter_column(fi)
                this%in_nacc_2d(i,j,k)          = value_column
                this%vert_up_tran_nacc(i,j,k)   = value_column
                this%vert_down_tran_nacc(i,j,k) = value_column
                this%exit_nacc(i,j,k) = value_column
             end do
          end do
          do k = 1, ndecomp_cascade_transitions
             do fi = 1, num_column
                i = filter_column(fi)
                this%hori_tran_nacc(i,j,k)   = value_column
             end do
          end do
       end do
    end if

    if(use_soil_matrixcn)then
       do j = 1,decomp_cascade_con%n_all_entries
          do fi = 1, num_column
             i = filter_column(fi)
             this%AKXnacc%M(i,j) = value_column
          end do
       end do
    end if

  end subroutine SetValues

  !-----------------------------------------------------------------------
  subroutine Summary(this, bounds, num_allc, filter_allc)
    !
    ! !ARGUMENTS:
    class (soilbiogeochem_nitrogenstate_type) :: this
    type(bounds_type) , intent(in) :: bounds  
    integer           , intent(in) :: num_allc       ! number of columns in allc filter
    integer           , intent(in) :: filter_allc(:) ! filter for all active columns
    !
    ! !LOCAL VARIABLES:
    integer  :: c,j,k,l     ! indices
    integer  :: fc          ! lake filter indices
    real(r8) :: maxdepth    ! depth to integrate soil variables
    !-----------------------------------------------------------------------

   ! vertically integrate NO3 NH4 N2O pools
   if (use_nitrif_denitrif) then
      do fc = 1,num_allc
         c = filter_allc(fc)
         this%smin_no3_col(c) = 0._r8
         this%smin_nh4_col(c) = 0._r8
      end do
      do j = 1, nlevdecomp
         do fc = 1,num_allc
            c = filter_allc(fc)
            this%smin_no3_col(c) = &
                 this%smin_no3_col(c) + &
                 this%smin_no3_vr_col(c,j) * dzsoi_decomp(j)
            
            this%smin_nh4_col(c) = &
                 this%smin_nh4_col(c) + &
                 this%smin_nh4_vr_col(c,j) * dzsoi_decomp(j)
          end do 
       end do

    end if

   ! vertically integrate each of the decomposing N pools
   do l = 1, ndecomp_pools
      do fc = 1,num_allc
         c = filter_allc(fc)
         this%decomp_npools_col(c,l) = 0._r8
         if(use_soil_matrixcn)then
            this%matrix_cap_decomp_npools_col(c,l) = 0._r8
         end if
      end do
      do j = 1, nlevdecomp
         do fc = 1,num_allc
            c = filter_allc(fc)
            this%decomp_npools_col(c,l) = &
                 this%decomp_npools_col(c,l) + &
                 this%decomp_npools_vr_col(c,j,l) * dzsoi_decomp(j)
            if(use_soil_matrixcn)then
               this%matrix_cap_decomp_npools_col(c,l) = &
                    this%matrix_cap_decomp_npools_col(c,l) + &
                    this%matrix_cap_decomp_npools_vr_col(c,j,l) * dzsoi_decomp(j)
            end if
         end do
      end do
   end do

   ! for vertically-resolved soil biogeochemistry, calculate some diagnostics of carbon pools to a given depth
   if ( nlevdecomp > 1) then

      do l = 1, ndecomp_pools
         do fc = 1,num_allc
            c = filter_allc(fc)
            this%decomp_npools_1m_col(c,l) = 0._r8
         end do
      end do

      ! vertically integrate each of the decomposing n pools to 1 meter
      maxdepth = 1._r8
      do l = 1, ndecomp_pools
         do j = 1, nlevdecomp
            if ( zisoi(j) <= maxdepth ) then
               do fc = 1,num_allc
                  c = filter_allc(fc)
                  this%decomp_npools_1m_col(c,l) = &
                       this%decomp_npools_1m_col(c,l) + &
                       this%decomp_npools_vr_col(c,j,l) * dzsoi_decomp(j)
               end do
            elseif ( zisoi(j-1) < maxdepth ) then
               do fc = 1,num_allc
                  c = filter_allc(fc)
                  this%decomp_npools_1m_col(c,l) = &
                       this%decomp_npools_1m_col(c,l) + &
                       this%decomp_npools_vr_col(c,j,l) * (maxdepth - zisoi(j-1))
               end do
            endif
         end do
      end do

      ! Add soil nitrogen pools together to produce vertically-resolved decomposing total soil N pool
      if ( nlevdecomp_full > 1 ) then
         do j = 1, nlevdecomp
            do fc = 1,num_allc
               c = filter_allc(fc)
               this%decomp_soiln_vr_col(c,j) = 0._r8
            end do
         end do
         do l = 1, ndecomp_pools
            if ( decomp_cascade_con%is_soil(l) ) then
               do j = 1, nlevdecomp
                  do fc = 1,num_allc
                     c = filter_allc(fc)
                     this%decomp_soiln_vr_col(c,j) = this%decomp_soiln_vr_col(c,j) + &
                          this%decomp_npools_vr_col(c,j,l)
                  end do
               end do
            end if
         end do
      end if
      
      ! total litter nitrogen to 1 meter (TOTLITN_1m)
      do fc = 1,num_allc
         c = filter_allc(fc)
         this%totlitn_1m_col(c) = 0._r8
      end do
      do l = 1, ndecomp_pools
         if ( decomp_cascade_con%is_litter(l) ) then
            do fc = 1,num_allc
               c = filter_allc(fc)
               this%totlitn_1m_col(c) = &
                    this%totlitn_1m_col(c) + &
                    this%decomp_npools_1m_col(c,l)
            end do
         end if
      end do
      
      ! total soil organic matter nitrogen to 1 meter (TOTSOMN_1m)
      do fc = 1,num_allc
         c = filter_allc(fc)
         this%totsomn_1m_col(c) = 0._r8
      end do
      do l = 1, ndecomp_pools
         if ( decomp_cascade_con%is_soil(l) ) then
            do fc = 1,num_allc
               c = filter_allc(fc)
               this%totsomn_1m_col(c) = this%totsomn_1m_col(c) + &
                    this%decomp_npools_1m_col(c,l)
            end do
         end if
      end do
      
   endif
   
   ! total litter nitrogen (TOTLITN)
   do fc = 1,num_allc
      c = filter_allc(fc)
      this%totlitn_col(c)    = 0._r8
   end do
   do l = 1, ndecomp_pools
      if ( decomp_cascade_con%is_litter(l) ) then
         do fc = 1,num_allc
            c = filter_allc(fc)
            this%totlitn_col(c) = &
                 this%totlitn_col(c) + &
                 this%decomp_npools_col(c,l)
         end do
      end if
   end do
   
   ! total soil organic matter nitrogen (TOTSOMN)
   do fc = 1,num_allc
      c = filter_allc(fc)
      this%totsomn_col(c)    = 0._r8
   end do
   do l = 1, ndecomp_pools
      if ( decomp_cascade_con%is_soil(l) ) then
         do fc = 1,num_allc
            c = filter_allc(fc)
            this%totsomn_col(c) = this%totsomn_col(c) + &
                 this%decomp_npools_col(c,l)
         end do
      end if
   end do
   
   ! total cwdn
   do fc = 1,num_allc
      c = filter_allc(fc)
      this%cwdn_col(c) = 0._r8
   end do
   do l = 1, ndecomp_pools
      if ( decomp_cascade_con%is_cwd(l) ) then
         do fc = 1,num_allc
            c = filter_allc(fc)
            this%cwdn_col(c) = this%cwdn_col(c) + &
                 this%decomp_npools_col(c,l)
         end do
      end if
   end do

   ! total sminn
   do fc = 1,num_allc
      c = filter_allc(fc)
      this%sminn_col(c)      = 0._r8
   end do
   do j = 1, nlevdecomp
      do fc = 1,num_allc
         c = filter_allc(fc)
         this%sminn_col(c) = this%sminn_col(c) + &
              this%sminn_vr_col(c,j) * dzsoi_decomp(j)
      end do
   end do

   ! total col_ntrunc
   do fc = 1,num_allc
      c = filter_allc(fc)
      this%ntrunc_col(c) = 0._r8
   end do
   do j = 1, nlevdecomp
      do fc = 1,num_allc
         c = filter_allc(fc)
         this%ntrunc_col(c) = this%ntrunc_col(c) + &
              this%ntrunc_vr_col(c,j) * dzsoi_decomp(j)
      end do
   end do

 end subroutine Summary

 !-----------------------------------------------------------------------
 subroutine DynamicColumnAdjustments(this, bounds, clump_index, column_state_updater)
   !
   ! !DESCRIPTION:
   ! Adjust state variables when column areas change due to dynamic landuse
   !
   ! !USES:
   use dynColumnStateUpdaterMod, only : column_state_updater_type
   !
   ! !ARGUMENTS:
   class(soilbiogeochem_nitrogenstate_type) , intent(inout) :: this
   type(bounds_type)                        , intent(in)    :: bounds

   ! Index of clump on which we're currently operating. Note that this implies that this
   ! routine must be called from within a clump loop.
   integer                                  , intent(in)    :: clump_index

   type(column_state_updater_type)          , intent(in)    :: column_state_updater
   !
   ! !LOCAL VARIABLES:
   integer :: j  ! level
   integer :: l  ! decomp pool
   real(r8) :: adjustment_one_level(bounds%begc:bounds%endc)
   integer :: begc, endc

   character(len=*), parameter :: subname = 'DynamicColumnAdjustments'
   !-----------------------------------------------------------------------

   begc = bounds%begc
   endc = bounds%endc

   this%dyn_nbal_adjustments_col(begc:endc) = 0._r8

   do l = 1, ndecomp_pools
      do j = 1, nlevdecomp
         call column_state_updater%update_column_state_no_special_handling( &
              bounds = bounds, &
              clump_index = clump_index, &
              var    = this%decomp_npools_vr_col(begc:endc, j, l), &
              adjustment = adjustment_one_level(begc:endc))
         this%dyn_nbal_adjustments_col(begc:endc) = &
              this%dyn_nbal_adjustments_col(begc:endc) + &
              adjustment_one_level(begc:endc) * dzsoi_decomp(j)
      end do
   end do

   do j = 1, nlevdecomp
      call column_state_updater%update_column_state_no_special_handling( &
           bounds = bounds, &
           clump_index = clump_index, &
           var    = this%ntrunc_vr_col(begc:endc, j), &
           adjustment = adjustment_one_level(begc:endc))
      this%dyn_nbal_adjustments_col(begc:endc) = &
           this%dyn_nbal_adjustments_col(begc:endc) + &
           adjustment_one_level(begc:endc) * dzsoi_decomp(j)

      call column_state_updater%update_column_state_no_special_handling( &
           bounds = bounds, &
           clump_index = clump_index, &
           var    = this%sminn_vr_col(begc:endc, j), &
           adjustment = adjustment_one_level(begc:endc))
      this%dyn_nbal_adjustments_col(begc:endc) = &
           this%dyn_nbal_adjustments_col(begc:endc) + &
           adjustment_one_level(begc:endc) * dzsoi_decomp(j)
   end do

   if (use_nitrif_denitrif) then

      do j = 1, nlevdecomp
         ! Separately track adjustments made to no3 and nh4 pools, since those aren't included
         ! in the overall N balance (totn)
         this%dyn_no3bal_adjustments_col(begc:endc) = 0._r8
         this%dyn_nh4bal_adjustments_col(begc:endc) = 0._r8

         call column_state_updater%update_column_state_no_special_handling( &
              bounds = bounds, &
              clump_index = clump_index, &
              var    = this%smin_no3_vr_col(begc:endc, j), &
              adjustment = adjustment_one_level(begc:endc))
         this%dyn_no3bal_adjustments_col(begc:endc) = &
              this%dyn_no3bal_adjustments_col(begc:endc) + &
              adjustment_one_level(begc:endc) * dzsoi_decomp(j)

         call column_state_updater%update_column_state_no_special_handling( &
              bounds = bounds, &
              clump_index = clump_index, &
              var    = this%smin_nh4_vr_col(begc:endc, j), &
              adjustment = adjustment_one_level(begc:endc))
         this%dyn_nh4bal_adjustments_col(begc:endc) = &
              this%dyn_nh4bal_adjustments_col(begc:endc) + &
              adjustment_one_level(begc:endc) * dzsoi_decomp(j)
      end do

   end if

 end subroutine DynamicColumnAdjustments

  !------------------------------------------------------------------------
  subroutine SetTotVgCThresh(this, totvegcthresh)

    class(soilbiogeochem_nitrogenstate_type)           :: this
    real(r8)                              , intent(in) :: totvegcthresh

    if ( totvegcthresh <= 0.0_r8 )then
        call endrun(msg=' Error totvegcthresh is zero or negative and should be > 0'//&
               errMsg(sourcefile, __LINE__))
    end if
    this%totvegcthresh = totvegcthresh

  end subroutine SetTotVgCThresh

end module SoilBiogeochemNitrogenStateType<|MERGE_RESOLUTION|>--- conflicted
+++ resolved
@@ -28,11 +28,9 @@
   type, public :: soilbiogeochem_nitrogenstate_type
 
      real(r8), pointer :: decomp_npools_vr_col         (:,:,:) ! col (gN/m3) vertically-resolved decomposing (litter, cwd, soil) N pools
-<<<<<<< HEAD
      real(r8), pointer :: decomp0_npools_vr_col        (:,:,:) ! col (gN/m3) vertically-resolved N baseline (initial value of this year) in decomposing (litter, cwd, soil) pools in dimension (col,nlev,npools)
-=======
+
      real(r8), pointer :: decomp_soiln_vr_col          (:,:)   ! col (gN/m3) vertically-resolved decomposing total soil N pool
->>>>>>> a87e67da
 
      real(r8), pointer :: sminn_vr_col                 (:,:)   ! col (gN/m3) vertically-resolved soil mineral N
      real(r8), pointer :: ntrunc_vr_col                (:,:)   ! col (gN/m3) vertically-resolved column-level sink for N truncation
@@ -151,7 +149,6 @@
 
     allocate(this%decomp_npools_vr_col(begc:endc,1:nlevdecomp_full,1:ndecomp_pools));
     this%decomp_npools_vr_col(:,:,:)= nan
-<<<<<<< HEAD
     if(use_soil_matrixcn)then
        allocate(this%matrix_cap_decomp_npools_vr_col(begc:endc,1:nlevdecomp_full,1:ndecomp_pools));
        this%matrix_cap_decomp_npools_vr_col(:,:,:)= nan
@@ -176,10 +173,8 @@
        call this%AKXnacc%InitSM(ndecomp_pools*nlevdecomp,begc,endc,decomp_cascade_con%n_all_entries)
        call this%matrix_Ninter%InitV (ndecomp_pools*nlevdecomp,begc,endc)
     end if
-=======
     allocate(this%decomp_soiln_vr_col(begc:endc,1:nlevdecomp_full))
     this%decomp_soiln_vr_col(:,:)= nan
->>>>>>> a87e67da
 
   end subroutine InitAllocate
 
