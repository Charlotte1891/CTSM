module SoilBiogeochemNitrogenStateType

#include "shr_assert.h"

  use shr_kind_mod                       , only : r8 => shr_kind_r8
  use shr_infnan_mod                     , only : nan => shr_infnan_nan, assignment(=)
  use shr_log_mod                        , only : errMsg => shr_log_errMsg
  use decompMod                          , only : bounds_type
  use abortutils                         , only : endrun
  use spmdMod                            , only : masterproc 
  use clm_varpar                         , only : ndecomp_cascade_transitions, ndecomp_pools, nlevcan
  use clm_varpar                         , only : nlevdecomp_full, nlevdecomp, nlevsoi
  use clm_varcon                         , only : spval, dzsoi_decomp, zisoi
  use clm_varctl                         , only : use_nitrif_denitrif, use_vertsoilc, use_century_decomp, use_soil_matrixcn
  use clm_varctl                         , only : iulog, override_bgc_restart_mismatch_dump, spinup_state
  use landunit_varcon                    , only : istcrop, istsoil 
  use SoilBiogeochemDecompCascadeConType , only : decomp_cascade_con
  use LandunitType                       , only : lun                
  use ColumnType                         , only : col                
  use GridcellType                       , only : grc
  use SoilBiogeochemStateType            , only : get_spinup_latitude_term
  use SPMMOD                             , only : sparse_matrix_type, vector_type
  ! 
  ! !PUBLIC TYPES:
  implicit none
  private

  type, public :: soilbiogeochem_nitrogenstate_type

     real(r8), pointer :: decomp_npools_vr_col         (:,:,:) ! col (gN/m3) vertically-resolved decomposing (litter, cwd, soil) N pools
     real(r8), pointer :: decomp0_npools_vr_col        (:,:,:) ! col (gN/m3) vertically-resolved N baseline (initial value of this year) in decomposing (litter, cwd, soil) pools in dimension (col,nlev,npools)
     real(r8), pointer :: decomp_npools_vr_SASUsave_col(:,:,:) ! col (gN/m3) vertically-resolved decomposing (litter, cwd, soil) N pools

     real(r8), pointer :: decomp_soiln_vr_col          (:,:)   ! col (gN/m3) vertically-resolved decomposing total soil N pool

     real(r8), pointer :: sminn_vr_col                 (:,:)   ! col (gN/m3) vertically-resolved soil mineral N
     real(r8), pointer :: ntrunc_vr_col                (:,:)   ! col (gN/m3) vertically-resolved column-level sink for N truncation

     ! nitrif_denitrif
     real(r8), pointer :: smin_no3_vr_col              (:,:)   ! col (gN/m3) vertically-resolved soil mineral NO3
     real(r8), pointer :: smin_no3_col                 (:)     ! col (gN/m2) soil mineral NO3 pool
     real(r8), pointer :: smin_nh4_vr_col              (:,:)   ! col (gN/m3) vertically-resolved soil mineral NH4
     real(r8), pointer :: smin_nh4_col                 (:)     ! col (gN/m2) soil mineral NH4 pool

     ! summary (diagnostic) state variables, not involved in mass balance
     real(r8), pointer :: decomp_npools_col            (:,:)   ! col (gN/m2)  decomposing (litter, cwd, soil) N pools
     real(r8), pointer :: decomp_npools_1m_col         (:,:)   ! col (gN/m2)  diagnostic: decomposing (litter, cwd, soil) N pools to 1 meter
     real(r8), pointer :: sminn_col                    (:)     ! col (gN/m2) soil mineral N
     real(r8), pointer :: ntrunc_col                   (:)     ! col (gN/m2) column-level sink for N truncation
     real(r8), pointer :: cwdn_col                     (:)     ! col (gN/m2) Diagnostic: coarse woody debris N
     real(r8), pointer :: totlitn_col                  (:)     ! col (gN/m2) total litter nitrogen
     real(r8), pointer :: totsomn_col                  (:)     ! col (gN/m2) total soil organic matter nitrogen
     real(r8), pointer :: totlitn_1m_col               (:)     ! col (gN/m2) total litter nitrogen to 1 meter
     real(r8), pointer :: totsomn_1m_col               (:)     ! col (gN/m2) total soil organic matter nitrogen to 1 meter
     real(r8), pointer :: dyn_nbal_adjustments_col (:) ! (gN/m2) adjustments to each column made in this timestep via dynamic column adjustments (note: this variable only makes sense at the column-level: it is meaningless if averaged to the gridcell-level)

     ! Track adjustments to no3 and nh4 pools separately, since those aren't included in
     ! the N balance check
     real(r8), pointer :: dyn_no3bal_adjustments_col (:) ! (gN/m2) NO3 adjustments to each column made in this timestep via dynamic column area adjustments (only makes sense at the column-level: meaningless if averaged to the gridcell-level)
     real(r8), pointer :: dyn_nh4bal_adjustments_col (:) ! (gN/m2) NH4 adjustments to each column made in this timestep via dynamic column adjustments (only makes sense at the column-level: meaningless if averaged to the gridcell-level)
     real(r8)          :: totvegcthresh                  ! threshold for total vegetation carbon to zero out decomposition pools

     ! Matrix-cn
     real(r8), pointer :: matrix_cap_decomp_npools_col    (:,:)   ! col (gN/m2) N capacity in decomposing (litter, cwd, soil) N pools in dimension (col,npools)
     real(r8), pointer :: matrix_cap_decomp_npools_vr_col (:,:,:) ! col (gN/m3) vertically-resolved N capacity in decomposing (litter, cwd, soil) pools in dimension(col,nlev,npools)
     real(r8), pointer :: in_nacc                         (:,:)   ! col (gN/m3/yr) accumulated litter fall N input per year in dimension(col,nlev*npools)
     real(r8), pointer :: in_nacc_2d                      (:,:,:) ! col (gN/m3/yr) accumulated litter fall N input per year in dimension(col,nlev,npools)
     real(r8), pointer :: tran_nacc                       (:,:,:) ! col (gN/m3/yr) accumulated N transfers from j to i (col,i,j) per year in dimension(col,nlev*npools,nlev*npools)
     real(r8), pointer :: vert_up_tran_nacc               (:,:,:) ! col (gN/m3/yr) accumulated upward vertical N transport in dimension(col,nlev,npools)
     real(r8), pointer :: vert_down_tran_nacc             (:,:,:) ! col (gN/m3/yr) accumulated downward vertical N transport in dimension(col,nlev,npools)
     real(r8), pointer :: exit_nacc                       (:,:,:) ! col (gN/m3/yr) accumulated exit N in dimension(col,nlev,npools)
     real(r8), pointer :: hori_tran_nacc                  (:,:,:) ! col (gN/m3/yr) accumulated N transport between pools at the same level in dimension(col,nlev,ntransfers)
     type(sparse_matrix_type) :: AKXnacc                          ! col (gN/m3/yr) accumulated N transfers from j to i (col,i,j) per year in dimension(col,nlev*npools,nlev*npools) in sparse matrix type
     type(vector_type) :: matrix_Ninter                           ! col (gN/m3) vertically-resolved decomposing (litter, cwd, soil) N pools in dimension(col,nlev*npools) in vector type

   contains

     procedure , public  :: Init   
     procedure , public  :: Restart
     procedure , public  :: SetValues
     procedure , public  :: Summary
     procedure , public  :: DynamicColumnAdjustments  ! adjust state variables when column areas change
     procedure , public  :: SetTotVgCThresh           ! Set value for totvegcthresh needed in Restart
     procedure , private :: InitAllocate 
     procedure , private :: InitHistory  
     procedure , private :: InitCold     

  end type soilbiogeochem_nitrogenstate_type

  character(len=*), parameter, private :: sourcefile = &
       __FILE__
  !------------------------------------------------------------------------

contains

  !------------------------------------------------------------------------
  subroutine Init(this, bounds,                           &
       decomp_cpools_vr_col, decomp_cpools_col, decomp_cpools_1m_col)

    class(soilbiogeochem_nitrogenstate_type)         :: this
    type(bounds_type) , intent(in)    :: bounds  
    real(r8)          , intent(in)    :: decomp_cpools_vr_col (bounds%begc:, 1:, 1:)
    real(r8)          , intent(in)    :: decomp_cpools_col    (bounds%begc:, 1:)
    real(r8)          , intent(in)    :: decomp_cpools_1m_col (bounds%begc:, 1:)

    this%totvegcthresh = nan
    call this%InitAllocate (bounds )

    call this%InitHistory (bounds)

    call this%InitCold ( bounds, & 
         decomp_cpools_vr_col, decomp_cpools_col, decomp_cpools_1m_col)

  end subroutine Init

  !------------------------------------------------------------------------
  subroutine InitAllocate(this, bounds)
    !
    ! !ARGUMENTS:
    class (soilbiogeochem_nitrogenstate_type) :: this
    type(bounds_type) , intent(in) :: bounds  
    !
    ! !LOCAL VARIABLES:
    integer           :: begc,endc
    !------------------------------------------------------------------------

    begc = bounds%begc; endc = bounds%endc

    allocate(this%sminn_vr_col         (begc:endc,1:nlevdecomp_full)) ; this%sminn_vr_col         (:,:) = nan
    allocate(this%ntrunc_vr_col        (begc:endc,1:nlevdecomp_full)) ; this%ntrunc_vr_col        (:,:) = nan
    allocate(this%smin_no3_vr_col      (begc:endc,1:nlevdecomp_full)) ; this%smin_no3_vr_col      (:,:) = nan
    allocate(this%smin_nh4_vr_col      (begc:endc,1:nlevdecomp_full)) ; this%smin_nh4_vr_col      (:,:) = nan
    allocate(this%smin_no3_col         (begc:endc))                   ; this%smin_no3_col         (:)   = nan
    allocate(this%smin_nh4_col         (begc:endc))                   ; this%smin_nh4_col         (:)   = nan
    allocate(this%cwdn_col             (begc:endc))                   ; this%cwdn_col             (:)   = nan
    allocate(this%sminn_col            (begc:endc))                   ; this%sminn_col            (:)   = nan
    allocate(this%ntrunc_col           (begc:endc))                   ; this%ntrunc_col           (:)   = nan
    allocate(this%totlitn_col          (begc:endc))                   ; this%totlitn_col          (:)   = nan
    allocate(this%totsomn_col          (begc:endc))                   ; this%totsomn_col          (:)   = nan
    allocate(this%totlitn_1m_col       (begc:endc))                   ; this%totlitn_1m_col       (:)   = nan
    allocate(this%totsomn_1m_col       (begc:endc))                   ; this%totsomn_1m_col       (:)   = nan
    allocate(this%dyn_nbal_adjustments_col (begc:endc)) ; this%dyn_nbal_adjustments_col (:) = nan
    allocate(this%dyn_no3bal_adjustments_col (begc:endc)) ; this%dyn_no3bal_adjustments_col (:) = nan
    allocate(this%dyn_nh4bal_adjustments_col (begc:endc)) ; this%dyn_nh4bal_adjustments_col (:) = nan
    allocate(this%decomp_npools_col    (begc:endc,1:ndecomp_pools))   ; this%decomp_npools_col    (:,:) = nan
    allocate(this%decomp_npools_1m_col (begc:endc,1:ndecomp_pools))   ; this%decomp_npools_1m_col (:,:) = nan
    if(use_soil_matrixcn)then
       allocate(this%matrix_cap_decomp_npools_col    (begc:endc,1:ndecomp_pools))   ; this%matrix_cap_decomp_npools_col    (:,:) = nan
    end if

    allocate(this%decomp_npools_vr_col(begc:endc,1:nlevdecomp_full,1:ndecomp_pools));
    this%decomp_npools_vr_col(:,:,:)= nan
    if(use_soil_matrixcn)then
       allocate(this%matrix_cap_decomp_npools_vr_col(begc:endc,1:nlevdecomp_full,1:ndecomp_pools));
       this%matrix_cap_decomp_npools_vr_col(:,:,:)= nan
! for matrix-spinup
       allocate(this%decomp0_npools_vr_col(begc:endc,1:nlevdecomp_full,1:ndecomp_pools));
       this%decomp0_npools_vr_col(:,:,:)= nan
       allocate(this%decomp_npools_vr_SASUsave_col(begc:endc,1:nlevdecomp_full,1:ndecomp_pools));
       this%decomp_npools_vr_SASUsave_col(:,:,:)= nan
       allocate(this%in_nacc(begc:endc,1:nlevdecomp*ndecomp_pools))
       this%in_nacc(:,:)= nan
       allocate(this%tran_nacc(begc:endc,1:nlevdecomp*ndecomp_pools,1:nlevdecomp*ndecomp_pools))
       this%tran_nacc(:,:,:)= nan

       allocate(this%in_nacc_2d(begc:endc,1:nlevdecomp_full,1:ndecomp_pools))
       this%in_nacc_2d(:,:,:)= nan
       allocate(this%vert_up_tran_nacc(begc:endc,1:nlevdecomp_full,1:ndecomp_pools))
       this%vert_up_tran_nacc(:,:,:)= nan
       allocate(this%vert_down_tran_nacc(begc:endc,1:nlevdecomp_full,1:ndecomp_pools))
       this%vert_down_tran_nacc(:,:,:)= nan
       allocate(this%exit_nacc(begc:endc,1:nlevdecomp_full,1:ndecomp_pools))
       this%exit_nacc(:,:,:)= nan
       allocate(this%hori_tran_nacc(begc:endc,1:nlevdecomp_full,1:ndecomp_cascade_transitions))
       this%hori_tran_nacc(:,:,:)= nan
       call this%AKXnacc%InitSM(ndecomp_pools*nlevdecomp,begc,endc,decomp_cascade_con%n_all_entries)
       call this%matrix_Ninter%InitV (ndecomp_pools*nlevdecomp,begc,endc)
    end if
    allocate(this%decomp_soiln_vr_col(begc:endc,1:nlevdecomp_full))
    this%decomp_soiln_vr_col(:,:)= nan

  end subroutine InitAllocate

  !------------------------------------------------------------------------
  subroutine InitHistory(this, bounds)
    !
    ! !DESCRIPTION:
    ! add history fields for all CN variables, always set as default='inactive'
    !
    ! !USES:
    use clm_varpar , only : ndecomp_cascade_transitions, ndecomp_pools
    use clm_varpar , only : nlevdecomp, nlevdecomp_full, nlevgrnd
    use histFileMod, only : hist_addfld1d, hist_addfld2d, hist_addfld_decomp 
    use decompMod  , only : bounds_type
    !
    ! !ARGUMENTS:
    class(soilbiogeochem_nitrogenstate_type) :: this
    type(bounds_type)         , intent(in) :: bounds 
    !
    ! !LOCAL VARIABLES:
    integer           :: k,l,ii,jj 
    character(10)     :: active
    character(8)      :: vr_suffix
    integer           :: begc,endc
    character(24)     :: fieldname
    character(100)    :: longname
    real(r8), pointer :: data1dptr(:)   ! temp. pointer for slicing larger arrays
    real(r8), pointer :: data2dptr(:,:) ! temp. pointer for slicing larger arrays
    !---------------------------------------------------------------------

    begc = bounds%begc; endc = bounds%endc

    if ( nlevdecomp_full > 1 ) then
       this%decomp_soiln_vr_col(begc:endc,:) = spval
       call hist_addfld2d (fname='SOILN_vr', units='gN/m^3',  type2d='levdcmp', &
            avgflag='A', long_name='SOIL N (vertically resolved)', &
            ptr_col=this%decomp_soiln_vr_col)
    end if

    if ( nlevdecomp_full > 1 ) then
       this%decomp_npools_vr_col(begc:endc,:,:) = spval
       this%decomp_npools_1m_col(begc:endc,:) = spval
       if(use_soil_matrixcn)then
          this%matrix_cap_decomp_npools_vr_col(begc:endc,:,:) = spval
       end if
    end if
    this%decomp_npools_col(begc:endc,:) = spval
    if(use_soil_matrixcn)then
       this%matrix_cap_decomp_npools_col(begc:endc,:) = spval
    end if
    do l  = 1, ndecomp_pools
       if ( nlevdecomp_full > 1 ) then
          data2dptr => this%decomp_npools_vr_col(:,:,l)
          fieldname = trim(decomp_cascade_con%decomp_pool_name_history(l))//'N_vr'
          longname =  trim(decomp_cascade_con%decomp_pool_name_history(l))//' N (vertically resolved)'
          call hist_addfld2d (fname=fieldname, units='gN/m^3',  type2d='levdcmp', &
               avgflag='A', long_name=longname, &
               ptr_col=data2dptr)
          if(use_soil_matrixcn)then
             data2dptr => this%matrix_cap_decomp_npools_vr_col(:,:,l)
             fieldname = trim(decomp_cascade_con%decomp_pool_name_history(l))//'N_Cap_vr'
             longname =  trim(decomp_cascade_con%decomp_pool_name_history(l))//' N capacity (vertically resolved)'
             call hist_addfld2d (fname=fieldname, units='gN/m^3',  type2d='levdcmp', &
                  avgflag='I', long_name=longname, &
                  ptr_col=data2dptr)
          end if
       endif

       data1dptr => this%decomp_npools_col(:,l)
       fieldname = trim(decomp_cascade_con%decomp_pool_name_history(l))//'N'
       longname =  trim(decomp_cascade_con%decomp_pool_name_history(l))//' N'
       call hist_addfld1d (fname=fieldname, units='gN/m^2', &
            avgflag='A', long_name=longname, &
            ptr_col=data1dptr)
       if(nlevdecomp_full .eq. 1)then
          if(use_soil_matrixcn)then
             data1dptr => this%matrix_cap_decomp_npools_col(:,l)
             fieldname = trim(decomp_cascade_con%decomp_pool_name_history(l))//'N_Cap'
             longname =  trim(decomp_cascade_con%decomp_pool_name_history(l))//' N capacity'
             call hist_addfld1d (fname=fieldname, units='gN/m^2', &
                  avgflag='I', long_name=longname, &
                  ptr_col=data1dptr)
          end if
       end if

       if ( nlevdecomp_full > 1 ) then
          data1dptr => this%decomp_npools_1m_col(:,l)
          fieldname = trim(decomp_cascade_con%decomp_pool_name_history(l))//'N_1m'
          longname =  trim(decomp_cascade_con%decomp_pool_name_history(l))//' N to 1 meter'
          call hist_addfld1d (fname=fieldname, units='gN/m^2', &
               avgflag='A', long_name=longname, &
               ptr_col=data1dptr, default = 'inactive')
       endif
    end do


    if ( nlevdecomp_full > 1 ) then

       this%sminn_col(begc:endc) = spval
       call hist_addfld1d (fname='SMINN', units='gN/m^2', &
            avgflag='A', long_name='soil mineral N', &
            ptr_col=this%sminn_col)

       this%totlitn_1m_col(begc:endc) = spval
       call hist_addfld1d (fname='TOTLITN_1m', units='gN/m^2', &
            avgflag='A', long_name='total litter N to 1 meter', &
            ptr_col=this%totlitn_1m_col)

       this%totsomn_1m_col(begc:endc) = spval
       call hist_addfld1d (fname='TOTSOMN_1m', units='gN/m^2', &
            avgflag='A', long_name='total soil organic matter N to 1 meter', &
            ptr_col=this%totsomn_1m_col)
    endif

    this%ntrunc_col(begc:endc) = spval
    call hist_addfld1d (fname='COL_NTRUNC', units='gN/m^2',  &
         avgflag='A', long_name='column-level sink for N truncation', &
         ptr_col=this%ntrunc_col, default='inactive')

    ! add suffix if number of soil decomposition depths is greater than 1
    if (nlevdecomp > 1) then
       vr_suffix = "_vr"
    else 
       vr_suffix = ""
    endif

    if (use_nitrif_denitrif) then
       if ( nlevdecomp_full > 1 ) then
          data2dptr => this%smin_no3_vr_col(begc:endc,1:nlevsoi)
          call hist_addfld_decomp (fname='SMIN_NO3'//trim(vr_suffix), units='gN/m^3',  type2d='levsoi', &
               avgflag='A', long_name='soil mineral NO3 (vert. res.)', &
               ptr_col=data2dptr)

          data2dptr => this%smin_nh4_vr_col(begc:endc,1:nlevsoi)
          call hist_addfld_decomp (fname='SMIN_NH4'//trim(vr_suffix), units='gN/m^3',  type2d='levsoi', &
               avgflag='A', long_name='soil mineral NH4 (vert. res.)', &
               ptr_col=data2dptr)

          data2dptr => this%sminn_vr_col(begc:endc,1:nlevsoi)
          call hist_addfld_decomp (fname='SMINN'//trim(vr_suffix), units='gN/m^3',  type2d='levsoi', &
               avgflag='A', long_name='soil mineral N', &
               ptr_col=data2dptr)

          this%smin_no3_col(begc:endc) = spval
          call hist_addfld1d (fname='SMIN_NO3', units='gN/m^2', &
               avgflag='A', long_name='soil mineral NO3', &
               ptr_col=this%smin_no3_col)

          this%smin_nh4_col(begc:endc) = spval
          call hist_addfld1d (fname='SMIN_NH4', units='gN/m^2', &
               avgflag='A', long_name='soil mineral NH4', &
               ptr_col=this%smin_nh4_col)
       endif
    else
       if ( nlevdecomp_full > 1 ) then
          data2dptr => this%sminn_vr_col(begc:endc,1:nlevsoi) 
          call hist_addfld_decomp (fname='SMINN'//trim(vr_suffix), units='gN/m^3', type2d='levsoi', &
               avgflag='A', long_name='soil mineral N', &
               ptr_col=data2dptr)
       end if

    end if

    this%totlitn_col(begc:endc) = spval
    call hist_addfld1d (fname='TOTLITN', units='gN/m^2', &
         avgflag='A', long_name='total litter N', &
         ptr_col=this%totlitn_col)

    this%totsomn_col(begc:endc) = spval
    call hist_addfld1d (fname='TOTSOMN', units='gN/m^2', &
         avgflag='A', long_name='total soil organic matter N', &
         ptr_col=this%totsomn_col)

    this%dyn_nbal_adjustments_col(begc:endc) = spval
    call hist_addfld1d (fname='DYN_COL_SOIL_ADJUSTMENTS_N', units='gN/m^2', &
         avgflag='SUM', &
         long_name='Adjustments in soil nitrogen due to dynamic column areas; &
         &only makes sense at the column level: should not be averaged to gridcell', &
         ptr_col=this%dyn_nbal_adjustments_col, default='inactive')

    if (use_nitrif_denitrif) then
       call hist_addfld1d (fname='DYN_COL_SOIL_ADJUSTMENTS_NO3', units='gN/m^2', &
            avgflag='SUM', &
            long_name='Adjustments in soil NO3 due to dynamic column areas; &
            &only makes sense at the column level: should not be averaged to gridcell', &
            ptr_col=this%dyn_no3bal_adjustments_col, default='inactive')

       call hist_addfld1d (fname='DYN_COL_SOIL_ADJUSTMENTS_NH4', units='gN/m^2', &
            avgflag='SUM', &
            long_name='Adjustments in soil NH4 due to dynamic column areas; &
            &only makes sense at the column level: should not be averaged to gridcell', &
            ptr_col=this%dyn_nh4bal_adjustments_col, default='inactive')
    end if
  end subroutine InitHistory

  !-----------------------------------------------------------------------
  subroutine InitCold(this, bounds, &
       decomp_cpools_vr_col, decomp_cpools_col, decomp_cpools_1m_col)
    !
    ! !DESCRIPTION:
    ! Initializes time varying variables used only in coupled carbon-nitrogen mode (CN):
    !
    ! !USES:
    use decompMod      , only : bounds_type
    !
    ! !ARGUMENTS:
    class(soilbiogeochem_nitrogenstate_type)      :: this
    type(bounds_type) , intent(in) :: bounds  
    real(r8)          , intent(in) :: decomp_cpools_vr_col(bounds%begc:,:,:)
    real(r8)          , intent(in) :: decomp_cpools_col(bounds%begc:,:)
    real(r8)          , intent(in) :: decomp_cpools_1m_col(bounds%begc:,:)
    !
    ! !LOCAL VARIABLES:
    integer :: fc,g,l,c,j,k                              ! indices
    integer :: num_special_col                           ! number of good values in special_col filter
    integer :: special_col   (bounds%endc-bounds%begc+1) ! special landunit filter - columns
    !------------------------------------------------------------------------

    SHR_ASSERT_ALL_FL((ubound(decomp_cpools_col)    == (/bounds%endc,ndecomp_pools/)),                 sourcefile, __LINE__)
    SHR_ASSERT_ALL_FL((ubound(decomp_cpools_1m_col) == (/bounds%endc,ndecomp_pools/)),                 sourcefile, __LINE__)
    SHR_ASSERT_ALL_FL((ubound(decomp_cpools_vr_col) == (/bounds%endc,nlevdecomp_full,ndecomp_pools/)), sourcefile, __LINE__)

    do c = bounds%begc, bounds%endc
       l = col%landunit(c)
!matrix-spinup
       if(use_soil_matrixcn)then
          this%in_nacc(c,:) = 0._r8
!          this%tran_nacc(c,:,:) = 0._r8
       end if

       if (lun%itype(l) == istsoil .or. lun%itype(l) == istcrop) then

          ! column nitrogen state variables
          this%ntrunc_col(c) = 0._r8
          this%sminn_col(c) = 0._r8
          do j = 1, nlevdecomp
             do k = 1, ndecomp_pools
                this%decomp_npools_vr_col(c,j,k) = decomp_cpools_vr_col(c,j,k) / decomp_cascade_con%initial_cn_ratio(k)
                if(use_soil_matrixcn)then
                   this%matrix_cap_decomp_npools_vr_col(c,j,k) = decomp_cpools_vr_col(c,j,k) / decomp_cascade_con%initial_cn_ratio(k)
                   this%in_nacc_2d(c,j,k) = 0._r8
                   this%vert_up_tran_nacc(c,j,k) = 0._r8
                   this%vert_down_tran_nacc(c,j,k) = 0._r8
                   this%exit_nacc(c,j,k) = 0._r8
                   this%decomp0_npools_vr_col(c,j,k) = max(this%decomp_npools_vr_col(c,j,k),1.e-30_r8)
                   this%decomp_npools_vr_SASUsave_col(c,j,k) = 0._r8
                end if
            end do
            if(use_soil_matrixcn)then
               do k = 1, ndecomp_cascade_transitions
                  this%hori_tran_nacc(c,j,k) = 0._r8
               end do
            end if

             this%sminn_vr_col(c,j) = 0._r8
             this%ntrunc_vr_col(c,j) = 0._r8
          end do

          if(use_soil_matrixcn)then
             do j = 1,decomp_cascade_con%n_all_entries
                this%AKXnacc%M(c,j) = 0._r8
             end do
          end if
 
          if ( nlevdecomp > 1 ) then
             do j = nlevdecomp+1, nlevdecomp_full
                do k = 1, ndecomp_pools
                   this%decomp_npools_vr_col(c,j,k) = 0._r8
                   if(use_soil_matrixcn)then
                      this%matrix_cap_decomp_npools_vr_col(c,j,k) = 0._r8
                      this%in_nacc_2d(c,j,k) = 0._r8
                      this%vert_up_tran_nacc(c,j,k) = 0._r8
                      this%vert_down_tran_nacc(c,j,k) = 0._r8
                      this%exit_nacc(c,j,k) = 0._r8
                      this%decomp0_npools_vr_col(c,j,k) = this%decomp_npools_vr_col(c,j,k)
                   end if
                end do
               if(use_soil_matrixcn)then
                  do k = 1, ndecomp_cascade_transitions
                     this%hori_tran_nacc(c,j,k) = 0._r8
                  end do
               end if
                this%sminn_vr_col(c,j) = 0._r8
                this%ntrunc_vr_col(c,j) = 0._r8
             end do
          end if
          do k = 1, ndecomp_pools
             this%decomp_npools_col(c,k)    = decomp_cpools_col(c,k)    / decomp_cascade_con%initial_cn_ratio(k)
             this%decomp_npools_1m_col(c,k) = decomp_cpools_1m_col(c,k) / decomp_cascade_con%initial_cn_ratio(k)
             if(use_soil_matrixcn)then
                this%matrix_cap_decomp_npools_col(c,k)    = decomp_cpools_col(c,k)    / decomp_cascade_con%initial_cn_ratio(k)
             end if
          end do

          if (use_nitrif_denitrif) then
             do j = 1, nlevdecomp_full
                this%smin_nh4_vr_col(c,j) = 0._r8
                this%smin_no3_vr_col(c,j) = 0._r8
             end do
             this%smin_nh4_col(c) = 0._r8
             this%smin_no3_col(c) = 0._r8
          end if
          this%totlitn_col(c)    = 0._r8
          this%totsomn_col(c)    = 0._r8
          this%totlitn_1m_col(c) = 0._r8
          this%totsomn_1m_col(c) = 0._r8
          this%cwdn_col(c)       = 0._r8

       end if
    end do

    ! initialize fields for special filters

    num_special_col = 0
    do c = bounds%begc, bounds%endc
       l = col%landunit(c)
       if (lun%ifspecial(l)) then
          num_special_col = num_special_col + 1
          special_col(num_special_col) = c
       end if
    end do

    call this%SetValues (num_column=num_special_col, filter_column=special_col, value_column=0._r8)

  end subroutine InitCold

  !-----------------------------------------------------------------------
  subroutine Restart ( this,  bounds, ncid, flag, totvegc_col )
    !
    ! !DESCRIPTION: 
    ! Read/write CN restart data for nitrogen state
    !
    ! !USES:
    use shr_infnan_mod       , only : isnan => shr_infnan_isnan, nan => shr_infnan_nan, assignment(=)
    use clm_time_manager     , only : is_restart, get_nstep
    use restUtilMod
    use ncdio_pio
    !
    ! !ARGUMENTS:
    class (soilbiogeochem_nitrogenstate_type) :: this
    type(bounds_type)          , intent(in)    :: bounds 
    type(file_desc_t)          , intent(inout) :: ncid   
    character(len=*)           , intent(in)    :: flag   !'read' or 'write' or 'define'
    real(r8)                   , intent(in)    :: totvegc_col(bounds%begc:bounds%endc) ! (gC/m2) total vegetation carbon

    !
    ! !LOCAL VARIABLES:
    integer            :: i,j,k,l,c,fc
    logical            :: readvar
    integer            :: idata
    logical            :: exit_spinup = .false.
    logical            :: enter_spinup = .false.
    logical            :: found = .false.
    real(r8)           :: m          ! multiplier for the exit_spinup code
    real(r8), pointer  :: ptr2d(:,:) ! temp. pointers for slicing larger arrays
    real(r8), pointer  :: ptr1d(:)   ! temp. pointers for slicing larger arrays
    character(len=128) :: varname    ! temporary
    integer            :: itemp      ! temporary 
    integer , pointer  :: iptemp(:)  ! pointer to memory to be allocated
    ! spinup state as read from restart file, for determining whether to enter or exit spinup mode.
    integer            :: restart_file_spinup_state 
    ! flags for comparing the model and restart decomposition cascades
    integer            :: decomp_cascade_state, restart_file_decomp_cascade_state 
    integer            :: i_decomp,j_decomp,i_lev,j_lev
    !------------------------------------------------------------------------

    ! sminn
    if (use_vertsoilc) then
       ptr2d => this%sminn_vr_col
       call restartvar(ncid=ncid, flag=flag, varname="sminn_vr", xtype=ncd_double,  &
            dim1name='column', dim2name='levgrnd', switchdim=.true., &
            long_name='',  units='gN/m3', fill_value=spval, &
            scale_by_thickness=.false., &
            interpinic_flag='interp', readvar=readvar, data=ptr2d)
    else
       ptr1d => this%sminn_vr_col(:,1)
       call restartvar(ncid=ncid, flag=flag, varname="sminn", xtype=ncd_double,  &
            dim1name='column', &
            long_name='',  units='gN/m3', fill_value=spval, &
            interpinic_flag='interp' , readvar=readvar, data=ptr1d)
    end if
    if (flag=='read' .and. .not. readvar) then
       call endrun(msg='ERROR::'//trim(varname)//' is required on an initialization dataset'//&
            errMsg(sourcefile, __LINE__))
    end if

    ! decomposing N pools
    do k = 1, ndecomp_pools
       varname=trim(decomp_cascade_con%decomp_pool_name_restart(k))//'n'
       if (use_vertsoilc) then
          ptr2d => this%decomp_npools_vr_col(:,:,k)
          call restartvar(ncid=ncid, flag=flag, varname=trim(varname)//"_vr", xtype=ncd_double, &
               dim1name='column', dim2name='levgrnd', switchdim=.true., &
<<<<<<< HEAD
               long_name='', units='', &
               interpinic_flag='interp', readvar=readvar, data=ptr2d)			   
=======
               long_name='', units='gN/m3', &
               scale_by_thickness=.false., &
               interpinic_flag='interp', readvar=readvar, data=ptr2d) 
>>>>>>> 448fa92d
       else
          ptr1d => this%decomp_npools_vr_col(:,1,k)
          call restartvar(ncid=ncid, flag=flag, varname=varname, xtype=ncd_double,  &
               dim1name='column', &
               long_name='',  units='gN/m3', fill_value=spval, &
               interpinic_flag='interp' , readvar=readvar, data=ptr1d)
       end if
       if (flag=='read' .and. .not. readvar) then
          call endrun(msg='ERROR:: '//trim(varname)//' is required on an initialization dataset'//&
               errMsg(sourcefile, __LINE__))
       end if
    end do
    if(flag=='write')then
       if(use_soil_matrixcn)then
          do i = 1,ndecomp_pools
             do j = 1,nlevdecomp
                this%in_nacc_2d(:,j,i) = this%in_nacc(:,j+(i-1)*nlevdecomp)
             end do
          end do
          do i = 1,decomp_cascade_con%n_all_entries
             found = .false.
             j_lev    = mod(decomp_cascade_con%all_j(i) - 1,nlevdecomp)  + 1
             j_decomp = (decomp_cascade_con%all_j(i) - j_lev)/nlevdecomp + 1
             i_lev    = mod(decomp_cascade_con%all_i(i) - 1,nlevdecomp)  + 1
             i_decomp = (decomp_cascade_con%all_i(i) - i_lev)/nlevdecomp + 1
             if(i_decomp .eq. j_decomp .and. j_lev - i_lev .eq. 1)then
                this%vert_up_tran_nacc(:,i_lev,i_decomp) = this%AKXnacc%M(:,i)
                found = .true.
             else
                if(i_decomp .eq. j_decomp .and. i_lev - j_lev .eq. 1)then
                   this%vert_down_tran_nacc(:,i_lev,i_decomp) =  this%AKXnacc%M(:,i)
                   found = .true.
                else
                   if(i_decomp .eq. j_decomp .and. i_lev .eq. j_lev)then
                      this%exit_nacc(:,i_lev,i_decomp) = this%AKXnacc%M(:,i)
                      found = .true.
                   else
                      do k=1,ndecomp_cascade_transitions
                         if(i_decomp .ne. j_decomp .and. i_lev .eq. j_lev .and. &
                            i_decomp .eq. decomp_cascade_con%cascade_receiver_pool(k) .and. &
                            j_decomp .eq. decomp_cascade_con%cascade_donor_pool(k) .and. .not. found)then
                            this%hori_tran_nacc(:,i_lev,k) = this%AKXnacc%M(:,i)
                            found = .true.
                         end if
                      end do
                   end if
                end if
             end if
             if(.not. found) write(iulog,*) 'Error in storing matrix restart variables',i,i_decomp,j_decomp,i_lev,j_lev
          end do
       end if
    end if
    if(use_soil_matrixcn)then
    do k = 1, ndecomp_pools
       varname=trim(decomp_cascade_con%decomp_pool_name_restart(k))//'n'
       if (use_vertsoilc) then
             ptr2d => this%matrix_cap_decomp_npools_vr_col(:,:,k)
             call restartvar(ncid=ncid, flag=flag, varname=trim(varname)//"_Cap_vr", xtype=ncd_double, &
               dim1name='column', dim2name='levgrnd', switchdim=.true., &
               long_name='', units='', &
               interpinic_flag='interp', readvar=readvar, data=ptr2d)			   
             ptr2d => this%decomp0_npools_vr_col(:,:,k)
             call restartvar(ncid=ncid, flag=flag, varname=trim(varname)//"0_vr", xtype=ncd_double, &
               dim1name='column', dim2name='levgrnd', switchdim=.true., &
               long_name='', units='', &
               interpinic_flag='interp', readvar=readvar, data=ptr2d)			   
       else
             ptr1d => this%matrix_cap_decomp_npools_vr_col(:,1,k)
             call restartvar(ncid=ncid, flag=flag, varname=trim(varname)//"_Cap", xtype=ncd_double, &
               dim1name='column', &
               long_name='', units='', fill_value=spval,&
               interpinic_flag='interp', readvar=readvar, data=ptr1d)			   
             ptr1d => this%decomp0_npools_vr_col(:,1,k)
             call restartvar(ncid=ncid, flag=flag, varname=trim(varname)//"0", xtype=ncd_double,  &
               dim1name='column', &
               long_name='',  units='', fill_value=spval, &
               interpinic_flag='interp' , readvar=readvar, data=ptr1d)
       end if
          if(use_vertsoilc)then
             ptr2d => this%in_nacc_2d(:,:,k)
             call restartvar(ncid=ncid, flag=flag, varname=trim(varname)//"_input_nacc_vr", xtype=ncd_double,  &
                dim1name='column', dim2name='levgrnd', switchdim=.true., &
                long_name='',  units='', &
                interpinic_flag='interp', readvar=readvar, data=ptr2d)
             ptr2d => this%vert_up_tran_nacc(:,:,k)
             call restartvar(ncid=ncid, flag=flag, varname=trim(varname)//"_vert_up_tran_nacc_vr", xtype=ncd_double,  &
                dim1name='column', dim2name='levgrnd', switchdim=.true., &
                long_name='',  units='', &
                interpinic_flag='interp', readvar=readvar, data=ptr2d)
             ptr2d => this%vert_down_tran_nacc(:,:,k)
             call restartvar(ncid=ncid, flag=flag, varname=trim(varname)//"_vert_down_tran_nacc_vr", xtype=ncd_double,  &
                dim1name='column', dim2name='levgrnd', switchdim=.true., &
                long_name='',  units='', &
                interpinic_flag='interp', readvar=readvar, data=ptr2d)
             ptr2d => this%exit_nacc(:,:,k)
             call restartvar(ncid=ncid, flag=flag, varname=trim(varname)//"_exit_nacc_vr", xtype=ncd_double,  &
                dim1name='column', dim2name='levgrnd', switchdim=.true., &
                long_name='',  units='', &
                interpinic_flag='interp', readvar=readvar, data=ptr2d)
          else
             ptr1d => this%in_nacc_2d(:,1,k)
             call restartvar(ncid=ncid, flag=flag, varname=trim(varname)//"_input_nacc", xtype=ncd_double,  &
                dim1name='column', &
                long_name='',  units='', fill_value=spval,&
                interpinic_flag='interp', readvar=readvar, data=ptr1d)
             ptr1d => this%vert_up_tran_nacc(:,1,k)
             call restartvar(ncid=ncid, flag=flag, varname=trim(varname)//"_vert_up_tran_nacc", xtype=ncd_double,  &
                dim1name='column', &
                long_name='',  units='', fill_value=spval,&
                interpinic_flag='interp', readvar=readvar, data=ptr1d)
             ptr1d => this%vert_down_tran_nacc(:,1,k)
             call restartvar(ncid=ncid, flag=flag, varname=trim(varname)//"_vert_down_tran_nacc", xtype=ncd_double,  &
                dim1name='column', &
                long_name='',  units='', fill_value=spval,&
                interpinic_flag='interp', readvar=readvar, data=ptr1d)
             ptr1d => this%exit_nacc(:,1,k)
             call restartvar(ncid=ncid, flag=flag, varname=trim(varname)//"_exit_nacc", xtype=ncd_double,  &
                dim1name='column', &
                long_name='',  units='', fill_value=spval,&
                interpinic_flag='interp', readvar=readvar, data=ptr1d)
          end if
    end do
    end if

    if(use_soil_matrixcn)then
       do i = 1, ndecomp_cascade_transitions
          varname=trim(decomp_cascade_con%cascade_step_name(i))//'n'
          if(use_vertsoilc)then
             ptr2d => this%hori_tran_nacc(:,:,i)
             call restartvar(ncid=ncid, flag=flag, varname=trim(varname)//"_hori_tran_nacc_vr", xtype=ncd_double,  &
                 dim1name='column', dim2name='levgrnd', switchdim=.true., &
                 long_name='',  units='', &
                 interpinic_flag='interp', readvar=readvar, data=ptr2d)
          else
             ptr1d => this%hori_tran_nacc(:,1,i)
             call restartvar(ncid=ncid, flag=flag, varname=trim(varname)//"_hori_tran_nacc", xtype=ncd_double,  &
                 dim1name='column', long_name='',  units='', &
                 interpinic_flag='interp', readvar=readvar, data=ptr1d)
          end if
       end do
    end if

    if(use_soil_matrixcn)then
       if(flag=='read')then
          do i = 1,ndecomp_pools
             do j = 1,nlevdecomp
                this%in_nacc(:,j+(i-1)*nlevdecomp) = this%in_nacc_2d(:,j,i)
             end do
          end do
          do i = 1,decomp_cascade_con%n_all_entries
             found = .false.
             j_lev    = mod(decomp_cascade_con%all_j(i) - 1,nlevdecomp)  + 1
             j_decomp = (decomp_cascade_con%all_j(i) - j_lev)/nlevdecomp + 1
             i_lev    = mod(decomp_cascade_con%all_i(i) - 1,nlevdecomp)  + 1
             i_decomp = (decomp_cascade_con%all_i(i) - i_lev)/nlevdecomp + 1
             if(i_decomp .eq. j_decomp .and. j_lev - i_lev .eq. 1)then
                this%AKXnacc%M(:,i) = this%vert_up_tran_nacc(:,i_lev,i_decomp) 
                found = .true.
             else
                if(i_decomp .eq. j_decomp .and. i_lev - j_lev .eq. 1)then
                   this%AKXnacc%M(:,i) = this%vert_down_tran_nacc(:,i_lev,i_decomp) 
                   found = .true.
                else
                   if(i_decomp .eq. j_decomp .and. i_lev .eq. j_lev)then
                      this%AKXnacc%M(:,i) = this%exit_nacc(:,i_lev,i_decomp) 
                      found = .true.
                   else
                      do k=1,ndecomp_cascade_transitions
                         if(i_decomp .ne. j_decomp .and. i_lev .eq. j_lev .and. &
                            i_decomp .eq. decomp_cascade_con%cascade_receiver_pool(k) .and. &
                            j_decomp .eq. decomp_cascade_con%cascade_donor_pool(k) .and. .not. found)then
                            this%AKXnacc%M(:,i) = this%hori_tran_nacc(:,i_lev,k) 
                            found = .true.
                         end if
                      end do
                   end if
                end if
             end if
             if(.not. found) write(iulog,*) 'Error in storing matrix restart variables',i
          end do
       end if
    end if
          
    if (use_vertsoilc) then
       ptr2d => this%ntrunc_vr_col
       call restartvar(ncid=ncid, flag=flag, varname="col_ntrunc_vr", xtype=ncd_double,  &
            dim1name='column', dim2name='levgrnd', switchdim=.true., &
            long_name='',  units='gN/m3', fill_value=spval, &
            scale_by_thickness=.false., &
            interpinic_flag='interp', readvar=readvar, data=ptr2d)
    else
       ptr1d => this%ntrunc_vr_col(:,1)
       call restartvar(ncid=ncid, flag=flag, varname="col_ntrunc", xtype=ncd_double,  &
            dim1name='column', &
            long_name='',  units='gN/m3', fill_value=spval, &
            interpinic_flag='interp' , readvar=readvar, data=ptr1d)
    end if

    if (use_nitrif_denitrif) then
       ! smin_no3_vr
       if (use_vertsoilc) then
          ptr2d => this%smin_no3_vr_col(:,:)
          call restartvar(ncid=ncid, flag=flag, varname='smin_no3_vr', xtype=ncd_double, &
               dim1name='column', dim2name='levgrnd', switchdim=.true., &
               long_name='', units='gN/m3', &
               scale_by_thickness=.false., &
               interpinic_flag='interp', readvar=readvar, data=ptr2d)
       else
          ptr1d => this%smin_no3_vr_col(:,1)
          call restartvar(ncid=ncid, flag=flag, varname='smin_no3', xtype=ncd_double, &
               dim1name='column', &
               long_name='', units='gN/m3', &
               interpinic_flag='interp', readvar=readvar, data=ptr1d)
       end if
       if (flag=='read' .and. .not. readvar) then
          call endrun(msg= 'ERROR:: smin_no3_vr'//' is required on an initialization dataset' )
       end if
    end if

    if (use_nitrif_denitrif) then
       ! smin_nh4
       if (use_vertsoilc) then
          ptr2d => this%smin_nh4_vr_col(:,:)
          call restartvar(ncid=ncid, flag=flag, varname='smin_nh4_vr', xtype=ncd_double, &
               dim1name='column', dim2name='levgrnd', switchdim=.true., &
               long_name='', units='gN/m3', &
               scale_by_thickness=.false., &
               interpinic_flag='interp', readvar=readvar, data=ptr2d) 
       else
          ptr1d => this%smin_nh4_vr_col(:,1)
          call restartvar(ncid=ncid, flag=flag, varname='smin_nh4', xtype=ncd_double, &
               dim1name='column', &
               long_name='', units='gN/m3', &
               interpinic_flag='interp', readvar=readvar, data=ptr1d)
       end if
       if (flag=='read' .and. .not. readvar) then
          call endrun(msg= 'ERROR:: smin_nh4_vr'//' is required on an initialization dataset' )
       end if
    end if

    ! decomp_cascade_state - the purpose of this is to check to make sure the bgc used 
    ! matches what the restart file was generated with.  
    ! add info about the SOM decomposition cascade

    if (use_century_decomp) then
       decomp_cascade_state = 1
    else
       decomp_cascade_state = 0
    end if
    ! add info about the nitrification / denitrification state
    if (use_nitrif_denitrif) then
       decomp_cascade_state = decomp_cascade_state + 10
    end if
    if (flag == 'write') itemp = decomp_cascade_state    
    call restartvar(ncid=ncid, flag=flag, varname='decomp_cascade_state', xtype=ncd_int,  &
         long_name='BGC of the model that wrote this restart file:' &
         // '  1s column: 0 = CLM-CN cascade, 1 = Century cascade;' &
         // ' 10s column: 0 = CLM-CN denitrification, 10 = Century denitrification', units='', &
         interpinic_flag='skip', readvar=readvar, data=itemp)
    if (flag=='read') then
       if (.not. readvar) then
          ! assume, for sake of backwards compatibility, that if decomp_cascade_state 
          ! is not in the restart file, then the current model state is the same as 
          ! the prior model state
          restart_file_decomp_cascade_state = decomp_cascade_state
          if ( masterproc ) write(iulog,*) ' CNRest: WARNING!  Restart file does not ' &
               // ' contain info on decomp_cascade_state used to generate the restart file.  '
          if ( masterproc ) write(iulog,*) '   Assuming the same as current setting: ', decomp_cascade_state
       else
          restart_file_decomp_cascade_state = itemp  
          if (decomp_cascade_state /= restart_file_decomp_cascade_state ) then
             if ( masterproc ) then
                write(iulog,*) 'CNRest: ERROR--the decomposition cascade differs between the current ' &
                     // ' model state and the model that wrote the restart file. '
                write(iulog,*) 'The model will be horribly out of equilibrium until after a lengthy spinup. '
                write(iulog,*) 'Stopping here since this is probably an error in configuring the run. '
                write(iulog,*) 'If you really wish to proceed, then override by setting '
                write(iulog,*) 'override_bgc_restart_mismatch_dump to .true. in the namelist'
                if ( .not. override_bgc_restart_mismatch_dump ) then
                   call endrun(msg= ' CNRest: Stopping. Decomposition cascade mismatch error.'//&
                        errMsg(sourcefile, __LINE__))
                endif
             endif
          endif
       end if
    end if

    !--------------------------------
    ! Spinup state
    !--------------------------------

    ! Do nothing for write
    ! Note that the call to write spinup_state out was done in soilbiogeochem_carbonstate_inst and
    ! cannot be called again because it will try to define the variable twice
    ! when the flag below is set to define
    if (flag == 'read') then
       call restartvar(ncid=ncid, flag=flag, varname='spinup_state', xtype=ncd_int,  &
            long_name='Spinup state of the model that wrote this restart file: ' &
            // ' 0 = normal model mode, 1 = AD spinup', units='', &
            interpinic_flag='copy', readvar=readvar,  data=idata)
       if (readvar) then
          restart_file_spinup_state = idata
       else
          ! assume, for sake of backwards compatibility, that if spinup_state is not in 
          ! the restart file then current model state is the same as prior model state
          restart_file_spinup_state = spinup_state
          if ( masterproc ) then
             write(iulog,*) ' WARNING!  Restart file does not contain info ' &
                  // ' on spinup state used to generate the restart file. '
             write(iulog,*) '   Assuming the same as current setting: ', spinup_state
          end if
       end if
    end if

    ! now compare the model and restart file spinup states, and either take the 
    ! model into spinup mode or out of it if they are not identical
    ! taking model out of spinup mode requires multiplying each decomposing pool 
    ! by the associated AD factor.
    ! putting model into spinup mode requires dividing each decomposing pool 
    ! by the associated AD factor.
    ! only allow this to occur on first timestep of model run.

    if (flag == 'read' .and. spinup_state /= restart_file_spinup_state ) then
       if (spinup_state == 0 .and. restart_file_spinup_state >= 1 ) then
          if ( masterproc ) write(iulog,*) ' NitrogenStateType Restart: taking SOM pools out of AD spinup mode'
          exit_spinup = .true.
       else if (spinup_state >= 1 .and. restart_file_spinup_state == 0 ) then
          if ( masterproc ) write(iulog,*) ' NitrogenStateType Restart: taking SOM pools into AD spinup mode'
          enter_spinup = .true.
       else
          call endrun(msg=' Error in entering/exiting spinup.  spinup_state ' &
               // ' != restart_file_spinup_state, but do not know what to do'//&
               errMsg(sourcefile, __LINE__))
       end if
       if (get_nstep() >= 2) then
          call endrun(msg=' Error in entering/exiting spinup - should occur only when nstep = 1'//&
               errMsg(sourcefile, __LINE__))
       endif
       if ( exit_spinup .and. isnan(this%totvegcthresh) )then
          call endrun(msg=' Error in exit spinup - totvegcthresh was not set with SetTotVgCThresh'//&
               errMsg(sourcefile, __LINE__))
       end if
       do k = 1, ndecomp_pools
          if ( exit_spinup ) then
             m = decomp_cascade_con%spinup_factor(k)
          else if ( enter_spinup ) then
             m = 1. / decomp_cascade_con%spinup_factor(k)
          end if
          do c = bounds%begc, bounds%endc
             l = col%landunit(c)
             do j = 1, nlevdecomp
                if ( abs(m - 1._r8) .gt. 0.000001_r8 .and. exit_spinup) then
                   this%decomp_npools_vr_col(c,j,k) = this%decomp_npools_vr_col(c,j,k) * m * &
                        get_spinup_latitude_term(grc%latdeg(col%gridcell(c)))
                   ! If there is no vegetation nitrogen,
                   ! implying that all vegetation has
                   ! died, then 
                   ! reset decomp pools to near zero during exit_spinup to
                   ! avoid very 
                   ! large and inert soil carbon stocks; note that only
                   ! pools with spinup factor > 1 
                   ! will be affected, which means that total SOMN and LITN
                   ! pools will not be set to 0.
                   if (totvegc_col(c) <= this%totvegcthresh .and. lun%itype(l) /= istcrop) then 
                      this%decomp_npools_vr_col(c,j,k) = 0._r8
                   endif
                elseif ( abs(m - 1._r8) .gt. 0.000001_r8 .and. enter_spinup) then
                   this%decomp_npools_vr_col(c,j,k) = this%decomp_npools_vr_col(c,j,k) * m / &
                        get_spinup_latitude_term(grc%latdeg(col%gridcell(c)))
                else
                   this%decomp_npools_vr_col(c,j,k) = this%decomp_npools_vr_col(c,j,k) * m 
                endif
             end do
          end do
       end do
    end if

  end subroutine Restart

  !-----------------------------------------------------------------------
  subroutine SetValues ( this, num_column, filter_column, value_column )
    !
    ! !DESCRIPTION:
    ! Set nitrogen state variables
    !
    ! !ARGUMENTS:
    class (soilbiogeochem_nitrogenstate_type) :: this
    integer , intent(in) :: num_column
    integer , intent(in) :: filter_column(:)
    real(r8), intent(in) :: value_column
    !
    ! !LOCAL VARIABLES:
    integer :: fi,i     ! loop index
    integer :: j,k      ! indices
    !------------------------------------------------------------------------

    do fi = 1,num_column
       i = filter_column(fi)

       this%sminn_col(i)       = value_column
       this%ntrunc_col(i)      = value_column
       this%cwdn_col(i)        = value_column
       if (use_nitrif_denitrif) then
          this%smin_no3_col(i) = value_column
          this%smin_nh4_col(i) = value_column
       end if
       this%totlitn_col(i)     = value_column
       this%totsomn_col(i)     = value_column
       this%totsomn_1m_col(i)  = value_column
       this%totlitn_1m_col(i)  = value_column
    end do

    do j = 1,nlevdecomp_full
       do fi = 1,num_column
          i = filter_column(fi)
          this%sminn_vr_col(i,j)       = value_column
          this%ntrunc_vr_col(i,j)      = value_column
          if (use_nitrif_denitrif) then
             this%smin_no3_vr_col(i,j) = value_column
             this%smin_nh4_vr_col(i,j) = value_column
          end if
       end do
    end do

    ! column and decomp_pools
    do k = 1, ndecomp_pools
       do fi = 1,num_column
          i = filter_column(fi)
          this%decomp_npools_col(i,k)    = value_column
          this%decomp_npools_1m_col(i,k) = value_column
          if(use_soil_matrixcn)then
             this%matrix_cap_decomp_npools_col(i,k)    = value_column
          end if
       end do
    end do

    ! column levdecomp, and decomp_pools
    do j = 1,nlevdecomp_full
       do k = 1, ndecomp_pools
          do fi = 1,num_column
             i = filter_column(fi)
             this%decomp_npools_vr_col(i,j,k) = value_column
             if(use_soil_matrixcn)then
                this%matrix_cap_decomp_npools_vr_col(i,j,k) = value_column
                this%decomp0_npools_vr_col(i,j,k) = value_column
             end if
          end do
       end do
    end do

    if(use_soil_matrixcn)then
       do j = 1,nlevdecomp
          do k = 1, ndecomp_pools
             do fi = 1, num_column
                i = filter_column(fi)
                this%in_nacc_2d(i,j,k)          = value_column
                this%vert_up_tran_nacc(i,j,k)   = value_column
                this%vert_down_tran_nacc(i,j,k) = value_column
                this%exit_nacc(i,j,k) = value_column
             end do
          end do
          do k = 1, ndecomp_cascade_transitions
             do fi = 1, num_column
                i = filter_column(fi)
                this%hori_tran_nacc(i,j,k)   = value_column
             end do
          end do
       end do
    end if

    if(use_soil_matrixcn)then
       do j = 1,decomp_cascade_con%n_all_entries
          do fi = 1, num_column
             i = filter_column(fi)
             this%AKXnacc%M(i,j) = value_column
          end do
       end do
    end if

  end subroutine SetValues

  !-----------------------------------------------------------------------
  subroutine Summary(this, bounds, num_allc, filter_allc)
    !
    ! !ARGUMENTS:
    class (soilbiogeochem_nitrogenstate_type) :: this
    type(bounds_type) , intent(in) :: bounds  
    integer           , intent(in) :: num_allc       ! number of columns in allc filter
    integer           , intent(in) :: filter_allc(:) ! filter for all active columns
    !
    ! !LOCAL VARIABLES:
    integer  :: c,j,k,l     ! indices
    integer  :: fc          ! lake filter indices
    real(r8) :: maxdepth    ! depth to integrate soil variables
    !-----------------------------------------------------------------------

   ! vertically integrate NO3 NH4 N2O pools
   if (use_nitrif_denitrif) then
      do fc = 1,num_allc
         c = filter_allc(fc)
         this%smin_no3_col(c) = 0._r8
         this%smin_nh4_col(c) = 0._r8
      end do
      do j = 1, nlevdecomp
         do fc = 1,num_allc
            c = filter_allc(fc)
            this%smin_no3_col(c) = &
                 this%smin_no3_col(c) + &
                 this%smin_no3_vr_col(c,j) * dzsoi_decomp(j)
            
            this%smin_nh4_col(c) = &
                 this%smin_nh4_col(c) + &
                 this%smin_nh4_vr_col(c,j) * dzsoi_decomp(j)
          end do 
       end do

    end if

   ! vertically integrate each of the decomposing N pools
   do l = 1, ndecomp_pools
      do fc = 1,num_allc
         c = filter_allc(fc)
         this%decomp_npools_col(c,l) = 0._r8
         if(use_soil_matrixcn)then
            this%matrix_cap_decomp_npools_col(c,l) = 0._r8
         end if
      end do
      do j = 1, nlevdecomp
         do fc = 1,num_allc
            c = filter_allc(fc)
            this%decomp_npools_col(c,l) = &
                 this%decomp_npools_col(c,l) + &
                 this%decomp_npools_vr_col(c,j,l) * dzsoi_decomp(j)
            if(use_soil_matrixcn)then
               this%matrix_cap_decomp_npools_col(c,l) = &
                    this%matrix_cap_decomp_npools_col(c,l) + &
                    this%matrix_cap_decomp_npools_vr_col(c,j,l) * dzsoi_decomp(j)
            end if
         end do
      end do
   end do

   ! for vertically-resolved soil biogeochemistry, calculate some diagnostics of carbon pools to a given depth
   if ( nlevdecomp > 1) then

      do l = 1, ndecomp_pools
         do fc = 1,num_allc
            c = filter_allc(fc)
            this%decomp_npools_1m_col(c,l) = 0._r8
         end do
      end do

      ! vertically integrate each of the decomposing n pools to 1 meter
      maxdepth = 1._r8
      do l = 1, ndecomp_pools
         do j = 1, nlevdecomp
            if ( zisoi(j) <= maxdepth ) then
               do fc = 1,num_allc
                  c = filter_allc(fc)
                  this%decomp_npools_1m_col(c,l) = &
                       this%decomp_npools_1m_col(c,l) + &
                       this%decomp_npools_vr_col(c,j,l) * dzsoi_decomp(j)
               end do
            elseif ( zisoi(j-1) < maxdepth ) then
               do fc = 1,num_allc
                  c = filter_allc(fc)
                  this%decomp_npools_1m_col(c,l) = &
                       this%decomp_npools_1m_col(c,l) + &
                       this%decomp_npools_vr_col(c,j,l) * (maxdepth - zisoi(j-1))
               end do
            endif
         end do
      end do

      ! Add soil nitrogen pools together to produce vertically-resolved decomposing total soil N pool
      if ( nlevdecomp_full > 1 ) then
         do j = 1, nlevdecomp
            do fc = 1,num_allc
               c = filter_allc(fc)
               this%decomp_soiln_vr_col(c,j) = 0._r8
            end do
         end do
         do l = 1, ndecomp_pools
            if ( decomp_cascade_con%is_soil(l) ) then
               do j = 1, nlevdecomp
                  do fc = 1,num_allc
                     c = filter_allc(fc)
                     this%decomp_soiln_vr_col(c,j) = this%decomp_soiln_vr_col(c,j) + &
                          this%decomp_npools_vr_col(c,j,l)
                  end do
               end do
            end if
         end do
      end if
      
      ! total litter nitrogen to 1 meter (TOTLITN_1m)
      do fc = 1,num_allc
         c = filter_allc(fc)
         this%totlitn_1m_col(c) = 0._r8
      end do
      do l = 1, ndecomp_pools
         if ( decomp_cascade_con%is_litter(l) ) then
            do fc = 1,num_allc
               c = filter_allc(fc)
               this%totlitn_1m_col(c) = &
                    this%totlitn_1m_col(c) + &
                    this%decomp_npools_1m_col(c,l)
            end do
         end if
      end do
      
      ! total soil organic matter nitrogen to 1 meter (TOTSOMN_1m)
      do fc = 1,num_allc
         c = filter_allc(fc)
         this%totsomn_1m_col(c) = 0._r8
      end do
      do l = 1, ndecomp_pools
         if ( decomp_cascade_con%is_soil(l) ) then
            do fc = 1,num_allc
               c = filter_allc(fc)
               this%totsomn_1m_col(c) = this%totsomn_1m_col(c) + &
                    this%decomp_npools_1m_col(c,l)
            end do
         end if
      end do
      
   endif
   
   ! total litter nitrogen (TOTLITN)
   do fc = 1,num_allc
      c = filter_allc(fc)
      this%totlitn_col(c)    = 0._r8
   end do
   do l = 1, ndecomp_pools
      if ( decomp_cascade_con%is_litter(l) ) then
         do fc = 1,num_allc
            c = filter_allc(fc)
            this%totlitn_col(c) = &
                 this%totlitn_col(c) + &
                 this%decomp_npools_col(c,l)
         end do
      end if
   end do
   
   ! total soil organic matter nitrogen (TOTSOMN)
   do fc = 1,num_allc
      c = filter_allc(fc)
      this%totsomn_col(c)    = 0._r8
   end do
   do l = 1, ndecomp_pools
      if ( decomp_cascade_con%is_soil(l) ) then
         do fc = 1,num_allc
            c = filter_allc(fc)
            this%totsomn_col(c) = this%totsomn_col(c) + &
                 this%decomp_npools_col(c,l)
         end do
      end if
   end do
   
   ! total cwdn
   do fc = 1,num_allc
      c = filter_allc(fc)
      this%cwdn_col(c) = 0._r8
   end do
   do l = 1, ndecomp_pools
      if ( decomp_cascade_con%is_cwd(l) ) then
         do fc = 1,num_allc
            c = filter_allc(fc)
            this%cwdn_col(c) = this%cwdn_col(c) + &
                 this%decomp_npools_col(c,l)
         end do
      end if
   end do

   ! total sminn
   do fc = 1,num_allc
      c = filter_allc(fc)
      this%sminn_col(c)      = 0._r8
   end do
   do j = 1, nlevdecomp
      do fc = 1,num_allc
         c = filter_allc(fc)
         this%sminn_col(c) = this%sminn_col(c) + &
              this%sminn_vr_col(c,j) * dzsoi_decomp(j)
      end do
   end do

   ! total col_ntrunc
   do fc = 1,num_allc
      c = filter_allc(fc)
      this%ntrunc_col(c) = 0._r8
   end do
   do j = 1, nlevdecomp
      do fc = 1,num_allc
         c = filter_allc(fc)
         this%ntrunc_col(c) = this%ntrunc_col(c) + &
              this%ntrunc_vr_col(c,j) * dzsoi_decomp(j)
      end do
   end do

 end subroutine Summary

 !-----------------------------------------------------------------------
 subroutine DynamicColumnAdjustments(this, bounds, clump_index, column_state_updater)
   !
   ! !DESCRIPTION:
   ! Adjust state variables when column areas change due to dynamic landuse
   !
   ! !USES:
   use dynColumnStateUpdaterMod, only : column_state_updater_type
   !
   ! !ARGUMENTS:
   class(soilbiogeochem_nitrogenstate_type) , intent(inout) :: this
   type(bounds_type)                        , intent(in)    :: bounds

   ! Index of clump on which we're currently operating. Note that this implies that this
   ! routine must be called from within a clump loop.
   integer                                  , intent(in)    :: clump_index

   type(column_state_updater_type)          , intent(in)    :: column_state_updater
   !
   ! !LOCAL VARIABLES:
   integer :: j  ! level
   integer :: l  ! decomp pool
   real(r8) :: adjustment_one_level(bounds%begc:bounds%endc)
   integer :: begc, endc

   character(len=*), parameter :: subname = 'DynamicColumnAdjustments'
   !-----------------------------------------------------------------------

   begc = bounds%begc
   endc = bounds%endc

   this%dyn_nbal_adjustments_col(begc:endc) = 0._r8

   do l = 1, ndecomp_pools
      do j = 1, nlevdecomp
         call column_state_updater%update_column_state_no_special_handling( &
              bounds = bounds, &
              clump_index = clump_index, &
              var    = this%decomp_npools_vr_col(begc:endc, j, l), &
              adjustment = adjustment_one_level(begc:endc))
         this%dyn_nbal_adjustments_col(begc:endc) = &
              this%dyn_nbal_adjustments_col(begc:endc) + &
              adjustment_one_level(begc:endc) * dzsoi_decomp(j)
      end do
   end do

   do j = 1, nlevdecomp
      call column_state_updater%update_column_state_no_special_handling( &
           bounds = bounds, &
           clump_index = clump_index, &
           var    = this%ntrunc_vr_col(begc:endc, j), &
           adjustment = adjustment_one_level(begc:endc))
      this%dyn_nbal_adjustments_col(begc:endc) = &
           this%dyn_nbal_adjustments_col(begc:endc) + &
           adjustment_one_level(begc:endc) * dzsoi_decomp(j)

      call column_state_updater%update_column_state_no_special_handling( &
           bounds = bounds, &
           clump_index = clump_index, &
           var    = this%sminn_vr_col(begc:endc, j), &
           adjustment = adjustment_one_level(begc:endc))
      this%dyn_nbal_adjustments_col(begc:endc) = &
           this%dyn_nbal_adjustments_col(begc:endc) + &
           adjustment_one_level(begc:endc) * dzsoi_decomp(j)
   end do

   if (use_nitrif_denitrif) then

      do j = 1, nlevdecomp
         ! Separately track adjustments made to no3 and nh4 pools, since those aren't included
         ! in the overall N balance (totn)
         this%dyn_no3bal_adjustments_col(begc:endc) = 0._r8
         this%dyn_nh4bal_adjustments_col(begc:endc) = 0._r8

         call column_state_updater%update_column_state_no_special_handling( &
              bounds = bounds, &
              clump_index = clump_index, &
              var    = this%smin_no3_vr_col(begc:endc, j), &
              adjustment = adjustment_one_level(begc:endc))
         this%dyn_no3bal_adjustments_col(begc:endc) = &
              this%dyn_no3bal_adjustments_col(begc:endc) + &
              adjustment_one_level(begc:endc) * dzsoi_decomp(j)

         call column_state_updater%update_column_state_no_special_handling( &
              bounds = bounds, &
              clump_index = clump_index, &
              var    = this%smin_nh4_vr_col(begc:endc, j), &
              adjustment = adjustment_one_level(begc:endc))
         this%dyn_nh4bal_adjustments_col(begc:endc) = &
              this%dyn_nh4bal_adjustments_col(begc:endc) + &
              adjustment_one_level(begc:endc) * dzsoi_decomp(j)
      end do

   end if

 end subroutine DynamicColumnAdjustments

  !------------------------------------------------------------------------
  subroutine SetTotVgCThresh(this, totvegcthresh)

    class(soilbiogeochem_nitrogenstate_type)           :: this
    real(r8)                              , intent(in) :: totvegcthresh

    if ( totvegcthresh <= 0.0_r8 )then
        call endrun(msg=' Error totvegcthresh is zero or negative and should be > 0'//&
               errMsg(sourcefile, __LINE__))
    end if
    this%totvegcthresh = totvegcthresh

  end subroutine SetTotVgCThresh

end module SoilBiogeochemNitrogenStateType<|MERGE_RESOLUTION|>--- conflicted
+++ resolved
@@ -571,14 +571,9 @@
           ptr2d => this%decomp_npools_vr_col(:,:,k)
           call restartvar(ncid=ncid, flag=flag, varname=trim(varname)//"_vr", xtype=ncd_double, &
                dim1name='column', dim2name='levgrnd', switchdim=.true., &
-<<<<<<< HEAD
-               long_name='', units='', &
-               interpinic_flag='interp', readvar=readvar, data=ptr2d)			   
-=======
                long_name='', units='gN/m3', &
                scale_by_thickness=.false., &
                interpinic_flag='interp', readvar=readvar, data=ptr2d) 
->>>>>>> 448fa92d
        else
           ptr1d => this%decomp_npools_vr_col(:,1,k)
           call restartvar(ncid=ncid, flag=flag, varname=varname, xtype=ncd_double,  &
