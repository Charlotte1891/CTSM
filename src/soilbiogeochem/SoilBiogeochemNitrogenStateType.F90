module SoilBiogeochemNitrogenStateType

#include "shr_assert.h"

  use shr_kind_mod                       , only : r8 => shr_kind_r8
  use shr_infnan_mod                     , only : nan => shr_infnan_nan, assignment(=)
  use shr_log_mod                        , only : errMsg => shr_log_errMsg
  use decompMod                          , only : bounds_type
  use abortutils                         , only : endrun
  use spmdMod                            , only : masterproc 
  use clm_varpar                         , only : ndecomp_cascade_transitions, ndecomp_pools, nlevcan
  use clm_varpar                         , only : nlevdecomp_full, nlevdecomp, nlevsoi
  use clm_varcon                         , only : spval, dzsoi_decomp, zisoi
<<<<<<< HEAD
  use clm_varctl                         , only : use_nitrif_denitrif, use_soil_matrixcn
  use SoilBiogeochemDecompCascadeConType , only : mimics_decomp, century_decomp, decomp_method
=======
  use clm_varctl                         , only : use_nitrif_denitrif
  use SoilBiogeochemDecompCascadeConType , only : mimics_decomp, century_decomp, decomp_method, use_soil_matrixcn
>>>>>>> 94e1bdc4
  use clm_varctl                         , only : iulog, override_bgc_restart_mismatch_dump, spinup_state
  use landunit_varcon                    , only : istcrop, istsoil 
  use SoilBiogeochemDecompCascadeConType , only : decomp_cascade_con
  use LandunitType                       , only : lun                
  use ColumnType                         , only : col                
  use GridcellType                       , only : grc
  use SoilBiogeochemStateType            , only : get_spinup_latitude_term
<<<<<<< HEAD
  use SPMMOD                             , only : sparse_matrix_type, vector_type
=======
  use SparseMatrixMultiplyMod            , only : sparse_matrix_type, vector_type
>>>>>>> 94e1bdc4
  ! 
  ! !PUBLIC TYPES:
  implicit none
  private

  type, public :: soilbiogeochem_nitrogenstate_type

     real(r8), pointer :: decomp_npools_vr_col         (:,:,:) ! col (gN/m3) vertically-resolved decomposing (litter, cwd, soil) N pools
<<<<<<< HEAD
     real(r8), pointer :: decomp0_npools_vr_col        (:,:,:) ! col (gN/m3) vertically-resolved N baseline (initial value of this year) in decomposing (litter, cwd, soil) pools in dimension (col,nlev,npools)
     real(r8), pointer :: decomp_npools_vr_SASUsave_col(:,:,:) ! col (gN/m3) vertically-resolved decomposing (litter, cwd, soil) N pools
=======
>>>>>>> 94e1bdc4

     real(r8), pointer :: decomp_soiln_vr_col          (:,:)   ! col (gN/m3) vertically-resolved decomposing total soil N pool

     real(r8), pointer :: sminn_vr_col                 (:,:)   ! col (gN/m3) vertically-resolved soil mineral N
     real(r8), pointer :: ntrunc_vr_col                (:,:)   ! col (gN/m3) vertically-resolved column-level sink for N truncation

     ! nitrif_denitrif
     real(r8), pointer :: smin_no3_vr_col              (:,:)   ! col (gN/m3) vertically-resolved soil mineral NO3
     real(r8), pointer :: smin_no3_col                 (:)     ! col (gN/m2) soil mineral NO3 pool
     real(r8), pointer :: smin_nh4_vr_col              (:,:)   ! col (gN/m3) vertically-resolved soil mineral NH4
     real(r8), pointer :: smin_nh4_col                 (:)     ! col (gN/m2) soil mineral NH4 pool

     ! summary (diagnostic) state variables, not involved in mass balance
     real(r8), pointer :: decomp_npools_col            (:,:)   ! col (gN/m2)  decomposing (litter, cwd, soil) N pools
     real(r8), pointer :: decomp_npools_1m_col         (:,:)   ! col (gN/m2)  diagnostic: decomposing (litter, cwd, soil) N pools to 1 meter
     real(r8), pointer :: sminn_col                    (:)     ! col (gN/m2) soil mineral N
     real(r8), pointer :: ntrunc_col                   (:)     ! col (gN/m2) column-level sink for N truncation
     real(r8), pointer :: cwdn_col                     (:)     ! col (gN/m2) Diagnostic: coarse woody debris N
     real(r8), pointer :: totlitn_col                  (:)     ! col (gN/m2) total litter nitrogen
     real(r8), pointer :: totmicn_col                  (:)     ! col (gN/m2) total microbial nitrogen
     real(r8), pointer :: totsomn_col                  (:)     ! col (gN/m2) total soil organic matter nitrogen
     real(r8), pointer :: totlitn_1m_col               (:)     ! col (gN/m2) total litter nitrogen to 1 meter
     real(r8), pointer :: totsomn_1m_col               (:)     ! col (gN/m2) total soil organic matter nitrogen to 1 meter
     real(r8), pointer :: dyn_nbal_adjustments_col (:) ! (gN/m2) adjustments to each column made in this timestep via dynamic column adjustments (note: this variable only makes sense at the column-level: it is meaningless if averaged to the gridcell-level)

     ! Track adjustments to no3 and nh4 pools separately, since those aren't included in
     ! the N balance check
     real(r8), pointer :: dyn_no3bal_adjustments_col (:) ! (gN/m2) NO3 adjustments to each column made in this timestep via dynamic column area adjustments (only makes sense at the column-level: meaningless if averaged to the gridcell-level)
     real(r8), pointer :: dyn_nh4bal_adjustments_col (:) ! (gN/m2) NH4 adjustments to each column made in this timestep via dynamic column adjustments (only makes sense at the column-level: meaningless if averaged to the gridcell-level)
     real(r8)          :: totvegcthresh                  ! threshold for total vegetation carbon to zero out decomposition pools

     ! Matrix-cn
<<<<<<< HEAD
     real(r8), pointer :: matrix_cap_decomp_npools_col    (:,:)   ! col (gN/m2) N capacity in decomposing (litter, cwd, soil) N pools in dimension (col,npools)
     real(r8), pointer :: matrix_cap_decomp_npools_vr_col (:,:,:) ! col (gN/m3) vertically-resolved N capacity in decomposing (litter, cwd, soil) pools in dimension(col,nlev,npools)
     real(r8), pointer :: in_nacc                         (:,:)   ! col (gN/m3/yr) accumulated litter fall N input per year in dimension(col,nlev*npools)
     real(r8), pointer :: in_nacc_2d                      (:,:,:) ! col (gN/m3/yr) accumulated litter fall N input per year in dimension(col,nlev,npools)
     real(r8), pointer :: tran_nacc                       (:,:,:) ! col (gN/m3/yr) accumulated N transfers from j to i (col,i,j) per year in dimension(col,nlev*npools,nlev*npools)
     real(r8), pointer :: vert_up_tran_nacc               (:,:,:) ! col (gN/m3/yr) accumulated upward vertical N transport in dimension(col,nlev,npools)
     real(r8), pointer :: vert_down_tran_nacc             (:,:,:) ! col (gN/m3/yr) accumulated downward vertical N transport in dimension(col,nlev,npools)
     real(r8), pointer :: exit_nacc                       (:,:,:) ! col (gN/m3/yr) accumulated exit N in dimension(col,nlev,npools)
     real(r8), pointer :: hori_tran_nacc                  (:,:,:) ! col (gN/m3/yr) accumulated N transport between pools at the same level in dimension(col,nlev,ntransfers)
     type(sparse_matrix_type) :: AKXnacc                          ! col (gN/m3/yr) accumulated N transfers from j to i (col,i,j) per year in dimension(col,nlev*npools,nlev*npools) in sparse matrix type
     type(vector_type) :: matrix_Ninter                           ! col (gN/m3) vertically-resolved decomposing (litter, cwd, soil) N pools in dimension(col,nlev*npools) in vector type
=======
>>>>>>> 94e1bdc4

   contains

     procedure , public  :: Init   
     procedure , public  :: Restart
     procedure , public  :: SetValues
     procedure , public  :: Summary
     procedure , public  :: DynamicColumnAdjustments  ! adjust state variables when column areas change
     procedure , public  :: SetTotVgCThresh           ! Set value for totvegcthresh needed in Restart
     procedure , private :: InitAllocate 
     procedure , private :: InitHistory  
     procedure , private :: InitCold     

  end type soilbiogeochem_nitrogenstate_type

  character(len=*), parameter, private :: sourcefile = &
       __FILE__
  !------------------------------------------------------------------------

contains

  !------------------------------------------------------------------------
  subroutine Init(this, bounds,                           &
       decomp_cpools_vr_col, decomp_cpools_col, decomp_cpools_1m_col)

    class(soilbiogeochem_nitrogenstate_type)         :: this
    type(bounds_type) , intent(in)    :: bounds  
    real(r8)          , intent(in)    :: decomp_cpools_vr_col (bounds%begc:, 1:, 1:)
    real(r8)          , intent(in)    :: decomp_cpools_col    (bounds%begc:, 1:)
    real(r8)          , intent(in)    :: decomp_cpools_1m_col (bounds%begc:, 1:)

    this%totvegcthresh = nan
    call this%InitAllocate (bounds )

    call this%InitHistory (bounds)

    call this%InitCold ( bounds, & 
         decomp_cpools_vr_col, decomp_cpools_col, decomp_cpools_1m_col)

  end subroutine Init

  !------------------------------------------------------------------------
  subroutine InitAllocate(this, bounds)
    !
    ! !ARGUMENTS:
    class (soilbiogeochem_nitrogenstate_type) :: this
    type(bounds_type) , intent(in) :: bounds  
    !
    ! !LOCAL VARIABLES:
    integer           :: begc,endc
    !------------------------------------------------------------------------

    begc = bounds%begc; endc = bounds%endc

    allocate(this%sminn_vr_col         (begc:endc,1:nlevdecomp_full)) ; this%sminn_vr_col         (:,:) = nan
    allocate(this%ntrunc_vr_col        (begc:endc,1:nlevdecomp_full)) ; this%ntrunc_vr_col        (:,:) = nan
    allocate(this%smin_no3_vr_col      (begc:endc,1:nlevdecomp_full)) ; this%smin_no3_vr_col      (:,:) = nan
    allocate(this%smin_nh4_vr_col      (begc:endc,1:nlevdecomp_full)) ; this%smin_nh4_vr_col      (:,:) = nan
    allocate(this%smin_no3_col         (begc:endc))                   ; this%smin_no3_col         (:)   = nan
    allocate(this%smin_nh4_col         (begc:endc))                   ; this%smin_nh4_col         (:)   = nan
    allocate(this%cwdn_col             (begc:endc))                   ; this%cwdn_col             (:)   = nan
    allocate(this%sminn_col            (begc:endc))                   ; this%sminn_col            (:)   = nan
    allocate(this%ntrunc_col           (begc:endc))                   ; this%ntrunc_col           (:)   = nan
    allocate(this%totlitn_col          (begc:endc))                   ; this%totlitn_col          (:)   = nan
    allocate(this%totmicn_col          (begc:endc))                   ; this%totmicn_col          (:)   = nan
    allocate(this%totsomn_col          (begc:endc))                   ; this%totsomn_col          (:)   = nan
    allocate(this%totlitn_1m_col       (begc:endc))                   ; this%totlitn_1m_col       (:)   = nan
    allocate(this%totsomn_1m_col       (begc:endc))                   ; this%totsomn_1m_col       (:)   = nan
    allocate(this%dyn_nbal_adjustments_col (begc:endc)) ; this%dyn_nbal_adjustments_col (:) = nan
    allocate(this%dyn_no3bal_adjustments_col (begc:endc)) ; this%dyn_no3bal_adjustments_col (:) = nan
    allocate(this%dyn_nh4bal_adjustments_col (begc:endc)) ; this%dyn_nh4bal_adjustments_col (:) = nan
    allocate(this%decomp_npools_col    (begc:endc,1:ndecomp_pools))   ; this%decomp_npools_col    (:,:) = nan
    allocate(this%decomp_npools_1m_col (begc:endc,1:ndecomp_pools))   ; this%decomp_npools_1m_col (:,:) = nan
    if(use_soil_matrixcn)then
<<<<<<< HEAD
       allocate(this%matrix_cap_decomp_npools_col    (begc:endc,1:ndecomp_pools))   ; this%matrix_cap_decomp_npools_col    (:,:) = nan
=======
>>>>>>> 94e1bdc4
    end if

    allocate(this%decomp_npools_vr_col(begc:endc,1:nlevdecomp_full,1:ndecomp_pools));
    this%decomp_npools_vr_col(:,:,:)= nan
    if(use_soil_matrixcn)then
<<<<<<< HEAD
       allocate(this%matrix_cap_decomp_npools_vr_col(begc:endc,1:nlevdecomp_full,1:ndecomp_pools));
       this%matrix_cap_decomp_npools_vr_col(:,:,:)= nan
! for matrix-spinup
       allocate(this%decomp0_npools_vr_col(begc:endc,1:nlevdecomp_full,1:ndecomp_pools));
       this%decomp0_npools_vr_col(:,:,:)= nan
       allocate(this%decomp_npools_vr_SASUsave_col(begc:endc,1:nlevdecomp_full,1:ndecomp_pools));
       this%decomp_npools_vr_SASUsave_col(:,:,:)= nan
       allocate(this%in_nacc(begc:endc,1:nlevdecomp*ndecomp_pools))
       this%in_nacc(:,:)= nan
       allocate(this%tran_nacc(begc:endc,1:nlevdecomp*ndecomp_pools,1:nlevdecomp*ndecomp_pools))
       this%tran_nacc(:,:,:)= nan

       allocate(this%in_nacc_2d(begc:endc,1:nlevdecomp_full,1:ndecomp_pools))
       this%in_nacc_2d(:,:,:)= nan
       allocate(this%vert_up_tran_nacc(begc:endc,1:nlevdecomp_full,1:ndecomp_pools))
       this%vert_up_tran_nacc(:,:,:)= nan
       allocate(this%vert_down_tran_nacc(begc:endc,1:nlevdecomp_full,1:ndecomp_pools))
       this%vert_down_tran_nacc(:,:,:)= nan
       allocate(this%exit_nacc(begc:endc,1:nlevdecomp_full,1:ndecomp_pools))
       this%exit_nacc(:,:,:)= nan
       allocate(this%hori_tran_nacc(begc:endc,1:nlevdecomp_full,1:ndecomp_cascade_transitions))
       this%hori_tran_nacc(:,:,:)= nan
       call this%AKXnacc%InitSM(ndecomp_pools*nlevdecomp,begc,endc,decomp_cascade_con%n_all_entries)
       call this%matrix_Ninter%InitV (ndecomp_pools*nlevdecomp,begc,endc)
=======
>>>>>>> 94e1bdc4
    end if
    allocate(this%decomp_soiln_vr_col(begc:endc,1:nlevdecomp_full))
    this%decomp_soiln_vr_col(:,:)= nan

  end subroutine InitAllocate

  !------------------------------------------------------------------------
  subroutine InitHistory(this, bounds)
    !
    ! !DESCRIPTION:
    ! add history fields for all CN variables, always set as default='inactive'
    !
    ! !USES:
    use clm_varpar , only : ndecomp_cascade_transitions, ndecomp_pools
    use clm_varpar , only : nlevdecomp, nlevdecomp_full, nlevgrnd
    use histFileMod, only : hist_addfld1d, hist_addfld2d, hist_addfld_decomp 
    use decompMod  , only : bounds_type
    !
    ! !ARGUMENTS:
    class(soilbiogeochem_nitrogenstate_type) :: this
    type(bounds_type)         , intent(in) :: bounds 
    !
    ! !LOCAL VARIABLES:
    integer           :: k,l,ii,jj 
    character(10)     :: active
    character(8)      :: vr_suffix
    integer           :: begc,endc
    character(24)     :: fieldname
    character(100)    :: longname
    real(r8), pointer :: data1dptr(:)   ! temp. pointer for slicing larger arrays
    real(r8), pointer :: data2dptr(:,:) ! temp. pointer for slicing larger arrays
    !---------------------------------------------------------------------

    begc = bounds%begc; endc = bounds%endc

    if ( nlevdecomp_full > 1 ) then
       this%decomp_soiln_vr_col(begc:endc,:) = spval
       call hist_addfld2d (fname='SOILN_vr', units='gN/m^3',  type2d='levdcmp', &
            avgflag='A', long_name='SOIL N (vertically resolved)', &
            ptr_col=this%decomp_soiln_vr_col)
    end if

    if ( nlevdecomp_full > 1 ) then
       this%decomp_npools_vr_col(begc:endc,:,:) = spval
       this%decomp_npools_1m_col(begc:endc,:) = spval
       if(use_soil_matrixcn)then
<<<<<<< HEAD
          this%matrix_cap_decomp_npools_vr_col(begc:endc,:,:) = spval
=======
>>>>>>> 94e1bdc4
       end if
    end if
    this%decomp_npools_col(begc:endc,:) = spval
    if(use_soil_matrixcn)then
<<<<<<< HEAD
       this%matrix_cap_decomp_npools_col(begc:endc,:) = spval
=======
>>>>>>> 94e1bdc4
    end if
    do l  = 1, ndecomp_pools
       if ( nlevdecomp_full > 1 ) then
          data2dptr => this%decomp_npools_vr_col(:,:,l)
          fieldname = trim(decomp_cascade_con%decomp_pool_name_history(l))//'N_vr'
          longname =  trim(decomp_cascade_con%decomp_pool_name_history(l))//' N (vertically resolved)'
          call hist_addfld2d (fname=fieldname, units='gN/m^3',  type2d='levdcmp', &
               avgflag='A', long_name=longname, &
               ptr_col=data2dptr)
          if(use_soil_matrixcn)then
<<<<<<< HEAD
             data2dptr => this%matrix_cap_decomp_npools_vr_col(:,:,l)
             fieldname = trim(decomp_cascade_con%decomp_pool_name_history(l))//'N_Cap_vr'
             longname =  trim(decomp_cascade_con%decomp_pool_name_history(l))//' N capacity (vertically resolved)'
             call hist_addfld2d (fname=fieldname, units='gN/m^3',  type2d='levdcmp', &
                  avgflag='I', long_name=longname, &
                  ptr_col=data2dptr)
=======
>>>>>>> 94e1bdc4
          end if
       endif

       data1dptr => this%decomp_npools_col(:,l)
       fieldname = trim(decomp_cascade_con%decomp_pool_name_history(l))//'N'
       longname =  trim(decomp_cascade_con%decomp_pool_name_history(l))//' N'
       call hist_addfld1d (fname=fieldname, units='gN/m^2', &
            avgflag='A', long_name=longname, &
            ptr_col=data1dptr)
       if(nlevdecomp_full .eq. 1)then
          if(use_soil_matrixcn)then
<<<<<<< HEAD
             data1dptr => this%matrix_cap_decomp_npools_col(:,l)
             fieldname = trim(decomp_cascade_con%decomp_pool_name_history(l))//'N_Cap'
             longname =  trim(decomp_cascade_con%decomp_pool_name_history(l))//' N capacity'
             call hist_addfld1d (fname=fieldname, units='gN/m^2', &
                  avgflag='I', long_name=longname, &
                  ptr_col=data1dptr)
=======
>>>>>>> 94e1bdc4
          end if
       end if

       if ( nlevdecomp_full > 1 ) then
          data1dptr => this%decomp_npools_1m_col(:,l)
          fieldname = trim(decomp_cascade_con%decomp_pool_name_history(l))//'N_1m'
          longname =  trim(decomp_cascade_con%decomp_pool_name_history(l))//' N to 1 meter'
          call hist_addfld1d (fname=fieldname, units='gN/m^2', &
               avgflag='A', long_name=longname, &
               ptr_col=data1dptr, default = 'inactive')
       endif
    end do


    if ( nlevdecomp_full > 1 ) then

       this%sminn_col(begc:endc) = spval
       call hist_addfld1d (fname='SMINN', units='gN/m^2', &
            avgflag='A', long_name='soil mineral N', &
            ptr_col=this%sminn_col)

       this%totlitn_1m_col(begc:endc) = spval
       call hist_addfld1d (fname='TOTLITN_1m', units='gN/m^2', &
            avgflag='A', long_name='total litter N to 1 meter', &
            ptr_col=this%totlitn_1m_col)

       this%totsomn_1m_col(begc:endc) = spval
       call hist_addfld1d (fname='TOTSOMN_1m', units='gN/m^2', &
            avgflag='A', long_name='total soil organic matter N to 1 meter', &
            ptr_col=this%totsomn_1m_col)
    endif

    this%ntrunc_col(begc:endc) = spval
    call hist_addfld1d (fname='COL_NTRUNC', units='gN/m^2',  &
         avgflag='A', long_name='column-level sink for N truncation', &
         ptr_col=this%ntrunc_col, default='inactive')

    ! add suffix if number of soil decomposition depths is greater than 1
    if (nlevdecomp > 1) then
       vr_suffix = "_vr"
    else 
       vr_suffix = ""
    endif

    if (use_nitrif_denitrif) then
       if ( nlevdecomp_full > 1 ) then
          data2dptr => this%smin_no3_vr_col(begc:endc,1:nlevsoi)
          call hist_addfld_decomp (fname='SMIN_NO3'//trim(vr_suffix), units='gN/m^3',  type2d='levsoi', &
               avgflag='A', long_name='soil mineral NO3 (vert. res.)', &
               ptr_col=data2dptr)

          data2dptr => this%smin_nh4_vr_col(begc:endc,1:nlevsoi)
          call hist_addfld_decomp (fname='SMIN_NH4'//trim(vr_suffix), units='gN/m^3',  type2d='levsoi', &
               avgflag='A', long_name='soil mineral NH4 (vert. res.)', &
               ptr_col=data2dptr)

          data2dptr => this%sminn_vr_col(begc:endc,1:nlevsoi)
          call hist_addfld_decomp (fname='SMINN'//trim(vr_suffix), units='gN/m^3',  type2d='levsoi', &
               avgflag='A', long_name='soil mineral N', &
               ptr_col=data2dptr)

          this%smin_no3_col(begc:endc) = spval
          call hist_addfld1d (fname='SMIN_NO3', units='gN/m^2', &
               avgflag='A', long_name='soil mineral NO3', &
               ptr_col=this%smin_no3_col)

          this%smin_nh4_col(begc:endc) = spval
          call hist_addfld1d (fname='SMIN_NH4', units='gN/m^2', &
               avgflag='A', long_name='soil mineral NH4', &
               ptr_col=this%smin_nh4_col)
       endif
    else
       if ( nlevdecomp_full > 1 ) then
          data2dptr => this%sminn_vr_col(begc:endc,1:nlevsoi) 
          call hist_addfld_decomp (fname='SMINN'//trim(vr_suffix), units='gN/m^3', type2d='levsoi', &
               avgflag='A', long_name='soil mineral N', &
               ptr_col=data2dptr)
       end if

    end if

    this%totlitn_col(begc:endc) = spval
    call hist_addfld1d (fname='TOTLITN', units='gN/m^2', &
         avgflag='A', long_name='total litter N', &
         ptr_col=this%totlitn_col)

    this%totmicn_col(begc:endc) = spval
    call hist_addfld1d (fname='TOTMICN', units='gN/m^2', &
         avgflag='A', long_name='total microbial N', &
         ptr_col=this%totmicn_col)

    this%totsomn_col(begc:endc) = spval
    call hist_addfld1d (fname='TOTSOMN', units='gN/m^2', &
         avgflag='A', long_name='total soil organic matter N', &
         ptr_col=this%totsomn_col)

    this%dyn_nbal_adjustments_col(begc:endc) = spval
    call hist_addfld1d (fname='DYN_COL_SOIL_ADJUSTMENTS_N', units='gN/m^2', &
         avgflag='SUM', &
         long_name='Adjustments in soil nitrogen due to dynamic column areas; &
         &only makes sense at the column level: should not be averaged to gridcell', &
         ptr_col=this%dyn_nbal_adjustments_col, default='inactive')

    if (use_nitrif_denitrif) then
       call hist_addfld1d (fname='DYN_COL_SOIL_ADJUSTMENTS_NO3', units='gN/m^2', &
            avgflag='SUM', &
            long_name='Adjustments in soil NO3 due to dynamic column areas; &
            &only makes sense at the column level: should not be averaged to gridcell', &
            ptr_col=this%dyn_no3bal_adjustments_col, default='inactive')

       call hist_addfld1d (fname='DYN_COL_SOIL_ADJUSTMENTS_NH4', units='gN/m^2', &
            avgflag='SUM', &
            long_name='Adjustments in soil NH4 due to dynamic column areas; &
            &only makes sense at the column level: should not be averaged to gridcell', &
            ptr_col=this%dyn_nh4bal_adjustments_col, default='inactive')
    end if
  end subroutine InitHistory

  !-----------------------------------------------------------------------
  subroutine InitCold(this, bounds, &
       decomp_cpools_vr_col, decomp_cpools_col, decomp_cpools_1m_col)
    !
    ! !DESCRIPTION:
    ! Initializes time varying variables used only in coupled carbon-nitrogen mode (CN):
    !
    ! !USES:
    use decompMod      , only : bounds_type
    !
    ! !ARGUMENTS:
    class(soilbiogeochem_nitrogenstate_type)      :: this
    type(bounds_type) , intent(in) :: bounds  
    real(r8)          , intent(in) :: decomp_cpools_vr_col(bounds%begc:,:,:)
    real(r8)          , intent(in) :: decomp_cpools_col(bounds%begc:,:)
    real(r8)          , intent(in) :: decomp_cpools_1m_col(bounds%begc:,:)
    !
    ! !LOCAL VARIABLES:
    integer :: fc,g,l,c,j,k                              ! indices
    integer :: num_special_col                           ! number of good values in special_col filter
    integer :: special_col   (bounds%endc-bounds%begc+1) ! special landunit filter - columns
    !------------------------------------------------------------------------

    SHR_ASSERT_ALL_FL((ubound(decomp_cpools_col)    == (/bounds%endc,ndecomp_pools/)),                 sourcefile, __LINE__)
    SHR_ASSERT_ALL_FL((ubound(decomp_cpools_1m_col) == (/bounds%endc,ndecomp_pools/)),                 sourcefile, __LINE__)
    SHR_ASSERT_ALL_FL((ubound(decomp_cpools_vr_col) == (/bounds%endc,nlevdecomp_full,ndecomp_pools/)), sourcefile, __LINE__)

    do c = bounds%begc, bounds%endc
       l = col%landunit(c)
<<<<<<< HEAD
!matrix-spinup
       if(use_soil_matrixcn)then
          this%in_nacc(c,:) = 0._r8
!          this%tran_nacc(c,:,:) = 0._r8
=======
       ! matrix-spinup
       if(use_soil_matrixcn)then
>>>>>>> 94e1bdc4
       end if

       if (lun%itype(l) == istsoil .or. lun%itype(l) == istcrop) then

          ! column nitrogen state variables
          this%ntrunc_col(c) = 0._r8
          this%sminn_col(c) = 0._r8
          do j = 1, nlevdecomp
             do k = 1, ndecomp_pools
                this%decomp_npools_vr_col(c,j,k) = decomp_cpools_vr_col(c,j,k) / decomp_cascade_con%initial_cn_ratio(k)
                if(use_soil_matrixcn)then
<<<<<<< HEAD
                   this%matrix_cap_decomp_npools_vr_col(c,j,k) = decomp_cpools_vr_col(c,j,k) / decomp_cascade_con%initial_cn_ratio(k)
                   this%in_nacc_2d(c,j,k) = 0._r8
                   this%vert_up_tran_nacc(c,j,k) = 0._r8
                   this%vert_down_tran_nacc(c,j,k) = 0._r8
                   this%exit_nacc(c,j,k) = 0._r8
                   this%decomp0_npools_vr_col(c,j,k) = max(this%decomp_npools_vr_col(c,j,k),1.e-30_r8)
                   this%decomp_npools_vr_SASUsave_col(c,j,k) = 0._r8
                end if
            end do
            if(use_soil_matrixcn)then
               do k = 1, ndecomp_cascade_transitions
                  this%hori_tran_nacc(c,j,k) = 0._r8
               end do
=======
                end if
            end do
            if(use_soil_matrixcn)then
>>>>>>> 94e1bdc4
            end if

             this%sminn_vr_col(c,j) = 0._r8
             this%ntrunc_vr_col(c,j) = 0._r8
          end do

          if(use_soil_matrixcn)then
<<<<<<< HEAD
             do j = 1,decomp_cascade_con%n_all_entries
                this%AKXnacc%M(c,j) = 0._r8
             end do
=======
>>>>>>> 94e1bdc4
          end if
 
          if ( nlevdecomp > 1 ) then
             do j = nlevdecomp+1, nlevdecomp_full
                do k = 1, ndecomp_pools
                   this%decomp_npools_vr_col(c,j,k) = 0._r8
                   if(use_soil_matrixcn)then
<<<<<<< HEAD
                      this%matrix_cap_decomp_npools_vr_col(c,j,k) = 0._r8
                      this%in_nacc_2d(c,j,k) = 0._r8
                      this%vert_up_tran_nacc(c,j,k) = 0._r8
                      this%vert_down_tran_nacc(c,j,k) = 0._r8
                      this%exit_nacc(c,j,k) = 0._r8
                      this%decomp0_npools_vr_col(c,j,k) = this%decomp_npools_vr_col(c,j,k)
                   end if
                end do
               if(use_soil_matrixcn)then
                  do k = 1, ndecomp_cascade_transitions
                     this%hori_tran_nacc(c,j,k) = 0._r8
                  end do
               end if
=======
                   end if
                end do
                if(use_soil_matrixcn)then
                end if
>>>>>>> 94e1bdc4
                this%sminn_vr_col(c,j) = 0._r8
                this%ntrunc_vr_col(c,j) = 0._r8
             end do
          end if
          do k = 1, ndecomp_pools
             this%decomp_npools_col(c,k)    = decomp_cpools_col(c,k)    / decomp_cascade_con%initial_cn_ratio(k)
             this%decomp_npools_1m_col(c,k) = decomp_cpools_1m_col(c,k) / decomp_cascade_con%initial_cn_ratio(k)
             if(use_soil_matrixcn)then
<<<<<<< HEAD
                this%matrix_cap_decomp_npools_col(c,k)    = decomp_cpools_col(c,k)    / decomp_cascade_con%initial_cn_ratio(k)
=======
>>>>>>> 94e1bdc4
             end if
          end do

          if (use_nitrif_denitrif) then
             do j = 1, nlevdecomp_full
                this%smin_nh4_vr_col(c,j) = 0._r8
                this%smin_no3_vr_col(c,j) = 0._r8
             end do
             this%smin_nh4_col(c) = 0._r8
             this%smin_no3_col(c) = 0._r8
          end if
          this%totlitn_col(c)    = 0._r8
          this%totmicn_col(c)    = 0._r8
          this%totsomn_col(c)    = 0._r8
          this%totlitn_1m_col(c) = 0._r8
          this%totsomn_1m_col(c) = 0._r8
          this%cwdn_col(c)       = 0._r8

       end if
    end do

    ! initialize fields for special filters

    num_special_col = 0
    do c = bounds%begc, bounds%endc
       l = col%landunit(c)
       if (lun%ifspecial(l)) then
          num_special_col = num_special_col + 1
          special_col(num_special_col) = c
       end if
    end do

    call this%SetValues (num_column=num_special_col, filter_column=special_col, value_column=0._r8)

  end subroutine InitCold

  !-----------------------------------------------------------------------
  subroutine Restart ( this,  bounds, ncid, flag, totvegc_col )
    !
    ! !DESCRIPTION: 
    ! Read/write CN restart data for nitrogen state
    !
    ! !USES:
    use shr_infnan_mod       , only : isnan => shr_infnan_isnan, nan => shr_infnan_nan, assignment(=)
    use clm_time_manager     , only : is_restart, get_nstep
    use restUtilMod
    use ncdio_pio
    !
    ! !ARGUMENTS:
    class (soilbiogeochem_nitrogenstate_type) :: this
    type(bounds_type)          , intent(in)    :: bounds 
    type(file_desc_t)          , intent(inout) :: ncid   
    character(len=*)           , intent(in)    :: flag   !'read' or 'write' or 'define'
    real(r8)                   , intent(in)    :: totvegc_col(bounds%begc:bounds%endc) ! (gC/m2) total vegetation carbon

    !
    ! !LOCAL VARIABLES:
    integer            :: i,j,k,l,c,fc
    logical            :: readvar
    integer            :: idata
    logical            :: exit_spinup = .false.
    logical            :: enter_spinup = .false.
    logical            :: found = .false.
    real(r8)           :: m          ! multiplier for the exit_spinup code
    real(r8), pointer  :: ptr2d(:,:) ! temp. pointers for slicing larger arrays
    real(r8), pointer  :: ptr1d(:)   ! temp. pointers for slicing larger arrays
    character(len=128) :: varname    ! temporary
    integer            :: itemp      ! temporary 
    integer , pointer  :: iptemp(:)  ! pointer to memory to be allocated
    ! spinup state as read from restart file, for determining whether to enter or exit spinup mode.
    integer            :: restart_file_spinup_state 
    ! flags for comparing the model and restart decomposition cascades
    integer            :: decomp_cascade_state, restart_file_decomp_cascade_state 
    integer            :: i_decomp,j_decomp,i_lev,j_lev
    !------------------------------------------------------------------------

    ! sminn
    ptr2d => this%sminn_vr_col
    call restartvar(ncid=ncid, flag=flag, varname="sminn_vr", xtype=ncd_double,  &
         dim1name='column', dim2name='levgrnd', switchdim=.true., &
         long_name='',  units='gN/m3', fill_value=spval, &
         scale_by_thickness=.false., &
         interpinic_flag='interp', readvar=readvar, data=ptr2d)
    if (flag=='read' .and. .not. readvar) then
       call endrun(msg='ERROR::'//trim(varname)//' is required on an initialization dataset'//&
            errMsg(sourcefile, __LINE__))
    end if

    ! decomposing N pools
    do k = 1, ndecomp_pools
       varname=trim(decomp_cascade_con%decomp_pool_name_restart(k))//'n'
       ptr2d => this%decomp_npools_vr_col(:,:,k)
       call restartvar(ncid=ncid, flag=flag, varname=trim(varname)//"_vr", xtype=ncd_double, &
            dim1name='column', dim2name='levgrnd', switchdim=.true., &
            long_name='', units='gN/m3', &
            scale_by_thickness=.false., &
            interpinic_flag='interp', readvar=readvar, data=ptr2d) 
       if (flag=='read' .and. .not. readvar) then
          call endrun(msg='ERROR:: '//trim(varname)//' is required on an initialization dataset'//&
               errMsg(sourcefile, __LINE__))
       end if
    end do
    if(flag=='write')then
       if(use_soil_matrixcn)then
<<<<<<< HEAD
          do i = 1,ndecomp_pools
             do j = 1,nlevdecomp
                this%in_nacc_2d(:,j,i) = this%in_nacc(:,j+(i-1)*nlevdecomp)
             end do
          end do
          do i = 1,decomp_cascade_con%n_all_entries
             found = .false.
             j_lev    = mod(decomp_cascade_con%all_j(i) - 1,nlevdecomp)  + 1
             j_decomp = (decomp_cascade_con%all_j(i) - j_lev)/nlevdecomp + 1
             i_lev    = mod(decomp_cascade_con%all_i(i) - 1,nlevdecomp)  + 1
             i_decomp = (decomp_cascade_con%all_i(i) - i_lev)/nlevdecomp + 1
             if(i_decomp .eq. j_decomp .and. j_lev - i_lev .eq. 1)then
                this%vert_up_tran_nacc(:,i_lev,i_decomp) = this%AKXnacc%M(:,i)
                found = .true.
             else
                if(i_decomp .eq. j_decomp .and. i_lev - j_lev .eq. 1)then
                   this%vert_down_tran_nacc(:,i_lev,i_decomp) =  this%AKXnacc%M(:,i)
                   found = .true.
                else
                   if(i_decomp .eq. j_decomp .and. i_lev .eq. j_lev)then
                      this%exit_nacc(:,i_lev,i_decomp) = this%AKXnacc%M(:,i)
                      found = .true.
                   else
                      do k=1,ndecomp_cascade_transitions
                         if(i_decomp .ne. j_decomp .and. i_lev .eq. j_lev .and. &
                            i_decomp .eq. decomp_cascade_con%cascade_receiver_pool(k) .and. &
                            j_decomp .eq. decomp_cascade_con%cascade_donor_pool(k) .and. .not. found)then
                            this%hori_tran_nacc(:,i_lev,k) = this%AKXnacc%M(:,i)
                            found = .true.
                         end if
                      end do
                   end if
                end if
             end if
             if(.not. found) write(iulog,*) 'Error in storing matrix restart variables',i,i_decomp,j_decomp,i_lev,j_lev
          end do
       end if
    end if
    if(use_soil_matrixcn)then
       do k = 1, ndecomp_pools
          varname=trim(decomp_cascade_con%decomp_pool_name_restart(k))//'n'
          ptr2d => this%matrix_cap_decomp_npools_vr_col(:,:,k)
          call restartvar(ncid=ncid, flag=flag, varname=trim(varname)//"_Cap_vr", xtype=ncd_double, &
            dim1name='column', dim2name='levgrnd', switchdim=.true., scale_by_thickness=.false., &
            long_name='', units='', &
            interpinic_flag='interp', readvar=readvar, data=ptr2d)  
          ptr2d => this%decomp0_npools_vr_col(:,:,k)
          call restartvar(ncid=ncid, flag=flag, varname=trim(varname)//"0_vr", xtype=ncd_double, &
            dim1name='column', dim2name='levgrnd', switchdim=.true., scale_by_thickness=.false., &
            long_name='', units='', &
            interpinic_flag='interp', readvar=readvar, data=ptr2d)   
          ptr2d => this%in_nacc_2d(:,:,k)
          call restartvar(ncid=ncid, flag=flag, varname=trim(varname)//"_input_nacc_vr", xtype=ncd_double,  &
             dim1name='column', dim2name='levgrnd', switchdim=.true., &
             long_name='',  units='', scale_by_thickness=.false., &
             interpinic_flag='interp', readvar=readvar, data=ptr2d)
          ptr2d => this%vert_up_tran_nacc(:,:,k)
          call restartvar(ncid=ncid, flag=flag, varname=trim(varname)//"_vert_up_tran_nacc_vr", xtype=ncd_double,  &
             dim1name='column', dim2name='levgrnd', switchdim=.true., &
             long_name='',  units='', scale_by_thickness=.false., &
             interpinic_flag='interp', readvar=readvar, data=ptr2d)
          ptr2d => this%vert_down_tran_nacc(:,:,k)
          call restartvar(ncid=ncid, flag=flag, varname=trim(varname)//"_vert_down_tran_nacc_vr", xtype=ncd_double,  &
             dim1name='column', dim2name='levgrnd', switchdim=.true., &
             long_name='',  units='', scale_by_thickness=.false., &
             interpinic_flag='interp', readvar=readvar, data=ptr2d)
          ptr2d => this%exit_nacc(:,:,k)
          call restartvar(ncid=ncid, flag=flag, varname=trim(varname)//"_exit_nacc_vr", xtype=ncd_double,  &
             dim1name='column', dim2name='levgrnd', switchdim=.true., &
             long_name='',  units='', scale_by_thickness=.false., &
             interpinic_flag='interp', readvar=readvar, data=ptr2d)
       end do
    end if

    if(use_soil_matrixcn)then
       do i = 1, ndecomp_cascade_transitions
          varname=trim(decomp_cascade_con%cascade_step_name(i))//'n'
          ptr2d => this%hori_tran_nacc(:,:,i)
          call restartvar(ncid=ncid, flag=flag, varname=trim(varname)//"_hori_tran_nacc_vr", xtype=ncd_double,  &
              dim1name='column', dim2name='levgrnd', switchdim=.true., &
              long_name='',  units='', scale_by_thickness=.false., &
              interpinic_flag='interp', readvar=readvar, data=ptr2d)
       end do
    end if

    if(use_soil_matrixcn)then
       if(flag=='read')then
          do i = 1,ndecomp_pools
             do j = 1,nlevdecomp
                this%in_nacc(:,j+(i-1)*nlevdecomp) = this%in_nacc_2d(:,j,i)
             end do
          end do
          do i = 1,decomp_cascade_con%n_all_entries
             found = .false.
             j_lev    = mod(decomp_cascade_con%all_j(i) - 1,nlevdecomp)  + 1
             j_decomp = (decomp_cascade_con%all_j(i) - j_lev)/nlevdecomp + 1
             i_lev    = mod(decomp_cascade_con%all_i(i) - 1,nlevdecomp)  + 1
             i_decomp = (decomp_cascade_con%all_i(i) - i_lev)/nlevdecomp + 1
             if(i_decomp .eq. j_decomp .and. j_lev - i_lev .eq. 1)then
                this%AKXnacc%M(:,i) = this%vert_up_tran_nacc(:,i_lev,i_decomp) 
                found = .true.
             else
                if(i_decomp .eq. j_decomp .and. i_lev - j_lev .eq. 1)then
                   this%AKXnacc%M(:,i) = this%vert_down_tran_nacc(:,i_lev,i_decomp) 
                   found = .true.
                else
                   if(i_decomp .eq. j_decomp .and. i_lev .eq. j_lev)then
                      this%AKXnacc%M(:,i) = this%exit_nacc(:,i_lev,i_decomp) 
                      found = .true.
                   else
                      do k=1,ndecomp_cascade_transitions
                         if(i_decomp .ne. j_decomp .and. i_lev .eq. j_lev .and. &
                            i_decomp .eq. decomp_cascade_con%cascade_receiver_pool(k) .and. &
                            j_decomp .eq. decomp_cascade_con%cascade_donor_pool(k) .and. .not. found)then
                            this%AKXnacc%M(:,i) = this%hori_tran_nacc(:,i_lev,k) 
                            found = .true.
                         end if
                      end do
                   end if
                end if
             end if
             if(.not. found) write(iulog,*) 'Error in storing matrix restart variables',i
          end do
=======
       end if
    end if
    if(use_soil_matrixcn)then
       if(flag=='read')then
>>>>>>> 94e1bdc4
       end if
    end if
          
    ptr2d => this%ntrunc_vr_col
    call restartvar(ncid=ncid, flag=flag, varname="col_ntrunc_vr", xtype=ncd_double,  &
         dim1name='column', dim2name='levgrnd', switchdim=.true., &
         long_name='',  units='gN/m3', fill_value=spval, &
         scale_by_thickness=.false., &
         interpinic_flag='interp', readvar=readvar, data=ptr2d)

    if (use_nitrif_denitrif) then
       ! smin_no3_vr
       ptr2d => this%smin_no3_vr_col(:,:)
       call restartvar(ncid=ncid, flag=flag, varname='smin_no3_vr', xtype=ncd_double, &
            dim1name='column', dim2name='levgrnd', switchdim=.true., &
            long_name='', units='gN/m3', &
            scale_by_thickness=.false., &
            interpinic_flag='interp', readvar=readvar, data=ptr2d)
       if (flag=='read' .and. .not. readvar) then
          call endrun(msg= 'ERROR:: smin_no3_vr'//' is required on an initialization dataset' )
       end if
    end if

    if (use_nitrif_denitrif) then
       ! smin_nh4
       ptr2d => this%smin_nh4_vr_col(:,:)
       call restartvar(ncid=ncid, flag=flag, varname='smin_nh4_vr', xtype=ncd_double, &
            dim1name='column', dim2name='levgrnd', switchdim=.true., &
            long_name='', units='gN/m3', &
            scale_by_thickness=.false., &
            interpinic_flag='interp', readvar=readvar, data=ptr2d) 
       if (flag=='read' .and. .not. readvar) then
          call endrun(msg= 'ERROR:: smin_nh4_vr'//' is required on an initialization dataset' )
       end if
    end if

    ! decomp_cascade_state - the purpose of this is to check to make sure the bgc used 
    ! matches what the restart file was generated with.  
    ! add info about the SOM decomposition cascade

    if (decomp_method == century_decomp ) then
       decomp_cascade_state = 1
    else if (decomp_method == mimics_decomp ) then
       decomp_cascade_state = 2
    else
       decomp_cascade_state = 0
    end if
    ! add info about the nitrification / denitrification state
    if (use_nitrif_denitrif) then
       decomp_cascade_state = decomp_cascade_state + 10
    end if
    if (flag == 'write') itemp = decomp_cascade_state    
    call restartvar(ncid=ncid, flag=flag, varname='decomp_cascade_state', xtype=ncd_int,  &
         long_name='BGC of the model that wrote this restart file:' &
         // '  1s column: 0 = CLM-CN cascade, 1 = Century cascade;' &
         // ' 10s column: 0 = CLM-CN denitrification, 10 = Century denitrification', units='', &
         interpinic_flag='skip', readvar=readvar, data=itemp)
    if (flag=='read') then
       if (.not. readvar) then
          ! assume, for sake of backwards compatibility, that if decomp_cascade_state 
          ! is not in the restart file, then the current model state is the same as 
          ! the prior model state
          restart_file_decomp_cascade_state = decomp_cascade_state
          if ( masterproc ) write(iulog,*) ' CNRest: WARNING!  Restart file does not ' &
               // ' contain info on decomp_cascade_state used to generate the restart file.  '
          if ( masterproc ) write(iulog,*) '   Assuming the same as current setting: ', decomp_cascade_state
       else
          restart_file_decomp_cascade_state = itemp  
          if (decomp_cascade_state /= restart_file_decomp_cascade_state ) then
             if ( masterproc ) then
                write(iulog,*) 'CNRest: ERROR--the decomposition cascade differs between the current ' &
                     // ' model state and the model that wrote the restart file. '
                write(iulog,*) 'The model will be horribly out of equilibrium until after a lengthy spinup. '
                write(iulog,*) 'Stopping here since this is probably an error in configuring the run. '
                write(iulog,*) 'If you really wish to proceed, then override by setting '
                write(iulog,*) 'override_bgc_restart_mismatch_dump to .true. in the namelist'
                if ( .not. override_bgc_restart_mismatch_dump ) then
                   call endrun(msg= ' CNRest: Stopping. Decomposition cascade mismatch error.'//&
                        errMsg(sourcefile, __LINE__))
                endif
             endif
          endif
       end if
    end if

    !--------------------------------
    ! Spinup state
    !--------------------------------

    ! Do nothing for write
    ! Note that the call to write spinup_state out was done in soilbiogeochem_carbonstate_inst and
    ! cannot be called again because it will try to define the variable twice
    ! when the flag below is set to define
    if (flag == 'read') then
       call restartvar(ncid=ncid, flag=flag, varname='spinup_state', xtype=ncd_int,  &
            long_name='Spinup state of the model that wrote this restart file: ' &
            // ' 0 = normal model mode, 1 = AD spinup', units='', &
            interpinic_flag='copy', readvar=readvar,  data=idata)
       if (readvar) then
          restart_file_spinup_state = idata
       else
          ! assume, for sake of backwards compatibility, that if spinup_state is not in 
          ! the restart file then current model state is the same as prior model state
          restart_file_spinup_state = spinup_state
          if ( masterproc ) then
             write(iulog,*) ' WARNING!  Restart file does not contain info ' &
                  // ' on spinup state used to generate the restart file. '
             write(iulog,*) '   Assuming the same as current setting: ', spinup_state
          end if
       end if
    end if

    ! now compare the model and restart file spinup states, and either take the 
    ! model into spinup mode or out of it if they are not identical
    ! taking model out of spinup mode requires multiplying each decomposing pool 
    ! by the associated AD factor.
    ! putting model into spinup mode requires dividing each decomposing pool 
    ! by the associated AD factor.
    ! only allow this to occur on first timestep of model run.

    if (flag == 'read' .and. spinup_state /= restart_file_spinup_state ) then
       if (spinup_state == 0 .and. restart_file_spinup_state >= 1 ) then
          if ( masterproc ) write(iulog,*) ' NitrogenStateType Restart: taking SOM pools out of AD spinup mode'
          exit_spinup = .true.
       else if (spinup_state >= 1 .and. restart_file_spinup_state == 0 ) then
          if ( masterproc ) write(iulog,*) ' NitrogenStateType Restart: taking SOM pools into AD spinup mode'
          enter_spinup = .true.
       else
          call endrun(msg=' Error in entering/exiting spinup.  spinup_state ' &
               // ' != restart_file_spinup_state, but do not know what to do'//&
               errMsg(sourcefile, __LINE__))
       end if
       if (get_nstep() >= 2) then
          call endrun(msg=' Error in entering/exiting spinup - should occur only when nstep = 1'//&
               errMsg(sourcefile, __LINE__))
       endif
       if ( exit_spinup .and. isnan(this%totvegcthresh) )then
          call endrun(msg=' Error in exit spinup - totvegcthresh was not set with SetTotVgCThresh'//&
               errMsg(sourcefile, __LINE__))
       end if
       do k = 1, ndecomp_pools
          if ( exit_spinup ) then
             m = decomp_cascade_con%spinup_factor(k)
          else if ( enter_spinup ) then
             m = 1. / decomp_cascade_con%spinup_factor(k)
          end if
          do c = bounds%begc, bounds%endc
             l = col%landunit(c)
             do j = 1, nlevdecomp
                if ( abs(m - 1._r8) .gt. 0.000001_r8 .and. exit_spinup) then
                   this%decomp_npools_vr_col(c,j,k) = this%decomp_npools_vr_col(c,j,k) * m * &
                        get_spinup_latitude_term(grc%latdeg(col%gridcell(c)))
                   ! If there is no vegetation nitrogen,
                   ! implying that all vegetation has
                   ! died, then 
                   ! reset decomp pools to near zero during exit_spinup to
                   ! avoid very 
                   ! large and inert soil carbon stocks; note that only
                   ! pools with spinup factor > 1 
                   ! will be affected, which means that total SOMN and LITN
                   ! pools will not be set to 0.
                   if (totvegc_col(c) <= this%totvegcthresh .and. lun%itype(l) /= istcrop) then 
                      this%decomp_npools_vr_col(c,j,k) = 0._r8
                   endif
                elseif ( abs(m - 1._r8) .gt. 0.000001_r8 .and. enter_spinup) then
                   this%decomp_npools_vr_col(c,j,k) = this%decomp_npools_vr_col(c,j,k) * m / &
                        get_spinup_latitude_term(grc%latdeg(col%gridcell(c)))
                else
                   this%decomp_npools_vr_col(c,j,k) = this%decomp_npools_vr_col(c,j,k) * m 
                endif
             end do
          end do
       end do
    end if

  end subroutine Restart

  !-----------------------------------------------------------------------
  subroutine SetValues ( this, num_column, filter_column, value_column )
    !
    ! !DESCRIPTION:
    ! Set nitrogen state variables
    !
    ! !ARGUMENTS:
    class (soilbiogeochem_nitrogenstate_type) :: this
    integer , intent(in) :: num_column
    integer , intent(in) :: filter_column(:)
    real(r8), intent(in) :: value_column
    !
    ! !LOCAL VARIABLES:
    integer :: fi,i     ! loop index
    integer :: j,k      ! indices
    !------------------------------------------------------------------------

    do fi = 1,num_column
       i = filter_column(fi)

       this%sminn_col(i)       = value_column
       this%ntrunc_col(i)      = value_column
       this%cwdn_col(i)        = value_column
       if (use_nitrif_denitrif) then
          this%smin_no3_col(i) = value_column
          this%smin_nh4_col(i) = value_column
       end if
       this%totlitn_col(i)     = value_column
       this%totmicn_col(i)     = value_column
       this%totsomn_col(i)     = value_column
       this%totsomn_1m_col(i)  = value_column
       this%totlitn_1m_col(i)  = value_column
    end do

    do j = 1,nlevdecomp_full
       do fi = 1,num_column
          i = filter_column(fi)
          this%sminn_vr_col(i,j)       = value_column
          this%ntrunc_vr_col(i,j)      = value_column
          if (use_nitrif_denitrif) then
             this%smin_no3_vr_col(i,j) = value_column
             this%smin_nh4_vr_col(i,j) = value_column
          end if
       end do
    end do

    ! column and decomp_pools
    do k = 1, ndecomp_pools
       do fi = 1,num_column
          i = filter_column(fi)
          this%decomp_npools_col(i,k)    = value_column
          this%decomp_npools_1m_col(i,k) = value_column
          if(use_soil_matrixcn)then
<<<<<<< HEAD
             this%matrix_cap_decomp_npools_col(i,k)    = value_column
=======
>>>>>>> 94e1bdc4
          end if
       end do
    end do

    ! column levdecomp, and decomp_pools
    do j = 1,nlevdecomp_full
       do k = 1, ndecomp_pools
          do fi = 1,num_column
             i = filter_column(fi)
             this%decomp_npools_vr_col(i,j,k) = value_column
             if(use_soil_matrixcn)then
<<<<<<< HEAD
                this%matrix_cap_decomp_npools_vr_col(i,j,k) = value_column
                this%decomp0_npools_vr_col(i,j,k) = value_column
=======
>>>>>>> 94e1bdc4
             end if
          end do
       end do
    end do

<<<<<<< HEAD
    if(use_soil_matrixcn)then
       do j = 1,nlevdecomp
          do k = 1, ndecomp_pools
             do fi = 1, num_column
                i = filter_column(fi)
                this%in_nacc_2d(i,j,k)          = value_column
                this%vert_up_tran_nacc(i,j,k)   = value_column
                this%vert_down_tran_nacc(i,j,k) = value_column
                this%exit_nacc(i,j,k) = value_column
             end do
          end do
          do k = 1, ndecomp_cascade_transitions
             do fi = 1, num_column
                i = filter_column(fi)
                this%hori_tran_nacc(i,j,k)   = value_column
             end do
          end do
       end do
    end if

    if(use_soil_matrixcn)then
       do j = 1,decomp_cascade_con%n_all_entries
          do fi = 1, num_column
             i = filter_column(fi)
             this%AKXnacc%M(i,j) = value_column
          end do
       end do
=======
    ! Set values for the matrix solution
    if(use_soil_matrixcn)then
>>>>>>> 94e1bdc4
    end if

  end subroutine SetValues

  !-----------------------------------------------------------------------
  subroutine Summary(this, bounds, num_allc, filter_allc)
    !
    ! !ARGUMENTS:
    class (soilbiogeochem_nitrogenstate_type) :: this
    type(bounds_type) , intent(in) :: bounds  
    integer           , intent(in) :: num_allc       ! number of columns in allc filter
    integer           , intent(in) :: filter_allc(:) ! filter for all active columns
    !
    ! !LOCAL VARIABLES:
    integer  :: c,j,k,l     ! indices
    integer  :: fc          ! lake filter indices
    real(r8) :: maxdepth    ! depth to integrate soil variables
    !-----------------------------------------------------------------------

   ! vertically integrate NO3 NH4 N2O pools
   if (use_nitrif_denitrif) then
      do fc = 1,num_allc
         c = filter_allc(fc)
         this%smin_no3_col(c) = 0._r8
         this%smin_nh4_col(c) = 0._r8
      end do
      do j = 1, nlevdecomp
         do fc = 1,num_allc
            c = filter_allc(fc)
            this%smin_no3_col(c) = &
                 this%smin_no3_col(c) + &
                 this%smin_no3_vr_col(c,j) * dzsoi_decomp(j)
            
            this%smin_nh4_col(c) = &
                 this%smin_nh4_col(c) + &
                 this%smin_nh4_vr_col(c,j) * dzsoi_decomp(j)
          end do 
       end do

    end if

   ! vertically integrate each of the decomposing N pools
   do l = 1, ndecomp_pools
      do fc = 1,num_allc
         c = filter_allc(fc)
         this%decomp_npools_col(c,l) = 0._r8
         if(use_soil_matrixcn)then
<<<<<<< HEAD
            this%matrix_cap_decomp_npools_col(c,l) = 0._r8
=======
>>>>>>> 94e1bdc4
         end if
      end do
      do j = 1, nlevdecomp
         do fc = 1,num_allc
            c = filter_allc(fc)
            this%decomp_npools_col(c,l) = &
                 this%decomp_npools_col(c,l) + &
                 this%decomp_npools_vr_col(c,j,l) * dzsoi_decomp(j)
            if(use_soil_matrixcn)then
<<<<<<< HEAD
               this%matrix_cap_decomp_npools_col(c,l) = &
                    this%matrix_cap_decomp_npools_col(c,l) + &
                    this%matrix_cap_decomp_npools_vr_col(c,j,l) * dzsoi_decomp(j)
=======
>>>>>>> 94e1bdc4
            end if
         end do
      end do
   end do

   ! for vertically-resolved soil biogeochemistry, calculate some diagnostics of carbon pools to a given depth
   if ( nlevdecomp > 1) then

      do l = 1, ndecomp_pools
         do fc = 1,num_allc
            c = filter_allc(fc)
            this%decomp_npools_1m_col(c,l) = 0._r8
         end do
      end do

      ! vertically integrate each of the decomposing n pools to 1 meter
      maxdepth = 1._r8
      do l = 1, ndecomp_pools
         do j = 1, nlevdecomp
            if ( zisoi(j) <= maxdepth ) then
               do fc = 1,num_allc
                  c = filter_allc(fc)
                  this%decomp_npools_1m_col(c,l) = &
                       this%decomp_npools_1m_col(c,l) + &
                       this%decomp_npools_vr_col(c,j,l) * dzsoi_decomp(j)
               end do
            elseif ( zisoi(j-1) < maxdepth ) then
               do fc = 1,num_allc
                  c = filter_allc(fc)
                  this%decomp_npools_1m_col(c,l) = &
                       this%decomp_npools_1m_col(c,l) + &
                       this%decomp_npools_vr_col(c,j,l) * (maxdepth - zisoi(j-1))
               end do
            endif
         end do
      end do

      ! Add soil nitrogen pools together to produce vertically-resolved decomposing total soil N pool
      if ( nlevdecomp_full > 1 ) then
         do j = 1, nlevdecomp
            do fc = 1,num_allc
               c = filter_allc(fc)
               this%decomp_soiln_vr_col(c,j) = 0._r8
            end do
         end do
         do l = 1, ndecomp_pools
            if ( decomp_cascade_con%is_soil(l) ) then
               do j = 1, nlevdecomp
                  do fc = 1,num_allc
                     c = filter_allc(fc)
                     this%decomp_soiln_vr_col(c,j) = this%decomp_soiln_vr_col(c,j) + &
                          this%decomp_npools_vr_col(c,j,l)
                  end do
               end do
            end if
         end do
      end if
      
      ! total litter nitrogen to 1 meter (TOTLITN_1m)
      do fc = 1,num_allc
         c = filter_allc(fc)
         this%totlitn_1m_col(c) = 0._r8
      end do
      do l = 1, ndecomp_pools
         if ( decomp_cascade_con%is_litter(l) ) then
            do fc = 1,num_allc
               c = filter_allc(fc)
               this%totlitn_1m_col(c) = &
                    this%totlitn_1m_col(c) + &
                    this%decomp_npools_1m_col(c,l)
            end do
         end if
      end do
      
      ! total soil organic matter nitrogen to 1 meter (TOTSOMN_1m)
      do fc = 1,num_allc
         c = filter_allc(fc)
         this%totsomn_1m_col(c) = 0._r8
      end do
      do l = 1, ndecomp_pools
         if ( decomp_cascade_con%is_soil(l) ) then
            do fc = 1,num_allc
               c = filter_allc(fc)
               this%totsomn_1m_col(c) = this%totsomn_1m_col(c) + &
                    this%decomp_npools_1m_col(c,l)
            end do
         end if
      end do
      
   endif
   
   ! total litter nitrogen (TOTLITN)
   do fc = 1,num_allc
      c = filter_allc(fc)
      this%totlitn_col(c)    = 0._r8
   end do
   do l = 1, ndecomp_pools
      if ( decomp_cascade_con%is_litter(l) ) then
         do fc = 1,num_allc
            c = filter_allc(fc)
            this%totlitn_col(c) = &
                 this%totlitn_col(c) + &
                 this%decomp_npools_col(c,l)
         end do
      end if
   end do
   
   ! total microbial nitrogen (TOTMICN)
   do fc = 1,num_allc
      c = filter_allc(fc)
      this%totmicn_col(c) = 0._r8
   end do
   do l = 1, ndecomp_pools
      if ( decomp_cascade_con%is_microbe(l) ) then
         do fc = 1,num_allc
            c = filter_allc(fc)
            this%totmicn_col(c) = &
                 this%totmicn_col(c) + &
                 this%decomp_npools_col(c,l)
         end do
      end if
   end do

   ! total soil organic matter nitrogen (TOTSOMN)
   do fc = 1,num_allc
      c = filter_allc(fc)
      this%totsomn_col(c)    = 0._r8
   end do
   do l = 1, ndecomp_pools
      if ( decomp_cascade_con%is_soil(l) ) then
         do fc = 1,num_allc
            c = filter_allc(fc)
            this%totsomn_col(c) = this%totsomn_col(c) + &
                 this%decomp_npools_col(c,l)
         end do
      end if
   end do
   
   ! total cwdn
   do fc = 1,num_allc
      c = filter_allc(fc)
      this%cwdn_col(c) = 0._r8
   end do
   do l = 1, ndecomp_pools
      if ( decomp_cascade_con%is_cwd(l) ) then
         do fc = 1,num_allc
            c = filter_allc(fc)
            this%cwdn_col(c) = this%cwdn_col(c) + &
                 this%decomp_npools_col(c,l)
         end do
      end if
   end do

   ! total sminn
   do fc = 1,num_allc
      c = filter_allc(fc)
      this%sminn_col(c)      = 0._r8
   end do
   do j = 1, nlevdecomp
      do fc = 1,num_allc
         c = filter_allc(fc)
         this%sminn_col(c) = this%sminn_col(c) + &
              this%sminn_vr_col(c,j) * dzsoi_decomp(j)
      end do
   end do

   ! total col_ntrunc
   do fc = 1,num_allc
      c = filter_allc(fc)
      this%ntrunc_col(c) = 0._r8
   end do
   do j = 1, nlevdecomp
      do fc = 1,num_allc
         c = filter_allc(fc)
         this%ntrunc_col(c) = this%ntrunc_col(c) + &
              this%ntrunc_vr_col(c,j) * dzsoi_decomp(j)
      end do
   end do

 end subroutine Summary

 !-----------------------------------------------------------------------
 subroutine DynamicColumnAdjustments(this, bounds, clump_index, column_state_updater)
   !
   ! !DESCRIPTION:
   ! Adjust state variables when column areas change due to dynamic landuse
   !
   ! !USES:
   use dynColumnStateUpdaterMod, only : column_state_updater_type
   !
   ! !ARGUMENTS:
   class(soilbiogeochem_nitrogenstate_type) , intent(inout) :: this
   type(bounds_type)                        , intent(in)    :: bounds

   ! Index of clump on which we're currently operating. Note that this implies that this
   ! routine must be called from within a clump loop.
   integer                                  , intent(in)    :: clump_index

   type(column_state_updater_type)          , intent(in)    :: column_state_updater
   !
   ! !LOCAL VARIABLES:
   integer :: j  ! level
   integer :: l  ! decomp pool
   real(r8) :: adjustment_one_level(bounds%begc:bounds%endc)
   integer :: begc, endc

   character(len=*), parameter :: subname = 'DynamicColumnAdjustments'
   !-----------------------------------------------------------------------

   begc = bounds%begc
   endc = bounds%endc

   this%dyn_nbal_adjustments_col(begc:endc) = 0._r8

   do l = 1, ndecomp_pools
      do j = 1, nlevdecomp
         call column_state_updater%update_column_state_no_special_handling( &
              bounds = bounds, &
              clump_index = clump_index, &
              var    = this%decomp_npools_vr_col(begc:endc, j, l), &
              adjustment = adjustment_one_level(begc:endc))
         this%dyn_nbal_adjustments_col(begc:endc) = &
              this%dyn_nbal_adjustments_col(begc:endc) + &
              adjustment_one_level(begc:endc) * dzsoi_decomp(j)
      end do
   end do

   do j = 1, nlevdecomp
      call column_state_updater%update_column_state_no_special_handling( &
           bounds = bounds, &
           clump_index = clump_index, &
           var    = this%ntrunc_vr_col(begc:endc, j), &
           adjustment = adjustment_one_level(begc:endc))
      this%dyn_nbal_adjustments_col(begc:endc) = &
           this%dyn_nbal_adjustments_col(begc:endc) + &
           adjustment_one_level(begc:endc) * dzsoi_decomp(j)

      call column_state_updater%update_column_state_no_special_handling( &
           bounds = bounds, &
           clump_index = clump_index, &
           var    = this%sminn_vr_col(begc:endc, j), &
           adjustment = adjustment_one_level(begc:endc))
      this%dyn_nbal_adjustments_col(begc:endc) = &
           this%dyn_nbal_adjustments_col(begc:endc) + &
           adjustment_one_level(begc:endc) * dzsoi_decomp(j)
   end do

   if (use_nitrif_denitrif) then

      do j = 1, nlevdecomp
         ! Separately track adjustments made to no3 and nh4 pools, since those aren't included
         ! in the overall N balance (totn)
         this%dyn_no3bal_adjustments_col(begc:endc) = 0._r8
         this%dyn_nh4bal_adjustments_col(begc:endc) = 0._r8

         call column_state_updater%update_column_state_no_special_handling( &
              bounds = bounds, &
              clump_index = clump_index, &
              var    = this%smin_no3_vr_col(begc:endc, j), &
              adjustment = adjustment_one_level(begc:endc))
         this%dyn_no3bal_adjustments_col(begc:endc) = &
              this%dyn_no3bal_adjustments_col(begc:endc) + &
              adjustment_one_level(begc:endc) * dzsoi_decomp(j)

         call column_state_updater%update_column_state_no_special_handling( &
              bounds = bounds, &
              clump_index = clump_index, &
              var    = this%smin_nh4_vr_col(begc:endc, j), &
              adjustment = adjustment_one_level(begc:endc))
         this%dyn_nh4bal_adjustments_col(begc:endc) = &
              this%dyn_nh4bal_adjustments_col(begc:endc) + &
              adjustment_one_level(begc:endc) * dzsoi_decomp(j)
      end do

   end if

 end subroutine DynamicColumnAdjustments

  !------------------------------------------------------------------------
  subroutine SetTotVgCThresh(this, totvegcthresh)

    class(soilbiogeochem_nitrogenstate_type)           :: this
    real(r8)                              , intent(in) :: totvegcthresh

    if ( totvegcthresh <= 0.0_r8 )then
        call endrun(msg=' Error totvegcthresh is zero or negative and should be > 0'//&
               errMsg(sourcefile, __LINE__))
    end if
    this%totvegcthresh = totvegcthresh

  end subroutine SetTotVgCThresh

end module SoilBiogeochemNitrogenStateType<|MERGE_RESOLUTION|>--- conflicted
+++ resolved
@@ -11,25 +11,16 @@
   use clm_varpar                         , only : ndecomp_cascade_transitions, ndecomp_pools, nlevcan
   use clm_varpar                         , only : nlevdecomp_full, nlevdecomp, nlevsoi
   use clm_varcon                         , only : spval, dzsoi_decomp, zisoi
-<<<<<<< HEAD
-  use clm_varctl                         , only : use_nitrif_denitrif, use_soil_matrixcn
+  use clm_varctl                         , only : use_nitrif_denitrif
   use SoilBiogeochemDecompCascadeConType , only : mimics_decomp, century_decomp, decomp_method
-=======
-  use clm_varctl                         , only : use_nitrif_denitrif
-  use SoilBiogeochemDecompCascadeConType , only : mimics_decomp, century_decomp, decomp_method, use_soil_matrixcn
->>>>>>> 94e1bdc4
   use clm_varctl                         , only : iulog, override_bgc_restart_mismatch_dump, spinup_state
   use landunit_varcon                    , only : istcrop, istsoil 
-  use SoilBiogeochemDecompCascadeConType , only : decomp_cascade_con
+  use SoilBiogeochemDecompCascadeConType , only : decomp_cascade_con, use_soil_matrixcn
   use LandunitType                       , only : lun                
   use ColumnType                         , only : col                
   use GridcellType                       , only : grc
   use SoilBiogeochemStateType            , only : get_spinup_latitude_term
-<<<<<<< HEAD
-  use SPMMOD                             , only : sparse_matrix_type, vector_type
-=======
   use SparseMatrixMultiplyMod            , only : sparse_matrix_type, vector_type
->>>>>>> 94e1bdc4
   ! 
   ! !PUBLIC TYPES:
   implicit none
@@ -38,11 +29,8 @@
   type, public :: soilbiogeochem_nitrogenstate_type
 
      real(r8), pointer :: decomp_npools_vr_col         (:,:,:) ! col (gN/m3) vertically-resolved decomposing (litter, cwd, soil) N pools
-<<<<<<< HEAD
      real(r8), pointer :: decomp0_npools_vr_col        (:,:,:) ! col (gN/m3) vertically-resolved N baseline (initial value of this year) in decomposing (litter, cwd, soil) pools in dimension (col,nlev,npools)
      real(r8), pointer :: decomp_npools_vr_SASUsave_col(:,:,:) ! col (gN/m3) vertically-resolved decomposing (litter, cwd, soil) N pools
-=======
->>>>>>> 94e1bdc4
 
      real(r8), pointer :: decomp_soiln_vr_col          (:,:)   ! col (gN/m3) vertically-resolved decomposing total soil N pool
 
@@ -75,7 +63,6 @@
      real(r8)          :: totvegcthresh                  ! threshold for total vegetation carbon to zero out decomposition pools
 
      ! Matrix-cn
-<<<<<<< HEAD
      real(r8), pointer :: matrix_cap_decomp_npools_col    (:,:)   ! col (gN/m2) N capacity in decomposing (litter, cwd, soil) N pools in dimension (col,npools)
      real(r8), pointer :: matrix_cap_decomp_npools_vr_col (:,:,:) ! col (gN/m3) vertically-resolved N capacity in decomposing (litter, cwd, soil) pools in dimension(col,nlev,npools)
      real(r8), pointer :: in_nacc                         (:,:)   ! col (gN/m3/yr) accumulated litter fall N input per year in dimension(col,nlev*npools)
@@ -87,8 +74,6 @@
      real(r8), pointer :: hori_tran_nacc                  (:,:,:) ! col (gN/m3/yr) accumulated N transport between pools at the same level in dimension(col,nlev,ntransfers)
      type(sparse_matrix_type) :: AKXnacc                          ! col (gN/m3/yr) accumulated N transfers from j to i (col,i,j) per year in dimension(col,nlev*npools,nlev*npools) in sparse matrix type
      type(vector_type) :: matrix_Ninter                           ! col (gN/m3) vertically-resolved decomposing (litter, cwd, soil) N pools in dimension(col,nlev*npools) in vector type
-=======
->>>>>>> 94e1bdc4
 
    contains
 
@@ -163,16 +148,12 @@
     allocate(this%decomp_npools_col    (begc:endc,1:ndecomp_pools))   ; this%decomp_npools_col    (:,:) = nan
     allocate(this%decomp_npools_1m_col (begc:endc,1:ndecomp_pools))   ; this%decomp_npools_1m_col (:,:) = nan
     if(use_soil_matrixcn)then
-<<<<<<< HEAD
        allocate(this%matrix_cap_decomp_npools_col    (begc:endc,1:ndecomp_pools))   ; this%matrix_cap_decomp_npools_col    (:,:) = nan
-=======
->>>>>>> 94e1bdc4
     end if
 
     allocate(this%decomp_npools_vr_col(begc:endc,1:nlevdecomp_full,1:ndecomp_pools));
     this%decomp_npools_vr_col(:,:,:)= nan
     if(use_soil_matrixcn)then
-<<<<<<< HEAD
        allocate(this%matrix_cap_decomp_npools_vr_col(begc:endc,1:nlevdecomp_full,1:ndecomp_pools));
        this%matrix_cap_decomp_npools_vr_col(:,:,:)= nan
 ! for matrix-spinup
@@ -197,8 +178,6 @@
        this%hori_tran_nacc(:,:,:)= nan
        call this%AKXnacc%InitSM(ndecomp_pools*nlevdecomp,begc,endc,decomp_cascade_con%n_all_entries)
        call this%matrix_Ninter%InitV (ndecomp_pools*nlevdecomp,begc,endc)
-=======
->>>>>>> 94e1bdc4
     end if
     allocate(this%decomp_soiln_vr_col(begc:endc,1:nlevdecomp_full))
     this%decomp_soiln_vr_col(:,:)= nan
@@ -245,18 +224,12 @@
        this%decomp_npools_vr_col(begc:endc,:,:) = spval
        this%decomp_npools_1m_col(begc:endc,:) = spval
        if(use_soil_matrixcn)then
-<<<<<<< HEAD
           this%matrix_cap_decomp_npools_vr_col(begc:endc,:,:) = spval
-=======
->>>>>>> 94e1bdc4
        end if
     end if
     this%decomp_npools_col(begc:endc,:) = spval
     if(use_soil_matrixcn)then
-<<<<<<< HEAD
        this%matrix_cap_decomp_npools_col(begc:endc,:) = spval
-=======
->>>>>>> 94e1bdc4
     end if
     do l  = 1, ndecomp_pools
        if ( nlevdecomp_full > 1 ) then
@@ -267,15 +240,12 @@
                avgflag='A', long_name=longname, &
                ptr_col=data2dptr)
           if(use_soil_matrixcn)then
-<<<<<<< HEAD
              data2dptr => this%matrix_cap_decomp_npools_vr_col(:,:,l)
              fieldname = trim(decomp_cascade_con%decomp_pool_name_history(l))//'N_Cap_vr'
              longname =  trim(decomp_cascade_con%decomp_pool_name_history(l))//' N capacity (vertically resolved)'
              call hist_addfld2d (fname=fieldname, units='gN/m^3',  type2d='levdcmp', &
                   avgflag='I', long_name=longname, &
                   ptr_col=data2dptr)
-=======
->>>>>>> 94e1bdc4
           end if
        endif
 
@@ -287,15 +257,12 @@
             ptr_col=data1dptr)
        if(nlevdecomp_full .eq. 1)then
           if(use_soil_matrixcn)then
-<<<<<<< HEAD
              data1dptr => this%matrix_cap_decomp_npools_col(:,l)
              fieldname = trim(decomp_cascade_con%decomp_pool_name_history(l))//'N_Cap'
              longname =  trim(decomp_cascade_con%decomp_pool_name_history(l))//' N capacity'
              call hist_addfld1d (fname=fieldname, units='gN/m^2', &
                   avgflag='I', long_name=longname, &
                   ptr_col=data1dptr)
-=======
->>>>>>> 94e1bdc4
           end if
        end if
 
@@ -443,15 +410,9 @@
 
     do c = bounds%begc, bounds%endc
        l = col%landunit(c)
-<<<<<<< HEAD
-!matrix-spinup
+       ! matrix-spinup
        if(use_soil_matrixcn)then
           this%in_nacc(c,:) = 0._r8
-!          this%tran_nacc(c,:,:) = 0._r8
-=======
-       ! matrix-spinup
-       if(use_soil_matrixcn)then
->>>>>>> 94e1bdc4
        end if
 
        if (lun%itype(l) == istsoil .or. lun%itype(l) == istcrop) then
@@ -463,7 +424,6 @@
              do k = 1, ndecomp_pools
                 this%decomp_npools_vr_col(c,j,k) = decomp_cpools_vr_col(c,j,k) / decomp_cascade_con%initial_cn_ratio(k)
                 if(use_soil_matrixcn)then
-<<<<<<< HEAD
                    this%matrix_cap_decomp_npools_vr_col(c,j,k) = decomp_cpools_vr_col(c,j,k) / decomp_cascade_con%initial_cn_ratio(k)
                    this%in_nacc_2d(c,j,k) = 0._r8
                    this%vert_up_tran_nacc(c,j,k) = 0._r8
@@ -477,11 +437,6 @@
                do k = 1, ndecomp_cascade_transitions
                   this%hori_tran_nacc(c,j,k) = 0._r8
                end do
-=======
-                end if
-            end do
-            if(use_soil_matrixcn)then
->>>>>>> 94e1bdc4
             end if
 
              this%sminn_vr_col(c,j) = 0._r8
@@ -489,12 +444,9 @@
           end do
 
           if(use_soil_matrixcn)then
-<<<<<<< HEAD
              do j = 1,decomp_cascade_con%n_all_entries
                 this%AKXnacc%M(c,j) = 0._r8
              end do
-=======
->>>>>>> 94e1bdc4
           end if
  
           if ( nlevdecomp > 1 ) then
@@ -502,7 +454,6 @@
                 do k = 1, ndecomp_pools
                    this%decomp_npools_vr_col(c,j,k) = 0._r8
                    if(use_soil_matrixcn)then
-<<<<<<< HEAD
                       this%matrix_cap_decomp_npools_vr_col(c,j,k) = 0._r8
                       this%in_nacc_2d(c,j,k) = 0._r8
                       this%vert_up_tran_nacc(c,j,k) = 0._r8
@@ -511,17 +462,11 @@
                       this%decomp0_npools_vr_col(c,j,k) = this%decomp_npools_vr_col(c,j,k)
                    end if
                 end do
-               if(use_soil_matrixcn)then
-                  do k = 1, ndecomp_cascade_transitions
-                     this%hori_tran_nacc(c,j,k) = 0._r8
-                  end do
-               end if
-=======
-                   end if
-                end do
                 if(use_soil_matrixcn)then
+                   do k = 1, ndecomp_cascade_transitions
+                      this%hori_tran_nacc(c,j,k) = 0._r8
+                   end do
                 end if
->>>>>>> 94e1bdc4
                 this%sminn_vr_col(c,j) = 0._r8
                 this%ntrunc_vr_col(c,j) = 0._r8
              end do
@@ -530,10 +475,7 @@
              this%decomp_npools_col(c,k)    = decomp_cpools_col(c,k)    / decomp_cascade_con%initial_cn_ratio(k)
              this%decomp_npools_1m_col(c,k) = decomp_cpools_1m_col(c,k) / decomp_cascade_con%initial_cn_ratio(k)
              if(use_soil_matrixcn)then
-<<<<<<< HEAD
                 this%matrix_cap_decomp_npools_col(c,k)    = decomp_cpools_col(c,k)    / decomp_cascade_con%initial_cn_ratio(k)
-=======
->>>>>>> 94e1bdc4
              end if
           end do
 
@@ -636,9 +578,8 @@
                errMsg(sourcefile, __LINE__))
        end if
     end do
-    if(flag=='write')then
-       if(use_soil_matrixcn)then
-<<<<<<< HEAD
+    if(use_soil_matrixcn)then
+       if(flag=='write')then
           do i = 1,ndecomp_pools
              do j = 1,nlevdecomp
                 this%in_nacc_2d(:,j,i) = this%in_nacc(:,j+(i-1)*nlevdecomp)
@@ -676,8 +617,7 @@
              if(.not. found) write(iulog,*) 'Error in storing matrix restart variables',i,i_decomp,j_decomp,i_lev,j_lev
           end do
        end if
-    end if
-    if(use_soil_matrixcn)then
+
        do k = 1, ndecomp_pools
           varname=trim(decomp_cascade_con%decomp_pool_name_restart(k))//'n'
           ptr2d => this%matrix_cap_decomp_npools_vr_col(:,:,k)
@@ -711,9 +651,7 @@
              long_name='',  units='', scale_by_thickness=.false., &
              interpinic_flag='interp', readvar=readvar, data=ptr2d)
        end do
-    end if
-
-    if(use_soil_matrixcn)then
+
        do i = 1, ndecomp_cascade_transitions
           varname=trim(decomp_cascade_con%cascade_step_name(i))//'n'
           ptr2d => this%hori_tran_nacc(:,:,i)
@@ -762,12 +700,6 @@
              end if
              if(.not. found) write(iulog,*) 'Error in storing matrix restart variables',i
           end do
-=======
-       end if
-    end if
-    if(use_soil_matrixcn)then
-       if(flag=='read')then
->>>>>>> 94e1bdc4
        end if
     end if
           
@@ -998,10 +930,7 @@
           this%decomp_npools_col(i,k)    = value_column
           this%decomp_npools_1m_col(i,k) = value_column
           if(use_soil_matrixcn)then
-<<<<<<< HEAD
              this%matrix_cap_decomp_npools_col(i,k)    = value_column
-=======
->>>>>>> 94e1bdc4
           end if
        end do
     end do
@@ -1013,17 +942,13 @@
              i = filter_column(fi)
              this%decomp_npools_vr_col(i,j,k) = value_column
              if(use_soil_matrixcn)then
-<<<<<<< HEAD
                 this%matrix_cap_decomp_npools_vr_col(i,j,k) = value_column
                 this%decomp0_npools_vr_col(i,j,k) = value_column
-=======
->>>>>>> 94e1bdc4
              end if
           end do
        end do
     end do
 
-<<<<<<< HEAD
     if(use_soil_matrixcn)then
        do j = 1,nlevdecomp
           do k = 1, ndecomp_pools
@@ -1051,10 +976,6 @@
              this%AKXnacc%M(i,j) = value_column
           end do
        end do
-=======
-    ! Set values for the matrix solution
-    if(use_soil_matrixcn)then
->>>>>>> 94e1bdc4
     end if
 
   end subroutine SetValues
@@ -1102,10 +1023,7 @@
          c = filter_allc(fc)
          this%decomp_npools_col(c,l) = 0._r8
          if(use_soil_matrixcn)then
-<<<<<<< HEAD
             this%matrix_cap_decomp_npools_col(c,l) = 0._r8
-=======
->>>>>>> 94e1bdc4
          end if
       end do
       do j = 1, nlevdecomp
@@ -1115,12 +1033,9 @@
                  this%decomp_npools_col(c,l) + &
                  this%decomp_npools_vr_col(c,j,l) * dzsoi_decomp(j)
             if(use_soil_matrixcn)then
-<<<<<<< HEAD
                this%matrix_cap_decomp_npools_col(c,l) = &
                     this%matrix_cap_decomp_npools_col(c,l) + &
                     this%matrix_cap_decomp_npools_vr_col(c,j,l) * dzsoi_decomp(j)
-=======
->>>>>>> 94e1bdc4
             end if
          end do
       end do
