--- conflicted
+++ resolved
@@ -6,7 +6,6 @@
   use shr_kind_mod                       , only : r8 => shr_kind_r8
   use shr_log_mod                        , only : errMsg => shr_log_errMsg
   use clm_varctl                         , only : iulog, use_c13, use_c14, spinup_state, use_fates, use_cn
-  use clm_varctl                         , only : use_soil_matrixcn
   use clm_varcon                         , only : secspday
   use decompMod                          , only : bounds_type
   use abortutils                         , only : endrun
@@ -150,14 +149,8 @@
     real(r8) :: epsilon                                                            ! small number
     real(r8), pointer :: conc_ptr(:,:,:)                                           ! pointer, concentration state variable being transported
     real(r8), pointer :: source(:,:,:)                                             ! pointer, source term
-<<<<<<< HEAD
     real(r8), pointer :: trcr_tendency_ptr(:,:,:)                                  ! poiner, store the vertical tendency (gain/loss due to vertical transport)
     real(r8), pointer :: matrix_input(:,:)                                  ! poiner, store the vertical tendency (gain/loss due to vertical transport)
-=======
-    real(r8), pointer :: trcr_tendency_ptr(:,:,:)                                  ! pointer, store the vertical tendency (gain/loss due to vertical transport)
-    ! Pointer for matrix
-
->>>>>>> 94e1bdc4
     !-----------------------------------------------------------------------
 
     ! Set statement functions
@@ -171,12 +164,8 @@
          altmax_lastyear  => active_layer_inst%altmax_lastyear_col      ,  & ! Input:  [real(r8) (:)   ]  prior year maximum annual depth of thaw                  
 
          som_adv_coef     => soilbiogeochem_state_inst%som_adv_coef_col ,  & ! Output: [real(r8) (:,:) ]  SOM advective flux (m/s)                               
-<<<<<<< HEAD
          som_diffus_coef  => soilbiogeochem_state_inst%som_diffus_coef_col,& ! Output: [real(r8) (:,:) ]  SOM diffusivity due to bio/cryo-turbation (m2/s)  
          tri_ma_vr        => soilbiogeochem_carbonflux_inst%tri_ma_vr &      ! Output: [real(r8) (:,:) ]  Vertical CN transfer rate in sparse matrix format (gC*m3)/(gC*m3*step))
-=======
-         som_diffus_coef  => soilbiogeochem_state_inst%som_diffus_coef_col & ! Output: [real(r8) (:,:) ]  SOM diffusivity due to bio/cryo-turbation (m2/s)  
->>>>>>> 94e1bdc4
          )
 
       !Set parameters of vertical mixing of SOM
@@ -251,7 +240,6 @@
       !------ loop over litter/som types
       do i_type = 1, ntype
 
-         ! For matrix solution figure out which matrix data to point to
          select case (i_type)
          case (1)  ! C
             conc_ptr          => soilbiogeochem_carbonstate_inst%decomp_cpools_vr_col
@@ -417,11 +405,8 @@
                         r_tri(c,j) = source(c,j,s) * dzsoi_decomp(j) /dtime + (a_p_0 - adv_flux(c,j)) * conc_trcr(c,j)
                         if(s .eq. 1 .and. i_type .eq. 1 .and. use_soil_matrixcn )then !vertical matrix are the same for all pools
                            do i = 1,ndecomp_pools-1 !excluding cwd
-<<<<<<< HEAD
                               tri_ma_vr(c,1+(i-1)*(nlevdecomp*3-2)) = (b_tri(c,j) - a_p_0) / dzsoi_decomp(j) * (-dtime)
                               tri_ma_vr(c,3+(i-1)*(nlevdecomp*3-2)) = c_tri(c,j) / dzsoi_decomp(j) * (-dtime)
-=======
->>>>>>> 94e1bdc4
                            end do
                         end if
                      elseif (j < nlevdecomp+1) then
@@ -432,25 +417,17 @@
                         if(s .eq. 1 .and. i_type .eq. 1 .and. use_soil_matrixcn )then                   
                            if(j .le. col%nbedrock(c))then
                               do i = 1,ndecomp_pools-1
-<<<<<<< HEAD
                                  tri_ma_vr(c,j*3-4+(i-1)*(nlevdecomp*3-2)) = a_tri(c,j) / dzsoi_decomp(j) * (-dtime)
                                  if(j .ne. nlevdecomp)then
                                     tri_ma_vr(c,j*3  +(i-1)*(nlevdecomp*3-2)) = c_tri(c,j) / dzsoi_decomp(j) * (-dtime)
                                  end if
                                  tri_ma_vr(c,j*3-2+(i-1)*(nlevdecomp*3-2)) = (b_tri(c,j) - a_p_0) / dzsoi_decomp(j) * (-dtime)
-=======
-                                 if(j .ne. nlevdecomp)then
-                                 end if
->>>>>>> 94e1bdc4
                               end do
                            else
                               if(j .eq. col%nbedrock(c) + 1 .and. j .ne. nlevdecomp .and. j .gt. 1)then
                                  do i = 1,ndecomp_pools-1
-<<<<<<< HEAD
                                     tri_ma_vr(c,(j-1)*3-2+(i-1)*(nlevdecomp*3-2)) = tri_ma_vr(c,(j-1)*3-2+(i-1)*(nlevdecomp*3-2)) &
                                                                                  + a_tri(c,j) / dzsoi_decomp(j-1)*(-dtime)
-=======
->>>>>>> 94e1bdc4
                                  end do
                               end if
                            end if
@@ -482,11 +459,7 @@
                end do
 
                if (.not. use_soil_matrixcn) then
-<<<<<<< HEAD
-               ! Solve for the concentration profile for this time step
-=======
                   ! Solve for the concentration profile for this time step
->>>>>>> 94e1bdc4
                   call Tridiagonal(bounds, 0, nlevdecomp+1, &
                     jtop(bounds%begc:bounds%endc), &
                     num_soilc, filter_soilc, &
@@ -495,11 +468,7 @@
                     c_tri(bounds%begc:bounds%endc, :), &
                     r_tri(bounds%begc:bounds%endc, :), &
                     conc_trcr(bounds%begc:bounds%endc,0:nlevdecomp+1))
-<<<<<<< HEAD
-               ! add post-transport concentration to calculate tendency term
-=======
                   ! add post-transport concentration to calculate tendency term
->>>>>>> 94e1bdc4
                   do fc = 1, num_soilc
                      c = filter_soilc (fc)
                      do j = 1, nlevdecomp
@@ -507,18 +476,11 @@
                         trcr_tendency_ptr(c,j,s) = trcr_tendency_ptr(c,j,s) / dtime
                      end do
                   end do
-               else
-<<<<<<< HEAD
+               else  ! For matrix solution set the matrix input array
                   do j = 1,nlevdecomp
                      do fc =1,num_soilc
                         c = filter_soilc(fc)
                         matrix_input(c,j+(s-1)*nlevdecomp) = matrix_input(c,j+(s-1)*nlevdecomp) + source(c,j,s)
-=======
-               ! For matrix solution set the matrix input array
-                  do j = 1,nlevdecomp
-                     do fc =1,num_soilc
-                        c = filter_soilc(fc)
->>>>>>> 94e1bdc4
                      end do
                   end do
                end if  !soil_matrix
@@ -530,11 +492,7 @@
                      if(.not. use_soil_matrixcn)then
                         conc_trcr(c,j) = conc_ptr(c,j,s) + source(c,j,s)
                      else
-<<<<<<< HEAD
                         matrix_input(c,j+(s-1)*nlevdecomp) = matrix_input(c,j+(s-1)*nlevdecomp) + source(c,j,s)
-=======
-                     ! For matrix solution set the matrix input array
->>>>>>> 94e1bdc4
                      end if
                      if (j > col%nbedrock(c) .and. source(c,j,s) > 0._r8) then 
                         write(iulog,*) 'source >0',c,j,s,source(c,j,s)
@@ -546,20 +504,6 @@
                end do
             end if ! not CWD
 
-<<<<<<< HEAD
-           if (.not. use_soil_matrixcn) then
-              do j = 1,nlevdecomp
-                 do fc = 1, num_soilc
-                    c = filter_soilc (fc)
-                    conc_ptr(c,j,s) = conc_trcr(c,j) 
-                    ! Correct for small amounts of carbon that leak into bedrock
-                    if (j > col%nbedrock(c)) then 
-                       conc_ptr(c,col%nbedrock(c),s) = conc_ptr(c,col%nbedrock(c),s) + &
-                          conc_trcr(c,j) * (dzsoi_decomp(j) / dzsoi_decomp(col%nbedrock(c)))
-                       conc_ptr(c,j,s) = 0._r8
-                    end if
-                 end do
-=======
             if (.not. use_soil_matrixcn) then
                do j = 1,nlevdecomp
                   do fc = 1, num_soilc
@@ -572,7 +516,6 @@
                         conc_ptr(c,j,s) = 0._r8
                      end if
                   end do
->>>>>>> 94e1bdc4
                end do
             end if !not soil_matrix
          end do ! s (pool loop)
