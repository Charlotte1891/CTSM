--- conflicted
+++ resolved
@@ -244,18 +244,10 @@
             trcr_tendency_ptr => soilbiogeochem_carbonflux_inst%decomp_cpools_transport_tendency_col
             matrix_input      => soilbiogeochem_carbonflux_inst%matrix_Cinput%V
          case (2)  ! N
-<<<<<<< HEAD
-            if (use_cn ) then
-               conc_ptr          => soilbiogeochem_nitrogenstate_inst%decomp_npools_vr_col
-               source            => soilbiogeochem_nitrogenflux_inst%decomp_npools_sourcesink_col
-               trcr_tendency_ptr => soilbiogeochem_nitrogenflux_inst%decomp_npools_transport_tendency_col
-               matrix_input      => soilbiogeochem_nitrogenflux_inst%matrix_Ninput%V
-            endif
-=======
             conc_ptr          => soilbiogeochem_nitrogenstate_inst%decomp_npools_vr_col
             source            => soilbiogeochem_nitrogenflux_inst%decomp_npools_sourcesink_col
             trcr_tendency_ptr => soilbiogeochem_nitrogenflux_inst%decomp_npools_transport_tendency_col
->>>>>>> 5765f944
+            matrix_input      => soilbiogeochem_nitrogenflux_inst%matrix_Ninput%V
          case (3)
             if ( use_c13 ) then
                ! C13
@@ -481,14 +473,9 @@
                   end do
                else  ! For matrix solution set the matrix input array
                   do j = 1,nlevdecomp
-<<<<<<< HEAD
-                     do fc =1,num_soilc
-                        c = filter_soilc(fc)
-                        matrix_input(c,j+(s-1)*nlevdecomp) = matrix_input(c,j+(s-1)*nlevdecomp) + source(c,j,s)
-=======
                      do fc =1,num_bgc_soilc
                         c = filter_bgc_soilc(fc)
->>>>>>> 5765f944
+                        matrix_input(c,j+(s-1)*nlevdecomp) = matrix_input(c,j+(s-1)*nlevdecomp) + source(c,j,s)
                      end do
                   end do
                end if  !soil_matrix
