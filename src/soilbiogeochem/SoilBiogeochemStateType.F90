module SoilBiogeochemStateType

  use shr_kind_mod   , only : r8 => shr_kind_r8
  use shr_log_mod    , only : errMsg => shr_log_errMsg
  use shr_infnan_mod , only : nan => shr_infnan_nan, assignment(=)
  use decompMod      , only : bounds_type
  use abortutils     , only : endrun
  use spmdMod        , only : masterproc
  use clm_varpar     , only : nlevsno, nlevgrnd, nlevlak, nlevsoifl, nlevsoi
  use clm_varpar     , only : ndecomp_pools, ndecomp_cascade_transitions, nlevdecomp, nlevdecomp_full
  use clm_varcon     , only : spval, ispval, c14ratio, grlnd
  use landunit_varcon, only : istsoil, istcrop
  use clm_varpar     , only : nlevsno, nlevgrnd, nlevlak
  use clm_varctl     , only : use_vertsoilc, use_cn 
  use clm_varctl     , only : iulog
  use LandunitType   , only : lun                
  use ColumnType     , only : col                
  ! 
  ! !PUBLIC TYPES:
  implicit none
  private
  !
  ! !PUBLIC MEMBER FUNCTIONS:
  public :: get_spinup_latitude_term  
  !
  ! !PUBLIC TYPES:
  type, public :: soilbiogeochem_state_type

     real(r8) , pointer :: leaf_prof_patch             (:,:)   ! (1/m) profile of leaves (vertical profiles for calculating fluxes)
     real(r8) , pointer :: froot_prof_patch            (:,:)   ! (1/m) profile of fine roots (vertical profiles for calculating fluxes)
     real(r8) , pointer :: croot_prof_patch            (:,:)   ! (1/m) profile of coarse roots (vertical profiles for calculating fluxes)
     real(r8) , pointer :: stem_prof_patch             (:,:)   ! (1/m) profile of stems (vertical profiles for calculating fluxes)
     real(r8) , pointer :: fpi_vr_col                  (:,:)   ! (no units) fraction of potential immobilization 
     real(r8) , pointer :: fpi_col                     (:)     ! (no units) fraction of potential immobilization 
     real(r8),  pointer :: fpg_col                     (:)     ! (no units) fraction of potential gpp 
     real(r8) , pointer :: rf_decomp_cascade_col       (:,:,:) ! (frac) respired fraction in decomposition step 
<<<<<<< HEAD
     real(r8) , pointer :: nue_decomp_cascade_col      (:)     ! (TODO) N use efficiency for a given transition
     real(r8) , pointer :: pathfrac_decomp_cascade_col (:,:,:) ! (frac) what fraction of C leaving a given pool passes through a given transition 
=======
>>>>>>> 724cb82b
     real(r8) , pointer :: nfixation_prof_col          (:,:)   ! (1/m) profile for N fixation additions 
     real(r8) , pointer :: ndep_prof_col               (:,:)   ! (1/m) profile for N fixation additions 
     real(r8) , pointer :: som_adv_coef_col            (:,:)   ! (m2/s) SOM advective flux 
     real(r8) , pointer :: som_diffus_coef_col         (:,:)   ! (m2/s) SOM diffusivity due to bio/cryo-turbation 
     real(r8) , pointer :: plant_ndemand_col           (:)     ! column-level plant N demand

   contains

     procedure, public  :: Init         
     procedure, public  :: Restart      
     procedure, private :: InitAllocate 
     procedure, private :: InitHistory  
     procedure, private :: InitCold     

  end type soilbiogeochem_state_type
  !------------------------------------------------------------------------

contains

  !------------------------------------------------------------------------
  subroutine Init(this, bounds)

    class(soilbiogeochem_state_type) :: this
    type(bounds_type), intent(in) :: bounds  

    call this%InitAllocate ( bounds )
    if (use_cn) then
       call this%InitHistory ( bounds )
    end if
    call this%InitCold ( bounds ) 

  end subroutine Init

  !------------------------------------------------------------------------
  subroutine InitAllocate(this, bounds)
    !
    ! !DESCRIPTION:
    ! Initialize module data structure
    !
    ! !USES:
    use shr_infnan_mod , only : nan => shr_infnan_nan, assignment(=)
    !
    ! !ARGUMENTS:
    class(soilbiogeochem_state_type) :: this
    type(bounds_type), intent(in) :: bounds  
    !
    ! !LOCAL VARIABLES:
    integer :: begp, endp
    integer :: begc, endc
    !------------------------------------------------------------------------

    begp = bounds%begp; endp= bounds%endp
    begc = bounds%begc; endc= bounds%endc

    allocate(this%leaf_prof_patch     (begp:endp,1:nlevdecomp_full)) ; this%leaf_prof_patch     (:,:) = spval
    allocate(this%froot_prof_patch    (begp:endp,1:nlevdecomp_full)) ; this%froot_prof_patch    (:,:) = spval
    allocate(this%croot_prof_patch    (begp:endp,1:nlevdecomp_full)) ; this%croot_prof_patch    (:,:) = spval
    allocate(this%stem_prof_patch     (begp:endp,1:nlevdecomp_full)) ; this%stem_prof_patch     (:,:) = spval
    allocate(this%fpi_vr_col          (begc:endc,1:nlevdecomp_full)) ; this%fpi_vr_col          (:,:) = nan
    allocate(this%fpi_col             (begc:endc))                   ; this%fpi_col             (:)   = nan
    allocate(this%fpg_col             (begc:endc))                   ; this%fpg_col             (:)   = nan
    allocate(this%nfixation_prof_col  (begc:endc,1:nlevdecomp_full)) ; this%nfixation_prof_col  (:,:) = spval
    allocate(this%ndep_prof_col       (begc:endc,1:nlevdecomp_full)) ; this%ndep_prof_col       (:,:) = spval
    allocate(this%som_adv_coef_col    (begc:endc,1:nlevdecomp_full)) ; this%som_adv_coef_col    (:,:) = spval
    allocate(this%som_diffus_coef_col (begc:endc,1:nlevdecomp_full)) ; this%som_diffus_coef_col (:,:) = spval
    allocate(this%plant_ndemand_col   (begc:endc))                   ; this%plant_ndemand_col   (:)   = nan

    allocate(this%rf_decomp_cascade_col(begc:endc,1:nlevdecomp_full,1:ndecomp_cascade_transitions)); 
    this%rf_decomp_cascade_col(:,:,:) = nan
    allocate(this%nue_decomp_cascade_col(1:ndecomp_cascade_transitions)); 
    this%nue_decomp_cascade_col(:) = nan

  end subroutine InitAllocate

  !------------------------------------------------------------------------
  subroutine InitHistory(this, bounds)
    !
    ! !DESCRIPTION:
    ! Initialize module data structure
    !
    ! !USES:
    use shr_infnan_mod    , only : nan => shr_infnan_nan, assignment(=)
    use histFileMod       , only : hist_addfld1d, hist_addfld2d, hist_addfld_decomp, no_snow_normal
    use CNSharedParamsMod , only : use_fun
    !
    ! !ARGUMENTS:
    class(soilbiogeochem_state_type) :: this
    type(bounds_type), intent(in) :: bounds  
    !
    ! !LOCAL VARIABLES:
    integer           :: begp, endp
    integer           :: begc, endc
    character(8)      :: vr_suffix
    character(10)     :: active
    real(r8), pointer :: data2dptr(:,:), data1dptr(:) ! temp. pointers for slicing larger arrays
    !------------------------------------------------------------------------

    begp = bounds%begp; endp= bounds%endp
    begc = bounds%begc; endc= bounds%endc

    this%croot_prof_patch(begp:endp,:) = spval
    call hist_addfld_decomp (fname='CROOT_PROF', units='1/m',  type2d='levdcmp', &
         avgflag='A', long_name='profile for litter C and N inputs from coarse roots', &
         ptr_patch=this%croot_prof_patch, default='inactive')

    this%froot_prof_patch(begp:endp,:) = spval
    call hist_addfld_decomp (fname='FROOT_PROF', units='1/m',  type2d='levdcmp', &
         avgflag='A', long_name='profile for litter C and N inputs from fine roots', &
         ptr_patch=this%froot_prof_patch, default='inactive')

    this%leaf_prof_patch(begp:endp,:) = spval
    call hist_addfld_decomp (fname='LEAF_PROF', units='1/m',  type2d='levdcmp', &
         avgflag='A', long_name='profile for litter C and N inputs from leaves', &
         ptr_patch=this%leaf_prof_patch, default='inactive')

    this%stem_prof_patch(begp:endp,:) = spval
    call hist_addfld_decomp (fname='STEM_PROF', units='1/m',  type2d='levdcmp', &
         avgflag='A', long_name='profile for litter C and N inputs from stems', &
         ptr_patch=this%stem_prof_patch, default='inactive')

    this%nfixation_prof_col(begc:endc,:) = spval
    call hist_addfld_decomp (fname='NFIXATION_PROF', units='1/m',  type2d='levdcmp', &
         avgflag='A', long_name='profile for biological N fixation', &
         ptr_col=this%nfixation_prof_col, default='inactive')

    this%ndep_prof_col(begc:endc,:) = spval
    call hist_addfld_decomp (fname='NDEP_PROF', units='1/m',  type2d='levdcmp', &
         avgflag='A', long_name='profile for atmospheric N  deposition', &
         ptr_col=this%ndep_prof_col, default='inactive')

    this%som_adv_coef_col(begc:endc,:) = spval
    call hist_addfld_decomp (fname='SOM_ADV_COEF', units='m/s',  type2d='levdcmp', &
         avgflag='A', long_name='advection term for vertical SOM translocation', &
         ptr_col=this%som_adv_coef_col, default='inactive')

    this%som_diffus_coef_col(begc:endc,:) = spval
    call hist_addfld_decomp (fname='SOM_DIFFUS_COEF', units='m^2/s',  type2d='levdcmp', &
         avgflag='A', long_name='diffusion coefficient for vertical SOM translocation', &
         ptr_col=this%som_diffus_coef_col, default='inactive')

    if ( nlevdecomp_full > 1 ) then
       this%fpi_col(begc:endc) = spval
       call hist_addfld1d (fname='FPI', units='proportion', &
            avgflag='A', long_name='fraction of potential immobilization', &
            ptr_col=this%fpi_col)
    endif
   
    if (.not. use_fun) then
       this%fpg_col(begc:endc) = spval
       call hist_addfld1d (fname='FPG', units='proportion', &
            avgflag='A', long_name='fraction of potential gpp', &
            ptr_col=this%fpg_col)
    end if

    if (nlevdecomp > 1) then
       vr_suffix = "_vr"
    else 
       vr_suffix = ""
    endif
    this%fpi_vr_col(begc:endc,:) = spval
    call hist_addfld_decomp (fname='FPI'//trim(vr_suffix), units='proportion', type2d='levdcmp', & 
         avgflag='A', long_name='fraction of potential immobilization', &
         ptr_col=this%fpi_vr_col, default='inactive')

  end subroutine InitHistory

  !-----------------------------------------------------------------------
  subroutine initCold(this, bounds)
    !
    ! !USES:
    use spmdMod    , only : masterproc
    use fileutils  , only : getfil
    use ncdio_pio
    !
    ! !ARGUMENTS:
    class(soilbiogeochem_state_type) :: this
    type(bounds_type), intent(in) :: bounds   
    !
    ! !LOCAL VARIABLES:
    integer               :: g,l,c,p,n,j,m            ! indices
    integer               :: dimid                    ! dimension id
    integer               :: ier                      ! error status
    logical               :: readvar 
    integer               :: begc, endc
    !-----------------------------------------------------------------------

    begc = bounds%begc; endc= bounds%endc

    ! --------------------------------------------------------------------
    ! Initialize terms needed for dust model
    ! --------------------------------------------------------------------
       
    do c = bounds%begc, bounds%endc
       l = col%landunit(c)
       if (lun%ifspecial(l)) then
          this%fpi_col (c) = spval
          this%fpg_col (c) = spval
          do j = 1,nlevdecomp_full
             this%fpi_vr_col(c,j) = spval
          end do
       end if

       if (lun%itype(l) == istsoil .or. lun%itype(l) == istcrop) then
          ! initialize fpi_vr so that levels below nlevsoi are not nans
          this%fpi_vr_col(c,1:nlevdecomp_full)          = 0._r8 
          this%som_adv_coef_col(c,1:nlevdecomp_full)    = 0._r8 
          this%som_diffus_coef_col(c,1:nlevdecomp_full) = 0._r8 

          ! initialize the profiles for converting to vertically resolved carbon pools
          this%nfixation_prof_col(c,1:nlevdecomp_full)  = 0._r8 
          this%ndep_prof_col(c,1:nlevdecomp_full)       = 0._r8 
       end if
    end do

  end subroutine initCold

  !------------------------------------------------------------------------
  subroutine Restart(this, bounds, ncid, flag)
    !
    ! !USES:
    use shr_log_mod, only : errMsg => shr_log_errMsg
    use restUtilMod
    use ncdio_pio
    !
    ! !ARGUMENTS:
    class(soilbiogeochem_state_type) :: this
    type(bounds_type), intent(in)    :: bounds 
    type(file_desc_t), intent(inout) :: ncid   
    character(len=*) , intent(in)    :: flag   
    !
    ! !LOCAL VARIABLES:
    logical           :: readvar    ! determine if variable is on initial file
    !-----------------------------------------------------------------------
  
    call restartvar(ncid=ncid, flag=flag, varname='fpg', xtype=ncd_double,  &
         dim1name='column', &
         long_name='', units='', &
         interpinic_flag='interp', readvar=readvar, data=this%fpg_col) 

  end subroutine Restart


  function get_spinup_latitude_term(latitude) result(ans)

    !!DESCRIPTION:
    ! calculate a logistic function to scale spinup factors so that spinup is more accelerated in high latitude regions
    !
    ! !REVISION HISTORY
    ! charlie koven, nov. 2015
    !
    ! !ARGUMENTS:
    real(r8), intent(in) :: latitude
    !
    ! !LOCAL VARIABLES:
    real(r8) :: ans

    ans = 1._r8 + 50._r8 / ( 1._r8 + exp(-0.15_r8 * (abs(latitude) - 60._r8) ) )
    
    return
  end function get_spinup_latitude_term

end module SoilBiogeochemStateType<|MERGE_RESOLUTION|>--- conflicted
+++ resolved
@@ -34,11 +34,8 @@
      real(r8) , pointer :: fpi_col                     (:)     ! (no units) fraction of potential immobilization 
      real(r8),  pointer :: fpg_col                     (:)     ! (no units) fraction of potential gpp 
      real(r8) , pointer :: rf_decomp_cascade_col       (:,:,:) ! (frac) respired fraction in decomposition step 
-<<<<<<< HEAD
      real(r8) , pointer :: nue_decomp_cascade_col      (:)     ! (TODO) N use efficiency for a given transition
-     real(r8) , pointer :: pathfrac_decomp_cascade_col (:,:,:) ! (frac) what fraction of C leaving a given pool passes through a given transition 
-=======
->>>>>>> 724cb82b
+     real(r8) , pointer :: pathfrac_decomp_cascade_col (:,:,:) ! (frac) what fraction of C leaving a given pool passes through a given transition
      real(r8) , pointer :: nfixation_prof_col          (:,:)   ! (1/m) profile for N fixation additions 
      real(r8) , pointer :: ndep_prof_col               (:,:)   ! (1/m) profile for N fixation additions 
      real(r8) , pointer :: som_adv_coef_col            (:,:)   ! (m2/s) SOM advective flux 
