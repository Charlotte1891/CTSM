--- conflicted
+++ resolved
@@ -903,8 +903,6 @@
                decomp_k(c,j,i_cwd) = k_frag * t_scalar(c,j) * w_scalar(c,j) * &
                   depth_scalar(c,j) * o_scalar(c,j) * spinup_geogterm_cwd(c)
             end if
-<<<<<<< HEAD
-=======
 
             ! Tillage
             if (get_do_tillage()) then
@@ -912,7 +910,6 @@
             end if
 
             ! Above into soil matrix
->>>>>>> 438bcc68
             if(use_soil_matrixcn)then
                Ksoil%DM(c,j+nlevdecomp*(i_met_lit-1)) = k_l1    * t_scalar(c,j) * w_scalar(c,j) * &
                   depth_scalar(c,j) * o_scalar(c,j) * spinup_geogterm_l1(c) * dt
