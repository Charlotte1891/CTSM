--- conflicted
+++ resolved
@@ -10,13 +10,8 @@
   use shr_const_mod                      , only : SHR_CONST_TKFRZ
   use shr_log_mod                        , only : errMsg => shr_log_errMsg
   use clm_varpar                         , only : nlevdecomp, ndecomp_pools_max
-<<<<<<< HEAD
-  use clm_varpar                         , only : i_litr_min, i_litr_max, i_met_lit, i_cwd
+  use clm_varpar                         , only : i_litr_min, i_litr_max, i_met_lit, i_cwd, i_cwdl2
   use clm_varctl                         , only : iulog, spinup_state, anoxia, use_lch4, use_fates, use_soil_matrixcn
-=======
-  use clm_varpar                         , only : i_litr_min, i_litr_max, i_met_lit, i_cwd, i_cwdl2
-  use clm_varctl                         , only : iulog, spinup_state, anoxia, use_lch4, use_fates
->>>>>>> 8d9f988f
   use clm_varcon                         , only : zsoi
   use decompMod                          , only : bounds_type
   use spmdMod                            , only : masterproc
