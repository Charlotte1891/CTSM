--- conflicted
+++ resolved
@@ -9,16 +9,10 @@
   use shr_kind_mod                       , only : r8 => shr_kind_r8
   use shr_const_mod                      , only : SHR_CONST_TKFRZ
   use shr_log_mod                        , only : errMsg => shr_log_errMsg
-<<<<<<< HEAD
-  use clm_varpar                         , only : nlevsoi, nlevgrnd, nlevdecomp, ndecomp_cascade_transitions, ndecomp_pools
-  use clm_varpar                         , only : i_met_lit, i_cel_lit, i_lig_lit, i_cwd
-  use clm_varctl                         , only : iulog, spinup_state, anoxia, use_lch4, use_vertsoilc, use_fates, use_soil_matrixcn
-=======
   use clm_varpar                         , only : nlevsoi, nlevgrnd
   use clm_varpar                         , only : nlevdecomp, ndecomp_cascade_transitions, ndecomp_pools, ndecomp_pools_max
   use clm_varpar                         , only : i_litr_min, i_litr_max, i_met_lit, i_cwd
-  use clm_varctl                         , only : iulog, spinup_state, anoxia, use_lch4, use_vertsoilc, use_fates
->>>>>>> 1e3cc271
+  use clm_varctl                         , only : iulog, spinup_state, anoxia, use_lch4, use_vertsoilc, use_fates, use_soil_matrixcn
   use clm_varcon                         , only : zsoi
   use decompMod                          , only : bounds_type
   use spmdMod                            , only : masterproc
@@ -526,10 +520,6 @@
       cascade_receiver_pool(i_s1s2) = i_rec_som
       pathfrac_decomp_cascade(bounds%begc:bounds%endc,1:nlevdecomp,i_s1s2) = f_s1s2(bounds%begc:bounds%endc,1:nlevdecomp)
 
-<<<<<<< HEAD
-      if (use_soil_matrixcn)then !use fates will automatically turn off use_soil_matrixcn
-         i_cwdl2 = 5
-=======
       i_s1s3 = 5
       decomp_cascade_con%cascade_step_name(i_s1s3) = 'S1S3'
       rf_decomp_cascade(bounds%begc:bounds%endc,1:nlevdecomp,i_s1s3) = rf_s1s3(bounds%begc:bounds%endc,1:nlevdecomp)
@@ -560,91 +550,18 @@
 
       if (.not. use_fates) then
          i_cwdl2 = 9
->>>>>>> 1e3cc271
          decomp_cascade_con%cascade_step_name(i_cwdl2) = 'CWDL2'
          rf_decomp_cascade(bounds%begc:bounds%endc,1:nlevdecomp,i_cwdl2) = rf_cwdl2
          cascade_donor_pool(i_cwdl2) = i_cwd
          cascade_receiver_pool(i_cwdl2) = i_cel_lit
          pathfrac_decomp_cascade(bounds%begc:bounds%endc,1:nlevdecomp,i_cwdl2) = cwd_fcel
          
-         i_cwdl3 = 6
+         i_cwdl3 = 10
          decomp_cascade_con%cascade_step_name(i_cwdl3) = 'CWDL3'
          rf_decomp_cascade(bounds%begc:bounds%endc,1:nlevdecomp,i_cwdl3) = rf_cwdl3
          cascade_donor_pool(i_cwdl3) = i_cwd
          cascade_receiver_pool(i_cwdl3) = i_lig_lit
          pathfrac_decomp_cascade(bounds%begc:bounds%endc,1:nlevdecomp,i_cwdl3) = cwd_flig
-     
-         i_s1s3 = 7
-         decomp_cascade_con%cascade_step_name(i_s1s3) = 'S1S3'
-         rf_decomp_cascade(bounds%begc:bounds%endc,1:nlevdecomp,i_s1s3) = rf_s1s3(bounds%begc:bounds%endc,1:nlevdecomp)
-         cascade_donor_pool(i_s1s3) = i_soil1
-         cascade_receiver_pool(i_s1s3) = i_soil3
-         pathfrac_decomp_cascade(bounds%begc:bounds%endc,1:nlevdecomp,i_s1s3) = f_s1s3(bounds%begc:bounds%endc,1:nlevdecomp)
-
-         i_s2s1 = 8
-         decomp_cascade_con%cascade_step_name(i_s2s1) = 'S2S1'
-         rf_decomp_cascade(bounds%begc:bounds%endc,1:nlevdecomp,i_s2s1) = rf_s2s1
-         cascade_donor_pool(i_s2s1) = i_soil2
-         cascade_receiver_pool(i_s2s1) = i_soil1
-         pathfrac_decomp_cascade(bounds%begc:bounds%endc,1:nlevdecomp,i_s2s1) = f_s2s1
-
-         i_s2s3 = 9 
-         decomp_cascade_con%cascade_step_name(i_s2s3) = 'S2S3'
-         rf_decomp_cascade(bounds%begc:bounds%endc,1:nlevdecomp,i_s2s3) = rf_s2s3
-         cascade_donor_pool(i_s2s3) = i_soil2
-         cascade_receiver_pool(i_s2s3) = i_soil3
-         pathfrac_decomp_cascade(bounds%begc:bounds%endc,1:nlevdecomp,i_s2s3) = f_s2s3
-
-         i_s3s1 = 10
-         decomp_cascade_con%cascade_step_name(i_s3s1) = 'S3S1'
-         rf_decomp_cascade(bounds%begc:bounds%endc,1:nlevdecomp,i_s3s1) = rf_s3s1
-         cascade_donor_pool(i_s3s1) = i_soil3
-         cascade_receiver_pool(i_s3s1) = i_soil1
-         pathfrac_decomp_cascade(bounds%begc:bounds%endc,1:nlevdecomp,i_s3s1) = 1.0_r8
-      else   
-         i_s1s3 = 5
-         decomp_cascade_con%cascade_step_name(i_s1s3) = 'S1S3'
-         rf_decomp_cascade(bounds%begc:bounds%endc,1:nlevdecomp,i_s1s3) = rf_s1s3(bounds%begc:bounds%endc,1:nlevdecomp)
-         cascade_donor_pool(i_s1s3) = i_soil1
-         cascade_receiver_pool(i_s1s3) = i_soil3
-         pathfrac_decomp_cascade(bounds%begc:bounds%endc,1:nlevdecomp,i_s1s3) = f_s1s3(bounds%begc:bounds%endc,1:nlevdecomp)
-
-         i_s2s1 = 6
-         decomp_cascade_con%cascade_step_name(i_s2s1) = 'S2S1'
-         rf_decomp_cascade(bounds%begc:bounds%endc,1:nlevdecomp,i_s2s1) = rf_s2s1
-         cascade_donor_pool(i_s2s1) = i_soil2
-         cascade_receiver_pool(i_s2s1) = i_soil1
-         pathfrac_decomp_cascade(bounds%begc:bounds%endc,1:nlevdecomp,i_s2s1) = f_s2s1
-
-         i_s2s3 = 7 
-         decomp_cascade_con%cascade_step_name(i_s2s3) = 'S2S3'
-         rf_decomp_cascade(bounds%begc:bounds%endc,1:nlevdecomp,i_s2s3) = rf_s2s3
-         cascade_donor_pool(i_s2s3) = i_soil2
-         cascade_receiver_pool(i_s2s3) = i_soil3
-         pathfrac_decomp_cascade(bounds%begc:bounds%endc,1:nlevdecomp,i_s2s3) = f_s2s3
-
-         i_s3s1 = 8
-         decomp_cascade_con%cascade_step_name(i_s3s1) = 'S3S1'
-         rf_decomp_cascade(bounds%begc:bounds%endc,1:nlevdecomp,i_s3s1) = rf_s3s1
-         cascade_donor_pool(i_s3s1) = i_soil3
-         cascade_receiver_pool(i_s3s1) = i_soil1
-         pathfrac_decomp_cascade(bounds%begc:bounds%endc,1:nlevdecomp,i_s3s1) = 1.0_r8
-
-         if (.not. use_fates) then
-            i_cwdl2 = 9
-            decomp_cascade_con%cascade_step_name(i_cwdl2) = 'CWDL2'
-            rf_decomp_cascade(bounds%begc:bounds%endc,1:nlevdecomp,i_cwdl2) = rf_cwdl2
-            cascade_donor_pool(i_cwdl2) = i_cwd
-            cascade_receiver_pool(i_cwdl2) = i_litr2
-            pathfrac_decomp_cascade(bounds%begc:bounds%endc,1:nlevdecomp,i_cwdl2) = cwd_fcel
-         
-            i_cwdl3 = 10
-            decomp_cascade_con%cascade_step_name(i_cwdl3) = 'CWDL3'
-            rf_decomp_cascade(bounds%begc:bounds%endc,1:nlevdecomp,i_cwdl3) = rf_cwdl3
-            cascade_donor_pool(i_cwdl3) = i_cwd
-            cascade_receiver_pool(i_cwdl3) = i_litr3
-            pathfrac_decomp_cascade(bounds%begc:bounds%endc,1:nlevdecomp,i_cwdl3) = cwd_flig
-         end if
       end if
  
       if(use_soil_matrixcn) call InitSoilTransfer()
@@ -1028,84 +945,6 @@
       end do
 
       ! calculate rate constants for all litter and som pools
-<<<<<<< HEAD
-      if (use_vertsoilc) then
-         do j = 1,nlevdecomp
-            do fc = 1,num_soilc
-               c = filter_soilc(fc)
-               decomp_k(c,j,i_litr1) = k_l1    * t_scalar(c,j) * w_scalar(c,j) * depth_scalar(c,j) * o_scalar(c,j) &
-                                       * spinup_geogterm_l1(c)
-               decomp_k(c,j,i_litr2) = k_l2_l3 * t_scalar(c,j) * w_scalar(c,j) * depth_scalar(c,j) * o_scalar(c,j) &
-                                       * spinup_geogterm_l23(c)
-               decomp_k(c,j,i_litr3) = k_l2_l3 * t_scalar(c,j) * w_scalar(c,j) * depth_scalar(c,j) * o_scalar(c,j) &
-                                       * spinup_geogterm_l23(c)
-               decomp_k(c,j,i_soil1) = k_s1    * t_scalar(c,j) * w_scalar(c,j) * depth_scalar(c,j) * o_scalar(c,j) &
-                                       * spinup_geogterm_s1(c)
-               decomp_k(c,j,i_soil2) = k_s2    * t_scalar(c,j) * w_scalar(c,j) * depth_scalar(c,j) * o_scalar(c,j) &
-                                       * spinup_geogterm_s2(c)
-               decomp_k(c,j,i_soil3) = k_s3    * t_scalar(c,j) * w_scalar(c,j) * depth_scalar(c,j) * o_scalar(c,j) &
-                                       * spinup_geogterm_s3(c)
-               if(use_soil_matrixcn)then
-                  Ksoil%DM(c,j+nlevdecomp*(i_litr1-1)) = k_l1    * t_scalar(c,j) * w_scalar(c,j) * depth_scalar(c,j) * o_scalar(c,j) * spinup_geogterm_l1(c) * dt
-                  Ksoil%DM(c,j+nlevdecomp*(i_litr2-1)) = k_l2_l3 * t_scalar(c,j) * w_scalar(c,j) * depth_scalar(c,j) * o_scalar(c,j) * spinup_geogterm_l23(c) * dt
-                  Ksoil%DM(c,j+nlevdecomp*(i_litr3-1)) = k_l2_l3 * t_scalar(c,j) * w_scalar(c,j) * depth_scalar(c,j) * o_scalar(c,j) * spinup_geogterm_l23(c) * dt
-                  Ksoil%DM(c,j+nlevdecomp*(i_soil1-1)) = k_s1    * t_scalar(c,j) * w_scalar(c,j) * depth_scalar(c,j) * o_scalar(c,j) * spinup_geogterm_s1(c) * dt
-                  Ksoil%DM(c,j+nlevdecomp*(i_soil2-1)) = k_s2    * t_scalar(c,j) * w_scalar(c,j) * depth_scalar(c,j) * o_scalar(c,j) * spinup_geogterm_s2(c) * dt
-                  Ksoil%DM(c,j+nlevdecomp*(i_soil3-1)) = k_s3    * t_scalar(c,j) * w_scalar(c,j) * depth_scalar(c,j) * o_scalar(c,j) * spinup_geogterm_s3(c) * dt
-               end if !use_soil_matrixcn
-            end do
-         end do
-      else
-         do j = 1,nlevdecomp
-            do fc = 1,num_soilc
-               c = filter_soilc(fc)
-               decomp_k(c,j,i_litr1) = k_l1    * t_scalar(c,j) * w_scalar(c,j) * o_scalar(c,j) * spinup_geogterm_l1(c)
-               decomp_k(c,j,i_litr2) = k_l2_l3 * t_scalar(c,j) * w_scalar(c,j) * o_scalar(c,j) * spinup_geogterm_l23(c)
-               decomp_k(c,j,i_litr3) = k_l2_l3 * t_scalar(c,j) * w_scalar(c,j) * o_scalar(c,j) * spinup_geogterm_l23(c)
-               decomp_k(c,j,i_soil1) = k_s1    * t_scalar(c,j) * w_scalar(c,j) * o_scalar(c,j) * spinup_geogterm_s1(c)
-               decomp_k(c,j,i_soil2) = k_s2    * t_scalar(c,j) * w_scalar(c,j) * o_scalar(c,j) * spinup_geogterm_s2(c)
-               decomp_k(c,j,i_soil3) = k_s3    * t_scalar(c,j) * w_scalar(c,j) * o_scalar(c,j) * spinup_geogterm_s3(c)
-               if(use_soil_matrixcn)then
-                  Ksoil%DM(c,j+nlevdecomp*(i_litr1-1)) = k_l1    * t_scalar(c,j) * w_scalar(c,j) * o_scalar(c,j) * spinup_geogterm_l1(c) * dt
-                  Ksoil%DM(c,j+nlevdecomp*(i_litr2-1)) = k_l2_l3 * t_scalar(c,j) * w_scalar(c,j) * o_scalar(c,j) * spinup_geogterm_l23(c) * dt
-                  Ksoil%DM(c,j+nlevdecomp*(i_litr3-1)) = k_l2_l3 * t_scalar(c,j) * w_scalar(c,j) * o_scalar(c,j) * spinup_geogterm_l23(c) * dt
-                  Ksoil%DM(c,j+nlevdecomp*(i_soil1-1)) = k_s1    * t_scalar(c,j) * w_scalar(c,j) * o_scalar(c,j) * spinup_geogterm_s1(c) * dt
-                  Ksoil%DM(c,j+nlevdecomp*(i_soil2-1)) = k_s2    * t_scalar(c,j) * w_scalar(c,j) * o_scalar(c,j) * spinup_geogterm_s2(c) * dt
-                  Ksoil%DM(c,j+nlevdecomp*(i_soil3-1)) = k_s3    * t_scalar(c,j) * w_scalar(c,j) * o_scalar(c,j) * spinup_geogterm_s3(c) * dt
-               end if !use_soil_matrixcn
-            end do
-         end do
-      end if
-
-      ! do the same for cwd, but only if fates is not enabled, because fates handles CWD on its own structure
-      if (.not. use_fates) then
-         if (use_vertsoilc) then
-            do j = 1,nlevdecomp
-               do fc = 1,num_soilc
-                  c = filter_soilc(fc)
-                  decomp_k(c,j,i_cwd)   = k_frag  * t_scalar(c,j) * w_scalar(c,j) * depth_scalar(c,j) * &
-                       o_scalar(c,j) * spinup_geogterm_cwd(c)
-                  if(use_soil_matrixcn)then
-                     Ksoil%DM(c,j+nlevdecomp*(i_cwd-1))   = k_frag  * t_scalar(c,j) * w_scalar(c,j) * depth_scalar(c,j) * &
-                            o_scalar(c,j) * spinup_geogterm_cwd(c) * dt
-                  end if !use_soil_matrixcn
-               end do
-            end do
-         else
-            do j = 1,nlevdecomp
-               do fc = 1,num_soilc
-                  c = filter_soilc(fc)
-                  decomp_k(c,j,i_cwd)   = k_frag  * t_scalar(c,j) * w_scalar(c,j) * &
-                       o_scalar(c,j) * spinup_geogterm_cwd(c)
-                  if(use_soil_matrixcn)then
-                      Ksoil%DM(c,j+nlevdecomp*(i_cwd-1))   = k_frag  * t_scalar(c,j) * w_scalar(c,j) * &
-                             o_scalar(c,j) * spinup_geogterm_cwd(c) * dt
-                  end if !use_soil_matrixcn
-               end do
-            end do
-         end if
-      end if
-=======
       do j = 1,nlevdecomp
          do fc = 1,num_soilc
             c = filter_soilc(fc)
@@ -1127,9 +966,28 @@
                decomp_k(c,j,i_cwd) = k_frag * t_scalar(c,j) * w_scalar(c,j) * &
                   depth_scalar(c,j) * o_scalar(c,j) * spinup_geogterm_cwd(c)
             end if
+            if(use_soil_matrixcn)then
+               Ksoil%DM(c,j+nlevdecomp*(i_met_lit-1)) = k_l1    * t_scalar(c,j) * w_scalar(c,j) * &
+                  depth_scalar(c,j) * o_scalar(c,j) * spinup_geogterm_l1(c) * dt
+               Ksoil%DM(c,j+nlevdecomp*(i_cel_lit-1)) = k_l2_l3 * t_scalar(c,j) * w_scalar(c,j) * &
+                  depth_scalar(c,j) * o_scalar(c,j) * spinup_geogterm_l23(c) * dt
+               Ksoil%DM(c,j+nlevdecomp*(i_lig_lit-1)) = k_l2_l3 * t_scalar(c,j) * w_scalar(c,j) * &
+                  depth_scalar(c,j) * o_scalar(c,j) * spinup_geogterm_l23(c) * dt
+               Ksoil%DM(c,j+nlevdecomp*(i_pro_som-1)) = k_s1    * t_scalar(c,j) * w_scalar(c,j) * &
+                  depth_scalar(c,j) * o_scalar(c,j) * spinup_geogterm_s1(c) * dt
+               Ksoil%DM(c,j+nlevdecomp*(i_rec_som-1)) = k_s2    * t_scalar(c,j) * w_scalar(c,j) * &
+                  depth_scalar(c,j) * o_scalar(c,j) * spinup_geogterm_s2(c) * dt
+               Ksoil%DM(c,j+nlevdecomp*(i_avl_som-1)) = k_s3    * t_scalar(c,j) * w_scalar(c,j) * &
+                  depth_scalar(c,j) * o_scalar(c,j) * spinup_geogterm_s3(c) * dt
+               ! same for cwd but only if fates is not enabled; fates handles CWD
+               ! on its own structure
+               if (.not. use_fates) then
+                  Ksoil%DM(c,j+nlevdecomp*(i_cwd-1))   = k_frag  * t_scalar(c,j) * w_scalar(c,j) * depth_scalar(c,j) * &
+                     o_scalar(c,j) * spinup_geogterm_cwd(c) * dt
+               end if
+            end if !use_soil_matrixcn
          end do
       end do
->>>>>>> 1e3cc271
 
     end associate
 
