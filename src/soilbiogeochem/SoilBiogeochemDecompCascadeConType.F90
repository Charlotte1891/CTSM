module SoilBiogeochemDecompCascadeConType

  !------------------------------------------------------------------------------
  ! !DESCRIPTION:
  ! Decomposition Cascade Type
  !
  ! !USES:
  use shr_kind_mod   , only : r8 => shr_kind_r8
  use abortutils     , only : endrun
  use shr_infnan_mod , only : nan => shr_infnan_nan, assignment(=)
<<<<<<< HEAD
  use clm_varpar     , only : ndecomp_cascade_transitions, ndecomp_pools, nlevdecomp, ndecomp_pools_vr
  use clm_varpar     , only : ndecomp_cascade_outtransitions
  use clm_varcon     , only : ispval
  use clm_varctl     , only : use_soil_matrixcn, iulog
  use SPMMod         , only : sparse_matrix_type, diag_matrix_type, vector_type
=======
  use clm_varpar     , only : ndecomp_cascade_transitions, ndecomp_pools, nlevdecomp
  use clm_varcon     , only : ispval
  use SparseMatrixMultiplyMod, only : sparse_matrix_type, diag_matrix_type, vector_type
  use clm_varctl     , only : iulog
>>>>>>> 94e1bdc4
  !
  implicit none

  private
  !
  ! !PUBLIC MEMBER FUNCTIONS:
  public :: decomp_cascade_par_init          ! Initialize the parameters
  public :: init_decomp_cascade_constants    ! Initialize the constants
<<<<<<< HEAD
  public :: InitSoilTransfer                 ! Initialize soil transfer
=======
  public :: InitSoilTransfer                 ! Initialize soil transfer (for soil matrix)
>>>>>>> 94e1bdc4
  !
  type, public :: decomp_cascade_type
     !-- properties of each pathway along decomposition cascade 
     character(len=8)  , pointer :: cascade_step_name(:)               ! name of transition
     integer           , pointer :: cascade_donor_pool(:)              ! which pool is C taken from for a given decomposition step
     integer           , pointer :: cascade_receiver_pool(:)           ! which pool is C added to for a given decomposition step

     !-- properties of each decomposing pool
     logical           , pointer  :: floating_cn_ratio_decomp_pools(:) ! TRUE => pool has fixed C:N ratio
     character(len=8)  , pointer  :: decomp_pool_name_restart(:)       ! name of pool for restart files
     character(len=8)  , pointer  :: decomp_pool_name_history(:)       ! name of pool for history files
     character(len=20) , pointer  :: decomp_pool_name_long(:)          ! name of pool for netcdf long names
     character(len=8)  , pointer  :: decomp_pool_name_short(:)         ! name of pool for netcdf short names
     logical           , pointer  :: is_microbe(:)                     ! TRUE => pool is a microbe pool
     logical           , pointer  :: is_litter(:)                      ! TRUE => pool is a litter pool
     logical           , pointer  :: is_soil(:)                        ! TRUE => pool is a soil pool
     logical           , pointer  :: is_cwd(:)                         ! TRUE => pool is a cwd pool
     real(r8)          , pointer  :: initial_cn_ratio(:)               ! c:n ratio for initialization of pools
     real(r8)          , pointer  :: initial_stock(:)                  ! initial concentration for seeding at spinup
     real(r8)                     :: initial_stock_soildepth           ! soil depth for initial concentration for seeding at spinup
     logical           , pointer  :: is_metabolic(:)                   ! TRUE => pool is metabolic material
     logical           , pointer  :: is_cellulose(:)                   ! TRUE => pool is cellulose
     logical           , pointer  :: is_lignin(:)                      ! TRUE => pool is lignin
     real(r8)          , pointer  :: spinup_factor(:)                  ! factor by which to scale AD and relevant processes by

<<<<<<< HEAD
     integer,pointer :: spm_tranlist_a(:,:)                            ! Prescribed subscripts to map 2D variables (transitions,soil layer) to 1D sparse matrix format in a_ma_vr and na_ma_vr
     integer,pointer :: A_i(:)                                         ! Prescribed row number of all elements in a_ma_vr
     integer,pointer :: A_j(:)                                         ! Prescribed column number of all elements in na_ma_vr
     integer,pointer :: tri_i(:)                                       ! Prescribed row index of all entries in AVsoil
     integer,pointer :: tri_j(:)                                       ! Prescribed column index of all entries in AVsoil
     integer,pointer :: all_i(:)                                       ! Prescribed row index of all entries in AKallsoilc, AKallsoiln, AKXcacc, and AKXnacc
     integer,pointer :: all_j(:)                                       ! Prescribed column index of all entries in AKallsoilc, AKallsoiln, AKXcacc, and AKXnacc

     integer,pointer :: list_V_AKVfire (:)                             ! Saves mapping indices from V to (A*K+V-Kfire) in the addition subroutine SPMP_ABC
     integer,pointer :: list_AK_AKVfire(:)                             ! Saves mapping indices from A*K to (A*K+V-Kfire) in the addition subroutine SPMP_ABC
     integer,pointer :: list_fire_AKVfire(:)                           ! Saves mapping indices from Kfire to (A*K+V-Kfire) in the addition subroutine SPMP_ABC
     integer,pointer :: list_AK_AKV    (:)                             ! Saves mapping indices from A*K to (A*K+V) in the addition subroutine SPMP_AB
     integer,pointer :: list_V_AKV     (:)                             ! Saves mapping indices from V to (A*K+V) in the addition subroutine SPMP_AB
     integer,pointer :: list_Asoilc    (:)                             ! Saves mapping indices from a_ma_vr to AKsoilc
     integer,pointer :: list_Asoiln    (:)                             ! Saves mapping indices from na_ma_vr to AKsoiln

     integer, public :: n_all_entries                                  ! Number of all entries in AKallsoilc, AKallsoiln, AKXcacc, and AKXnacc
     integer, public :: Ntrans_setup                                   ! Number of horizontal transfers between soil and litter pools
     integer, public :: Ntri_setup                                     ! Number of non-zero entries in AVsoil
=======
     ! Matrix data
>>>>>>> 94e1bdc4

  end type decomp_cascade_type

  integer, public, parameter :: i_atm = 0                              ! for terminal pools (i.e. 100% respiration) (only used for CN not for BGC)
  integer, public, parameter :: no_soil_decomp = 0                     ! No soil decomposition is done
  integer, public, parameter :: century_decomp = 1                     ! CENTURY decomposition method type
  integer, public, parameter :: mimics_decomp = 2                      ! MIMICS decomposition method type
  integer, public            :: decomp_method  = ispval                ! Type of decomposition to use
  logical, public, parameter :: use_soil_matrixcn = .false.            ! true => use cn matrix solution for soil BGC
  type(decomp_cascade_type), public :: decomp_cascade_con
  !------------------------------------------------------------------------

contains

  !------------------------------------------------------------------------
  subroutine decomp_cascade_par_init( NLFilename )
    use clm_varctl         , only : use_fates, use_cn, use_fates_sp
    use clm_varpar         , only : ndecomp_pools_max
    use spmdMod            , only : masterproc, mpicom
    use clm_nlUtilsMod     , only : find_nlgroup_name
    use shr_mpi_mod        , only : shr_mpi_bcast
    ! !ARGUMENTS:
    character(len=*), intent(in) :: NLFilename ! Namelist filename
    ! !LOGAL VARIABLES:
    integer           :: nu_nml              ! unit for namelist file
    integer           :: nml_error           ! namelist i/o error flag
    character(len=20) :: soil_decomp_method  ! String description of soil decomposition method to use
    character(len=*), parameter :: nmlname = 'soilbgc_decomp'
    namelist/soilbgc_decomp/ soil_decomp_method

    ! Default value
    soil_decomp_method = 'UNSET'
    ! Read in soil BGC decomposition namelist
    if (masterproc) then
       open( newunit=nu_nml, file=trim(NLFilename), status='old', iostat=nml_error )
       call find_nlgroup_name(nu_nml, nmlname, status=nml_error)
       if (nml_error == 0) then
          read(nu_nml, nml=soilbgc_decomp,iostat=nml_error)
          if (nml_error /= 0) then
             call endrun('trouble reading '//nmlname//' namelist')
          end if
       else
          call endrun('trouble finding '//nmlname//' namelist')
       end if
       close(nu_nml)
       select case( soil_decomp_method )
       case( 'None' ) 
          decomp_method = no_soil_decomp
       case( 'CENTURYKoven2013' ) 
          decomp_method = century_decomp
       case( 'MIMICSWieder2015' )
          decomp_method = mimics_decomp
       case default
          call endrun('Bad soil_decomp_method = '//soil_decomp_method )
       end select
    endif
    ! Broadcast namelist items to all processors
    call shr_mpi_bcast(decomp_method, mpicom)
    ! Don't do anything if neither FATES or BGC is on
    if ( use_cn ) then
       if ( decomp_method == no_soil_decomp )then
          call endrun('When running with BGC an active soil_decomp_method must be used')
       end if
    else if ( use_fates ) then
       if ( .not. use_fates_sp .and. (decomp_method == no_soil_decomp) )then
          call endrun('When running with FATES and without FATES-SP an active soil_decomp_method must be used')
       end if
    else
       if ( decomp_method /= no_soil_decomp )then
          call endrun('When running without FATES or BGC soil_decomp_method must be None')
       end if
    end if
     
    if ( decomp_method /= no_soil_decomp )then
       ! We hardwire these parameters here because we use them
       ! in InitAllocate (in SoilBiogeochemStateType) which is called earlier than
       ! init_decompcascade_bgc where they might have otherwise been derived on the
       ! fly. For reference, if they were determined in init_decompcascade_bgc:
       ! ndecomp_pools would get the value of i_pas_som or i_cwd and
       ! ndecomp_cascade_transitions would get the value of i_s3s1 or i_cwdl3
       ! depending on how use_fates is set.
       if ( use_fates ) then
          if (decomp_method == century_decomp) then
             ndecomp_pools = 6
             ndecomp_cascade_transitions = 8
          else if (decomp_method == mimics_decomp) then
             ndecomp_pools = 7
             ndecomp_cascade_transitions = 14
          end if
       else
          if (decomp_method == century_decomp) then
             ndecomp_pools = 7
             ndecomp_cascade_transitions = 10
          else if (decomp_method == mimics_decomp) then
             ndecomp_pools = 8
             ndecomp_cascade_transitions = 15
          end if
       endif
       ! The next param also appears as a dimension in the params files dated
       ! c210418.nc and later
       ndecomp_pools_max = 8  ! largest ndecomp_pools value above
    else
       ndecomp_pools               = 7
       ndecomp_cascade_transitions = 7
       ndecomp_pools_max           = 8
    end if
<<<<<<< HEAD
    ndecomp_pools_vr = ndecomp_pools * nlevdecomp
=======
    ! Set ndecomp_pools_vr needed for Matrix solution
>>>>>>> 94e1bdc4

  end subroutine decomp_cascade_par_init

  !------------------------------------------------------------------------
  subroutine init_decomp_cascade_constants( )
    !
    ! !DESCRIPTION:
    ! Initialize decomposition cascade state
    !------------------------------------------------------------------------
    ! !LOGAL VARIABLES:
    integer           :: ibeg                ! Beginning index for allocated arrays

    !
    ! NOTE: Return early if soil decomposition isn't being done
    !
    if ( decomp_method == ispval ) then
       call endrun('soil_decomp_method was not set, but soil decomposition cascade initialization is being called' )
    else if ( decomp_method /= no_soil_decomp ) then

       ibeg = 1

       !-- properties of each pathway along decomposition cascade 
       allocate(decomp_cascade_con%cascade_step_name(1:ndecomp_cascade_transitions))
       allocate(decomp_cascade_con%cascade_donor_pool(1:ndecomp_cascade_transitions))
       allocate(decomp_cascade_con%cascade_receiver_pool(1:ndecomp_cascade_transitions))
   
       !-- properties of each decomposing pool
       allocate(decomp_cascade_con%floating_cn_ratio_decomp_pools(ibeg:ndecomp_pools))
       allocate(decomp_cascade_con%decomp_pool_name_restart(ibeg:ndecomp_pools))
       allocate(decomp_cascade_con%decomp_pool_name_history(ibeg:ndecomp_pools))
       allocate(decomp_cascade_con%decomp_pool_name_long(ibeg:ndecomp_pools))
       allocate(decomp_cascade_con%decomp_pool_name_short(ibeg:ndecomp_pools))
       allocate(decomp_cascade_con%is_microbe(ibeg:ndecomp_pools))
       allocate(decomp_cascade_con%is_litter(ibeg:ndecomp_pools))
       allocate(decomp_cascade_con%is_soil(ibeg:ndecomp_pools))
       allocate(decomp_cascade_con%is_cwd(ibeg:ndecomp_pools))
       allocate(decomp_cascade_con%initial_cn_ratio(ibeg:ndecomp_pools))
       allocate(decomp_cascade_con%initial_stock(ibeg:ndecomp_pools))
       allocate(decomp_cascade_con%is_metabolic(ibeg:ndecomp_pools))
       allocate(decomp_cascade_con%is_cellulose(ibeg:ndecomp_pools))
       allocate(decomp_cascade_con%is_lignin(ibeg:ndecomp_pools))
       allocate(decomp_cascade_con%spinup_factor(1:ndecomp_pools))
<<<<<<< HEAD
       if(use_soil_matrixcn)then
          allocate(decomp_cascade_con%spm_tranlist_a(1:nlevdecomp,1:ndecomp_cascade_transitions)); decomp_cascade_con%spm_tranlist_a(:,:) = -9999
          allocate(decomp_cascade_con%A_i(1:(ndecomp_cascade_transitions-ndecomp_cascade_outtransitions)*nlevdecomp));decomp_cascade_con%A_i(:) = -9999
          allocate(decomp_cascade_con%A_j(1:(ndecomp_cascade_transitions-ndecomp_cascade_outtransitions)*nlevdecomp));decomp_cascade_con%A_j(:) = -9999
          allocate(decomp_cascade_con%tri_i(1:(3*nlevdecomp-2)*(ndecomp_pools-1))); decomp_cascade_con%tri_i(:) = -9999
          allocate(decomp_cascade_con%tri_j(1:(3*nlevdecomp-2)*(ndecomp_pools-1))); decomp_cascade_con%tri_j(:) = -9999
=======

       ! Allocate soil matrix data
       if(use_soil_matrixcn)then
>>>>>>> 94e1bdc4
       end if
   
       !-- properties of each pathway along decomposition cascade 
       decomp_cascade_con%cascade_step_name(1:ndecomp_cascade_transitions) = ''
       decomp_cascade_con%cascade_donor_pool(1:ndecomp_cascade_transitions) = 0
       decomp_cascade_con%cascade_receiver_pool(1:ndecomp_cascade_transitions) = 0
   
       !-- first initialization of properties of each decomposing pool
       decomp_cascade_con%floating_cn_ratio_decomp_pools(ibeg:ndecomp_pools) = .false.
       decomp_cascade_con%decomp_pool_name_history(ibeg:ndecomp_pools)       = ''
       decomp_cascade_con%decomp_pool_name_restart(ibeg:ndecomp_pools)       = ''
       decomp_cascade_con%decomp_pool_name_long(ibeg:ndecomp_pools)          = ''
       decomp_cascade_con%decomp_pool_name_short(ibeg:ndecomp_pools)         = ''
       decomp_cascade_con%is_microbe(ibeg:ndecomp_pools)                     = .false.
       decomp_cascade_con%is_litter(ibeg:ndecomp_pools)                      = .false.
       decomp_cascade_con%is_soil(ibeg:ndecomp_pools)                        = .false.
       decomp_cascade_con%is_cwd(ibeg:ndecomp_pools)                         = .false.
       decomp_cascade_con%initial_cn_ratio(ibeg:ndecomp_pools)               = nan
       decomp_cascade_con%initial_stock(ibeg:ndecomp_pools)                  = nan
       decomp_cascade_con%initial_stock_soildepth                            = 0.3
       decomp_cascade_con%is_metabolic(ibeg:ndecomp_pools)                   = .false.
       decomp_cascade_con%is_cellulose(ibeg:ndecomp_pools)                   = .false.
       decomp_cascade_con%is_lignin(ibeg:ndecomp_pools)                      = .false.
       decomp_cascade_con%spinup_factor(1:ndecomp_pools)                     = nan
    end if

<<<<<<< HEAD
    if(use_soil_matrixcn)then
       decomp_cascade_con%Ntrans_setup = (ndecomp_cascade_transitions-ndecomp_cascade_outtransitions)*nlevdecomp
       decomp_cascade_con%Ntri_setup   = (3*nlevdecomp-2)*(ndecomp_pools - 1) !exclude one cwd 
    else
       decomp_cascade_con%Ntrans_setup = -9999
       decomp_cascade_con%Ntri_setup   = -9999
    end if
  end subroutine init_decomp_cascade_constants

 subroutine InitSoilTransfer()
! Initialize sparse matrix variables and index. Count possible non-zero entries and record their x and y in the matrix.
! Collect those non-zero entry information, and save them into the list.

  use SPMMod         , only : sparse_matrix_type, diag_matrix_type, vector_type

  integer i,j,k,m,n
  integer,dimension(:) :: ntrans_per_donor(1:ndecomp_pools)
  real(r8),dimension(:) :: SM(1:1,1:decomp_cascade_con%Ntrans_setup),TRI(1:1,1:decomp_cascade_con%Ntri_setup)
  type(sparse_matrix_type) :: AK, AV, AKfire, AKallsoil!, AKtmp1, AKtmp2
  logical list_ready,init_readyAK
  integer num_soilc,filter_c(1:1)
  
  init_readyAK = .false.  
  ntrans_per_donor = 0
        
  do k = 1,ndecomp_cascade_transitions
     ntrans_per_donor(decomp_cascade_con%cascade_donor_pool(k)) &
               = ntrans_per_donor(decomp_cascade_con%cascade_donor_pool(k)) + 1
  end do

     k = 0
     n = 1
     do i = 1,ndecomp_pools
        do j=1,nlevdecomp
           do m=1,ntrans_per_donor(i)
              if(decomp_cascade_con%cascade_receiver_pool(m+k) .ne. 0)then
                 decomp_cascade_con%spm_tranlist_a(j,m+k) = n
                 decomp_cascade_con%A_i(n) = (decomp_cascade_con%cascade_receiver_pool(m+k)-1)*nlevdecomp+j
                 decomp_cascade_con%A_j(n) = (decomp_cascade_con%cascade_donor_pool(m+k)-1)*nlevdecomp+j
                 n = n + 1
              end if
           end do
        end do
        k = k + ntrans_per_donor(i)
     end do
     
     SM = 1._r8
     if(n-1 .ne. decomp_cascade_con%Ntrans_setup)then
        write(iulog,*) 'error in InitSoilTransfer: number of transfers is error in count'
     end if

     n = 1
     do i = 1,ndecomp_pools
        do j = 1, nlevdecomp
           if(.not. decomp_cascade_con%is_cwd(i))then
              if (j > 1) then ! avoid tranfer from for example,soil1_1st layer to litr3_10th layer
                 TRI(1,n) = 1._r8
                 decomp_cascade_con%tri_j(n) = (i-1)*nlevdecomp + j
                 decomp_cascade_con%tri_i(n) = (i-1)*nlevdecomp + j - 1
                 n = n + 1
              end if
              TRI(1,n) = 1._r8
              decomp_cascade_con%tri_j(n) = (i-1)*nlevdecomp + j
              decomp_cascade_con%tri_i(n) = (i-1)*nlevdecomp + j
              n = n + 1
              if (j < nlevdecomp) then ! avoid tranfer from for example, litr3_10th layer to soil1_1st layer
                 TRI(1,n) = 1._r8
                 decomp_cascade_con%tri_j(n) = (i-1)*nlevdecomp + j
                 decomp_cascade_con%tri_i(n) = (i-1)*nlevdecomp + j + 1
                 n = n + 1
              end if
           end if
        end do
     end do

     if(n-1 .ne. decomp_cascade_con%Ntri_setup)then
        write(iulog,*) 'error in InitSoilTransfer: number of vertical-transfers is error in count'
     end if

     num_soilc = 1
     filter_c(1:1) = 1
     if ( AK%IsAllocSM() ) call AK%ReleaseSM()
     call AK%InitSM(ndecomp_pools*nlevdecomp,1,1)
     call AK%SetValueA(1,1,num_soilc,filter_c(1:num_soilc),SM,decomp_cascade_con%A_i,decomp_cascade_con%A_j,decomp_cascade_con%Ntrans_setup,init_readyAK)
     allocate(decomp_cascade_con%list_AK_AKVfire(1:AK%NE))
     allocate(decomp_cascade_con%list_AK_AKV    (1:AK%NE))

     if ( AV%IsAllocSM() ) call AV%ReleaseSM()
     call AV%InitSM(ndecomp_pools*nlevdecomp,1,1)
     call AV%SetValueSM(1,1,num_soilc,filter_c(1:num_soilc),TRI,decomp_cascade_con%tri_i,decomp_cascade_con%tri_j,decomp_cascade_con%Ntri_setup)
     allocate(decomp_cascade_con%list_V_AKVfire (1:AV%NE))
     allocate(decomp_cascade_con%list_V_AKV     (1:AV%NE))
     
     if ( AKfire%IsAllocSM() ) call AKfire%ReleaseSM()
     call AKfire%InitSM(ndecomp_pools*nlevdecomp,1,1)
     call AKfire%SetValueA_diag(num_soilc,filter_c(1:num_soilc),1._r8)
     allocate(decomp_cascade_con%list_fire_AKVfire(1:AKfire%NE))
   
     list_ready = .false.
     if ( AKallsoil%IsAllocSM() ) call AKallsoil%ReleaseSM()
     call AKallsoil%InitSM(ndecomp_pools*nlevdecomp,1,1)
     call AKallsoil%SPMP_ABC(num_soilc,filter_c(1:num_soilc),AK,AV,AKfire,list_ready)

     decomp_cascade_con%n_all_entries = AKallsoil%NE
     allocate(decomp_cascade_con%all_i(1:decomp_cascade_con%n_all_entries))
     allocate(decomp_cascade_con%all_j(1:decomp_cascade_con%n_all_entries))
     decomp_cascade_con%all_i(:) = AKallsoil%RI(1:decomp_cascade_con%n_all_entries)
     decomp_cascade_con%all_j(:) = AKallsoil%CI(1:decomp_cascade_con%n_all_entries)

     allocate(decomp_cascade_con%list_Asoilc    (1:(ndecomp_cascade_transitions-ndecomp_cascade_outtransitions)*nlevdecomp))
     allocate(decomp_cascade_con%list_Asoiln    (1:(ndecomp_cascade_transitions-ndecomp_cascade_outtransitions)*nlevdecomp))

     call AK%ReleaseSM()
     call AV%ReleaseSM()
     call AKfire%ReleaseSM()
     call AKallsoil%ReleaseSM()
   end subroutine InitSoilTransfer
=======
    ! Soil matrix sizes
    if(use_soil_matrixcn)then
    else
       ! Set to missing value if not used
    end if
  end subroutine init_decomp_cascade_constants

  !------------------------------------------------------------------------
  subroutine InitSoilTransfer()
    !
    ! !DESCRIPTION:
    ! Initialize sparse matrix variables and index. Count possible non-zero entries and record their x and y in the matrix.
    ! Collect those non-zero entry information, and save them into the list.
    !------------------------------------------------------------------------
    ! !USES:
    use SparseMatrixMultiplyMod, only : sparse_matrix_type, diag_matrix_type, vector_type
    ! !LOGAL VARIABLES:
    integer i,j,k,m,n
  
  end subroutine InitSoilTransfer
>>>>>>> 94e1bdc4

end module SoilBiogeochemDecompCascadeConType<|MERGE_RESOLUTION|>--- conflicted
+++ resolved
@@ -8,18 +8,11 @@
   use shr_kind_mod   , only : r8 => shr_kind_r8
   use abortutils     , only : endrun
   use shr_infnan_mod , only : nan => shr_infnan_nan, assignment(=)
-<<<<<<< HEAD
   use clm_varpar     , only : ndecomp_cascade_transitions, ndecomp_pools, nlevdecomp, ndecomp_pools_vr
   use clm_varpar     , only : ndecomp_cascade_outtransitions
   use clm_varcon     , only : ispval
-  use clm_varctl     , only : use_soil_matrixcn, iulog
-  use SPMMod         , only : sparse_matrix_type, diag_matrix_type, vector_type
-=======
-  use clm_varpar     , only : ndecomp_cascade_transitions, ndecomp_pools, nlevdecomp
-  use clm_varcon     , only : ispval
+  use clm_varctl     , only : iulog
   use SparseMatrixMultiplyMod, only : sparse_matrix_type, diag_matrix_type, vector_type
-  use clm_varctl     , only : iulog
->>>>>>> 94e1bdc4
   !
   implicit none
 
@@ -28,11 +21,7 @@
   ! !PUBLIC MEMBER FUNCTIONS:
   public :: decomp_cascade_par_init          ! Initialize the parameters
   public :: init_decomp_cascade_constants    ! Initialize the constants
-<<<<<<< HEAD
-  public :: InitSoilTransfer                 ! Initialize soil transfer
-=======
   public :: InitSoilTransfer                 ! Initialize soil transfer (for soil matrix)
->>>>>>> 94e1bdc4
   !
   type, public :: decomp_cascade_type
      !-- properties of each pathway along decomposition cascade 
@@ -58,7 +47,7 @@
      logical           , pointer  :: is_lignin(:)                      ! TRUE => pool is lignin
      real(r8)          , pointer  :: spinup_factor(:)                  ! factor by which to scale AD and relevant processes by
 
-<<<<<<< HEAD
+     ! Matrix data
      integer,pointer :: spm_tranlist_a(:,:)                            ! Prescribed subscripts to map 2D variables (transitions,soil layer) to 1D sparse matrix format in a_ma_vr and na_ma_vr
      integer,pointer :: A_i(:)                                         ! Prescribed row number of all elements in a_ma_vr
      integer,pointer :: A_j(:)                                         ! Prescribed column number of all elements in na_ma_vr
@@ -78,9 +67,6 @@
      integer, public :: n_all_entries                                  ! Number of all entries in AKallsoilc, AKallsoiln, AKXcacc, and AKXnacc
      integer, public :: Ntrans_setup                                   ! Number of horizontal transfers between soil and litter pools
      integer, public :: Ntri_setup                                     ! Number of non-zero entries in AVsoil
-=======
-     ! Matrix data
->>>>>>> 94e1bdc4
 
   end type decomp_cascade_type
 
@@ -89,7 +75,7 @@
   integer, public, parameter :: century_decomp = 1                     ! CENTURY decomposition method type
   integer, public, parameter :: mimics_decomp = 2                      ! MIMICS decomposition method type
   integer, public            :: decomp_method  = ispval                ! Type of decomposition to use
-  logical, public, parameter :: use_soil_matrixcn = .false.            ! true => use cn matrix solution for soil BGC
+  logical, public :: use_soil_matrixcn = .false.  ! true => use cn matrix solution for soil BGC
   type(decomp_cascade_type), public :: decomp_cascade_con
   !------------------------------------------------------------------------
 
@@ -187,11 +173,7 @@
        ndecomp_cascade_transitions = 7
        ndecomp_pools_max           = 8
     end if
-<<<<<<< HEAD
     ndecomp_pools_vr = ndecomp_pools * nlevdecomp
-=======
-    ! Set ndecomp_pools_vr needed for Matrix solution
->>>>>>> 94e1bdc4
 
   end subroutine decomp_cascade_par_init
 
@@ -234,18 +216,12 @@
        allocate(decomp_cascade_con%is_cellulose(ibeg:ndecomp_pools))
        allocate(decomp_cascade_con%is_lignin(ibeg:ndecomp_pools))
        allocate(decomp_cascade_con%spinup_factor(1:ndecomp_pools))
-<<<<<<< HEAD
        if(use_soil_matrixcn)then
           allocate(decomp_cascade_con%spm_tranlist_a(1:nlevdecomp,1:ndecomp_cascade_transitions)); decomp_cascade_con%spm_tranlist_a(:,:) = -9999
           allocate(decomp_cascade_con%A_i(1:(ndecomp_cascade_transitions-ndecomp_cascade_outtransitions)*nlevdecomp));decomp_cascade_con%A_i(:) = -9999
           allocate(decomp_cascade_con%A_j(1:(ndecomp_cascade_transitions-ndecomp_cascade_outtransitions)*nlevdecomp));decomp_cascade_con%A_j(:) = -9999
           allocate(decomp_cascade_con%tri_i(1:(3*nlevdecomp-2)*(ndecomp_pools-1))); decomp_cascade_con%tri_i(:) = -9999
           allocate(decomp_cascade_con%tri_j(1:(3*nlevdecomp-2)*(ndecomp_pools-1))); decomp_cascade_con%tri_j(:) = -9999
-=======
-
-       ! Allocate soil matrix data
-       if(use_soil_matrixcn)then
->>>>>>> 94e1bdc4
        end if
    
        !-- properties of each pathway along decomposition cascade 
@@ -272,7 +248,6 @@
        decomp_cascade_con%spinup_factor(1:ndecomp_pools)                     = nan
     end if
 
-<<<<<<< HEAD
     if(use_soil_matrixcn)then
        decomp_cascade_con%Ntrans_setup = (ndecomp_cascade_transitions-ndecomp_cascade_outtransitions)*nlevdecomp
        decomp_cascade_con%Ntri_setup   = (3*nlevdecomp-2)*(ndecomp_pools - 1) !exclude one cwd 
@@ -286,7 +261,7 @@
 ! Initialize sparse matrix variables and index. Count possible non-zero entries and record their x and y in the matrix.
 ! Collect those non-zero entry information, and save them into the list.
 
-  use SPMMod         , only : sparse_matrix_type, diag_matrix_type, vector_type
+  use SparseMatrixMultiplyMod, only : sparse_matrix_type, diag_matrix_type, vector_type
 
   integer i,j,k,m,n
   integer,dimension(:) :: ntrans_per_donor(1:ndecomp_pools)
@@ -390,27 +365,5 @@
      call AKfire%ReleaseSM()
      call AKallsoil%ReleaseSM()
    end subroutine InitSoilTransfer
-=======
-    ! Soil matrix sizes
-    if(use_soil_matrixcn)then
-    else
-       ! Set to missing value if not used
-    end if
-  end subroutine init_decomp_cascade_constants
-
-  !------------------------------------------------------------------------
-  subroutine InitSoilTransfer()
-    !
-    ! !DESCRIPTION:
-    ! Initialize sparse matrix variables and index. Count possible non-zero entries and record their x and y in the matrix.
-    ! Collect those non-zero entry information, and save them into the list.
-    !------------------------------------------------------------------------
-    ! !USES:
-    use SparseMatrixMultiplyMod, only : sparse_matrix_type, diag_matrix_type, vector_type
-    ! !LOGAL VARIABLES:
-    integer i,j,k,m,n
-  
-  end subroutine InitSoilTransfer
->>>>>>> 94e1bdc4
 
 end module SoilBiogeochemDecompCascadeConType