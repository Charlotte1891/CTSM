module SoilBiogeochemCarbonStateType

  use shr_kind_mod                       , only : r8 => shr_kind_r8
  use shr_infnan_mod                     , only : nan => shr_infnan_nan, assignment(=)
  use shr_log_mod                        , only : errMsg => shr_log_errMsg
  use decompMod                          , only : bounds_type
  use clm_varpar                         , only : ndecomp_cascade_transitions, ndecomp_pools, nlevcan
  use clm_varpar                         , only : nlevdecomp_full, nlevdecomp, nlevsoi
  use clm_varcon                         , only : spval, ispval, dzsoi_decomp, zisoi, zsoi, c3_r2
<<<<<<< HEAD
  use clm_varctl                         , only : iulog, use_vertsoilc, spinup_state, use_fates, use_soil_matrixcn
=======
  use clm_varctl                         , only : iulog, spinup_state, use_fates 
>>>>>>> dd9e6d71
  use landunit_varcon                    , only : istcrop, istsoil
  use abortutils                         , only : endrun
  use spmdMod                            , only : masterproc 
  use SoilBiogeochemDecompCascadeConType , only : decomp_cascade_con
  use LandunitType                       , only : lun                
  use ColumnType                         , only : col                
  use GridcellType                       , only : grc
  use SoilBiogeochemStateType            , only : get_spinup_latitude_term
  use SPMMod                             , only : sparse_matrix_type, vector_type
  ! 
  ! !PUBLIC TYPES:
  implicit none
  private
  !
  type, public :: soilbiogeochem_carbonstate_type
     
     ! all c pools involved in decomposition
     real(r8), pointer :: decomp_cpools_vr_col (:,:,:) ! (gC/m3) vertically-resolved decomposing (litter, cwd, soil) c pools
     real(r8), pointer :: decomp0_cpools_vr_col(:,:,:) ! (gC/m3) vertically-resolved C baseline (initial value of this year) in decomposing (litter, cwd, soil) pools in dimension (col,nlev,npools)
     real(r8), pointer :: decomp_cpools_vr_SASUsave_col(:,:,:) ! (gC/m3) vertically-resolved decomposing (litter, cwd, soil) c pools
     real(r8), pointer :: decomp_soilc_vr_col  (:,:)   ! (gC/m3) vertically-resolved decomposing total soil c pool
     real(r8), pointer :: ctrunc_vr_col        (:,:)   ! (gC/m3) vertically-resolved column-level sink for C truncation

     ! summary (diagnostic) state variables, not involved in mass balance
     real(r8), pointer :: ctrunc_col              (:)     ! (gC/m2) column-level sink for C truncation
     real(r8), pointer :: totlitc_col             (:)     ! (gC/m2) total litter carbon
     real(r8), pointer :: totlitc_1m_col          (:)     ! (gC/m2) total litter carbon to 1 meter
     real(r8), pointer :: totsomc_col             (:)     ! (gC/m2) total soil organic matter carbon
     real(r8), pointer :: totsomc_1m_col          (:)     ! (gC/m2) total soil organic matter carbon to 1 meter
     real(r8), pointer :: cwdc_col                (:)     ! (gC/m2) coarse woody debris C (diagnostic)
     real(r8), pointer :: decomp_cpools_1m_col    (:,:)   ! (gC/m2)  Diagnostic: decomposing (litter, cwd, soil) c pools to 1 meter
     real(r8), pointer :: decomp_cpools_col       (:,:)   ! (gC/m2)  decomposing (litter, cwd, soil) c pools
     real(r8), pointer :: dyn_cbal_adjustments_col(:)     ! (gC/m2) adjustments to each column made in this timestep via dynamic column area adjustments (note: this variable only makes sense at the column-level: it is meaningless if averaged to the gridcell-level)
     integer           :: restart_file_spinup_state       ! spinup state as read from restart file, for determining whether to enter or exit spinup mode.
     real(r8)          :: totvegcthresh                   ! threshold for total vegetation carbon to zero out decomposition pools

     ! Matrix-cn
     real(r8), pointer :: matrix_cap_decomp_cpools_col    (:,:)   ! (gC/m2) C capacity in decomposing (litter, cwd, soil) N pools in dimension (col,npools)
     real(r8), pointer :: matrix_cap_decomp_cpools_vr_col (:,:,:) ! (gC/m3) vertically-resolved C capacity in decomposing (litter, cwd, soil) pools in dimension(col,nlev,npools)
     real(r8), pointer :: in_acc                          (:,:)   ! (gC/m3/yr) accumulated litter fall C input per year in dimension(col,nlev*npools)
     real(r8), pointer :: in_acc_2d                       (:,:,:) ! (gC/m3/yr) accumulated litter fall C input per year in dimension(col,nlev,npools)
     real(r8), pointer :: tran_acc                        (:,:,:) ! (gC/m3/yr) accumulated C transfers from j to i (col,i,j) per year in dimension(col,nlev*npools,nlev*npools)
     real(r8), pointer :: vert_up_tran_acc                (:,:,:) ! (gC/m3/yr) accumulated upward vertical C transport in dimension(col,nlev,npools)
     real(r8), pointer :: vert_down_tran_acc              (:,:,:) ! (gC/m3/yr) accumulated downward vertical C transport in dimension(col,nlev,npools)
     real(r8), pointer :: exit_acc                        (:,:,:) ! (gC/m3/yr) accumulated exit C in dimension(col,nlev,npools)
     real(r8), pointer :: hori_tran_acc                   (:,:,:) ! (gC/m3/yr) accumulated C transport between pools at the same level in dimension(col,nlev,ntransfers)
     type(sparse_matrix_type) :: AKXcacc                          ! (gC/m3/yr) accumulated N transfers from j to i (col,i,j) per year in dimension(col,nlev*npools,nlev*npools) in sparse matrix type
     type(vector_type) :: matrix_Cinter                           ! (gC/m3)    vertically-resolved decomposing (litter, cwd, soil) N pools in dimension(col,nlev*npools) in vector type

   contains

     procedure , public  :: Init   
     procedure , public  :: SetValues 
     procedure , public  :: Restart
     procedure , public  :: Summary
     procedure , public  :: SetTotVgCThresh
     procedure , public  :: DynamicColumnAdjustments  ! adjust state variables when column areas change
     procedure , private :: InitAllocate 
     procedure , private :: InitHistory  
     procedure , private :: InitCold     


  end type soilbiogeochem_carbonstate_type

  character(len=*), parameter, private :: sourcefile = &
       __FILE__
  !------------------------------------------------------------------------

contains

  !------------------------------------------------------------------------
  subroutine Init(this, bounds, carbon_type, ratio, c12_soilbiogeochem_carbonstate_inst)

    class(soilbiogeochem_carbonstate_type)                       :: this
    type(bounds_type)                     , intent(in)           :: bounds  
    character(len=3)                      , intent(in)           :: carbon_type
    real(r8)                              , intent(in)           :: ratio
    type(soilbiogeochem_carbonstate_type) , intent(in), optional :: c12_soilbiogeochem_carbonstate_inst

    this%totvegcthresh = nan
    call this%InitAllocate ( bounds)
    call this%InitHistory ( bounds, carbon_type )
    if (present(c12_soilbiogeochem_carbonstate_inst)) then
       call this%InitCold  ( bounds, ratio, c12_soilbiogeochem_carbonstate_inst )
    else
       call this%InitCold  ( bounds, ratio) 
    end if

  end subroutine Init

  !------------------------------------------------------------------------
  subroutine InitAllocate(this, bounds)
    !
    ! !ARGUMENTS:
    class (soilbiogeochem_carbonstate_type) :: this
    type(bounds_type), intent(in) :: bounds  
    !
    ! !LOCAL VARIABLES:
    integer           :: begc,endc
    !------------------------------------------------------------------------

    begc = bounds%begc; endc = bounds%endc

    allocate( this%decomp_cpools_col    (begc :endc,1:ndecomp_pools))   ; this%decomp_cpools_col    (:,:) = nan
    allocate( this%decomp_cpools_1m_col (begc :endc,1:ndecomp_pools))   ; this%decomp_cpools_1m_col (:,:) = nan
    if(use_soil_matrixcn)then
       allocate( this%matrix_cap_decomp_cpools_col    (begc :endc,1:ndecomp_pools))   ; this%matrix_cap_decomp_cpools_col    (:,:) = nan
    end if

    allocate( this%ctrunc_vr_col(begc :endc,1:nlevdecomp_full)) ; 
    this%ctrunc_vr_col        (:,:) = nan

    allocate(this%decomp_cpools_vr_col(begc:endc,1:nlevdecomp_full,1:ndecomp_pools))  
    this%decomp_cpools_vr_col(:,:,:)= nan
    !matrix-spinup
    if(use_soil_matrixcn)then
       allocate(this%matrix_cap_decomp_cpools_vr_col(begc:endc,1:nlevdecomp_full,1:ndecomp_pools))  
       this%matrix_cap_decomp_cpools_vr_col(:,:,:)= nan
       allocate(this%decomp0_cpools_vr_col(begc:endc,1:nlevdecomp_full,1:ndecomp_pools))  
       this%decomp0_cpools_vr_col(:,:,:)= nan
       allocate(this%decomp_cpools_vr_SASUsave_col(begc:endc,1:nlevdecomp_full,1:ndecomp_pools))  
       this%decomp_cpools_vr_SASUsave_col(:,:,:)= nan
       allocate(this%in_acc(begc:endc,1:nlevdecomp*ndecomp_pools))
       this%in_acc(:,:)= nan
       allocate(this%tran_acc(begc:endc,1:nlevdecomp*ndecomp_pools,1:nlevdecomp*ndecomp_pools))
       this%tran_acc(:,:,:)= nan

       allocate(this%in_acc_2d(begc:endc,1:nlevdecomp_full,1:ndecomp_pools))
       this%in_acc_2d(:,:,:)= nan
       allocate(this%vert_up_tran_acc(begc:endc,1:nlevdecomp_full,1:ndecomp_pools))
       this%vert_up_tran_acc(:,:,:)= nan
       allocate(this%vert_down_tran_acc(begc:endc,1:nlevdecomp_full,1:ndecomp_pools))
       this%vert_down_tran_acc(:,:,:)= nan
       allocate(this%exit_acc(begc:endc,1:nlevdecomp_full,1:ndecomp_pools))
       this%exit_acc(:,:,:)= nan
       allocate(this%hori_tran_acc(begc:endc,1:nlevdecomp_full,1:ndecomp_cascade_transitions))
       this%hori_tran_acc(:,:,:)= nan
       call this%AKXcacc%InitSM(ndecomp_pools*nlevdecomp,begc,endc,decomp_cascade_con%n_all_entries)
       call this%matrix_Cinter%InitV        (ndecomp_pools*nlevdecomp,begc,endc)
    end if
    allocate(this%decomp_soilc_vr_col(begc:endc,1:nlevdecomp_full))  
    this%decomp_soilc_vr_col(:,:)= nan

    allocate(this%ctrunc_col     (begc :endc)) ; this%ctrunc_col     (:) = nan
    if ( .not. use_fates ) then
       allocate(this%cwdc_col       (begc :endc)) ; this%cwdc_col       (:) = nan
    endif
    allocate(this%totlitc_col    (begc :endc)) ; this%totlitc_col    (:) = nan
    allocate(this%totsomc_col    (begc :endc)) ; this%totsomc_col    (:) = nan
    allocate(this%totlitc_1m_col (begc :endc)) ; this%totlitc_1m_col (:) = nan
    allocate(this%totsomc_1m_col (begc :endc)) ; this%totsomc_1m_col (:) = nan
    allocate(this%dyn_cbal_adjustments_col (begc:endc)) ; this%dyn_cbal_adjustments_col (:) = nan

    this%restart_file_spinup_state = huge(1)

  end subroutine InitAllocate

  !------------------------------------------------------------------------
  subroutine InitHistory(this, bounds, carbon_type) 
    !
    ! !USES:
    use histFileMod, only : hist_addfld1d, hist_addfld2d, hist_addfld_decomp 
    !
    ! !ARGUMENTS:
    class (soilbiogeochem_carbonstate_type) :: this
    type(bounds_type) , intent(in)          :: bounds 
    character(len=3)  , intent(in)          :: carbon_type
    !
    ! !LOCAL VARIABLES:
    integer           :: l
    integer           :: begc ,endc
    character(24)     :: fieldname
    character(100)    :: longname
    real(r8), pointer :: data1dptr(:)   ! temp. pointer for slicing larger arrays
    real(r8), pointer :: data2dptr(:,:) ! temp. pointer for slicing larger arrays
    !------------------------------------------------------------------------

    begc = bounds%begc; endc = bounds%endc

    !-------------------------------
    ! C12 state variables - column
    !-------------------------------

    if (carbon_type == 'c12') then

       if ( nlevdecomp_full > 1 ) then
          this%decomp_soilc_vr_col(begc:endc,:) = spval
          call hist_addfld2d (fname='SOILC_vr', units='gC/m^3',  type2d='levsoi', &
               avgflag='A', long_name='SOIL C (vertically resolved)', &
               ptr_col=this%decomp_soilc_vr_col)
       end if

       this%decomp_cpools_col(begc:endc,:) = spval
       do l  = 1, ndecomp_pools
          if ( nlevdecomp_full > 1 ) then
             data2dptr => this%decomp_cpools_vr_col(:,1:nlevsoi,l)
             fieldname = trim(decomp_cascade_con%decomp_pool_name_history(l))//'C_vr'
             longname =  trim(decomp_cascade_con%decomp_pool_name_history(l))//' C (vertically resolved)'
             call hist_addfld2d (fname=fieldname, units='gC/m^3',  type2d='levsoi', &
                  avgflag='A', long_name=longname, &
                  ptr_col=data2dptr)
          endif

          data1dptr => this%decomp_cpools_col(:,l)
          fieldname = trim(decomp_cascade_con%decomp_pool_name_history(l))//'C'
          longname =  trim(decomp_cascade_con%decomp_pool_name_history(l))//' C'
          call hist_addfld1d (fname=fieldname, units='gC/m^2', &
               avgflag='A', long_name=longname, &
               ptr_col=data1dptr)

          if ( nlevdecomp_full > 1 ) then
             data1dptr => this%decomp_cpools_1m_col(:,l)
             fieldname = trim(decomp_cascade_con%decomp_pool_name_history(l))//'C_1m'
             longname =  trim(decomp_cascade_con%decomp_pool_name_history(l))//' C to 1 meter'
             call hist_addfld1d (fname=fieldname, units='gC/m^2', &
                  avgflag='A', long_name=longname, &
                  ptr_col=data1dptr, default='inactive')
          endif
       end do
 
       if(use_soil_matrixcn)then
          this%matrix_cap_decomp_cpools_col(begc:endc,:) = spval
          do l  = 1, ndecomp_pools
             if ( nlevdecomp_full > 1 ) then
                data2dptr => this%matrix_cap_decomp_cpools_vr_col(:,1:nlevsoi,l)
                fieldname = trim(decomp_cascade_con%decomp_pool_name_history(l))//'C_Cap_vr'
                longname =  trim(decomp_cascade_con%decomp_pool_name_history(l))//' C capacity (vertically resolved)'
                call hist_addfld2d (fname=fieldname, units='gC/m^3',  type2d='levsoi', &
                     avgflag='I', long_name=longname, &
                     ptr_col=data2dptr)
             endif

             if ( nlevdecomp_full .eq. 1)then
                data1dptr => this%matrix_cap_decomp_cpools_col(:,l)
                fieldname = trim(decomp_cascade_con%decomp_pool_name_history(l))//'C_Cap'
                longname =  trim(decomp_cascade_con%decomp_pool_name_history(l))//' C capacity'
                call hist_addfld1d (fname=fieldname, units='gC/m^2', &
                     avgflag='I', long_name=longname, &
                     ptr_col=data1dptr)
             end if

          end do
 
       end if
 
       this%totlitc_col(begc:endc) = spval
       call hist_addfld1d (fname='TOTLITC', units='gC/m^2', &
            avgflag='A', long_name='total litter carbon', &
            ptr_col=this%totlitc_col)

       this%totsomc_col(begc:endc) = spval
       call hist_addfld1d (fname='TOTSOMC', units='gC/m^2', &
            avgflag='A', long_name='total soil organic matter carbon', &
            ptr_col=this%totsomc_col)

       if ( nlevdecomp_full > 1 ) then
          this%totlitc_1m_col(begc:endc) = spval
          call hist_addfld1d (fname='TOTLITC_1m', units='gC/m^2', &
               avgflag='A', long_name='total litter carbon to 1 meter depth', &
               ptr_col=this%totlitc_1m_col)
       end if

       if ( nlevdecomp_full > 1 ) then
          this%totsomc_1m_col(begc:endc) = spval
          call hist_addfld1d (fname='TOTSOMC_1m', units='gC/m^2', &
               avgflag='A', long_name='total soil organic matter carbon to 1 meter depth', &
               ptr_col=this%totsomc_1m_col)
       end if

       this%ctrunc_col(begc:endc) = spval
       call hist_addfld1d (fname='COL_CTRUNC', units='gC/m^2',  &
            avgflag='A', long_name='column-level sink for C truncation', &
            ptr_col=this%ctrunc_col, default='inactive')

       this%dyn_cbal_adjustments_col(begc:endc) = spval
       call hist_addfld1d (fname='DYN_COL_SOIL_ADJUSTMENTS_C', units='gC/m^2', &
            avgflag='SUM', &
            long_name='Adjustments in soil carbon due to dynamic column areas; &
            &only makes sense at the column level: should not be averaged to gridcell', &
            ptr_col=this%dyn_cbal_adjustments_col, default='inactive')

   end if

    !-------------------------------
    ! C13 state variables - column
    !-------------------------------

    if ( carbon_type == 'c13' ) then

       if ( nlevdecomp_full > 1 ) then
          this%decomp_soilc_vr_col(begc:endc,:) = spval
          call hist_addfld2d (fname='C13_SOILC_vr', units='gC13/m^3',  type2d='levsoi', &
               avgflag='A', long_name='C13 SOIL C (vertically resolved)', &
               ptr_col=this%decomp_soilc_vr_col, default='inactive')
       end if

       this%decomp_cpools_vr_col(begc:endc,:,:) = spval
       do l = 1, ndecomp_pools
          if ( nlevdecomp_full > 1 ) then
             data2dptr => this%decomp_cpools_vr_col(:,1:nlevsoi,l)
             fieldname = 'C13_'//trim(decomp_cascade_con%decomp_pool_name_history(l))//'C_vr'
             longname =  'C13 '//trim(decomp_cascade_con%decomp_pool_name_history(l))//' C (vertically resolved)'
             call hist_addfld2d (fname=fieldname, units='gC13/m^3',  type2d='levsoi', &
                  avgflag='A', long_name=longname, &
                  ptr_col=data2dptr, default='inactive')
          endif

          data1dptr => this%decomp_cpools_col(:,l)
          fieldname = 'C13_'//trim(decomp_cascade_con%decomp_pool_name_history(l))//'C'
          longname =  'C13 '//trim(decomp_cascade_con%decomp_pool_name_history(l))//' C'
          call hist_addfld1d (fname=fieldname, units='gC13/m^2', &
               avgflag='A', long_name=longname, &
               ptr_col=data1dptr, default='inactive')
       end do

       if(use_soil_matrixcn)then
          this%matrix_cap_decomp_cpools_vr_col(begc:endc,:,:) = spval
          do l = 1, ndecomp_pools
             if ( nlevdecomp_full > 1 ) then
                data2dptr => this%matrix_cap_decomp_cpools_vr_col(:,1:nlevsoi,l)
                fieldname = 'C13_'//trim(decomp_cascade_con%decomp_pool_name_history(l))//'C_Cap_vr'
                longname =  'C13 '//trim(decomp_cascade_con%decomp_pool_name_history(l))//' C capacity (vertically resolved)'
                call hist_addfld2d (fname=fieldname, units='gC13/m^3',  type2d='levsoi', &
                     avgflag='I', long_name=longname, &
                     ptr_col=data2dptr, default='inactive')
             endif

             if ( nlevdecomp_full .eq. 1)then
                data1dptr => this%matrix_cap_decomp_cpools_col(:,l)
                fieldname = 'C13_'//trim(decomp_cascade_con%decomp_pool_name_history(l))//'C_Cap'
                longname =  'C13 '//trim(decomp_cascade_con%decomp_pool_name_history(l))//' C capacity'
                call hist_addfld1d (fname=fieldname, units='gC13/m^2', &
                     avgflag='I', long_name=longname, &
                     ptr_col=data1dptr)
             end if
          end do
       end if

       this%totlitc_col(begc:endc) = spval
       call hist_addfld1d (fname='C13_TOTLITC', units='gC13/m^2', &
            avgflag='A', long_name='C13 total litter carbon', &
            ptr_col=this%totlitc_col)

       this%totsomc_col(begc:endc) = spval
       call hist_addfld1d (fname='C13_TOTSOMC', units='gC13/m^2', &
            avgflag='A', long_name='C13 total soil organic matter carbon', &
            ptr_col=this%totsomc_col)

       if ( nlevdecomp_full > 1 ) then
          this%totlitc_1m_col(begc:endc) = spval
          call hist_addfld1d (fname='C13_TOTLITC_1m', units='gC13/m^2', &
               avgflag='A', long_name='C13 total litter carbon to 1 meter', &
               ptr_col=this%totlitc_1m_col, default='inactive')
       end if

       if ( nlevdecomp_full > 1 ) then
          this%totsomc_1m_col(begc:endc) = spval
          call hist_addfld1d (fname='C13_TOTSOMC_1m', units='gC13/m^2', &
               avgflag='A', long_name='C13 total soil organic matter carbon to 1 meter', &
               ptr_col=this%totsomc_1m_col, default='inactive')
       endif

       this%ctrunc_col(begc:endc) = spval
       call hist_addfld1d (fname='C13_COL_CTRUNC', units='gC13/m^2',  &
            avgflag='A', long_name='C13 column-level sink for C truncation', &
            ptr_col=this%ctrunc_col, default='inactive')

       this%dyn_cbal_adjustments_col(begc:endc) = spval
       call hist_addfld1d (fname='C13_DYN_COL_SOIL_ADJUSTMENTS_C', units='gC13/m^2', &
            avgflag='SUM', &
            long_name='C13 adjustments in soil carbon due to dynamic column areas; &
            &only makes sense at the column level: should not be averaged to gridcell', &
            ptr_col=this%dyn_cbal_adjustments_col, default='inactive')
    endif

    !-------------------------------
    ! C14 state variables - column
    !-------------------------------

    if ( carbon_type == 'c14' ) then

       if ( nlevdecomp_full > 1 ) then
          this%decomp_soilc_vr_col(begc:endc,:) = spval
          call hist_addfld2d (fname='C14_SOILC_vr', units='gC14/m^3',  type2d='levsoi', &
               avgflag='A', long_name='C14 SOIL C (vertically resolved)', &
               ptr_col=this%decomp_soilc_vr_col)
       end if

       this%decomp_cpools_vr_col(begc:endc,:,:) = spval
       do l = 1, ndecomp_pools
          if ( nlevdecomp_full > 1 ) then
             data2dptr => this%decomp_cpools_vr_col(:,1:nlevsoi,l)
             fieldname = 'C14_'//trim(decomp_cascade_con%decomp_pool_name_history(l))//'C_vr'
             longname =  'C14 '//trim(decomp_cascade_con%decomp_pool_name_history(l))//' C (vertically resolved)'
             call hist_addfld2d (fname=fieldname, units='gC14/m^3',  type2d='levsoi', &
                  avgflag='A', long_name=longname, ptr_col=data2dptr, default='inactive')
          endif

          data1dptr => this%decomp_cpools_col(:,l)
          fieldname = 'C14_'//trim(decomp_cascade_con%decomp_pool_name_history(l))//'C'
          longname =  'C14 '//trim(decomp_cascade_con%decomp_pool_name_history(l))//' C'
          call hist_addfld1d (fname=fieldname, units='gC14/m^2', &
               avgflag='A', long_name=longname, ptr_col=data1dptr, default='inactive')

          if ( nlevdecomp_full > 1 ) then
             data1dptr => this%decomp_cpools_1m_col(:,l)
             fieldname = 'C14_'//trim(decomp_cascade_con%decomp_pool_name_history(l))//'C_1m'
             longname =  'C14_'//trim(decomp_cascade_con%decomp_pool_name_history(l))//' C to 1 meter'
             call hist_addfld1d (fname=fieldname, units='gC/m^2', &
                  avgflag='A', long_name=longname, ptr_col=data1dptr, default='inactive')
          endif
       end do

       if(use_soil_matrixcn)then
          this%matrix_cap_decomp_cpools_vr_col(begc:endc,:,:) = spval
          do l = 1, ndecomp_pools
             if ( nlevdecomp_full > 1 ) then
                data2dptr => this%matrix_cap_decomp_cpools_vr_col(:,1:nlevsoi,l)
                fieldname = 'C14_'//trim(decomp_cascade_con%decomp_pool_name_history(l))//'C_Cap_vr'
                longname =  'C14 '//trim(decomp_cascade_con%decomp_pool_name_history(l))//' C capacity (vertically resolved)'
                call hist_addfld2d (fname=fieldname, units='gC14/m^3',  type2d='levsoi', &
                     avgflag='I', long_name=longname, ptr_col=data2dptr, default='inactive')
             endif

             if ( nlevdecomp_full .eq. 1)then
                data1dptr => this%matrix_cap_decomp_cpools_col(:,l)
                fieldname = 'C14_'//trim(decomp_cascade_con%decomp_pool_name_history(l))//'C_Cap'
                longname =  'C14 '//trim(decomp_cascade_con%decomp_pool_name_history(l))//' C capacity'
                call hist_addfld1d (fname=fieldname, units='gC14/m^2', &
                     avgflag='I', long_name=longname, ptr_col=data1dptr)
             end if
          end do
       end if

       this%totlitc_col(begc:endc) = spval
       call hist_addfld1d (fname='C14_TOTLITC', units='gC14/m^2', &
            avgflag='A', long_name='C14 total litter carbon', &
            ptr_col=this%totlitc_col)

       this%totsomc_col(begc:endc) = spval
       call hist_addfld1d (fname='C14_TOTSOMC', units='gC14/m^2', &
            avgflag='A', long_name='C14 total soil organic matter carbon', &
            ptr_col=this%totsomc_col)

       if ( nlevdecomp_full > 1 ) then       
          this%totlitc_1m_col(begc:endc) = spval
          call hist_addfld1d (fname='C14_TOTLITC_1m', units='gC14/m^2', &
               avgflag='A', long_name='C14 total litter carbon to 1 meter', &
               ptr_col=this%totlitc_1m_col, default='inactive')

          this%totsomc_1m_col(begc:endc) = spval
          call hist_addfld1d (fname='C14_TOTSOMC_1m', units='gC14/m^2', &
               avgflag='A', long_name='C14 total soil organic matter carbon to 1 meter', &
               ptr_col=this%totsomc_1m_col, default='inactive')
       endif

       this%ctrunc_col(begc:endc) = spval
       call hist_addfld1d (fname='C14_COL_CTRUNC', units='gC14/m^2', &
            avgflag='A', long_name='C14 column-level sink for C truncation', &
            ptr_col=this%ctrunc_col, default='inactive')

       this%dyn_cbal_adjustments_col(begc:endc) = spval
       call hist_addfld1d (fname='C14_DYN_COL_SOIL_ADJUSTMENTS_C', units='gC14/m^2', &
            avgflag='SUM', &
            long_name='C14 adjustments in soil carbon due to dynamic column areas; &
            &only makes sense at the column level: should not be averaged to gridcell', &
            ptr_col=this%dyn_cbal_adjustments_col, default='inactive')
    endif

  end subroutine InitHistory

  !-----------------------------------------------------------------------
  subroutine InitCold(this, bounds, ratio, c12_soilbiogeochem_carbonstate_inst)
    !
    ! !DESCRIPTION:
    ! Initializes time varying variables used only in coupled carbon-nitrogen mode (CN):
    !
    ! !USES:
    !
    ! !ARGUMENTS:
    class(soilbiogeochem_carbonstate_type) :: this 
    type(bounds_type) , intent(in)         :: bounds  
    real(r8)          , intent(in)         :: ratio
    type(soilbiogeochem_carbonstate_type), intent(in), optional :: c12_soilbiogeochem_carbonstate_inst
    !
    ! !LOCAL VARIABLES:
    integer :: p,c,l,j,k
    integer :: fc                                        ! filter index
    integer :: num_special_col                           ! number of good values in special_col filter
    integer :: special_col(bounds%endc-bounds%begc+1)    ! special landunit filter - columns
    !-----------------------------------------------------------------------

    ! initialize column-level variables

    do c = bounds%begc, bounds%endc
       l = col%landunit(c)
!matrix-spinup
       if(use_soil_matrixcn)then
          this%in_acc(c,:) = 0._r8
!          this%tran_acc(c,:,:) = 0._r8
          this%AKXcacc%M(c,:) = 0._r8
       end if

       if (lun%itype(l) == istsoil .or. lun%itype(l) == istcrop) then
          if (.not. present(c12_soilbiogeochem_carbonstate_inst)) then !c12

             do j = 1, nlevdecomp
                do k = 1, ndecomp_pools
                   if (zsoi(j) < decomp_cascade_con%initial_stock_soildepth ) then  !! only initialize upper soil column
                      this%decomp_cpools_vr_col(c,j,k) = decomp_cascade_con%initial_stock(k)
                      if(use_soil_matrixcn)then
                         this%matrix_cap_decomp_cpools_vr_col(c,j,k) = decomp_cascade_con%initial_stock(k)
                      end if
                   else
                      this%decomp_cpools_vr_col(c,j,k) = 0._r8
                      if(use_soil_matrixcn)then
                         this%matrix_cap_decomp_cpools_vr_col(c,j,k) = 0._r8
                      end if
                   endif
                end do
                this%ctrunc_vr_col(c,j) = 0._r8
             end do
             if ( nlevdecomp > 1 ) then
                do j = nlevdecomp+1, nlevdecomp_full
                   do k = 1, ndecomp_pools
                      this%decomp_cpools_vr_col(c,j,k) = 0._r8
                      if(use_soil_matrixcn)then
                         this%matrix_cap_decomp_cpools_vr_col(c,j,k) = 0._r8
                      end if
                   end do
                   this%ctrunc_vr_col(c,j) = 0._r8
                end do
             end if
             this%decomp_cpools_col(c,1:ndecomp_pools)    = decomp_cascade_con%initial_stock(1:ndecomp_pools)
             this%decomp_cpools_1m_col(c,1:ndecomp_pools) = decomp_cascade_con%initial_stock(1:ndecomp_pools)
             if(use_soil_matrixcn)then
                this%matrix_cap_decomp_cpools_col(c,1:ndecomp_pools)    = decomp_cascade_con%initial_stock(1:ndecomp_pools)
             end if

          else

             do j = 1, nlevdecomp
                do k = 1, ndecomp_pools
                   this%decomp_cpools_vr_col(c,j,k) = c12_soilbiogeochem_carbonstate_inst%decomp_cpools_vr_col(c,j,k) * ratio
                   if(use_soil_matrixcn)then
                      this%matrix_cap_decomp_cpools_vr_col(c,j,k) = c12_soilbiogeochem_carbonstate_inst%matrix_cap_decomp_cpools_vr_col(c,j,k) * ratio
                   end if
                end do
                this%ctrunc_vr_col(c,j) = c12_soilbiogeochem_carbonstate_inst%ctrunc_vr_col(c,j) * ratio
             end do
             if ( nlevdecomp > 1 ) then
                do j = nlevdecomp+1, nlevdecomp_full
                   do k = 1, ndecomp_pools
                      this%decomp_cpools_vr_col(c,j,k) = 0._r8
                      if(use_soil_matrixcn)then
                         this%matrix_cap_decomp_cpools_vr_col(c,j,k) = 0._r8
                      end if
                   end do
                   this%ctrunc_vr_col(c,j) = 0._r8
                end do
             end if
             do k = 1, ndecomp_pools
                this%decomp_cpools_col(c,k)    = c12_soilbiogeochem_carbonstate_inst%decomp_cpools_col(c,k) * ratio
                this%decomp_cpools_1m_col(c,k) = c12_soilbiogeochem_carbonstate_inst%decomp_cpools_1m_col(c,k) * ratio
                if(use_soil_matrixcn)then
                   this%matrix_cap_decomp_cpools_col(c,k)    = c12_soilbiogeochem_carbonstate_inst%matrix_cap_decomp_cpools_col(c,k) * ratio
                end if
             end do

          endif
          if(use_soil_matrixcn)then
             do j = 1, nlevdecomp_full
                do k = 1, ndecomp_pools
                   this%in_acc_2d(c,j,k) = 0._r8
                   this%vert_up_tran_acc(c,j,k) = 0._r8
                   this%vert_down_tran_acc(c,j,k) = 0._r8
                   this%exit_acc(c,j,k) = 0._r8
                   this%decomp0_cpools_vr_col(c,j,k) = max(this%decomp_cpools_vr_col(c,j,k),1.e-30_r8)
                   this%decomp_cpools_vr_SASUsave_col(c,j,k) = 0._r8
                end do
                do k = 1, ndecomp_cascade_transitions
                   this%hori_tran_acc(c,j,k) = 0._r8
                end do
             end do
             do j = 1,decomp_cascade_con%n_all_entries
                this%AKXcacc%M(c,j) = 0._r8
             end do
          end if
       end if

       if ( .not. use_fates ) then
          if (lun%itype(l) == istsoil .or. lun%itype(l) == istcrop) then
             if (present(c12_soilbiogeochem_carbonstate_inst)) then
                this%cwdc_col(c)    = c12_soilbiogeochem_carbonstate_inst%cwdc_col(c) * ratio
             else
                this%cwdc_col(c)    = 0._r8
             end if
             this%ctrunc_col(c)     = 0._r8
             this%totlitc_col(c)    = 0._r8
             this%totsomc_col(c)    = 0._r8
             this%totlitc_1m_col(c) = 0._r8
             this%totsomc_1m_col(c) = 0._r8
          end if
       end if
    end do

    ! now loop through special filters and explicitly set the variables that
    ! have to be in place for biogeophysics
    
    ! Set column filters

    num_special_col = 0
    do c = bounds%begc, bounds%endc
       l = col%landunit(c)
       if (lun%ifspecial(l)) then
          num_special_col = num_special_col + 1
          special_col(num_special_col) = c
       end if
    end do

    ! initialize fields for special filters
    call this%SetValues (num_column=num_special_col, filter_column=special_col, value_column=0._r8)

  end subroutine InitCold

  !-----------------------------------------------------------------------
  subroutine Restart ( this,  bounds, ncid, flag, carbon_type, totvegc_col, c12_soilbiogeochem_carbonstate_inst )
    !
    ! !DESCRIPTION: 
    ! Read/write CN restart data for carbon state
    !
    ! !USES:
    use shr_infnan_mod       , only : isnan => shr_infnan_isnan, nan => shr_infnan_nan, assignment(=)
    use clm_time_manager     , only : is_restart, get_nstep
    use shr_const_mod        , only : SHR_CONST_PDB
    use clm_varcon           , only : c14ratio
    use restUtilMod
    use ncdio_pio
    !
    ! !ARGUMENTS:
    class (soilbiogeochem_carbonstate_type)                      :: this
    type(bounds_type)                     , intent(in)           :: bounds 
    type(file_desc_t)                     , intent(inout)        :: ncid   ! netcdf id
    character(len=*)                      , intent(in)           :: flag   !'read' or 'write'
    character(len=3)                      , intent(in)           :: carbon_type ! 'c12' or 'c13' or 'c14'
    real(r8)                              , intent(in)           :: totvegc_col(bounds%begc:bounds%endc) ! (gC/m2) total 
                                                                                                         ! vegetation carbon
    type(soilbiogeochem_carbonstate_type) , intent(in), optional :: c12_soilbiogeochem_carbonstate_inst

    !
    ! !LOCAL VARIABLES:
    integer  :: i,j,k,l,c,fc
    real(r8) :: m                   ! multiplier for the exit_spinup code
    real(r8), pointer :: ptr2d(:,:) ! temp. pointers for slicing larger arrays
    real(r8), pointer :: ptr1d(:)   ! temp. pointers for slicing larger arrays
    character(len=128) :: varname   ! temporary
    logical  :: readvar
    integer  :: idata
    logical  :: exit_spinup  = .false.
    logical  :: enter_spinup = .false.
    logical  :: found = .false.
    ! flags for comparing the model and restart decomposition cascades
    integer  :: decomp_cascade_state, restart_file_decomp_cascade_state 
    integer            :: i_decomp,j_decomp,i_lev,j_lev
    !------------------------------------------------------------------------

    if (carbon_type == 'c12') then

       do k = 1, ndecomp_pools
          varname=trim(decomp_cascade_con%decomp_pool_name_restart(k))//'c'
          ptr2d => this%decomp_cpools_vr_col(:,:,k)
          call restartvar(ncid=ncid, flag=flag, varname=trim(varname)//"_vr", xtype=ncd_double,  &
               dim1name='column', dim2name='levgrnd', switchdim=.true., &
               long_name='',  units='g/m3', fill_value=spval, &
               scale_by_thickness=.false., &
               interpinic_flag='interp', readvar=readvar, data=ptr2d)
          if (flag=='read' .and. .not. readvar) then
             call endrun(msg='ERROR:: '//trim(varname)//' is required on an initialization dataset'//&
                  errMsg(sourcefile, __LINE__))
          end if
       end do

<<<<<<< HEAD
       if (use_soil_matrixcn)then
          do k = 1, ndecomp_pools
             varname=trim(decomp_cascade_con%decomp_pool_name_restart(k))//'c'
             if (use_vertsoilc) then
                ptr2d => this%matrix_cap_decomp_cpools_vr_col(:,:,k)
                call restartvar(ncid=ncid, flag=flag, varname=trim(varname)//"_Cap_vr", xtype=ncd_double,  &
                  dim1name='column', dim2name='levgrnd', switchdim=.true., &
                  long_name='',  units='', fill_value=spval, scale_by_thickness=.false., &
                  interpinic_flag='interp', readvar=readvar, data=ptr2d)
                ptr2d => this%decomp0_cpools_vr_col(:,:,k)
                call restartvar(ncid=ncid, flag=flag, varname=trim(varname)//"0_vr", xtype=ncd_double,  &
                  dim1name='column', dim2name='levgrnd', switchdim=.true., &
                  long_name='',  units='', fill_value=spval, scale_by_thickness=.false., &
                  interpinic_flag='interp', readvar=readvar, data=ptr2d)
             else
                ptr1d => this%matrix_cap_decomp_cpools_vr_col(:,1,k)
                call restartvar(ncid=ncid, flag=flag, varname=trim(varname)//"_Cap", xtype=ncd_double,  &
                  dim1name='column', long_name='',  units='', fill_value=spval, &
                  interpinic_flag='interp', readvar=readvar, data=ptr1d)
                ptr1d => this%decomp0_cpools_vr_col(:,1,k) ! nlevdecomp = 1; so treat as 1D variable
                call restartvar(ncid=ncid, flag=flag, varname=trim(varname)//"0", xtype=ncd_double,  &
                  dim1name='column', long_name='',  units='', fill_value=spval, &
                  interpinic_flag='interp' , readvar=readvar, data=ptr1d)
             end if
          end do
          if(flag=='write')then
             do i = 1,ndecomp_pools
                do j = 1,nlevdecomp
                   this%in_acc_2d(:,j,i) = this%in_acc(:,j+(i-1)*nlevdecomp)
                end do
             end do
             do i = 1,decomp_cascade_con%n_all_entries
                found = .false.
                j_lev    = mod(decomp_cascade_con%all_j(i) - 1,nlevdecomp)  + 1
                j_decomp = (decomp_cascade_con%all_j(i) - j_lev)/nlevdecomp + 1
                i_lev    = mod(decomp_cascade_con%all_i(i) - 1,nlevdecomp)  + 1
                i_decomp = (decomp_cascade_con%all_i(i) - i_lev)/nlevdecomp + 1
                if(i_decomp .eq. j_decomp .and. j_lev - i_lev .eq. 1)then
                   this%vert_up_tran_acc(:,i_lev,i_decomp) = this%AKXcacc%M(:,i)
                   found = .true.
                else
                   if(i_decomp .eq. j_decomp .and. i_lev - j_lev .eq. 1)then
                      this%vert_down_tran_acc(:,i_lev,i_decomp) =  this%AKXcacc%M(:,i)
                      found = .true.
                   else
                      if(i_decomp .eq. j_decomp .and. i_lev .eq. j_lev)then
                         this%exit_acc(:,i_lev,i_decomp) = this%AKXcacc%M(:,i)
                         found = .true.
                      else
                         do k=1,ndecomp_cascade_transitions
                            if(i_decomp .ne. j_decomp .and. i_lev .eq. j_lev .and. &
                               i_decomp .eq. decomp_cascade_con%cascade_receiver_pool(k) .and. &
                               j_decomp .eq. decomp_cascade_con%cascade_donor_pool(k) .and. .not. found)then
                               this%hori_tran_acc(:,i_lev,k) = this%AKXcacc%M(:,i)
                               found = .true.
                            end if
                         end do
                      end if
                   end if
                end if
                if(.not. found) write(iulog,*) 'Error in storing matrix restart variables',i
             end do
          end if
          do k = 1, ndecomp_pools
             varname=trim(decomp_cascade_con%decomp_pool_name_restart(k))//'c'
             if (use_vertsoilc) then
                ptr2d => this%in_acc_2d(:,:,k)
                call restartvar(ncid=ncid, flag=flag, varname=trim(varname)//"_input_acc_vr", xtype=ncd_double,  &
                   dim1name='column', dim2name='levgrnd', switchdim=.true., &
                   long_name='',  units='', fill_value=spval, scale_by_thickness=.false., &
                   interpinic_flag='interp', readvar=readvar, data=ptr2d)
                   ptr2d => this%vert_up_tran_acc(:,:,k)
                call restartvar(ncid=ncid, flag=flag, varname=trim(varname)//"_vert_up_tran_acc_vr", xtype=ncd_double,  &
                   dim1name='column', dim2name='levgrnd', switchdim=.true., &
                   long_name='',  units='', fill_value=spval, scale_by_thickness=.false., &
                   interpinic_flag='interp', readvar=readvar, data=ptr2d)
                   ptr2d => this%vert_down_tran_acc(:,:,k)
                call restartvar(ncid=ncid, flag=flag, varname=trim(varname)//"_vert_down_tran_acc_vr", xtype=ncd_double,  &
                   dim1name='column', dim2name='levgrnd', switchdim=.true., &
                   long_name='',  units='', fill_value=spval, scale_by_thickness=.false., &
                   interpinic_flag='interp', readvar=readvar, data=ptr2d)
                   ptr2d => this%exit_acc(:,:,k)
                call restartvar(ncid=ncid, flag=flag, varname=trim(varname)//"_exit_acc_vr", xtype=ncd_double,  &
                   dim1name='column', dim2name='levgrnd', switchdim=.true., &
                   long_name='',  units='', fill_value=spval, scale_by_thickness=.false., &
                   interpinic_flag='interp', readvar=readvar, data=ptr2d)
             else
                ptr1d => this%in_acc_2d(:,1,k)
                call restartvar(ncid=ncid, flag=flag, varname=trim(varname)//"_input_acc", xtype=ncd_double,  &
                   dim1name='column', long_name='',  units='', fill_value=spval, &
                   interpinic_flag='interp', readvar=readvar, data=ptr1d)
                ptr1d => this%vert_up_tran_acc(:,1,k)
                call restartvar(ncid=ncid, flag=flag, varname=trim(varname)//"_vert_up_tran_acc", xtype=ncd_double,  &
                   dim1name='column', long_name='',  units='', fill_value=spval, &
                   interpinic_flag='interp', readvar=readvar, data=ptr1d)
                ptr1d => this%vert_down_tran_acc(:,1,k)
                call restartvar(ncid=ncid, flag=flag, varname=trim(varname)//"_vert_down_tran_acc", xtype=ncd_double,  &
                   dim1name='column', long_name='',  units='', fill_value=spval, &
                   interpinic_flag='interp', readvar=readvar, data=ptr1d)
                ptr1d => this%exit_acc(:,1,k)
                call restartvar(ncid=ncid, flag=flag, varname=trim(varname)//"_exit_acc", xtype=ncd_double,  &
                   dim1name='column', long_name='',  units='', fill_value=spval, &
                   interpinic_flag='interp', readvar=readvar, data=ptr1d)
             end if
          end do
          do i = 1, ndecomp_cascade_transitions
             varname=trim(decomp_cascade_con%cascade_step_name(i))//'c'
             if(use_vertsoilc) then
                ptr2d => this%hori_tran_acc(:,:,i)
                call restartvar(ncid=ncid, flag=flag, varname=trim(varname)//"_hori_tran_acc_vr", xtype=ncd_double,  &
                   dim1name='column', dim2name='levgrnd', switchdim=.true., &
                   long_name='',  units='', fill_value=spval, scale_by_thickness=.false., &
                   interpinic_flag='interp', readvar=readvar, data=ptr2d)
             else
                ptr1d => this%hori_tran_acc(:,1,i)
                call restartvar(ncid=ncid, flag=flag, varname=trim(varname)//"_hori_tran_acc", xtype=ncd_double,  &
                   dim1name='column', long_name='',  units='', fill_value=spval, &
                   interpinic_flag='interp', readvar=readvar, data=ptr1d)
             end if
          end do
          if(flag=='read')then
             do i = 1,ndecomp_pools
                do j = 1,nlevdecomp
                   this%in_acc(:,j+(i-1)*nlevdecomp) = this%in_acc_2d(:,j,i)
                end do
             end do
             do i = 1,decomp_cascade_con%n_all_entries
                found = .false.
                j_lev    = mod(decomp_cascade_con%all_j(i) - 1,nlevdecomp)  + 1
                j_decomp = (decomp_cascade_con%all_j(i) - j_lev)/nlevdecomp + 1
                i_lev    = mod(decomp_cascade_con%all_i(i) - 1,nlevdecomp)  + 1
                i_decomp = (decomp_cascade_con%all_i(i) - i_lev)/nlevdecomp + 1
                if(i_decomp .eq. j_decomp .and. j_lev - i_lev .eq. 1)then
                   this%AKXcacc%M(:,i) = this%vert_up_tran_acc(:,i_lev,i_decomp) 
                   found = .true.
                else
                   if(i_decomp .eq. j_decomp .and. i_lev - j_lev .eq. 1)then
                      this%AKXcacc%M(:,i) = this%vert_down_tran_acc(:,i_lev,i_decomp) 
                      found = .true.
                   else
                      if(i_decomp .eq. j_decomp .and. i_lev .eq. j_lev)then
                         this%AKXcacc%M(:,i) = this%exit_acc(:,i_lev,i_decomp) 
                         found = .true.
                      else
                         do k=1,ndecomp_cascade_transitions
                            if(i_decomp .ne. j_decomp .and. i_lev .eq. j_lev .and. &
                               i_decomp .eq. decomp_cascade_con%cascade_receiver_pool(k) .and. &
                               j_decomp .eq. decomp_cascade_con%cascade_donor_pool(k) .and. .not. found)then
                               this%AKXcacc%M(:,i) = this%hori_tran_acc(:,i_lev,k) 
                               found = .true.
                            end if
                         end do
                      end if
                   end if
                end if
                if(.not. found) write(iulog,*) 'Error in storing matrix restart variables',i
             end do
          end if
       end if

       if (use_vertsoilc) then
          ptr2d => this%ctrunc_vr_col
          call restartvar(ncid=ncid, flag=flag, varname='col_ctrunc_vr', xtype=ncd_double,  &
               dim1name='column', dim2name='levgrnd', switchdim=.true., &
               long_name='',  units='gC/m3', fill_value=spval, &
               scale_by_thickness=.false., &
               interpinic_flag='interp', readvar=readvar, data=ptr2d)
       else
          ptr1d => this%ctrunc_vr_col(:,1) ! nlevdecomp = 1; so treat as 1D variable
          call restartvar(ncid=ncid, flag=flag, varname='col_ctrunc', xtype=ncd_double,  &
               dim1name='column', long_name='',  units='gC/m3', fill_value=spval, &
               interpinic_flag='interp' , readvar=readvar, data=ptr1d)
       end if
=======
       ptr2d => this%ctrunc_vr_col
       call restartvar(ncid=ncid, flag=flag, varname='col_ctrunc_vr', xtype=ncd_double,  &
            dim1name='column', dim2name='levgrnd', switchdim=.true., &
            long_name='',  units='gC/m3', fill_value=spval, &
            scale_by_thickness=.false., &
            interpinic_flag='interp', readvar=readvar, data=ptr2d)
>>>>>>> dd9e6d71
       if (flag=='read' .and. .not. readvar) then
          call endrun(msg='ERROR:: '//trim(varname)//' is required on an initialization dataset'//&
               errMsg(sourcefile, __LINE__))
       end if

    end if

    !--------------------------------
    ! C13 column carbon state variables
    !--------------------------------

    if ( carbon_type == 'c13' ) then

       do k = 1, ndecomp_pools
          varname = trim(decomp_cascade_con%decomp_pool_name_restart(k))//'c_13'
<<<<<<< HEAD
          if (use_vertsoilc) then
             ptr2d => this%decomp_cpools_vr_col(:,:,k)
             call restartvar(ncid=ncid, flag=flag, varname=trim(varname)//"_vr", xtype=ncd_double,  &
                  dim1name='column', dim2name='levgrnd', switchdim=.true., &
                  long_name='',  units='g/m3', fill_value=spval, &
                  scale_by_thickness=.false., &
                  interpinic_flag='interp', readvar=readvar, data=ptr2d)
             if(use_soil_matrixcn)then
                ptr2d => this%matrix_cap_decomp_cpools_vr_col(:,:,k)
                call restartvar(ncid=ncid, flag=flag, varname=trim(varname)//"_Cap_vr", xtype=ncd_double,  &
                     dim1name='column', dim2name='levgrnd', switchdim=.true., &
                     long_name='',  units='', fill_value=spval, scale_by_thickness=.false., &
                     interpinic_flag='interp', readvar=readvar, data=ptr2d)
                ptr2d => this%decomp0_cpools_vr_col(:,:,k)
                call restartvar(ncid=ncid, flag=flag, varname=trim(varname)//"0_vr", xtype=ncd_double,  &
                     dim1name='column', dim2name='levgrnd', switchdim=.true., &
                     long_name='',  units='', fill_value=spval, scale_by_thickness=.false., &
                     interpinic_flag='interp', readvar=readvar, data=ptr2d)
             end if
          else
             ptr1d => this%decomp_cpools_vr_col(:,1,k) ! nlevdecomp = 1; so treat as 1D variable
             call restartvar(ncid=ncid, flag=flag, varname=varname, xtype=ncd_double,  &
                  dim1name='column', long_name='',  units='g/m3', fill_value=spval, &
                  interpinic_flag='interp' , readvar=readvar, data=ptr1d)
             if(use_soil_matrixcn)then
                ptr1d => this%matrix_cap_decomp_cpools_vr_col(:,1,k) ! nlevdecomp = 1; so treat as 1D variable
                call restartvar(ncid=ncid, flag=flag, varname=trim(varname)//'_Cap', xtype=ncd_double,  &
                     dim1name='column', long_name='',  units='', fill_value=spval, &
                     interpinic_flag='interp' , readvar=readvar, data=ptr1d)
                ptr1d => this%decomp0_cpools_vr_col(:,1,k) ! nlevdecomp = 1; so treat as 1D variable
                call restartvar(ncid=ncid, flag=flag, varname=trim(varname)//"0", xtype=ncd_double,  &
                  dim1name='column', long_name='',  units='', fill_value=spval, &
                  interpinic_flag='interp' , readvar=readvar, data=ptr1d)
             end if
          end if
=======
          ptr2d => this%decomp_cpools_vr_col(:,:,k)
          call restartvar(ncid=ncid, flag=flag, varname=trim(varname)//"_vr", xtype=ncd_double,  &
               dim1name='column', dim2name='levgrnd', switchdim=.true., &
               long_name='',  units='g/m3', fill_value=spval, &
               scale_by_thickness=.false., &
               interpinic_flag='interp', readvar=readvar, data=ptr2d)
>>>>>>> dd9e6d71
          if (flag=='read' .and. .not. readvar) then
             write(iulog,*) 'initializing soilbiogeochem_carbonstate_inst%decomp_cpools_vr_col' &
                  // ' with atmospheric c13 value for: '//trim(varname)
             do i = bounds%begc,bounds%endc
                do j = 1, nlevdecomp
                   if (this%decomp_cpools_vr_col(i,j,k) /= spval .and. .not. isnan(this%decomp_cpools_vr_col(i,j,k)) ) then
                      this%decomp_cpools_vr_col(i,j,k) = c12_soilbiogeochem_carbonstate_inst%decomp_cpools_vr_col(i,j,k) * c3_r2
                   endif
                   if(use_soil_matrixcn)then
                      if (this%matrix_cap_decomp_cpools_vr_col(i,j,k) /= spval .and. .not. isnan(this%matrix_cap_decomp_cpools_vr_col(i,j,k)) ) then
                         this%matrix_cap_decomp_cpools_vr_col(i,j,k) = c12_soilbiogeochem_carbonstate_inst%matrix_cap_decomp_cpools_vr_col(i,j,k) * c3_r2
                      endif
                   end if
                end do
             end do
          end if
       end do

<<<<<<< HEAD
       if (use_soil_matrixcn)then
          if(flag=='write')then
             do i = 1,ndecomp_pools
                do j = 1,nlevdecomp
                   this%in_acc_2d(:,j,i) = this%in_acc(:,j+(i-1)*nlevdecomp)
                end do
             end do
             do i = 1,decomp_cascade_con%n_all_entries
                found = .false.
                j_lev    = mod(decomp_cascade_con%all_j(i) - 1,nlevdecomp)  + 1
                j_decomp = (decomp_cascade_con%all_j(i) - j_lev)/nlevdecomp + 1
                i_lev    = mod(decomp_cascade_con%all_i(i) - 1,nlevdecomp)  + 1
                i_decomp = (decomp_cascade_con%all_i(i) - i_lev)/nlevdecomp + 1
                if(i_decomp .eq. j_decomp .and. j_lev - i_lev .eq. 1)then
                   this%vert_up_tran_acc(:,i_lev,i_decomp) = this%AKXcacc%M(:,i)
                   found = .true.
                else
                   if(i_decomp .eq. j_decomp .and. i_lev - j_lev .eq. 1)then
                      this%vert_down_tran_acc(:,i_lev,i_decomp) =  this%AKXcacc%M(:,i)
                      found = .true.
                   else
                      if(i_decomp .eq. j_decomp .and. i_lev .eq. j_lev)then
                         this%exit_acc(:,i_lev,i_decomp) = this%AKXcacc%M(:,i)
                         found = .true.
                      else
                         do k=1,ndecomp_cascade_transitions
                            if(i_decomp .ne. j_decomp .and. i_lev .eq. j_lev .and. &
                               i_decomp .eq. decomp_cascade_con%cascade_receiver_pool(k) .and. &
                               j_decomp .eq. decomp_cascade_con%cascade_donor_pool(k) .and. .not. found)then
                               this%hori_tran_acc(:,i_lev,k) = this%AKXcacc%M(:,i)
                               found = .true.
                            end if
                         end do
                      end if
                   end if
                end if
                if(.not. found) write(iulog,*) 'Error in storing matrix restart variables',i
             end do
          end if
          do k = 1, ndecomp_pools
             varname=trim(decomp_cascade_con%decomp_pool_name_restart(k))//'c_13'
             if (use_vertsoilc) then
                ptr2d => this%in_acc_2d(:,:,k)
                call restartvar(ncid=ncid, flag=flag, varname=trim(varname)//"_input_acc_vr", xtype=ncd_double,  &
                   dim1name='column', dim2name='levgrnd', switchdim=.true., &
                   long_name='',  units='', fill_value=spval, scale_by_thickness=.false., &
                   interpinic_flag='interp', readvar=readvar, data=ptr2d)
                   ptr2d => this%vert_up_tran_acc(:,:,k)
                call restartvar(ncid=ncid, flag=flag, varname=trim(varname)//"_vert_up_tran_acc_vr", xtype=ncd_double,  &
                   dim1name='column', dim2name='levgrnd', switchdim=.true., &
                   long_name='',  units='', fill_value=spval, scale_by_thickness=.false., &
                   interpinic_flag='interp', readvar=readvar, data=ptr2d)
                   ptr2d => this%vert_down_tran_acc(:,:,k)
                call restartvar(ncid=ncid, flag=flag, varname=trim(varname)//"_vert_down_tran_acc_vr", xtype=ncd_double,  &
                   dim1name='column', dim2name='levgrnd', switchdim=.true., &
                   long_name='',  units='', fill_value=spval, scale_by_thickness=.false., &
                   interpinic_flag='interp', readvar=readvar, data=ptr2d)
                   ptr2d => this%exit_acc(:,:,k)
                call restartvar(ncid=ncid, flag=flag, varname=trim(varname)//"_exit_acc_vr", xtype=ncd_double,  &
                   dim1name='column', dim2name='levgrnd', switchdim=.true., &
                   long_name='',  units='', fill_value=spval, scale_by_thickness=.false., &
                   interpinic_flag='interp', readvar=readvar, data=ptr2d)
             else
                ptr1d => this%in_acc_2d(:,1,k)
                call restartvar(ncid=ncid, flag=flag, varname=trim(varname)//"_input_acc", xtype=ncd_double,  &
                   dim1name='column', long_name='',  units='', fill_value=spval, &
                   interpinic_flag='interp', readvar=readvar, data=ptr1d)
                ptr1d => this%vert_up_tran_acc(:,1,k)
                call restartvar(ncid=ncid, flag=flag, varname=trim(varname)//"_vert_up_tran_acc", xtype=ncd_double,  &
                   dim1name='column', long_name='',  units='', fill_value=spval, &
                   interpinic_flag='interp', readvar=readvar, data=ptr1d)
                ptr1d => this%vert_down_tran_acc(:,1,k)
                call restartvar(ncid=ncid, flag=flag, varname=trim(varname)//"_vert_down_tran_acc", xtype=ncd_double,  &
                   dim1name='column', long_name='',  units='', fill_value=spval, &
                   interpinic_flag='interp', readvar=readvar, data=ptr1d)
                ptr1d => this%exit_acc(:,1,k)
                call restartvar(ncid=ncid, flag=flag, varname=trim(varname)//"_exit_acc", xtype=ncd_double,  &
                   dim1name='column', long_name='',  units='', fill_value=spval, &
                   interpinic_flag='interp', readvar=readvar, data=ptr1d)
             end if
          end do
          do i = 1, ndecomp_cascade_transitions
             varname=trim(decomp_cascade_con%cascade_step_name(i))//'c_13'
             if(use_vertsoilc) then
                ptr2d => this%hori_tran_acc(:,:,i)
                call restartvar(ncid=ncid, flag=flag, varname=trim(varname)//"_hori_tran_acc_vr", xtype=ncd_double,  &
                   dim1name='column', dim2name='levgrnd', switchdim=.true., &
                   long_name='',  units='', fill_value=spval, scale_by_thickness=.false., &
                   interpinic_flag='interp', readvar=readvar, data=ptr2d)
             else
                ptr1d => this%hori_tran_acc(:,1,i)
                call restartvar(ncid=ncid, flag=flag, varname=trim(varname)//"_hori_tran_acc", xtype=ncd_double,  &
                   dim1name='column', long_name='',  units='', fill_value=spval, &
                   interpinic_flag='interp', readvar=readvar, data=ptr1d)
             end if
          end do
          if(flag=='read')then
             do i = 1,ndecomp_pools
                do j = 1,nlevdecomp
                   this%in_acc(:,j+(i-1)*nlevdecomp) = this%in_acc_2d(:,j,i)
                end do
             end do
             do i = 1,decomp_cascade_con%n_all_entries
                found = .false.
                j_lev    = mod(decomp_cascade_con%all_j(i) - 1,nlevdecomp)  + 1
                j_decomp = (decomp_cascade_con%all_j(i) - j_lev)/nlevdecomp + 1
                i_lev    = mod(decomp_cascade_con%all_i(i) - 1,nlevdecomp)  + 1
                i_decomp = (decomp_cascade_con%all_i(i) - i_lev)/nlevdecomp + 1
                if(i_decomp .eq. j_decomp .and. j_lev - i_lev .eq. 1)then
                   this%AKXcacc%M(:,i) = this%vert_up_tran_acc(:,i_lev,i_decomp) 
                   found = .true.
                else
                   if(i_decomp .eq. j_decomp .and. i_lev - j_lev .eq. 1)then
                      this%AKXcacc%M(:,i) = this%vert_down_tran_acc(:,i_lev,i_decomp) 
                      found = .true.
                   else
                      if(i_decomp .eq. j_decomp .and. i_lev .eq. j_lev)then
                         this%AKXcacc%M(:,i) = this%exit_acc(:,i_lev,i_decomp) 
                         found = .true.
                      else
                         do k=1,ndecomp_cascade_transitions
                            if(i_decomp .ne. j_decomp .and. i_lev .eq. j_lev .and. &
                               i_decomp .eq. decomp_cascade_con%cascade_receiver_pool(k) .and. &
                               j_decomp .eq. decomp_cascade_con%cascade_donor_pool(k) .and. .not. found)then
                               this%AKXcacc%M(:,i) = this%hori_tran_acc(:,i_lev,k) 
                               found = .true.
                            end if
                         end do
                      end if
                   end if
                end if
                if(.not. found) write(iulog,*) 'Error in storing matrix restart variables',i
             end do
          end if
       end if

       if (use_vertsoilc) then
          ptr2d => this%ctrunc_vr_col
          call restartvar(ncid=ncid, flag=flag, varname="col_ctrunc_c13_vr", xtype=ncd_double,  &
               dim1name='column', dim2name='levgrnd', switchdim=.true., &
               long_name='',  units='gC/m3', fill_value=spval, &
               scale_by_thickness=.false., &
               interpinic_flag='interp', readvar=readvar, data=ptr2d)
       else
          ptr1d => this%ctrunc_vr_col(:,1)
          call restartvar(ncid=ncid, flag=flag, varname="col_ctrunc_c13", xtype=ncd_double,  &
               dim1name='column', long_name='',  units='gC/m3', fill_value=spval, &
               interpinic_flag='interp' , readvar=readvar, data=ptr1d)
       end if
=======
       ptr2d => this%ctrunc_vr_col
       call restartvar(ncid=ncid, flag=flag, varname="col_ctrunc_c13_vr", xtype=ncd_double,  &
            dim1name='column', dim2name='levgrnd', switchdim=.true., &
            long_name='',  units='gC/m3', fill_value=spval, &
            scale_by_thickness=.false., &
            interpinic_flag='interp', readvar=readvar, data=ptr2d)
>>>>>>> dd9e6d71
    end if

    !--------------------------------
    ! C14 column carbon state variables
    !--------------------------------

    if ( carbon_type == 'c14' ) then

       do k = 1, ndecomp_pools
          varname = trim(decomp_cascade_con%decomp_pool_name_restart(k))//'c_14'
<<<<<<< HEAD
          if (use_vertsoilc) then
             ptr2d => this%decomp_cpools_vr_col(:,:,k)
             call restartvar(ncid=ncid, flag=flag, varname=trim(varname)//"_vr", xtype=ncd_double,  &
                  dim1name='column', dim2name='levgrnd', switchdim=.true., &
                  long_name='',  units='g/m3', fill_value=spval, &
                  scale_by_thickness=.false., &
                  interpinic_flag='interp', readvar=readvar, data=ptr2d)
             if(use_soil_matrixcn)then
                ptr2d => this%matrix_cap_decomp_cpools_vr_col(:,:,k)
                call restartvar(ncid=ncid, flag=flag, varname=trim(varname)//"_Cap_vr", xtype=ncd_double,  &
                     dim1name='column', dim2name='levgrnd', switchdim=.true., &
                     long_name='',  units='', fill_value=spval, scale_by_thickness=.false., &
                     interpinic_flag='interp', readvar=readvar, data=ptr2d)
                ptr2d => this%decomp0_cpools_vr_col(:,:,k)
                call restartvar(ncid=ncid, flag=flag, varname=trim(varname)//"0_vr", xtype=ncd_double,  &
                     dim1name='column', dim2name='levgrnd', switchdim=.true., &
                     long_name='',  units='', fill_value=spval, scale_by_thickness=.false., &
                     interpinic_flag='interp', readvar=readvar, data=ptr2d)
             end if
          else
             ptr1d => this%decomp_cpools_vr_col(:,1,k) ! nlevdecomp = 1; so treat as 1D variable
             call restartvar(ncid=ncid, flag=flag, varname=varname, xtype=ncd_double,  &
                  dim1name='column', &
                  long_name='',  units='g/m3', fill_value=spval, &
                  interpinic_flag='interp' , readvar=readvar, data=ptr1d)
             if(use_soil_matrixcn)then
                ptr1d => this%matrix_cap_decomp_cpools_vr_col(:,1,k) ! nlevdecomp = 1; so treat as 1D variable
                call restartvar(ncid=ncid, flag=flag, varname=trim(varname)//"_Cap", xtype=ncd_double,  &
                     dim1name='column', &
                     long_name='',  units='', fill_value=spval, &
                     interpinic_flag='interp' , readvar=readvar, data=ptr1d)
                ptr1d => this%decomp0_cpools_vr_col(:,1,k) ! nlevdecomp = 1; so treat as 1D variable
                call restartvar(ncid=ncid, flag=flag, varname=trim(varname)//"0", xtype=ncd_double,  &
                     dim1name='column', long_name='',  units='', fill_value=spval, &
                     interpinic_flag='interp' , readvar=readvar, data=ptr1d)
             end if
          end if
=======
          ptr2d => this%decomp_cpools_vr_col(:,:,k)
          call restartvar(ncid=ncid, flag=flag, varname=trim(varname)//"_vr", xtype=ncd_double,  &
               dim1name='column', dim2name='levgrnd', switchdim=.true., &
               long_name='',  units='g/m3', fill_value=spval, &
               scale_by_thickness=.false., &
               interpinic_flag='interp', readvar=readvar, data=ptr2d)
>>>>>>> dd9e6d71
          if (flag=='read' .and. .not. readvar) then
             write(iulog,*) 'initializing soilbiogeochem_carbonstate_inst%decomp_cpools_vr_col with atmospheric c14 value for: '//&
                  trim(varname)
             do i = bounds%begc,bounds%endc
                do j = 1, nlevdecomp
                   if (this%decomp_cpools_vr_col(i,j,k) /= spval .and. .not. isnan(this%decomp_cpools_vr_col(i,j,k)) ) then
                      this%decomp_cpools_vr_col(i,j,k) = c12_soilbiogeochem_carbonstate_inst%decomp_cpools_vr_col(i,j,k) * c3_r2
                   endif
                   if(use_soil_matrixcn)then
                      if (this%matrix_cap_decomp_cpools_vr_col(i,j,k) /= spval .and. .not. isnan(this%matrix_cap_decomp_cpools_vr_col(i,j,k)) ) then
                         this%matrix_cap_decomp_cpools_vr_col(i,j,k) = c12_soilbiogeochem_carbonstate_inst%matrix_cap_decomp_cpools_vr_col(i,j,k) * c3_r2
                      endif
                   end if
                end do
             end do
          end if
       end do

<<<<<<< HEAD
       if (use_soil_matrixcn)then
          if(flag=='write')then
             do i = 1,ndecomp_pools
                do j = 1,nlevdecomp
                   this%in_acc_2d(:,j,i) = this%in_acc(:,j+(i-1)*nlevdecomp)
                end do
             end do
             do i = 1,decomp_cascade_con%n_all_entries
                found = .false.
                j_lev    = mod(decomp_cascade_con%all_j(i) - 1,nlevdecomp)  + 1
                j_decomp = (decomp_cascade_con%all_j(i) - j_lev)/nlevdecomp + 1
                i_lev    = mod(decomp_cascade_con%all_i(i) - 1,nlevdecomp)  + 1
                i_decomp = (decomp_cascade_con%all_i(i) - i_lev)/nlevdecomp + 1
                if(i_decomp .eq. j_decomp .and. j_lev - i_lev .eq. 1)then
                   this%vert_up_tran_acc(:,i_lev,i_decomp) = this%AKXcacc%M(:,i)
                   found = .true.
                else
                   if(i_decomp .eq. j_decomp .and. i_lev - j_lev .eq. 1)then
                      this%vert_down_tran_acc(:,i_lev,i_decomp) =  this%AKXcacc%M(:,i)
                      found = .true.
                   else
                      if(i_decomp .eq. j_decomp .and. i_lev .eq. j_lev)then
                         this%exit_acc(:,i_lev,i_decomp) = this%AKXcacc%M(:,i)
                         found = .true.
                      else
                         do k=1,ndecomp_cascade_transitions
                            if(i_decomp .ne. j_decomp .and. i_lev .eq. j_lev .and. &
                               i_decomp .eq. decomp_cascade_con%cascade_receiver_pool(k) .and. &
                               j_decomp .eq. decomp_cascade_con%cascade_donor_pool(k) .and. .not. found)then
                               this%hori_tran_acc(:,i_lev,k) = this%AKXcacc%M(:,i)
                               found = .true.
                            end if
                         end do
                      end if
                   end if
                end if
                if(.not. found) write(iulog,*) 'Error in storing matrix restart variables',i
             end do
          end if
          do k = 1, ndecomp_pools
             varname=trim(decomp_cascade_con%decomp_pool_name_restart(k))//'c_14'
             if (use_vertsoilc) then
                ptr2d => this%in_acc_2d(:,:,k)
                call restartvar(ncid=ncid, flag=flag, varname=trim(varname)//"_input_acc_vr", xtype=ncd_double,  &
                   dim1name='column', dim2name='levgrnd', switchdim=.true., &
                   long_name='',  units='', fill_value=spval, scale_by_thickness=.false., &
                   interpinic_flag='interp', readvar=readvar, data=ptr2d)
                   ptr2d => this%vert_up_tran_acc(:,:,k)
                call restartvar(ncid=ncid, flag=flag, varname=trim(varname)//"_vert_up_tran_acc_vr", xtype=ncd_double,  &
                   dim1name='column', dim2name='levgrnd', switchdim=.true., &
                   long_name='',  units='', fill_value=spval, scale_by_thickness=.false., &
                   interpinic_flag='interp', readvar=readvar, data=ptr2d)
                   ptr2d => this%vert_down_tran_acc(:,:,k)
                call restartvar(ncid=ncid, flag=flag, varname=trim(varname)//"_vert_down_tran_acc_vr", xtype=ncd_double,  &
                   dim1name='column', dim2name='levgrnd', switchdim=.true., &
                   long_name='',  units='', fill_value=spval, scale_by_thickness=.false., &
                   interpinic_flag='interp', readvar=readvar, data=ptr2d)
                   ptr2d => this%exit_acc(:,:,k)
                call restartvar(ncid=ncid, flag=flag, varname=trim(varname)//"_exit_acc_vr", xtype=ncd_double,  &
                   dim1name='column', dim2name='levgrnd', switchdim=.true., &
                   long_name='',  units='', fill_value=spval, scale_by_thickness=.false., &
                   interpinic_flag='interp', readvar=readvar, data=ptr2d)
             else
                ptr1d => this%in_acc_2d(:,1,k)
                call restartvar(ncid=ncid, flag=flag, varname=trim(varname)//"_input_acc", xtype=ncd_double,  &
                   dim1name='column', long_name='',  units='', fill_value=spval, &
                   interpinic_flag='interp', readvar=readvar, data=ptr1d)
                ptr1d => this%vert_up_tran_acc(:,1,k)
                call restartvar(ncid=ncid, flag=flag, varname=trim(varname)//"_vert_up_tran_acc", xtype=ncd_double,  &
                   dim1name='column', long_name='',  units='', fill_value=spval, &
                   interpinic_flag='interp', readvar=readvar, data=ptr1d)
                ptr1d => this%vert_down_tran_acc(:,1,k)
                call restartvar(ncid=ncid, flag=flag, varname=trim(varname)//"_vert_down_tran_acc", xtype=ncd_double,  &
                   dim1name='column', long_name='',  units='', fill_value=spval, &
                   interpinic_flag='interp', readvar=readvar, data=ptr1d)
                ptr1d => this%exit_acc(:,1,k)
                call restartvar(ncid=ncid, flag=flag, varname=trim(varname)//"_exit_acc", xtype=ncd_double,  &
                   dim1name='column', long_name='',  units='', fill_value=spval, &
                   interpinic_flag='interp', readvar=readvar, data=ptr1d)
             end if
          end do
          do i = 1, ndecomp_cascade_transitions
             varname=trim(decomp_cascade_con%cascade_step_name(i))//'c_14'
             if(use_vertsoilc) then
                ptr2d => this%hori_tran_acc(:,:,i)
                call restartvar(ncid=ncid, flag=flag, varname=trim(varname)//"_hori_tran_acc_vr", xtype=ncd_double,  &
                   dim1name='column', dim2name='levgrnd', switchdim=.true., &
                   long_name='',  units='', fill_value=spval, scale_by_thickness=.false., &
                   interpinic_flag='interp', readvar=readvar, data=ptr2d)
             else
                ptr1d => this%hori_tran_acc(:,1,i)
                call restartvar(ncid=ncid, flag=flag, varname=trim(varname)//"_hori_tran_acc", xtype=ncd_double,  &
                   dim1name='column', long_name='',  units='', fill_value=spval, &
                   interpinic_flag='interp', readvar=readvar, data=ptr1d)
             end if
          end do
          if(flag=='read')then
             do i = 1,ndecomp_pools
                do j = 1,nlevdecomp
                   this%in_acc(:,j+(i-1)*nlevdecomp) = this%in_acc_2d(:,j,i)
                end do
             end do
             do i = 1,decomp_cascade_con%n_all_entries
                found = .false.
                j_lev    = mod(decomp_cascade_con%all_j(i) - 1,nlevdecomp)  + 1
                j_decomp = (decomp_cascade_con%all_j(i) - j_lev)/nlevdecomp + 1
                i_lev    = mod(decomp_cascade_con%all_i(i) - 1,nlevdecomp)  + 1
                i_decomp = (decomp_cascade_con%all_i(i) - i_lev)/nlevdecomp + 1
                if(i_decomp .eq. j_decomp .and. j_lev - i_lev .eq. 1)then
                   this%AKXcacc%M(:,i) = this%vert_up_tran_acc(:,i_lev,i_decomp) 
                   found = .true.
                else
                   if(i_decomp .eq. j_decomp .and. i_lev - j_lev .eq. 1)then
                      this%AKXcacc%M(:,i) = this%vert_down_tran_acc(:,i_lev,i_decomp) 
                      found = .true.
                   else
                      if(i_decomp .eq. j_decomp .and. i_lev .eq. j_lev)then
                         this%AKXcacc%M(:,i) = this%exit_acc(:,i_lev,i_decomp) 
                         found = .true.
                      else
                         do k=1,ndecomp_cascade_transitions
                            if(i_decomp .ne. j_decomp .and. i_lev .eq. j_lev .and. &
                               i_decomp .eq. decomp_cascade_con%cascade_receiver_pool(k) .and. &
                               j_decomp .eq. decomp_cascade_con%cascade_donor_pool(k) .and. .not. found)then
                               this%AKXcacc%M(:,i) = this%hori_tran_acc(:,i_lev,k) 
                               found = .true.
                            end if
                         end do
                      end if
                   end if
                end if
                if(.not. found) write(iulog,*) 'Error in storing matrix restart variables',i
             end do
          end if
       end if

       if (use_vertsoilc) then 
          ptr2d => this%ctrunc_vr_col
          call restartvar(ncid=ncid, flag=flag, varname="col_ctrunc_c14_vr", xtype=ncd_double,  &
               dim1name='column', dim2name='levgrnd', switchdim=.true., &
               long_name='',  units='gC/m3', fill_value=spval, &
               scale_by_thickness=.false., &
               interpinic_flag='interp', readvar=readvar, data=ptr2d)
       else
          ptr1d => this%ctrunc_vr_col(:,1)
          call restartvar(ncid=ncid, flag=flag, varname="col_ctrunc_c14", xtype=ncd_double,  &
               dim1name='column', long_name='',  units='gC/m3', fill_value=spval, &
               interpinic_flag='interp' , readvar=readvar, data=ptr1d)
       end if
=======
       ptr2d => this%ctrunc_vr_col
       call restartvar(ncid=ncid, flag=flag, varname="col_ctrunc_c14_vr", xtype=ncd_double,  &
            dim1name='column', dim2name='levgrnd', switchdim=.true., &
            long_name='',  units='gC/m3', fill_value=spval, &
            scale_by_thickness=.false., &
            interpinic_flag='interp', readvar=readvar, data=ptr2d)
>>>>>>> dd9e6d71

    end if

    !--------------------------------
    ! Spinup state
    !--------------------------------

        if (carbon_type == 'c12') then
           if (flag == 'write') idata = spinup_state
           call restartvar(ncid=ncid, flag=flag, varname='spinup_state', xtype=ncd_int,  &
             long_name='Spinup state of the model that wrote this restart file: ' &
             // ' 0 = normal model mode, 1 = AD spinup', units='', &
             interpinic_flag='copy', readvar=readvar,  data=idata)
           if (flag == 'read') then
              if (readvar) then
                 this%restart_file_spinup_state = idata
              else
                 call endrun(msg=' CNRest: spinup_state was not on the restart file and is required' // &
                   errMsg(sourcefile, __LINE__))
              end if
           end if
        else
           this%restart_file_spinup_state = c12_soilbiogeochem_carbonstate_inst%restart_file_spinup_state
        endif

        ! now compare the model and restart file spinup states, and either take the 
        ! model into spinup mode or out of it if they are not identical
        ! taking model out of spinup mode requires multiplying each decomposing pool 
        ! by the associated AD factor.
        ! putting model into spinup mode requires dividing each decomposing pool 
        ! by the associated AD factor.
        ! only allow this to occur on first timestep of model run.
        
        if (flag == 'read' .and. spinup_state /= this%restart_file_spinup_state ) then
           if (spinup_state == 0 .and. this%restart_file_spinup_state >= 1 ) then
              if ( masterproc ) write(iulog,*) ' CNRest: taking ',carbon_type,' SOM pools out of AD spinup mode'
              exit_spinup = .true.
           else if (spinup_state >= 1 .and. this%restart_file_spinup_state == 0 ) then
              if ( masterproc ) write(iulog,*) ' CNRest: taking ',carbon_type,' SOM pools into AD spinup mode'
              enter_spinup = .true.
           else
              call endrun(msg=' CNRest: error in entering/exiting spinup.  spinup_state ' &
                   // ' != restart_file_spinup_state, but do not know what to do'//&
                   errMsg(sourcefile, __LINE__))
           end if
           if (get_nstep() >= 2) then
              call endrun(msg=' CNRest: error in entering/exiting spinup - should occur only when nstep = 1'//&
                   errMsg(sourcefile, __LINE__))
           endif
           if ( exit_spinup .and. isnan(this%totvegcthresh) )then
              call endrun(msg=' CNRest: error in exit spinup - totvegcthresh was not set with SetTotVgCThresh'//&
                   errMsg(sourcefile, __LINE__))
           end if
           do k = 1, ndecomp_pools
              if ( exit_spinup ) then
                 m = decomp_cascade_con%spinup_factor(k)
              else if ( enter_spinup ) then
                 m = 1. / decomp_cascade_con%spinup_factor(k)
              end if
              do c = bounds%begc, bounds%endc
                 l = col%landunit(c)
                 do j = 1, nlevdecomp_full
                    if ( abs(m - 1._r8) .gt. 0.000001_r8 .and. exit_spinup) then
                       this%decomp_cpools_vr_col(c,j,k) = this%decomp_cpools_vr_col(c,j,k) * m * &
                            get_spinup_latitude_term(grc%latdeg(col%gridcell(c)))
                       ! If there is no vegetation carbon, implying that all vegetation has died, then 
                       ! reset decomp pools to near zero during exit_spinup to avoid very 
                       ! large and inert soil carbon stocks; note that only pools with spinup factor > 1 
                       ! will be affected, which means that total SOMC and LITC pools will not be set to 0.
                       if (totvegc_col(c) <= this%totvegcthresh .and. lun%itype(l) /= istcrop) then 
                         this%decomp_cpools_vr_col(c,j,k) = 0.0_r8
                       endif
                    elseif ( abs(m - 1._r8) .gt. 0.000001_r8 .and. enter_spinup) then
                       this%decomp_cpools_vr_col(c,j,k) = this%decomp_cpools_vr_col(c,j,k) * m / &
                            get_spinup_latitude_term(grc%latdeg(col%gridcell(c)))
                    else
                       this%decomp_cpools_vr_col(c,j,k) = this%decomp_cpools_vr_col(c,j,k) * m 
                    endif
                 end do
              end do
           end do
        end if

  end subroutine Restart

  !-----------------------------------------------------------------------
  subroutine SetValues ( this, num_column, filter_column, value_column)
    !
    ! !DESCRIPTION:
    ! Set carbon state variables
    !
    ! !ARGUMENTS:
    class (soilbiogeochem_carbonstate_type) :: this
    integer , intent(in) :: num_column
    integer , intent(in) :: filter_column(:)
    real(r8), intent(in) :: value_column
    !
    ! !LOCAL VARIABLES:
    integer :: fi,i,j,k,l     ! loop index
    !------------------------------------------------------------------------

    do fi = 1,num_column
       i = filter_column(fi)
       if ( .not. use_fates ) then
          this%cwdc_col(i)       = value_column
       end if
       this%ctrunc_col(i)     = value_column
       this%totlitc_col(i)    = value_column
       this%totlitc_1m_col(i) = value_column
       this%totsomc_col(i)    = value_column
       this%totsomc_1m_col(i) = value_column
    end do

    do j = 1,nlevdecomp_full
       do fi = 1,num_column
          i = filter_column(fi)
          this%ctrunc_vr_col(i,j) = value_column
       end do
    end do

    do k = 1, ndecomp_pools
       do fi = 1,num_column
          i = filter_column(fi)
          this%decomp_cpools_col(i,k) = value_column
          this%decomp_cpools_1m_col(i,k) = value_column
          if(use_soil_matrixcn)then
             this%matrix_cap_decomp_cpools_col(i,k) = value_column
          end if
       end do
    end do

    do j = 1,nlevdecomp_full
       do k = 1, ndecomp_pools
          do fi = 1,num_column
             i = filter_column(fi)
             this%decomp_cpools_vr_col(i,j,k) = value_column
             if(use_soil_matrixcn)then
                this%matrix_cap_decomp_cpools_vr_col(i,j,k) = value_column
                this%decomp0_cpools_vr_col(i,j,k) = value_column
             end if
          end do
       end do
    end do

    if(use_soil_matrixcn)then
       do j = 1,nlevdecomp
          do k = 1, ndecomp_pools
             do fi = 1, num_column
                i = filter_column(fi)
                this%in_acc_2d(i,j,k)          = value_column
                this%vert_up_tran_acc(i,j,k)   = value_column
                this%vert_down_tran_acc(i,j,k) = value_column
                this%exit_acc(i,j,k) = value_column
             end do
          end do
          do k = 1, ndecomp_cascade_transitions
             do fi = 1, num_column
                i = filter_column(fi)
                this%hori_tran_acc(i,j,k)   = value_column
             end do
          end do
       end do
    end if
    
    if(use_soil_matrixcn)then
       do j = 1,decomp_cascade_con%n_all_entries
          do fi = 1, num_column
             i = filter_column(fi)
             this%AKXcacc%M(i,j) = value_column
          end do
       end do
    end if

  end subroutine SetValues

  !-----------------------------------------------------------------------
  subroutine Summary(this, bounds, num_allc, filter_allc)
    !
    ! !DESCRIPTION:
    ! Perform column-level carbon summary calculations
    !
    ! !ARGUMENTS:
    class(soilbiogeochem_carbonstate_type)          :: this
    type(bounds_type)               , intent(in)    :: bounds          
    integer                         , intent(in)    :: num_allc       ! number of columns in allc filter
    integer                         , intent(in)    :: filter_allc(:) ! filter for all active columns
    !
    ! !LOCAL VARIABLES:
    integer  :: c,j,k,l       ! indices
    integer  :: fc            ! filter indices
    real(r8) :: maxdepth      ! depth to integrate soil variables
    !-----------------------------------------------------------------------

    ! vertically integrate each of the decomposing C pools
    do l = 1, ndecomp_pools
       do fc = 1,num_allc
          c = filter_allc(fc)
          this%decomp_cpools_col(c,l) = 0._r8
          if(use_soil_matrixcn)then
             this%matrix_cap_decomp_cpools_col(c,l) = 0._r8
          end if
       end do
    end do
    do l = 1, ndecomp_pools
       do j = 1, nlevdecomp
          do fc = 1,num_allc
             c = filter_allc(fc)
             this%decomp_cpools_col(c,l) = &
                  this%decomp_cpools_col(c,l) + &
                  this%decomp_cpools_vr_col(c,j,l) * dzsoi_decomp(j)
             if(use_soil_matrixcn)then
                this%matrix_cap_decomp_cpools_col(c,l) = &
                     this%matrix_cap_decomp_cpools_col(c,l) + &
                     this%matrix_cap_decomp_cpools_vr_col(c,j,l) * dzsoi_decomp(j)
             end if
          end do
       end do
    end do

    if ( nlevdecomp > 1) then

       ! vertically integrate each of the decomposing C pools to 1 meter
       maxdepth = 1._r8
       do l = 1, ndecomp_pools
          do fc = 1,num_allc
             c = filter_allc(fc)
             this%decomp_cpools_1m_col(c,l) = 0._r8
          end do
       end do
       do l = 1, ndecomp_pools
          do j = 1, nlevdecomp
             if ( zisoi(j) <= maxdepth ) then
                do fc = 1,num_allc
                   c = filter_allc(fc)
                   this%decomp_cpools_1m_col(c,l) = &
                        this%decomp_cpools_1m_col(c,l) + &
                        this%decomp_cpools_vr_col(c,j,l) * dzsoi_decomp(j)
                end do
             elseif ( zisoi(j-1) < maxdepth ) then
                do fc = 1,num_allc
                   c = filter_allc(fc)
                   this%decomp_cpools_1m_col(c,l) = &
                        this%decomp_cpools_1m_col(c,l) + &
                        this%decomp_cpools_vr_col(c,j,l) * (maxdepth - zisoi(j-1))
                end do
             endif
          end do
       end do

    endif

    ! Add soil carbon pools together to produce vertically-resolved decomposing total soil c pool
    if ( nlevdecomp_full > 1 ) then
       do j = 1, nlevdecomp
          do fc = 1,num_allc
             c = filter_allc(fc)
             this%decomp_soilc_vr_col(c,j) = 0._r8
          end do
       end do
       do l = 1, ndecomp_pools
          if ( decomp_cascade_con%is_soil(l) ) then
             do j = 1, nlevdecomp
                do fc = 1,num_allc
                   c = filter_allc(fc)
                   this%decomp_soilc_vr_col(c,j) = this%decomp_soilc_vr_col(c,j) + &
                        this%decomp_cpools_vr_col(c,j,l)
                end do
             end do
          end if
       end do
    end if

    ! truncation carbon
    do fc = 1,num_allc
       c = filter_allc(fc)
       this%ctrunc_col(c) = 0._r8
    end do
    do j = 1, nlevdecomp
       do fc = 1,num_allc
          c = filter_allc(fc)
          this%ctrunc_col(c) = &
               this%ctrunc_col(c) + &
               this%ctrunc_vr_col(c,j) * dzsoi_decomp(j)
       end do
    end do

    ! total litter carbon in the top meter (TOTLITC_1m)
    if ( nlevdecomp > 1) then
       do fc = 1,num_allc
          c = filter_allc(fc)
          this%totlitc_1m_col(c) = 0._r8
       end do
       do l = 1, ndecomp_pools
          if ( decomp_cascade_con%is_litter(l) ) then
             do fc = 1,num_allc
                c = filter_allc(fc)
                this%totlitc_1m_col(c) = this%totlitc_1m_col(c) + &
                     this%decomp_cpools_1m_col(c,l)
             end do
          endif
       end do
    end if

    ! total soil organic matter carbon in the top meter (TOTSOMC_1m)
    if ( nlevdecomp > 1) then
       do fc = 1,num_allc
          c = filter_allc(fc)
          this%totsomc_1m_col(c) = 0._r8
       end do
       do l = 1, ndecomp_pools
          if ( decomp_cascade_con%is_soil(l) ) then
             do fc = 1,num_allc
                c = filter_allc(fc)
                this%totsomc_1m_col(c) = this%totsomc_1m_col(c) + this%decomp_cpools_1m_col(c,l)
             end do
          end if
       end do
    end if

    ! total litter carbon (TOTLITC)
    do fc = 1,num_allc
       c = filter_allc(fc)
       this%totlitc_col(c) = 0._r8
    end do
    do l = 1, ndecomp_pools
       if ( decomp_cascade_con%is_litter(l) ) then
          do fc = 1,num_allc
             c = filter_allc(fc)
             this%totlitc_col(c) = this%totlitc_col(c) + this%decomp_cpools_col(c,l)
          end do
       endif
    end do

    ! total soil organic matter carbon (TOTSOMC)
    do fc = 1,num_allc
       c = filter_allc(fc)
       this%totsomc_col(c) = 0._r8
    end do
    do l = 1, ndecomp_pools
       if ( decomp_cascade_con%is_soil(l) ) then
          do fc = 1,num_allc
             c = filter_allc(fc)
             this%totsomc_col(c) = this%totsomc_col(c) + this%decomp_cpools_col(c,l)
          end do
       end if
    end do

    ! coarse woody debris carbon
    if (.not. use_fates ) then
       do fc = 1,num_allc
          c = filter_allc(fc)
          this%cwdc_col(c) = 0._r8
       end do
       do l = 1, ndecomp_pools
          if ( decomp_cascade_con%is_cwd(l) ) then
             do fc = 1,num_allc
                c = filter_allc(fc)
                this%cwdc_col(c) = this%cwdc_col(c) + this%decomp_cpools_col(c,l)
             end do
          end if
       end do
       
    end if

  end subroutine Summary

  !------------------------------------------------------------------------
  subroutine SetTotVgCThresh(this, totvegcthresh)

    class(soilbiogeochem_carbonstate_type)                       :: this
    real(r8)                              , intent(in)           :: totvegcthresh

    if ( totvegcthresh <= 0.0_r8 )then
        call endrun(msg=' ERROR totvegcthresh is zero or negative and should be > 0'//&
               errMsg(sourcefile, __LINE__))
    end if
    this%totvegcthresh = totvegcthresh

  end subroutine SetTotVgCThresh


  !-----------------------------------------------------------------------
  subroutine DynamicColumnAdjustments(this, bounds, clump_index, column_state_updater)
    !
    ! !DESCRIPTION:
    ! Adjust state variables when column areas change due to dynamic landuse
    !
    ! !USES:
    use dynColumnStateUpdaterMod, only : column_state_updater_type
    !
    ! !ARGUMENTS:
    class(soilbiogeochem_carbonstate_type) , intent(inout) :: this
    type(bounds_type)                      , intent(in)    :: bounds

    ! Index of clump on which we're currently operating. Note that this implies that this
    ! routine must be called from within a clump loop.
    integer                                , intent(in)    :: clump_index

    type(column_state_updater_type)        , intent(in)    :: column_state_updater
    !
    ! !LOCAL VARIABLES:
    integer :: j  ! level
    integer :: l  ! decomp pool
    real(r8) :: adjustment_one_level(bounds%begc:bounds%endc)
    integer :: begc, endc

    character(len=*), parameter :: subname = 'DynamicColumnAdjustments'
    !-----------------------------------------------------------------------

    begc = bounds%begc
    endc = bounds%endc

    this%dyn_cbal_adjustments_col(begc:endc) = 0._r8

    do l = 1, ndecomp_pools
       do j = 1, nlevdecomp
          call column_state_updater%update_column_state_no_special_handling( &
               bounds = bounds, &
               clump_index = clump_index, &
               var    = this%decomp_cpools_vr_col(begc:endc, j, l), &
               adjustment = adjustment_one_level(begc:endc))

               this%dyn_cbal_adjustments_col(begc:endc) = &
               this%dyn_cbal_adjustments_col(begc:endc) + &
               adjustment_one_level(begc:endc) * dzsoi_decomp(j)
       end do
    end do

    do j = 1, nlevdecomp
       call column_state_updater%update_column_state_no_special_handling( &
            bounds = bounds, &
            clump_index = clump_index, &
            var    = this%ctrunc_vr_col(begc:endc, j), &
            adjustment = adjustment_one_level(begc:endc))
       this%dyn_cbal_adjustments_col(begc:endc) = &
            this%dyn_cbal_adjustments_col(begc:endc) + &
            adjustment_one_level(begc:endc) * dzsoi_decomp(j)
    end do

  end subroutine DynamicColumnAdjustments


end module SoilBiogeochemCarbonStateType<|MERGE_RESOLUTION|>--- conflicted
+++ resolved
@@ -7,11 +7,7 @@
   use clm_varpar                         , only : ndecomp_cascade_transitions, ndecomp_pools, nlevcan
   use clm_varpar                         , only : nlevdecomp_full, nlevdecomp, nlevsoi
   use clm_varcon                         , only : spval, ispval, dzsoi_decomp, zisoi, zsoi, c3_r2
-<<<<<<< HEAD
-  use clm_varctl                         , only : iulog, use_vertsoilc, spinup_state, use_fates, use_soil_matrixcn
-=======
-  use clm_varctl                         , only : iulog, spinup_state, use_fates 
->>>>>>> dd9e6d71
+  use clm_varctl                         , only : iulog, spinup_state, use_fates , use_soil_matrixcn
   use landunit_varcon                    , only : istcrop, istsoil
   use abortutils                         , only : endrun
   use spmdMod                            , only : masterproc 
@@ -694,31 +690,19 @@
           end if
        end do
 
-<<<<<<< HEAD
        if (use_soil_matrixcn)then
           do k = 1, ndecomp_pools
              varname=trim(decomp_cascade_con%decomp_pool_name_restart(k))//'c'
-             if (use_vertsoilc) then
-                ptr2d => this%matrix_cap_decomp_cpools_vr_col(:,:,k)
-                call restartvar(ncid=ncid, flag=flag, varname=trim(varname)//"_Cap_vr", xtype=ncd_double,  &
-                  dim1name='column', dim2name='levgrnd', switchdim=.true., &
-                  long_name='',  units='', fill_value=spval, scale_by_thickness=.false., &
-                  interpinic_flag='interp', readvar=readvar, data=ptr2d)
-                ptr2d => this%decomp0_cpools_vr_col(:,:,k)
-                call restartvar(ncid=ncid, flag=flag, varname=trim(varname)//"0_vr", xtype=ncd_double,  &
-                  dim1name='column', dim2name='levgrnd', switchdim=.true., &
-                  long_name='',  units='', fill_value=spval, scale_by_thickness=.false., &
-                  interpinic_flag='interp', readvar=readvar, data=ptr2d)
-             else
-                ptr1d => this%matrix_cap_decomp_cpools_vr_col(:,1,k)
-                call restartvar(ncid=ncid, flag=flag, varname=trim(varname)//"_Cap", xtype=ncd_double,  &
-                  dim1name='column', long_name='',  units='', fill_value=spval, &
-                  interpinic_flag='interp', readvar=readvar, data=ptr1d)
-                ptr1d => this%decomp0_cpools_vr_col(:,1,k) ! nlevdecomp = 1; so treat as 1D variable
-                call restartvar(ncid=ncid, flag=flag, varname=trim(varname)//"0", xtype=ncd_double,  &
-                  dim1name='column', long_name='',  units='', fill_value=spval, &
-                  interpinic_flag='interp' , readvar=readvar, data=ptr1d)
-             end if
+             ptr2d => this%matrix_cap_decomp_cpools_vr_col(:,:,k)
+             call restartvar(ncid=ncid, flag=flag, varname=trim(varname)//"_Cap_vr", xtype=ncd_double,  &
+               dim1name='column', dim2name='levgrnd', switchdim=.true., &
+               long_name='',  units='', fill_value=spval, scale_by_thickness=.false., &
+               interpinic_flag='interp', readvar=readvar, data=ptr2d)
+             ptr2d => this%decomp0_cpools_vr_col(:,:,k)
+             call restartvar(ncid=ncid, flag=flag, varname=trim(varname)//"0_vr", xtype=ncd_double,  &
+               dim1name='column', dim2name='levgrnd', switchdim=.true., &
+               long_name='',  units='', fill_value=spval, scale_by_thickness=.false., &
+               interpinic_flag='interp', readvar=readvar, data=ptr2d)
           end do
           if(flag=='write')then
              do i = 1,ndecomp_pools
@@ -760,60 +744,34 @@
           end if
           do k = 1, ndecomp_pools
              varname=trim(decomp_cascade_con%decomp_pool_name_restart(k))//'c'
-             if (use_vertsoilc) then
-                ptr2d => this%in_acc_2d(:,:,k)
-                call restartvar(ncid=ncid, flag=flag, varname=trim(varname)//"_input_acc_vr", xtype=ncd_double,  &
-                   dim1name='column', dim2name='levgrnd', switchdim=.true., &
-                   long_name='',  units='', fill_value=spval, scale_by_thickness=.false., &
-                   interpinic_flag='interp', readvar=readvar, data=ptr2d)
-                   ptr2d => this%vert_up_tran_acc(:,:,k)
-                call restartvar(ncid=ncid, flag=flag, varname=trim(varname)//"_vert_up_tran_acc_vr", xtype=ncd_double,  &
-                   dim1name='column', dim2name='levgrnd', switchdim=.true., &
-                   long_name='',  units='', fill_value=spval, scale_by_thickness=.false., &
-                   interpinic_flag='interp', readvar=readvar, data=ptr2d)
-                   ptr2d => this%vert_down_tran_acc(:,:,k)
-                call restartvar(ncid=ncid, flag=flag, varname=trim(varname)//"_vert_down_tran_acc_vr", xtype=ncd_double,  &
-                   dim1name='column', dim2name='levgrnd', switchdim=.true., &
-                   long_name='',  units='', fill_value=spval, scale_by_thickness=.false., &
-                   interpinic_flag='interp', readvar=readvar, data=ptr2d)
-                   ptr2d => this%exit_acc(:,:,k)
-                call restartvar(ncid=ncid, flag=flag, varname=trim(varname)//"_exit_acc_vr", xtype=ncd_double,  &
-                   dim1name='column', dim2name='levgrnd', switchdim=.true., &
-                   long_name='',  units='', fill_value=spval, scale_by_thickness=.false., &
-                   interpinic_flag='interp', readvar=readvar, data=ptr2d)
-             else
-                ptr1d => this%in_acc_2d(:,1,k)
-                call restartvar(ncid=ncid, flag=flag, varname=trim(varname)//"_input_acc", xtype=ncd_double,  &
-                   dim1name='column', long_name='',  units='', fill_value=spval, &
-                   interpinic_flag='interp', readvar=readvar, data=ptr1d)
-                ptr1d => this%vert_up_tran_acc(:,1,k)
-                call restartvar(ncid=ncid, flag=flag, varname=trim(varname)//"_vert_up_tran_acc", xtype=ncd_double,  &
-                   dim1name='column', long_name='',  units='', fill_value=spval, &
-                   interpinic_flag='interp', readvar=readvar, data=ptr1d)
-                ptr1d => this%vert_down_tran_acc(:,1,k)
-                call restartvar(ncid=ncid, flag=flag, varname=trim(varname)//"_vert_down_tran_acc", xtype=ncd_double,  &
-                   dim1name='column', long_name='',  units='', fill_value=spval, &
-                   interpinic_flag='interp', readvar=readvar, data=ptr1d)
-                ptr1d => this%exit_acc(:,1,k)
-                call restartvar(ncid=ncid, flag=flag, varname=trim(varname)//"_exit_acc", xtype=ncd_double,  &
-                   dim1name='column', long_name='',  units='', fill_value=spval, &
-                   interpinic_flag='interp', readvar=readvar, data=ptr1d)
-             end if
+             ptr2d => this%in_acc_2d(:,:,k)
+             call restartvar(ncid=ncid, flag=flag, varname=trim(varname)//"_input_acc_vr", xtype=ncd_double,  &
+                dim1name='column', dim2name='levgrnd', switchdim=.true., &
+                long_name='',  units='', fill_value=spval, scale_by_thickness=.false., &
+                interpinic_flag='interp', readvar=readvar, data=ptr2d)
+                ptr2d => this%vert_up_tran_acc(:,:,k)
+             call restartvar(ncid=ncid, flag=flag, varname=trim(varname)//"_vert_up_tran_acc_vr", xtype=ncd_double,  &
+                dim1name='column', dim2name='levgrnd', switchdim=.true., &
+                long_name='',  units='', fill_value=spval, scale_by_thickness=.false., &
+                interpinic_flag='interp', readvar=readvar, data=ptr2d)
+                ptr2d => this%vert_down_tran_acc(:,:,k)
+             call restartvar(ncid=ncid, flag=flag, varname=trim(varname)//"_vert_down_tran_acc_vr", xtype=ncd_double,  &
+                dim1name='column', dim2name='levgrnd', switchdim=.true., &
+                long_name='',  units='', fill_value=spval, scale_by_thickness=.false., &
+                interpinic_flag='interp', readvar=readvar, data=ptr2d)
+                ptr2d => this%exit_acc(:,:,k)
+             call restartvar(ncid=ncid, flag=flag, varname=trim(varname)//"_exit_acc_vr", xtype=ncd_double,  &
+                dim1name='column', dim2name='levgrnd', switchdim=.true., &
+                long_name='',  units='', fill_value=spval, scale_by_thickness=.false., &
+                interpinic_flag='interp', readvar=readvar, data=ptr2d)
           end do
           do i = 1, ndecomp_cascade_transitions
              varname=trim(decomp_cascade_con%cascade_step_name(i))//'c'
-             if(use_vertsoilc) then
-                ptr2d => this%hori_tran_acc(:,:,i)
-                call restartvar(ncid=ncid, flag=flag, varname=trim(varname)//"_hori_tran_acc_vr", xtype=ncd_double,  &
-                   dim1name='column', dim2name='levgrnd', switchdim=.true., &
-                   long_name='',  units='', fill_value=spval, scale_by_thickness=.false., &
-                   interpinic_flag='interp', readvar=readvar, data=ptr2d)
-             else
-                ptr1d => this%hori_tran_acc(:,1,i)
-                call restartvar(ncid=ncid, flag=flag, varname=trim(varname)//"_hori_tran_acc", xtype=ncd_double,  &
-                   dim1name='column', long_name='',  units='', fill_value=spval, &
-                   interpinic_flag='interp', readvar=readvar, data=ptr1d)
-             end if
+             ptr2d => this%hori_tran_acc(:,:,i)
+             call restartvar(ncid=ncid, flag=flag, varname=trim(varname)//"_hori_tran_acc_vr", xtype=ncd_double,  &
+                dim1name='column', dim2name='levgrnd', switchdim=.true., &
+                long_name='',  units='', fill_value=spval, scale_by_thickness=.false., &
+                interpinic_flag='interp', readvar=readvar, data=ptr2d)
           end do
           if(flag=='read')then
              do i = 1,ndecomp_pools
@@ -855,27 +813,12 @@
           end if
        end if
 
-       if (use_vertsoilc) then
-          ptr2d => this%ctrunc_vr_col
-          call restartvar(ncid=ncid, flag=flag, varname='col_ctrunc_vr', xtype=ncd_double,  &
-               dim1name='column', dim2name='levgrnd', switchdim=.true., &
-               long_name='',  units='gC/m3', fill_value=spval, &
-               scale_by_thickness=.false., &
-               interpinic_flag='interp', readvar=readvar, data=ptr2d)
-       else
-          ptr1d => this%ctrunc_vr_col(:,1) ! nlevdecomp = 1; so treat as 1D variable
-          call restartvar(ncid=ncid, flag=flag, varname='col_ctrunc', xtype=ncd_double,  &
-               dim1name='column', long_name='',  units='gC/m3', fill_value=spval, &
-               interpinic_flag='interp' , readvar=readvar, data=ptr1d)
-       end if
-=======
        ptr2d => this%ctrunc_vr_col
        call restartvar(ncid=ncid, flag=flag, varname='col_ctrunc_vr', xtype=ncd_double,  &
             dim1name='column', dim2name='levgrnd', switchdim=.true., &
             long_name='',  units='gC/m3', fill_value=spval, &
             scale_by_thickness=.false., &
             interpinic_flag='interp', readvar=readvar, data=ptr2d)
->>>>>>> dd9e6d71
        if (flag=='read' .and. .not. readvar) then
           call endrun(msg='ERROR:: '//trim(varname)//' is required on an initialization dataset'//&
                errMsg(sourcefile, __LINE__))
@@ -891,50 +834,24 @@
 
        do k = 1, ndecomp_pools
           varname = trim(decomp_cascade_con%decomp_pool_name_restart(k))//'c_13'
-<<<<<<< HEAD
-          if (use_vertsoilc) then
-             ptr2d => this%decomp_cpools_vr_col(:,:,k)
-             call restartvar(ncid=ncid, flag=flag, varname=trim(varname)//"_vr", xtype=ncd_double,  &
-                  dim1name='column', dim2name='levgrnd', switchdim=.true., &
-                  long_name='',  units='g/m3', fill_value=spval, &
-                  scale_by_thickness=.false., &
-                  interpinic_flag='interp', readvar=readvar, data=ptr2d)
-             if(use_soil_matrixcn)then
-                ptr2d => this%matrix_cap_decomp_cpools_vr_col(:,:,k)
-                call restartvar(ncid=ncid, flag=flag, varname=trim(varname)//"_Cap_vr", xtype=ncd_double,  &
-                     dim1name='column', dim2name='levgrnd', switchdim=.true., &
-                     long_name='',  units='', fill_value=spval, scale_by_thickness=.false., &
-                     interpinic_flag='interp', readvar=readvar, data=ptr2d)
-                ptr2d => this%decomp0_cpools_vr_col(:,:,k)
-                call restartvar(ncid=ncid, flag=flag, varname=trim(varname)//"0_vr", xtype=ncd_double,  &
-                     dim1name='column', dim2name='levgrnd', switchdim=.true., &
-                     long_name='',  units='', fill_value=spval, scale_by_thickness=.false., &
-                     interpinic_flag='interp', readvar=readvar, data=ptr2d)
-             end if
-          else
-             ptr1d => this%decomp_cpools_vr_col(:,1,k) ! nlevdecomp = 1; so treat as 1D variable
-             call restartvar(ncid=ncid, flag=flag, varname=varname, xtype=ncd_double,  &
-                  dim1name='column', long_name='',  units='g/m3', fill_value=spval, &
-                  interpinic_flag='interp' , readvar=readvar, data=ptr1d)
-             if(use_soil_matrixcn)then
-                ptr1d => this%matrix_cap_decomp_cpools_vr_col(:,1,k) ! nlevdecomp = 1; so treat as 1D variable
-                call restartvar(ncid=ncid, flag=flag, varname=trim(varname)//'_Cap', xtype=ncd_double,  &
-                     dim1name='column', long_name='',  units='', fill_value=spval, &
-                     interpinic_flag='interp' , readvar=readvar, data=ptr1d)
-                ptr1d => this%decomp0_cpools_vr_col(:,1,k) ! nlevdecomp = 1; so treat as 1D variable
-                call restartvar(ncid=ncid, flag=flag, varname=trim(varname)//"0", xtype=ncd_double,  &
-                  dim1name='column', long_name='',  units='', fill_value=spval, &
-                  interpinic_flag='interp' , readvar=readvar, data=ptr1d)
-             end if
-          end if
-=======
           ptr2d => this%decomp_cpools_vr_col(:,:,k)
           call restartvar(ncid=ncid, flag=flag, varname=trim(varname)//"_vr", xtype=ncd_double,  &
                dim1name='column', dim2name='levgrnd', switchdim=.true., &
                long_name='',  units='g/m3', fill_value=spval, &
                scale_by_thickness=.false., &
                interpinic_flag='interp', readvar=readvar, data=ptr2d)
->>>>>>> dd9e6d71
+          if(use_soil_matrixcn)then
+             ptr2d => this%matrix_cap_decomp_cpools_vr_col(:,:,k)
+             call restartvar(ncid=ncid, flag=flag, varname=trim(varname)//"_Cap_vr", xtype=ncd_double,  &
+                  dim1name='column', dim2name='levgrnd', switchdim=.true., &
+                  long_name='',  units='', fill_value=spval, scale_by_thickness=.false., &
+                  interpinic_flag='interp', readvar=readvar, data=ptr2d)
+             ptr2d => this%decomp0_cpools_vr_col(:,:,k)
+             call restartvar(ncid=ncid, flag=flag, varname=trim(varname)//"0_vr", xtype=ncd_double,  &
+                  dim1name='column', dim2name='levgrnd', switchdim=.true., &
+                  long_name='',  units='', fill_value=spval, scale_by_thickness=.false., &
+                  interpinic_flag='interp', readvar=readvar, data=ptr2d)
+          end if
           if (flag=='read' .and. .not. readvar) then
              write(iulog,*) 'initializing soilbiogeochem_carbonstate_inst%decomp_cpools_vr_col' &
                   // ' with atmospheric c13 value for: '//trim(varname)
@@ -953,7 +870,6 @@
           end if
        end do
 
-<<<<<<< HEAD
        if (use_soil_matrixcn)then
           if(flag=='write')then
              do i = 1,ndecomp_pools
@@ -995,60 +911,34 @@
           end if
           do k = 1, ndecomp_pools
              varname=trim(decomp_cascade_con%decomp_pool_name_restart(k))//'c_13'
-             if (use_vertsoilc) then
-                ptr2d => this%in_acc_2d(:,:,k)
-                call restartvar(ncid=ncid, flag=flag, varname=trim(varname)//"_input_acc_vr", xtype=ncd_double,  &
-                   dim1name='column', dim2name='levgrnd', switchdim=.true., &
-                   long_name='',  units='', fill_value=spval, scale_by_thickness=.false., &
-                   interpinic_flag='interp', readvar=readvar, data=ptr2d)
-                   ptr2d => this%vert_up_tran_acc(:,:,k)
-                call restartvar(ncid=ncid, flag=flag, varname=trim(varname)//"_vert_up_tran_acc_vr", xtype=ncd_double,  &
-                   dim1name='column', dim2name='levgrnd', switchdim=.true., &
-                   long_name='',  units='', fill_value=spval, scale_by_thickness=.false., &
-                   interpinic_flag='interp', readvar=readvar, data=ptr2d)
-                   ptr2d => this%vert_down_tran_acc(:,:,k)
-                call restartvar(ncid=ncid, flag=flag, varname=trim(varname)//"_vert_down_tran_acc_vr", xtype=ncd_double,  &
-                   dim1name='column', dim2name='levgrnd', switchdim=.true., &
-                   long_name='',  units='', fill_value=spval, scale_by_thickness=.false., &
-                   interpinic_flag='interp', readvar=readvar, data=ptr2d)
-                   ptr2d => this%exit_acc(:,:,k)
-                call restartvar(ncid=ncid, flag=flag, varname=trim(varname)//"_exit_acc_vr", xtype=ncd_double,  &
-                   dim1name='column', dim2name='levgrnd', switchdim=.true., &
-                   long_name='',  units='', fill_value=spval, scale_by_thickness=.false., &
-                   interpinic_flag='interp', readvar=readvar, data=ptr2d)
-             else
-                ptr1d => this%in_acc_2d(:,1,k)
-                call restartvar(ncid=ncid, flag=flag, varname=trim(varname)//"_input_acc", xtype=ncd_double,  &
-                   dim1name='column', long_name='',  units='', fill_value=spval, &
-                   interpinic_flag='interp', readvar=readvar, data=ptr1d)
-                ptr1d => this%vert_up_tran_acc(:,1,k)
-                call restartvar(ncid=ncid, flag=flag, varname=trim(varname)//"_vert_up_tran_acc", xtype=ncd_double,  &
-                   dim1name='column', long_name='',  units='', fill_value=spval, &
-                   interpinic_flag='interp', readvar=readvar, data=ptr1d)
-                ptr1d => this%vert_down_tran_acc(:,1,k)
-                call restartvar(ncid=ncid, flag=flag, varname=trim(varname)//"_vert_down_tran_acc", xtype=ncd_double,  &
-                   dim1name='column', long_name='',  units='', fill_value=spval, &
-                   interpinic_flag='interp', readvar=readvar, data=ptr1d)
-                ptr1d => this%exit_acc(:,1,k)
-                call restartvar(ncid=ncid, flag=flag, varname=trim(varname)//"_exit_acc", xtype=ncd_double,  &
-                   dim1name='column', long_name='',  units='', fill_value=spval, &
-                   interpinic_flag='interp', readvar=readvar, data=ptr1d)
-             end if
+             ptr2d => this%in_acc_2d(:,:,k)
+             call restartvar(ncid=ncid, flag=flag, varname=trim(varname)//"_input_acc_vr", xtype=ncd_double,  &
+                dim1name='column', dim2name='levgrnd', switchdim=.true., &
+                long_name='',  units='', fill_value=spval, scale_by_thickness=.false., &
+                interpinic_flag='interp', readvar=readvar, data=ptr2d)
+                ptr2d => this%vert_up_tran_acc(:,:,k)
+             call restartvar(ncid=ncid, flag=flag, varname=trim(varname)//"_vert_up_tran_acc_vr", xtype=ncd_double,  &
+                dim1name='column', dim2name='levgrnd', switchdim=.true., &
+                long_name='',  units='', fill_value=spval, scale_by_thickness=.false., &
+                interpinic_flag='interp', readvar=readvar, data=ptr2d)
+                ptr2d => this%vert_down_tran_acc(:,:,k)
+             call restartvar(ncid=ncid, flag=flag, varname=trim(varname)//"_vert_down_tran_acc_vr", xtype=ncd_double,  &
+                dim1name='column', dim2name='levgrnd', switchdim=.true., &
+                long_name='',  units='', fill_value=spval, scale_by_thickness=.false., &
+                interpinic_flag='interp', readvar=readvar, data=ptr2d)
+                ptr2d => this%exit_acc(:,:,k)
+             call restartvar(ncid=ncid, flag=flag, varname=trim(varname)//"_exit_acc_vr", xtype=ncd_double,  &
+                dim1name='column', dim2name='levgrnd', switchdim=.true., &
+                long_name='',  units='', fill_value=spval, scale_by_thickness=.false., &
+                interpinic_flag='interp', readvar=readvar, data=ptr2d)
           end do
           do i = 1, ndecomp_cascade_transitions
              varname=trim(decomp_cascade_con%cascade_step_name(i))//'c_13'
-             if(use_vertsoilc) then
-                ptr2d => this%hori_tran_acc(:,:,i)
-                call restartvar(ncid=ncid, flag=flag, varname=trim(varname)//"_hori_tran_acc_vr", xtype=ncd_double,  &
-                   dim1name='column', dim2name='levgrnd', switchdim=.true., &
-                   long_name='',  units='', fill_value=spval, scale_by_thickness=.false., &
-                   interpinic_flag='interp', readvar=readvar, data=ptr2d)
-             else
-                ptr1d => this%hori_tran_acc(:,1,i)
-                call restartvar(ncid=ncid, flag=flag, varname=trim(varname)//"_hori_tran_acc", xtype=ncd_double,  &
-                   dim1name='column', long_name='',  units='', fill_value=spval, &
-                   interpinic_flag='interp', readvar=readvar, data=ptr1d)
-             end if
+             ptr2d => this%hori_tran_acc(:,:,i)
+             call restartvar(ncid=ncid, flag=flag, varname=trim(varname)//"_hori_tran_acc_vr", xtype=ncd_double,  &
+                dim1name='column', dim2name='levgrnd', switchdim=.true., &
+                long_name='',  units='', fill_value=spval, scale_by_thickness=.false., &
+                interpinic_flag='interp', readvar=readvar, data=ptr2d)
           end do
           if(flag=='read')then
              do i = 1,ndecomp_pools
@@ -1090,27 +980,12 @@
           end if
        end if
 
-       if (use_vertsoilc) then
-          ptr2d => this%ctrunc_vr_col
-          call restartvar(ncid=ncid, flag=flag, varname="col_ctrunc_c13_vr", xtype=ncd_double,  &
-               dim1name='column', dim2name='levgrnd', switchdim=.true., &
-               long_name='',  units='gC/m3', fill_value=spval, &
-               scale_by_thickness=.false., &
-               interpinic_flag='interp', readvar=readvar, data=ptr2d)
-       else
-          ptr1d => this%ctrunc_vr_col(:,1)
-          call restartvar(ncid=ncid, flag=flag, varname="col_ctrunc_c13", xtype=ncd_double,  &
-               dim1name='column', long_name='',  units='gC/m3', fill_value=spval, &
-               interpinic_flag='interp' , readvar=readvar, data=ptr1d)
-       end if
-=======
        ptr2d => this%ctrunc_vr_col
        call restartvar(ncid=ncid, flag=flag, varname="col_ctrunc_c13_vr", xtype=ncd_double,  &
             dim1name='column', dim2name='levgrnd', switchdim=.true., &
             long_name='',  units='gC/m3', fill_value=spval, &
             scale_by_thickness=.false., &
             interpinic_flag='interp', readvar=readvar, data=ptr2d)
->>>>>>> dd9e6d71
     end if
 
     !--------------------------------
@@ -1121,52 +996,24 @@
 
        do k = 1, ndecomp_pools
           varname = trim(decomp_cascade_con%decomp_pool_name_restart(k))//'c_14'
-<<<<<<< HEAD
-          if (use_vertsoilc) then
-             ptr2d => this%decomp_cpools_vr_col(:,:,k)
-             call restartvar(ncid=ncid, flag=flag, varname=trim(varname)//"_vr", xtype=ncd_double,  &
-                  dim1name='column', dim2name='levgrnd', switchdim=.true., &
-                  long_name='',  units='g/m3', fill_value=spval, &
-                  scale_by_thickness=.false., &
-                  interpinic_flag='interp', readvar=readvar, data=ptr2d)
-             if(use_soil_matrixcn)then
-                ptr2d => this%matrix_cap_decomp_cpools_vr_col(:,:,k)
-                call restartvar(ncid=ncid, flag=flag, varname=trim(varname)//"_Cap_vr", xtype=ncd_double,  &
-                     dim1name='column', dim2name='levgrnd', switchdim=.true., &
-                     long_name='',  units='', fill_value=spval, scale_by_thickness=.false., &
-                     interpinic_flag='interp', readvar=readvar, data=ptr2d)
-                ptr2d => this%decomp0_cpools_vr_col(:,:,k)
-                call restartvar(ncid=ncid, flag=flag, varname=trim(varname)//"0_vr", xtype=ncd_double,  &
-                     dim1name='column', dim2name='levgrnd', switchdim=.true., &
-                     long_name='',  units='', fill_value=spval, scale_by_thickness=.false., &
-                     interpinic_flag='interp', readvar=readvar, data=ptr2d)
-             end if
-          else
-             ptr1d => this%decomp_cpools_vr_col(:,1,k) ! nlevdecomp = 1; so treat as 1D variable
-             call restartvar(ncid=ncid, flag=flag, varname=varname, xtype=ncd_double,  &
-                  dim1name='column', &
-                  long_name='',  units='g/m3', fill_value=spval, &
-                  interpinic_flag='interp' , readvar=readvar, data=ptr1d)
-             if(use_soil_matrixcn)then
-                ptr1d => this%matrix_cap_decomp_cpools_vr_col(:,1,k) ! nlevdecomp = 1; so treat as 1D variable
-                call restartvar(ncid=ncid, flag=flag, varname=trim(varname)//"_Cap", xtype=ncd_double,  &
-                     dim1name='column', &
-                     long_name='',  units='', fill_value=spval, &
-                     interpinic_flag='interp' , readvar=readvar, data=ptr1d)
-                ptr1d => this%decomp0_cpools_vr_col(:,1,k) ! nlevdecomp = 1; so treat as 1D variable
-                call restartvar(ncid=ncid, flag=flag, varname=trim(varname)//"0", xtype=ncd_double,  &
-                     dim1name='column', long_name='',  units='', fill_value=spval, &
-                     interpinic_flag='interp' , readvar=readvar, data=ptr1d)
-             end if
-          end if
-=======
           ptr2d => this%decomp_cpools_vr_col(:,:,k)
           call restartvar(ncid=ncid, flag=flag, varname=trim(varname)//"_vr", xtype=ncd_double,  &
                dim1name='column', dim2name='levgrnd', switchdim=.true., &
                long_name='',  units='g/m3', fill_value=spval, &
                scale_by_thickness=.false., &
                interpinic_flag='interp', readvar=readvar, data=ptr2d)
->>>>>>> dd9e6d71
+          if(use_soil_matrixcn)then
+             ptr2d => this%matrix_cap_decomp_cpools_vr_col(:,:,k)
+             call restartvar(ncid=ncid, flag=flag, varname=trim(varname)//"_Cap_vr", xtype=ncd_double,  &
+                  dim1name='column', dim2name='levgrnd', switchdim=.true., &
+                  long_name='',  units='', fill_value=spval, scale_by_thickness=.false., &
+                  interpinic_flag='interp', readvar=readvar, data=ptr2d)
+             ptr2d => this%decomp0_cpools_vr_col(:,:,k)
+             call restartvar(ncid=ncid, flag=flag, varname=trim(varname)//"0_vr", xtype=ncd_double,  &
+                  dim1name='column', dim2name='levgrnd', switchdim=.true., &
+                  long_name='',  units='', fill_value=spval, scale_by_thickness=.false., &
+                  interpinic_flag='interp', readvar=readvar, data=ptr2d)
+          end if
           if (flag=='read' .and. .not. readvar) then
              write(iulog,*) 'initializing soilbiogeochem_carbonstate_inst%decomp_cpools_vr_col with atmospheric c14 value for: '//&
                   trim(varname)
@@ -1185,7 +1032,6 @@
           end if
        end do
 
-<<<<<<< HEAD
        if (use_soil_matrixcn)then
           if(flag=='write')then
              do i = 1,ndecomp_pools
@@ -1227,60 +1073,34 @@
           end if
           do k = 1, ndecomp_pools
              varname=trim(decomp_cascade_con%decomp_pool_name_restart(k))//'c_14'
-             if (use_vertsoilc) then
-                ptr2d => this%in_acc_2d(:,:,k)
-                call restartvar(ncid=ncid, flag=flag, varname=trim(varname)//"_input_acc_vr", xtype=ncd_double,  &
-                   dim1name='column', dim2name='levgrnd', switchdim=.true., &
-                   long_name='',  units='', fill_value=spval, scale_by_thickness=.false., &
-                   interpinic_flag='interp', readvar=readvar, data=ptr2d)
-                   ptr2d => this%vert_up_tran_acc(:,:,k)
-                call restartvar(ncid=ncid, flag=flag, varname=trim(varname)//"_vert_up_tran_acc_vr", xtype=ncd_double,  &
-                   dim1name='column', dim2name='levgrnd', switchdim=.true., &
-                   long_name='',  units='', fill_value=spval, scale_by_thickness=.false., &
-                   interpinic_flag='interp', readvar=readvar, data=ptr2d)
-                   ptr2d => this%vert_down_tran_acc(:,:,k)
-                call restartvar(ncid=ncid, flag=flag, varname=trim(varname)//"_vert_down_tran_acc_vr", xtype=ncd_double,  &
-                   dim1name='column', dim2name='levgrnd', switchdim=.true., &
-                   long_name='',  units='', fill_value=spval, scale_by_thickness=.false., &
-                   interpinic_flag='interp', readvar=readvar, data=ptr2d)
-                   ptr2d => this%exit_acc(:,:,k)
-                call restartvar(ncid=ncid, flag=flag, varname=trim(varname)//"_exit_acc_vr", xtype=ncd_double,  &
-                   dim1name='column', dim2name='levgrnd', switchdim=.true., &
-                   long_name='',  units='', fill_value=spval, scale_by_thickness=.false., &
-                   interpinic_flag='interp', readvar=readvar, data=ptr2d)
-             else
-                ptr1d => this%in_acc_2d(:,1,k)
-                call restartvar(ncid=ncid, flag=flag, varname=trim(varname)//"_input_acc", xtype=ncd_double,  &
-                   dim1name='column', long_name='',  units='', fill_value=spval, &
-                   interpinic_flag='interp', readvar=readvar, data=ptr1d)
-                ptr1d => this%vert_up_tran_acc(:,1,k)
-                call restartvar(ncid=ncid, flag=flag, varname=trim(varname)//"_vert_up_tran_acc", xtype=ncd_double,  &
-                   dim1name='column', long_name='',  units='', fill_value=spval, &
-                   interpinic_flag='interp', readvar=readvar, data=ptr1d)
-                ptr1d => this%vert_down_tran_acc(:,1,k)
-                call restartvar(ncid=ncid, flag=flag, varname=trim(varname)//"_vert_down_tran_acc", xtype=ncd_double,  &
-                   dim1name='column', long_name='',  units='', fill_value=spval, &
-                   interpinic_flag='interp', readvar=readvar, data=ptr1d)
-                ptr1d => this%exit_acc(:,1,k)
-                call restartvar(ncid=ncid, flag=flag, varname=trim(varname)//"_exit_acc", xtype=ncd_double,  &
-                   dim1name='column', long_name='',  units='', fill_value=spval, &
-                   interpinic_flag='interp', readvar=readvar, data=ptr1d)
-             end if
+             ptr2d => this%in_acc_2d(:,:,k)
+             call restartvar(ncid=ncid, flag=flag, varname=trim(varname)//"_input_acc_vr", xtype=ncd_double,  &
+                dim1name='column', dim2name='levgrnd', switchdim=.true., &
+                long_name='',  units='', fill_value=spval, scale_by_thickness=.false., &
+                interpinic_flag='interp', readvar=readvar, data=ptr2d)
+                ptr2d => this%vert_up_tran_acc(:,:,k)
+             call restartvar(ncid=ncid, flag=flag, varname=trim(varname)//"_vert_up_tran_acc_vr", xtype=ncd_double,  &
+                dim1name='column', dim2name='levgrnd', switchdim=.true., &
+                long_name='',  units='', fill_value=spval, scale_by_thickness=.false., &
+                interpinic_flag='interp', readvar=readvar, data=ptr2d)
+                ptr2d => this%vert_down_tran_acc(:,:,k)
+             call restartvar(ncid=ncid, flag=flag, varname=trim(varname)//"_vert_down_tran_acc_vr", xtype=ncd_double,  &
+                dim1name='column', dim2name='levgrnd', switchdim=.true., &
+                long_name='',  units='', fill_value=spval, scale_by_thickness=.false., &
+                interpinic_flag='interp', readvar=readvar, data=ptr2d)
+                ptr2d => this%exit_acc(:,:,k)
+             call restartvar(ncid=ncid, flag=flag, varname=trim(varname)//"_exit_acc_vr", xtype=ncd_double,  &
+                dim1name='column', dim2name='levgrnd', switchdim=.true., &
+                long_name='',  units='', fill_value=spval, scale_by_thickness=.false., &
+                interpinic_flag='interp', readvar=readvar, data=ptr2d)
           end do
           do i = 1, ndecomp_cascade_transitions
              varname=trim(decomp_cascade_con%cascade_step_name(i))//'c_14'
-             if(use_vertsoilc) then
-                ptr2d => this%hori_tran_acc(:,:,i)
-                call restartvar(ncid=ncid, flag=flag, varname=trim(varname)//"_hori_tran_acc_vr", xtype=ncd_double,  &
-                   dim1name='column', dim2name='levgrnd', switchdim=.true., &
-                   long_name='',  units='', fill_value=spval, scale_by_thickness=.false., &
-                   interpinic_flag='interp', readvar=readvar, data=ptr2d)
-             else
-                ptr1d => this%hori_tran_acc(:,1,i)
-                call restartvar(ncid=ncid, flag=flag, varname=trim(varname)//"_hori_tran_acc", xtype=ncd_double,  &
-                   dim1name='column', long_name='',  units='', fill_value=spval, &
-                   interpinic_flag='interp', readvar=readvar, data=ptr1d)
-             end if
+             ptr2d => this%hori_tran_acc(:,:,i)
+             call restartvar(ncid=ncid, flag=flag, varname=trim(varname)//"_hori_tran_acc_vr", xtype=ncd_double,  &
+                dim1name='column', dim2name='levgrnd', switchdim=.true., &
+                long_name='',  units='', fill_value=spval, scale_by_thickness=.false., &
+                interpinic_flag='interp', readvar=readvar, data=ptr2d)
           end do
           if(flag=='read')then
              do i = 1,ndecomp_pools
@@ -1322,27 +1142,12 @@
           end if
        end if
 
-       if (use_vertsoilc) then 
-          ptr2d => this%ctrunc_vr_col
-          call restartvar(ncid=ncid, flag=flag, varname="col_ctrunc_c14_vr", xtype=ncd_double,  &
-               dim1name='column', dim2name='levgrnd', switchdim=.true., &
-               long_name='',  units='gC/m3', fill_value=spval, &
-               scale_by_thickness=.false., &
-               interpinic_flag='interp', readvar=readvar, data=ptr2d)
-       else
-          ptr1d => this%ctrunc_vr_col(:,1)
-          call restartvar(ncid=ncid, flag=flag, varname="col_ctrunc_c14", xtype=ncd_double,  &
-               dim1name='column', long_name='',  units='gC/m3', fill_value=spval, &
-               interpinic_flag='interp' , readvar=readvar, data=ptr1d)
-       end if
-=======
        ptr2d => this%ctrunc_vr_col
        call restartvar(ncid=ncid, flag=flag, varname="col_ctrunc_c14_vr", xtype=ncd_double,  &
             dim1name='column', dim2name='levgrnd', switchdim=.true., &
             long_name='',  units='gC/m3', fill_value=spval, &
             scale_by_thickness=.false., &
             interpinic_flag='interp', readvar=readvar, data=ptr2d)
->>>>>>> dd9e6d71
 
     end if
 
