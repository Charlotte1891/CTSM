--- conflicted
+++ resolved
@@ -25,16 +25,10 @@
   type, public :: soilbiogeochem_carbonstate_type
      
      ! all c pools involved in decomposition
-<<<<<<< HEAD
-     real(r8), pointer :: decomp_cpools_vr_col    (:,:,:) ! (gC/m3) vertically-resolved decomposing (litter, cwd, soil) c pools
-     real(r8), pointer :: decomp0_cpools_vr_col   (:,:,:) ! (gC/m3) vertically-resolved C baseline (initial value of this year) in decomposing (litter, cwd, soil) pools in dimension (col,nlev,npools)
-
-     real(r8), pointer :: ctrunc_vr_col           (:,:)   ! (gC/m3) vertically-resolved column-level sink for C truncation
-=======
      real(r8), pointer :: decomp_cpools_vr_col (:,:,:) ! (gC/m3) vertically-resolved decomposing (litter, cwd, soil) c pools
+     real(r8), pointer :: decomp0_cpools_vr_col(:,:,:) ! (gC/m3) vertically-resolved C baseline (initial value of this year) in decomposing (litter, cwd, soil) pools in dimension (col,nlev,npools)
      real(r8), pointer :: decomp_soilc_vr_col  (:,:)   ! (gC/m3) vertically-resolved decomposing total soil c pool
      real(r8), pointer :: ctrunc_vr_col        (:,:)   ! (gC/m3) vertically-resolved column-level sink for C truncation
->>>>>>> a87e67da
 
      ! summary (diagnostic) state variables, not involved in mass balance
      real(r8), pointer :: ctrunc_col              (:)     ! (gC/m2) column-level sink for C truncation
@@ -127,8 +121,7 @@
 
     allocate(this%decomp_cpools_vr_col(begc:endc,1:nlevdecomp_full,1:ndecomp_pools))  
     this%decomp_cpools_vr_col(:,:,:)= nan
-<<<<<<< HEAD
-!matrix-spinup
+    !matrix-spinup
     if(use_soil_matrixcn)then
        allocate(this%matrix_cap_decomp_cpools_vr_col(begc:endc,1:nlevdecomp_full,1:ndecomp_pools))  
        this%matrix_cap_decomp_cpools_vr_col(:,:,:)= nan
@@ -152,10 +145,8 @@
        call this%AKXcacc%InitSM(ndecomp_pools*nlevdecomp,begc,endc,decomp_cascade_con%n_all_entries)
        call this%matrix_Cinter%InitV        (ndecomp_pools*nlevdecomp,begc,endc)
     end if
-=======
     allocate(this%decomp_soilc_vr_col(begc:endc,1:nlevdecomp_full))  
     this%decomp_soilc_vr_col(:,:)= nan
->>>>>>> a87e67da
 
     allocate(this%ctrunc_col     (begc :endc)) ; this%ctrunc_col     (:) = nan
     if ( .not. use_fates ) then
