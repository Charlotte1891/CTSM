module SoilBiogeochemCarbonFluxType

  use shr_kind_mod                       , only : r8 => shr_kind_r8
  use shr_infnan_mod                     , only : nan => shr_infnan_nan, assignment(=)
  use decompMod                          , only : bounds_type
  use clm_varpar                         , only : ndecomp_cascade_transitions, ndecomp_pools, nlevcan
  use clm_varpar                         , only : nlevdecomp_full, nlevgrnd, nlevdecomp, nlevsoi
  use clm_varcon                         , only : spval, ispval, dzsoi_decomp
  use landunit_varcon                    , only : istsoil, istcrop, istdlak 
  use ch4varcon                          , only : allowlakeprod
  use SoilBiogeochemDecompCascadeConType , only : decomp_cascade_con
  use ColumnType                         , only : col                
  use LandunitType                       , only : lun
  use clm_varctl                         , only : use_fates
  
  ! 
  ! !PUBLIC TYPES:
  implicit none
  private
  !
  type, public :: soilbiogeochem_carbonflux_type

     ! fire fluxes
     real(r8), pointer :: somc_fire_col                             (:)     ! (gC/m2/s) carbon emissions due to peat burning

     ! decomposition fluxes
     real(r8), pointer :: decomp_cpools_sourcesink_col              (:,:,:) ! change in decomposing c pools. Used to update concentrations concurrently with vertical transport (gC/m3/timestep)  
     real(r8), pointer :: c_overflow_vr                             (:,:,:) ! vertically-resolved C rejected by microbes that cannot process it (gC/m3/s)
     real(r8), pointer :: decomp_cascade_hr_vr_col                  (:,:,:) ! vertically-resolved het. resp. from decomposing C pools (gC/m3/s)
     real(r8), pointer :: decomp_cascade_hr_col                     (:,:)   ! vertically-integrated (diagnostic) het. resp. from decomposing C pools (gC/m2/s)
     real(r8), pointer :: decomp_cascade_ctransfer_vr_col           (:,:,:) ! vertically-resolved C transferred along deomposition cascade (gC/m3/s)
     real(r8), pointer :: decomp_cascade_ctransfer_col              (:,:)   ! vertically-integrated (diagnostic) C transferred along decomposition cascade (gC/m2/s)
<<<<<<< HEAD
     real(r8), pointer :: cn_col                                    (:,:)   ! (gC/gN) C:N ratio by pool
     real(r8), pointer :: decomp_k_col                              (:,:,:) ! rate constant for decomposition (1./sec)
     real(r8), pointer :: pathfrac_decomp_cascade_col               (:,:,:) ! (frac) what fraction of C passes from donor to receiver pool through a given transition
=======
     real(r8), pointer :: rf_decomp_cascade_col                     (:,:,:) ! (frac) respired fraction in decomposition step
     real(r8), pointer :: pathfrac_decomp_cascade_col               (:,:,:) ! (frac) what fraction of C passes from donor to receiver pool through a given transition
     real(r8), pointer :: decomp_k_col                              (:,:,:) ! rate coefficient for decomposition (1./sec)
>>>>>>> 2687cf12
     real(r8), pointer :: hr_vr_col                                 (:,:)   ! (gC/m3/s) total vertically-resolved het. resp. from decomposing C pools 
     real(r8), pointer :: o_scalar_col                              (:,:)   ! fraction by which decomposition is limited by anoxia
     real(r8), pointer :: w_scalar_col                              (:,:)   ! fraction by which decomposition is limited by moisture availability
     real(r8), pointer :: t_scalar_col                              (:,:)   ! fraction by which decomposition is limited by temperature
     real(r8), pointer :: som_c_leached_col                         (:)     ! (gC/m^2/s) total SOM C loss from vertical transport 
     real(r8), pointer :: decomp_cpools_leached_col                 (:,:)   ! (gC/m^2/s) C loss from vertical transport from each decomposing C pool 
     real(r8), pointer :: decomp_cpools_transport_tendency_col      (:,:,:) ! (gC/m^3/s) C tendency due to vertical transport in decomposing C pools 

     ! nitrif_denitrif
     real(r8), pointer :: phr_vr_col                                (:,:)   ! (gC/m3/s) potential hr (not N-limited) 
     real(r8), pointer :: fphr_col                                  (:,:)   ! fraction of potential heterotrophic respiration

     real(r8), pointer :: hr_col                                    (:)     ! (gC/m2/s) total heterotrophic respiration
     real(r8), pointer :: cwdhr_col                                 (:)     ! (gC/m2/s) coarse woody debris heterotrophic respiration
     real(r8), pointer :: lithr_col                                 (:)     ! (gC/m2/s) litter heterotrophic respiration 
     real(r8), pointer :: somhr_col                                 (:)     ! (gC/m2/s) soil organic matter heterotrophic res   
     real(r8), pointer :: soilc_change_col                          (:)     ! (gC/m2/s) FUN used soil C

     ! fluxes to receive carbon inputs from FATES
     real(r8), pointer :: FATES_c_to_litr_c_col                     (:,:,:) ! total litter coming from ED. gC/m3/s
     real(r8), pointer :: FATES_c_to_litr_lab_c_col                 (:,:)   ! total labile    litter coming from ED. gC/m3/s
     real(r8), pointer :: FATES_c_to_litr_cel_c_col                 (:,:)   ! total cellulose    litter coming from ED. gC/m3/s
     real(r8), pointer :: FATES_c_to_litr_lig_c_col                 (:,:)   ! total lignin    litter coming from ED. gC/m3/s

   contains

     procedure , public  :: Init   
     procedure , private :: InitAllocate 
     procedure , private :: InitHistory
     procedure , private :: InitCold
     procedure , public  :: Restart
     procedure , public  :: SetValues
     procedure , public  :: Summary

  end type soilbiogeochem_carbonflux_type
  !------------------------------------------------------------------------

contains
   
  !------------------------------------------------------------------------
  subroutine Init(this, bounds, carbon_type)

     class(soilbiogeochem_carbonflux_type) :: this
     type(bounds_type), intent(in) :: bounds  
     character(len=3) , intent(in) :: carbon_type ! one of ['c12', c13','c14']

     call this%InitAllocate ( bounds)
     call this%InitHistory ( bounds, carbon_type )
     call this%InitCold (bounds )

   end subroutine Init

   !------------------------------------------------------------------------
   subroutine InitAllocate(this, bounds)
     !
     ! !ARGUMENTS:
     class (soilbiogeochem_carbonflux_type) :: this 
     type(bounds_type), intent(in)    :: bounds 
     !
     ! !LOCAL VARIABLES:
     integer           :: begp,endp
     integer           :: begc,endc
     !------------------------------------------------------------------------

     begp = bounds%begp; endp = bounds%endp
     begc = bounds%begc; endc = bounds%endc

     allocate(this%t_scalar_col      (begc:endc,1:nlevdecomp_full)); this%t_scalar_col      (:,:) =spval
     allocate(this%w_scalar_col      (begc:endc,1:nlevdecomp_full)); this%w_scalar_col      (:,:) =spval
     allocate(this%o_scalar_col      (begc:endc,1:nlevdecomp_full)); this%o_scalar_col      (:,:) =spval
     allocate(this%phr_vr_col        (begc:endc,1:nlevdecomp_full)); this%phr_vr_col        (:,:) =nan 
     allocate(this%fphr_col          (begc:endc,1:nlevgrnd))       ; this%fphr_col          (:,:) =nan 
     allocate(this%som_c_leached_col (begc:endc))                  ; this%som_c_leached_col (:)   =nan
     allocate(this%somc_fire_col     (begc:endc))                  ; this%somc_fire_col     (:)   =nan
     allocate(this%hr_vr_col         (begc:endc,1:nlevdecomp_full)); this%hr_vr_col         (:,:) =nan

     allocate(this%decomp_cpools_sourcesink_col(begc:endc,1:nlevdecomp_full,1:ndecomp_pools))                  
     this%decomp_cpools_sourcesink_col(:,:,:)= nan

     allocate(this%c_overflow_vr(begc:endc,1:nlevdecomp_full,1:ndecomp_cascade_transitions))
     this%c_overflow_vr(:,:,:) = nan

     allocate(this%decomp_cascade_hr_vr_col(begc:endc,1:nlevdecomp_full,1:ndecomp_cascade_transitions))        
     this%decomp_cascade_hr_vr_col(:,:,:)= spval

     allocate(this%decomp_cascade_hr_col(begc:endc,1:ndecomp_cascade_transitions))                             
     this%decomp_cascade_hr_col(:,:)= nan

     allocate(this%decomp_cascade_ctransfer_vr_col(begc:endc,1:nlevdecomp_full,1:ndecomp_cascade_transitions)) 
     this%decomp_cascade_ctransfer_vr_col(:,:,:)= nan

     allocate(this%decomp_cascade_ctransfer_col(begc:endc,1:ndecomp_cascade_transitions))                      
     this%decomp_cascade_ctransfer_col(:,:)= nan

<<<<<<< HEAD
     allocate(this%cn_col(begc:endc,1:ndecomp_pools))
     this%cn_col(:,:)= spval
=======
     allocate(this%rf_decomp_cascade_col(begc:endc,1:nlevdecomp_full,1:ndecomp_cascade_transitions))
     this%rf_decomp_cascade_col(:,:,:) = nan
>>>>>>> 2687cf12

     allocate(this%pathfrac_decomp_cascade_col(begc:endc,1:nlevdecomp_full,1:ndecomp_cascade_transitions))
     this%pathfrac_decomp_cascade_col(:,:,:) = nan

     allocate(this%decomp_k_col(begc:endc,1:nlevdecomp_full,1:ndecomp_pools))
     this%decomp_k_col(:,:,:)= spval

     allocate(this%decomp_cpools_leached_col(begc:endc,1:ndecomp_pools))              
     this%decomp_cpools_leached_col(:,:)= nan

     allocate(this%decomp_cpools_transport_tendency_col(begc:endc,1:nlevdecomp_full,1:ndecomp_pools))          
     this%decomp_cpools_transport_tendency_col(:,:,:)= nan

     allocate(this%hr_col                  (begc:endc)) ; this%hr_col                  (:) = nan
     allocate(this%cwdhr_col               (begc:endc)) ; this%cwdhr_col               (:) = nan
     allocate(this%lithr_col               (begc:endc)) ; this%lithr_col               (:) = nan
     allocate(this%somhr_col               (begc:endc)) ; this%somhr_col               (:) = nan
     allocate(this%soilc_change_col        (begc:endc)) ; this%soilc_change_col        (:) = nan

     if ( use_fates ) then
        ! initialize these variables to be zero rather than a bad number since they are not zeroed every timestep (due to a need for them to persist)

        allocate(this%FATES_c_to_litr_c_col(begc:endc,1:nlevdecomp_full,1:ndecomp_pools))
        this%FATES_c_to_litr_c_col(begc:endc,1:nlevdecomp_full,1:ndecomp_pools) = 0._r8

        allocate(this%FATES_c_to_litr_lab_c_col(begc:endc,1:nlevdecomp_full))
        this%FATES_c_to_litr_lab_c_col(begc:endc,1:nlevdecomp_full) = 0._r8
        
        allocate(this%FATES_c_to_litr_cel_c_col(begc:endc,1:nlevdecomp_full))
        this%FATES_c_to_litr_cel_c_col(begc:endc,1:nlevdecomp_full) = 0._r8
        
        allocate(this%FATES_c_to_litr_lig_c_col(begc:endc,1:nlevdecomp_full))
        this%FATES_c_to_litr_lig_c_col(begc:endc,1:nlevdecomp_full) = 0._r8

     endif
     
   end subroutine InitAllocate 

   !------------------------------------------------------------------------
   subroutine InitHistory(this, bounds, carbon_type)
     !
     ! !DESCRIPTION:
     ! add history fields for all CN variables, always set as default='inactive'
     !
     ! !USES:
     use clm_varpar , only : ndecomp_cascade_transitions, ndecomp_pools
     use clm_varpar , only : nlevdecomp, nlevdecomp_full
     use clm_varctl , only : hist_wrtch4diag
     use histFileMod, only : hist_addfld1d, hist_addfld2d, hist_addfld_decomp 
     !
     ! !ARGUMENTS:
     class(soilbiogeochem_carbonflux_type) :: this    
     type(bounds_type)         , intent(in) :: bounds 
     character(len=3)          , intent(in) :: carbon_type ! one of ['c12', c13','c14']
     !
     ! !LOCAL VARIABLES:
     integer           :: k,l,ii,jj,c
     character(8)      :: vr_suffix
     character(10)     :: active
     integer           :: begp,endp
     integer           :: begc,endc
     character(24)     :: fieldname
     character(100)    :: longname
     real(r8), pointer :: data1dptr(:)   ! temp. pointer for slicing larger arrays
     real(r8), pointer :: data2dptr(:,:) ! temp. pointer for slicing larger arrays
     !---------------------------------------------------------------------

     begp = bounds%begp; endp = bounds%endp
     begc = bounds%begc; endc = bounds%endc

     if (nlevdecomp > 1) then
        vr_suffix = "_vr"
     else 
        vr_suffix = ""
     endif

     !-------------------------------
     ! C flux variables - native to column 
     !-------------------------------

     ! add history fields for all CLAMP CN variables

     if (carbon_type == 'c12') then

        this%hr_col(begc:endc) = spval
        call hist_addfld1d (fname='HR', units='gC/m^2/s', &
             avgflag='A', long_name='total heterotrophic respiration', &
             ptr_col=this%hr_col)

        this%cwdhr_col(begc:endc) = spval
        call hist_addfld1d (fname='CWDC_HR', units='gC/m^2/s', &
             avgflag='A', long_name='cwd C heterotrophic respiration', &
             ptr_col=this%cwdhr_col, default='inactive')

        this%lithr_col(begc:endc) = spval
        call hist_addfld1d (fname='LITTERC_HR', units='gC/m^2/s', &
             avgflag='A', long_name='litter C heterotrophic respiration', &
             ptr_col=this%lithr_col)

        this%somhr_col(begc:endc) = spval
        call hist_addfld1d (fname='SOILC_HR', units='gC/m^2/s', &
             avgflag='A', long_name='soil C heterotrophic respiration', &
             ptr_col=this%somhr_col)

        if (hist_wrtch4diag) then
           this%fphr_col(begc:endc,1:nlevgrnd) = spval
           call hist_addfld_decomp (fname='FPHR'//trim(vr_suffix), units='unitless', type2d='levdcmp', &
                avgflag='A', long_name='fraction of potential HR due to N limitation', &
                ptr_col=this%fphr_col)
        end if

        this%somc_fire_col(begc:endc) = spval
        call hist_addfld1d (fname='SOMC_FIRE', units='gC/m^2/s', &
             avgflag='A', long_name='C loss due to peat burning', &
             ptr_col=this%somc_fire_col)

        do k = 1, ndecomp_pools
           ! decomposition k
           data2dptr => this%decomp_k_col(:,:,k)
           fieldname = 'K_'//trim(decomp_cascade_con%decomp_pool_name_history(k))
           longname =  trim(decomp_cascade_con%decomp_pool_name_long(k))//' potential loss coefficient'
           call hist_addfld_decomp (fname=fieldname, units='1/s',  type2d='levdcmp', &
                avgflag='A', long_name=longname, &
                ptr_col=data2dptr, default='inactive')
        end do

        this%decomp_cascade_hr_col(begc:endc,:)             = spval
        this%decomp_cascade_hr_vr_col(begc:endc,:,:)        = spval
        this%decomp_cascade_ctransfer_col(begc:endc,:)      = spval
        this%decomp_cascade_ctransfer_vr_col(begc:endc,:,:) = spval
        this%pathfrac_decomp_cascade_col(begc:endc,:,:)     = spval
<<<<<<< HEAD
=======
        this%rf_decomp_cascade_col(begc:endc,:,:)           = spval
>>>>>>> 2687cf12
        do l = 1, ndecomp_cascade_transitions

           ! output the vertically integrated fluxes only as  default
           !-- HR fluxes
           data1dptr => this%decomp_cascade_hr_col(:,l)
           ! check to see if there are multiple pathways that include respiration, and if so, note that in the history file
           ii = 0
           do jj = 1, ndecomp_cascade_transitions
              if ( decomp_cascade_con%cascade_donor_pool(jj) == decomp_cascade_con%cascade_donor_pool(l) ) ii = ii+1
           end do
           if ( ii == 1 ) then
              fieldname = &
                   trim(decomp_cascade_con%decomp_pool_name_history(decomp_cascade_con%cascade_donor_pool(l)))//'_HR'
           else
              fieldname = &
                   trim(decomp_cascade_con%decomp_pool_name_history(decomp_cascade_con%cascade_donor_pool(l)))//'_HR_'//&
                   trim(decomp_cascade_con%decomp_pool_name_short(decomp_cascade_con%cascade_receiver_pool(l)))
           endif
           longname =  'Het. Resp. from '//&
                trim(decomp_cascade_con%decomp_pool_name_long(decomp_cascade_con%cascade_donor_pool(l)))
           call hist_addfld1d (fname=fieldname, units='gC/m^2/s',  &
                avgflag='A', long_name=longname, &
                ptr_col=data1dptr, default='inactive')

           !-- transfer fluxes (none from terminal pool, if present)
           if ( decomp_cascade_con%cascade_receiver_pool(l) /= 0 ) then
              data1dptr => this%decomp_cascade_ctransfer_col(:,l)
              fieldname = &
                   trim(decomp_cascade_con%decomp_pool_name_history(decomp_cascade_con%cascade_donor_pool(l)))//'C_TO_'//&
                   trim(decomp_cascade_con%decomp_pool_name_history(decomp_cascade_con%cascade_receiver_pool(l)))//'C'
              longname =  'decomp. of '//trim(decomp_cascade_con%decomp_pool_name_long(decomp_cascade_con%cascade_donor_pool(l)))//&
                   ' C to '//trim(decomp_cascade_con%decomp_pool_name_long(decomp_cascade_con%cascade_receiver_pool(l)))//' C'
              call hist_addfld1d (fname=fieldname, units='gC/m^2/s', &
                   avgflag='A', long_name=longname, &
                   ptr_col=data1dptr, default='inactive')
           endif

           ! output the vertically resolved fluxes 
           if ( nlevdecomp_full > 1 ) then  
              !-- HR fluxes
              data2dptr => this%decomp_cascade_hr_vr_col(:,:,l)
              ! check to see if there are multiple pathways that include respiration, and if so, note that in the history file
              ii = 0
              do jj = 1, ndecomp_cascade_transitions
                 if ( decomp_cascade_con%cascade_donor_pool(jj) == decomp_cascade_con%cascade_donor_pool(l) ) ii = ii+1
              end do
              if ( ii == 1 ) then
                 fieldname = &
                      trim(decomp_cascade_con%decomp_pool_name_history(decomp_cascade_con%cascade_donor_pool(l)))&
                      //'_HR'//trim(vr_suffix)
              else
                 fieldname = &
                      trim(decomp_cascade_con%decomp_pool_name_history(decomp_cascade_con%cascade_donor_pool(l)))//'_HR_'//&
                      trim(decomp_cascade_con%decomp_pool_name_short(decomp_cascade_con%cascade_receiver_pool(l)))&
                      //trim(vr_suffix)
              endif
              longname =  'Het. Resp. from '//&
                   trim(decomp_cascade_con%decomp_pool_name_long(decomp_cascade_con%cascade_donor_pool(l)))
              call hist_addfld_decomp (fname=fieldname, units='gC/m^3/s',  type2d='levdcmp', &
                   avgflag='A', long_name=longname, &
                   ptr_col=data2dptr, default='inactive')

              !-- transfer fluxes (none from terminal pool, if present)
              if ( decomp_cascade_con%cascade_receiver_pool(l) /= 0 ) then
                 data2dptr => this%decomp_cascade_ctransfer_vr_col(:,:,l)
                 fieldname = &
                      trim(decomp_cascade_con%decomp_pool_name_history(decomp_cascade_con%cascade_donor_pool(l)))//'C_TO_'//&
                      trim(decomp_cascade_con%decomp_pool_name_history(decomp_cascade_con%cascade_receiver_pool(l)))&
                      //'C'//trim(vr_suffix)
                 longname =  'decomp. of '//&
                      trim(decomp_cascade_con%decomp_pool_name_long(decomp_cascade_con%cascade_donor_pool(l)))//&
                      ' C to '//&
                      trim(decomp_cascade_con%decomp_pool_name_long(decomp_cascade_con%cascade_receiver_pool(l)))//' C'
                 call hist_addfld_decomp (fname=fieldname, units='gC/m^3/s',  type2d='levdcmp', &
                      avgflag='A', long_name=longname, &
                      ptr_col=data2dptr, default='inactive')

<<<<<<< HEAD
                 ! pathfrac_decomp_cascade_col needed when using
                 ! Newton-Krylov to spin up the decomposition
=======
                 ! pathfrac_decomp_cascade_col and rf_decomp_cascade_col needed
                 ! when using Newton-Krylov to spin up the decomposition
                 data2dptr => this%rf_decomp_cascade_col(:,:,l)
                 fieldname = &
                    trim(decomp_cascade_con%decomp_pool_name_short(decomp_cascade_con%cascade_donor_pool(l)))//'_RESP_FRAC_'//&
                    trim(decomp_cascade_con%decomp_pool_name_short(decomp_cascade_con%cascade_receiver_pool(l)))&
                    //trim(vr_suffix)
                 longname =  'respired from '//&
                    trim(decomp_cascade_con%decomp_pool_name_long(decomp_cascade_con%cascade_donor_pool(l)))//' to '// &
                    trim(decomp_cascade_con%decomp_pool_name_long(decomp_cascade_con%cascade_receiver_pool(l)))
                 call hist_addfld_decomp (fname=fieldname, units='fraction',  type2d='levdcmp', &
                    avgflag='A', long_name=longname, &
                    ptr_col=data2dptr, default='inactive')

>>>>>>> 2687cf12
                 data2dptr => this%pathfrac_decomp_cascade_col(:,:,l)
                 fieldname = &
                    trim(decomp_cascade_con%decomp_pool_name_short(decomp_cascade_con%cascade_donor_pool(l)))//'_PATHFRAC_'//&
                    trim(decomp_cascade_con%decomp_pool_name_short(decomp_cascade_con%cascade_receiver_pool(l)))&
                    //trim(vr_suffix)
                 longname =  'PATHFRAC from '//&
                    trim(decomp_cascade_con%decomp_pool_name_long(decomp_cascade_con%cascade_donor_pool(l)))//' to '// &
                    trim(decomp_cascade_con%decomp_pool_name_long(decomp_cascade_con%cascade_receiver_pool(l)))
                 call hist_addfld_decomp (fname=fieldname, units='fraction',  type2d='levdcmp', &
                    avgflag='A', long_name=longname, &
                    ptr_col=data2dptr, default='inactive')
              endif
           end if

        end do

        if ( nlevdecomp_full > 1 ) then  
           data2dptr => this%t_scalar_col(begc:endc,1:nlevsoi)
           call hist_addfld_decomp (fname='T_SCALAR', units='unitless',  type2d='levsoi', &
                avgflag='A', long_name='temperature inhibition of decomposition', &
                ptr_col=data2dptr)

           data2dptr => this%w_scalar_col(begc:endc,1:nlevsoi)
           call hist_addfld_decomp (fname='W_SCALAR', units='unitless',  type2d='levsoi', &
                avgflag='A', long_name='Moisture (dryness) inhibition of decomposition', &
                ptr_col=data2dptr)

           data2dptr => this%o_scalar_col(begc:endc,1:nlevsoi)
           call hist_addfld_decomp (fname='O_SCALAR', units='unitless', type2d='levsoi', &
                avgflag='A', long_name='fraction by which decomposition is reduced due to anoxia', &
                ptr_col=data2dptr)
        end if
        
        this%som_c_leached_col(begc:endc) = spval
        call hist_addfld1d (fname='SOM_C_LEACHED', units='gC/m^2/s', &
             avgflag='A', long_name='total flux of C from SOM pools due to leaching', &
             ptr_col=this%som_c_leached_col)!, default='inactive')

        this%decomp_cpools_leached_col(begc:endc,:) = spval
        this%decomp_cpools_transport_tendency_col(begc:endc,:,:) = spval
        do k = 1, ndecomp_pools  ! none from CWD
           if ( .not. decomp_cascade_con%is_cwd(k) ) then
              data1dptr => this%decomp_cpools_leached_col(:,k)
              fieldname = 'M_'//trim(decomp_cascade_con%decomp_pool_name_history(k))//'C_TO_LEACHING'
              longname =  trim(decomp_cascade_con%decomp_pool_name_long(k))//' C leaching loss'
              call hist_addfld1d (fname=fieldname, units='gC/m^2/s', &
                   avgflag='A', long_name=longname, &
                   ptr_col=data1dptr, default='inactive')

              data2dptr => this%decomp_cpools_transport_tendency_col(:,:,k)
              fieldname = trim(decomp_cascade_con%decomp_pool_name_history(k))//'C_TNDNCY_VERT_TRANSPORT'
              longname =  trim(decomp_cascade_con%decomp_pool_name_long(k))//' C tendency due to vertical transport'
              call hist_addfld_decomp (fname=fieldname, units='gC/m^3/s',  type2d='levdcmp', &
                   avgflag='A', long_name=longname, &
                   ptr_col=data2dptr, default='inactive')
           endif
        end do

        if ( nlevdecomp_full > 1 ) then
           data2dptr => this%hr_vr_col(begc:endc,1:nlevsoi)
           call hist_addfld2d (fname='HR_vr', units='gC/m^3/s', type2d='levsoi', &
                avgflag='A', long_name='total vertically resolved heterotrophic respiration', &
                ptr_col=data2dptr)
        endif

     end if

     !-------------------------------
     ! C13 flux variables - native to column 
     !-------------------------------

     if ( carbon_type == 'c13' ) then

        this%hr_col(begc:endc) = spval
        call hist_addfld1d (fname='C13_HR', units='gC13/m^2/s', &
             avgflag='A', long_name='C13 total heterotrophic respiration', &
             ptr_col=this%hr_col)

        this%cwdhr_col(begc:endc) = spval
        call hist_addfld1d (fname='C13_CWDC_HR', units='gC/m^2/s', &
             avgflag='A', long_name='C13 cwd C heterotrophic respiration', &
             ptr_col=this%cwdhr_col, default='inactive')

        this%lithr_col(begc:endc) = spval
        call hist_addfld1d (fname='C13_LITTERC_HR', units='gC13/m^2/s', &
             avgflag='A', long_name='C13 litter C heterotrophic respiration', &
             ptr_col=this%lithr_col, default='inactive')

        this%somhr_col(begc:endc) = spval
        call hist_addfld1d (fname='C13_SOILC_HR', units='gC13/m^2/s', &
             avgflag='A', long_name='C13 soil organic matter heterotrophic respiration', &
             ptr_col=this%somhr_col, default='inactive')


        this%decomp_cascade_hr_col(begc:endc,:)             = spval
        this%decomp_cascade_hr_vr_col(begc:endc,:,:)        = spval
        this%decomp_cascade_ctransfer_col(begc:endc,:)      = spval
        this%decomp_cascade_ctransfer_vr_col(begc:endc,:,:) = spval
        do l = 1, ndecomp_cascade_transitions
           !-- HR fluxes
           data2dptr => this%decomp_cascade_hr_vr_col(:,:,l)
           ! check to see if there are multiple pathways that include respiration, and if so, note that in the history file
           ii = 0
           do jj = 1, ndecomp_cascade_transitions
              if ( decomp_cascade_con%cascade_donor_pool(jj) == decomp_cascade_con%cascade_donor_pool(l) ) ii = ii+1
           end do
           if ( ii == 1 ) then
              fieldname = 'C13_'//trim(decomp_cascade_con%decomp_pool_name_history(decomp_cascade_con%cascade_donor_pool(l)))&
                   //'_HR'//trim(vr_suffix)
           else
              fieldname = 'C13_'//trim(decomp_cascade_con%decomp_pool_name_history(decomp_cascade_con%cascade_donor_pool(l)))&
                   //'_HR_'//&
                   trim(decomp_cascade_con%decomp_pool_name_short(decomp_cascade_con%cascade_receiver_pool(l)))//&
                   trim(vr_suffix)
           endif
           longname =  'C13 Het. Resp. from '&
                //trim(decomp_cascade_con%decomp_pool_name_long(decomp_cascade_con%cascade_donor_pool(l)))
           call hist_addfld_decomp (fname=fieldname, units='gC13/m^3',  type2d='levdcmp', &
                avgflag='A', long_name=longname, &
                ptr_col=data2dptr, default='inactive')

           !-- transfer fluxes (none from terminal pool, if present)
           if ( decomp_cascade_con%cascade_receiver_pool(l) /= 0 ) then
              data2dptr => this%decomp_cascade_ctransfer_vr_col(:,:,l)
              fieldname = 'C13_'//&
                   trim(decomp_cascade_con%decomp_pool_name_history(decomp_cascade_con%cascade_donor_pool(l)))&
                   //'C_TO_'//&
                   trim(decomp_cascade_con%decomp_pool_name_history(decomp_cascade_con%cascade_receiver_pool(l)))&
                   //'C'//trim(vr_suffix)
              longname =  'C13 decomp. of '&
                   //trim(decomp_cascade_con%decomp_pool_name_long(decomp_cascade_con%cascade_donor_pool(l)))&
                   //' C to '//&
                   trim(decomp_cascade_con%decomp_pool_name_long(decomp_cascade_con%cascade_receiver_pool(l)))//' C'
              call hist_addfld_decomp (fname=fieldname, units='gC13/m^3',  type2d='levdcmp', &
                   avgflag='A', long_name=longname, &
                   ptr_col=data2dptr, default='inactive')
           endif
        end do

     end if

     !-------------------------------
     ! C14 flux variables - native to column 
     !-------------------------------

     if (carbon_type == 'c14') then

        this%hr_col(begc:endc) = spval
        call hist_addfld1d (fname='C14_HR', units='gC14/m^2/s', &
             avgflag='A', long_name='C14 total heterotrophic respiration', &
             ptr_col=this%hr_col)

        this%cwdhr_col(begc:endc) = spval
        call hist_addfld1d (fname='C14_CWDC_HR', units='gC/m^2/s', &
             avgflag='A', long_name='C14 cwd C heterotrophic respiration', &
             ptr_col=this%cwdhr_col, default='inactive')

        this%lithr_col(begc:endc) = spval
        call hist_addfld1d (fname='C14_LITTERC_HR', units='gC14/m^2/s', &
             avgflag='A', long_name='C14 litter carbon heterotrophic respiration', &
             ptr_col=this%lithr_col, default='inactive')

        this%somhr_col(begc:endc) = spval
        call hist_addfld1d (fname='C14_SOILC_HR', units='gC14/m^2/s', &
             avgflag='A', long_name='C14 soil organic matter heterotrophic respiration', &
             ptr_col=this%somhr_col, default='inactive')

        this%decomp_cascade_hr_col(begc:endc,:)             = spval
        this%decomp_cascade_hr_vr_col(begc:endc,:,:)        = spval
        this%decomp_cascade_ctransfer_col(begc:endc,:)      = spval
        this%decomp_cascade_ctransfer_vr_col(begc:endc,:,:) = spval

        do l = 1, ndecomp_cascade_transitions
           !-- HR fluxes
           data2dptr => this%decomp_cascade_hr_vr_col(:,:,l)

           ! check to see if there are multiple pathways that include respiration, and if so, note that in the history file
           ii = 0
           do jj = 1, ndecomp_cascade_transitions
              if ( decomp_cascade_con%cascade_donor_pool(jj) == decomp_cascade_con%cascade_donor_pool(l) ) ii = ii+1
           end do
           if ( ii == 1 ) then
              fieldname = 'C14_'//trim(decomp_cascade_con%decomp_pool_name_history(decomp_cascade_con%cascade_donor_pool(l)))&
                   //'_HR'//trim(vr_suffix)
           else
              fieldname = 'C14_'//&
                   trim(decomp_cascade_con%decomp_pool_name_history(decomp_cascade_con%cascade_donor_pool(l)))&
                   //'_HR_'//&
                   trim(decomp_cascade_con%decomp_pool_name_short(decomp_cascade_con%cascade_receiver_pool(l)))&
                   //trim(vr_suffix)
           endif
           longname =  'C14 Het. Resp. from '&
                //trim(decomp_cascade_con%decomp_pool_name_long(decomp_cascade_con%cascade_donor_pool(l)))
           call hist_addfld_decomp (fname=fieldname, units='gC14/m^3',  type2d='levdcmp', &
                avgflag='A', long_name=longname, &
                ptr_col=data2dptr, default='inactive')

           !-- transfer fluxes (none from terminal pool, if present)
           if ( decomp_cascade_con%cascade_receiver_pool(l) /= 0 ) then
              data2dptr => this%decomp_cascade_ctransfer_vr_col(:,:,l)

              fieldname = 'C14_'//&
                   trim(decomp_cascade_con%decomp_pool_name_history(decomp_cascade_con%cascade_donor_pool(l)))&
                   //'C_TO_'//&
                   trim(decomp_cascade_con%decomp_pool_name_history(decomp_cascade_con%cascade_receiver_pool(l)))&
                   //'C'//trim(vr_suffix)
              longname =  'C14 decomp. of '&
                   //trim(decomp_cascade_con%decomp_pool_name_long(decomp_cascade_con%cascade_donor_pool(l)))//&
                   ' C to '//trim(decomp_cascade_con%decomp_pool_name_long(decomp_cascade_con%cascade_receiver_pool(l)))//' C'
              call hist_addfld_decomp (fname=fieldname, units='gC14/m^3',  type2d='levdcmp', &
                   avgflag='A', long_name=longname, &
                   ptr_col=data2dptr, default='inactive')
           endif
        end do

     end if

    do c = bounds%begc, bounds%endc
       l = col%landunit(c)

       this%fphr_col(c,nlevdecomp+1:nlevgrnd) = 0._r8 !used to be in ch4Mod
       if (lun%itype(l) == istsoil .or. lun%itype(l) == istcrop) then
          this%fphr_col(c,nlevdecomp+1:nlevgrnd) = 0._r8 
       else if (lun%itype(l) == istdlak .and. allowlakeprod) then
          this%fphr_col(c,:) = spval
       else  ! Inactive CH4 columns
          this%fphr_col(c,:) = spval
       end if

    end do

    if ( use_fates ) then

       call hist_addfld_decomp(fname='FATES_c_to_litr_lab_c', units='gC/m^3/s',  type2d='levdcmp', &
                   avgflag='A', long_name='litter labile carbon flux from FATES to BGC', &
                   ptr_col=this%FATES_c_to_litr_lab_c_col)

       call hist_addfld_decomp(fname='FATES_c_to_litr_cel_c', units='gC/m^3/s',  type2d='levdcmp', &
                   avgflag='A', long_name='litter celluluse carbon flux from FATES to BGC', &
                   ptr_col=this%FATES_c_to_litr_cel_c_col)

       call hist_addfld_decomp(fname='FATES_c_to_litr_lig_c', units='gC/m^3/s',  type2d='levdcmp', &
                   avgflag='A', long_name='litter lignin carbon flux from FATES to BGC', &
                   ptr_col=this%FATES_c_to_litr_lig_c_col)

     endif


  end subroutine InitHistory

  !-----------------------------------------------------------------------
  subroutine InitCold(this, bounds)
    !
    ! !ARGUMENTS:
    class(soilbiogeochem_carbonflux_type) :: this
    type(bounds_type), intent(in) :: bounds  
    !
    ! !LOCAL VARIABLES:
    integer :: c,l
    integer :: num_special_col                           ! number of good values in special_col filter
    integer :: special_col(bounds%endc-bounds%begc+1)    ! special landunit filter - columns
    !-----------------------------------------------------------------------

    ! Set column filters

    num_special_col = 0
    do c = bounds%begc, bounds%endc
       l = col%landunit(c)
       if (lun%ifspecial(l)) then
          num_special_col = num_special_col + 1
          special_col(num_special_col) = c
       end if
    end do

    ! initialize fields for special filters

    call this%SetValues (num_column=num_special_col, filter_column=special_col, &
         value_column=0._r8)

  end subroutine InitCold

  !-----------------------------------------------------------------------
  subroutine Restart(this, bounds, ncid, flag)
    !
    ! !USES:
    use restUtilMod
    use ncdio_pio
    use clm_varctl, only : use_vertsoilc
    !
    ! !ARGUMENTS:
    class(soilbiogeochem_carbonflux_type) :: this
    type(bounds_type) , intent(in)        :: bounds  
    type(file_desc_t) , intent(inout)     :: ncid   ! netcdf id
    character(len=*)  , intent(in)        :: flag   !'read', 'write', 'define'
    !
    ! local vars
    real(r8), pointer :: ptr1d(:)   ! temp. pointers for slicing larger arrays
    real(r8), pointer :: ptr2d(:,:) ! temp. pointers for slicing larger arrays
    logical  :: readvar
    !-----------------------------------------------------------------------

    !
    ! if  FATES is enabled, need to restart the variables used to transfer from FATES to CLM as they
    ! are persistent between daily FATES dynamics calls and half-hourly CLM timesteps
    !
    if ( use_fates ) then
       
       if (use_vertsoilc) then
          ptr2d => this%FATES_c_to_litr_lab_c_col
          call restartvar(ncid=ncid, flag=flag, varname='FATES_c_to_litr_lab_c_col', xtype=ncd_double,  &
               dim1name='column', dim2name='levgrnd', switchdim=.true., &
               long_name='', units='gC/m3/s', scale_by_thickness=.false., &
               interpinic_flag='interp', readvar=readvar, data=ptr2d) 
          
          ptr2d => this%FATES_c_to_litr_cel_c_col
          call restartvar(ncid=ncid, flag=flag, varname='FATES_c_to_litr_cel_c_col', xtype=ncd_double,  &
               dim1name='column', dim2name='levgrnd', switchdim=.true., &
               long_name='', units='gC/m3/s', scale_by_thickness=.false., &
               interpinic_flag='interp', readvar=readvar, data=ptr2d) 
          
          ptr2d => this%FATES_c_to_litr_lig_c_col
          call restartvar(ncid=ncid, flag=flag, varname='FATES_c_to_litr_lig_c_col', xtype=ncd_double,  &
               dim1name='column', dim2name='levgrnd', switchdim=.true., &
               long_name='', units='gC/m3/s', scale_by_thickness=.false., &
               interpinic_flag='interp', readvar=readvar, data=ptr2d) 
          
       else
          ptr1d => this%FATES_c_to_litr_lab_c_col(:,1)
          call restartvar(ncid=ncid, flag=flag, varname='FATES_c_to_litr_lab_c_col', xtype=ncd_double,  &
               dim1name='column', long_name='', units='gC/m3/s', &
               interpinic_flag='interp', readvar=readvar, data=ptr1d) 
          
          ptr1d => this%FATES_c_to_litr_cel_c_col(:,1)
          call restartvar(ncid=ncid, flag=flag, varname='FATES_c_to_litr_cel_c_col', xtype=ncd_double,  &
               dim1name='column', long_name='', units='gC/m3/s', &
               interpinic_flag='interp', readvar=readvar, data=ptr1d) 
          
          ptr1d => this%FATES_c_to_litr_lig_c_col(:,1)
          call restartvar(ncid=ncid, flag=flag, varname='FATES_c_to_litr_lig_c_col', xtype=ncd_double,  &
               dim1name='column', long_name='', units='gC/m3/s', &
               interpinic_flag='interp', readvar=readvar, data=ptr1d) 
          
       end if

       ! Copy last 3 variables to an array of litter pools for use in do loops.
       ! Repeat copy in src/utils/clmfates_interfaceMod.F90.
       ! Keep the three originals to avoid backwards compatibility issues with
       ! restart files.
       this%FATES_c_to_litr_c_col(:,:,1) = this%FATES_c_to_litr_lab_c_col(:,:)
       this%FATES_c_to_litr_c_col(:,:,2) = this%FATES_c_to_litr_cel_c_col(:,:)
       this%FATES_c_to_litr_c_col(:,:,3) = this%FATES_c_to_litr_lig_c_col(:,:)
       
    end if
    
  end subroutine Restart

  !-----------------------------------------------------------------------
  subroutine SetValues ( this, num_column, filter_column, value_column)
    !
    ! !DESCRIPTION:
    ! Set carbon fluxes
    !
    ! !ARGUMENTS:
    class (soilbiogeochem_carbonflux_type) :: this
    integer , intent(in) :: num_column
    integer , intent(in) :: filter_column(:)
    real(r8), intent(in) :: value_column
    !
    ! !LOCAL VARIABLES:
    integer :: fi,i     ! loop index
    integer :: j,k,l    ! indices
    !------------------------------------------------------------------------

    do l = 1, ndecomp_cascade_transitions
       do j = 1, nlevdecomp_full
          do fi = 1,num_column
             i = filter_column(fi)
             this%decomp_cascade_hr_col(i,l)             = value_column
             this%c_overflow_vr(i,j,l)                   = value_column
             this%decomp_cascade_hr_vr_col(i,j,l)        = value_column
             this%decomp_cascade_ctransfer_col(i,l)      = value_column
             this%decomp_cascade_ctransfer_vr_col(i,j,l) = value_column
             this%pathfrac_decomp_cascade_col(i,j,l)     = value_column
<<<<<<< HEAD
=======
             this%rf_decomp_cascade_col(i,j,l)           = value_column
>>>>>>> 2687cf12
          end do
       end do
    end do

    do k = 1, ndecomp_pools
       do fi = 1,num_column
          i = filter_column(fi)
          this%decomp_cpools_leached_col(i,k) = value_column
          this%cn_col(i,k)                    = value_column
       end do
       do j = 1, nlevdecomp_full
          do fi = 1,num_column
             i = filter_column(fi)
             this%decomp_cpools_transport_tendency_col(i,j,k) = value_column
             this%decomp_cpools_sourcesink_col(i,j,k)         = value_column  
             this%decomp_k_col(i,j,k)                         = value_column
          end do
       end do
    end do

    do j = 1, nlevdecomp_full
       do fi = 1,num_column
          i = filter_column(fi)
          this%hr_vr_col(i,j) = value_column
       end do
    end do

    do fi = 1,num_column
       i = filter_column(fi)
       this%hr_col(i)            = value_column
       this%somc_fire_col(i)     = value_column  
       this%som_c_leached_col(i) = value_column
       this%somhr_col(i)         = value_column
       this%lithr_col(i)         = value_column
       this%cwdhr_col(i)         = value_column
       this%soilc_change_col(i)  = value_column
    end do

    ! NOTE: do not zero the fates to BGC C flux variables since they need to persist from the daily fates timestep s to the half-hourly BGC timesteps.  I.e. FATES_c_to_litr_lab_c_col, FATES_c_to_litr_cel_c_col, FATES_c_to_litr_lig_c_col
    
  end subroutine SetValues

  !-----------------------------------------------------------------------
  subroutine Summary(this, bounds, num_soilc, filter_soilc)
    !
    ! !DESCRIPTION:
    ! On the radiation time step, column-level carbon summary calculations
    !
    ! !USES:
    ! !ARGUMENTS:
    class(soilbiogeochem_carbonflux_type)           :: this
    type(bounds_type)               , intent(in)    :: bounds          
    integer                         , intent(in)    :: num_soilc       ! number of soil columns in filter
    integer                         , intent(in)    :: filter_soilc(:) ! filter for soil columns
    !
    ! !LOCAL VARIABLES:
    integer  :: c,j,k,l
    integer  :: fc       
    !-----------------------------------------------------------------------

    do fc = 1,num_soilc
       c = filter_soilc(fc)
       this%som_c_leached_col(c) = 0._r8
    end do

    ! vertically integrate HR and decomposition cascade fluxes
    do k = 1, ndecomp_cascade_transitions
       do j = 1,nlevdecomp
          do fc = 1,num_soilc
             c = filter_soilc(fc)
             this%decomp_cascade_hr_col(c,k) = &
                  this%decomp_cascade_hr_col(c,k) + &
                  this%decomp_cascade_hr_vr_col(c,j,k) * dzsoi_decomp(j) 

             this%decomp_cascade_ctransfer_col(c,k) = &
                  this%decomp_cascade_ctransfer_col(c,k) + &
                  this%decomp_cascade_ctransfer_vr_col(c,j,k) * dzsoi_decomp(j) 
          end do
       end do
    end do

    ! total heterotrophic respiration, vertically resolved (HR)
    do j = 1,nlevdecomp
       do fc = 1,num_soilc
          c = filter_soilc(fc)
          this%hr_vr_col(c,j) = 0._r8
       end do
    end do
    do k = 1, ndecomp_cascade_transitions
       do j = 1,nlevdecomp
          do fc = 1,num_soilc
             c = filter_soilc(fc)
             this%hr_vr_col(c,j) = &
                  this%hr_vr_col(c,j) + &
                  this%decomp_cascade_hr_vr_col(c,j,k)
          end do
       end do
    end do

    ! add up all vertical transport tendency terms and calculate total som leaching loss as the sum of these
    do l = 1, ndecomp_pools
       do fc = 1,num_soilc
          c = filter_soilc(fc)
          this%decomp_cpools_leached_col(c,l) = 0._r8
       end do
       do j = 1, nlevdecomp
          do fc = 1,num_soilc
             c = filter_soilc(fc)
             this%decomp_cpools_leached_col(c,l) = this%decomp_cpools_leached_col(c,l) + &
                  this%decomp_cpools_transport_tendency_col(c,j,l) * dzsoi_decomp(j)
          end do
       end do
       do fc = 1,num_soilc
          c = filter_soilc(fc)
          this%som_c_leached_col(c) = this%som_c_leached_col(c) + this%decomp_cpools_leached_col(c,l)
       end do
    end do

    ! soil organic matter heterotrophic respiration 
    associate(is_soil => decomp_cascade_con%is_soil) ! TRUE => pool is a soil pool  
      do k = 1, ndecomp_cascade_transitions
         if ( is_soil(decomp_cascade_con%cascade_donor_pool(k)) ) then
            do fc = 1,num_soilc
               c = filter_soilc(fc)
               this%somhr_col(c) = this%somhr_col(c) + this%decomp_cascade_hr_col(c,k)
            end do
         end if
      end do
    end associate

    ! litter heterotrophic respiration (LITHR)
    associate(is_litter => decomp_cascade_con%is_litter) ! TRUE => pool is a litter pool
      do k = 1, ndecomp_cascade_transitions
         if ( is_litter(decomp_cascade_con%cascade_donor_pool(k)) ) then
            do fc = 1,num_soilc
               c = filter_soilc(fc)
               this%lithr_col(c) = this%lithr_col(c) + this%decomp_cascade_hr_col(c,k)
            end do
         end if
      end do
    end associate

    ! coarse woody debris heterotrophic respiration (CWDHR)
    associate(is_cwd => decomp_cascade_con%is_cwd)  ! TRUE => pool is a cwd pool
      do k = 1, ndecomp_cascade_transitions
         if ( is_cwd(decomp_cascade_con%cascade_donor_pool(k)) ) then
            do fc = 1,num_soilc
               c = filter_soilc(fc)
               this%cwdhr_col(c) = this%cwdhr_col(c) + this%decomp_cascade_hr_col(c,k)
            end do
         end if
      end do
    end associate

    ! total heterotrophic respiration (HR)
    do fc = 1,num_soilc
       c = filter_soilc(fc)
       
          this%hr_col(c) = &
               this%cwdhr_col(c) + &
               this%lithr_col(c) + &
               this%somhr_col(c)
       
    end do

  end subroutine Summary

end module SoilBiogeochemCarbonFluxType

<|MERGE_RESOLUTION|>--- conflicted
+++ resolved
@@ -30,15 +30,10 @@
      real(r8), pointer :: decomp_cascade_hr_col                     (:,:)   ! vertically-integrated (diagnostic) het. resp. from decomposing C pools (gC/m2/s)
      real(r8), pointer :: decomp_cascade_ctransfer_vr_col           (:,:,:) ! vertically-resolved C transferred along deomposition cascade (gC/m3/s)
      real(r8), pointer :: decomp_cascade_ctransfer_col              (:,:)   ! vertically-integrated (diagnostic) C transferred along decomposition cascade (gC/m2/s)
-<<<<<<< HEAD
      real(r8), pointer :: cn_col                                    (:,:)   ! (gC/gN) C:N ratio by pool
-     real(r8), pointer :: decomp_k_col                              (:,:,:) ! rate constant for decomposition (1./sec)
-     real(r8), pointer :: pathfrac_decomp_cascade_col               (:,:,:) ! (frac) what fraction of C passes from donor to receiver pool through a given transition
-=======
      real(r8), pointer :: rf_decomp_cascade_col                     (:,:,:) ! (frac) respired fraction in decomposition step
      real(r8), pointer :: pathfrac_decomp_cascade_col               (:,:,:) ! (frac) what fraction of C passes from donor to receiver pool through a given transition
      real(r8), pointer :: decomp_k_col                              (:,:,:) ! rate coefficient for decomposition (1./sec)
->>>>>>> 2687cf12
      real(r8), pointer :: hr_vr_col                                 (:,:)   ! (gC/m3/s) total vertically-resolved het. resp. from decomposing C pools 
      real(r8), pointer :: o_scalar_col                              (:,:)   ! fraction by which decomposition is limited by anoxia
      real(r8), pointer :: w_scalar_col                              (:,:)   ! fraction by which decomposition is limited by moisture availability
@@ -133,13 +128,11 @@
      allocate(this%decomp_cascade_ctransfer_col(begc:endc,1:ndecomp_cascade_transitions))                      
      this%decomp_cascade_ctransfer_col(:,:)= nan
 
-<<<<<<< HEAD
      allocate(this%cn_col(begc:endc,1:ndecomp_pools))
      this%cn_col(:,:)= spval
-=======
+
      allocate(this%rf_decomp_cascade_col(begc:endc,1:nlevdecomp_full,1:ndecomp_cascade_transitions))
      this%rf_decomp_cascade_col(:,:,:) = nan
->>>>>>> 2687cf12
 
      allocate(this%pathfrac_decomp_cascade_col(begc:endc,1:nlevdecomp_full,1:ndecomp_cascade_transitions))
      this%pathfrac_decomp_cascade_col(:,:,:) = nan
@@ -271,10 +264,7 @@
         this%decomp_cascade_ctransfer_col(begc:endc,:)      = spval
         this%decomp_cascade_ctransfer_vr_col(begc:endc,:,:) = spval
         this%pathfrac_decomp_cascade_col(begc:endc,:,:)     = spval
-<<<<<<< HEAD
-=======
         this%rf_decomp_cascade_col(begc:endc,:,:)           = spval
->>>>>>> 2687cf12
         do l = 1, ndecomp_cascade_transitions
 
            ! output the vertically integrated fluxes only as  default
@@ -352,10 +342,6 @@
                       avgflag='A', long_name=longname, &
                       ptr_col=data2dptr, default='inactive')
 
-<<<<<<< HEAD
-                 ! pathfrac_decomp_cascade_col needed when using
-                 ! Newton-Krylov to spin up the decomposition
-=======
                  ! pathfrac_decomp_cascade_col and rf_decomp_cascade_col needed
                  ! when using Newton-Krylov to spin up the decomposition
                  data2dptr => this%rf_decomp_cascade_col(:,:,l)
@@ -370,7 +356,6 @@
                     avgflag='A', long_name=longname, &
                     ptr_col=data2dptr, default='inactive')
 
->>>>>>> 2687cf12
                  data2dptr => this%pathfrac_decomp_cascade_col(:,:,l)
                  fieldname = &
                     trim(decomp_cascade_con%decomp_pool_name_short(decomp_cascade_con%cascade_donor_pool(l)))//'_PATHFRAC_'//&
@@ -754,10 +739,7 @@
              this%decomp_cascade_ctransfer_col(i,l)      = value_column
              this%decomp_cascade_ctransfer_vr_col(i,j,l) = value_column
              this%pathfrac_decomp_cascade_col(i,j,l)     = value_column
-<<<<<<< HEAD
-=======
              this%rf_decomp_cascade_col(i,j,l)           = value_column
->>>>>>> 2687cf12
           end do
        end do
     end do
