--- conflicted
+++ resolved
@@ -33,15 +33,11 @@
      real(r8), pointer :: decomp_cascade_hr_col                     (:,:)   ! vertically-integrated (diagnostic) het. resp. from decomposing C pools (gC/m2/s)
      real(r8), pointer :: decomp_cascade_ctransfer_vr_col           (:,:,:) ! vertically-resolved C transferred along deomposition cascade (gC/m3/s)
      real(r8), pointer :: decomp_cascade_ctransfer_col              (:,:)   ! vertically-integrated (diagnostic) C transferred along decomposition cascade (gC/m2/s)
-<<<<<<< HEAD
-     real(r8), pointer :: decomp_k_col                              (:,:,:) ! rate constant for decomposition (1./sec)
-! for soil-matrix
-=======
      real(r8), pointer :: cn_col                                    (:,:)   ! (gC/gN) C:N ratio by pool
      real(r8), pointer :: rf_decomp_cascade_col                     (:,:,:) ! (frac) respired fraction in decomposition step
      real(r8), pointer :: pathfrac_decomp_cascade_col               (:,:,:) ! (frac) what fraction of C passes from donor to receiver pool through a given transition
      real(r8), pointer :: decomp_k_col                              (:,:,:) ! rate coefficient for decomposition (1./sec)
->>>>>>> 8d9f988f
+     ! for soil-matrix
      real(r8), pointer :: hr_vr_col                                 (:,:)   ! (gC/m3/s) total vertically-resolved het. resp. from decomposing C pools 
      real(r8), pointer :: o_scalar_col                              (:,:)   ! fraction by which decomposition is limited by anoxia
      real(r8), pointer :: w_scalar_col                              (:,:)   ! fraction by which decomposition is limited by moisture availability
