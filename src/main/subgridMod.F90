--- conflicted
+++ resolved
@@ -570,8 +570,6 @@
 
   end function crop_patch_exists
 
-<<<<<<< HEAD
-=======
 !-----------------------------------------------------------------------
   function lake_landunit_exists(gi) result(exists)
     !
@@ -613,5 +611,4 @@
 
   end function lake_landunit_exists
 
->>>>>>> e1674e60
 end module subgridMod