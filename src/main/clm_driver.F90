module clm_driver

  !-----------------------------------------------------------------------
  ! !DESCRIPTION:
  ! This module provides the main CLM driver physics calling sequence.  Most
  ! computations occurs over ``clumps'' of gridcells (and associated subgrid
  ! scale entities) assigned to each MPI process. Computation is further
  ! parallelized by looping over clumps on each process using shared memory OpenMP.
  !
  ! !USES:
  use shr_kind_mod           , only : r8 => shr_kind_r8
  use clm_varctl             , only : wrtdia, iulog, use_fates
  use clm_varctl             , only : use_cn, use_lch4, use_noio, use_c13, use_c14
  use clm_varctl             , only : use_crop, irrigate, ndep_from_cpl
  use clm_varctl             , only : use_soil_moisture_streams
  use clm_time_manager       , only : get_nstep, is_beg_curr_day
  use clm_time_manager       , only : get_prev_date, is_first_step
  use clm_varpar             , only : nlevsno, nlevgrnd
  use clm_varorb             , only : obliqr
  use spmdMod                , only : masterproc, mpicom
  use decompMod              , only : get_proc_clumps, get_clump_bounds, get_proc_bounds, bounds_type
  use filterMod              , only : filter, filter_inactive_and_active
  use filterMod              , only : setExposedvegpFilter
  use histFileMod            , only : hist_update_hbuf, hist_htapes_wrapup
  use restFileMod            , only : restFile_write, restFile_filename
  use abortutils             , only : endrun
  !
  use dynSubgridDriverMod    , only : dynSubgrid_driver, dynSubgrid_wrapup_weight_changes
  use BalanceCheckMod        , only : WaterGridcellBalance, BeginWaterColumnBalance, BalanceCheck
  !
  use BiogeophysPreFluxCalcsMod  , only : BiogeophysPreFluxCalcs
  use SurfaceHumidityMod     , only : CalculateSurfaceHumidity
  use UrbanTimeVarType       , only : urbantv_type
  use SoilTemperatureMod     , only : SoilTemperature
  use LakeTemperatureMod     , only : LakeTemperature
  !
  use BareGroundFluxesMod    , only : BareGroundFluxes
  use CanopyFluxesMod        , only : CanopyFluxes
  use SoilFluxesMod          , only : SoilFluxes ! (formerly Biogeophysics2Mod)
  use UrbanFluxesMod         , only : UrbanFluxes
  use LakeFluxesMod          , only : LakeFluxes
  !
  use HydrologyNoDrainageMod , only : CalcAndWithdrawIrrigationFluxes, HandleNewSnow, HydrologyNoDrainage ! (formerly Hydrology2Mod)
  use HydrologyDrainageMod   , only : HydrologyDrainage   ! (formerly Hydrology2Mod)
  use CanopyHydrologyMod     , only : CanopyInterceptionAndThroughfall
  use SurfaceWaterMod        , only : UpdateFracH2oSfc
  use LakeHydrologyMod       , only : LakeHydrology
  use SoilWaterMovementMod   , only : use_aquifer_layer
  !
  use AerosolMod             , only : AerosolMasses
  use SnowSnicarMod          , only : SnowAge_grain
  use SurfaceAlbedoMod       , only : SurfaceAlbedo
  use UrbanAlbedoMod         , only : UrbanAlbedo
  !
  use SurfaceRadiationMod    , only : SurfaceRadiation, CanopySunShadeFracs
  use UrbanRadiationMod      , only : UrbanRadiation
  !
  use SoilBiogeochemVerticalProfileMod   , only : SoilBiogeochemVerticalProfile
  use SatellitePhenologyMod  , only : SatellitePhenology, interpMonthlyVeg
  use ndepStreamMod          , only : ndep_interp
  use ch4Mod                 , only : ch4, ch4_init_gridcell_balance_check, ch4_init_column_balance_check
  use DUSTMod                , only : DustDryDep, DustEmission
  use VOCEmissionMod         , only : VOCEmission
  !
  use filterMod              , only : setFilters
  !
  use atm2lndMod             , only : downscale_forcings, set_atm2lnd_water_tracers
  use lnd2atmMod             , only : lnd2atm
  use lnd2glcMod             , only : lnd2glc_type
  !
  use seq_drydep_mod         , only : n_drydep, drydep_method, DD_XLND
  use DryDepVelocity         , only : depvel_compute
  !
  use DaylengthMod           , only : UpdateDaylength
  use perf_mod
  !
  use GridcellType           , only : grc
  use LandunitType           , only : lun
  use ColumnType             , only : col
  use PatchType              , only : patch
  use clm_instMod
  use EDBGCDynMod            , only : EDBGCDyn, EDBGCDynSummary
  use SoilMoistureStreamMod  , only : PrescribedSoilMoistureInterp, PrescribedSoilMoistureAdvance
  !
  ! !PUBLIC TYPES:
  implicit none
  !
  ! !PUBLIC MEMBER FUNCTIONS:
  public :: clm_drv            ! Main clm driver
  !
  ! !PRIVATE MEMBER FUNCTIONS:
  private :: clm_drv_patch2col
  private :: clm_drv_init      ! Initialization of variables needed from previous timestep
  private :: write_diagnostic  ! Write diagnostic information to log file

  character(len=*), parameter, private :: sourcefile = &
       __FILE__
  !-----------------------------------------------------------------------

contains

  !-----------------------------------------------------------------------
  subroutine clm_drv(doalb, nextsw_cday, declinp1, declin, rstwr, nlend, rdate, rof_prognostic)
    !
    ! !DESCRIPTION:
    !
    ! First phase of the clm driver calling the clm physics. An outline of
    ! the calling tree is given in the description of this module.
    !
    ! !USES:
    use clm_time_manager     , only : get_curr_date
    use clm_varctl           , only : use_lai_streams, fates_spitfire_mode
    use SatellitePhenologyMod, only : lai_advance
<<<<<<< HEAD
    use CNFireFactoryMod     , only : scalar_lightning
=======
    use FATESFireFactoryMod  , only : scalar_lightning
>>>>>>> e1674e60
    !
    ! !ARGUMENTS:
    implicit none
    logical ,        intent(in) :: doalb       ! true if time for surface albedo calc
    real(r8),        intent(in) :: nextsw_cday ! calendar day for nstep+1
    real(r8),        intent(in) :: declinp1    ! declination angle for next time step
    real(r8),        intent(in) :: declin      ! declination angle for current time step
    logical,         intent(in) :: rstwr       ! true => write restart file this step
    logical,         intent(in) :: nlend       ! true => end of run on this step
    character(len=*),intent(in) :: rdate       ! restart file time stamp for name

    ! Whether we're running with a prognostic ROF component. This shouldn't change from
    ! timestep to timestep, but we pass it into the driver loop because it isn't available
    ! in initialization.
    logical,         intent(in) :: rof_prognostic  ! whether we're running with a prognostic ROF component
    !
    ! !LOCAL VARIABLES:
    integer              :: nstep                   ! time step number
    integer              :: nc, c, p, l, g          ! indices
    integer              :: nclumps                 ! number of clumps on this processor
    integer              :: yr                      ! year (0, ...)
    integer              :: mon                     ! month (1, ..., 12)
    integer              :: day                     ! day of month (1, ..., 31)
    integer              :: sec                     ! seconds of the day
    character(len=256)   :: filer                   ! restart file name
    integer              :: ier                     ! error code
    logical              :: need_glacier_initialization ! true if we need to initialize glacier areas in this time step
    type(bounds_type)    :: bounds_clump
    type(bounds_type)    :: bounds_proc

    ! COMPILER_BUG(wjs, 2016-02-24, pgi 15.10) These temporary allocatable arrays are
    ! needed to work around pgi compiler bugs, as noted below
    real(r8), allocatable :: downreg_patch(:)
    real(r8), allocatable :: leafn_patch(:)
    real(r8), allocatable :: agnpp_patch(:)
    real(r8), allocatable :: bgnpp_patch(:)
    real(r8), allocatable :: annsum_npp_patch(:)
    real(r8), allocatable :: rr_patch(:)
    real(r8), allocatable :: net_carbon_exchange_grc(:)
    real(r8), allocatable :: froot_carbon(:)
    real(r8), allocatable :: croot_carbon(:)

    ! COMPILER_BUG(wjs, 2014-11-29, pgi 14.7) Workaround for internal compiler error with
    ! pgi 14.7 ('normalize_forall_array: non-conformable'), which appears in the call to
    ! CalcIrrigationNeeded. Simply declaring this variable makes the ICE go away.
    real(r8), allocatable :: dummy1_to_make_pgi_happy(:)
    !-----------------------------------------------------------------------

    ! Determine processor bounds and clumps for this processor

    call get_proc_bounds(bounds_proc)
    nclumps = get_proc_clumps()

    ! ========================================================================
    ! In the first time step of a startup or hybrid run, we want to update CLM's glacier
    ! areas to match those given by GLC. This is because, in initialization, we do not yet
    ! know GLC's glacier areas, so CLM's glacier areas are based on the surface dataset
    ! (for a cold start or init_interp run) or the initial conditions file (in a
    ! non-init_interp, non-cold start run) - which may not match GLC's glacier areas for
    ! this configuration. (Coupling fields from GLC aren't received until the run loop.)
    ! Thus, CLM will see a potentially large, fictitious glacier area change in the first
    ! time step. We don't want this fictitious area change to result in any state or flux
    ! adjustments. Thus, we apply this area change here, at the start of the driver loop,
    ! so that in dynSubgrid_driver, it will look like there is no glacier area change in
    ! the first time step. (See
    ! https://github.com/ESCOMP/ctsm/issues/340#issuecomment-410483131 for more
    ! discussion on this.)
    !
    ! This needs to happen very early in the run loop, before any balance checks are
    ! initialized, because - by design - this doesn't conserve mass at the grid cell
    ! level. (The whole point of this code block is that we adjust areas without doing
    ! the typical state or flux adjustments that need to accompany those area changes for
    ! conservation.)
    !
    ! This accomplishes approximately the same effect that we would get if we were able to
    ! update glacier areas in initialization. The one difference - and minor, theoretical
    ! problem - that could arise from this start-of-run-loop update is: If the first time
    ! step of the CESM run loop looked like: (1) GLC runs and updates glacier area (i.e.,
    ! glacier area changes in the first time step compared with what was set in
    ! initialization); (2) coupler passes new glacier area to CLM; (3) CLM runs. Then the
    ! code here would mean that the true change in glacier area between initialization and
    ! the first time step would be ignored as far as state and flux adjustments are
    ! concerned. But this is unlikely to be an issue in practice: Currently GLC doesn't
    ! update this frequently, and even if it did, the change in glacier area in a single
    ! time step would typically be very small.
    !
    ! If we are ever able to change the CESM initialization sequence so that GLC fields
    ! are passed to CLM in initialization, then this code block can be removed.
    ! ========================================================================

    need_glacier_initialization = is_first_step()

    if (need_glacier_initialization) then
       !$OMP PARALLEL DO PRIVATE (nc, bounds_clump)
       do nc = 1, nclumps
          call get_clump_bounds(nc, bounds_clump)

          call glc2lnd_inst%update_glc2lnd_fracs( &
               bounds = bounds_clump)

          call dynSubgrid_wrapup_weight_changes(bounds_clump, glc_behavior)

       end do
       !$OMP END PARALLEL DO
    end if

    ! ============================================================================
    ! Specified phenology
    ! ============================================================================

    if (use_cn) then
       ! For dry-deposition need to call CLMSP so that mlaidiff is obtained
       if ( n_drydep > 0 .and. drydep_method == DD_XLND ) then
          call t_startf('interpMonthlyVeg')
          call interpMonthlyVeg(bounds_proc, canopystate_inst)
          call t_stopf('interpMonthlyVeg')
       endif

    else
       ! Determine weights for time interpolation of monthly vegetation data.
       ! This also determines whether it is time to read new monthly vegetation and
       ! obtain updated leaf area index [mlai1,mlai2], stem area index [msai1,msai2],
       ! vegetation top [mhvt1,mhvt2] and vegetation bottom [mhvb1,mhvb2]. The
       ! weights obtained here are used in subroutine SatellitePhenology to obtain time
       ! interpolated values.
       if (doalb .or. ( n_drydep > 0 .and. drydep_method == DD_XLND )) then
          call t_startf('interpMonthlyVeg')
          call interpMonthlyVeg(bounds_proc, canopystate_inst)
          call t_stopf('interpMonthlyVeg')
       end if

    end if

    ! ==================================================================================
    ! Determine decomp vertical profiles
    !
    ! These routines (alt_calc & decomp_vertprofiles) need to be called before
    ! pftdyn_cnbal, and it appears that they need to be called before pftdyn_interp and
    ! the associated filter updates, too (otherwise we get a carbon balance error)
    ! ==================================================================================

    !$OMP PARALLEL DO PRIVATE (nc,bounds_clump)
    do nc = 1,nclumps
       call get_clump_bounds(nc, bounds_clump)

       ! BUG(wjs, 2014-12-15, bugz 2107) Because of the placement of the following
       ! routines (alt_calc and SoilBiogeochemVerticalProfile) in the driver sequence -
       ! they are called very early in each timestep, before weights are adjusted and
       ! filters are updated - it may be necessary for these routines to compute values
       ! over inactive as well as active points (since some inactive points may soon
       ! become active) - so that's what is done now. Currently, it seems to be okay to do
       ! this, because the variables computed here seem to only depend on quantities that
       ! are valid over inactive as well as active points.

       call t_startf("decomp_vert")
       call active_layer_inst%alt_calc(filter_inactive_and_active(nc)%num_soilc, filter_inactive_and_active(nc)%soilc, &
            temperature_inst)

       if (use_cn) then
          call SoilBiogeochemVerticalProfile(bounds_clump                                       , &
               filter_inactive_and_active(nc)%num_soilc, filter_inactive_and_active(nc)%soilc   , &
               filter_inactive_and_active(nc)%num_soilp, filter_inactive_and_active(nc)%soilp   , &
               active_layer_inst, soilstate_inst, soilbiogeochem_state_inst)
       end if

       call t_stopf("decomp_vert")
    end do
    !$OMP END PARALLEL DO

    ! ============================================================================
    ! Initialize the mass balance checks for carbon and nitrogen, and zero fluxes for
    ! transient land cover
    ! ============================================================================

    if (use_cn) then
       !$OMP PARALLEL DO PRIVATE (nc,bounds_clump)
       do nc = 1,nclumps
          call get_clump_bounds(nc, bounds_clump)

          call t_startf('cninit')

          call bgc_vegetation_inst%InitEachTimeStep(bounds_clump, &
               filter(nc)%num_soilc, filter(nc)%soilc)

          call t_stopf('cninit')
       end do
       !$OMP END PARALLEL DO
    end if

    !$OMP PARALLEL DO PRIVATE (nc,bounds_clump)
    do nc = 1,nclumps
       call get_clump_bounds(nc, bounds_clump)

       call t_startf('begcnbal_grc')
       if (use_cn) then
          ! Initialize gridcell-level balance check
          call bgc_vegetation_inst%InitGridcellBalance(bounds_clump, &
               filter(nc)%num_allc, filter(nc)%allc, &
               filter(nc)%num_soilc, filter(nc)%soilc, &
               filter(nc)%num_soilp, filter(nc)%soilp, &
               soilbiogeochem_carbonstate_inst, &
               c13_soilbiogeochem_carbonstate_inst, &
               c14_soilbiogeochem_carbonstate_inst, &
               soilbiogeochem_nitrogenstate_inst)
       end if
       if (use_lch4) then
          call ch4_init_gridcell_balance_check(bounds_clump, &
               filter(nc)%num_nolakec, filter(nc)%nolakec, &
               filter(nc)%num_lakec, filter(nc)%lakec, &
               ch4_inst)
       end if
       call t_stopf('begcnbal_grc')

       call t_startf('begwbal')
       call WaterGridcellBalance(bounds_clump, &
            filter(nc)%num_nolakec, filter(nc)%nolakec, &
            filter(nc)%num_lakec, filter(nc)%lakec, &
            water_inst, lakestate_inst, &
            use_aquifer_layer = use_aquifer_layer(), flag = 'begwb')
       call t_stopf('begwbal')
    end do
    !$OMP END PARALLEL DO

    ! ============================================================================
    ! Update subgrid weights with dynamic landcover (prescribed transient patches,
    ! CNDV, and or dynamic landunits), and do related adjustments. Note that this
    ! call needs to happen outside loops over nclumps.
    ! ============================================================================

    call t_startf('dyn_subgrid')
    call dynSubgrid_driver(bounds_proc,                                               &
         urbanparams_inst, soilstate_inst, water_inst,                       &
         temperature_inst, energyflux_inst, lakestate_inst, &
         canopystate_inst, photosyns_inst, crop_inst, glc2lnd_inst, bgc_vegetation_inst, &
         soilbiogeochem_state_inst, soilbiogeochem_carbonstate_inst,                  &
         c13_soilbiogeochem_carbonstate_inst, c14_soilbiogeochem_carbonstate_inst,    &
         soilbiogeochem_nitrogenstate_inst, soilbiogeochem_carbonflux_inst, ch4_inst, &
         glc_behavior)
    call t_stopf('dyn_subgrid')

    ! ============================================================================
    ! If soil moisture is prescribed from data streams set it here
    ! NOTE: This call needs to happen outside loops over nclumps (as streams are not threadsafe).
    ! ============================================================================
    if (use_soil_moisture_streams) then
       call t_startf('prescribed_sm')
       call PrescribedSoilMoistureAdvance( bounds_proc )
       call t_stopf('prescribed_sm')
    endif
    ! ============================================================================
    ! Initialize the column-level mass balance checks for water, carbon & nitrogen.
    !
    ! For water: Currently, I believe this needs to be done after weights are updated for
    ! prescribed transient patches or CNDV, because column-level water is not generally
    ! conserved when weights change (instead the difference is put in the grid cell-level
    ! terms, qflx_liq_dynbal, etc.). Grid cell-level balance
    ! checks ensure that the grid cell-level water is conserved by considering
    ! qflx_liq_dynbal and calling WaterGridcellBalance
    ! before the weight updates.
    !
    ! For carbon & nitrogen: This needs to be done after dynSubgrid_driver, because the
    ! changes due to dynamic area adjustments can break column-level conservation
    ! ============================================================================

    !$OMP PARALLEL DO PRIVATE (nc,bounds_clump)
    do nc = 1,nclumps
       call get_clump_bounds(nc, bounds_clump)

       if (use_soil_moisture_streams) then
          call t_startf('prescribed_sm')
          call PrescribedSoilMoistureInterp(bounds_clump, soilstate_inst, &
               water_inst%waterstatebulk_inst)
          call t_stopf('prescribed_sm')
       endif
       call t_startf('begwbal')
       call BeginWaterColumnBalance(bounds_clump,             &
            filter(nc)%num_nolakec, filter(nc)%nolakec,       &
            filter(nc)%num_lakec, filter(nc)%lakec,           &
            water_inst, soilhydrology_inst, lakestate_inst, &
            use_aquifer_layer = use_aquifer_layer())

       call t_stopf('begwbal')

       call t_startf('begcnbal_col')
       if (use_cn) then
          ! Initialize column-level balance check
          call bgc_vegetation_inst%InitColumnBalance(bounds_clump, &
               filter(nc)%num_allc, filter(nc)%allc, &
               filter(nc)%num_soilc, filter(nc)%soilc, &
               filter(nc)%num_soilp, filter(nc)%soilp, &
               soilbiogeochem_carbonstate_inst, &
               c13_soilbiogeochem_carbonstate_inst, &
               c14_soilbiogeochem_carbonstate_inst, &
               soilbiogeochem_nitrogenstate_inst)
       end if

       if (use_lch4) then
          call ch4_init_column_balance_check(bounds_clump, &
               filter(nc)%num_nolakec, filter(nc)%nolakec, &
               filter(nc)%num_lakec, filter(nc)%lakec, &
               ch4_inst)
       end if
       call t_stopf('begcnbal_col')

    end do
    !$OMP END PARALLEL DO

    ! ============================================================================
    ! Update dynamic N deposition field, on albedo timestep
    ! currently being done outside clumps loop, but no reason why it couldn't be
    ! re-written to go inside.
    ! ============================================================================

    if (use_cn) then
       call t_startf('bgc_interp')
       if (.not. ndep_from_cpl) then
          call ndep_interp(bounds_proc, atm2lnd_inst)
       end if
       call bgc_vegetation_inst%InterpFileInputs(bounds_proc)
       call t_stopf('bgc_interp')
    ! fates_spitfire_mode is assigned an integer value in the namelist
    ! see bld/namelist_files/namelist_definition_clm4_5.xml for details
    else if (fates_spitfire_mode > scalar_lightning) then
       call clm_fates%InterpFileInputs(bounds_proc)
    end if

    ! Get time varying urban data
    call urbantv_inst%urbantv_interp(bounds_proc)

    ! When LAI streams are being used
    ! NOTE: This call needs to happen outside loops over nclumps (as streams are not threadsafe)
    if ((.not. use_cn) .and. (.not. use_fates) .and. (doalb) .and. use_lai_streams) then 
       call lai_advance( bounds_proc )
    endif

    ! ============================================================================
    ! Initialize variables from previous time step, downscale atm forcings, and
    ! Determine canopy interception and precipitation onto ground surface.
    ! Determine the fraction of foliage covered by water and the fraction
    ! of foliage that is dry and transpiring. Initialize snow layer if the
    ! snow accumulation exceeds 10 mm.
    ! ============================================================================

    !$OMP PARALLEL DO PRIVATE (nc,l,c, bounds_clump, downreg_patch, leafn_patch, agnpp_patch, bgnpp_patch, annsum_npp_patch, rr_patch, froot_carbon, croot_carbon)
    do nc = 1,nclumps
       call get_clump_bounds(nc, bounds_clump)

       call t_startf('drvinit')

       call UpdateDaylength(bounds_clump, declin=declin, obliquity=obliqr)

       ! Initialze variables needed for new driver time step
       call clm_drv_init(bounds_clump, &
            filter(nc)%num_nolakec, filter(nc)%nolakec, &
            filter(nc)%num_nolakep, filter(nc)%nolakep, &
            filter(nc)%num_soilp  , filter(nc)%soilp,   &
            canopystate_inst, water_inst%waterstatebulk_inst, &
            water_inst%waterdiagnosticbulk_inst, &
            energyflux_inst)

       call topo_inst%UpdateTopo(bounds_clump, &
            filter(nc)%num_icemecc, filter(nc)%icemecc, &
            glc2lnd_inst, glc_behavior, &
            atm_topo = atm2lnd_inst%forc_topo_grc(bounds_clump%begg:bounds_clump%endg))

       call downscale_forcings(bounds_clump, &
            topo_inst, atm2lnd_inst, surfalb_inst, water_inst%wateratm2lndbulk_inst, &
            eflx_sh_precip_conversion = energyflux_inst%eflx_sh_precip_conversion_col(bounds_clump%begc:bounds_clump%endc))

       call set_atm2lnd_water_tracers(bounds_clump, &
            filter(nc)%num_allc, filter(nc)%allc, &
            water_inst)

       if (water_inst%DoConsistencyCheck()) then
          call t_startf("tracer_consistency_check")
          call water_inst%TracerConsistencyCheck(bounds_clump, 'after downscale_forcings')
          call t_stopf("tracer_consistency_check")
       end if

       ! Update filters that depend on variables set in clm_drv_init

       call setExposedvegpFilter(bounds_clump, &
            canopystate_inst%frac_veg_nosno_patch(bounds_clump%begp:bounds_clump%endp))

       call t_stopf('drvinit')

       if (irrigate) then

          call t_startf('irrigationwithdraw')

          call CalcAndWithdrawIrrigationFluxes( &
               bounds = bounds_clump, &
               num_soilc = filter(nc)%num_soilc, &
               filter_soilc = filter(nc)%soilc, &
               num_soilp = filter(nc)%num_soilp, &
               filter_soilp = filter(nc)%soilp, &
               soilhydrology_inst = soilhydrology_inst, &
               soilstate_inst = soilstate_inst, &
               irrigation_inst = irrigation_inst, &
               water_inst = water_inst)

          call t_stopf('irrigationwithdraw')

       end if

       if (water_inst%DoConsistencyCheck()) then
          call t_startf("tracer_consistency_check")
          call water_inst%TracerConsistencyCheck(bounds_clump, 'after CalcAndWithdrawIrrigationFluxes')
          call t_stopf("tracer_consistency_check")
       end if

       ! ============================================================================
       ! First Stage of Hydrology
       ! (1) water storage of intercepted precipitation
       ! (2) direct throughfall and canopy drainage of precipitation
       ! (3) fraction of foliage covered by water and the fraction is dry and transpiring
       ! (4) snow layer initialization if the snow accumulation exceeds 10 mm.
       ! ============================================================================

       call t_startf('hydro1')

       call CanopyInterceptionAndThroughfall(bounds_clump, &
            filter(nc)%num_soilp, filter(nc)%soilp, &
            filter(nc)%num_nolakep, filter(nc)%nolakep, &
            filter(nc)%num_nolakec, filter(nc)%nolakec, &
            patch, col, canopystate_inst, atm2lnd_inst, water_inst)

       call HandleNewSnow(bounds_clump, &
            filter(nc)%num_nolakec, filter(nc)%nolakec, &
            scf_method, &
            atm2lnd_inst, temperature_inst, &
            aerosol_inst, water_inst)

       ! update surface water fraction (this may modify frac_sno)
       call UpdateFracH2oSfc(bounds_clump, &
            filter(nc)%num_soilc, filter(nc)%soilc, &
            water_inst)

       if (water_inst%DoConsistencyCheck()) then
          call t_startf("tracer_consistency_check")
          call water_inst%TracerConsistencyCheck(bounds_clump, 'after first stage of hydrology')
          call t_stopf("tracer_consistency_check")
       end if

       call t_stopf('hydro1')

       ! ============================================================================
       ! Surface Radiation
       ! ============================================================================

       call t_startf('surfrad')

       ! Surface Radiation primarily for non-urban columns

       ! Most of the surface radiation calculations are agnostic to the forest-model
       ! but the calculations of the fractions of sunlit and shaded canopies
       ! are specific, calculate them first.
       ! The nourbanp filter is set in dySubgrid_driver (earlier in this call)
       ! over the patch index range defined by bounds_clump%begp:bounds_proc%endp

       if(use_fates) then
          call clm_fates%wrap_sunfrac(nc,atm2lnd_inst, canopystate_inst)
       else
          call CanopySunShadeFracs(filter(nc)%nourbanp,filter(nc)%num_nourbanp,     &
                                   atm2lnd_inst, surfalb_inst, canopystate_inst,    &
                                   solarabs_inst)
       end if



       call SurfaceRadiation(bounds_clump,                                 &
            filter(nc)%num_nourbanp, filter(nc)%nourbanp,                  &
            filter(nc)%num_urbanp, filter(nc)%urbanp,                      &
            filter(nc)%num_urbanc, filter(nc)%urbanc,                      &
            atm2lnd_inst, water_inst%waterdiagnosticbulk_inst, &
            canopystate_inst, surfalb_inst, &
            solarabs_inst, surfrad_inst)

       ! Surface Radiation for only urban columns

       call UrbanRadiation(bounds_clump,                                       &
            filter(nc)%num_nourbanl, filter(nc)%nourbanl,                      &
            filter(nc)%num_urbanl, filter(nc)%urbanl,                          &
            filter(nc)%num_urbanc, filter(nc)%urbanc,                          &
            filter(nc)%num_urbanp, filter(nc)%urbanp,                          &
            atm2lnd_inst, water_inst%waterdiagnosticbulk_inst, &
            temperature_inst, urbanparams_inst, &
            solarabs_inst, surfalb_inst, energyflux_inst)

       call t_stopf('surfrad')

       ! ============================================================================
       ! Determine leaf temperature and surface fluxes based on ground
       ! temperature from previous time step.
       ! ============================================================================

       call t_startf('bgp1')

       call BiogeophysPreFluxCalcs(bounds_clump,                                   &
            filter(nc)%num_nolakec, filter(nc)%nolakec,                       &
            filter(nc)%num_nolakep, filter(nc)%nolakep,                       &
            filter(nc)%num_urbanc, filter(nc)%urbanc,                         &
            clm_fates,                                                        &
            atm2lnd_inst, canopystate_inst, energyflux_inst, frictionvel_inst, &
            soilstate_inst, temperature_inst, &
            water_inst%wateratm2lndbulk_inst, water_inst%waterdiagnosticbulk_inst, &
            water_inst%waterstatebulk_inst)

       call ozone_inst%CalcOzoneStress(bounds_clump, filter(nc)%num_exposedvegp, filter(nc)%exposedvegp)

       ! TODO(wjs, 2019-10-02) I'd like to keep moving this down until it is below
       ! LakeFluxes... I'll probably leave it in place there.
       if (water_inst%DoConsistencyCheck()) then
          call t_startf("tracer_consistency_check")
          call water_inst%TracerConsistencyCheck(bounds_clump, 'after BiogeophysPreFluxCalcs')
          call t_stopf("tracer_consistency_check")
       end if

       call CalculateSurfaceHumidity(bounds_clump,                                   &
            filter(nc)%num_nolakec, filter(nc)%nolakec,                       &
            atm2lnd_inst, temperature_inst, &
            water_inst%waterstatebulk_inst, water_inst%wateratm2lndbulk_inst, &
            soilstate_inst, water_inst%waterdiagnosticbulk_inst)
       call t_stopf('bgp1')

       ! ============================================================================
       ! Determine fluxes
       ! ============================================================================

       call t_startf('bgp_fluxes')
       call t_startf('bgflux')

       ! Bareground fluxes for all patches except lakes and urban landunits

       call BareGroundFluxes(bounds_clump,                                 &
            filter(nc)%num_noexposedvegp, filter(nc)%noexposedvegp,          &
            atm2lnd_inst, soilstate_inst,                &
            frictionvel_inst, ch4_inst, energyflux_inst, temperature_inst, &
            water_inst%waterfluxbulk_inst, water_inst%waterstatebulk_inst, &
            water_inst%waterdiagnosticbulk_inst, water_inst%wateratm2lndbulk_inst, &
            photosyns_inst, humanindex_inst)
       call t_stopf('bgflux')

       ! non-bareground fluxes for all patches except lakes and urban landunits
       ! Calculate canopy temperature, latent and sensible fluxes from the canopy,
       ! and leaf water change by evapotranspiration

       call t_startf('canflux')

       ! COMPILER_BUG(wjs, 2016-02-24, pgi 15.10) In principle, we should be able to make
       ! these function calls inline in the CanopyFluxes argument list. However, with pgi
       ! 15.10, that results in the dummy arguments having the wrong size (I suspect size
       ! 0, based on similar pgi compiler bugs that we have run into before). Also note
       ! that I don't have explicit bounds on the left-hand-side of these assignments:
       ! excluding these explicit bounds seemed to be needed to get around other compiler
       ! bugs.
       allocate(downreg_patch(bounds_clump%begp:bounds_clump%endp))
       allocate(leafn_patch(bounds_clump%begp:bounds_clump%endp))
       downreg_patch = bgc_vegetation_inst%get_downreg_patch(bounds_clump)
       leafn_patch = bgc_vegetation_inst%get_leafn_patch(bounds_clump)

       allocate(froot_carbon(bounds_clump%begp:bounds_clump%endp))
       allocate(croot_carbon(bounds_clump%begp:bounds_clump%endp))
       froot_carbon = bgc_vegetation_inst%get_froot_carbon_patch( &
            bounds_clump, canopystate_inst%tlai_patch(bounds_clump%begp:bounds_clump%endp))
       croot_carbon = bgc_vegetation_inst%get_croot_carbon_patch( &
            bounds_clump, canopystate_inst%tlai_patch(bounds_clump%begp:bounds_clump%endp))

       call CanopyFluxes(bounds_clump,                                                      &
            filter(nc)%num_exposedvegp, filter(nc)%exposedvegp,                             &
            clm_fates,nc,                                                                   &
            active_layer_inst, atm2lnd_inst, canopystate_inst,                              &
            energyflux_inst, frictionvel_inst, soilstate_inst, solarabs_inst, surfalb_inst, &
            temperature_inst, water_inst%waterfluxbulk_inst, water_inst%waterstatebulk_inst, &
            water_inst%waterdiagnosticbulk_inst, water_inst%wateratm2lndbulk_inst,          &
            ch4_inst, ozone_inst, photosyns_inst, &
            humanindex_inst, soil_water_retention_curve, &
            downreg_patch = downreg_patch(bounds_clump%begp:bounds_clump%endp), &
            leafn_patch = leafn_patch(bounds_clump%begp:bounds_clump%endp), &
            froot_carbon = froot_carbon(bounds_clump%begp:bounds_clump%endp), &
            croot_carbon = croot_carbon(bounds_clump%begp:bounds_clump%endp))
       deallocate(downreg_patch, leafn_patch, froot_carbon, croot_carbon)
       call t_stopf('canflux')

       ! Fluxes for all urban landunits

       call t_startf('uflux')
       call UrbanFluxes(bounds_clump,                                         &
            filter(nc)%num_nourbanl, filter(nc)%nourbanl,                     &
            filter(nc)%num_urbanl, filter(nc)%urbanl,                         &
            filter(nc)%num_urbanc, filter(nc)%urbanc,                         &
            filter(nc)%num_urbanp, filter(nc)%urbanp,                         &
            atm2lnd_inst, urbanparams_inst, soilstate_inst, temperature_inst,   &
            water_inst%waterstatebulk_inst, water_inst%waterdiagnosticbulk_inst, &
            frictionvel_inst, energyflux_inst, water_inst%waterfluxbulk_inst, &
            water_inst%wateratm2lndbulk_inst, humanindex_inst)
       call t_stopf('uflux')

       ! Fluxes for all lake landunits

       call t_startf('bgplake')
       call LakeFluxes(bounds_clump,                                         &
            filter(nc)%num_lakec, filter(nc)%lakec,                          &
            filter(nc)%num_lakep, filter(nc)%lakep,                          &
            atm2lnd_inst, solarabs_inst, frictionvel_inst, temperature_inst, &
            energyflux_inst, water_inst%waterstatebulk_inst,                 &
            water_inst%waterdiagnosticbulk_inst,                             &
            water_inst%waterfluxbulk_inst, water_inst%wateratm2lndbulk_inst, &
            lakestate_inst,&
            humanindex_inst)
       call t_stopf('bgplake')

       call frictionvel_inst%SetActualRoughnessLengths( &
            bounds = bounds_clump, &
            num_exposedvegp = filter(nc)%num_exposedvegp, &
            filter_exposedvegp = filter(nc)%exposedvegp, &
            num_noexposedvegp = filter(nc)%num_noexposedvegp, &
            filter_noexposedvegp = filter(nc)%noexposedvegp, &
            num_urbanp = filter(nc)%num_urbanp, &
            filter_urbanp = filter(nc)%urbanp, &
            num_lakep = filter(nc)%num_lakep, &
            filter_lakep = filter(nc)%lakep)

       call t_stopf('bgp_fluxes')

       if (irrigate) then

          ! ============================================================================
          ! Determine irrigation needed for future time steps
          ! ============================================================================

          ! NOTE(wjs, 2016-09-08) The placement of this call in the driver is historical: it
          ! used to be that it had to come after btran was computed. Now it no longer depends
          ! on btran, so it could be moved earlier in the driver loop - possibly even
          ! immediately before ApplyIrrigation, which would be a more clear place to put it.

          call t_startf('irrigationneeded')
          call irrigation_inst%CalcIrrigationNeeded( &
               bounds             = bounds_clump, &
               num_exposedvegp    = filter(nc)%num_exposedvegp, &
               filter_exposedvegp = filter(nc)%exposedvegp, &
               elai               = canopystate_inst%elai_patch(bounds_clump%begp:bounds_clump%endp), &
               t_soisno           = temperature_inst%t_soisno_col(bounds_clump%begc:bounds_clump%endc  , 1:nlevgrnd), &
               eff_porosity       = soilstate_inst%eff_porosity_col(bounds_clump%begc:bounds_clump%endc, 1:nlevgrnd), &
               h2osoi_liq         = water_inst%waterstatebulk_inst%h2osoi_liq_col&
               (bounds_clump%begc:bounds_clump%endc , 1:nlevgrnd), &
               volr               = water_inst%wateratm2lndbulk_inst%volrmch_grc(bounds_clump%begg:bounds_clump%endg), &
               rof_prognostic     = rof_prognostic)
          call t_stopf('irrigationneeded')

       end if

       ! ============================================================================
       ! DUST and VOC emissions
       ! ============================================================================

       call t_startf('bgc')

       ! Dust mobilization (C. Zender's modified codes)
       call DustEmission(bounds_clump,                                       &
            filter(nc)%num_nolakep, filter(nc)%nolakep,                      &
            atm2lnd_inst, soilstate_inst, canopystate_inst, &
            water_inst%waterstatebulk_inst, water_inst%waterdiagnosticbulk_inst, &
            frictionvel_inst, dust_inst)

       ! Dust dry deposition (C. Zender's modified codes)
       call DustDryDep(bounds_clump, &
            atm2lnd_inst, frictionvel_inst, dust_inst)

       ! VOC emission (A. Guenther's MEGAN (2006) model)
       call VOCEmission(bounds_clump,                                         &
               filter(nc)%num_soilp, filter(nc)%soilp,                           &
               atm2lnd_inst, canopystate_inst, photosyns_inst, temperature_inst, &
               vocemis_inst)

       call t_stopf('bgc')

       ! ============================================================================
       ! Determine temperatures
       ! ============================================================================

       ! Set lake temperature

       call t_startf('lakeTemp')
       call LakeTemperature(bounds_clump,                                             &
            filter(nc)%num_lakec, filter(nc)%lakec,                                   &
            filter(nc)%num_lakep, filter(nc)%lakep,                                   &
            solarabs_inst, soilstate_inst, water_inst%waterstatebulk_inst, &
            water_inst%waterdiagnosticbulk_inst, water_inst%waterfluxbulk_inst, ch4_inst, &
            energyflux_inst, temperature_inst, lakestate_inst)
       call t_stopf('lakeTemp')

       ! Set soil/snow temperatures including ground temperature

       call t_startf('soiltemperature')
       call SoilTemperature(bounds_clump,                                                      &
            filter(nc)%num_urbanl  , filter(nc)%urbanl,                                        &
            filter(nc)%num_urbanc  , filter(nc)%urbanc,                                        &
            filter(nc)%num_nolakec , filter(nc)%nolakec,                                       &
            atm2lnd_inst, urbanparams_inst, canopystate_inst, water_inst%waterstatebulk_inst, &
            water_inst%waterdiagnosticbulk_inst, water_inst%waterfluxbulk_inst, &
            solarabs_inst, soilstate_inst, energyflux_inst,  temperature_inst, urbantv_inst)

       ! The following is called immediately after SoilTemperature so that melted ice is
       ! converted back to solid ice as soon as possible
       call glacier_smb_inst%HandleIceMelt(bounds_clump, &
            filter(nc)%num_do_smb_c, filter(nc)%do_smb_c, &
            water_inst%waterstatebulk_inst, water_inst%waterfluxbulk_inst)
       call t_stopf('soiltemperature')

       ! ============================================================================
       ! update surface fluxes for new ground temperature.
       ! ============================================================================

       call t_startf('bgp2')
       call SoilFluxes(bounds_clump,                                                          &
            filter(nc)%num_urbanl,  filter(nc)%urbanl,                                        &
            filter(nc)%num_urbanp,  filter(nc)%urbanp,                                        &
            filter(nc)%num_nolakec, filter(nc)%nolakec,                                       &
            filter(nc)%num_nolakep, filter(nc)%nolakep,                                       &
            atm2lnd_inst, solarabs_inst, temperature_inst, canopystate_inst, &
            water_inst%waterstatebulk_inst, water_inst%waterdiagnosticbulk_inst, &
            energyflux_inst, water_inst%waterfluxbulk_inst)
       call t_stopf('bgp2')

       ! ============================================================================
       ! Perform averaging from patch level to column level
       ! ============================================================================

       call t_startf('patch2col')
       call clm_drv_patch2col(bounds_clump, &
            filter(nc)%num_allc, filter(nc)%allc, filter(nc)%num_nolakec, filter(nc)%nolakec, &
            energyflux_inst, water_inst%waterfluxbulk_inst)
       call t_stopf('patch2col')

       ! ============================================================================
       ! Vertical (column) soil and surface hydrology
       ! ============================================================================

       ! Note that filter_snowc and filter_nosnowc are returned by
       ! LakeHydrology after the new snow filter is built

       call t_startf('hydro_without_drainage')

       call HydrologyNoDrainage(bounds_clump,                                &
            filter(nc)%num_hillslope, filter(nc)%hillslopec,                 &
            filter(nc)%num_nolakec, filter(nc)%nolakec,                      &
            filter(nc)%num_hydrologyc, filter(nc)%hydrologyc,                &
            filter(nc)%num_urbanc, filter(nc)%urbanc,                        &
            filter(nc)%num_snowc, filter(nc)%snowc,                          &
            filter(nc)%num_nosnowc, filter(nc)%nosnowc,                      &
            clm_fates,                                                         &
            atm2lnd_inst, soilstate_inst, energyflux_inst, temperature_inst,   &
            water_inst, soilhydrology_inst, &
            saturated_excess_runoff_inst, &
            infiltration_excess_runoff_inst, &
            aerosol_inst, canopystate_inst, scf_method, soil_water_retention_curve, topo_inst)

       ! The following needs to be done after HydrologyNoDrainage (because it needs
       ! waterfluxbulk_inst%qflx_snwcp_ice_col), but before HydrologyDrainage (because
       ! HydrologyDrainage calls glacier_smb_inst%AdjustRunoffTerms, which depends on
       ! ComputeSurfaceMassBalance having already been called).
       call glacier_smb_inst%ComputeSurfaceMassBalance(bounds_clump, &
            filter(nc)%num_allc, filter(nc)%allc, &
            filter(nc)%num_do_smb_c, filter(nc)%do_smb_c, &
            glc2lnd_inst, water_inst%waterstatebulk_inst, water_inst%waterfluxbulk_inst)

       !  Calculate column-integrated aerosol masses, and
       !  mass concentrations for radiative calculations and output
       !  (based on new snow level state, after SnowFilter is rebuilt.
       !  NEEDS TO BE AFTER SnowFiler is rebuilt, otherwise there
       !  can be zero snow layers but an active column in filter)

       call AerosolMasses( bounds_clump,                                   &
            num_on=filter(nc)%num_snowc, filter_on=filter(nc)%snowc,       &
            num_off=filter(nc)%num_nosnowc, filter_off=filter(nc)%nosnowc, &
            waterfluxbulk_inst = water_inst%waterfluxbulk_inst,            &
            waterstatebulk_inst = water_inst%waterstatebulk_inst,          &
            waterdiagnosticbulk_inst = water_inst%waterdiagnosticbulk_inst, &
            aerosol_inst=aerosol_inst)

       call t_stopf('hydro_without_drainage')

       ! ============================================================================
       ! Lake hydrology
       ! ============================================================================

       ! Note that filter_lakesnowc and filter_lakenosnowc are returned by
       ! LakeHydrology after the new snow filter is built

       call t_startf('hylake')
       call LakeHydrology(bounds_clump,                                                      &
            filter(nc)%num_lakec, filter(nc)%lakec,                                          &
            filter(nc)%num_lakep, filter(nc)%lakep,                                          &
            filter(nc)%num_lakesnowc, filter(nc)%lakesnowc,                                  &
            filter(nc)%num_lakenosnowc, filter(nc)%lakenosnowc,                              &
            scf_method, water_inst, &
            atm2lnd_inst, temperature_inst, soilstate_inst, &
            energyflux_inst, aerosol_inst, lakestate_inst, topo_inst)

       !  Calculate column-integrated aerosol masses, and
       !  mass concentrations for radiative calculations and output
       !  (based on new snow level state, after SnowFilter is rebuilt.
       !  NEEDS TO BE AFTER SnowFiler is rebuilt, otherwise there
       !  can be zero snow layers but an active column in filter)

       call AerosolMasses(bounds_clump,                                            &
            num_on=filter(nc)%num_lakesnowc, filter_on=filter(nc)%lakesnowc,       &
            num_off=filter(nc)%num_lakenosnowc, filter_off=filter(nc)%lakenosnowc, &
            waterfluxbulk_inst = water_inst%waterfluxbulk_inst,                    &
            waterstatebulk_inst = water_inst%waterstatebulk_inst,                  &
            waterdiagnosticbulk_inst = water_inst%waterdiagnosticbulk_inst,        &
            aerosol_inst=aerosol_inst)

       ! Must be done here because must use a snow filter for lake columns

       call SnowAge_grain(bounds_clump,                         &
            filter(nc)%num_lakesnowc, filter(nc)%lakesnowc,     &
            filter(nc)%num_lakenosnowc, filter(nc)%lakenosnowc, &
            water_inst%waterfluxbulk_inst, water_inst%waterstatebulk_inst, &
            water_inst%waterdiagnosticbulk_inst, temperature_inst, &
            atm2lnd_inst)

       call t_stopf('hylake')

       ! ============================================================================
       ! ! Fraction of soil covered by snow (Z.-L. Yang U. Texas)
       ! ============================================================================
       call t_startf('snow_init')

       do c = bounds_clump%begc,bounds_clump%endc
          l = col%landunit(c)
          if (lun%urbpoi(l)) then
             ! Urban landunit use Bonan 1996 (LSM Technical Note)
             water_inst%waterdiagnosticbulk_inst%frac_sno_col(c) = &
                  min( water_inst%waterdiagnosticbulk_inst%snow_depth_col(c)/0.05_r8, 1._r8)
          end if
       end do

       ! ============================================================================
       ! Snow aging routine based on Flanner and Zender (2006), Linking snowpack
       ! microphysics and albedo evolution, JGR, and Brun (1989), Investigation of
       ! wet-snow metamorphism in respect of liquid-water content, Ann. Glaciol.
       ! ============================================================================
       ! Note the snow filters here do not include lakes
       ! TODO: move this up

       call SnowAge_grain(bounds_clump,                 &
            filter(nc)%num_snowc, filter(nc)%snowc,     &
            filter(nc)%num_nosnowc, filter(nc)%nosnowc, &
            water_inst%waterfluxbulk_inst, water_inst%waterstatebulk_inst, &
            water_inst%waterdiagnosticbulk_inst, temperature_inst, &
            atm2lnd_inst)
       call t_stopf('snow_init')

       ! ============================================================================
       ! Ecosystem dynamics: Uses CN, CNDV, or static parameterizations
       ! ============================================================================

       ! FIX(SPM,032414)  push these checks into the routines below and/or make this consistent.

             ! fully prognostic canopy structure and C-N biogeochemistry
             ! - CNDV defined: prognostic biogeography; else prescribed
       ! - crop model:  crop algorithms called from within CNDriver

       if (use_cn) then
          call t_startf('ecosysdyn')
          call bgc_vegetation_inst%EcosystemDynamicsPreDrainage(bounds_clump,            &
                  filter(nc)%num_soilc, filter(nc)%soilc,                       &
                  filter(nc)%num_soilp, filter(nc)%soilp,                       &
                  filter(nc)%num_pcropp, filter(nc)%pcropp, &
                  filter(nc)%num_exposedvegp, filter(nc)%exposedvegp, &
                  filter(nc)%num_noexposedvegp, filter(nc)%noexposedvegp, &
                  doalb,              &
               soilbiogeochem_carbonflux_inst, soilbiogeochem_carbonstate_inst,         &
               c13_soilbiogeochem_carbonflux_inst, c13_soilbiogeochem_carbonstate_inst, &
               c14_soilbiogeochem_carbonflux_inst, c14_soilbiogeochem_carbonstate_inst, &
               soilbiogeochem_state_inst,                                               &
               soilbiogeochem_nitrogenflux_inst, soilbiogeochem_nitrogenstate_inst,     &
               active_layer_inst, &
               atm2lnd_inst, water_inst%waterstatebulk_inst, &
               water_inst%waterdiagnosticbulk_inst, water_inst%waterfluxbulk_inst,      &
               water_inst%wateratm2lndbulk_inst, canopystate_inst, soilstate_inst, temperature_inst, &
               soil_water_retention_curve, crop_inst, ch4_inst, &
               photosyns_inst, saturated_excess_runoff_inst, energyflux_inst,          &
               nutrient_competition_method, fireemis_inst)

          call t_stopf('ecosysdyn')

       end if

                ! Prescribed biogeography - prescribed canopy structure, some prognostic carbon fluxes

       if ((.not. use_cn) .and. (.not. use_fates) .and. (doalb)) then
          call t_startf('SatellitePhenology')
          call SatellitePhenology(bounds_clump, filter(nc)%num_nolakep, filter(nc)%nolakep, &
               water_inst%waterdiagnosticbulk_inst, canopystate_inst)
          call t_stopf('SatellitePhenology')
       end if

       ! Dry Deposition of chemical tracers (Wesely (1998) parameterizaion)

       call t_startf('depvel')
       call depvel_compute(bounds_clump, &
            atm2lnd_inst, canopystate_inst, water_inst%waterstatebulk_inst, &
            water_inst%waterdiagnosticbulk_inst, water_inst%wateratm2lndbulk_inst, &
            frictionvel_inst, photosyns_inst, drydepvel_inst)
       call t_stopf('depvel')

       ! ============================================================================
       ! Calculate soil/snow hydrology with drainage (subsurface runoff)
       ! ============================================================================

       call t_startf('hydro2_drainage')

       call HydrologyDrainage(bounds_clump,                    &
            filter(nc)%num_hillslope, filter(nc)%hillslopec,    &
            filter(nc)%num_nolakec, filter(nc)%nolakec,       &
            filter(nc)%num_hydrologyc, filter(nc)%hydrologyc, &
            filter(nc)%num_urbanc, filter(nc)%urbanc,         &
            filter(nc)%num_do_smb_c, filter(nc)%do_smb_c,     &
            glc2lnd_inst, temperature_inst,     &
            soilhydrology_inst, soilstate_inst, water_inst%waterstatebulk_inst, &
            water_inst%waterdiagnosticbulk_inst, water_inst%waterbalancebulk_inst, &
            water_inst%waterfluxbulk_inst, water_inst%wateratm2lndbulk_inst, &
            glacier_smb_inst)

       call t_stopf('hydro2_drainage')

       if (use_cn) then

          call t_startf('EcosysDynPostDrainage')
          call bgc_vegetation_inst%EcosystemDynamicsPostDrainage(bounds_clump, &
               filter(nc)%num_allc, filter(nc)%allc, &
               filter(nc)%num_soilc, filter(nc)%soilc, &
               filter(nc)%num_soilp, filter(nc)%soilp, &
               doalb, crop_inst, &
               water_inst%waterstatebulk_inst, water_inst%waterdiagnosticbulk_inst, &
               water_inst%waterfluxbulk_inst, frictionvel_inst, canopystate_inst, &
               soilbiogeochem_carbonflux_inst, soilbiogeochem_carbonstate_inst, &
               c13_soilbiogeochem_carbonflux_inst, c13_soilbiogeochem_carbonstate_inst, &
               c14_soilbiogeochem_carbonflux_inst, c14_soilbiogeochem_carbonstate_inst, &
               soilbiogeochem_nitrogenflux_inst, soilbiogeochem_nitrogenstate_inst)
          call t_stopf('EcosysDynPostDrainage')

       end if


<<<<<<< HEAD
          if ( masterproc ) then
             write(iulog,*)  'clm: calling FATES model ', get_nstep()
          end if

          call clm_fates%dynamics_driv( nc, bounds_clump,                        &
               atm2lnd_inst, soilstate_inst, temperature_inst, active_layer_inst, &
               water_inst%waterstatebulk_inst, water_inst%waterdiagnosticbulk_inst, &
               water_inst%wateratm2lndbulk_inst, canopystate_inst, soilbiogeochem_carbonflux_inst, &
               frictionvel_inst)

          ! TODO(wjs, 2016-04-01) I think this setFilters call should be replaced by a
          ! call to reweight_wrapup, if it's needed at all.
          call setFilters( bounds_clump, glc_behavior )

       end if ! use_fates branch


       if ( use_fates ) then
=======
       
       if ( use_fates) then
>>>>>>> e1674e60

          call EDBGCDyn(bounds_clump,                                                              &
               filter(nc)%num_soilc, filter(nc)%soilc,                                             &
               filter(nc)%num_soilp, filter(nc)%soilp,                                             &
               filter(nc)%num_pcropp, filter(nc)%pcropp, doalb,                                    &
               bgc_vegetation_inst%cnveg_carbonflux_inst, &
               bgc_vegetation_inst%cnveg_carbonstate_inst, &
               soilbiogeochem_carbonflux_inst, soilbiogeochem_carbonstate_inst,                    &
               soilbiogeochem_state_inst,                                                          &
               soilbiogeochem_nitrogenflux_inst, soilbiogeochem_nitrogenstate_inst,                &
               c13_soilbiogeochem_carbonstate_inst, c13_soilbiogeochem_carbonflux_inst,            &
               c14_soilbiogeochem_carbonstate_inst, c14_soilbiogeochem_carbonflux_inst,            &
               active_layer_inst, atm2lnd_inst, water_inst%waterfluxbulk_inst,                     &
               canopystate_inst, soilstate_inst, temperature_inst, crop_inst, ch4_inst)

          call EDBGCDynSummary(bounds_clump,                                             &
                filter(nc)%num_soilc, filter(nc)%soilc,                                  &
                filter(nc)%num_soilp, filter(nc)%soilp,                                  &
                soilbiogeochem_carbonflux_inst, soilbiogeochem_carbonstate_inst,         &
                c13_soilbiogeochem_carbonflux_inst, c13_soilbiogeochem_carbonstate_inst, &
                c14_soilbiogeochem_carbonflux_inst, c14_soilbiogeochem_carbonstate_inst, &
                soilbiogeochem_nitrogenflux_inst, soilbiogeochem_nitrogenstate_inst,     &
                clm_fates, nc)

          call clm_fates%wrap_update_hifrq_hist(bounds_clump, &
               soilbiogeochem_carbonflux_inst, &
               soilbiogeochem_carbonstate_inst)

          
          if( is_beg_curr_day() ) then

             ! --------------------------------------------------------------------------
             ! This is the main call to FATES dynamics
             ! --------------------------------------------------------------------------

             if ( masterproc ) then
                write(iulog,*)  'clm: calling FATES model ', get_nstep()
             end if
             
             call clm_fates%dynamics_driv( nc, bounds_clump,                        &
                  atm2lnd_inst, soilstate_inst, temperature_inst, active_layer_inst, &
                  water_inst%waterstatebulk_inst, water_inst%waterdiagnosticbulk_inst, &
                  water_inst%wateratm2lndbulk_inst, canopystate_inst, soilbiogeochem_carbonflux_inst, &
                  frictionvel_inst)
             
             ! TODO(wjs, 2016-04-01) I think this setFilters call should be replaced by a
             ! call to reweight_wrapup, if it's needed at all.
             call setFilters( bounds_clump, glc_behavior )

          end if
             
       end if ! use_fates branch

       ! ============================================================================
       ! Create summaries of water diagnostic terms
       ! ============================================================================

       call water_inst%Summary(bounds_clump, &
            filter(nc)%num_soilp, filter(nc)%soilp, &
            filter(nc)%num_allc, filter(nc)%allc, &
            filter(nc)%num_nolakec, filter(nc)%nolakec)

       ! ============================================================================
       ! Check the carbon and nitrogen balance
       ! ============================================================================

       if (use_cn) then
          call t_startf('cnbalchk')
          call bgc_vegetation_inst%BalanceCheck( &
               bounds_clump, filter(nc)%num_soilc, filter(nc)%soilc, &
               soilbiogeochem_carbonflux_inst, &
               soilbiogeochem_nitrogenflux_inst, atm2lnd_inst )
          call t_stopf('cnbalchk')
       end if

       ! Calculation of methane fluxes

       if (use_lch4) then
          call t_startf('ch4')
          ! COMPILER_BUG(wjs, 2016-02-24, pgi 15.10) In principle, we should be able to
          ! make these function calls inline in the CanopyFluxes argument list. However,
          ! with pgi 15.10, that results in the dummy arguments having the wrong size (I
          ! suspect size 0, based on similar pgi compiler bugs that we have run into
          ! before). Also note that I don't have explicit bounds on the left-hand-side of
          ! these assignments: excluding these explicit bounds seemed to be needed to get
          ! around other compiler bugs.
          allocate(agnpp_patch(bounds_clump%begp:bounds_clump%endp))
          allocate(bgnpp_patch(bounds_clump%begp:bounds_clump%endp))
          allocate(annsum_npp_patch(bounds_clump%begp:bounds_clump%endp))
          allocate(rr_patch(bounds_clump%begp:bounds_clump%endp))
          agnpp_patch = bgc_vegetation_inst%get_agnpp_patch(bounds_clump)
          bgnpp_patch = bgc_vegetation_inst%get_bgnpp_patch(bounds_clump)
          annsum_npp_patch = bgc_vegetation_inst%get_annsum_npp_patch(bounds_clump)
          rr_patch = bgc_vegetation_inst%get_root_respiration_patch(bounds_clump)

          call ch4 (bounds_clump,                                                                  &
               filter(nc)%num_soilc, filter(nc)%soilc,                                             &
               filter(nc)%num_lakec, filter(nc)%lakec,                                             &
               filter(nc)%num_nolakec, filter(nc)%nolakec,                                         &
               filter(nc)%num_soilp, filter(nc)%soilp,                                             &
               atm2lnd_inst, lakestate_inst, canopystate_inst, soilstate_inst, soilhydrology_inst, &
               temperature_inst, energyflux_inst, water_inst%waterstatebulk_inst, &
               water_inst%waterdiagnosticbulk_inst, water_inst%waterfluxbulk_inst,                 &
               soilbiogeochem_carbonflux_inst,                          &
               soilbiogeochem_nitrogenflux_inst, ch4_inst, lnd2atm_inst, &
               agnpp = agnpp_patch(bounds_clump%begp:bounds_clump%endp), &
               bgnpp = bgnpp_patch(bounds_clump%begp:bounds_clump%endp), &
               annsum_npp = annsum_npp_patch(bounds_clump%begp:bounds_clump%endp), &
               rr = rr_patch(bounds_clump%begp:bounds_clump%endp))
          deallocate(agnpp_patch, bgnpp_patch, annsum_npp_patch, rr_patch)
          call t_stopf('ch4')
       end if

       ! ============================================================================
       ! Determine albedos for next time step
       ! ============================================================================

       if (doalb) then

          ! Albedos for non-urban columns
          call t_startf('surfalb')
          call SurfaceAlbedo(bounds_clump,                      &
               nc,                                              &
               filter_inactive_and_active(nc)%num_nourbanc,     &
               filter_inactive_and_active(nc)%nourbanc,         &
               filter_inactive_and_active(nc)%num_nourbanp,     &
               filter_inactive_and_active(nc)%nourbanp,         &
               filter_inactive_and_active(nc)%num_urbanc,       &
               filter_inactive_and_active(nc)%urbanc,           &
               filter_inactive_and_active(nc)%num_urbanp,       &
               filter_inactive_and_active(nc)%urbanp,           &
               nextsw_cday, declinp1,                           &
               clm_fates,                                       &
               aerosol_inst, canopystate_inst, &
               water_inst%waterstatebulk_inst, &
               water_inst%waterdiagnosticbulk_inst, &
               lakestate_inst, temperature_inst, surfalb_inst)

          call t_stopf('surfalb')

          ! Albedos for urban columns
          if (filter_inactive_and_active(nc)%num_urbanl > 0) then
             call t_startf('urbalb')
             call UrbanAlbedo(bounds_clump,                  &
                  filter_inactive_and_active(nc)%num_urbanl, &
                  filter_inactive_and_active(nc)%urbanl,     &
                  filter_inactive_and_active(nc)%num_urbanc, &
                  filter_inactive_and_active(nc)%urbanc,     &
                  filter_inactive_and_active(nc)%num_urbanp, &
                  filter_inactive_and_active(nc)%urbanp,     &
                  water_inst%waterstatebulk_inst, &
                  water_inst%waterdiagnosticbulk_inst, &
                  urbanparams_inst,         &
                  solarabs_inst, surfalb_inst)
             call t_stopf('urbalb')
          end if

       end if

    end do
    !$OMP END PARALLEL DO

    ! ============================================================================
    ! Determine gridcell averaged properties to send to atm
    ! ============================================================================

    ! BUG(wjs, 2019-07-12, ESCOMP/ctsm#762) Remove this block once above code is fully tracerized
    ! We need this call here so that tracer values are consistent with bulk in lnd2atm;
    ! without it, we get an error in CheckSnowConsistency.
    if (water_inst%DoConsistencyCheck()) then
       !$OMP PARALLEL DO PRIVATE (nc, bounds_clump)
       do nc = 1,nclumps
          call get_clump_bounds(nc, bounds_clump)
          call water_inst%ResetCheckedTracers(bounds_clump)
          call water_inst%TracerConsistencyCheck(bounds_clump, 'after pre-lnd2atm reset')
       end do
       !$OMP END PARALLEL DO
    end if

    call t_startf('lnd2atm')
    ! COMPILER_BUG(wjs, 2016-02-24, pgi 15.10) In principle, we should be able to make
    ! this function call inline in the CanopyFluxes argument list. However, with pgi
    ! 15.10, that results in the dummy argument having the wrong size (I suspect size 0,
    ! based on similar pgi compiler bugs that we have run into before). Also note that I
    ! don't have explicit bounds on the left-hand-side of this assignment: excluding these
    ! explicit bounds seemed to be needed to get around other compiler bugs.
    allocate(net_carbon_exchange_grc(bounds_proc%begg:bounds_proc%endg))
    net_carbon_exchange_grc = bgc_vegetation_inst%get_net_carbon_exchange_grc(bounds_proc)

    call lnd2atm(bounds_proc,                                            &
         atm2lnd_inst, surfalb_inst, temperature_inst, frictionvel_inst, &
         water_inst, &
         energyflux_inst, solarabs_inst, drydepvel_inst,       &
         vocemis_inst, fireemis_inst, dust_inst, ch4_inst, glc_behavior, &
         lnd2atm_inst, &
         net_carbon_exchange_grc = net_carbon_exchange_grc(bounds_proc%begg:bounds_proc%endg))
    deallocate(net_carbon_exchange_grc)
    call t_stopf('lnd2atm')

    ! ============================================================================
    ! Determine gridcell averaged properties to send to glc
    ! ============================================================================

    call t_startf('lnd2glc')
    !$OMP PARALLEL DO PRIVATE (nc, bounds_clump)
    do nc = 1,nclumps
       call get_clump_bounds(nc, bounds_clump)
       call lnd2glc_inst%update_lnd2glc(bounds_clump,       &
            filter(nc)%num_do_smb_c, filter(nc)%do_smb_c,   &
            temperature_inst, water_inst%waterfluxbulk_inst, topo_inst,    &
            init=.false.)
    end do
    !$OMP END PARALLEL DO
    call t_stopf('lnd2glc')

    ! ==========================================================================
    ! Check the energy and water balance
    ! ==========================================================================

    call t_startf('balchk')
    !$OMP PARALLEL DO PRIVATE (nc, bounds_clump)
    do nc = 1,nclumps
       call get_clump_bounds(nc, bounds_clump)
       call WaterGridcellBalance(bounds_clump, &
            filter(nc)%num_nolakec, filter(nc)%nolakec, &
            filter(nc)%num_lakec, filter(nc)%lakec, &
            water_inst, lakestate_inst, &
            use_aquifer_layer = use_aquifer_layer(), flag = 'endwb')
       call BalanceCheck(bounds_clump, &
            filter(nc)%num_allc, filter(nc)%allc, &
            atm2lnd_inst, solarabs_inst, water_inst%waterfluxbulk_inst, &
            water_inst%waterstatebulk_inst, water_inst%waterdiagnosticbulk_inst, &
            water_inst%waterbalancebulk_inst, water_inst%wateratm2lndbulk_inst, &
            water_inst%waterlnd2atmbulk_inst, surfalb_inst, energyflux_inst, &
            canopystate_inst)
    end do
    !$OMP END PARALLEL DO
    call t_stopf('balchk')

    ! ============================================================================
    ! Write global average diagnostics to standard output
    ! ============================================================================

    nstep = get_nstep()
    if (wrtdia) call mpi_barrier(mpicom,ier)
    call t_startf('wrtdiag')
    call write_diagnostic(bounds_proc, wrtdia, nstep, lnd2atm_inst)
    call t_stopf('wrtdiag')

    ! ============================================================================
    ! Update accumulators
    ! ============================================================================

    ! FIX(SPM,032414) double check why this isn't called for ED
    ! FIX(SPM, 082814) - in the fates branch RF and I commented out the if(.not.
    ! use_fates) then statement ... double check if this is required and why

    if (nstep > 0) then
       call t_startf('accum')

       call atm2lnd_inst%UpdateAccVars(bounds_proc)

       call temperature_inst%UpdateAccVars(bounds_proc)

       call canopystate_inst%UpdateAccVars(bounds_proc)

       call water_inst%UpdateAccVars(bounds_proc)

       call energyflux_inst%UpdateAccVars(bounds_proc)

       ! COMPILER_BUG(wjs, 2014-11-30, pgi 14.7) For pgi 14.7 to be happy when
       ! compiling this threaded, I needed to change the dummy arguments to be
       ! pointers, and get rid of the explicit bounds in the subroutine call.
       ! call bgc_vegetation_inst%UpdateAccVars(bounds_proc, &
       !      t_a10_patch=temperature_inst%t_a10_patch(bounds_proc%begp:bounds_proc%endp), &
       !      t_ref2m_patch=temperature_inst%t_ref2m_patch(bounds_proc%begp:bounds_proc%endp))
       call bgc_vegetation_inst%UpdateAccVars(bounds_proc, &
            t_a10_patch=temperature_inst%t_a10_patch, &
            t_ref2m_patch=temperature_inst%t_ref2m_patch)

       if (use_crop) then
          call crop_inst%CropUpdateAccVars(bounds_proc, &
               temperature_inst%t_ref2m_patch, temperature_inst%t_soisno_col)
       end if

       if(use_fates) then
          call clm_fates%UpdateAccVars(bounds_proc)
       end if

       call t_stopf('accum')
    end if

    ! ============================================================================
    ! Update history buffer
    ! ============================================================================


    call t_startf('hbuf')
    call hist_update_hbuf(bounds_proc)
    call t_stopf('hbuf')

    ! ============================================================================
    ! Call dv (dynamic vegetation)
    ! ============================================================================

    if (use_cn) then
       call t_startf('endTSdynveg')
       nclumps = get_proc_clumps()
       !$OMP PARALLEL DO PRIVATE (nc,bounds_clump)
       do nc = 1,nclumps
          call get_clump_bounds(nc, bounds_clump)
          call bgc_vegetation_inst%EndOfTimeStepVegDynamics(bounds_clump, &
               filter(nc)%num_natvegp, filter(nc)%natvegp, &
               atm2lnd_inst, water_inst%wateratm2lndbulk_inst)
       end do
       !$OMP END PARALLEL DO
       call t_stopf('endTSdynveg')
    end if

    ! ============================================================================
    ! History/Restart output
    ! ============================================================================

    if (.not. use_noio) then

       call t_startf('clm_drv_io')

       ! Create history and write history tapes if appropriate
       call t_startf('clm_drv_io_htapes')

       call hist_htapes_wrapup( rstwr, nlend, bounds_proc,                    &
            soilstate_inst%watsat_col(bounds_proc%begc:bounds_proc%endc, 1:), &
            soilstate_inst%sucsat_col(bounds_proc%begc:bounds_proc%endc, 1:), &
            soilstate_inst%bsw_col(bounds_proc%begc:bounds_proc%endc, 1:),    &
            soilstate_inst%hksat_col(bounds_proc%begc:bounds_proc%endc, 1:))

       call t_stopf('clm_drv_io_htapes')

       if (use_cn) then
          call bgc_vegetation_inst%WriteHistory(bounds_proc)
       end if

       ! Write restart/initial files if appropriate
       if (rstwr) then
          call t_startf('clm_drv_io_wrest')
          filer = restFile_filename(rdate=rdate)

          call restFile_write( bounds_proc, filer, &
               writing_finidat_interp_dest_file=.false., rdate=rdate )

          call t_stopf('clm_drv_io_wrest')
       end if
       call t_stopf('clm_drv_io')

    end if

    ! BUG(wjs, 2019-07-12, ESCOMP/ctsm#762) Remove this block once above code is fully tracerized
    ! (I'm not sure if we need this in addition to the call before lnd2atm, but it
    ! doesn't hurt to have this extra call to ResetCheckedTracers for now.)
    if (water_inst%DoConsistencyCheck()) then
       !$OMP PARALLEL DO PRIVATE (nc, bounds_clump)
       do nc = 1,nclumps
          call get_clump_bounds(nc, bounds_clump)
          call water_inst%ResetCheckedTracers(bounds_clump)
          call water_inst%TracerConsistencyCheck(bounds_clump, 'after end-of-loop reset')
       end do
       !$OMP END PARALLEL DO
    end if

  end subroutine clm_drv

  !-----------------------------------------------------------------------
  subroutine clm_drv_init(bounds, &
       num_nolakec, filter_nolakec, &
       num_nolakep, filter_nolakep, &
       num_soilp  , filter_soilp, &
       canopystate_inst, waterstatebulk_inst, &
       waterdiagnosticbulk_inst, energyflux_inst)
    !
    ! !DESCRIPTION:
    ! Initialization of clm driver variables needed from previous timestep
    !
    ! !USES:
    use shr_kind_mod       , only : r8 => shr_kind_r8
    use shr_infnan_mod     , only : nan => shr_infnan_nan, assignment(=)
    use clm_varpar         , only : nlevsno
    use CanopyStateType    , only : canopystate_type
    use WaterBalanceType   , only : waterbalance_type
    use WaterDiagnosticBulkType     , only : waterdiagnosticbulk_type
    use WaterFluxBulkType      , only : waterfluxbulk_type
    use WaterStateBulkType , only : waterstatebulk_type
    use EnergyFluxType     , only : energyflux_type
    !
    ! !ARGUMENTS:
    type(bounds_type)     , intent(in)    :: bounds
    integer               , intent(in)    :: num_nolakec       ! number of non-lake points in column filter
    integer               , intent(in)    :: filter_nolakec(:) ! column filter for non-lake points
    integer               , intent(in)    :: num_nolakep       ! number of non-lake points in patch filter
    integer               , intent(in)    :: filter_nolakep(:) ! patch filter for non-lake points
    integer               , intent(in)    :: num_soilp         ! number of soil points in patch filter
    integer               , intent(in)    :: filter_soilp(:)   ! patch filter for soil points
    type(canopystate_type), intent(inout) :: canopystate_inst
    type(waterstatebulk_type) , intent(inout) :: waterstatebulk_inst
    type(waterdiagnosticbulk_type) , intent(inout) :: waterdiagnosticbulk_inst
    type(energyflux_type) , intent(inout) :: energyflux_inst
    !
    ! !LOCAL VARIABLES:
    integer :: c, p, f, j              ! indices
    integer :: fp, fc                  ! filter indices
    !-----------------------------------------------------------------------

    associate(                                                             &
         snl                => col%snl                                   , & ! Input:  [integer  (:)   ]  number of snow layers

         h2osoi_ice         => waterstatebulk_inst%h2osoi_ice_col            , & ! Input:  [real(r8) (:,:) ]  ice lens (kg/m2)
         h2osoi_liq         => waterstatebulk_inst%h2osoi_liq_col            , & ! Input:  [real(r8) (:,:) ]  liquid water (kg/m2)
         frac_iceold        => waterdiagnosticbulk_inst%frac_iceold_col           , & ! Output: [real(r8) (:,:) ]  fraction of ice relative to the tot water
         elai               => canopystate_inst%elai_patch               , & ! Input:  [real(r8) (:)   ]  one-sided leaf area index with burying by snow
         esai               => canopystate_inst%esai_patch               , & ! Input:  [real(r8) (:)   ]  one-sided stem area index with burying by snow
         frac_veg_nosno     => canopystate_inst%frac_veg_nosno_patch     , & ! Output: [integer  (:)   ]  fraction of vegetation not covered by snow (0 OR 1) [-]
         frac_veg_nosno_alb => canopystate_inst%frac_veg_nosno_alb_patch , & ! Output: [integer  (:)   ]  fraction of vegetation not covered by snow (0 OR 1) [-]

         eflx_bot           => energyflux_inst%eflx_bot_col              , & ! Output: [real(r8) (:)   ]  heat flux from beneath soil/ice column (W/m**2)

         cisun_z            => photosyns_inst%cisun_z_patch              , & ! Output: [real(r8) (:)   ]  intracellular sunlit leaf CO2 (Pa)
         cisha_z            => photosyns_inst%cisha_z_patch                & ! Output: [real(r8) (:)   ]  intracellular shaded leaf CO2 (Pa)
         )

      ! Initialize intracellular CO2 (Pa) parameters each timestep for use in VOCEmission
      do p = bounds%begp,bounds%endp
         cisun_z(p,:) = -999._r8
         cisha_z(p,:) = -999._r8
      end do

      do c = bounds%begc,bounds%endc
         ! Reset flux from beneath soil/ice column
         eflx_bot(c)  = 0._r8
      end do

      ! Initialize fraction of vegetation not covered by snow

      do p = bounds%begp,bounds%endp
         if (patch%active(p)) then
            frac_veg_nosno(p) = frac_veg_nosno_alb(p)
         else
            frac_veg_nosno(p) = 0._r8
         end if
      end do

      ! Initialize set of previous time-step variables
      ! Ice fraction of snow at previous time step

      do j = -nlevsno+1,0
         do f = 1, num_nolakec
            c = filter_nolakec(f)
            if (j >= snl(c) + 1) then
               frac_iceold(c,j) = h2osoi_ice(c,j)/(h2osoi_liq(c,j)+h2osoi_ice(c,j))
            end if
         end do
      end do

    end associate

  end subroutine clm_drv_init

  !-----------------------------------------------------------------------
  subroutine clm_drv_patch2col (bounds, &
       num_allc, filter_allc, num_nolakec, filter_nolakec, &
       energyflux_inst, waterfluxbulk_inst)
    !
    ! !DESCRIPTION:
    ! Averages over all patches for variables defined over both soil and lake to provide
    ! the column-level averages of flux variables defined at the patch level.
    !
    ! !USES:
    use WaterFluxBulkType  , only : waterfluxbulk_type
    use EnergyFluxType , only : energyflux_type
    use subgridAveMod  , only : p2c
    use shr_infnan_mod , only : nan => shr_infnan_nan, assignment(=)
    !
    ! !ARGUMENTS:
    type(bounds_type)     , intent(in)    :: bounds
    integer               , intent(in)    :: num_allc          ! number of column points in allc filter
    integer               , intent(in)    :: filter_allc(:)    ! column filter for all active points
    integer               , intent(in)    :: num_nolakec       ! number of column non-lake points in column filter
    integer               , intent(in)    :: filter_nolakec(:) ! column filter for non-lake points
    type(waterfluxbulk_type)  , intent(inout) :: waterfluxbulk_inst
    type(energyflux_type) , intent(inout) :: energyflux_inst
    !
    ! !LOCAL VARIABLES:
    integer :: c,fc              ! indices
    ! -----------------------------------------------------------------

    ! Note: lake points are excluded from many of the following
    ! averages. For some fields, this is because the field doesn't
    ! apply over lakes. However, for many others, this is because the
    ! field is computed in LakeHydrologyMod, which is called after
    ! this routine; thus, for lakes, the column-level values of these
    ! fields are explicitly set in LakeHydrologyMod. (The fields that
    ! are included here for lakes are computed elsewhere, e.g., in
    ! LakeFluxesMod.)

    ! Averaging for patch evaporative flux variables

    call p2c (bounds, num_nolakec, filter_nolakec, &
         waterfluxbulk_inst%qflx_ev_snow_patch(bounds%begp:bounds%endp), &
         waterfluxbulk_inst%qflx_ev_snow_col(bounds%begc:bounds%endc))

    call p2c (bounds, num_nolakec, filter_nolakec, &
         waterfluxbulk_inst%qflx_ev_soil_patch(bounds%begp:bounds%endp), &
         waterfluxbulk_inst%qflx_ev_soil_col(bounds%begc:bounds%endc))

    call p2c (bounds, num_nolakec, filter_nolakec, &
         waterfluxbulk_inst%qflx_ev_h2osfc_patch(bounds%begp:bounds%endp), &
         waterfluxbulk_inst%qflx_ev_h2osfc_col(bounds%begc:bounds%endc))

    ! Averaging for patch water flux variables

    call p2c (bounds, num_nolakec, filter_nolakec, &
         waterfluxbulk_inst%qflx_evap_soi_patch(bounds%begp:bounds%endp), &
         waterfluxbulk_inst%qflx_evap_soi_col(bounds%begc:bounds%endc))

    call p2c (bounds, num_nolakec, filter_nolakec, &
         waterfluxbulk_inst%qflx_evap_tot_patch(bounds%begp:bounds%endp), &
         waterfluxbulk_inst%qflx_evap_tot_col(bounds%begc:bounds%endc))

    call p2c (bounds, num_nolakec, filter_nolakec, &
         waterfluxbulk_inst%qflx_tran_veg_patch(bounds%begp:bounds%endp), &
         waterfluxbulk_inst%qflx_tran_veg_col(bounds%begc:bounds%endc))

    call p2c (bounds, num_nolakec, filter_nolakec, &
         waterfluxbulk_inst%qflx_liqevap_from_top_layer_patch(bounds%begp:bounds%endp), &
         waterfluxbulk_inst%qflx_liqevap_from_top_layer_col(bounds%begc:bounds%endc))

    call p2c (bounds, num_allc, filter_allc, &
         waterfluxbulk_inst%qflx_evap_soi_patch(bounds%begp:bounds%endp), &
         waterfluxbulk_inst%qflx_evap_soi_col(bounds%begc:bounds%endc))

    call p2c (bounds, num_nolakec, filter_nolakec, &
         waterfluxbulk_inst%qflx_liqdew_to_top_layer_patch(bounds%begp:bounds%endp), &
         waterfluxbulk_inst%qflx_liqdew_to_top_layer_col(bounds%begc:bounds%endc))

    call p2c (bounds, num_nolakec, filter_nolakec, &
         waterfluxbulk_inst%qflx_solidevap_from_top_layer_patch(bounds%begp:bounds%endp), &
         waterfluxbulk_inst%qflx_solidevap_from_top_layer_col(bounds%begc:bounds%endc))

    call p2c (bounds, num_nolakec, filter_nolakec, &
         waterfluxbulk_inst%qflx_soliddew_to_top_layer_patch(bounds%begp:bounds%endp), &
         waterfluxbulk_inst%qflx_soliddew_to_top_layer_col(bounds%begc:bounds%endc))

  end subroutine clm_drv_patch2col

  !------------------------------------------------------------------------
  subroutine write_diagnostic (bounds, wrtdia, nstep, lnd2atm_inst)
    !
    ! !DESCRIPTION:
    ! Write diagnostic surface temperature output each timestep.  Written to
    ! be fast but not bit-for-bit because order of summations can change each
    ! timestep.
    !
    ! !USES:
    use decompMod  , only : get_proc_global
    use spmdMod    , only : masterproc, npes, MPI_REAL8
    use spmdMod    , only : MPI_STATUS_SIZE, mpicom, MPI_SUM
    use shr_sys_mod, only : shr_sys_flush
    use abortutils , only : endrun
    use shr_log_mod, only : errMsg => shr_log_errMsg
    use lnd2atmType, only : lnd2atm_type
    !
    ! !ARGUMENTS:
    type(bounds_type)  , intent(in) :: bounds
    logical            , intent(in) :: wrtdia     !true => write diagnostic
    integer            , intent(in) :: nstep      !model time step
    type(lnd2atm_type) , intent(in) :: lnd2atm_inst
    !
    ! !REVISION HISTORY:
    ! Created by Mariana Vertenstein
    !
    ! !LOCAL VARIABLES:
    integer :: p                       ! loop index
    integer :: numg                    ! total number of gridcells across all processors
    integer :: ier                     ! error status
    real(r8):: psum                    ! partial sum of ts
    real(r8):: tsum                    ! sum of ts
    real(r8):: tsxyav                  ! average ts for diagnostic output
    integer :: status(MPI_STATUS_SIZE) ! mpi status
    !------------------------------------------------------------------------

    call get_proc_global(ng=numg)

    if (wrtdia) then

       call t_barrierf('sync_write_diag', mpicom)
       psum = sum(lnd2atm_inst%t_rad_grc(bounds%begg:bounds%endg))
       call mpi_reduce(psum, tsum, 1, MPI_REAL8, MPI_SUM, 0, mpicom, ier)
       if (ier/=0) then
          write(iulog,*) 'write_diagnostic: Error in mpi_reduce()'
          call endrun(msg=errMsg(sourcefile, __LINE__))
       end if
       if (masterproc) then
          tsxyav = tsum / numg
          write(iulog,1000) nstep, tsxyav
          call shr_sys_flush(iulog)
       end if

    else

       if (masterproc) then
          write(iulog,*)'clm: completed timestep ',nstep
          call shr_sys_flush(iulog)
       end if

    endif

1000 format (1x,'nstep = ',i10,'   TS = ',f21.15)

  end subroutine write_diagnostic

end module clm_driver<|MERGE_RESOLUTION|>--- conflicted
+++ resolved
@@ -111,11 +111,7 @@
     use clm_time_manager     , only : get_curr_date
     use clm_varctl           , only : use_lai_streams, fates_spitfire_mode
     use SatellitePhenologyMod, only : lai_advance
-<<<<<<< HEAD
-    use CNFireFactoryMod     , only : scalar_lightning
-=======
     use FATESFireFactoryMod  , only : scalar_lightning
->>>>>>> e1674e60
     !
     ! !ARGUMENTS:
     implicit none
@@ -1064,29 +1060,8 @@
        end if
 
 
-<<<<<<< HEAD
-          if ( masterproc ) then
-             write(iulog,*)  'clm: calling FATES model ', get_nstep()
-          end if
-
-          call clm_fates%dynamics_driv( nc, bounds_clump,                        &
-               atm2lnd_inst, soilstate_inst, temperature_inst, active_layer_inst, &
-               water_inst%waterstatebulk_inst, water_inst%waterdiagnosticbulk_inst, &
-               water_inst%wateratm2lndbulk_inst, canopystate_inst, soilbiogeochem_carbonflux_inst, &
-               frictionvel_inst)
-
-          ! TODO(wjs, 2016-04-01) I think this setFilters call should be replaced by a
-          ! call to reweight_wrapup, if it's needed at all.
-          call setFilters( bounds_clump, glc_behavior )
-
-       end if ! use_fates branch
-
-
-       if ( use_fates ) then
-=======
        
        if ( use_fates) then
->>>>>>> e1674e60
 
           call EDBGCDyn(bounds_clump,                                                              &
                filter(nc)%num_soilc, filter(nc)%soilc,                                             &
