module clm_driver

  !-----------------------------------------------------------------------
  ! !DESCRIPTION:
  ! This module provides the main CLM driver physics calling sequence.  Most
  ! computations occurs over ``clumps'' of gridcells (and associated subgrid
  ! scale entities) assigned to each MPI process. Computation is further
  ! parallelized by looping over clumps on each process using shared memory OpenMP.
  !
  ! !USES:
  use shr_kind_mod           , only : r8 => shr_kind_r8
<<<<<<< HEAD
  use clm_varctl             , only : wrtdia, iulog, use_fates,use_fates_sp
=======
  use clm_varctl             , only : iulog, use_fates
>>>>>>> dd9e6d71
  use clm_varctl             , only : use_cn, use_lch4, use_noio, use_c13, use_c14
  use clm_varctl             , only : use_crop, irrigate, ndep_from_cpl
  use clm_varctl             , only : use_soil_moisture_streams
  use clm_time_manager       , only : get_nstep, is_beg_curr_day
  use clm_time_manager       , only : get_prev_date, is_first_step
  use clm_varpar             , only : nlevsno, nlevgrnd
  use clm_varorb             , only : obliqr
  use spmdMod                , only : masterproc, mpicom
  use decompMod              , only : get_proc_clumps, get_clump_bounds, get_proc_bounds, bounds_type
  use filterMod              , only : filter, filter_inactive_and_active
  use filterMod              , only : setExposedvegpFilter
  use histFileMod            , only : hist_update_hbuf, hist_htapes_wrapup
  use restFileMod            , only : restFile_write, restFile_filename
  use abortutils             , only : endrun
  !
  use dynSubgridDriverMod    , only : dynSubgrid_driver, dynSubgrid_wrapup_weight_changes
  use BalanceCheckMod        , only : WaterGridcellBalance, BeginWaterColumnBalance, BalanceCheck
  !
  use BiogeophysPreFluxCalcsMod  , only : BiogeophysPreFluxCalcs
  use SurfaceHumidityMod     , only : CalculateSurfaceHumidity
  use UrbanTimeVarType       , only : urbantv_type
  use SoilTemperatureMod     , only : SoilTemperature
  use LakeTemperatureMod     , only : LakeTemperature
  !
  use BareGroundFluxesMod    , only : BareGroundFluxes
  use CanopyFluxesMod        , only : CanopyFluxes
  use SoilFluxesMod          , only : SoilFluxes ! (formerly Biogeophysics2Mod)
  use UrbanFluxesMod         , only : UrbanFluxes
  use LakeFluxesMod          , only : LakeFluxes
  !
  use HydrologyNoDrainageMod , only : CalcAndWithdrawIrrigationFluxes, HandleNewSnow, HydrologyNoDrainage ! (formerly Hydrology2Mod)
  use HydrologyDrainageMod   , only : HydrologyDrainage   ! (formerly Hydrology2Mod)
  use CanopyHydrologyMod     , only : CanopyInterceptionAndThroughfall
  use SurfaceWaterMod        , only : UpdateFracH2oSfc
  use LakeHydrologyMod       , only : LakeHydrology
  use SoilWaterMovementMod   , only : use_aquifer_layer
  !
  use AerosolMod             , only : AerosolMasses
  use SnowSnicarMod          , only : SnowAge_grain
  use SurfaceAlbedoMod       , only : SurfaceAlbedo
  use UrbanAlbedoMod         , only : UrbanAlbedo
  !
  use SurfaceRadiationMod    , only : SurfaceRadiation, CanopySunShadeFracs
  use UrbanRadiationMod      , only : UrbanRadiation
  !
  use SoilBiogeochemVerticalProfileMod   , only : SoilBiogeochemVerticalProfile
  use SatellitePhenologyMod  , only : SatellitePhenology, interpMonthlyVeg
  use ndepStreamMod          , only : ndep_interp
  use ch4Mod                 , only : ch4, ch4_init_gridcell_balance_check, ch4_init_column_balance_check
  use DUSTMod                , only : DustDryDep, DustEmission
  use VOCEmissionMod         , only : VOCEmission
  !
  use filterMod              , only : setFilters
  !
  use atm2lndMod             , only : downscale_forcings, set_atm2lnd_water_tracers
  use lnd2atmMod             , only : lnd2atm
  use lnd2glcMod             , only : lnd2glc_type
  !
  use seq_drydep_mod         , only : n_drydep, drydep_method, DD_XLND
  use DryDepVelocity         , only : depvel_compute
  !
  use DaylengthMod           , only : UpdateDaylength
  use perf_mod
  !
  use GridcellType           , only : grc
  use LandunitType           , only : lun
  use ColumnType             , only : col
  use PatchType              , only : patch
  use clm_instMod
  use EDBGCDynMod            , only : EDBGCDyn, EDBGCDynSummary
  use SoilMoistureStreamMod  , only : PrescribedSoilMoistureInterp, PrescribedSoilMoistureAdvance
  !
  ! !PUBLIC TYPES:
  implicit none
  !
  ! !PUBLIC MEMBER FUNCTIONS:
  public :: clm_drv            ! Main clm driver
  !
  ! !PRIVATE MEMBER FUNCTIONS:
  private :: clm_drv_patch2col
  private :: clm_drv_init      ! Initialization of variables needed from previous timestep
  private :: write_diagnostic  ! Write diagnostic information to log file

  character(len=*), parameter, private :: sourcefile = &
       __FILE__
  !-----------------------------------------------------------------------

contains

  !-----------------------------------------------------------------------
  subroutine clm_drv(doalb, nextsw_cday, declinp1, declin, rstwr, nlend, rdate, rof_prognostic)
    !
    ! !DESCRIPTION:
    !
    ! First phase of the clm driver calling the clm physics. An outline of
    ! the calling tree is given in the description of this module.
    !
    ! !USES:
    use clm_time_manager     , only : get_curr_date
    use clm_varctl           , only : use_lai_streams, fates_spitfire_mode
    use laiStreamMod         , only : lai_advance
    use FATESFireFactoryMod  , only : scalar_lightning
    !
    ! !ARGUMENTS:
    implicit none
    logical ,        intent(in) :: doalb       ! true if time for surface albedo calc
    real(r8),        intent(in) :: nextsw_cday ! calendar day for nstep+1
    real(r8),        intent(in) :: declinp1    ! declination angle for next time step
    real(r8),        intent(in) :: declin      ! declination angle for current time step
    logical,         intent(in) :: rstwr       ! true => write restart file this step
    logical,         intent(in) :: nlend       ! true => end of run on this step
    character(len=*),intent(in) :: rdate       ! restart file time stamp for name

    ! Whether we're running with a prognostic ROF component. This shouldn't change from
    ! timestep to timestep, but we pass it into the driver loop because it isn't available
    ! in initialization.
    logical,         intent(in) :: rof_prognostic  ! whether we're running with a prognostic ROF component
    !
    ! !LOCAL VARIABLES:
    integer              :: nstep                   ! time step number
    integer              :: nc, c, p, l, g          ! indices
    integer              :: nclumps                 ! number of clumps on this processor
    integer              :: yr                      ! year (0, ...)
    integer              :: mon                     ! month (1, ..., 12)
    integer              :: day                     ! day of month (1, ..., 31)
    integer              :: sec                     ! seconds of the day
    character(len=256)   :: filer                   ! restart file name
    integer              :: ier                     ! error code
    logical              :: need_glacier_initialization ! true if we need to initialize glacier areas in this time step
    type(bounds_type)    :: bounds_clump
    type(bounds_type)    :: bounds_proc

    ! COMPILER_BUG(wjs, 2016-02-24, pgi 15.10) These temporary allocatable arrays are
    ! needed to work around pgi compiler bugs, as noted below
    real(r8), allocatable :: downreg_patch(:)
    real(r8), allocatable :: leafn_patch(:)
    real(r8), allocatable :: agnpp_patch(:)
    real(r8), allocatable :: bgnpp_patch(:)
    real(r8), allocatable :: annsum_npp_patch(:)
    real(r8), allocatable :: rr_patch(:)
    real(r8), allocatable :: net_carbon_exchange_grc(:)
    real(r8), allocatable :: froot_carbon(:)
    real(r8), allocatable :: croot_carbon(:)

    ! COMPILER_BUG(wjs, 2014-11-29, pgi 14.7) Workaround for internal compiler error with
    ! pgi 14.7 ('normalize_forall_array: non-conformable'), which appears in the call to
    ! CalcIrrigationNeeded. Simply declaring this variable makes the ICE go away.
    real(r8), allocatable :: dummy1_to_make_pgi_happy(:)
    !-----------------------------------------------------------------------

    ! Determine processor bounds and clumps for this processor

    call get_proc_bounds(bounds_proc)
    nclumps = get_proc_clumps()

    ! ========================================================================
    ! In the first time step of a startup or hybrid run, we want to update CLM's glacier
    ! areas to match those given by GLC. This is because, in initialization, we do not yet
    ! know GLC's glacier areas, so CLM's glacier areas are based on the surface dataset
    ! (for a cold start or init_interp run) or the initial conditions file (in a
    ! non-init_interp, non-cold start run) - which may not match GLC's glacier areas for
    ! this configuration. (Coupling fields from GLC aren't received until the run loop.)
    ! Thus, CLM will see a potentially large, fictitious glacier area change in the first
    ! time step. We don't want this fictitious area change to result in any state or flux
    ! adjustments. Thus, we apply this area change here, at the start of the driver loop,
    ! so that in dynSubgrid_driver, it will look like there is no glacier area change in
    ! the first time step. (See
    ! https://github.com/ESCOMP/ctsm/issues/340#issuecomment-410483131 for more
    ! discussion on this.)
    !
    ! This needs to happen very early in the run loop, before any balance checks are
    ! initialized, because - by design - this doesn't conserve mass at the grid cell
    ! level. (The whole point of this code block is that we adjust areas without doing
    ! the typical state or flux adjustments that need to accompany those area changes for
    ! conservation.)
    !
    ! This accomplishes approximately the same effect that we would get if we were able to
    ! update glacier areas in initialization. The one difference - and minor, theoretical
    ! problem - that could arise from this start-of-run-loop update is: If the first time
    ! step of the CESM run loop looked like: (1) GLC runs and updates glacier area (i.e.,
    ! glacier area changes in the first time step compared with what was set in
    ! initialization); (2) coupler passes new glacier area to CLM; (3) CLM runs. Then the
    ! code here would mean that the true change in glacier area between initialization and
    ! the first time step would be ignored as far as state and flux adjustments are
    ! concerned. But this is unlikely to be an issue in practice: Currently GLC doesn't
    ! update this frequently, and even if it did, the change in glacier area in a single
    ! time step would typically be very small.
    !
    ! If we are ever able to change the CESM initialization sequence so that GLC fields
    ! are passed to CLM in initialization, then this code block can be removed.
    ! ========================================================================

    need_glacier_initialization = is_first_step()

    if (need_glacier_initialization) then
       !$OMP PARALLEL DO PRIVATE (nc, bounds_clump)
       do nc = 1, nclumps
          call get_clump_bounds(nc, bounds_clump)

          call glc2lnd_inst%update_glc2lnd_fracs( &
               bounds = bounds_clump)

          call dynSubgrid_wrapup_weight_changes(bounds_clump, glc_behavior)

       end do
       !$OMP END PARALLEL DO
    end if

    ! ============================================================================
    ! Specified phenology
    ! ============================================================================

    if (use_cn) then
       ! For dry-deposition need to call CLMSP so that mlaidiff is obtained
       if ( n_drydep > 0 .and. drydep_method == DD_XLND ) then
          call t_startf('interpMonthlyVeg')
          call interpMonthlyVeg(bounds_proc, canopystate_inst)
          call t_stopf('interpMonthlyVeg')
       endif

    else
       ! Determine weights for time interpolation of monthly vegetation data.
       ! This also determines whether it is time to read new monthly vegetation and
       ! obtain updated leaf area index [mlai1,mlai2], stem area index [msai1,msai2],
       ! vegetation top [mhvt1,mhvt2] and vegetation bottom [mhvb1,mhvb2]. The
       ! weights obtained here are used in subroutine SatellitePhenology to obtain time
       ! interpolated values.
       if (doalb .or. ( n_drydep > 0 .and. drydep_method == DD_XLND ) .or. use_fates_sp) then
          call t_startf('interpMonthlyVeg')
          call interpMonthlyVeg(bounds_proc, canopystate_inst)
          call t_stopf('interpMonthlyVeg')
       end if

    end if

    ! ==================================================================================
    ! Determine decomp vertical profiles
    !
    ! These routines (alt_calc & decomp_vertprofiles) need to be called before
    ! pftdyn_cnbal, and it appears that they need to be called before pftdyn_interp and
    ! the associated filter updates, too (otherwise we get a carbon balance error)
    ! ==================================================================================

    !$OMP PARALLEL DO PRIVATE (nc,bounds_clump)
    do nc = 1,nclumps
       call get_clump_bounds(nc, bounds_clump)

       ! BUG(wjs, 2014-12-15, bugz 2107) Because of the placement of the following
       ! routines (alt_calc and SoilBiogeochemVerticalProfile) in the driver sequence -
       ! they are called very early in each timestep, before weights are adjusted and
       ! filters are updated - it may be necessary for these routines to compute values
       ! over inactive as well as active points (since some inactive points may soon
       ! become active) - so that's what is done now. Currently, it seems to be okay to do
       ! this, because the variables computed here seem to only depend on quantities that
       ! are valid over inactive as well as active points.

       call t_startf("decomp_vert")
       call active_layer_inst%alt_calc(filter_inactive_and_active(nc)%num_soilc, filter_inactive_and_active(nc)%soilc, &
            temperature_inst)

       if (use_cn) then
          call SoilBiogeochemVerticalProfile(bounds_clump                                       , &
               filter_inactive_and_active(nc)%num_soilc, filter_inactive_and_active(nc)%soilc   , &
               filter_inactive_and_active(nc)%num_soilp, filter_inactive_and_active(nc)%soilp   , &
               active_layer_inst, soilstate_inst, soilbiogeochem_state_inst)
       end if

       call t_stopf("decomp_vert")
    end do
    !$OMP END PARALLEL DO

    ! ============================================================================
    ! Initialize the mass balance checks for carbon and nitrogen, and zero fluxes for
    ! transient land cover
    ! ============================================================================

    if (use_cn) then
       !$OMP PARALLEL DO PRIVATE (nc,bounds_clump)
       do nc = 1,nclumps
          call get_clump_bounds(nc, bounds_clump)

          call t_startf('cninit')

          call bgc_vegetation_inst%InitEachTimeStep(bounds_clump, &
               filter(nc)%num_soilc, filter(nc)%soilc)

          call t_stopf('cninit')
       end do
       !$OMP END PARALLEL DO
    end if

    !$OMP PARALLEL DO PRIVATE (nc,bounds_clump)
    do nc = 1,nclumps
       call get_clump_bounds(nc, bounds_clump)

       call t_startf('begcnbal_grc')
       if (use_cn) then
          ! Initialize gridcell-level balance check
          call bgc_vegetation_inst%InitGridcellBalance(bounds_clump, &
               filter(nc)%num_allc, filter(nc)%allc, &
               filter(nc)%num_soilc, filter(nc)%soilc, &
               filter(nc)%num_soilp, filter(nc)%soilp, &
               soilbiogeochem_carbonstate_inst, &
               c13_soilbiogeochem_carbonstate_inst, &
               c14_soilbiogeochem_carbonstate_inst, &
               soilbiogeochem_nitrogenstate_inst)
       end if
       if (use_lch4) then
          call ch4_init_gridcell_balance_check(bounds_clump, &
               filter(nc)%num_nolakec, filter(nc)%nolakec, &
               filter(nc)%num_lakec, filter(nc)%lakec, &
               ch4_inst)
       end if
       call t_stopf('begcnbal_grc')

       call t_startf('begwbal')
       call WaterGridcellBalance(bounds_clump, &
            filter(nc)%num_nolakec, filter(nc)%nolakec, &
            filter(nc)%num_lakec, filter(nc)%lakec, &
            water_inst, lakestate_inst, &
            use_aquifer_layer = use_aquifer_layer(), flag = 'begwb')
       call t_stopf('begwbal')
    end do
    !$OMP END PARALLEL DO

    ! ============================================================================
    ! Update subgrid weights with dynamic landcover (prescribed transient patches,
    ! CNDV, and or dynamic landunits), and do related adjustments. Note that this
    ! call needs to happen outside loops over nclumps.
    ! ============================================================================

    call t_startf('dyn_subgrid')
    call dynSubgrid_driver(bounds_proc,                                               &
         urbanparams_inst, soilstate_inst, water_inst,                       &
         temperature_inst, energyflux_inst, lakestate_inst, &
         canopystate_inst, photosyns_inst, crop_inst, glc2lnd_inst, bgc_vegetation_inst, &
         soilbiogeochem_state_inst, soilbiogeochem_carbonstate_inst,                  &
         c13_soilbiogeochem_carbonstate_inst, c14_soilbiogeochem_carbonstate_inst,    &
         soilbiogeochem_nitrogenstate_inst, soilbiogeochem_carbonflux_inst, ch4_inst, &
         glc_behavior)
    call t_stopf('dyn_subgrid')

    ! ============================================================================
    ! If soil moisture is prescribed from data streams set it here
    ! NOTE: This call needs to happen outside loops over nclumps (as streams are not threadsafe).
    ! ============================================================================
    if (use_soil_moisture_streams) then
       call t_startf('prescribed_sm')
       call PrescribedSoilMoistureAdvance( bounds_proc )
       call t_stopf('prescribed_sm')
    endif
    ! ============================================================================
    ! Initialize the column-level mass balance checks for water, carbon & nitrogen.
    !
    ! For water: Currently, I believe this needs to be done after weights are updated for
    ! prescribed transient patches or CNDV, because column-level water is not generally
    ! conserved when weights change (instead the difference is put in the grid cell-level
    ! terms, qflx_liq_dynbal, etc.). Grid cell-level balance
    ! checks ensure that the grid cell-level water is conserved by considering
    ! qflx_liq_dynbal and calling WaterGridcellBalance
    ! before the weight updates.
    !
    ! For carbon & nitrogen: This needs to be done after dynSubgrid_driver, because the
    ! changes due to dynamic area adjustments can break column-level conservation
    ! ============================================================================

    !$OMP PARALLEL DO PRIVATE (nc,bounds_clump)
    do nc = 1,nclumps
       call get_clump_bounds(nc, bounds_clump)

       if (use_soil_moisture_streams) then
          call t_startf('prescribed_sm')
          call PrescribedSoilMoistureInterp(bounds_clump, soilstate_inst, &
               water_inst%waterstatebulk_inst)
          call t_stopf('prescribed_sm')
       endif
       call t_startf('begwbal')
       call BeginWaterColumnBalance(bounds_clump,             &
            filter(nc)%num_nolakec, filter(nc)%nolakec,       &
            filter(nc)%num_lakec, filter(nc)%lakec,           &
            water_inst, soilhydrology_inst, lakestate_inst, &
            use_aquifer_layer = use_aquifer_layer())

       call t_stopf('begwbal')

       call t_startf('begcnbal_col')
       if (use_cn) then
          ! Initialize column-level balance check
          call bgc_vegetation_inst%InitColumnBalance(bounds_clump, &
               filter(nc)%num_allc, filter(nc)%allc, &
               filter(nc)%num_soilc, filter(nc)%soilc, &
               filter(nc)%num_soilp, filter(nc)%soilp, &
               soilbiogeochem_carbonstate_inst, &
               c13_soilbiogeochem_carbonstate_inst, &
               c14_soilbiogeochem_carbonstate_inst, &
               soilbiogeochem_nitrogenstate_inst)
       end if

       if (use_lch4) then
          call ch4_init_column_balance_check(bounds_clump, &
               filter(nc)%num_nolakec, filter(nc)%nolakec, &
               filter(nc)%num_lakec, filter(nc)%lakec, &
               ch4_inst)
       end if
       call t_stopf('begcnbal_col')

    end do
    !$OMP END PARALLEL DO

    ! ============================================================================
    ! Update dynamic N deposition field, on albedo timestep
    ! currently being done outside clumps loop, but no reason why it couldn't be
    ! re-written to go inside.
    ! ============================================================================

    if (use_cn) then
       call t_startf('bgc_interp')
       if (.not. ndep_from_cpl) then
          call ndep_interp(bounds_proc, atm2lnd_inst)
       end if
       call bgc_vegetation_inst%InterpFileInputs(bounds_proc)
       call t_stopf('bgc_interp')
    ! fates_spitfire_mode is assigned an integer value in the namelist
    ! see bld/namelist_files/namelist_definition_clm4_5.xml for details
    else if (fates_spitfire_mode > scalar_lightning) then
       call clm_fates%InterpFileInputs(bounds_proc)
    end if

    ! Get time varying urban data
    call urbantv_inst%urbantv_interp(bounds_proc)

    ! When LAI streams are being used
    ! NOTE: This call needs to happen outside loops over nclumps (as streams are not threadsafe)
    if ((.not. use_cn) .and. (.not. use_fates) .and. (doalb) .and. use_lai_streams) then
       call lai_advance( bounds_proc )
    endif

    ! ============================================================================
    ! Initialize variables from previous time step, downscale atm forcings, and
    ! Determine canopy interception and precipitation onto ground surface.
    ! Determine the fraction of foliage covered by water and the fraction
    ! of foliage that is dry and transpiring. Initialize snow layer if the
    ! snow accumulation exceeds 10 mm.
    ! ============================================================================

    !$OMP PARALLEL DO PRIVATE (nc,l,c, bounds_clump, downreg_patch, leafn_patch, agnpp_patch, bgnpp_patch, annsum_npp_patch, rr_patch, froot_carbon, croot_carbon)
    do nc = 1,nclumps
       call get_clump_bounds(nc, bounds_clump)

       call t_startf('drvinit')

       call UpdateDaylength(bounds_clump, declin=declin, obliquity=obliqr)

       ! Initialze variables needed for new driver time step
       call clm_drv_init(bounds_clump, &
            filter(nc)%num_nolakec, filter(nc)%nolakec, &
            filter(nc)%num_nolakep, filter(nc)%nolakep, &
            filter(nc)%num_soilp  , filter(nc)%soilp,   &
            canopystate_inst, water_inst%waterstatebulk_inst, &
            water_inst%waterdiagnosticbulk_inst, &
            energyflux_inst)

       call topo_inst%UpdateTopo(bounds_clump, &
            filter(nc)%num_icec, filter(nc)%icec, &
            glc2lnd_inst, glc_behavior, &
            atm_topo = atm2lnd_inst%forc_topo_grc(bounds_clump%begg:bounds_clump%endg))

       call downscale_forcings(bounds_clump, &
            topo_inst, atm2lnd_inst, water_inst%wateratm2lndbulk_inst, &
            eflx_sh_precip_conversion = energyflux_inst%eflx_sh_precip_conversion_col(bounds_clump%begc:bounds_clump%endc))

       call set_atm2lnd_water_tracers(bounds_clump, &
            filter(nc)%num_allc, filter(nc)%allc, &
            water_inst)

       if (water_inst%DoConsistencyCheck()) then
          call t_startf("tracer_consistency_check")
          call water_inst%TracerConsistencyCheck(bounds_clump, 'after downscale_forcings')
          call t_stopf("tracer_consistency_check")
       end if

       ! Update filters that depend on variables set in clm_drv_init

       call setExposedvegpFilter(bounds_clump, &
            canopystate_inst%frac_veg_nosno_patch(bounds_clump%begp:bounds_clump%endp))

       call t_stopf('drvinit')

       if (irrigate) then

          call t_startf('irrigationwithdraw')

          call CalcAndWithdrawIrrigationFluxes( &
               bounds = bounds_clump, &
               num_soilc = filter(nc)%num_soilc, &
               filter_soilc = filter(nc)%soilc, &
               num_soilp = filter(nc)%num_soilp, &
               filter_soilp = filter(nc)%soilp, &
               soilhydrology_inst = soilhydrology_inst, &
               soilstate_inst = soilstate_inst, &
               irrigation_inst = irrigation_inst, &
               water_inst = water_inst)

          call t_stopf('irrigationwithdraw')

       end if

       if (water_inst%DoConsistencyCheck()) then
          call t_startf("tracer_consistency_check")
          call water_inst%TracerConsistencyCheck(bounds_clump, 'after CalcAndWithdrawIrrigationFluxes')
          call t_stopf("tracer_consistency_check")
       end if

       ! ============================================================================
       ! First Stage of Hydrology
       ! (1) water storage of intercepted precipitation
       ! (2) direct throughfall and canopy drainage of precipitation
       ! (3) fraction of foliage covered by water and the fraction is dry and transpiring
       ! (4) snow layer initialization if the snow accumulation exceeds 10 mm.
       ! ============================================================================

       call t_startf('hydro1')

       call CanopyInterceptionAndThroughfall(bounds_clump, &
            filter(nc)%num_soilp, filter(nc)%soilp, &
            filter(nc)%num_nolakep, filter(nc)%nolakep, &
            filter(nc)%num_nolakec, filter(nc)%nolakec, &
            patch, col, canopystate_inst, atm2lnd_inst, water_inst)

       call HandleNewSnow(bounds_clump, &
            filter(nc)%num_nolakec, filter(nc)%nolakec, &
            scf_method, &
            atm2lnd_inst, temperature_inst, &
            aerosol_inst, water_inst)

       ! update surface water fraction (this may modify frac_sno)
       call UpdateFracH2oSfc(bounds_clump, &
            filter(nc)%num_soilc, filter(nc)%soilc, &
            water_inst)

       if (water_inst%DoConsistencyCheck()) then
          call t_startf("tracer_consistency_check")
          call water_inst%TracerConsistencyCheck(bounds_clump, 'after first stage of hydrology')
          call t_stopf("tracer_consistency_check")
       end if

       call t_stopf('hydro1')

       ! ============================================================================
       ! Surface Radiation
       ! ============================================================================

       call t_startf('surfrad')

       ! Surface Radiation primarily for non-urban columns

       ! Most of the surface radiation calculations are agnostic to the forest-model
       ! but the calculations of the fractions of sunlit and shaded canopies
       ! are specific, calculate them first.
       ! The nourbanp filter is set in dySubgrid_driver (earlier in this call)
       ! over the patch index range defined by bounds_clump%begp:bounds_proc%endp

       if(use_fates) then
          call clm_fates%wrap_sunfrac(nc,atm2lnd_inst, canopystate_inst)
       else
          call CanopySunShadeFracs(filter(nc)%nourbanp,filter(nc)%num_nourbanp,     &
                                   atm2lnd_inst, surfalb_inst, canopystate_inst,    &
                                   solarabs_inst)
       end if



       call SurfaceRadiation(bounds_clump,                                 &
            filter(nc)%num_nourbanp, filter(nc)%nourbanp,                  &
            filter(nc)%num_urbanp, filter(nc)%urbanp,                      &
            filter(nc)%num_urbanc, filter(nc)%urbanc,                      &
            atm2lnd_inst, water_inst%waterdiagnosticbulk_inst, &
            canopystate_inst, surfalb_inst, &
            solarabs_inst, surfrad_inst)

       ! Surface Radiation for only urban columns

       call UrbanRadiation(bounds_clump,                                       &
            filter(nc)%num_nourbanl, filter(nc)%nourbanl,                      &
            filter(nc)%num_urbanl, filter(nc)%urbanl,                          &
            filter(nc)%num_urbanc, filter(nc)%urbanc,                          &
            filter(nc)%num_urbanp, filter(nc)%urbanp,                          &
            atm2lnd_inst, water_inst%waterdiagnosticbulk_inst, &
            temperature_inst, urbanparams_inst, &
            solarabs_inst, surfalb_inst, energyflux_inst)

       call t_stopf('surfrad')

       ! ============================================================================
       ! Determine leaf temperature and surface fluxes based on ground
       ! temperature from previous time step.
       ! ============================================================================

       call t_startf('bgp1')

       call BiogeophysPreFluxCalcs(bounds_clump,                                   &
            filter(nc)%num_nolakec, filter(nc)%nolakec,                       &
            filter(nc)%num_nolakep, filter(nc)%nolakep,                       &
            filter(nc)%num_urbanc, filter(nc)%urbanc,                         &
            clm_fates,                                                        &
            atm2lnd_inst, canopystate_inst, energyflux_inst, frictionvel_inst, &
            soilstate_inst, temperature_inst, &
            water_inst%wateratm2lndbulk_inst, water_inst%waterdiagnosticbulk_inst, &
            water_inst%waterstatebulk_inst)

       call ozone_inst%CalcOzoneStress(bounds_clump, &
            filter(nc)%num_exposedvegp, filter(nc)%exposedvegp, &
            filter(nc)%num_noexposedvegp, filter(nc)%noexposedvegp)

       ! TODO(wjs, 2019-10-02) I'd like to keep moving this down until it is below
       ! LakeFluxes... I'll probably leave it in place there.
       if (water_inst%DoConsistencyCheck()) then
          call t_startf("tracer_consistency_check")
          call water_inst%TracerConsistencyCheck(bounds_clump, 'after BiogeophysPreFluxCalcs')
          call t_stopf("tracer_consistency_check")
       end if

       call CalculateSurfaceHumidity(bounds_clump,                                   &
            filter(nc)%num_nolakec, filter(nc)%nolakec,                       &
            atm2lnd_inst, temperature_inst, &
            water_inst%waterstatebulk_inst, water_inst%wateratm2lndbulk_inst, &
            soilstate_inst, water_inst%waterdiagnosticbulk_inst)
       call t_stopf('bgp1')

       ! ============================================================================
       ! Determine fluxes
       ! ============================================================================

       call t_startf('bgp_fluxes')
       call t_startf('bgflux')

       ! Bareground fluxes for all patches except lakes and urban landunits

       call BareGroundFluxes(bounds_clump,                                 &
            filter(nc)%num_noexposedvegp, filter(nc)%noexposedvegp,          &
            atm2lnd_inst, soilstate_inst,                &
            frictionvel_inst, ch4_inst, energyflux_inst, temperature_inst, &
            water_inst%waterfluxbulk_inst, water_inst%waterstatebulk_inst, &
            water_inst%waterdiagnosticbulk_inst, water_inst%wateratm2lndbulk_inst, &
            photosyns_inst, humanindex_inst)
       call t_stopf('bgflux')

       ! non-bareground fluxes for all patches except lakes and urban landunits
       ! Calculate canopy temperature, latent and sensible fluxes from the canopy,
       ! and leaf water change by evapotranspiration

       call t_startf('canflux')

       ! COMPILER_BUG(wjs, 2016-02-24, pgi 15.10) In principle, we should be able to make
       ! these function calls inline in the CanopyFluxes argument list. However, with pgi
       ! 15.10, that results in the dummy arguments having the wrong size (I suspect size
       ! 0, based on similar pgi compiler bugs that we have run into before). Also note
       ! that I don't have explicit bounds on the left-hand-side of these assignments:
       ! excluding these explicit bounds seemed to be needed to get around other compiler
       ! bugs.
       allocate(downreg_patch(bounds_clump%begp:bounds_clump%endp))
       allocate(leafn_patch(bounds_clump%begp:bounds_clump%endp))
       downreg_patch = bgc_vegetation_inst%get_downreg_patch(bounds_clump)
       leafn_patch = bgc_vegetation_inst%get_leafn_patch(bounds_clump)

       allocate(froot_carbon(bounds_clump%begp:bounds_clump%endp))
       allocate(croot_carbon(bounds_clump%begp:bounds_clump%endp))
       froot_carbon = bgc_vegetation_inst%get_froot_carbon_patch( &
            bounds_clump, canopystate_inst%tlai_patch(bounds_clump%begp:bounds_clump%endp))
       croot_carbon = bgc_vegetation_inst%get_croot_carbon_patch( &
            bounds_clump, canopystate_inst%tlai_patch(bounds_clump%begp:bounds_clump%endp))

       call CanopyFluxes(bounds_clump,                                                      &
            filter(nc)%num_exposedvegp, filter(nc)%exposedvegp,                             &
            clm_fates,nc,                                                                   &
            active_layer_inst, atm2lnd_inst, canopystate_inst,                              &
            energyflux_inst, frictionvel_inst, soilstate_inst, solarabs_inst, surfalb_inst, &
            temperature_inst, water_inst%waterfluxbulk_inst, water_inst%waterstatebulk_inst, &
            water_inst%waterdiagnosticbulk_inst, water_inst%wateratm2lndbulk_inst,          &
            ch4_inst, ozone_inst, photosyns_inst, &
            humanindex_inst, soil_water_retention_curve, &
            downreg_patch = downreg_patch(bounds_clump%begp:bounds_clump%endp), &
            leafn_patch = leafn_patch(bounds_clump%begp:bounds_clump%endp), &
            froot_carbon = froot_carbon(bounds_clump%begp:bounds_clump%endp), &
            croot_carbon = croot_carbon(bounds_clump%begp:bounds_clump%endp))
       deallocate(downreg_patch, leafn_patch, froot_carbon, croot_carbon)
       call t_stopf('canflux')

       ! Fluxes for all urban landunits

       call t_startf('uflux')
       call UrbanFluxes(bounds_clump,                                         &
            filter(nc)%num_nourbanl, filter(nc)%nourbanl,                     &
            filter(nc)%num_urbanl, filter(nc)%urbanl,                         &
            filter(nc)%num_urbanc, filter(nc)%urbanc,                         &
            filter(nc)%num_urbanp, filter(nc)%urbanp,                         &
            atm2lnd_inst, urbanparams_inst, soilstate_inst, temperature_inst,   &
            water_inst%waterstatebulk_inst, water_inst%waterdiagnosticbulk_inst, &
            frictionvel_inst, energyflux_inst, water_inst%waterfluxbulk_inst, &
            water_inst%wateratm2lndbulk_inst, humanindex_inst)
       call t_stopf('uflux')

       ! Fluxes for all lake landunits

       call t_startf('bgplake')
       call LakeFluxes(bounds_clump,                                         &
            filter(nc)%num_lakec, filter(nc)%lakec,                          &
            filter(nc)%num_lakep, filter(nc)%lakep,                          &
            atm2lnd_inst, solarabs_inst, frictionvel_inst, temperature_inst, &
            energyflux_inst, water_inst%waterstatebulk_inst,                 &
            water_inst%waterdiagnosticbulk_inst,                             &
            water_inst%waterfluxbulk_inst, water_inst%wateratm2lndbulk_inst, &
            lakestate_inst,&
            humanindex_inst)
       call t_stopf('bgplake')

       call frictionvel_inst%SetActualRoughnessLengths( &
            bounds = bounds_clump, &
            num_exposedvegp = filter(nc)%num_exposedvegp, &
            filter_exposedvegp = filter(nc)%exposedvegp, &
            num_noexposedvegp = filter(nc)%num_noexposedvegp, &
            filter_noexposedvegp = filter(nc)%noexposedvegp, &
            num_urbanp = filter(nc)%num_urbanp, &
            filter_urbanp = filter(nc)%urbanp, &
            num_lakep = filter(nc)%num_lakep, &
            filter_lakep = filter(nc)%lakep)

       call t_stopf('bgp_fluxes')

       if (irrigate) then

          ! ============================================================================
          ! Determine irrigation needed for future time steps
          ! ============================================================================

          ! NOTE(wjs, 2016-09-08) The placement of this call in the driver is historical: it
          ! used to be that it had to come after btran was computed. Now it no longer depends
          ! on btran, so it could be moved earlier in the driver loop - possibly even
          ! immediately before ApplyIrrigation, which would be a more clear place to put it.

          call t_startf('irrigationneeded')
          call irrigation_inst%CalcIrrigationNeeded( &
               bounds             = bounds_clump, &
               num_exposedvegp    = filter(nc)%num_exposedvegp, &
               filter_exposedvegp = filter(nc)%exposedvegp, &
               elai               = canopystate_inst%elai_patch(bounds_clump%begp:bounds_clump%endp), &
               t_soisno           = temperature_inst%t_soisno_col(bounds_clump%begc:bounds_clump%endc  , 1:nlevgrnd), &
               eff_porosity       = soilstate_inst%eff_porosity_col(bounds_clump%begc:bounds_clump%endc, 1:nlevgrnd), &
               h2osoi_liq         = water_inst%waterstatebulk_inst%h2osoi_liq_col&
               (bounds_clump%begc:bounds_clump%endc , 1:nlevgrnd), &
               volr               = water_inst%wateratm2lndbulk_inst%volrmch_grc(bounds_clump%begg:bounds_clump%endg), &
               rof_prognostic     = rof_prognostic)
          call t_stopf('irrigationneeded')

       end if

       ! ============================================================================
       ! DUST and VOC emissions
       ! ============================================================================

       call t_startf('bgc')

       ! Dust mobilization (C. Zender's modified codes)
       call DustEmission(bounds_clump,                                       &
            filter(nc)%num_nolakep, filter(nc)%nolakep,                      &
            atm2lnd_inst, soilstate_inst, canopystate_inst, &
            water_inst%waterstatebulk_inst, water_inst%waterdiagnosticbulk_inst, &
            frictionvel_inst, dust_inst)

       ! Dust dry deposition (C. Zender's modified codes)
       call DustDryDep(bounds_clump, &
            atm2lnd_inst, frictionvel_inst, dust_inst)

       ! VOC emission (A. Guenther's MEGAN (2006) model)
       call VOCEmission(bounds_clump,                                         &
               filter(nc)%num_soilp, filter(nc)%soilp,                           &
               atm2lnd_inst, canopystate_inst, photosyns_inst, temperature_inst, &
               vocemis_inst)

       call t_stopf('bgc')

       ! ============================================================================
       ! Determine temperatures
       ! ============================================================================

       ! Set lake temperature

       call t_startf('lakeTemp')
       call LakeTemperature(bounds_clump,                                             &
            filter(nc)%num_lakec, filter(nc)%lakec,                                   &
            filter(nc)%num_lakep, filter(nc)%lakep,                                   &
            solarabs_inst, soilstate_inst, water_inst%waterstatebulk_inst, &
            water_inst%waterdiagnosticbulk_inst, water_inst%waterfluxbulk_inst, ch4_inst, &
            energyflux_inst, temperature_inst, lakestate_inst)
       call t_stopf('lakeTemp')

       ! Set soil/snow temperatures including ground temperature

       call t_startf('soiltemperature')
       call SoilTemperature(bounds_clump,                                                      &
            filter(nc)%num_urbanl  , filter(nc)%urbanl,                                        &
            filter(nc)%num_urbanc  , filter(nc)%urbanc,                                        &
            filter(nc)%num_nolakec , filter(nc)%nolakec,                                       &
            atm2lnd_inst, urbanparams_inst, canopystate_inst, water_inst%waterstatebulk_inst, &
            water_inst%waterdiagnosticbulk_inst, water_inst%waterfluxbulk_inst, &
            solarabs_inst, soilstate_inst, energyflux_inst,  temperature_inst, urbantv_inst)

       ! The following is called immediately after SoilTemperature so that melted ice is
       ! converted back to solid ice as soon as possible
       call glacier_smb_inst%HandleIceMelt(bounds_clump, &
            filter(nc)%num_do_smb_c, filter(nc)%do_smb_c, &
            water_inst%waterstatebulk_inst, water_inst%waterfluxbulk_inst)
       call t_stopf('soiltemperature')

       ! ============================================================================
       ! update surface fluxes for new ground temperature.
       ! ============================================================================

       call t_startf('bgp2')
       call SoilFluxes(bounds_clump,                                                          &
            filter(nc)%num_urbanl,  filter(nc)%urbanl,                                        &
            filter(nc)%num_urbanp,  filter(nc)%urbanp,                                        &
            filter(nc)%num_nolakec, filter(nc)%nolakec,                                       &
            filter(nc)%num_nolakep, filter(nc)%nolakep,                                       &
            atm2lnd_inst, solarabs_inst, temperature_inst, canopystate_inst, &
            water_inst%waterstatebulk_inst, water_inst%waterdiagnosticbulk_inst, &
            energyflux_inst, water_inst%waterfluxbulk_inst)
       call t_stopf('bgp2')

       ! ============================================================================
       ! Perform averaging from patch level to column level
       ! ============================================================================

       call t_startf('patch2col')
       call clm_drv_patch2col(bounds_clump, &
            filter(nc)%num_allc, filter(nc)%allc, filter(nc)%num_nolakec, filter(nc)%nolakec, &
            energyflux_inst, water_inst%waterfluxbulk_inst)
       call t_stopf('patch2col')

       ! ============================================================================
       ! Vertical (column) soil and surface hydrology
       ! ============================================================================

       ! Note that filter_snowc and filter_nosnowc are returned by
       ! LakeHydrology after the new snow filter is built

       call t_startf('hydro_without_drainage')

       call HydrologyNoDrainage(bounds_clump,                                &
            filter(nc)%num_nolakec, filter(nc)%nolakec,                      &
            filter(nc)%num_hydrologyc, filter(nc)%hydrologyc,                &
            filter(nc)%num_urbanc, filter(nc)%urbanc,                        &
            filter(nc)%num_snowc, filter(nc)%snowc,                          &
            filter(nc)%num_nosnowc, filter(nc)%nosnowc,                      &
            clm_fates,                                                         &
            atm2lnd_inst, soilstate_inst, energyflux_inst, temperature_inst,   &
            water_inst, soilhydrology_inst, &
            saturated_excess_runoff_inst, &
            infiltration_excess_runoff_inst, &
            aerosol_inst, canopystate_inst, scf_method, soil_water_retention_curve, topo_inst)

       ! The following needs to be done after HydrologyNoDrainage (because it needs
       ! waterfluxbulk_inst%qflx_snwcp_ice_col), but before HydrologyDrainage (because
       ! HydrologyDrainage calls glacier_smb_inst%AdjustRunoffTerms, which depends on
       ! ComputeSurfaceMassBalance having already been called).
       call glacier_smb_inst%ComputeSurfaceMassBalance(bounds_clump, &
            filter(nc)%num_allc, filter(nc)%allc, &
            filter(nc)%num_do_smb_c, filter(nc)%do_smb_c, &
            glc2lnd_inst, water_inst%waterstatebulk_inst, water_inst%waterfluxbulk_inst)

       !  Calculate column-integrated aerosol masses, and
       !  mass concentrations for radiative calculations and output
       !  (based on new snow level state, after SnowFilter is rebuilt.
       !  NEEDS TO BE AFTER SnowFiler is rebuilt, otherwise there
       !  can be zero snow layers but an active column in filter)

       call AerosolMasses( bounds_clump,                                   &
            num_on=filter(nc)%num_snowc, filter_on=filter(nc)%snowc,       &
            num_off=filter(nc)%num_nosnowc, filter_off=filter(nc)%nosnowc, &
            waterfluxbulk_inst = water_inst%waterfluxbulk_inst,            &
            waterstatebulk_inst = water_inst%waterstatebulk_inst,          &
            waterdiagnosticbulk_inst = water_inst%waterdiagnosticbulk_inst, &
            aerosol_inst=aerosol_inst)

       call t_stopf('hydro_without_drainage')

       ! ============================================================================
       ! Lake hydrology
       ! ============================================================================

       ! Note that filter_lakesnowc and filter_lakenosnowc are returned by
       ! LakeHydrology after the new snow filter is built

       call t_startf('hylake')
       call LakeHydrology(bounds_clump,                                                      &
            filter(nc)%num_lakec, filter(nc)%lakec,                                          &
            filter(nc)%num_lakep, filter(nc)%lakep,                                          &
            filter(nc)%num_lakesnowc, filter(nc)%lakesnowc,                                  &
            filter(nc)%num_lakenosnowc, filter(nc)%lakenosnowc,                              &
            scf_method, water_inst, &
            atm2lnd_inst, temperature_inst, soilstate_inst, &
            energyflux_inst, aerosol_inst, lakestate_inst, topo_inst)

       !  Calculate column-integrated aerosol masses, and
       !  mass concentrations for radiative calculations and output
       !  (based on new snow level state, after SnowFilter is rebuilt.
       !  NEEDS TO BE AFTER SnowFiler is rebuilt, otherwise there
       !  can be zero snow layers but an active column in filter)

       call AerosolMasses(bounds_clump,                                            &
            num_on=filter(nc)%num_lakesnowc, filter_on=filter(nc)%lakesnowc,       &
            num_off=filter(nc)%num_lakenosnowc, filter_off=filter(nc)%lakenosnowc, &
            waterfluxbulk_inst = water_inst%waterfluxbulk_inst,                    &
            waterstatebulk_inst = water_inst%waterstatebulk_inst,                  &
            waterdiagnosticbulk_inst = water_inst%waterdiagnosticbulk_inst,        &
            aerosol_inst=aerosol_inst)

       ! Must be done here because must use a snow filter for lake columns

       call SnowAge_grain(bounds_clump,                         &
            filter(nc)%num_lakesnowc, filter(nc)%lakesnowc,     &
            filter(nc)%num_lakenosnowc, filter(nc)%lakenosnowc, &
            water_inst%waterfluxbulk_inst, water_inst%waterstatebulk_inst, &
            water_inst%waterdiagnosticbulk_inst, temperature_inst, &
            atm2lnd_inst)

       call t_stopf('hylake')

       ! ============================================================================
       ! ! Fraction of soil covered by snow (Z.-L. Yang U. Texas)
       ! ============================================================================
       call t_startf('snow_init')

       do c = bounds_clump%begc,bounds_clump%endc
          l = col%landunit(c)
          if (lun%urbpoi(l)) then
             ! Urban landunit use Bonan 1996 (LSM Technical Note)
             water_inst%waterdiagnosticbulk_inst%frac_sno_col(c) = &
                  min( water_inst%waterdiagnosticbulk_inst%snow_depth_col(c)/0.05_r8, 1._r8)
          end if
       end do

       ! ============================================================================
       ! Snow aging routine based on Flanner and Zender (2006), Linking snowpack
       ! microphysics and albedo evolution, JGR, and Brun (1989), Investigation of
       ! wet-snow metamorphism in respect of liquid-water content, Ann. Glaciol.
       ! ============================================================================
       ! Note the snow filters here do not include lakes
       ! TODO: move this up

       call SnowAge_grain(bounds_clump,                 &
            filter(nc)%num_snowc, filter(nc)%snowc,     &
            filter(nc)%num_nosnowc, filter(nc)%nosnowc, &
            water_inst%waterfluxbulk_inst, water_inst%waterstatebulk_inst, &
            water_inst%waterdiagnosticbulk_inst, temperature_inst, &
            atm2lnd_inst)
       call t_stopf('snow_init')

       ! ============================================================================
       ! Ecosystem dynamics: Uses CN, CNDV, or static parameterizations
       ! ============================================================================

       ! FIX(SPM,032414)  push these checks into the routines below and/or make this consistent.

             ! fully prognostic canopy structure and C-N biogeochemistry
             ! - CNDV defined: prognostic biogeography; else prescribed
       ! - crop model:  crop algorithms called from within CNDriver

       if (use_cn) then
          call t_startf('ecosysdyn')
          call bgc_vegetation_inst%EcosystemDynamicsPreDrainage(bounds_clump,            &
                  filter(nc)%num_soilc, filter(nc)%soilc,                       &
                  filter(nc)%num_soilp, filter(nc)%soilp,                       &
                  filter(nc)%num_pcropp, filter(nc)%pcropp, &
                  filter(nc)%num_exposedvegp, filter(nc)%exposedvegp, &
                  filter(nc)%num_noexposedvegp, filter(nc)%noexposedvegp, &
                  doalb,              &
               soilbiogeochem_carbonflux_inst, soilbiogeochem_carbonstate_inst,         &
               c13_soilbiogeochem_carbonflux_inst, c13_soilbiogeochem_carbonstate_inst, &
               c14_soilbiogeochem_carbonflux_inst, c14_soilbiogeochem_carbonstate_inst, &
               soilbiogeochem_state_inst,                                               &
               soilbiogeochem_nitrogenflux_inst, soilbiogeochem_nitrogenstate_inst,     &
               active_layer_inst, &
               atm2lnd_inst, water_inst%waterstatebulk_inst, &
               water_inst%waterdiagnosticbulk_inst, water_inst%waterfluxbulk_inst,      &
               water_inst%wateratm2lndbulk_inst, canopystate_inst, soilstate_inst, temperature_inst, &
               soil_water_retention_curve, crop_inst, ch4_inst, &
               photosyns_inst, saturated_excess_runoff_inst, energyflux_inst,          &
               nutrient_competition_method, fireemis_inst)

          call t_stopf('ecosysdyn')

       end if

       ! Prescribed biogeography - prescribed canopy structure, some prognostic carbon fluxes

       if (((.not. use_cn) .and. (.not. use_fates) .and. (doalb))) then
          call t_startf('SatellitePhenology')
          call SatellitePhenology(bounds_clump, filter(nc)%num_nolakep, filter(nc)%nolakep, &
               water_inst%waterdiagnosticbulk_inst, canopystate_inst)
          call t_stopf('SatellitePhenology')
       end if

       if (use_fates_sp.and.doalb) then
          call t_startf('SatellitePhenology')
          call SatellitePhenology(bounds_clump, filter(nc)%num_all_soil_patches, filter(nc)%all_soil_patches, &
               water_inst%waterdiagnosticbulk_inst, canopystate_inst)
          call t_stopf('SatellitePhenology')
       end if

       ! Dry Deposition of chemical tracers (Wesely (1998) parameterizaion)

       call t_startf('depvel')
       call depvel_compute(bounds_clump, &
            atm2lnd_inst, canopystate_inst, water_inst%waterstatebulk_inst, &
            water_inst%waterdiagnosticbulk_inst, water_inst%wateratm2lndbulk_inst, &
            frictionvel_inst, photosyns_inst, drydepvel_inst)
       call t_stopf('depvel')

       ! ============================================================================
       ! Calculate soil/snow hydrology with drainage (subsurface runoff)
       ! ============================================================================

       call t_startf('hydro2_drainage')

       call HydrologyDrainage(bounds_clump,                   &
            filter(nc)%num_nolakec, filter(nc)%nolakec,       &
            filter(nc)%num_hydrologyc, filter(nc)%hydrologyc, &
            filter(nc)%num_urbanc, filter(nc)%urbanc,         &
            filter(nc)%num_do_smb_c, filter(nc)%do_smb_c,     &
            atm2lnd_inst, glc2lnd_inst, temperature_inst,     &
            soilhydrology_inst, soilstate_inst, water_inst%waterstatebulk_inst, &
            water_inst%waterdiagnosticbulk_inst, water_inst%waterbalancebulk_inst, &
            water_inst%waterfluxbulk_inst, water_inst%wateratm2lndbulk_inst, &
            glacier_smb_inst)

       call t_stopf('hydro2_drainage')

       if (use_cn) then

          call t_startf('EcosysDynPostDrainage')
          call bgc_vegetation_inst%EcosystemDynamicsPostDrainage(bounds_clump, &
               filter(nc)%num_allc, filter(nc)%allc, &
               filter(nc)%num_soilc, filter(nc)%soilc, &
               filter(nc)%num_soilp, filter(nc)%soilp, &
               doalb, crop_inst, &
               water_inst%waterstatebulk_inst, water_inst%waterdiagnosticbulk_inst, &
               water_inst%waterfluxbulk_inst, frictionvel_inst, canopystate_inst, &
               soilbiogeochem_carbonflux_inst, soilbiogeochem_carbonstate_inst, &
               c13_soilbiogeochem_carbonflux_inst, c13_soilbiogeochem_carbonstate_inst, &
               c14_soilbiogeochem_carbonflux_inst, c14_soilbiogeochem_carbonstate_inst, &
               soilbiogeochem_nitrogenflux_inst, soilbiogeochem_nitrogenstate_inst)
          call t_stopf('EcosysDynPostDrainage')

       end if



       if ( use_fates) then

          call EDBGCDyn(bounds_clump,                                                              &
               filter(nc)%num_soilc, filter(nc)%soilc,                                             &
               filter(nc)%num_soilp, filter(nc)%soilp,                                             &
               filter(nc)%num_pcropp, filter(nc)%pcropp, doalb,                                    &
               bgc_vegetation_inst%cnveg_carbonflux_inst, &
               bgc_vegetation_inst%cnveg_carbonstate_inst, &
               soilbiogeochem_carbonflux_inst, soilbiogeochem_carbonstate_inst,                    &
               soilbiogeochem_state_inst,                                                          &
               soilbiogeochem_nitrogenflux_inst, soilbiogeochem_nitrogenstate_inst,                &
               c13_soilbiogeochem_carbonstate_inst, c13_soilbiogeochem_carbonflux_inst,            &
               c14_soilbiogeochem_carbonstate_inst, c14_soilbiogeochem_carbonflux_inst,            &
               active_layer_inst, atm2lnd_inst, water_inst%waterfluxbulk_inst,                     &
               canopystate_inst, soilstate_inst, temperature_inst, crop_inst, ch4_inst)

          call EDBGCDynSummary(bounds_clump,                                             &
                filter(nc)%num_soilc, filter(nc)%soilc,                                  &
                filter(nc)%num_soilp, filter(nc)%soilp,                                  &
                soilbiogeochem_carbonflux_inst, soilbiogeochem_carbonstate_inst,         &
                c13_soilbiogeochem_carbonflux_inst, c13_soilbiogeochem_carbonstate_inst, &
                c14_soilbiogeochem_carbonflux_inst, c14_soilbiogeochem_carbonstate_inst, &
                soilbiogeochem_nitrogenflux_inst, soilbiogeochem_nitrogenstate_inst,     &
                clm_fates, nc)

          call clm_fates%wrap_update_hifrq_hist(bounds_clump, &
               soilbiogeochem_carbonflux_inst, &
               soilbiogeochem_carbonstate_inst)


          if( is_beg_curr_day() ) then

             ! --------------------------------------------------------------------------
             ! This is the main call to FATES dynamics
             ! --------------------------------------------------------------------------

             if ( masterproc ) then
                write(iulog,*)  'clm: calling FATES model ', get_nstep()
             end if

             call clm_fates%dynamics_driv( nc, bounds_clump,                        &
                  atm2lnd_inst, soilstate_inst, temperature_inst, active_layer_inst, &
                  water_inst%waterstatebulk_inst, water_inst%waterdiagnosticbulk_inst, &
                  water_inst%wateratm2lndbulk_inst, canopystate_inst, soilbiogeochem_carbonflux_inst, &
                  frictionvel_inst)

             ! TODO(wjs, 2016-04-01) I think this setFilters call should be replaced by a
             ! call to reweight_wrapup, if it's needed at all.
             call setFilters( bounds_clump, glc_behavior )

          end if

       end if ! use_fates branch

       ! ============================================================================
       ! Create summaries of water diagnostic terms
       ! ============================================================================

       call water_inst%Summary(bounds_clump, &
            filter(nc)%num_soilp, filter(nc)%soilp, &
            filter(nc)%num_allc, filter(nc)%allc, &
            filter(nc)%num_nolakec, filter(nc)%nolakec)

       ! ============================================================================
       ! Check the carbon and nitrogen balance
       ! ============================================================================

       if (use_cn) then
          call t_startf('cnbalchk')
          call bgc_vegetation_inst%BalanceCheck( &
               bounds_clump, filter(nc)%num_soilc, filter(nc)%soilc, &
               soilbiogeochem_carbonflux_inst, &
               soilbiogeochem_nitrogenflux_inst, atm2lnd_inst )
          call t_stopf('cnbalchk')
       end if

       ! Calculation of methane fluxes

       if (use_lch4) then
          call t_startf('ch4')
          ! COMPILER_BUG(wjs, 2016-02-24, pgi 15.10) In principle, we should be able to
          ! make these function calls inline in the CanopyFluxes argument list. However,
          ! with pgi 15.10, that results in the dummy arguments having the wrong size (I
          ! suspect size 0, based on similar pgi compiler bugs that we have run into
          ! before). Also note that I don't have explicit bounds on the left-hand-side of
          ! these assignments: excluding these explicit bounds seemed to be needed to get
          ! around other compiler bugs.
          allocate(agnpp_patch(bounds_clump%begp:bounds_clump%endp))
          allocate(bgnpp_patch(bounds_clump%begp:bounds_clump%endp))
          allocate(annsum_npp_patch(bounds_clump%begp:bounds_clump%endp))
          allocate(rr_patch(bounds_clump%begp:bounds_clump%endp))
          agnpp_patch = bgc_vegetation_inst%get_agnpp_patch(bounds_clump)
          bgnpp_patch = bgc_vegetation_inst%get_bgnpp_patch(bounds_clump)
          annsum_npp_patch = bgc_vegetation_inst%get_annsum_npp_patch(bounds_clump)
          rr_patch = bgc_vegetation_inst%get_root_respiration_patch(bounds_clump)

          call ch4 (bounds_clump,                                                                  &
               filter(nc)%num_soilc, filter(nc)%soilc,                                             &
               filter(nc)%num_lakec, filter(nc)%lakec,                                             &
               filter(nc)%num_nolakec, filter(nc)%nolakec,                                         &
               filter(nc)%num_soilp, filter(nc)%soilp,                                             &
               atm2lnd_inst, lakestate_inst, canopystate_inst, soilstate_inst, soilhydrology_inst, &
               temperature_inst, energyflux_inst, water_inst%waterstatebulk_inst, &
               water_inst%waterdiagnosticbulk_inst, water_inst%waterfluxbulk_inst,                 &
               soilbiogeochem_carbonflux_inst,                          &
               soilbiogeochem_nitrogenflux_inst, ch4_inst, lnd2atm_inst, &
               clm_fates, &
               agnpp = agnpp_patch(bounds_clump%begp:bounds_clump%endp), &
               bgnpp = bgnpp_patch(bounds_clump%begp:bounds_clump%endp), &
               annsum_npp = annsum_npp_patch(bounds_clump%begp:bounds_clump%endp), &
               rr = rr_patch(bounds_clump%begp:bounds_clump%endp))
          deallocate(agnpp_patch, bgnpp_patch, annsum_npp_patch, rr_patch)
          call t_stopf('ch4')
       end if

       ! ============================================================================
       ! Determine albedos for next time step
       ! ============================================================================

       if (doalb) then

          ! Albedos for non-urban columns
          call t_startf('surfalb')
          call SurfaceAlbedo(bounds_clump,                      &
               nc,                                              &
               filter_inactive_and_active(nc)%num_nourbanc,     &
               filter_inactive_and_active(nc)%nourbanc,         &
               filter_inactive_and_active(nc)%num_nourbanp,     &
               filter_inactive_and_active(nc)%nourbanp,         &
               filter_inactive_and_active(nc)%num_urbanc,       &
               filter_inactive_and_active(nc)%urbanc,           &
               filter_inactive_and_active(nc)%num_urbanp,       &
               filter_inactive_and_active(nc)%urbanp,           &
               nextsw_cday, declinp1,                           &
               clm_fates,                                       &
               aerosol_inst, canopystate_inst, &
               water_inst%waterstatebulk_inst, &
               water_inst%waterdiagnosticbulk_inst, &
               lakestate_inst, temperature_inst, surfalb_inst)

          call t_stopf('surfalb')

          ! Albedos for urban columns
          if (filter_inactive_and_active(nc)%num_urbanl > 0) then
             call t_startf('urbalb')
             call UrbanAlbedo(bounds_clump,                  &
                  filter_inactive_and_active(nc)%num_urbanl, &
                  filter_inactive_and_active(nc)%urbanl,     &
                  filter_inactive_and_active(nc)%num_urbanc, &
                  filter_inactive_and_active(nc)%urbanc,     &
                  filter_inactive_and_active(nc)%num_urbanp, &
                  filter_inactive_and_active(nc)%urbanp,     &
                  water_inst%waterstatebulk_inst, &
                  water_inst%waterdiagnosticbulk_inst, &
                  urbanparams_inst,         &
                  solarabs_inst, surfalb_inst)
             call t_stopf('urbalb')
          end if

       end if

    end do
    !$OMP END PARALLEL DO

    ! ============================================================================
    ! Determine gridcell averaged properties to send to atm
    ! ============================================================================

    ! BUG(wjs, 2019-07-12, ESCOMP/ctsm#762) Remove this block once above code is fully tracerized
    ! We need this call here so that tracer values are consistent with bulk in lnd2atm;
    ! without it, we get an error in CheckSnowConsistency.
    if (water_inst%DoConsistencyCheck()) then
       !$OMP PARALLEL DO PRIVATE (nc, bounds_clump)
       do nc = 1,nclumps
          call get_clump_bounds(nc, bounds_clump)
          call water_inst%ResetCheckedTracers(bounds_clump)
          call water_inst%TracerConsistencyCheck(bounds_clump, 'after pre-lnd2atm reset')
       end do
       !$OMP END PARALLEL DO
    end if

    call t_startf('lnd2atm')
    ! COMPILER_BUG(wjs, 2016-02-24, pgi 15.10) In principle, we should be able to make
    ! this function call inline in the CanopyFluxes argument list. However, with pgi
    ! 15.10, that results in the dummy argument having the wrong size (I suspect size 0,
    ! based on similar pgi compiler bugs that we have run into before). Also note that I
    ! don't have explicit bounds on the left-hand-side of this assignment: excluding these
    ! explicit bounds seemed to be needed to get around other compiler bugs.
    allocate(net_carbon_exchange_grc(bounds_proc%begg:bounds_proc%endg))
    net_carbon_exchange_grc = bgc_vegetation_inst%get_net_carbon_exchange_grc(bounds_proc)

    call lnd2atm(bounds_proc,                                            &
         atm2lnd_inst, surfalb_inst, temperature_inst, frictionvel_inst, &
         water_inst, &
         energyflux_inst, solarabs_inst, drydepvel_inst,       &
         vocemis_inst, fireemis_inst, dust_inst, ch4_inst, glc_behavior, &
         lnd2atm_inst, &
         net_carbon_exchange_grc = net_carbon_exchange_grc(bounds_proc%begg:bounds_proc%endg))
    deallocate(net_carbon_exchange_grc)
    call t_stopf('lnd2atm')

    ! ============================================================================
    ! Determine gridcell averaged properties to send to glc
    ! ============================================================================

    call t_startf('lnd2glc')
    !$OMP PARALLEL DO PRIVATE (nc, bounds_clump)
    do nc = 1,nclumps
       call get_clump_bounds(nc, bounds_clump)
       call lnd2glc_inst%update_lnd2glc(bounds_clump,       &
            filter(nc)%num_do_smb_c, filter(nc)%do_smb_c,   &
            temperature_inst, water_inst%waterfluxbulk_inst, topo_inst,    &
            init=.false.)
    end do
    !$OMP END PARALLEL DO
    call t_stopf('lnd2glc')

    ! ==========================================================================
    ! Check the energy and water balance
    ! ==========================================================================

    call t_startf('balchk')
    !$OMP PARALLEL DO PRIVATE (nc, bounds_clump)
    do nc = 1,nclumps
       call get_clump_bounds(nc, bounds_clump)
       call WaterGridcellBalance(bounds_clump, &
            filter(nc)%num_nolakec, filter(nc)%nolakec, &
            filter(nc)%num_lakec, filter(nc)%lakec, &
            water_inst, lakestate_inst, &
            use_aquifer_layer = use_aquifer_layer(), flag = 'endwb')
       call BalanceCheck(bounds_clump, &
            filter(nc)%num_allc, filter(nc)%allc, &
            atm2lnd_inst, solarabs_inst, water_inst%waterfluxbulk_inst, &
            water_inst%waterstatebulk_inst, water_inst%waterdiagnosticbulk_inst, &
            water_inst%waterbalancebulk_inst, water_inst%wateratm2lndbulk_inst, &
            water_inst%waterlnd2atmbulk_inst, surfalb_inst, energyflux_inst, &
            canopystate_inst)
    end do
    !$OMP END PARALLEL DO
    call t_stopf('balchk')

    ! ============================================================================
    ! Write global average diagnostics to standard output
    ! ============================================================================

    nstep = get_nstep()

    ! ============================================================================
    ! Update accumulators
    ! ============================================================================

    ! FIX(SPM,032414) double check why this isn't called for ED
    ! FIX(SPM, 082814) - in the fates branch RF and I commented out the if(.not.
    ! use_fates) then statement ... double check if this is required and why

    if (nstep > 0) then
       call t_startf('accum')

       call atm2lnd_inst%UpdateAccVars(bounds_proc)

       call temperature_inst%UpdateAccVars(bounds_proc)

       call canopystate_inst%UpdateAccVars(bounds_proc)

       call water_inst%UpdateAccVars(bounds_proc)

       call energyflux_inst%UpdateAccVars(bounds_proc)

       ! COMPILER_BUG(wjs, 2014-11-30, pgi 14.7) For pgi 14.7 to be happy when
       ! compiling this threaded, I needed to change the dummy arguments to be
       ! pointers, and get rid of the explicit bounds in the subroutine call.
       ! call bgc_vegetation_inst%UpdateAccVars(bounds_proc, &
       !      t_a10_patch=temperature_inst%t_a10_patch(bounds_proc%begp:bounds_proc%endp), &
       !      t_ref2m_patch=temperature_inst%t_ref2m_patch(bounds_proc%begp:bounds_proc%endp))
       call bgc_vegetation_inst%UpdateAccVars(bounds_proc, &
            t_a10_patch=temperature_inst%t_a10_patch, &
            t_ref2m_patch=temperature_inst%t_ref2m_patch)

       if (use_crop) then
          call crop_inst%CropUpdateAccVars(bounds_proc, &
               temperature_inst%t_ref2m_patch, temperature_inst%t_soisno_col)
       end if

       if(use_fates) then
          call clm_fates%UpdateAccVars(bounds_proc)
       end if

       call t_stopf('accum')
    end if

    ! ============================================================================
    ! Update history buffer
    ! ============================================================================


    call t_startf('hbuf')
    call hist_update_hbuf(bounds_proc)
    call t_stopf('hbuf')

    ! ============================================================================
    ! Call dv (dynamic vegetation)
    ! ============================================================================

    if (use_cn) then
       call t_startf('endTSdynveg')
       nclumps = get_proc_clumps()
       !$OMP PARALLEL DO PRIVATE (nc,bounds_clump)
       do nc = 1,nclumps
          call get_clump_bounds(nc, bounds_clump)
          call bgc_vegetation_inst%EndOfTimeStepVegDynamics(bounds_clump, &
               filter(nc)%num_natvegp, filter(nc)%natvegp, &
               atm2lnd_inst, water_inst%wateratm2lndbulk_inst)
       end do
       !$OMP END PARALLEL DO
       call t_stopf('endTSdynveg')
    end if

    ! ============================================================================
    ! History/Restart output
    ! ============================================================================

    if (.not. use_noio) then

       call t_startf('clm_drv_io')

       ! Create history and write history tapes if appropriate
       call t_startf('clm_drv_io_htapes')

       call hist_htapes_wrapup( rstwr, nlend, bounds_proc,                      &
            soilstate_inst%watsat_col(bounds_proc%begc:bounds_proc%endc, 1:),   &
            soilstate_inst%sucsat_col(bounds_proc%begc:bounds_proc%endc, 1:),   &
            soilstate_inst%bsw_col(bounds_proc%begc:bounds_proc%endc, 1:),      &
            soilstate_inst%hksat_col(bounds_proc%begc:bounds_proc%endc, 1:),    &
            soilstate_inst%cellsand_col(bounds_proc%begc:bounds_proc%endc, 1:), &
            soilstate_inst%cellclay_col(bounds_proc%begc:bounds_proc%endc, 1:))

       call t_stopf('clm_drv_io_htapes')

       if (use_cn) then
          call bgc_vegetation_inst%WriteHistory(bounds_proc)
       end if

       ! Write restart/initial files if appropriate
       if (rstwr) then
          call t_startf('clm_drv_io_wrest')
          filer = restFile_filename(rdate=rdate)

          call restFile_write( bounds_proc, filer, &
               writing_finidat_interp_dest_file=.false., rdate=rdate )

          call t_stopf('clm_drv_io_wrest')
       end if
       call t_stopf('clm_drv_io')

    end if

    ! BUG(wjs, 2019-07-12, ESCOMP/ctsm#762) Remove this block once above code is fully tracerized
    ! (I'm not sure if we need this in addition to the call before lnd2atm, but it
    ! doesn't hurt to have this extra call to ResetCheckedTracers for now.)
    if (water_inst%DoConsistencyCheck()) then
       !$OMP PARALLEL DO PRIVATE (nc, bounds_clump)
       do nc = 1,nclumps
          call get_clump_bounds(nc, bounds_clump)
          call water_inst%ResetCheckedTracers(bounds_clump)
          call water_inst%TracerConsistencyCheck(bounds_clump, 'after end-of-loop reset')
       end do
       !$OMP END PARALLEL DO
    end if

  end subroutine clm_drv

  !-----------------------------------------------------------------------
  subroutine clm_drv_init(bounds, &
       num_nolakec, filter_nolakec, &
       num_nolakep, filter_nolakep, &
       num_soilp  , filter_soilp, &
       canopystate_inst, waterstatebulk_inst, &
       waterdiagnosticbulk_inst, energyflux_inst)
    !
    ! !DESCRIPTION:
    ! Initialization of clm driver variables needed from previous timestep
    !
    ! !USES:
    use shr_kind_mod       , only : r8 => shr_kind_r8
    use shr_infnan_mod     , only : nan => shr_infnan_nan, assignment(=)
    use clm_varpar         , only : nlevsno
    use CanopyStateType    , only : canopystate_type
    use WaterBalanceType   , only : waterbalance_type
    use WaterDiagnosticBulkType     , only : waterdiagnosticbulk_type
    use WaterFluxBulkType      , only : waterfluxbulk_type
    use WaterStateBulkType , only : waterstatebulk_type
    use EnergyFluxType     , only : energyflux_type
    !
    ! !ARGUMENTS:
    type(bounds_type)     , intent(in)    :: bounds
    integer               , intent(in)    :: num_nolakec       ! number of non-lake points in column filter
    integer               , intent(in)    :: filter_nolakec(:) ! column filter for non-lake points
    integer               , intent(in)    :: num_nolakep       ! number of non-lake points in patch filter
    integer               , intent(in)    :: filter_nolakep(:) ! patch filter for non-lake points
    integer               , intent(in)    :: num_soilp         ! number of soil points in patch filter
    integer               , intent(in)    :: filter_soilp(:)   ! patch filter for soil points
    type(canopystate_type), intent(inout) :: canopystate_inst
    type(waterstatebulk_type) , intent(inout) :: waterstatebulk_inst
    type(waterdiagnosticbulk_type) , intent(inout) :: waterdiagnosticbulk_inst
    type(energyflux_type) , intent(inout) :: energyflux_inst
    !
    ! !LOCAL VARIABLES:
    integer :: c, p, f, j              ! indices
    integer :: fp, fc                  ! filter indices
    !-----------------------------------------------------------------------

    associate(                                                             &
         snl                => col%snl                                   , & ! Input:  [integer  (:)   ]  number of snow layers

         h2osoi_ice         => waterstatebulk_inst%h2osoi_ice_col            , & ! Input:  [real(r8) (:,:) ]  ice lens (kg/m2)
         h2osoi_liq         => waterstatebulk_inst%h2osoi_liq_col            , & ! Input:  [real(r8) (:,:) ]  liquid water (kg/m2)
         frac_iceold        => waterdiagnosticbulk_inst%frac_iceold_col           , & ! Output: [real(r8) (:,:) ]  fraction of ice relative to the tot water
         elai               => canopystate_inst%elai_patch               , & ! Input:  [real(r8) (:)   ]  one-sided leaf area index with burying by snow
         esai               => canopystate_inst%esai_patch               , & ! Input:  [real(r8) (:)   ]  one-sided stem area index with burying by snow
         frac_veg_nosno     => canopystate_inst%frac_veg_nosno_patch     , & ! Output: [integer  (:)   ]  fraction of vegetation not covered by snow (0 OR 1) [-]
         frac_veg_nosno_alb => canopystate_inst%frac_veg_nosno_alb_patch , & ! Output: [integer  (:)   ]  fraction of vegetation not covered by snow (0 OR 1) [-]

         eflx_bot           => energyflux_inst%eflx_bot_col              , & ! Output: [real(r8) (:)   ]  heat flux from beneath soil/ice column (W/m**2)

         cisun_z            => photosyns_inst%cisun_z_patch              , & ! Output: [real(r8) (:)   ]  intracellular sunlit leaf CO2 (Pa)
         cisha_z            => photosyns_inst%cisha_z_patch                & ! Output: [real(r8) (:)   ]  intracellular shaded leaf CO2 (Pa)
         )

      ! Initialize intracellular CO2 (Pa) parameters each timestep for use in VOCEmission
      do p = bounds%begp,bounds%endp
         cisun_z(p,:) = -999._r8
         cisha_z(p,:) = -999._r8
      end do

      do c = bounds%begc,bounds%endc
         ! Reset flux from beneath soil/ice column
         eflx_bot(c)  = 0._r8
      end do

      ! Initialize fraction of vegetation not covered by snow

      do p = bounds%begp,bounds%endp
         if (patch%active(p)) then
            frac_veg_nosno(p) = frac_veg_nosno_alb(p)
         else
            frac_veg_nosno(p) = 0._r8
         end if
      end do

      ! Initialize set of previous time-step variables
      ! Ice fraction of snow at previous time step

      do j = -nlevsno+1,0
         do f = 1, num_nolakec
            c = filter_nolakec(f)
            if (j >= snl(c) + 1) then
               frac_iceold(c,j) = h2osoi_ice(c,j)/(h2osoi_liq(c,j)+h2osoi_ice(c,j))
            end if
         end do
      end do

    end associate

  end subroutine clm_drv_init

  !-----------------------------------------------------------------------
  subroutine clm_drv_patch2col (bounds, &
       num_allc, filter_allc, num_nolakec, filter_nolakec, &
       energyflux_inst, waterfluxbulk_inst)
    !
    ! !DESCRIPTION:
    ! Averages over all patches for variables defined over both soil and lake to provide
    ! the column-level averages of flux variables defined at the patch level.
    !
    ! !USES:
    use WaterFluxBulkType  , only : waterfluxbulk_type
    use EnergyFluxType , only : energyflux_type
    use subgridAveMod  , only : p2c
    use shr_infnan_mod , only : nan => shr_infnan_nan, assignment(=)
    !
    ! !ARGUMENTS:
    type(bounds_type)     , intent(in)    :: bounds
    integer               , intent(in)    :: num_allc          ! number of column points in allc filter
    integer               , intent(in)    :: filter_allc(:)    ! column filter for all active points
    integer               , intent(in)    :: num_nolakec       ! number of column non-lake points in column filter
    integer               , intent(in)    :: filter_nolakec(:) ! column filter for non-lake points
    type(waterfluxbulk_type)  , intent(inout) :: waterfluxbulk_inst
    type(energyflux_type) , intent(inout) :: energyflux_inst
    !
    ! !LOCAL VARIABLES:
    integer :: c,fc              ! indices
    ! -----------------------------------------------------------------

    ! Note: lake points are excluded from many of the following
    ! averages. For some fields, this is because the field doesn't
    ! apply over lakes. However, for many others, this is because the
    ! field is computed in LakeHydrologyMod, which is called after
    ! this routine; thus, for lakes, the column-level values of these
    ! fields are explicitly set in LakeHydrologyMod. (The fields that
    ! are included here for lakes are computed elsewhere, e.g., in
    ! LakeFluxesMod.)

    ! Averaging for patch evaporative flux variables

    call p2c (bounds, num_nolakec, filter_nolakec, &
         waterfluxbulk_inst%qflx_ev_snow_patch(bounds%begp:bounds%endp), &
         waterfluxbulk_inst%qflx_ev_snow_col(bounds%begc:bounds%endc))

    call p2c (bounds, num_nolakec, filter_nolakec, &
         waterfluxbulk_inst%qflx_ev_soil_patch(bounds%begp:bounds%endp), &
         waterfluxbulk_inst%qflx_ev_soil_col(bounds%begc:bounds%endc))

    call p2c (bounds, num_nolakec, filter_nolakec, &
         waterfluxbulk_inst%qflx_ev_h2osfc_patch(bounds%begp:bounds%endp), &
         waterfluxbulk_inst%qflx_ev_h2osfc_col(bounds%begc:bounds%endc))

    ! Averaging for patch water flux variables

    call p2c (bounds, num_nolakec, filter_nolakec, &
         waterfluxbulk_inst%qflx_evap_soi_patch(bounds%begp:bounds%endp), &
         waterfluxbulk_inst%qflx_evap_soi_col(bounds%begc:bounds%endc))

    call p2c (bounds, num_nolakec, filter_nolakec, &
         waterfluxbulk_inst%qflx_evap_tot_patch(bounds%begp:bounds%endp), &
         waterfluxbulk_inst%qflx_evap_tot_col(bounds%begc:bounds%endc))

    call p2c (bounds, num_nolakec, filter_nolakec, &
         waterfluxbulk_inst%qflx_tran_veg_patch(bounds%begp:bounds%endp), &
         waterfluxbulk_inst%qflx_tran_veg_col(bounds%begc:bounds%endc))

    call p2c (bounds, num_nolakec, filter_nolakec, &
         waterfluxbulk_inst%qflx_liqevap_from_top_layer_patch(bounds%begp:bounds%endp), &
         waterfluxbulk_inst%qflx_liqevap_from_top_layer_col(bounds%begc:bounds%endc))

    call p2c (bounds, num_allc, filter_allc, &
         waterfluxbulk_inst%qflx_evap_soi_patch(bounds%begp:bounds%endp), &
         waterfluxbulk_inst%qflx_evap_soi_col(bounds%begc:bounds%endc))

    call p2c (bounds, num_nolakec, filter_nolakec, &
         waterfluxbulk_inst%qflx_liqdew_to_top_layer_patch(bounds%begp:bounds%endp), &
         waterfluxbulk_inst%qflx_liqdew_to_top_layer_col(bounds%begc:bounds%endc))

    call p2c (bounds, num_nolakec, filter_nolakec, &
         waterfluxbulk_inst%qflx_solidevap_from_top_layer_patch(bounds%begp:bounds%endp), &
         waterfluxbulk_inst%qflx_solidevap_from_top_layer_col(bounds%begc:bounds%endc))

    call p2c (bounds, num_nolakec, filter_nolakec, &
         waterfluxbulk_inst%qflx_soliddew_to_top_layer_patch(bounds%begp:bounds%endp), &
         waterfluxbulk_inst%qflx_soliddew_to_top_layer_col(bounds%begc:bounds%endc))

  end subroutine clm_drv_patch2col

  !------------------------------------------------------------------------
  subroutine write_diagnostic (bounds, nstep, lnd2atm_inst)
    !
    ! !DESCRIPTION:
    ! Write diagnostic surface temperature output each timestep.  Written to
    ! be fast but not bit-for-bit because order of summations can change each
    ! timestep.
    !
    ! !USES:
    use decompMod  , only : get_proc_global
    use spmdMod    , only : masterproc, npes, MPI_REAL8
    use spmdMod    , only : MPI_STATUS_SIZE, mpicom, MPI_SUM
    use shr_sys_mod, only : shr_sys_flush
    use abortutils , only : endrun
    use shr_log_mod, only : errMsg => shr_log_errMsg
    use lnd2atmType, only : lnd2atm_type
    !
    ! !ARGUMENTS:
    type(bounds_type)  , intent(in) :: bounds
    integer            , intent(in) :: nstep      !model time step
    type(lnd2atm_type) , intent(in) :: lnd2atm_inst
    !
    ! !REVISION HISTORY:
    ! Created by Mariana Vertenstein
    !
    ! !LOCAL VARIABLES:
    integer :: p                       ! loop index
    integer :: numg                    ! total number of gridcells across all processors
    integer :: ier                     ! error status
    real(r8):: psum                    ! partial sum of ts
    real(r8):: tsum                    ! sum of ts
    real(r8):: tsxyav                  ! average ts for diagnostic output
    integer :: status(MPI_STATUS_SIZE) ! mpi status
    !------------------------------------------------------------------------

    call get_proc_global(ng=numg)

    if (masterproc) then
       write(iulog,*)'clm: completed timestep ',nstep
       call shr_sys_flush(iulog)
    end if

  end subroutine write_diagnostic

end module clm_driver<|MERGE_RESOLUTION|>--- conflicted
+++ resolved
@@ -9,11 +9,7 @@
   !
   ! !USES:
   use shr_kind_mod           , only : r8 => shr_kind_r8
-<<<<<<< HEAD
-  use clm_varctl             , only : wrtdia, iulog, use_fates,use_fates_sp
-=======
-  use clm_varctl             , only : iulog, use_fates
->>>>>>> dd9e6d71
+  use clm_varctl             , only : iulog, use_fates, use_fates_sp
   use clm_varctl             , only : use_cn, use_lch4, use_noio, use_c13, use_c14
   use clm_varctl             , only : use_crop, irrigate, ndep_from_cpl
   use clm_varctl             , only : use_soil_moisture_streams
