module clm_driver

  !-----------------------------------------------------------------------
  ! !DESCRIPTION:
  ! This module provides the main CLM driver physics calling sequence.  Most
  ! computations occurs over ``clumps'' of gridcells (and associated subgrid
  ! scale entities) assigned to each MPI process. Computation is further
  ! parallelized by looping over clumps on each process using shared memory OpenMP.
  !
  ! !USES:
  use shr_kind_mod           , only : r8 => shr_kind_r8
  use clm_varctl             , only : wrtdia, iulog, use_fates
  use clm_varctl             , only : use_cn, use_lch4, use_noio, use_c13, use_c14
  use clm_varctl             , only : use_crop, ndep_from_cpl
  use clm_varctl             , only : is_cold_start, is_interpolated_start
  use clm_time_manager       , only : get_nstep, is_beg_curr_day
  use clm_time_manager       , only : get_prev_date, is_first_step
  use clm_varpar             , only : nlevsno, nlevgrnd
  use spmdMod                , only : masterproc, mpicom
  use decompMod              , only : get_proc_clumps, get_clump_bounds, get_proc_bounds, bounds_type
  use filterMod              , only : filter, filter_inactive_and_active
  use filterMod              , only : setExposedvegpFilter
  use histFileMod            , only : hist_update_hbuf, hist_htapes_wrapup
  use restFileMod            , only : restFile_write, restFile_filename
  use abortutils             , only : endrun
  !
  use dynSubgridDriverMod    , only : dynSubgrid_driver, dynSubgrid_wrapup_weight_changes
  use BalanceCheckMod        , only : BeginWaterBalance, BalanceCheck
  !
  use CanopyTemperatureMod   , only : CanopyTemperature ! (formerly Biogeophysics1Mod)
  use UrbanTimeVarType       , only : urbantv_type
  use SoilTemperatureMod     , only : SoilTemperature
  use LakeTemperatureMod     , only : LakeTemperature
  !
  use BareGroundFluxesMod    , only : BareGroundFluxes
  use CanopyFluxesMod        , only : CanopyFluxes
  use SoilFluxesMod          , only : SoilFluxes ! (formerly Biogeophysics2Mod)
  use UrbanFluxesMod         , only : UrbanFluxes 
  use LakeFluxesMod          , only : LakeFluxes
  !
  use HydrologyNoDrainageMod , only : HydrologyNoDrainage ! (formerly Hydrology2Mod)
  use HydrologyDrainageMod   , only : HydrologyDrainage   ! (formerly Hydrology2Mod)
  use CanopyHydrologyMod     , only : CanopyHydrology     ! (formerly Hydrology1Mod)
  use LakeHydrologyMod       , only : LakeHydrology
  !
  use AerosolMod             , only : AerosolMasses  
  use SnowSnicarMod          , only : SnowAge_grain
  use SurfaceAlbedoMod       , only : SurfaceAlbedo
  use UrbanAlbedoMod         , only : UrbanAlbedo
  !
  use SurfaceRadiationMod    , only : SurfaceRadiation, CanopySunShadeFracs
  use UrbanRadiationMod      , only : UrbanRadiation
  !
  use SoilBiogeochemVerticalProfileMod   , only : SoilBiogeochemVerticalProfile
  use SatellitePhenologyMod  , only : SatellitePhenology, interpMonthlyVeg
  use ndepStreamMod          , only : ndep_interp
  use ActiveLayerMod         , only : alt_calc
  use ch4Mod                 , only : ch4, ch4_init_balance_check
  use DUSTMod                , only : DustDryDep, DustEmission
  use VOCEmissionMod         , only : VOCEmission
  !
  use filterMod              , only : setFilters
  !
  use atm2lndMod             , only : downscale_forcings
  use lnd2atmMod             , only : lnd2atm
  use lnd2glcMod             , only : lnd2glc_type
  !
  use seq_drydep_mod         , only : n_drydep, drydep_method, DD_XLND
  use DryDepVelocity         , only : depvel_compute
  !
  use DaylengthMod           , only : UpdateDaylength
  use perf_mod
  !
  use clm_initializeMod      , only : nutrient_competition_method
  use GridcellType           , only : grc                
  use LandunitType           , only : lun                
  use ColumnType             , only : col                
  use PatchType              , only : patch                
  use clm_instMod
  use clm_initializeMod      , only : soil_water_retention_curve
  use EDBGCDynMod            , only : EDBGCDyn, EDBGCDynSummary
  !
  ! !PUBLIC TYPES:
  implicit none
  !
  ! !PUBLIC MEMBER FUNCTIONS:
  public :: clm_drv            ! Main clm driver 
  !
  ! !PRIVATE MEMBER FUNCTIONS:
  private :: clm_drv_patch2col
  private :: clm_drv_init      ! Initialization of variables needed from previous timestep
  private :: write_diagnostic  ! Write diagnostic information to log file

  character(len=*), parameter, private :: sourcefile = &
       __FILE__
  !-----------------------------------------------------------------------

contains

  !-----------------------------------------------------------------------
  subroutine clm_drv(doalb, nextsw_cday, declinp1, declin, rstwr, nlend, rdate, rof_prognostic)
    !
    ! !DESCRIPTION:
    !
    ! First phase of the clm driver calling the clm physics. An outline of
    ! the calling tree is given in the description of this module.
    !
    ! !USES:
    use clm_time_manager, only : get_curr_date    
    !
    ! !ARGUMENTS:
    implicit none
    logical ,        intent(in) :: doalb       ! true if time for surface albedo calc
    real(r8),        intent(in) :: nextsw_cday ! calendar day for nstep+1
    real(r8),        intent(in) :: declinp1    ! declination angle for next time step
    real(r8),        intent(in) :: declin      ! declination angle for current time step
    logical,         intent(in) :: rstwr       ! true => write restart file this step
    logical,         intent(in) :: nlend       ! true => end of run on this step
    character(len=*),intent(in) :: rdate       ! restart file time stamp for name

    ! Whether we're running with a prognostic ROF component. This shouldn't change from
    ! timestep to timestep, but we pass it into the driver loop because it isn't available
    ! in initialization.
    logical,         intent(in) :: rof_prognostic  ! whether we're running with a prognostic ROF component
    !
    ! !LOCAL VARIABLES:
    integer              :: nstep                   ! time step number
    integer              :: nc, c, p, l, g          ! indices
    integer              :: nclumps                 ! number of clumps on this processor
    integer              :: yr                      ! year (0, ...)
    integer              :: mon                     ! month (1, ..., 12)
    integer              :: day                     ! day of month (1, ..., 31)
    integer              :: sec                     ! seconds of the day
    integer              :: yr_prev                 ! year (0, ...) at start of timestep
    integer              :: mon_prev                ! month (1, ..., 12) at start of timestep
    integer              :: day_prev                ! day of month (1, ..., 31) at start of timestep
    integer              :: sec_prev                ! seconds of the day at start of timestep
    character(len=256)   :: filer                   ! restart file name
    integer              :: ier                     ! error code
    logical              :: need_glacier_initialization ! true if we need to initialize glacier areas in this time step
    type(bounds_type)    :: bounds_clump    
    type(bounds_type)    :: bounds_proc     

    ! COMPILER_BUG(wjs, 2016-02-24, pgi 15.10) These temporary allocatable arrays are
    ! needed to work around pgi compiler bugs, as noted below
    real(r8), allocatable :: downreg_patch(:)
    real(r8), allocatable :: leafn_patch(:)
    real(r8), allocatable :: agnpp_patch(:)
    real(r8), allocatable :: bgnpp_patch(:)
    real(r8), allocatable :: annsum_npp_patch(:)
    real(r8), allocatable :: rr_patch(:)
    real(r8), allocatable :: net_carbon_exchange_grc(:)
    real(r8), allocatable :: froot_carbon(:)
    real(r8), allocatable :: croot_carbon(:)

    ! COMPILER_BUG(wjs, 2014-11-29, pgi 14.7) Workaround for internal compiler error with
    ! pgi 14.7 ('normalize_forall_array: non-conformable'), which appears in the call to
    ! CalcIrrigationNeeded. Simply declaring this variable makes the ICE go away.
    real(r8), allocatable :: dummy1_to_make_pgi_happy(:)
    !-----------------------------------------------------------------------

    ! Determine processor bounds and clumps for this processor

    call get_proc_bounds(bounds_proc)
    nclumps = get_proc_clumps()

    ! ========================================================================
    ! In the first time step of a run that used cold start or init_interp, glacier areas
    ! will start at whatever is specified on the surface dataset, because coupling fields
    ! from GLC aren't received until the run loop. Thus, CLM will see a potentially large,
    ! fictitious glacier area change in the first time step after cold start or
    ! init_interp. We don't want this fictitious area change to result in any state or
    ! flux adjustments. Thus, we apply this area change here, at the start of the driver
    ! loop, so that in dynSubgrid_driver, it will look like there is no glacier area
    ! change in the first time step.
    !
    ! This needs to happen very early in the run loop, before any balance checks are
    ! initialized, because - by design - this doesn't conserve mass at the grid cell
    ! level. (The whole point of this code block is that we adjust areas without doing
    ! the typical state or flux adjustments that need to accompany those area changes for
    ! conservation.)
    !
    ! This accomplishes approximately the same effect that we would get if we were able to
    ! update glacier areas in initialization. The one difference - and minor, theoretical
    ! problem - that could arise from this start-of-run-loop update is: If the first time
    ! step of the CESM run loop looked like: (1) GLC runs and updates glacier area (i.e.,
    ! glacier area changes in the first time step compared with what was set in
    ! initialization); (2) coupler passes new glacier area to CLM; (3) CLM runs. Then the
    ! code here would mean that the true change in glacier area between initialization and
    ! the first time step would be ignored as far as state and flux adjustments are
    ! concerned. But this is unlikely to be an issue in practice: Currently GLC doesn't
    ! update this frequently, and even if it did, the change in glacier area in a single
    ! time step would typically be very small.
    !
    ! If we are ever able to change the CESM initialization sequence so that GLC fields
    ! are passed to CLM in initialization, then this code block can be removed.
    ! ========================================================================

    need_glacier_initialization = (is_first_step() .and. &
         (is_cold_start .or. is_interpolated_start))

    if (need_glacier_initialization) then
       !$OMP PARALLEL DO PRIVATE (nc, bounds_clump)
       do nc = 1, nclumps
          call get_clump_bounds(nc, bounds_clump)

          call glc2lnd_inst%update_glc2lnd_fracs( &
               bounds = bounds_clump)

          call dynSubgrid_wrapup_weight_changes(bounds_clump, glc_behavior)

       end do
       !$OMP END PARALLEL DO
    end if

    ! ============================================================================
    ! Specified phenology
    ! ============================================================================

    if (use_cn) then 
       ! For dry-deposition need to call CLMSP so that mlaidiff is obtained
       if ( n_drydep > 0 .and. drydep_method == DD_XLND ) then
          call t_startf('interpMonthlyVeg')
          call interpMonthlyVeg(bounds_proc, canopystate_inst)
          call t_stopf('interpMonthlyVeg')
       endif

    else
       ! Determine weights for time interpolation of monthly vegetation data.
       ! This also determines whether it is time to read new monthly vegetation and
       ! obtain updated leaf area index [mlai1,mlai2], stem area index [msai1,msai2],
       ! vegetation top [mhvt1,mhvt2] and vegetation bottom [mhvb1,mhvb2]. The
       ! weights obtained here are used in subroutine SatellitePhenology to obtain time
       ! interpolated values.
       if (doalb .or. ( n_drydep > 0 .and. drydep_method == DD_XLND )) then
          call t_startf('interpMonthlyVeg')
          call interpMonthlyVeg(bounds_proc, canopystate_inst)
          call t_stopf('interpMonthlyVeg')
       end if

    end if

    ! ==================================================================================
    ! Determine decomp vertical profiles
    !
    ! These routines (alt_calc & decomp_vertprofiles) need to be called before
    ! pftdyn_cnbal, and it appears that they need to be called before pftdyn_interp and
    ! the associated filter updates, too (otherwise we get a carbon balance error)
    ! ==================================================================================

    !$OMP PARALLEL DO PRIVATE (nc,bounds_clump)
    do nc = 1,nclumps
       call get_clump_bounds(nc, bounds_clump)

       ! BUG(wjs, 2014-12-15, bugz 2107) Because of the placement of the following
       ! routines (alt_calc and SoilBiogeochemVerticalProfile) in the driver sequence -
       ! they are called very early in each timestep, before weights are adjusted and
       ! filters are updated - it may be necessary for these routines to compute values
       ! over inactive as well as active points (since some inactive points may soon
       ! become active) - so that's what is done now. Currently, it seems to be okay to do
       ! this, because the variables computed here seem to only depend on quantities that
       ! are valid over inactive as well as active points.

       call t_startf("decomp_vert")
       call alt_calc(filter_inactive_and_active(nc)%num_soilc, filter_inactive_and_active(nc)%soilc, &
            temperature_inst, canopystate_inst) 

       if (use_cn) then
          call SoilBiogeochemVerticalProfile(bounds_clump                                       , &
               filter_inactive_and_active(nc)%num_soilc, filter_inactive_and_active(nc)%soilc   , &
               filter_inactive_and_active(nc)%num_soilp, filter_inactive_and_active(nc)%soilp   , &
               canopystate_inst, soilstate_inst, soilbiogeochem_state_inst)
       end if

       call t_stopf("decomp_vert")
    end do
    !$OMP END PARALLEL DO

    ! ============================================================================
    ! Initialize the mass balance checks for carbon and nitrogen, and zero fluxes for
    ! transient land cover
    ! ============================================================================

    if (use_cn) then
       !$OMP PARALLEL DO PRIVATE (nc,bounds_clump)
       do nc = 1,nclumps
          call get_clump_bounds(nc, bounds_clump)

          call t_startf('cninit')

          call bgc_vegetation_inst%InitEachTimeStep(bounds_clump, &
               filter(nc)%num_soilc, filter(nc)%soilc)

          call t_stopf('cninit')
       end do
       !$OMP END PARALLEL DO
    end if

    ! ============================================================================
    ! Update subgrid weights with dynamic landcover (prescribed transient patches,
    ! CNDV, and or dynamic landunits), and do related adjustments. Note that this
    ! call needs to happen outside loops over nclumps.
    ! ============================================================================

    call t_startf('dyn_subgrid')
    call dynSubgrid_driver(bounds_proc,                                               &
         urbanparams_inst, soilstate_inst, soilhydrology_inst,                        &
         waterstate_inst, waterflux_inst, temperature_inst, energyflux_inst,          &
         canopystate_inst, photosyns_inst, crop_inst, glc2lnd_inst, bgc_vegetation_inst, &
         soilbiogeochem_state_inst, soilbiogeochem_carbonstate_inst,                  &
         c13_soilbiogeochem_carbonstate_inst, c14_soilbiogeochem_carbonstate_inst,    &
         soilbiogeochem_nitrogenstate_inst, soilbiogeochem_carbonflux_inst, ch4_inst, &
         glc_behavior)
    call t_stopf('dyn_subgrid')

    ! ============================================================================
    ! Initialize the column-level mass balance checks for water, carbon & nitrogen.
    !
    ! For water: Currently, I believe this needs to be done after weights are updated for
    ! prescribed transient patches or CNDV, because column-level water is not generally
    ! conserved when weights change (instead the difference is put in the grid cell-level
    ! terms, qflx_liq_dynbal, etc.). In the future, we may want to change the balance
    ! checks to ensure that the grid cell-level water is conserved, considering
    ! qflx_liq_dynbal; in this case, the call to BeginWaterBalance should be moved to
    ! before the weight updates.
    !
    ! For carbon & nitrogen: This needs to be done after dynSubgrid_driver, because the
    ! changes due to dynamic area adjustments can break column-level conservation
    ! ============================================================================

    !$OMP PARALLEL DO PRIVATE (nc,bounds_clump)
    do nc = 1,nclumps
       call get_clump_bounds(nc, bounds_clump)

       call t_startf('begwbal')
       call BeginWaterBalance(bounds_clump,                   &
            filter(nc)%num_nolakec, filter(nc)%nolakec,       &
            filter(nc)%num_lakec, filter(nc)%lakec,           &
            soilhydrology_inst, waterstate_inst)

       call t_stopf('begwbal')

       call t_startf('begcnbal_col')
       if (use_cn) then
          call bgc_vegetation_inst%InitColumnBalance(bounds_clump, &
               filter(nc)%num_allc, filter(nc)%allc, &
               filter(nc)%num_soilc, filter(nc)%soilc, &
               filter(nc)%num_soilp, filter(nc)%soilp, &
               soilbiogeochem_carbonstate_inst, &
               c13_soilbiogeochem_carbonstate_inst, &
               c14_soilbiogeochem_carbonstate_inst, &
               soilbiogeochem_nitrogenstate_inst)
       end if

       if (use_lch4) then
          call ch4_init_balance_check(bounds_clump, &
               filter(nc)%num_nolakec, filter(nc)%nolakec, &
               filter(nc)%num_lakec, filter(nc)%lakec, &
               ch4_inst)
       end if
       call t_stopf('begcnbal_col')
       
    end do
    !$OMP END PARALLEL DO

    ! ============================================================================
    ! Update dynamic N deposition field, on albedo timestep
    ! currently being done outside clumps loop, but no reason why it couldn't be
    ! re-written to go inside.
    ! ============================================================================

    if (use_cn) then
       call t_startf('bgc_interp')
       if (.not. ndep_from_cpl) then
          call ndep_interp(bounds_proc, atm2lnd_inst)
       end if
       call bgc_vegetation_inst%InterpFileInputs(bounds_proc)
       call t_stopf('bgc_interp')
    end if

    ! Get time varying urban data
    call urbantv_inst%urbantv_interp(bounds_proc)

    ! ============================================================================
    ! Initialize variables from previous time step, downscale atm forcings, and
    ! Determine canopy interception and precipitation onto ground surface.
    ! Determine the fraction of foliage covered by water and the fraction
    ! of foliage that is dry and transpiring. Initialize snow layer if the
    ! snow accumulation exceeds 10 mm.
    ! ============================================================================

    ! Get time as of beginning of time step
    call get_prev_date(yr_prev, mon_prev, day_prev, sec_prev)

    !$OMP PARALLEL DO PRIVATE (nc,l,c, bounds_clump, downreg_patch, leafn_patch, agnpp_patch, bgnpp_patch, annsum_npp_patch, rr_patch, froot_carbon, croot_carbon)
    do nc = 1,nclumps
       call get_clump_bounds(nc, bounds_clump)

       call t_startf('drvinit')

       call UpdateDaylength(bounds_clump, declin)

       ! Initialze variables needed for new driver time step 
       call clm_drv_init(bounds_clump, &
            filter(nc)%num_nolakec, filter(nc)%nolakec, &
            filter(nc)%num_nolakep, filter(nc)%nolakep, &
            filter(nc)%num_soilp  , filter(nc)%soilp,   &
            canopystate_inst, waterstate_inst, waterflux_inst, energyflux_inst)

       call topo_inst%UpdateTopo(bounds_clump, &
            filter(nc)%num_icemecc, filter(nc)%icemecc, &
            glc2lnd_inst, glc_behavior, &
            atm_topo = atm2lnd_inst%forc_topo_grc(bounds_clump%begg:bounds_clump%endg))

       call downscale_forcings(bounds_clump, &
            topo_inst, atm2lnd_inst, &
            eflx_sh_precip_conversion = energyflux_inst%eflx_sh_precip_conversion_col(bounds_clump%begc:bounds_clump%endc))

       ! Update filters that depend on variables set in clm_drv_init
       
       call setExposedvegpFilter(bounds_clump, &
            canopystate_inst%frac_veg_nosno_patch(bounds_clump%begp:bounds_clump%endp))

       ! Irrigation flux
       ! input is main channel storage
       call irrigation_inst%ApplyIrrigation(bounds_clump)
       call t_stopf('drvinit')

       ! ============================================================================
       ! Canopy Hydrology
       ! (1) water storage of intercepted precipitation
       ! (2) direct throughfall and canopy drainage of precipitation
       ! (3) fraction of foliage covered by water and the fraction is dry and transpiring
       ! (4) snow layer initialization if the snow accumulation exceeds 10 mm.
       ! ============================================================================

       call t_startf('canhydro')
       call CanopyHydrology(bounds_clump, &
            filter(nc)%num_nolakec, filter(nc)%nolakec, &
            filter(nc)%num_nolakep, filter(nc)%nolakep, &
            atm2lnd_inst, canopystate_inst, temperature_inst, &
            aerosol_inst, waterstate_inst, waterflux_inst, &
            irrigation_inst)
       call t_stopf('canhydro')

       ! ============================================================================
       ! Surface Radiation
       ! ============================================================================

       call t_startf('surfrad')

       ! Surface Radiation primarily for non-urban columns 

       ! Most of the surface radiation calculations are agnostic to the forest-model
       ! but the calculations of the fractions of sunlit and shaded canopies 
       ! are specific, calculate them first.
       ! The nourbanp filter is set in dySubgrid_driver (earlier in this call)
       ! over the patch index range defined by bounds_clump%begp:bounds_proc%endp

       if(use_fates) then
          call clm_fates%wrap_sunfrac(nc,atm2lnd_inst, canopystate_inst)
       else
          call CanopySunShadeFracs(filter(nc)%nourbanp,filter(nc)%num_nourbanp,     &
                                   atm2lnd_inst, surfalb_inst, canopystate_inst,    &
                                   solarabs_inst)
       end if
       


       call SurfaceRadiation(bounds_clump,                                 &
            filter(nc)%num_nourbanp, filter(nc)%nourbanp,                  &
            filter(nc)%num_urbanp, filter(nc)%urbanp,                      &
            filter(nc)%num_urbanc, filter(nc)%urbanc,                      &
            atm2lnd_inst, waterstate_inst, canopystate_inst, surfalb_inst, &
            solarabs_inst, surfrad_inst)

       ! Surface Radiation for only urban columns

       call UrbanRadiation(bounds_clump,                                       &
            filter(nc)%num_nourbanl, filter(nc)%nourbanl,                      &
            filter(nc)%num_urbanl, filter(nc)%urbanl,                          &
            filter(nc)%num_urbanc, filter(nc)%urbanc,                          &
            filter(nc)%num_urbanp, filter(nc)%urbanp,                          &
            atm2lnd_inst, waterstate_inst, temperature_inst, urbanparams_inst, &
            solarabs_inst, surfalb_inst, energyflux_inst)

       call t_stopf('surfrad')

       ! ============================================================================
       ! Determine leaf temperature and surface fluxes based on ground
       ! temperature from previous time step.
       ! ============================================================================

       call t_startf('bgp1')
       call CanopyTemperature(bounds_clump,                                   &
            filter(nc)%num_nolakec, filter(nc)%nolakec,                       &
            filter(nc)%num_nolakep, filter(nc)%nolakep,                       &
            clm_fates,                                                        &
            atm2lnd_inst, canopystate_inst, soilstate_inst, frictionvel_inst, &
            waterstate_inst, waterflux_inst, energyflux_inst, temperature_inst)
       call t_stopf('bgp1')

       ! ============================================================================
       ! Determine fluxes
       ! ============================================================================

       call t_startf('bgflux')

       ! Bareground fluxes for all patches except lakes and urban landunits

       call BareGroundFluxes(bounds_clump,                                 &
            filter(nc)%num_noexposedvegp, filter(nc)%noexposedvegp,          &
            atm2lnd_inst, soilstate_inst,                &
            frictionvel_inst, ch4_inst, energyflux_inst, temperature_inst, &
            waterflux_inst, waterstate_inst, photosyns_inst, humanindex_inst)
       call t_stopf('bgflux')

       ! non-bareground fluxes for all patches except lakes and urban landunits
       ! Calculate canopy temperature, latent and sensible fluxes from the canopy,
       ! and leaf water change by evapotranspiration

       call t_startf('canflux')

       ! COMPILER_BUG(wjs, 2016-02-24, pgi 15.10) In principle, we should be able to make
       ! these function calls inline in the CanopyFluxes argument list. However, with pgi
       ! 15.10, that results in the dummy arguments having the wrong size (I suspect size
       ! 0, based on similar pgi compiler bugs that we have run into before). Also note
       ! that I don't have explicit bounds on the left-hand-side of these assignments:
       ! excluding these explicit bounds seemed to be needed to get around other compiler
       ! bugs.
       allocate(downreg_patch(bounds_clump%begp:bounds_clump%endp))
       allocate(leafn_patch(bounds_clump%begp:bounds_clump%endp))
       downreg_patch = bgc_vegetation_inst%get_downreg_patch(bounds_clump)
       leafn_patch = bgc_vegetation_inst%get_leafn_patch(bounds_clump)

       allocate(froot_carbon(bounds_clump%begp:bounds_clump%endp))
       allocate(croot_carbon(bounds_clump%begp:bounds_clump%endp))
       froot_carbon = bgc_vegetation_inst%get_froot_carbon_patch( &
            bounds_clump, canopystate_inst%tlai_patch(bounds_clump%begp:bounds_clump%endp))
       croot_carbon = bgc_vegetation_inst%get_croot_carbon_patch( &
            bounds_clump, canopystate_inst%tlai_patch(bounds_clump%begp:bounds_clump%endp))

       call CanopyFluxes(bounds_clump,                                                      &
            filter(nc)%num_exposedvegp, filter(nc)%exposedvegp,                             &
            clm_fates,nc,                                                                   &
            atm2lnd_inst, canopystate_inst,                                                 &
            energyflux_inst, frictionvel_inst, soilstate_inst, solarabs_inst, surfalb_inst, &
            temperature_inst, waterflux_inst, waterstate_inst, ch4_inst, ozone_inst, photosyns_inst, &
            humanindex_inst, soil_water_retention_curve, &
            downreg_patch = downreg_patch(bounds_clump%begp:bounds_clump%endp), &
            leafn_patch = leafn_patch(bounds_clump%begp:bounds_clump%endp), &
            froot_carbon = froot_carbon(bounds_clump%begp:bounds_clump%endp), &
            croot_carbon = croot_carbon(bounds_clump%begp:bounds_clump%endp))
       deallocate(downreg_patch, leafn_patch, froot_carbon, croot_carbon)
       call t_stopf('canflux')

       ! Fluxes for all urban landunits

       call t_startf('uflux')
       call UrbanFluxes(bounds_clump,                                         &
            filter(nc)%num_nourbanl, filter(nc)%nourbanl,                     &
            filter(nc)%num_urbanl, filter(nc)%urbanl,                         &
            filter(nc)%num_urbanc, filter(nc)%urbanc,                         &
            filter(nc)%num_urbanp, filter(nc)%urbanp,                         &
            atm2lnd_inst, urbanparams_inst, soilstate_inst, temperature_inst,   &
            waterstate_inst, frictionvel_inst, energyflux_inst, waterflux_inst, &
            humanindex_inst)
       call t_stopf('uflux')

       ! Fluxes for all lake landunits

       call t_startf('bgplake')
       call LakeFluxes(bounds_clump,                                         &
            filter(nc)%num_lakec, filter(nc)%lakec,                          &
            filter(nc)%num_lakep, filter(nc)%lakep,                          &
            atm2lnd_inst, solarabs_inst, frictionvel_inst, temperature_inst, &
            energyflux_inst, waterstate_inst, waterflux_inst, lakestate_inst,&  
            humanindex_inst) 
       call t_stopf('bgplake')

       ! ============================================================================
       ! Determine irrigation needed for future time steps
       ! ============================================================================

       ! NOTE(wjs, 2016-09-08) The placement of this call in the driver is historical: it
       ! used to be that it had to come after btran was computed. Now it no longer depends
       ! on btran, so it could be moved earlier in the driver loop - possibly even
       ! immediately before ApplyIrrigation, which would be a more clear place to put it.

       call t_startf('irrigationneeded')
       call irrigation_inst%CalcIrrigationNeeded( &
            bounds             = bounds_clump, &
            num_exposedvegp    = filter(nc)%num_exposedvegp, &
            filter_exposedvegp = filter(nc)%exposedvegp, &
            time_prev          = sec_prev, &
            elai               = canopystate_inst%elai_patch(bounds_clump%begp:bounds_clump%endp), &
            t_soisno           = temperature_inst%t_soisno_col(bounds_clump%begc:bounds_clump%endc  , 1:nlevgrnd), &
            eff_porosity       = soilstate_inst%eff_porosity_col(bounds_clump%begc:bounds_clump%endc, 1:nlevgrnd), &
            h2osoi_liq         = waterstate_inst%h2osoi_liq_col(bounds_clump%begc:bounds_clump%endc , 1:nlevgrnd), &
            volr               = atm2lnd_inst%volrmch_grc(bounds_clump%begg:bounds_clump%endg), &
            rof_prognostic     = rof_prognostic)
       call t_stopf('irrigationneeded')

       ! ============================================================================
       ! DUST and VOC emissions
       ! ============================================================================

       call t_startf('bgc')

       ! Dust mobilization (C. Zender's modified codes)
       call DustEmission(bounds_clump,                                       &
            filter(nc)%num_nolakep, filter(nc)%nolakep,                      &
            atm2lnd_inst, soilstate_inst, canopystate_inst, waterstate_inst, &
            frictionvel_inst, dust_inst)

       ! Dust dry deposition (C. Zender's modified codes)
       call DustDryDep(bounds_clump, &
            atm2lnd_inst, frictionvel_inst, dust_inst)

       ! VOC emission (A. Guenther's MEGAN (2006) model)
       call VOCEmission(bounds_clump,                                         &
               filter(nc)%num_soilp, filter(nc)%soilp,                           &
               atm2lnd_inst, canopystate_inst, photosyns_inst, temperature_inst, &
               vocemis_inst)

       call t_stopf('bgc')

       ! ============================================================================
       ! Determine temperatures
       ! ============================================================================

       ! Set lake temperature 

       call t_startf('lakeTemp')
       call LakeTemperature(bounds_clump,                                             &
            filter(nc)%num_lakec, filter(nc)%lakec,                                   &
            filter(nc)%num_lakep, filter(nc)%lakep,                                   & 
            solarabs_inst, soilstate_inst, waterstate_inst, waterflux_inst, ch4_inst, &
            energyflux_inst, temperature_inst, lakestate_inst)
       call t_stopf('lakeTemp')

       ! Set soil/snow temperatures including ground temperature

       call t_startf('soiltemperature')
       call SoilTemperature(bounds_clump,                                                      &
            filter(nc)%num_urbanl  , filter(nc)%urbanl,                                        &
            filter(nc)%num_nolakec , filter(nc)%nolakec,                                       &
            atm2lnd_inst, urbanparams_inst, canopystate_inst, waterstate_inst, waterflux_inst, &
            solarabs_inst, soilstate_inst, energyflux_inst,  temperature_inst, urbantv_inst)

       ! The following is called immediately after SoilTemperature so that melted ice is
       ! converted back to solid ice as soon as possible
       call glacier_smb_inst%HandleIceMelt(bounds_clump, &
            filter(nc)%num_do_smb_c, filter(nc)%do_smb_c, &
            waterstate_inst)
       call t_stopf('soiltemperature')

       ! ============================================================================
       ! update surface fluxes for new ground temperature.
       ! ============================================================================

       call t_startf('bgp2')
       call SoilFluxes(bounds_clump,                                                          &
            filter(nc)%num_urbanl,  filter(nc)%urbanl,                                        &
            filter(nc)%num_nolakec, filter(nc)%nolakec,                                       &
            filter(nc)%num_nolakep, filter(nc)%nolakep,                                       &
            atm2lnd_inst, solarabs_inst, temperature_inst, canopystate_inst, waterstate_inst, &
            energyflux_inst, waterflux_inst)            
       call t_stopf('bgp2')

       ! ============================================================================
       ! Perform averaging from patch level to column level
       ! ============================================================================

       call t_startf('patch2col')
       call clm_drv_patch2col(bounds_clump, &
            filter(nc)%num_allc, filter(nc)%allc, filter(nc)%num_nolakec, filter(nc)%nolakec, &
            energyflux_inst, waterflux_inst)
       call t_stopf('patch2col')

       ! ============================================================================
       ! Vertical (column) soil and surface hydrology
       ! ============================================================================

       ! Note that filter_snowc and filter_nosnowc are returned by
       ! LakeHydrology after the new snow filter is built

       call t_startf('hydro_without_drainage')

       call HydrologyNoDrainage(bounds_clump,                                &
            filter(nc)%num_nolakec, filter(nc)%nolakec,                      &
            filter(nc)%num_hydrologyc, filter(nc)%hydrologyc,                &
            filter(nc)%num_urbanc, filter(nc)%urbanc,                        &
            filter(nc)%num_snowc, filter(nc)%snowc,                          &
            filter(nc)%num_nosnowc, filter(nc)%nosnowc,                      &
            clm_fates,                                                         &
            atm2lnd_inst, soilstate_inst, energyflux_inst, temperature_inst,   &
<<<<<<< HEAD
            waterflux_inst, waterstate_inst, soilhydrology_inst, saturated_excess_runoff_inst, &
            infiltration_excess_runoff_inst, &
            aerosol_inst, canopystate_inst, soil_water_retention_curve)
=======
            waterflux_inst, waterstate_inst, soilhydrology_inst, aerosol_inst, &
            canopystate_inst, soil_water_retention_curve, topo_inst)
>>>>>>> bc7c8a32

       ! The following needs to be done after HydrologyNoDrainage (because it needs
       ! waterflux_inst%qflx_snwcp_ice_col), but before HydrologyDrainage (because
       ! HydrologyDrainage calls glacier_smb_inst%AdjustRunoffTerms, which depends on
       ! ComputeSurfaceMassBalance having already been called).
       call glacier_smb_inst%ComputeSurfaceMassBalance(bounds_clump, &
            filter(nc)%num_allc, filter(nc)%allc, &
            filter(nc)%num_do_smb_c, filter(nc)%do_smb_c, &
            glc2lnd_inst, waterstate_inst, waterflux_inst)

       !  Calculate column-integrated aerosol masses, and
       !  mass concentrations for radiative calculations and output
       !  (based on new snow level state, after SnowFilter is rebuilt.
       !  NEEDS TO BE AFTER SnowFiler is rebuilt, otherwise there 
       !  can be zero snow layers but an active column in filter)
      
       call AerosolMasses( bounds_clump,                                   &
            num_on=filter(nc)%num_snowc, filter_on=filter(nc)%snowc,       &
            num_off=filter(nc)%num_nosnowc, filter_off=filter(nc)%nosnowc, &
            waterflux_inst=waterflux_inst,                                 &
            waterstate_inst=waterstate_inst,                               &
            aerosol_inst=aerosol_inst)                      

       call t_stopf('hydro_without_drainage')

       ! ============================================================================
       ! Lake hydrology
       ! ============================================================================

       ! Note that filter_lakesnowc and filter_lakenosnowc are returned by
       ! LakeHydrology after the new snow filter is built

       call t_startf('hylake')
       call LakeHydrology(bounds_clump,                                                      &
            filter(nc)%num_lakec, filter(nc)%lakec,                                          &
            filter(nc)%num_lakep, filter(nc)%lakep,                                          &
            filter(nc)%num_lakesnowc, filter(nc)%lakesnowc,                                  &
            filter(nc)%num_lakenosnowc, filter(nc)%lakenosnowc,                              &
            atm2lnd_inst, temperature_inst, soilstate_inst, waterstate_inst, waterflux_inst, &
            energyflux_inst, aerosol_inst, lakestate_inst, topo_inst)
       
       !  Calculate column-integrated aerosol masses, and
       !  mass concentrations for radiative calculations and output
       !  (based on new snow level state, after SnowFilter is rebuilt.
       !  NEEDS TO BE AFTER SnowFiler is rebuilt, otherwise there 
       !  can be zero snow layers but an active column in filter)

       call AerosolMasses(bounds_clump,                                            &
            num_on=filter(nc)%num_lakesnowc, filter_on=filter(nc)%lakesnowc,       &
            num_off=filter(nc)%num_lakenosnowc, filter_off=filter(nc)%lakenosnowc, &
            waterflux_inst=waterflux_inst,                                         &
            waterstate_inst=waterstate_inst,                                       &
            aerosol_inst=aerosol_inst)                      

       ! Must be done here because must use a snow filter for lake columns

       call SnowAge_grain(bounds_clump,                         &
            filter(nc)%num_lakesnowc, filter(nc)%lakesnowc,     &
            filter(nc)%num_lakenosnowc, filter(nc)%lakenosnowc, &
            waterflux_inst, waterstate_inst, temperature_inst, &
            atm2lnd_inst)

       call t_stopf('hylake')

       ! ============================================================================
       ! ! Fraction of soil covered by snow (Z.-L. Yang U. Texas)
       ! ============================================================================
       call t_startf('snow_init')

       do c = bounds_clump%begc,bounds_clump%endc
          l = col%landunit(c)
          if (lun%urbpoi(l)) then
             ! Urban landunit use Bonan 1996 (LSM Technical Note)
             waterstate_inst%frac_sno_col(c) = min( waterstate_inst%snow_depth_col(c)/0.05_r8, 1._r8)
          end if
       end do

       ! ============================================================================
       ! Snow aging routine based on Flanner and Zender (2006), Linking snowpack 
       ! microphysics and albedo evolution, JGR, and Brun (1989), Investigation of 
       ! wet-snow metamorphism in respect of liquid-water content, Ann. Glaciol.
       ! ============================================================================
       ! Note the snow filters here do not include lakes
       ! TODO: move this up

       call SnowAge_grain(bounds_clump,                 &
            filter(nc)%num_snowc, filter(nc)%snowc,     &
            filter(nc)%num_nosnowc, filter(nc)%nosnowc, &
            waterflux_inst, waterstate_inst, temperature_inst, &
            atm2lnd_inst)
       call t_stopf('snow_init')

       ! ============================================================================
       ! Ecosystem dynamics: Uses CN, CNDV, or static parameterizations
       ! ============================================================================

       ! FIX(SPM,032414)  push these checks into the routines below and/or make this consistent.

             ! fully prognostic canopy structure and C-N biogeochemistry
             ! - CNDV defined: prognostic biogeography; else prescribed
       ! - crop model:  crop algorithms called from within CNDriver
             
       if (use_cn) then 
          call t_startf('ecosysdyn')
          call bgc_vegetation_inst%EcosystemDynamicsPreDrainage(bounds_clump,            &
                  filter(nc)%num_soilc, filter(nc)%soilc,                       &
                  filter(nc)%num_soilp, filter(nc)%soilp,                       &
                  filter(nc)%num_pcropp, filter(nc)%pcropp, doalb,              &
               soilbiogeochem_carbonflux_inst, soilbiogeochem_carbonstate_inst,         &
               c13_soilbiogeochem_carbonflux_inst, c13_soilbiogeochem_carbonstate_inst, &
               c14_soilbiogeochem_carbonflux_inst, c14_soilbiogeochem_carbonstate_inst, &
               soilbiogeochem_state_inst,                                               &
               soilbiogeochem_nitrogenflux_inst, soilbiogeochem_nitrogenstate_inst,     &
               atm2lnd_inst, waterstate_inst, waterflux_inst,                           &
               canopystate_inst, soilstate_inst, temperature_inst, crop_inst, ch4_inst, &
               photosyns_inst, saturated_excess_runoff_inst, energyflux_inst,          &
               nutrient_competition_method, fireemis_inst)

          call t_stopf('ecosysdyn')

       end if

                ! Prescribed biogeography - prescribed canopy structure, some prognostic carbon fluxes

       if ((.not. use_cn) .and. (.not. use_fates) .and. (doalb)) then 
          call t_startf('SatellitePhenology')
          call SatellitePhenology(bounds_clump, filter(nc)%num_nolakep, filter(nc)%nolakep, &
               waterstate_inst, canopystate_inst)
          call t_stopf('SatellitePhenology')
       end if

       ! Dry Deposition of chemical tracers (Wesely (1998) parameterizaion)
          
       call t_startf('depvel')
       call depvel_compute(bounds_clump, &
            atm2lnd_inst, canopystate_inst, waterstate_inst, frictionvel_inst, &
            photosyns_inst, drydepvel_inst)
       call t_stopf('depvel')

       ! ============================================================================
       ! Calculate soil/snow hydrology with drainage (subsurface runoff)
       ! ============================================================================

       call t_startf('hydro2_drainage')

       call HydrologyDrainage(bounds_clump,                   &
            filter(nc)%num_nolakec, filter(nc)%nolakec,       &
            filter(nc)%num_hydrologyc, filter(nc)%hydrologyc, &
            filter(nc)%num_urbanc, filter(nc)%urbanc,         &                 
            filter(nc)%num_do_smb_c, filter(nc)%do_smb_c,     &                
            atm2lnd_inst, glc2lnd_inst, temperature_inst,     &
            soilhydrology_inst, soilstate_inst, waterstate_inst, waterflux_inst, &
            irrigation_inst, glacier_smb_inst)

       call t_stopf('hydro2_drainage')     

       if (use_cn) then

          call t_startf('EcosysDynPostDrainage')     
          call bgc_vegetation_inst%EcosystemDynamicsPostDrainage(bounds_clump, &
               filter(nc)%num_allc, filter(nc)%allc, &
               filter(nc)%num_soilc, filter(nc)%soilc, &
               filter(nc)%num_soilp, filter(nc)%soilp, &
               doalb, crop_inst, &
               waterstate_inst, waterflux_inst, frictionvel_inst, canopystate_inst, &
               soilbiogeochem_carbonflux_inst, soilbiogeochem_carbonstate_inst, &
               c13_soilbiogeochem_carbonflux_inst, c13_soilbiogeochem_carbonstate_inst, &
               c14_soilbiogeochem_carbonflux_inst, c14_soilbiogeochem_carbonstate_inst, &
               soilbiogeochem_nitrogenflux_inst, soilbiogeochem_nitrogenstate_inst)
          call t_stopf('EcosysDynPostDrainage')     

       end if

       if ( use_fates  .and. is_beg_curr_day() ) then ! run fates at the start of each day
          
          if ( masterproc ) then
             write(iulog,*)  'clm: calling FATES model ', get_nstep()
          end if

          call clm_fates%dynamics_driv( nc, bounds_clump,                        &
               atm2lnd_inst, soilstate_inst, temperature_inst,                   &
               waterstate_inst, canopystate_inst, soilbiogeochem_carbonflux_inst,&
               frictionvel_inst)
          
          ! TODO(wjs, 2016-04-01) I think this setFilters call should be replaced by a
          ! call to reweight_wrapup, if it's needed at all.
          call setFilters( bounds_clump, glc_behavior )
          
       end if ! use_fates branch
       
       
       if ( use_fates ) then
          
          call EDBGCDyn(bounds_clump,                                                              &
               filter(nc)%num_soilc, filter(nc)%soilc,                                             &
               filter(nc)%num_soilp, filter(nc)%soilp,                                             &
               filter(nc)%num_pcropp, filter(nc)%pcropp, doalb,                                    &
               bgc_vegetation_inst%cnveg_carbonflux_inst, &
               bgc_vegetation_inst%cnveg_carbonstate_inst, &
               soilbiogeochem_carbonflux_inst, soilbiogeochem_carbonstate_inst,                    &
               soilbiogeochem_state_inst,                                                          &
               soilbiogeochem_nitrogenflux_inst, soilbiogeochem_nitrogenstate_inst,                &
               c13_soilbiogeochem_carbonstate_inst, c13_soilbiogeochem_carbonflux_inst,            &
               c14_soilbiogeochem_carbonstate_inst, c14_soilbiogeochem_carbonflux_inst,            &
               atm2lnd_inst, waterstate_inst, waterflux_inst,                                      &
               canopystate_inst, soilstate_inst, temperature_inst, crop_inst, ch4_inst)

          call EDBGCDynSummary(bounds_clump,                                             &
                filter(nc)%num_soilc, filter(nc)%soilc,                                  &
                filter(nc)%num_soilp, filter(nc)%soilp,                                  &
                soilbiogeochem_carbonflux_inst, soilbiogeochem_carbonstate_inst,         &
                c13_soilbiogeochem_carbonflux_inst, c13_soilbiogeochem_carbonstate_inst, &
                c14_soilbiogeochem_carbonflux_inst, c14_soilbiogeochem_carbonstate_inst, &
                soilbiogeochem_nitrogenflux_inst, soilbiogeochem_nitrogenstate_inst,     &
                clm_fates, nc)
       end if



       ! ============================================================================
       ! Check the energy and water balance and also carbon and nitrogen balance
       ! ============================================================================

       call t_startf('balchk')
       call BalanceCheck(bounds_clump, &
            atm2lnd_inst, solarabs_inst, waterflux_inst, &
            waterstate_inst, irrigation_inst, glacier_smb_inst, &
            energyflux_inst, canopystate_inst)
       call t_stopf('balchk')

       ! ============================================================================
       ! Check the carbon and nitrogen balance
       ! ============================================================================

       if (use_cn) then
          call t_startf('cnbalchk')
          call bgc_vegetation_inst%BalanceCheck( &
               bounds_clump, filter(nc)%num_soilc, filter(nc)%soilc, &
               soilbiogeochem_carbonflux_inst, soilbiogeochem_nitrogenflux_inst)
          call t_stopf('cnbalchk')
       end if

       ! Calculation of methane fluxes

       if (use_lch4) then
          call t_startf('ch4')
          ! COMPILER_BUG(wjs, 2016-02-24, pgi 15.10) In principle, we should be able to
          ! make these function calls inline in the CanopyFluxes argument list. However,
          ! with pgi 15.10, that results in the dummy arguments having the wrong size (I
          ! suspect size 0, based on similar pgi compiler bugs that we have run into
          ! before). Also note that I don't have explicit bounds on the left-hand-side of
          ! these assignments: excluding these explicit bounds seemed to be needed to get
          ! around other compiler bugs.
          allocate(agnpp_patch(bounds_clump%begp:bounds_clump%endp))
          allocate(bgnpp_patch(bounds_clump%begp:bounds_clump%endp))
          allocate(annsum_npp_patch(bounds_clump%begp:bounds_clump%endp))
          allocate(rr_patch(bounds_clump%begp:bounds_clump%endp))
          agnpp_patch = bgc_vegetation_inst%get_agnpp_patch(bounds_clump)
          bgnpp_patch = bgc_vegetation_inst%get_bgnpp_patch(bounds_clump)
          annsum_npp_patch = bgc_vegetation_inst%get_annsum_npp_patch(bounds_clump)
          rr_patch = bgc_vegetation_inst%get_root_respiration_patch(bounds_clump)

          call ch4 (bounds_clump,                                                                  &
               filter(nc)%num_soilc, filter(nc)%soilc,                                             &
               filter(nc)%num_lakec, filter(nc)%lakec,                                             &
               filter(nc)%num_nolakec, filter(nc)%nolakec,                                         &
               filter(nc)%num_soilp, filter(nc)%soilp,                                             &
               atm2lnd_inst, lakestate_inst, canopystate_inst, soilstate_inst, soilhydrology_inst, &
               temperature_inst, energyflux_inst, waterstate_inst, waterflux_inst,                 &
               soilbiogeochem_carbonflux_inst,                          &
               soilbiogeochem_nitrogenflux_inst, ch4_inst, lnd2atm_inst, &
               agnpp = agnpp_patch(bounds_clump%begp:bounds_clump%endp), &
               bgnpp = bgnpp_patch(bounds_clump%begp:bounds_clump%endp), &
               annsum_npp = annsum_npp_patch(bounds_clump%begp:bounds_clump%endp), &
               rr = rr_patch(bounds_clump%begp:bounds_clump%endp))
          deallocate(agnpp_patch, bgnpp_patch, annsum_npp_patch, rr_patch)
          call t_stopf('ch4')
       end if

       ! ============================================================================
       ! Determine albedos for next time step
       ! ============================================================================

       if (doalb) then

          ! Albedos for non-urban columns
          call t_startf('surfalb')
          call SurfaceAlbedo(bounds_clump,                      &
               nc,                                              &
               filter_inactive_and_active(nc)%num_nourbanc,     &
               filter_inactive_and_active(nc)%nourbanc,         &
               filter_inactive_and_active(nc)%num_nourbanp,     &
               filter_inactive_and_active(nc)%nourbanp,         &
               filter_inactive_and_active(nc)%num_urbanc,       &
               filter_inactive_and_active(nc)%urbanc,           &
               filter_inactive_and_active(nc)%num_urbanp,       &
               filter_inactive_and_active(nc)%urbanp,           &
               nextsw_cday, declinp1,                           &
               clm_fates,                                       &
               aerosol_inst, canopystate_inst, waterstate_inst, &
               lakestate_inst, temperature_inst, surfalb_inst)

          call t_stopf('surfalb')

          ! Albedos for urban columns
          if (filter_inactive_and_active(nc)%num_urbanl > 0) then
             call t_startf('urbalb')
             call UrbanAlbedo(bounds_clump,                  &
                  filter_inactive_and_active(nc)%num_urbanl, &
                  filter_inactive_and_active(nc)%urbanl,     &
                  filter_inactive_and_active(nc)%num_urbanc, &
                  filter_inactive_and_active(nc)%urbanc,     &
                  filter_inactive_and_active(nc)%num_urbanp, &
                  filter_inactive_and_active(nc)%urbanp,     &
                  waterstate_inst, urbanparams_inst,         &
                  solarabs_inst, surfalb_inst)
             call t_stopf('urbalb')
          end if

       end if

    end do
    !$OMP END PARALLEL DO

    ! ============================================================================
    ! Determine gridcell averaged properties to send to atm
    ! ============================================================================

    call t_startf('lnd2atm')
    ! COMPILER_BUG(wjs, 2016-02-24, pgi 15.10) In principle, we should be able to make
    ! this function call inline in the CanopyFluxes argument list. However, with pgi
    ! 15.10, that results in the dummy argument having the wrong size (I suspect size 0,
    ! based on similar pgi compiler bugs that we have run into before). Also note that I
    ! don't have explicit bounds on the left-hand-side of this assignment: excluding these
    ! explicit bounds seemed to be needed to get around other compiler bugs.
    allocate(net_carbon_exchange_grc(bounds_proc%begg:bounds_proc%endg))
    net_carbon_exchange_grc = bgc_vegetation_inst%get_net_carbon_exchange_grc(bounds_proc)

    call lnd2atm(bounds_proc,                                            &
         atm2lnd_inst, surfalb_inst, temperature_inst, frictionvel_inst, &
         waterstate_inst, waterflux_inst, irrigation_inst, energyflux_inst, &
         solarabs_inst, drydepvel_inst,       &
         vocemis_inst, fireemis_inst, dust_inst, ch4_inst, glc_behavior, &
         lnd2atm_inst, &
         net_carbon_exchange_grc = net_carbon_exchange_grc(bounds_proc%begg:bounds_proc%endg))
    deallocate(net_carbon_exchange_grc)
    call t_stopf('lnd2atm')

    ! ============================================================================
    ! Determine gridcell averaged properties to send to glc
    ! ============================================================================

    call t_startf('lnd2glc')
    !$OMP PARALLEL DO PRIVATE (nc, bounds_clump)
    do nc = 1,nclumps
       call get_clump_bounds(nc, bounds_clump)
       call lnd2glc_inst%update_lnd2glc(bounds_clump,       &
            filter(nc)%num_do_smb_c, filter(nc)%do_smb_c,   &
            temperature_inst, glacier_smb_inst, topo_inst,    &
            init=.false.)           
    end do
    !$OMP END PARALLEL DO
    call t_stopf('lnd2glc')

    ! ============================================================================
    ! Write global average diagnostics to standard output
    ! ============================================================================

    nstep = get_nstep()
    if (wrtdia) call mpi_barrier(mpicom,ier)
    call t_startf('wrtdiag')
    call write_diagnostic(bounds_proc, wrtdia, nstep, lnd2atm_inst)
    call t_stopf('wrtdiag')

    ! ============================================================================
    ! Update accumulators
    ! ============================================================================

    ! FIX(SPM,032414) double check why this isn't called for ED
    ! FIX(SPM, 082814) - in the fates branch RF and I commented out the if(.not.
    ! use_fates) then statement ... double check if this is required and why

    if (nstep > 0) then
       call t_startf('accum')

       call atm2lnd_inst%UpdateAccVars(bounds_proc)

       call temperature_inst%UpdateAccVars(bounds_proc)

       call canopystate_inst%UpdateAccVars(bounds_proc)

       call waterflux_inst%UpdateAccVars(bounds_proc)

       call energyflux_inst%UpdateAccVars(bounds_proc)

       ! COMPILER_BUG(wjs, 2014-11-30, pgi 14.7) For pgi 14.7 to be happy when
       ! compiling this threaded, I needed to change the dummy arguments to be
       ! pointers, and get rid of the explicit bounds in the subroutine call.
       ! call bgc_vegetation_inst%UpdateAccVars(bounds_proc, &
       !      t_a10_patch=temperature_inst%t_a10_patch(bounds_proc%begp:bounds_proc%endp), &
       !      t_ref2m_patch=temperature_inst%t_ref2m_patch(bounds_proc%begp:bounds_proc%endp))
       call bgc_vegetation_inst%UpdateAccVars(bounds_proc, &
            t_a10_patch=temperature_inst%t_a10_patch, &
            t_ref2m_patch=temperature_inst%t_ref2m_patch)

       if (use_crop) then
          call crop_inst%CropUpdateAccVars(bounds_proc, &
               temperature_inst%t_ref2m_patch, temperature_inst%t_soisno_col)
       end if

       call t_stopf('accum')
    end if

    ! ============================================================================
    ! Update history buffer
    ! ============================================================================


    call t_startf('hbuf')
    call hist_update_hbuf(bounds_proc)
    call t_stopf('hbuf')

    ! ============================================================================
    ! Call dv (dynamic vegetation)
    ! ============================================================================

    if (use_cn) then
       call t_startf('endTSdynveg')
       nclumps = get_proc_clumps()
       !$OMP PARALLEL DO PRIVATE (nc,bounds_clump)
       do nc = 1,nclumps
          call get_clump_bounds(nc, bounds_clump)
          call bgc_vegetation_inst%EndOfTimeStepVegDynamics(bounds_clump, &
               filter(nc)%num_natvegp, filter(nc)%natvegp, &
               atm2lnd_inst)
       end do
       !$OMP END PARALLEL DO
       call t_stopf('endTSdynveg')
    end if

    ! ============================================================================
    ! History/Restart output
    ! ============================================================================

    if (.not. use_noio) then

       call t_startf('clm_drv_io')

       ! Create history and write history tapes if appropriate
       call t_startf('clm_drv_io_htapes')

       call hist_htapes_wrapup( rstwr, nlend, bounds_proc,                    &
            soilstate_inst%watsat_col(bounds_proc%begc:bounds_proc%endc, 1:), &
            soilstate_inst%sucsat_col(bounds_proc%begc:bounds_proc%endc, 1:), &
            soilstate_inst%bsw_col(bounds_proc%begc:bounds_proc%endc, 1:),    &
            soilstate_inst%hksat_col(bounds_proc%begc:bounds_proc%endc, 1:))

       call t_stopf('clm_drv_io_htapes')

       if (use_cn) then
          call bgc_vegetation_inst%WriteHistory(bounds_proc)
       end if

       ! Write restart/initial files if appropriate
       if (rstwr) then
          call t_startf('clm_drv_io_wrest')
          filer = restFile_filename(rdate=rdate)

          call restFile_write( bounds_proc, filer, rdate=rdate )

          call t_stopf('clm_drv_io_wrest')
       end if
       call t_stopf('clm_drv_io')

    end if

  end subroutine clm_drv

  !-----------------------------------------------------------------------
  subroutine clm_drv_init(bounds, &
       num_nolakec, filter_nolakec, &
       num_nolakep, filter_nolakep, &
       num_soilp  , filter_soilp, &
       canopystate_inst, waterstate_inst, waterflux_inst, energyflux_inst)
    !
    ! !DESCRIPTION:
    ! Initialization of clm driver variables needed from previous timestep
    !
    ! !USES:
    use shr_kind_mod       , only : r8 => shr_kind_r8
    use shr_infnan_mod     , only : nan => shr_infnan_nan, assignment(=)
    use clm_varpar         , only : nlevsno
    use CanopyStateType    , only : canopystate_type
    use WaterStateType     , only : waterstate_type
    use WaterFluxType      , only : waterflux_type
    use EnergyFluxType     , only : energyflux_type
    !
    ! !ARGUMENTS:
    type(bounds_type)     , intent(in)    :: bounds  
    integer               , intent(in)    :: num_nolakec       ! number of non-lake points in column filter
    integer               , intent(in)    :: filter_nolakec(:) ! column filter for non-lake points
    integer               , intent(in)    :: num_nolakep       ! number of non-lake points in patch filter
    integer               , intent(in)    :: filter_nolakep(:) ! patch filter for non-lake points
    integer               , intent(in)    :: num_soilp         ! number of soil points in patch filter
    integer               , intent(in)    :: filter_soilp(:)   ! patch filter for soil points
    type(canopystate_type), intent(inout) :: canopystate_inst
    type(waterstate_type) , intent(inout) :: waterstate_inst
    type(waterflux_type)  , intent(inout) :: waterflux_inst
    type(energyflux_type) , intent(inout) :: energyflux_inst
    !
    ! !LOCAL VARIABLES:
    integer :: c, p, f, j              ! indices
    integer :: fp, fc                  ! filter indices
    !-----------------------------------------------------------------------

    associate(                                                             & 
         snl                => col%snl                                   , & ! Input:  [integer  (:)   ]  number of snow layers                    
        
         h2osno             => waterstate_inst%h2osno_col                , & ! Input:  [real(r8) (:)   ]  snow water (mm H2O)                     
         h2osoi_ice         => waterstate_inst%h2osoi_ice_col            , & ! Input:  [real(r8) (:,:) ]  ice lens (kg/m2)                      
         h2osoi_liq         => waterstate_inst%h2osoi_liq_col            , & ! Input:  [real(r8) (:,:) ]  liquid water (kg/m2)                  
         h2osno_old         => waterstate_inst%h2osno_old_col            , & ! Output: [real(r8) (:)   ]  snow water (mm H2O) at previous time step
         frac_iceold        => waterstate_inst%frac_iceold_col           , & ! Output: [real(r8) (:,:) ]  fraction of ice relative to the tot water

         elai               => canopystate_inst%elai_patch               , & ! Input:  [real(r8) (:)   ]  one-sided leaf area index with burying by snow    
         esai               => canopystate_inst%esai_patch               , & ! Input:  [real(r8) (:)   ]  one-sided stem area index with burying by snow    
         frac_veg_nosno     => canopystate_inst%frac_veg_nosno_patch     , & ! Output: [integer  (:)   ]  fraction of vegetation not covered by snow (0 OR 1) [-]
         frac_veg_nosno_alb => canopystate_inst%frac_veg_nosno_alb_patch , & ! Output: [integer  (:)   ]  fraction of vegetation not covered by snow (0 OR 1) [-]

         eflx_bot           => energyflux_inst%eflx_bot_col              , & ! Output: [real(r8) (:)   ]  heat flux from beneath soil/ice column (W/m**2)

         cisun_z            => photosyns_inst%cisun_z_patch              , & ! Output: [real(r8) (:)   ]  intracellular sunlit leaf CO2 (Pa)
         cisha_z            => photosyns_inst%cisha_z_patch                & ! Output: [real(r8) (:)   ]  intracellular shaded leaf CO2 (Pa)
         )

      ! Initialize intracellular CO2 (Pa) parameters each timestep for use in VOCEmission
      do p = bounds%begp,bounds%endp
         cisun_z(p,:) = -999._r8
         cisha_z(p,:) = -999._r8
      end do

      do c = bounds%begc,bounds%endc
         ! Save snow mass at previous time step
         h2osno_old(c) = h2osno(c)

         ! Reset flux from beneath soil/ice column 
         eflx_bot(c)  = 0._r8
      end do

      ! Initialize fraction of vegetation not covered by snow 

      do p = bounds%begp,bounds%endp
         if (patch%active(p)) then
            frac_veg_nosno(p) = frac_veg_nosno_alb(p)
         else
            frac_veg_nosno(p) = 0._r8
         end if
      end do

      ! Initialize set of previous time-step variables
      ! Ice fraction of snow at previous time step
      
      do j = -nlevsno+1,0
         do f = 1, num_nolakec
            c = filter_nolakec(f)
            if (j >= snl(c) + 1) then
               frac_iceold(c,j) = h2osoi_ice(c,j)/(h2osoi_liq(c,j)+h2osoi_ice(c,j))
            end if
         end do
      end do

    end associate

  end subroutine clm_drv_init
  
  !-----------------------------------------------------------------------
  subroutine clm_drv_patch2col (bounds, &
       num_allc, filter_allc, num_nolakec, filter_nolakec, &
       energyflux_inst, waterflux_inst)
    !
    ! !DESCRIPTION:
    ! Averages over all patches for variables defined over both soil and lake to provide
    ! the column-level averages of flux variables defined at the patch level.
    !
    ! !USES:
    use WaterStateType , only : waterstate_type
    use WaterFluxType  , only : waterflux_type
    use EnergyFluxType , only : energyflux_type
    use subgridAveMod  , only : p2c
    use shr_infnan_mod , only : nan => shr_infnan_nan, assignment(=)
    !
    ! !ARGUMENTS:
    type(bounds_type)     , intent(in)    :: bounds  
    integer               , intent(in)    :: num_allc          ! number of column points in allc filter
    integer               , intent(in)    :: filter_allc(:)    ! column filter for all active points
    integer               , intent(in)    :: num_nolakec       ! number of column non-lake points in column filter
    integer               , intent(in)    :: filter_nolakec(:) ! column filter for non-lake points
    type(waterflux_type)  , intent(inout) :: waterflux_inst
    type(energyflux_type) , intent(inout) :: energyflux_inst
    !
    ! !LOCAL VARIABLES:
    integer :: c,fc              ! indices
    ! -----------------------------------------------------------------

    ! Note: lake points are excluded from many of the following
    ! averages. For some fields, this is because the field doesn't
    ! apply over lakes. However, for many others, this is because the
    ! field is computed in LakeHydrologyMod, which is called after
    ! this routine; thus, for lakes, the column-level values of these
    ! fields are explicitly set in LakeHydrologyMod. (The fields that
    ! are included here for lakes are computed elsewhere, e.g., in
    ! LakeFluxesMod.)

    ! Averaging for patch evaporative flux variables

    call p2c (bounds, num_nolakec, filter_nolakec, &
         waterflux_inst%qflx_ev_snow_patch(bounds%begp:bounds%endp), &
         waterflux_inst%qflx_ev_snow_col(bounds%begc:bounds%endc))

    call p2c (bounds, num_nolakec, filter_nolakec, &
         waterflux_inst%qflx_ev_soil_patch(bounds%begp:bounds%endp), &
         waterflux_inst%qflx_ev_soil_col(bounds%begc:bounds%endc))

    call p2c (bounds, num_nolakec, filter_nolakec, &
         waterflux_inst%qflx_ev_h2osfc_patch(bounds%begp:bounds%endp), &
         waterflux_inst%qflx_ev_h2osfc_col(bounds%begc:bounds%endc))

    ! Averaging for patch water flux variables

    call p2c (bounds, num_nolakec, filter_nolakec, &
         waterflux_inst%qflx_evap_soi_patch(bounds%begp:bounds%endp), &
         waterflux_inst%qflx_evap_soi_col(bounds%begc:bounds%endc))

    call p2c (bounds, num_nolakec, filter_nolakec, &
         waterflux_inst%qflx_evap_tot_patch(bounds%begp:bounds%endp), &
         waterflux_inst%qflx_evap_tot_col(bounds%begc:bounds%endc))

    call p2c (bounds, num_nolakec, filter_nolakec, &
         waterflux_inst%qflx_rain_grnd_patch(bounds%begp:bounds%endp), &
         waterflux_inst%qflx_rain_grnd_col(bounds%begc:bounds%endc))
    
    call p2c (bounds, num_nolakec, filter_nolakec, &
         waterflux_inst%qflx_snow_grnd_patch(bounds%begp:bounds%endp), &
         waterflux_inst%qflx_snow_grnd_col(bounds%begc:bounds%endc))
    
    call p2c (bounds, num_nolakec, filter_nolakec, &
         waterflux_inst%qflx_tran_veg_patch(bounds%begp:bounds%endp), &
         waterflux_inst%qflx_tran_veg_col(bounds%begc:bounds%endc))

    call p2c (bounds, num_nolakec, filter_nolakec, &
         waterflux_inst%qflx_evap_grnd_patch(bounds%begp:bounds%endp), &
         waterflux_inst%qflx_evap_grnd_col(bounds%begc:bounds%endc))

    call p2c (bounds, num_allc, filter_allc, &
         waterflux_inst%qflx_evap_soi_patch(bounds%begp:bounds%endp), &
         waterflux_inst%qflx_evap_soi_col(bounds%begc:bounds%endc))

    call p2c (bounds, num_nolakec, filter_nolakec, &
         waterflux_inst%qflx_prec_grnd_patch(bounds%begp:bounds%endp), &
         waterflux_inst%qflx_prec_grnd_col(bounds%begc:bounds%endc))

    call p2c (bounds, num_nolakec, filter_nolakec, &
         waterflux_inst%qflx_dew_grnd_patch(bounds%begp:bounds%endp), &
         waterflux_inst%qflx_dew_grnd_col(bounds%begc:bounds%endc))

    call p2c (bounds, num_nolakec, filter_nolakec, &
         waterflux_inst%qflx_sub_snow_patch(bounds%begp:bounds%endp), &
         waterflux_inst%qflx_sub_snow_col(bounds%begc:bounds%endc))

    call p2c (bounds, num_nolakec, filter_nolakec, &
         waterflux_inst%qflx_dew_snow_patch(bounds%begp:bounds%endp), &
         waterflux_inst%qflx_dew_snow_col(bounds%begc:bounds%endc))

  end subroutine clm_drv_patch2col

  !------------------------------------------------------------------------
  subroutine write_diagnostic (bounds, wrtdia, nstep, lnd2atm_inst)
    !
    ! !DESCRIPTION:
    ! Write diagnostic surface temperature output each timestep.  Written to
    ! be fast but not bit-for-bit because order of summations can change each
    ! timestep.
    !
    ! !USES:
    use decompMod  , only : get_proc_global
    use spmdMod    , only : masterproc, npes, MPI_REAL8
    use spmdMod    , only : MPI_STATUS_SIZE, mpicom, MPI_SUM
    use shr_sys_mod, only : shr_sys_flush
    use abortutils , only : endrun
    use shr_log_mod, only : errMsg => shr_log_errMsg
    use lnd2atmType, only : lnd2atm_type
    !
    ! !ARGUMENTS:
    type(bounds_type)  , intent(in) :: bounds        
    logical            , intent(in) :: wrtdia     !true => write diagnostic
    integer            , intent(in) :: nstep      !model time step
    type(lnd2atm_type) , intent(in) :: lnd2atm_inst
    !
    ! !REVISION HISTORY:
    ! Created by Mariana Vertenstein
    !
    ! !LOCAL VARIABLES:
    integer :: p                       ! loop index
    integer :: numg                    ! total number of gridcells across all processors
    integer :: ier                     ! error status
    real(r8):: psum                    ! partial sum of ts
    real(r8):: tsum                    ! sum of ts
    real(r8):: tsxyav                  ! average ts for diagnostic output
    integer :: status(MPI_STATUS_SIZE) ! mpi status
    !------------------------------------------------------------------------

    call get_proc_global(ng=numg)

    if (wrtdia) then

       call t_barrierf('sync_write_diag', mpicom)
       psum = sum(lnd2atm_inst%t_rad_grc(bounds%begg:bounds%endg))
       call mpi_reduce(psum, tsum, 1, MPI_REAL8, MPI_SUM, 0, mpicom, ier)
       if (ier/=0) then
          write(iulog,*) 'write_diagnostic: Error in mpi_reduce()'
          call endrun(msg=errMsg(sourcefile, __LINE__))
       end if
       if (masterproc) then
          tsxyav = tsum / numg
          write(iulog,1000) nstep, tsxyav
          call shr_sys_flush(iulog)
       end if

    else

       if (masterproc) then
          write(iulog,*)'clm: completed timestep ',nstep
          call shr_sys_flush(iulog)
       end if

    endif

1000 format (1x,'nstep = ',i10,'   TS = ',f21.15)

  end subroutine write_diagnostic

end module clm_driver<|MERGE_RESOLUTION|>--- conflicted
+++ resolved
@@ -695,14 +695,9 @@
             filter(nc)%num_nosnowc, filter(nc)%nosnowc,                      &
             clm_fates,                                                         &
             atm2lnd_inst, soilstate_inst, energyflux_inst, temperature_inst,   &
-<<<<<<< HEAD
             waterflux_inst, waterstate_inst, soilhydrology_inst, saturated_excess_runoff_inst, &
             infiltration_excess_runoff_inst, &
-            aerosol_inst, canopystate_inst, soil_water_retention_curve)
-=======
-            waterflux_inst, waterstate_inst, soilhydrology_inst, aerosol_inst, &
-            canopystate_inst, soil_water_retention_curve, topo_inst)
->>>>>>> bc7c8a32
+            aerosol_inst, canopystate_inst, soil_water_retention_curve, topo_inst)
 
        ! The following needs to be done after HydrologyNoDrainage (because it needs
        ! waterflux_inst%qflx_snwcp_ice_col), but before HydrologyDrainage (because
