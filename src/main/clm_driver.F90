--- conflicted
+++ resolved
@@ -946,15 +946,9 @@
             filter(nc)%num_hillslope, filter(nc)%hillslopec,    &
             filter(nc)%num_nolakec, filter(nc)%nolakec,       &
             filter(nc)%num_hydrologyc, filter(nc)%hydrologyc, &
-<<<<<<< HEAD
-            filter(nc)%num_urbanc, filter(nc)%urbanc,         &                 
-            filter(nc)%num_do_smb_c, filter(nc)%do_smb_c,     &                
-            glc2lnd_inst, temperature_inst,     &
-=======
             filter(nc)%num_urbanc, filter(nc)%urbanc,         &
             filter(nc)%num_do_smb_c, filter(nc)%do_smb_c,     &
             atm2lnd_inst, glc2lnd_inst, temperature_inst,     &
->>>>>>> 95fc9e16
             soilhydrology_inst, soilstate_inst, water_inst%waterstatebulk_inst, &
             water_inst%waterdiagnosticbulk_inst, water_inst%waterbalancebulk_inst, &
             water_inst%waterfluxbulk_inst, water_inst%wateratm2lndbulk_inst, &
