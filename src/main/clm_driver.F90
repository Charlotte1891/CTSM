--- conflicted
+++ resolved
@@ -1451,17 +1451,6 @@
          waterfluxbulk_inst%qflx_evap_tot_col(bounds%begc:bounds%endc))
 
     call p2c (bounds, num_nolakec, filter_nolakec, &
-<<<<<<< HEAD
-         waterfluxbulk_inst%qflx_rain_grnd_patch(bounds%begp:bounds%endp), &
-         waterfluxbulk_inst%qflx_rain_grnd_col(bounds%begc:bounds%endc))
-
-    call p2c (bounds, num_nolakec, filter_nolakec, &
-         waterfluxbulk_inst%qflx_snow_grnd_patch(bounds%begp:bounds%endp), &
-         waterfluxbulk_inst%qflx_snow_grnd_col(bounds%begc:bounds%endc))
-
-    call p2c (bounds, num_nolakec, filter_nolakec, &
-=======
->>>>>>> 57adf1ed
          waterfluxbulk_inst%qflx_tran_veg_patch(bounds%begp:bounds%endp), &
          waterfluxbulk_inst%qflx_tran_veg_col(bounds%begc:bounds%endc))
 
