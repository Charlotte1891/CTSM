--- conflicted
+++ resolved
@@ -963,12 +963,8 @@
        call t_stopf('hydro2_drainage')
 
        if (use_cn) then
-<<<<<<< HEAD
-          call t_startf('EcosysDynPostDrainage')     
-=======
 
           call t_startf('EcosysDynPostDrainage')
->>>>>>> fbc767fb
           call bgc_vegetation_inst%EcosystemDynamicsPostDrainage(bounds_clump, &
                filter(nc)%num_allc, filter(nc)%allc, &
                filter(nc)%num_soilc, filter(nc)%soilc, &
@@ -983,12 +979,8 @@
                c13_soilbiogeochem_carbonflux_inst, c13_soilbiogeochem_carbonstate_inst, &
                c14_soilbiogeochem_carbonflux_inst, c14_soilbiogeochem_carbonstate_inst, &
                soilbiogeochem_nitrogenflux_inst, soilbiogeochem_nitrogenstate_inst)
-<<<<<<< HEAD
-          call t_stopf('EcosysDynPostDrainage')     
-=======
           call t_stopf('EcosysDynPostDrainage')
 
->>>>>>> fbc767fb
        end if
        if ( use_fates  .and. is_beg_curr_day() ) then ! run fates at the start of each day
 
