module clm_driver

  !-----------------------------------------------------------------------
  ! !DESCRIPTION:
  ! This module provides the main CLM driver physics calling sequence.  Most
  ! computations occurs over ``clumps'' of gridcells (and associated subgrid
  ! scale entities) assigned to each MPI process. Computation is further
  ! parallelized by looping over clumps on each process using shared memory OpenMP.
  !
  ! !USES:
  use shr_kind_mod           , only : r8 => shr_kind_r8
  use clm_varctl             , only : iulog, use_fates, use_fates_sp
  use clm_varctl             , only : use_cn, use_lch4, use_noio, use_c13, use_c14
  use clm_varctl             , only : use_crop, irrigate, ndep_from_cpl
  use clm_varctl             , only : use_soil_moisture_streams
  use clm_time_manager       , only : get_nstep, is_beg_curr_day
  use clm_time_manager       , only : get_prev_date, is_first_step
  use clm_varpar             , only : nlevsno, nlevgrnd
  use clm_varorb             , only : obliqr
  use spmdMod                , only : masterproc, mpicom
  use decompMod              , only : get_proc_clumps, get_clump_bounds, get_proc_bounds, bounds_type
  use filterMod              , only : filter, filter_inactive_and_active
  use filterMod              , only : setExposedvegpFilter
  use histFileMod            , only : hist_update_hbuf, hist_htapes_wrapup
  use restFileMod            , only : restFile_write, restFile_filename
  use abortutils             , only : endrun
  !
  use dynSubgridDriverMod    , only : dynSubgrid_driver, dynSubgrid_wrapup_weight_changes
  use BalanceCheckMod        , only : WaterGridcellBalance, BeginWaterColumnBalance, BalanceCheck
  !
  use BiogeophysPreFluxCalcsMod  , only : BiogeophysPreFluxCalcs
  use SurfaceHumidityMod     , only : CalculateSurfaceHumidity
  use UrbanTimeVarType       , only : urbantv_type
  use SoilTemperatureMod     , only : SoilTemperature
  use LakeTemperatureMod     , only : LakeTemperature
  !
  use BareGroundFluxesMod    , only : BareGroundFluxes
  use CanopyFluxesMod        , only : CanopyFluxes
  use SoilFluxesMod          , only : SoilFluxes ! (formerly Biogeophysics2Mod)
  use UrbanFluxesMod         , only : UrbanFluxes
  use LakeFluxesMod          , only : LakeFluxes
  !
  use HydrologyNoDrainageMod , only : CalcAndWithdrawIrrigationFluxes, HandleNewSnow, HydrologyNoDrainage ! (formerly Hydrology2Mod)
  use HydrologyDrainageMod   , only : HydrologyDrainage   ! (formerly Hydrology2Mod)
  use CanopyHydrologyMod     , only : CanopyInterceptionAndThroughfall
  use SurfaceWaterMod        , only : UpdateFracH2oSfc
  use LakeHydrologyMod       , only : LakeHydrology
  use SoilWaterMovementMod   , only : use_aquifer_layer
  !
  use AerosolMod             , only : AerosolMasses
  use SnowSnicarMod          , only : SnowAge_grain
  use SurfaceAlbedoMod       , only : SurfaceAlbedo
  use UrbanAlbedoMod         , only : UrbanAlbedo
  !
  use SurfaceRadiationMod    , only : SurfaceRadiation, CanopySunShadeFracs
  use UrbanRadiationMod      , only : UrbanRadiation
  !
  use SoilBiogeochemVerticalProfileMod   , only : SoilBiogeochemVerticalProfile
  use SatellitePhenologyMod  , only : SatellitePhenology, interpMonthlyVeg
  use ndepStreamMod          , only : ndep_interp
  use ch4Mod                 , only : ch4, ch4_init_gridcell_balance_check, ch4_init_column_balance_check
  use DUSTMod                , only : DustDryDep, DustEmission
  use VOCEmissionMod         , only : VOCEmission
  !
  use filterMod              , only : setFilters
  !
  use atm2lndMod             , only : downscale_forcings, set_atm2lnd_water_tracers
  use lnd2atmMod             , only : lnd2atm
  use lnd2glcMod             , only : lnd2glc_type
  !
  use seq_drydep_mod         , only : n_drydep, drydep_method, DD_XLND
  use DryDepVelocity         , only : depvel_compute
  !
  use DaylengthMod           , only : UpdateDaylength
  use perf_mod
  !
  use GridcellType           , only : grc
  use LandunitType           , only : lun
  use ColumnType             , only : col
  use PatchType              , only : patch
  use clm_instMod
  use EDBGCDynMod            , only : EDBGCDyn, EDBGCDynSummary
  use SoilMoistureStreamMod  , only : PrescribedSoilMoistureInterp, PrescribedSoilMoistureAdvance
  use SoilBiogeochemDecompCascadeConType , only : no_soil_decomp, decomp_method
  !
  ! !PUBLIC TYPES:
  implicit none
  !
  ! !PUBLIC MEMBER FUNCTIONS:
  public :: clm_drv            ! Main clm driver
  !
  ! !PRIVATE MEMBER FUNCTIONS:
  private :: clm_drv_patch2col
  private :: clm_drv_init      ! Initialization of variables needed from previous timestep
  private :: write_diagnostic  ! Write diagnostic information to log file

  character(len=*), parameter, private :: sourcefile = &
       __FILE__
  !-----------------------------------------------------------------------

contains

  !-----------------------------------------------------------------------
  subroutine clm_drv(doalb, nextsw_cday, declinp1, declin, rstwr, nlend, rdate, rof_prognostic)
    !
    ! !DESCRIPTION:
    !
    ! First phase of the clm driver calling the clm physics. An outline of
    ! the calling tree is given in the description of this module.
    !
    ! !USES:
    use clm_time_manager     , only : get_curr_date
    use clm_varctl           , only : use_lai_streams, fates_spitfire_mode
    use laiStreamMod         , only : lai_advance
    use FATESFireFactoryMod  , only : scalar_lightning
    !
    ! !ARGUMENTS:
    implicit none
    logical ,        intent(in) :: doalb       ! true if time for surface albedo calc
    real(r8),        intent(in) :: nextsw_cday ! calendar day for nstep+1
    real(r8),        intent(in) :: declinp1    ! declination angle for next time step
    real(r8),        intent(in) :: declin      ! declination angle for current time step
    logical,         intent(in) :: rstwr       ! true => write restart file this step
    logical,         intent(in) :: nlend       ! true => end of run on this step
    character(len=*),intent(in) :: rdate       ! restart file time stamp for name

    ! Whether we're running with a prognostic ROF component. This shouldn't change from
    ! timestep to timestep, but we pass it into the driver loop because it isn't available
    ! in initialization.
    logical,         intent(in) :: rof_prognostic  ! whether we're running with a prognostic ROF component
    !
    ! !LOCAL VARIABLES:
    integer              :: nstep                   ! time step number
    integer              :: nc, c, p, l, g          ! indices
    integer              :: nclumps                 ! number of clumps on this processor
    integer              :: yr                      ! year (0, ...)
    integer              :: mon                     ! month (1, ..., 12)
    integer              :: day                     ! day of month (1, ..., 31)
    integer              :: sec                     ! seconds of the day
    character(len=256)   :: filer                   ! restart file name
    integer              :: ier                     ! error code
    logical              :: need_glacier_initialization ! true if we need to initialize glacier areas in this time step
    type(bounds_type)    :: bounds_clump
    type(bounds_type)    :: bounds_proc

    ! COMPILER_BUG(wjs, 2016-02-24, pgi 15.10) These temporary allocatable arrays are
    ! needed to work around pgi compiler bugs, as noted below
    real(r8), allocatable :: downreg_patch(:)
    real(r8), allocatable :: leafn_patch(:)
    real(r8), allocatable :: agnpp_patch(:)
    real(r8), allocatable :: bgnpp_patch(:)
    real(r8), allocatable :: annsum_npp_patch(:)
    real(r8), allocatable :: rr_patch(:)
    real(r8), allocatable :: net_carbon_exchange_grc(:)
    real(r8), allocatable :: froot_carbon(:)
    real(r8), allocatable :: croot_carbon(:)

    ! COMPILER_BUG(wjs, 2014-11-29, pgi 14.7) Workaround for internal compiler error with
    ! pgi 14.7 ('normalize_forall_array: non-conformable'), which appears in the call to
    ! CalcIrrigationNeeded. Simply declaring this variable makes the ICE go away.
    real(r8), allocatable :: dummy1_to_make_pgi_happy(:)
    !-----------------------------------------------------------------------

    ! Determine processor bounds and clumps for this processor

    call get_proc_bounds(bounds_proc)
    nclumps = get_proc_clumps()

    ! ========================================================================
    ! In the first time step of a startup or hybrid run, we want to update CLM's glacier
    ! areas to match those given by GLC. This is because, in initialization, we do not yet
    ! know GLC's glacier areas, so CLM's glacier areas are based on the surface dataset
    ! (for a cold start or init_interp run) or the initial conditions file (in a
    ! non-init_interp, non-cold start run) - which may not match GLC's glacier areas for
    ! this configuration. (Coupling fields from GLC aren't received until the run loop.)
    ! Thus, CLM will see a potentially large, fictitious glacier area change in the first
    ! time step. We don't want this fictitious area change to result in any state or flux
    ! adjustments. Thus, we apply this area change here, at the start of the driver loop,
    ! so that in dynSubgrid_driver, it will look like there is no glacier area change in
    ! the first time step. (See
    ! https://github.com/ESCOMP/ctsm/issues/340#issuecomment-410483131 for more
    ! discussion on this.)
    !
    ! This needs to happen very early in the run loop, before any balance checks are
    ! initialized, because - by design - this doesn't conserve mass at the grid cell
    ! level. (The whole point of this code block is that we adjust areas without doing
    ! the typical state or flux adjustments that need to accompany those area changes for
    ! conservation.)
    !
    ! This accomplishes approximately the same effect that we would get if we were able to
    ! update glacier areas in initialization. The one difference - and minor, theoretical
    ! problem - that could arise from this start-of-run-loop update is: If the first time
    ! step of the CESM run loop looked like: (1) GLC runs and updates glacier area (i.e.,
    ! glacier area changes in the first time step compared with what was set in
    ! initialization); (2) coupler passes new glacier area to CLM; (3) CLM runs. Then the
    ! code here would mean that the true change in glacier area between initialization and
    ! the first time step would be ignored as far as state and flux adjustments are
    ! concerned. But this is unlikely to be an issue in practice: Currently GLC doesn't
    ! update this frequently, and even if it did, the change in glacier area in a single
    ! time step would typically be very small.
    !
    ! If we are ever able to change the CESM initialization sequence so that GLC fields
    ! are passed to CLM in initialization, then this code block can be removed.
    ! ========================================================================

    need_glacier_initialization = is_first_step()

    if (need_glacier_initialization) then
       !$OMP PARALLEL DO PRIVATE (nc, bounds_clump)
       do nc = 1, nclumps
          call get_clump_bounds(nc, bounds_clump)

          call glc2lnd_inst%update_glc2lnd_fracs( &
               bounds = bounds_clump)

          call dynSubgrid_wrapup_weight_changes(bounds_clump, glc_behavior)

       end do
       !$OMP END PARALLEL DO
    end if

    ! ============================================================================
    ! Specified phenology
    ! ============================================================================

    if (use_cn) then
       ! For dry-deposition need to call CLMSP so that mlaidiff is obtained
       if ( n_drydep > 0 .and. drydep_method == DD_XLND ) then
          call t_startf('interpMonthlyVeg')
          call interpMonthlyVeg(bounds_proc, canopystate_inst)
          call t_stopf('interpMonthlyVeg')
       endif

    else
       ! Determine weights for time interpolation of monthly vegetation data.
       ! This also determines whether it is time to read new monthly vegetation and
       ! obtain updated leaf area index [mlai1,mlai2], stem area index [msai1,msai2],
       ! vegetation top [mhvt1,mhvt2] and vegetation bottom [mhvb1,mhvb2]. The
       ! weights obtained here are used in subroutine SatellitePhenology to obtain time
       ! interpolated values.
       if (doalb .or. ( n_drydep > 0 .and. drydep_method == DD_XLND ) .or. use_fates_sp) then
          call t_startf('interpMonthlyVeg')
          call interpMonthlyVeg(bounds_proc, canopystate_inst)
          call t_stopf('interpMonthlyVeg')
       end if

    end if

    ! ==================================================================================
    ! Determine decomp vertical profiles
    !
    ! These routines (alt_calc & decomp_vertprofiles) need to be called before
    ! pftdyn_cnbal, and it appears that they need to be called before pftdyn_interp and
    ! the associated filter updates, too (otherwise we get a carbon balance error)
    ! ==================================================================================

    !$OMP PARALLEL DO PRIVATE (nc,bounds_clump)
    do nc = 1,nclumps
       call get_clump_bounds(nc, bounds_clump)

       ! BUG(wjs, 2014-12-15, bugz 2107) Because of the placement of the following
       ! routines (alt_calc and SoilBiogeochemVerticalProfile) in the driver sequence -
       ! they are called very early in each timestep, before weights are adjusted and
       ! filters are updated - it may be necessary for these routines to compute values
       ! over inactive as well as active points (since some inactive points may soon
       ! become active) - so that's what is done now. Currently, it seems to be okay to do
       ! this, because the variables computed here seem to only depend on quantities that
       ! are valid over inactive as well as active points.

       call t_startf("decomp_vert")
       call active_layer_inst%alt_calc(filter_inactive_and_active(nc)%num_soilc, filter_inactive_and_active(nc)%soilc, &
            temperature_inst)

       if (use_cn) then
          call SoilBiogeochemVerticalProfile(bounds_clump                                       , &
               filter_inactive_and_active(nc)%num_soilc, filter_inactive_and_active(nc)%soilc   , &
               filter_inactive_and_active(nc)%num_soilp, filter_inactive_and_active(nc)%soilp   , &
               active_layer_inst, soilstate_inst, soilbiogeochem_state_inst)
       end if

       call t_stopf("decomp_vert")
    end do
    !$OMP END PARALLEL DO

    ! ============================================================================
    ! Initialize the mass balance checks for carbon and nitrogen, and zero fluxes for
    ! transient land cover
    ! ============================================================================

    if (use_cn) then
       !$OMP PARALLEL DO PRIVATE (nc,bounds_clump)
       do nc = 1,nclumps
          call get_clump_bounds(nc, bounds_clump)

          call t_startf('cninit')

          call bgc_vegetation_inst%InitEachTimeStep(bounds_clump, &
               filter(nc)%num_soilc, filter(nc)%soilc)

          call t_stopf('cninit')
       end do
       !$OMP END PARALLEL DO
    end if

    !$OMP PARALLEL DO PRIVATE (nc,bounds_clump)
    do nc = 1,nclumps
       call get_clump_bounds(nc, bounds_clump)

       call t_startf('begcnbal_grc')
       if (use_cn) then
          ! Initialize gridcell-level balance check
          call bgc_vegetation_inst%InitGridcellBalance(bounds_clump, &
               filter(nc)%num_allc, filter(nc)%allc, &
               filter(nc)%num_soilc, filter(nc)%soilc, &
               filter(nc)%num_soilp, filter(nc)%soilp, &
               soilbiogeochem_carbonstate_inst, &
               c13_soilbiogeochem_carbonstate_inst, &
               c14_soilbiogeochem_carbonstate_inst, &
               soilbiogeochem_nitrogenstate_inst)
       end if
       if (use_lch4) then
          call ch4_init_gridcell_balance_check(bounds_clump, &
               filter(nc)%num_nolakec, filter(nc)%nolakec, &
               filter(nc)%num_lakec, filter(nc)%lakec, &
               ch4_inst)
       end if
       call t_stopf('begcnbal_grc')

       call t_startf('begwbal')
       call WaterGridcellBalance(bounds_clump, &
            filter(nc)%num_nolakec, filter(nc)%nolakec, &
            filter(nc)%num_lakec, filter(nc)%lakec, &
            water_inst, lakestate_inst, &
            use_aquifer_layer = use_aquifer_layer(), flag = 'begwb')
       call t_stopf('begwbal')
    end do
    !$OMP END PARALLEL DO

    ! ============================================================================
    ! Update subgrid weights with dynamic landcover (prescribed transient patches,
    ! CNDV, and or dynamic landunits), and do related adjustments. Note that this
    ! call needs to happen outside loops over nclumps.
    ! ============================================================================

    call t_startf('dyn_subgrid')
    call dynSubgrid_driver(bounds_proc,                                               &
         urbanparams_inst, soilstate_inst, water_inst,                       &
         temperature_inst, energyflux_inst, lakestate_inst, &
         canopystate_inst, photosyns_inst, crop_inst, glc2lnd_inst, bgc_vegetation_inst, &
         soilbiogeochem_state_inst, soilbiogeochem_carbonstate_inst,                  &
         c13_soilbiogeochem_carbonstate_inst, c14_soilbiogeochem_carbonstate_inst,    &
         soilbiogeochem_nitrogenstate_inst, soilbiogeochem_carbonflux_inst, ch4_inst, &
         glc_behavior)
    call t_stopf('dyn_subgrid')

    ! ============================================================================
    ! If soil moisture is prescribed from data streams set it here
    ! NOTE: This call needs to happen outside loops over nclumps (as streams are not threadsafe).
    ! ============================================================================
    if (use_soil_moisture_streams) then
       call t_startf('prescribed_sm')
       call PrescribedSoilMoistureAdvance( bounds_proc )
       call t_stopf('prescribed_sm')
    endif
    ! ============================================================================
    ! Initialize the column-level mass balance checks for water, carbon & nitrogen.
    !
    ! For water: Currently, I believe this needs to be done after weights are updated for
    ! prescribed transient patches or CNDV, because column-level water is not generally
    ! conserved when weights change (instead the difference is put in the grid cell-level
    ! terms, qflx_liq_dynbal, etc.). Grid cell-level balance
    ! checks ensure that the grid cell-level water is conserved by considering
    ! qflx_liq_dynbal and calling WaterGridcellBalance
    ! before the weight updates.
    !
    ! For carbon & nitrogen: This needs to be done after dynSubgrid_driver, because the
    ! changes due to dynamic area adjustments can break column-level conservation
    ! ============================================================================

    !$OMP PARALLEL DO PRIVATE (nc,bounds_clump)
    do nc = 1,nclumps
       call get_clump_bounds(nc, bounds_clump)

       if (use_soil_moisture_streams) then
          call t_startf('prescribed_sm')
          call PrescribedSoilMoistureInterp(bounds_clump, soilstate_inst, &
               water_inst%waterstatebulk_inst)
          call t_stopf('prescribed_sm')
       endif
       call t_startf('begwbal')
       call BeginWaterColumnBalance(bounds_clump,             &
            filter(nc)%num_nolakec, filter(nc)%nolakec,       &
            filter(nc)%num_lakec, filter(nc)%lakec,           &
            water_inst, soilhydrology_inst, lakestate_inst, &
            use_aquifer_layer = use_aquifer_layer())

       call t_stopf('begwbal')

       call t_startf('begcnbal_col')
       if (use_cn) then
          ! Initialize column-level balance check
          call bgc_vegetation_inst%InitColumnBalance(bounds_clump, &
               filter(nc)%num_allc, filter(nc)%allc, &
               filter(nc)%num_soilc, filter(nc)%soilc, &
               filter(nc)%num_soilp, filter(nc)%soilp, &
               soilbiogeochem_carbonstate_inst, &
               c13_soilbiogeochem_carbonstate_inst, &
               c14_soilbiogeochem_carbonstate_inst, &
               soilbiogeochem_nitrogenstate_inst)
       end if

       if (use_lch4) then
          call ch4_init_column_balance_check(bounds_clump, &
               filter(nc)%num_nolakec, filter(nc)%nolakec, &
               filter(nc)%num_lakec, filter(nc)%lakec, &
               ch4_inst)
       end if
       call t_stopf('begcnbal_col')

    end do
    !$OMP END PARALLEL DO

    ! ============================================================================
    ! Update dynamic N deposition field, on albedo timestep
    ! currently being done outside clumps loop, but no reason why it couldn't be
    ! re-written to go inside.
    ! ============================================================================

    if (use_cn) then
       call t_startf('bgc_interp')
       if (.not. ndep_from_cpl) then
          call ndep_interp(bounds_proc, atm2lnd_inst)
       end if
       call bgc_vegetation_inst%InterpFileInputs(bounds_proc)
       call t_stopf('bgc_interp')
    ! fates_spitfire_mode is assigned an integer value in the namelist
    ! see bld/namelist_files/namelist_definition_clm4_5.xml for details
    else if (fates_spitfire_mode > scalar_lightning) then
       call clm_fates%InterpFileInputs(bounds_proc)
    end if

    ! Get time varying urban data
    call urbantv_inst%urbantv_interp(bounds_proc)

    ! When LAI streams are being used
    ! NOTE: This call needs to happen outside loops over nclumps (as streams are not threadsafe)
    if ((.not. use_cn) .and. (.not. use_fates) .and. (doalb) .and. use_lai_streams) then
       call lai_advance( bounds_proc )
    endif

    ! ============================================================================
    ! Initialize variables from previous time step, downscale atm forcings, and
    ! Determine canopy interception and precipitation onto ground surface.
    ! Determine the fraction of foliage covered by water and the fraction
    ! of foliage that is dry and transpiring. Initialize snow layer if the
    ! snow accumulation exceeds 10 mm.
    ! ============================================================================

    !$OMP PARALLEL DO PRIVATE (nc,l,c, bounds_clump, downreg_patch, leafn_patch, agnpp_patch, bgnpp_patch, annsum_npp_patch, rr_patch, froot_carbon, croot_carbon)
    do nc = 1,nclumps
       call get_clump_bounds(nc, bounds_clump)

       call t_startf('drvinit')

       call UpdateDaylength(bounds_clump, declin=declin, obliquity=obliqr)

       ! Initialze variables needed for new driver time step
       call clm_drv_init(bounds_clump, &
            filter(nc)%num_nolakec, filter(nc)%nolakec, &
            filter(nc)%num_nolakep, filter(nc)%nolakep, &
            filter(nc)%num_soilp  , filter(nc)%soilp,   &
            canopystate_inst, water_inst%waterstatebulk_inst, &
            water_inst%waterdiagnosticbulk_inst, &
            energyflux_inst)

       call topo_inst%UpdateTopo(bounds_clump, &
            filter(nc)%num_icec, filter(nc)%icec, &
            glc2lnd_inst, glc_behavior, &
            atm_topo = atm2lnd_inst%forc_topo_grc(bounds_clump%begg:bounds_clump%endg))

       call downscale_forcings(bounds_clump, &
            topo_inst, atm2lnd_inst, water_inst%wateratm2lndbulk_inst, &
            eflx_sh_precip_conversion = energyflux_inst%eflx_sh_precip_conversion_col(bounds_clump%begc:bounds_clump%endc))

       call set_atm2lnd_water_tracers(bounds_clump, &
            filter(nc)%num_allc, filter(nc)%allc, &
            water_inst)

       if (water_inst%DoConsistencyCheck()) then
          call t_startf("tracer_consistency_check")
          call water_inst%TracerConsistencyCheck(bounds_clump, 'after downscale_forcings')
          call t_stopf("tracer_consistency_check")
       end if

       ! Update filters that depend on variables set in clm_drv_init

       call setExposedvegpFilter(bounds_clump, &
            canopystate_inst%frac_veg_nosno_patch(bounds_clump%begp:bounds_clump%endp))

       call t_stopf('drvinit')

       if (irrigate) then

          call t_startf('irrigationwithdraw')

          call CalcAndWithdrawIrrigationFluxes( &
               bounds = bounds_clump, &
               num_soilc = filter(nc)%num_soilc, &
               filter_soilc = filter(nc)%soilc, &
               num_soilp = filter(nc)%num_soilp, &
               filter_soilp = filter(nc)%soilp, &
               soilhydrology_inst = soilhydrology_inst, &
               soilstate_inst = soilstate_inst, &
               irrigation_inst = irrigation_inst, &
               water_inst = water_inst)

          call t_stopf('irrigationwithdraw')

       end if

       if (water_inst%DoConsistencyCheck()) then
          call t_startf("tracer_consistency_check")
          call water_inst%TracerConsistencyCheck(bounds_clump, 'after CalcAndWithdrawIrrigationFluxes')
          call t_stopf("tracer_consistency_check")
       end if

       ! ============================================================================
       ! First Stage of Hydrology
       ! (1) water storage of intercepted precipitation
       ! (2) direct throughfall and canopy drainage of precipitation
       ! (3) fraction of foliage covered by water and the fraction is dry and transpiring
       ! (4) snow layer initialization if the snow accumulation exceeds 10 mm.
       ! ============================================================================

       call t_startf('hydro1')

       call CanopyInterceptionAndThroughfall(bounds_clump, &
            filter(nc)%num_soilp, filter(nc)%soilp, &
            filter(nc)%num_nolakep, filter(nc)%nolakep, &
            filter(nc)%num_nolakec, filter(nc)%nolakec, &
            patch, col, canopystate_inst, atm2lnd_inst, water_inst)

       call HandleNewSnow(bounds_clump, &
            filter(nc)%num_nolakec, filter(nc)%nolakec, &
            scf_method, &
            atm2lnd_inst, temperature_inst, &
            aerosol_inst, water_inst)

       ! update surface water fraction (this may modify frac_sno)
       call UpdateFracH2oSfc(bounds_clump, &
            filter(nc)%num_soilc, filter(nc)%soilc, &
            water_inst)

       if (water_inst%DoConsistencyCheck()) then
          call t_startf("tracer_consistency_check")
          call water_inst%TracerConsistencyCheck(bounds_clump, 'after first stage of hydrology')
          call t_stopf("tracer_consistency_check")
       end if

       call t_stopf('hydro1')

       ! ============================================================================
       ! Surface Radiation
       ! ============================================================================

       call t_startf('surfrad')

       ! Surface Radiation primarily for non-urban columns

       ! Most of the surface radiation calculations are agnostic to the forest-model
       ! but the calculations of the fractions of sunlit and shaded canopies
       ! are specific, calculate them first.
       ! The nourbanp filter is set in dySubgrid_driver (earlier in this call)
       ! over the patch index range defined by bounds_clump%begp:bounds_proc%endp

       if(use_fates) then
          call clm_fates%wrap_sunfrac(nc,atm2lnd_inst, canopystate_inst)
       else
          call CanopySunShadeFracs(filter(nc)%nourbanp,filter(nc)%num_nourbanp,     &
                                   atm2lnd_inst, surfalb_inst, canopystate_inst,    &
                                   solarabs_inst)
       end if



       call SurfaceRadiation(bounds_clump,                                 &
            filter(nc)%num_nourbanp, filter(nc)%nourbanp,                  &
            filter(nc)%num_urbanp, filter(nc)%urbanp,                      &
            filter(nc)%num_urbanc, filter(nc)%urbanc,                      &
            atm2lnd_inst, water_inst%waterdiagnosticbulk_inst, &
            canopystate_inst, surfalb_inst, &
            solarabs_inst, surfrad_inst)

       ! Surface Radiation for only urban columns

       call UrbanRadiation(bounds_clump,                                       &
            filter(nc)%num_nourbanl, filter(nc)%nourbanl,                      &
            filter(nc)%num_urbanl, filter(nc)%urbanl,                          &
            filter(nc)%num_urbanc, filter(nc)%urbanc,                          &
            filter(nc)%num_urbanp, filter(nc)%urbanp,                          &
            atm2lnd_inst, water_inst%waterdiagnosticbulk_inst, &
            temperature_inst, urbanparams_inst, &
            solarabs_inst, surfalb_inst, energyflux_inst)

       call t_stopf('surfrad')

       ! ============================================================================
       ! Determine leaf temperature and surface fluxes based on ground
       ! temperature from previous time step.
       ! ============================================================================

       call t_startf('bgp1')

       call BiogeophysPreFluxCalcs(bounds_clump,                                   &
            filter(nc)%num_nolakec, filter(nc)%nolakec,                       &
            filter(nc)%num_nolakep, filter(nc)%nolakep,                       &
            filter(nc)%num_urbanc, filter(nc)%urbanc,                         &
            clm_fates,                                                        &
            atm2lnd_inst, canopystate_inst, energyflux_inst, frictionvel_inst, &
            soilstate_inst, temperature_inst, &
            water_inst%wateratm2lndbulk_inst, water_inst%waterdiagnosticbulk_inst, &
            water_inst%waterstatebulk_inst)

       call ozone_inst%CalcOzoneStress(bounds_clump, &
            filter(nc)%num_exposedvegp, filter(nc)%exposedvegp, &
            filter(nc)%num_noexposedvegp, filter(nc)%noexposedvegp)

       ! TODO(wjs, 2019-10-02) I'd like to keep moving this down until it is below
       ! LakeFluxes... I'll probably leave it in place there.
       if (water_inst%DoConsistencyCheck()) then
          call t_startf("tracer_consistency_check")
          call water_inst%TracerConsistencyCheck(bounds_clump, 'after BiogeophysPreFluxCalcs')
          call t_stopf("tracer_consistency_check")
       end if

       call CalculateSurfaceHumidity(bounds_clump,                                   &
            filter(nc)%num_nolakec, filter(nc)%nolakec,                       &
            atm2lnd_inst, temperature_inst, &
            water_inst%waterstatebulk_inst, water_inst%wateratm2lndbulk_inst, &
            soilstate_inst, water_inst%waterdiagnosticbulk_inst)
       call t_stopf('bgp1')

       ! ============================================================================
       ! Determine fluxes
       ! ============================================================================

       call t_startf('bgp_fluxes')
       call t_startf('bgflux')

       ! Bareground fluxes for all patches except lakes and urban landunits

       call BareGroundFluxes(bounds_clump,                                 &
            filter(nc)%num_noexposedvegp, filter(nc)%noexposedvegp,          &
            atm2lnd_inst, soilstate_inst,                &
            frictionvel_inst, ch4_inst, energyflux_inst, temperature_inst, &
            water_inst%waterfluxbulk_inst, water_inst%waterstatebulk_inst, &
            water_inst%waterdiagnosticbulk_inst, water_inst%wateratm2lndbulk_inst, &
            photosyns_inst, humanindex_inst)
       call t_stopf('bgflux')

       ! non-bareground fluxes for all patches except lakes and urban landunits
       ! Calculate canopy temperature, latent and sensible fluxes from the canopy,
       ! and leaf water change by evapotranspiration

       call t_startf('canflux')

       ! COMPILER_BUG(wjs, 2016-02-24, pgi 15.10) In principle, we should be able to make
       ! these function calls inline in the CanopyFluxes argument list. However, with pgi
       ! 15.10, that results in the dummy arguments having the wrong size (I suspect size
       ! 0, based on similar pgi compiler bugs that we have run into before). Also note
       ! that I don't have explicit bounds on the left-hand-side of these assignments:
       ! excluding these explicit bounds seemed to be needed to get around other compiler
       ! bugs.
       allocate(downreg_patch(bounds_clump%begp:bounds_clump%endp))
       allocate(leafn_patch(bounds_clump%begp:bounds_clump%endp))
       downreg_patch = bgc_vegetation_inst%get_downreg_patch(bounds_clump)
       leafn_patch = bgc_vegetation_inst%get_leafn_patch(bounds_clump)

       allocate(froot_carbon(bounds_clump%begp:bounds_clump%endp))
       allocate(croot_carbon(bounds_clump%begp:bounds_clump%endp))
       froot_carbon = bgc_vegetation_inst%get_froot_carbon_patch( &
            bounds_clump, canopystate_inst%tlai_patch(bounds_clump%begp:bounds_clump%endp))
       croot_carbon = bgc_vegetation_inst%get_croot_carbon_patch( &
            bounds_clump, canopystate_inst%tlai_patch(bounds_clump%begp:bounds_clump%endp))

       call CanopyFluxes(bounds_clump,                                                      &
            filter(nc)%num_exposedvegp, filter(nc)%exposedvegp,                             &
            clm_fates,nc,                                                                   &
            active_layer_inst, atm2lnd_inst, canopystate_inst,                              &
            energyflux_inst, frictionvel_inst, soilstate_inst, solarabs_inst, surfalb_inst, &
            temperature_inst, water_inst%waterfluxbulk_inst, water_inst%waterstatebulk_inst, &
            water_inst%waterdiagnosticbulk_inst, water_inst%wateratm2lndbulk_inst,          &
            ch4_inst, ozone_inst, photosyns_inst, &
            humanindex_inst, soil_water_retention_curve, &
            downreg_patch = downreg_patch(bounds_clump%begp:bounds_clump%endp), &
            leafn_patch = leafn_patch(bounds_clump%begp:bounds_clump%endp), &
            froot_carbon = froot_carbon(bounds_clump%begp:bounds_clump%endp), &
            croot_carbon = croot_carbon(bounds_clump%begp:bounds_clump%endp))
       deallocate(downreg_patch, leafn_patch, froot_carbon, croot_carbon)
       call t_stopf('canflux')

       ! Fluxes for all urban landunits

       call t_startf('uflux')
       call UrbanFluxes(bounds_clump,                                         &
            filter(nc)%num_nourbanl, filter(nc)%nourbanl,                     &
            filter(nc)%num_urbanl, filter(nc)%urbanl,                         &
            filter(nc)%num_urbanc, filter(nc)%urbanc,                         &
            filter(nc)%num_urbanp, filter(nc)%urbanp,                         &
            atm2lnd_inst, urbanparams_inst, soilstate_inst, temperature_inst,   &
            water_inst%waterstatebulk_inst, water_inst%waterdiagnosticbulk_inst, &
            frictionvel_inst, energyflux_inst, water_inst%waterfluxbulk_inst, &
            water_inst%wateratm2lndbulk_inst, humanindex_inst)
       call t_stopf('uflux')

       ! Fluxes for all lake landunits

       call t_startf('bgplake')
       call LakeFluxes(bounds_clump,                                         &
            filter(nc)%num_lakec, filter(nc)%lakec,                          &
            filter(nc)%num_lakep, filter(nc)%lakep,                          &
            atm2lnd_inst, solarabs_inst, frictionvel_inst, temperature_inst, &
            energyflux_inst, water_inst%waterstatebulk_inst,                 &
            water_inst%waterdiagnosticbulk_inst,                             &
            water_inst%waterfluxbulk_inst, water_inst%wateratm2lndbulk_inst, &
            lakestate_inst,&
            humanindex_inst)
       call t_stopf('bgplake')

       call frictionvel_inst%SetActualRoughnessLengths( &
            bounds = bounds_clump, &
            num_exposedvegp = filter(nc)%num_exposedvegp, &
            filter_exposedvegp = filter(nc)%exposedvegp, &
            num_noexposedvegp = filter(nc)%num_noexposedvegp, &
            filter_noexposedvegp = filter(nc)%noexposedvegp, &
            num_urbanp = filter(nc)%num_urbanp, &
            filter_urbanp = filter(nc)%urbanp, &
            num_lakep = filter(nc)%num_lakep, &
            filter_lakep = filter(nc)%lakep)

       call t_stopf('bgp_fluxes')

       if (irrigate) then

          ! ============================================================================
          ! Determine irrigation needed for future time steps
          ! ============================================================================

          ! NOTE(wjs, 2016-09-08) The placement of this call in the driver is historical: it
          ! used to be that it had to come after btran was computed. Now it no longer depends
          ! on btran, so it could be moved earlier in the driver loop - possibly even
          ! immediately before ApplyIrrigation, which would be a more clear place to put it.

          call t_startf('irrigationneeded')
          call irrigation_inst%CalcIrrigationNeeded( &
               bounds             = bounds_clump, &
               num_exposedvegp    = filter(nc)%num_exposedvegp, &
               filter_exposedvegp = filter(nc)%exposedvegp, &
               elai               = canopystate_inst%elai_patch(bounds_clump%begp:bounds_clump%endp), &
               t_soisno           = temperature_inst%t_soisno_col(bounds_clump%begc:bounds_clump%endc  , 1:nlevgrnd), &
               eff_porosity       = soilstate_inst%eff_porosity_col(bounds_clump%begc:bounds_clump%endc, 1:nlevgrnd), &
               h2osoi_liq         = water_inst%waterstatebulk_inst%h2osoi_liq_col&
               (bounds_clump%begc:bounds_clump%endc , 1:nlevgrnd), &
               volr               = water_inst%wateratm2lndbulk_inst%volrmch_grc(bounds_clump%begg:bounds_clump%endg), &
               rof_prognostic     = rof_prognostic)
          call t_stopf('irrigationneeded')

       end if

       ! ============================================================================
       ! DUST and VOC emissions
       ! ============================================================================

       call t_startf('bgc')

       ! Dust mobilization (C. Zender's modified codes)
       call DustEmission(bounds_clump,                                       &
            filter(nc)%num_nolakep, filter(nc)%nolakep,                      &
            atm2lnd_inst, soilstate_inst, canopystate_inst, &
            water_inst%waterstatebulk_inst, water_inst%waterdiagnosticbulk_inst, &
            frictionvel_inst, dust_inst)

       ! Dust dry deposition (C. Zender's modified codes)
       call DustDryDep(bounds_clump, &
            atm2lnd_inst, frictionvel_inst, dust_inst)

       ! VOC emission (A. Guenther's MEGAN (2006) model)
       call VOCEmission(bounds_clump,                                         &
               filter(nc)%num_soilp, filter(nc)%soilp,                           &
               atm2lnd_inst, canopystate_inst, photosyns_inst, temperature_inst, &
               vocemis_inst)

       call t_stopf('bgc')

       ! ============================================================================
       ! Determine temperatures
       ! ============================================================================

       ! Set lake temperature

       call t_startf('lakeTemp')
       call LakeTemperature(bounds_clump,                                             &
            filter(nc)%num_lakec, filter(nc)%lakec,                                   &
            filter(nc)%num_lakep, filter(nc)%lakep,                                   &
            solarabs_inst, soilstate_inst, water_inst%waterstatebulk_inst, &
            water_inst%waterdiagnosticbulk_inst, water_inst%waterfluxbulk_inst, ch4_inst, &
            energyflux_inst, temperature_inst, lakestate_inst)
       call t_stopf('lakeTemp')

       ! Set soil/snow temperatures including ground temperature

       call t_startf('soiltemperature')
       call SoilTemperature(bounds_clump,                                                      &
            filter(nc)%num_urbanl  , filter(nc)%urbanl,                                        &
            filter(nc)%num_urbanc  , filter(nc)%urbanc,                                        &
            filter(nc)%num_nolakec , filter(nc)%nolakec,                                       &
            atm2lnd_inst, urbanparams_inst, canopystate_inst, water_inst%waterstatebulk_inst, &
            water_inst%waterdiagnosticbulk_inst, water_inst%waterfluxbulk_inst, &
            solarabs_inst, soilstate_inst, energyflux_inst,  temperature_inst, urbantv_inst)

       ! The following is called immediately after SoilTemperature so that melted ice is
       ! converted back to solid ice as soon as possible
       call glacier_smb_inst%HandleIceMelt(bounds_clump, &
            filter(nc)%num_do_smb_c, filter(nc)%do_smb_c, &
            water_inst%waterstatebulk_inst, water_inst%waterfluxbulk_inst)
       call t_stopf('soiltemperature')

       ! ============================================================================
       ! update surface fluxes for new ground temperature.
       ! ============================================================================

       call t_startf('bgp2')
       call SoilFluxes(bounds_clump,                                                          &
            filter(nc)%num_urbanl,  filter(nc)%urbanl,                                        &
            filter(nc)%num_urbanp,  filter(nc)%urbanp,                                        &
            filter(nc)%num_nolakec, filter(nc)%nolakec,                                       &
            filter(nc)%num_nolakep, filter(nc)%nolakep,                                       &
            atm2lnd_inst, solarabs_inst, temperature_inst, canopystate_inst, &
            water_inst%waterstatebulk_inst, water_inst%waterdiagnosticbulk_inst, &
            energyflux_inst, water_inst%waterfluxbulk_inst)
       call t_stopf('bgp2')

       ! ============================================================================
       ! Perform averaging from patch level to column level
       ! ============================================================================

       call t_startf('patch2col')
       call clm_drv_patch2col(bounds_clump, &
            filter(nc)%num_allc, filter(nc)%allc, filter(nc)%num_nolakec, filter(nc)%nolakec, &
            energyflux_inst, water_inst%waterfluxbulk_inst)
       call t_stopf('patch2col')

       ! ============================================================================
       ! Vertical (column) soil and surface hydrology
       ! ============================================================================

       ! Note that filter_snowc and filter_nosnowc are returned by
       ! LakeHydrology after the new snow filter is built

       call t_startf('hydro_without_drainage')

       call HydrologyNoDrainage(bounds_clump,                                &
            filter(nc)%num_nolakec, filter(nc)%nolakec,                      &
            filter(nc)%num_hydrologyc, filter(nc)%hydrologyc,                &
            filter(nc)%num_urbanc, filter(nc)%urbanc,                        &
            filter(nc)%num_snowc, filter(nc)%snowc,                          &
            filter(nc)%num_nosnowc, filter(nc)%nosnowc,                      &
            clm_fates,                                                         &
            atm2lnd_inst, soilstate_inst, energyflux_inst, temperature_inst,   &
            water_inst, soilhydrology_inst, &
            saturated_excess_runoff_inst, &
            infiltration_excess_runoff_inst, &
            aerosol_inst, canopystate_inst, scf_method, soil_water_retention_curve, topo_inst)

       ! The following needs to be done after HydrologyNoDrainage (because it needs
       ! waterfluxbulk_inst%qflx_snwcp_ice_col), but before HydrologyDrainage (because
       ! HydrologyDrainage calls glacier_smb_inst%AdjustRunoffTerms, which depends on
       ! ComputeSurfaceMassBalance having already been called).
       call glacier_smb_inst%ComputeSurfaceMassBalance(bounds_clump, &
            filter(nc)%num_allc, filter(nc)%allc, &
            filter(nc)%num_do_smb_c, filter(nc)%do_smb_c, &
            glc2lnd_inst, water_inst%waterstatebulk_inst, water_inst%waterfluxbulk_inst)

       !  Calculate column-integrated aerosol masses, and
       !  mass concentrations for radiative calculations and output
       !  (based on new snow level state, after SnowFilter is rebuilt.
       !  NEEDS TO BE AFTER SnowFiler is rebuilt, otherwise there
       !  can be zero snow layers but an active column in filter)

       call AerosolMasses( bounds_clump,                                   &
            num_on=filter(nc)%num_snowc, filter_on=filter(nc)%snowc,       &
            num_off=filter(nc)%num_nosnowc, filter_off=filter(nc)%nosnowc, &
            waterfluxbulk_inst = water_inst%waterfluxbulk_inst,            &
            waterstatebulk_inst = water_inst%waterstatebulk_inst,          &
            waterdiagnosticbulk_inst = water_inst%waterdiagnosticbulk_inst, &
            aerosol_inst=aerosol_inst)

       call t_stopf('hydro_without_drainage')

       ! ============================================================================
       ! Lake hydrology
       ! ============================================================================

       ! Note that filter_lakesnowc and filter_lakenosnowc are returned by
       ! LakeHydrology after the new snow filter is built

       call t_startf('hylake')
       call LakeHydrology(bounds_clump,                                                      &
            filter(nc)%num_lakec, filter(nc)%lakec,                                          &
            filter(nc)%num_lakep, filter(nc)%lakep,                                          &
            filter(nc)%num_lakesnowc, filter(nc)%lakesnowc,                                  &
            filter(nc)%num_lakenosnowc, filter(nc)%lakenosnowc,                              &
            scf_method, water_inst, &
            atm2lnd_inst, temperature_inst, soilstate_inst, &
            energyflux_inst, aerosol_inst, lakestate_inst, topo_inst)

       !  Calculate column-integrated aerosol masses, and
       !  mass concentrations for radiative calculations and output
       !  (based on new snow level state, after SnowFilter is rebuilt.
       !  NEEDS TO BE AFTER SnowFiler is rebuilt, otherwise there
       !  can be zero snow layers but an active column in filter)

       call AerosolMasses(bounds_clump,                                            &
            num_on=filter(nc)%num_lakesnowc, filter_on=filter(nc)%lakesnowc,       &
            num_off=filter(nc)%num_lakenosnowc, filter_off=filter(nc)%lakenosnowc, &
            waterfluxbulk_inst = water_inst%waterfluxbulk_inst,                    &
            waterstatebulk_inst = water_inst%waterstatebulk_inst,                  &
            waterdiagnosticbulk_inst = water_inst%waterdiagnosticbulk_inst,        &
            aerosol_inst=aerosol_inst)

       ! Must be done here because must use a snow filter for lake columns

       call SnowAge_grain(bounds_clump,                         &
            filter(nc)%num_lakesnowc, filter(nc)%lakesnowc,     &
            filter(nc)%num_lakenosnowc, filter(nc)%lakenosnowc, &
            water_inst%waterfluxbulk_inst, water_inst%waterstatebulk_inst, &
            water_inst%waterdiagnosticbulk_inst, temperature_inst, &
            atm2lnd_inst)

       call t_stopf('hylake')

       ! ============================================================================
       ! ! Fraction of soil covered by snow (Z.-L. Yang U. Texas)
       ! ============================================================================
       call t_startf('snow_init')

       do c = bounds_clump%begc,bounds_clump%endc
          l = col%landunit(c)
          if (lun%urbpoi(l)) then
             ! Urban landunit use Bonan 1996 (LSM Technical Note)
             water_inst%waterdiagnosticbulk_inst%frac_sno_col(c) = &
                  min( water_inst%waterdiagnosticbulk_inst%snow_depth_col(c)/0.05_r8, 1._r8)
          end if
       end do

       ! ============================================================================
       ! Snow aging routine based on Flanner and Zender (2006), Linking snowpack
       ! microphysics and albedo evolution, JGR, and Brun (1989), Investigation of
       ! wet-snow metamorphism in respect of liquid-water content, Ann. Glaciol.
       ! ============================================================================
       ! Note the snow filters here do not include lakes
       ! TODO: move this up

       call SnowAge_grain(bounds_clump,                 &
            filter(nc)%num_snowc, filter(nc)%snowc,     &
            filter(nc)%num_nosnowc, filter(nc)%nosnowc, &
            water_inst%waterfluxbulk_inst, water_inst%waterstatebulk_inst, &
            water_inst%waterdiagnosticbulk_inst, temperature_inst, &
            atm2lnd_inst)
       call t_stopf('snow_init')

       ! ============================================================================
       ! Ecosystem dynamics: Uses CN, CNDV, or static parameterizations
       ! ============================================================================

       ! FIX(SPM,032414)  push these checks into the routines below and/or make this consistent.

             ! fully prognostic canopy structure and C-N biogeochemistry
             ! - CNDV defined: prognostic biogeography; else prescribed
       ! - crop model:  crop algorithms called from within CNDriver

       if (use_cn) then
          call t_startf('ecosysdyn')
          call bgc_vegetation_inst%EcosystemDynamicsPreDrainage(bounds_clump,            &
                  filter(nc)%num_soilc, filter(nc)%soilc,                       &
                  filter(nc)%num_soilp, filter(nc)%soilp,                       &
                  filter(nc)%num_pcropp, filter(nc)%pcropp, &
                  filter(nc)%num_soilnopcropp, filter(nc)%soilnopcropp, &
                  filter(nc)%num_exposedvegp, filter(nc)%exposedvegp, &
                  filter(nc)%num_noexposedvegp, filter(nc)%noexposedvegp, &
               soilbiogeochem_carbonflux_inst, soilbiogeochem_carbonstate_inst,         &
               c13_soilbiogeochem_carbonflux_inst, c13_soilbiogeochem_carbonstate_inst, &
               c14_soilbiogeochem_carbonflux_inst, c14_soilbiogeochem_carbonstate_inst, &
               soilbiogeochem_state_inst,                                               &
               soilbiogeochem_nitrogenflux_inst, soilbiogeochem_nitrogenstate_inst,     &
               active_layer_inst, clm_fates, &
               atm2lnd_inst, water_inst%waterstatebulk_inst, &
               water_inst%waterdiagnosticbulk_inst, water_inst%waterfluxbulk_inst,      &
               water_inst%wateratm2lndbulk_inst, canopystate_inst, soilstate_inst, temperature_inst, &
               soil_water_retention_curve, crop_inst, ch4_inst, &
               photosyns_inst, saturated_excess_runoff_inst, energyflux_inst,          &
               nutrient_competition_method, fireemis_inst)

          call t_stopf('ecosysdyn')

       end if

       ! Prescribed biogeography - prescribed canopy structure, some prognostic carbon fluxes

       if (((.not. use_cn) .and. (.not. use_fates) .and. (doalb))) then
          call t_startf('SatellitePhenology')
          call SatellitePhenology(bounds_clump, filter(nc)%num_nolakep, filter(nc)%nolakep, &
               water_inst%waterdiagnosticbulk_inst, canopystate_inst)
          call t_stopf('SatellitePhenology')
       end if

       if (use_fates_sp.and.doalb) then
          call t_startf('SatellitePhenology')
          call SatellitePhenology(bounds_clump, filter(nc)%num_all_soil_patches, filter(nc)%all_soil_patches, &
               water_inst%waterdiagnosticbulk_inst, canopystate_inst)
          call t_stopf('SatellitePhenology')
       end if

       ! Dry Deposition of chemical tracers (Wesely (1998) parameterizaion)

       call t_startf('depvel')
       call depvel_compute(bounds_clump, &
            atm2lnd_inst, canopystate_inst, water_inst%waterstatebulk_inst, &
            water_inst%waterdiagnosticbulk_inst, water_inst%wateratm2lndbulk_inst, &
            frictionvel_inst, photosyns_inst, drydepvel_inst)
       call t_stopf('depvel')

       ! ============================================================================
       ! Calculate soil/snow hydrology with drainage (subsurface runoff)
       ! ============================================================================

       call t_startf('hydro2_drainage')

       call HydrologyDrainage(bounds_clump,                   &
            filter(nc)%num_nolakec, filter(nc)%nolakec,       &
            filter(nc)%num_hydrologyc, filter(nc)%hydrologyc, &
            filter(nc)%num_urbanc, filter(nc)%urbanc,         &
            filter(nc)%num_do_smb_c, filter(nc)%do_smb_c,     &
            atm2lnd_inst, glc2lnd_inst, temperature_inst,     &
            soilhydrology_inst, soilstate_inst, water_inst%waterstatebulk_inst, &
            water_inst%waterdiagnosticbulk_inst, water_inst%waterbalancebulk_inst, &
            water_inst%waterfluxbulk_inst, water_inst%wateratm2lndbulk_inst, &
            glacier_smb_inst)

       call t_stopf('hydro2_drainage')

       if (use_cn) then

          call t_startf('EcosysDynPostDrainage')
          call bgc_vegetation_inst%EcosystemDynamicsPostDrainage(bounds_clump, &
               filter(nc)%num_allc, filter(nc)%allc, &
               filter(nc)%num_soilc, filter(nc)%soilc, &
               filter(nc)%num_soilp, filter(nc)%soilp, &
               doalb, crop_inst, &
               water_inst%waterstatebulk_inst, water_inst%waterdiagnosticbulk_inst, &
               water_inst%waterfluxbulk_inst, frictionvel_inst, canopystate_inst, &
               soilbiogeochem_carbonflux_inst, soilbiogeochem_carbonstate_inst, &
               c13_soilbiogeochem_carbonflux_inst, c13_soilbiogeochem_carbonstate_inst, &
               c14_soilbiogeochem_carbonflux_inst, c14_soilbiogeochem_carbonstate_inst, &
               soilbiogeochem_nitrogenflux_inst, soilbiogeochem_nitrogenstate_inst)
          call t_stopf('EcosysDynPostDrainage')

       end if



       if ( use_fates) then

          ! FATES has its own running mean functions, such as 24hr
          ! vegetation temperature and exponential moving averages
          ! for leaf photosynthetic acclimation temperature. These
          ! moving averages are updated here
          call clm_fates%WrapUpdateFatesRmean(nc,temperature_inst)
          
          call EDBGCDyn(bounds_clump,                                                              &
               filter(nc)%num_soilc, filter(nc)%soilc,                                             &
               filter(nc)%num_soilp, filter(nc)%soilp,                                             &
               filter(nc)%num_pcropp, filter(nc)%pcropp, doalb,                                    &
               bgc_vegetation_inst%cnveg_carbonflux_inst, &
               bgc_vegetation_inst%cnveg_carbonstate_inst, &
               soilbiogeochem_carbonflux_inst, soilbiogeochem_carbonstate_inst,                    &
               soilbiogeochem_state_inst, clm_fates,                                               &
               soilbiogeochem_nitrogenflux_inst, soilbiogeochem_nitrogenstate_inst,                &
               c13_soilbiogeochem_carbonstate_inst, c13_soilbiogeochem_carbonflux_inst,            &
               c14_soilbiogeochem_carbonstate_inst, c14_soilbiogeochem_carbonflux_inst,            &
               active_layer_inst, atm2lnd_inst, water_inst%waterfluxbulk_inst,                     &
               canopystate_inst, soilstate_inst, temperature_inst, crop_inst, ch4_inst)

<<<<<<< HEAD
          if ( decomp_method /= no_soil_decomp )then
             call EDBGCDynSummary(bounds_clump,                                             &
                   filter(nc)%num_soilc, filter(nc)%soilc,                                  &
                   filter(nc)%num_soilp, filter(nc)%soilp,                                  &
                   soilbiogeochem_carbonflux_inst, soilbiogeochem_carbonstate_inst,         &
                   c13_soilbiogeochem_carbonflux_inst, c13_soilbiogeochem_carbonstate_inst, &
                   c14_soilbiogeochem_carbonflux_inst, c14_soilbiogeochem_carbonstate_inst, &
                   soilbiogeochem_nitrogenflux_inst, soilbiogeochem_nitrogenstate_inst,     &
                   clm_fates, nc)
          end if
=======
          call EDBGCDynSummary(bounds_clump,                                             &
                filter(nc)%num_soilc, filter(nc)%soilc,                                  &
                filter(nc)%num_soilp, filter(nc)%soilp,                                  &
                soilbiogeochem_carbonflux_inst, soilbiogeochem_carbonstate_inst,         &
                c13_soilbiogeochem_carbonflux_inst, c13_soilbiogeochem_carbonstate_inst, &
                c14_soilbiogeochem_carbonflux_inst, c14_soilbiogeochem_carbonstate_inst, &
                soilbiogeochem_nitrogenflux_inst, soilbiogeochem_nitrogenstate_inst,     &
                nc)
>>>>>>> 2bf9d32c
          
          call clm_fates%wrap_update_hifrq_hist(bounds_clump, &
               soilbiogeochem_carbonflux_inst, &
               soilbiogeochem_carbonstate_inst)
          

          if( is_beg_curr_day() ) then

             ! --------------------------------------------------------------------------
             ! This is the main call to FATES dynamics
             ! --------------------------------------------------------------------------

             if ( masterproc ) then
                write(iulog,*)  'clm: calling FATES model ', get_nstep()
             end if
             call clm_fates%dynamics_driv( nc, bounds_clump,                        &
                  atm2lnd_inst, soilstate_inst, temperature_inst, active_layer_inst, &
                  water_inst%waterstatebulk_inst, water_inst%waterdiagnosticbulk_inst, &
                  water_inst%wateratm2lndbulk_inst, canopystate_inst, soilbiogeochem_carbonflux_inst, &
                  frictionvel_inst)

             ! TODO(wjs, 2016-04-01) I think this setFilters call should be replaced by a
             ! call to reweight_wrapup, if it's needed at all.
             call setFilters( bounds_clump, glc_behavior )

          end if
          
    
          
       end if ! use_fates branch

       ! ============================================================================
       ! Create summaries of water diagnostic terms
       ! ============================================================================

       call water_inst%Summary(bounds_clump, &
            filter(nc)%num_soilp, filter(nc)%soilp, &
            filter(nc)%num_allc, filter(nc)%allc, &
            filter(nc)%num_nolakec, filter(nc)%nolakec)

       ! ============================================================================
       ! Check the carbon and nitrogen balance
       ! ============================================================================

       if (use_cn) then
          call t_startf('cnbalchk')
          call bgc_vegetation_inst%BalanceCheck( &
               bounds_clump, filter(nc)%num_soilc, filter(nc)%soilc, &
               soilbiogeochem_carbonflux_inst, &
               soilbiogeochem_nitrogenflux_inst, atm2lnd_inst )
          call t_stopf('cnbalchk')
       end if

       ! Calculation of methane fluxes

       if (use_lch4) then
          call t_startf('ch4')
          ! COMPILER_BUG(wjs, 2016-02-24, pgi 15.10) In principle, we should be able to
          ! make these function calls inline in the CanopyFluxes argument list. However,
          ! with pgi 15.10, that results in the dummy arguments having the wrong size (I
          ! suspect size 0, based on similar pgi compiler bugs that we have run into
          ! before). Also note that I don't have explicit bounds on the left-hand-side of
          ! these assignments: excluding these explicit bounds seemed to be needed to get
          ! around other compiler bugs.
          allocate(agnpp_patch(bounds_clump%begp:bounds_clump%endp))
          allocate(bgnpp_patch(bounds_clump%begp:bounds_clump%endp))
          allocate(annsum_npp_patch(bounds_clump%begp:bounds_clump%endp))
          allocate(rr_patch(bounds_clump%begp:bounds_clump%endp))
          agnpp_patch = bgc_vegetation_inst%get_agnpp_patch(bounds_clump)
          bgnpp_patch = bgc_vegetation_inst%get_bgnpp_patch(bounds_clump)
          annsum_npp_patch = bgc_vegetation_inst%get_annsum_npp_patch(bounds_clump)
          rr_patch = bgc_vegetation_inst%get_root_respiration_patch(bounds_clump)

          call ch4 (bounds_clump,                                                                  &
               filter(nc)%num_soilc, filter(nc)%soilc,                                             &
               filter(nc)%num_lakec, filter(nc)%lakec,                                             &
               filter(nc)%num_nolakec, filter(nc)%nolakec,                                         &
               filter(nc)%num_soilp, filter(nc)%soilp,                                             &
               atm2lnd_inst, lakestate_inst, canopystate_inst, soilstate_inst, soilhydrology_inst, &
               temperature_inst, energyflux_inst, water_inst%waterstatebulk_inst, &
               water_inst%waterdiagnosticbulk_inst, water_inst%waterfluxbulk_inst,                 &
               soilbiogeochem_carbonflux_inst,                          &
               soilbiogeochem_nitrogenflux_inst, ch4_inst, lnd2atm_inst, &
               clm_fates, &
               agnpp = agnpp_patch(bounds_clump%begp:bounds_clump%endp), &
               bgnpp = bgnpp_patch(bounds_clump%begp:bounds_clump%endp), &
               annsum_npp = annsum_npp_patch(bounds_clump%begp:bounds_clump%endp), &
               rr = rr_patch(bounds_clump%begp:bounds_clump%endp))
          deallocate(agnpp_patch, bgnpp_patch, annsum_npp_patch, rr_patch)
          call t_stopf('ch4')
       end if

       ! ============================================================================
       ! Determine albedos for next time step
       ! ============================================================================

       if (doalb) then

          ! Albedos for non-urban columns
          call t_startf('surfalb')
          call SurfaceAlbedo(bounds_clump,                      &
               nc,                                              &
               filter_inactive_and_active(nc)%num_nourbanc,     &
               filter_inactive_and_active(nc)%nourbanc,         &
               filter_inactive_and_active(nc)%num_nourbanp,     &
               filter_inactive_and_active(nc)%nourbanp,         &
               filter_inactive_and_active(nc)%num_urbanc,       &
               filter_inactive_and_active(nc)%urbanc,           &
               filter_inactive_and_active(nc)%num_urbanp,       &
               filter_inactive_and_active(nc)%urbanp,           &
               nextsw_cday, declinp1,                           &
               clm_fates,                                       &
               aerosol_inst, canopystate_inst, &
               water_inst%waterstatebulk_inst, &
               water_inst%waterdiagnosticbulk_inst, &
               lakestate_inst, temperature_inst, surfalb_inst)

          call t_stopf('surfalb')

          ! Albedos for urban columns
          if (filter_inactive_and_active(nc)%num_urbanl > 0) then
             call t_startf('urbalb')
             call UrbanAlbedo(bounds_clump,                  &
                  filter_inactive_and_active(nc)%num_urbanl, &
                  filter_inactive_and_active(nc)%urbanl,     &
                  filter_inactive_and_active(nc)%num_urbanc, &
                  filter_inactive_and_active(nc)%urbanc,     &
                  filter_inactive_and_active(nc)%num_urbanp, &
                  filter_inactive_and_active(nc)%urbanp,     &
                  water_inst%waterstatebulk_inst, &
                  water_inst%waterdiagnosticbulk_inst, &
                  urbanparams_inst,         &
                  solarabs_inst, surfalb_inst)
             call t_stopf('urbalb')
          end if

       end if

    end do
    !$OMP END PARALLEL DO

    ! ============================================================================
    ! Determine gridcell averaged properties to send to atm
    ! ============================================================================

    ! BUG(wjs, 2019-07-12, ESCOMP/ctsm#762) Remove this block once above code is fully tracerized
    ! We need this call here so that tracer values are consistent with bulk in lnd2atm;
    ! without it, we get an error in CheckSnowConsistency.
    if (water_inst%DoConsistencyCheck()) then
       !$OMP PARALLEL DO PRIVATE (nc, bounds_clump)
       do nc = 1,nclumps
          call get_clump_bounds(nc, bounds_clump)
          call water_inst%ResetCheckedTracers(bounds_clump)
          call water_inst%TracerConsistencyCheck(bounds_clump, 'after pre-lnd2atm reset')
       end do
       !$OMP END PARALLEL DO
    end if

    call t_startf('lnd2atm')
    ! COMPILER_BUG(wjs, 2016-02-24, pgi 15.10) In principle, we should be able to make
    ! this function call inline in the CanopyFluxes argument list. However, with pgi
    ! 15.10, that results in the dummy argument having the wrong size (I suspect size 0,
    ! based on similar pgi compiler bugs that we have run into before). Also note that I
    ! don't have explicit bounds on the left-hand-side of this assignment: excluding these
    ! explicit bounds seemed to be needed to get around other compiler bugs.
    allocate(net_carbon_exchange_grc(bounds_proc%begg:bounds_proc%endg))
    net_carbon_exchange_grc = bgc_vegetation_inst%get_net_carbon_exchange_grc(bounds_proc)

    call lnd2atm(bounds_proc,                                            &
         atm2lnd_inst, surfalb_inst, temperature_inst, frictionvel_inst, &
         water_inst, &
         energyflux_inst, solarabs_inst, drydepvel_inst,       &
         vocemis_inst, fireemis_inst, dust_inst, ch4_inst, glc_behavior, &
         lnd2atm_inst, &
         net_carbon_exchange_grc = net_carbon_exchange_grc(bounds_proc%begg:bounds_proc%endg))
    deallocate(net_carbon_exchange_grc)
    call t_stopf('lnd2atm')

    ! ============================================================================
    ! Determine gridcell averaged properties to send to glc
    ! ============================================================================

    call t_startf('lnd2glc')
    !$OMP PARALLEL DO PRIVATE (nc, bounds_clump)
    do nc = 1,nclumps
       call get_clump_bounds(nc, bounds_clump)
       call lnd2glc_inst%update_lnd2glc(bounds_clump,       &
            filter(nc)%num_do_smb_c, filter(nc)%do_smb_c,   &
            temperature_inst, water_inst%waterfluxbulk_inst, topo_inst,    &
            init=.false.)
    end do
    !$OMP END PARALLEL DO
    call t_stopf('lnd2glc')

    ! ==========================================================================
    ! Check the energy and water balance
    ! ==========================================================================

    call t_startf('balchk')
    !$OMP PARALLEL DO PRIVATE (nc, bounds_clump)
    do nc = 1,nclumps
       call get_clump_bounds(nc, bounds_clump)
       call WaterGridcellBalance(bounds_clump, &
            filter(nc)%num_nolakec, filter(nc)%nolakec, &
            filter(nc)%num_lakec, filter(nc)%lakec, &
            water_inst, lakestate_inst, &
            use_aquifer_layer = use_aquifer_layer(), flag = 'endwb')
       call BalanceCheck(bounds_clump, &
            filter(nc)%num_allc, filter(nc)%allc, &
            atm2lnd_inst, solarabs_inst, water_inst%waterfluxbulk_inst, &
            water_inst%waterstatebulk_inst, water_inst%waterdiagnosticbulk_inst, &
            water_inst%waterbalancebulk_inst, water_inst%wateratm2lndbulk_inst, &
            water_inst%waterlnd2atmbulk_inst, surfalb_inst, energyflux_inst, &
            canopystate_inst)
    end do
    !$OMP END PARALLEL DO
    call t_stopf('balchk')

    ! ============================================================================
    ! Write global average diagnostics to standard output
    ! ============================================================================

    nstep = get_nstep()

    ! ============================================================================
    ! Update accumulators
    ! ============================================================================

    ! FIX(SPM,032414) double check why this isn't called for ED
    ! FIX(SPM, 082814) - in the fates branch RF and I commented out the if(.not.
    ! use_fates) then statement ... double check if this is required and why

    if (nstep > 0) then
       call t_startf('accum')

       call atm2lnd_inst%UpdateAccVars(bounds_proc)

       call temperature_inst%UpdateAccVars(bounds_proc)

       call canopystate_inst%UpdateAccVars(bounds_proc)

       call water_inst%UpdateAccVars(bounds_proc)

       call energyflux_inst%UpdateAccVars(bounds_proc)

       ! COMPILER_BUG(wjs, 2014-11-30, pgi 14.7) For pgi 14.7 to be happy when
       ! compiling this threaded, I needed to change the dummy arguments to be
       ! pointers, and get rid of the explicit bounds in the subroutine call.
       ! call bgc_vegetation_inst%UpdateAccVars(bounds_proc, &
       !      t_a10_patch=temperature_inst%t_a10_patch(bounds_proc%begp:bounds_proc%endp), &
       !      t_ref2m_patch=temperature_inst%t_ref2m_patch(bounds_proc%begp:bounds_proc%endp))
       call bgc_vegetation_inst%UpdateAccVars(bounds_proc, &
            t_a10_patch=temperature_inst%t_a10_patch, &
            t_ref2m_patch=temperature_inst%t_ref2m_patch)

       if (use_crop) then
          call crop_inst%CropUpdateAccVars(bounds_proc, &
               temperature_inst%t_ref2m_patch, temperature_inst%t_soisno_col)
       end if

       if(use_fates) then
          call clm_fates%UpdateAccVars(bounds_proc)
       end if

       call t_stopf('accum')
    end if

    ! ============================================================================
    ! Update history buffer
    ! ============================================================================


    call t_startf('hbuf')
    call hist_update_hbuf(bounds_proc)
    call t_stopf('hbuf')

    ! ============================================================================
    ! Call dv (dynamic vegetation)
    ! ============================================================================

    if (use_cn) then
       call t_startf('endTSdynveg')
       nclumps = get_proc_clumps()
       !$OMP PARALLEL DO PRIVATE (nc,bounds_clump)
       do nc = 1,nclumps
          call get_clump_bounds(nc, bounds_clump)
          call bgc_vegetation_inst%EndOfTimeStepVegDynamics(bounds_clump, &
               filter(nc)%num_natvegp, filter(nc)%natvegp, &
               atm2lnd_inst, water_inst%wateratm2lndbulk_inst)
       end do
       !$OMP END PARALLEL DO
       call t_stopf('endTSdynveg')
    end if

    ! ============================================================================
    ! History/Restart output
    ! ============================================================================

    if (.not. use_noio) then

       call t_startf('clm_drv_io')

       ! Create history and write history tapes if appropriate
       call t_startf('clm_drv_io_htapes')

       call hist_htapes_wrapup( rstwr, nlend, bounds_proc,                      &
            soilstate_inst%watsat_col(bounds_proc%begc:bounds_proc%endc, 1:),   &
            soilstate_inst%sucsat_col(bounds_proc%begc:bounds_proc%endc, 1:),   &
            soilstate_inst%bsw_col(bounds_proc%begc:bounds_proc%endc, 1:),      &
            soilstate_inst%hksat_col(bounds_proc%begc:bounds_proc%endc, 1:),    &
            soilstate_inst%cellsand_col(bounds_proc%begc:bounds_proc%endc, 1:), &
            soilstate_inst%cellclay_col(bounds_proc%begc:bounds_proc%endc, 1:))

       call t_stopf('clm_drv_io_htapes')

       if (use_cn) then
          call bgc_vegetation_inst%WriteHistory(bounds_proc)
       end if

       ! Write restart/initial files if appropriate
       if (rstwr) then
          call t_startf('clm_drv_io_wrest')
          filer = restFile_filename(rdate=rdate)

          call restFile_write( bounds_proc, filer, &
               writing_finidat_interp_dest_file=.false., rdate=rdate )

          call t_stopf('clm_drv_io_wrest')
       end if
       call t_stopf('clm_drv_io')

    end if

    ! BUG(wjs, 2019-07-12, ESCOMP/ctsm#762) Remove this block once above code is fully tracerized
    ! (I'm not sure if we need this in addition to the call before lnd2atm, but it
    ! doesn't hurt to have this extra call to ResetCheckedTracers for now.)
    if (water_inst%DoConsistencyCheck()) then
       !$OMP PARALLEL DO PRIVATE (nc, bounds_clump)
       do nc = 1,nclumps
          call get_clump_bounds(nc, bounds_clump)
          call water_inst%ResetCheckedTracers(bounds_clump)
          call water_inst%TracerConsistencyCheck(bounds_clump, 'after end-of-loop reset')
       end do
       !$OMP END PARALLEL DO
    end if

  end subroutine clm_drv

  !-----------------------------------------------------------------------
  subroutine clm_drv_init(bounds, &
       num_nolakec, filter_nolakec, &
       num_nolakep, filter_nolakep, &
       num_soilp  , filter_soilp, &
       canopystate_inst, waterstatebulk_inst, &
       waterdiagnosticbulk_inst, energyflux_inst)
    !
    ! !DESCRIPTION:
    ! Initialization of clm driver variables needed from previous timestep
    !
    ! !USES:
    use shr_kind_mod       , only : r8 => shr_kind_r8
    use shr_infnan_mod     , only : nan => shr_infnan_nan, assignment(=)
    use clm_varpar         , only : nlevsno
    use CanopyStateType    , only : canopystate_type
    use WaterBalanceType   , only : waterbalance_type
    use WaterDiagnosticBulkType     , only : waterdiagnosticbulk_type
    use WaterFluxBulkType      , only : waterfluxbulk_type
    use WaterStateBulkType , only : waterstatebulk_type
    use EnergyFluxType     , only : energyflux_type
    !
    ! !ARGUMENTS:
    type(bounds_type)     , intent(in)    :: bounds
    integer               , intent(in)    :: num_nolakec       ! number of non-lake points in column filter
    integer               , intent(in)    :: filter_nolakec(:) ! column filter for non-lake points
    integer               , intent(in)    :: num_nolakep       ! number of non-lake points in patch filter
    integer               , intent(in)    :: filter_nolakep(:) ! patch filter for non-lake points
    integer               , intent(in)    :: num_soilp         ! number of soil points in patch filter
    integer               , intent(in)    :: filter_soilp(:)   ! patch filter for soil points
    type(canopystate_type), intent(inout) :: canopystate_inst
    type(waterstatebulk_type) , intent(inout) :: waterstatebulk_inst
    type(waterdiagnosticbulk_type) , intent(inout) :: waterdiagnosticbulk_inst
    type(energyflux_type) , intent(inout) :: energyflux_inst
    !
    ! !LOCAL VARIABLES:
    integer :: c, p, f, j              ! indices
    integer :: fp, fc                  ! filter indices
    !-----------------------------------------------------------------------

    associate(                                                             &
         snl                => col%snl                                   , & ! Input:  [integer  (:)   ]  number of snow layers

         h2osoi_ice         => waterstatebulk_inst%h2osoi_ice_col            , & ! Input:  [real(r8) (:,:) ]  ice lens (kg/m2)
         h2osoi_liq         => waterstatebulk_inst%h2osoi_liq_col            , & ! Input:  [real(r8) (:,:) ]  liquid water (kg/m2)
         frac_iceold        => waterdiagnosticbulk_inst%frac_iceold_col           , & ! Output: [real(r8) (:,:) ]  fraction of ice relative to the tot water
         elai               => canopystate_inst%elai_patch               , & ! Input:  [real(r8) (:)   ]  one-sided leaf area index with burying by snow
         esai               => canopystate_inst%esai_patch               , & ! Input:  [real(r8) (:)   ]  one-sided stem area index with burying by snow
         frac_veg_nosno     => canopystate_inst%frac_veg_nosno_patch     , & ! Output: [integer  (:)   ]  fraction of vegetation not covered by snow (0 OR 1) [-]
         frac_veg_nosno_alb => canopystate_inst%frac_veg_nosno_alb_patch , & ! Output: [integer  (:)   ]  fraction of vegetation not covered by snow (0 OR 1) [-]

         eflx_bot           => energyflux_inst%eflx_bot_col              , & ! Output: [real(r8) (:)   ]  heat flux from beneath soil/ice column (W/m**2)

         cisun_z            => photosyns_inst%cisun_z_patch              , & ! Output: [real(r8) (:)   ]  intracellular sunlit leaf CO2 (Pa)
         cisha_z            => photosyns_inst%cisha_z_patch                & ! Output: [real(r8) (:)   ]  intracellular shaded leaf CO2 (Pa)
         )

      ! Initialize intracellular CO2 (Pa) parameters each timestep for use in VOCEmission
      do p = bounds%begp,bounds%endp
         cisun_z(p,:) = -999._r8
         cisha_z(p,:) = -999._r8
      end do

      do c = bounds%begc,bounds%endc
         ! Reset flux from beneath soil/ice column
         eflx_bot(c)  = 0._r8
      end do

      ! Initialize fraction of vegetation not covered by snow

      do p = bounds%begp,bounds%endp
         if (patch%active(p)) then
            frac_veg_nosno(p) = frac_veg_nosno_alb(p)
         else
            frac_veg_nosno(p) = 0._r8
         end if
      end do

      ! Initialize set of previous time-step variables
      ! Ice fraction of snow at previous time step

      do j = -nlevsno+1,0
         do f = 1, num_nolakec
            c = filter_nolakec(f)
            if (j >= snl(c) + 1) then
               frac_iceold(c,j) = h2osoi_ice(c,j)/(h2osoi_liq(c,j)+h2osoi_ice(c,j))
            end if
         end do
      end do

    end associate

  end subroutine clm_drv_init

  !-----------------------------------------------------------------------
  subroutine clm_drv_patch2col (bounds, &
       num_allc, filter_allc, num_nolakec, filter_nolakec, &
       energyflux_inst, waterfluxbulk_inst)
    !
    ! !DESCRIPTION:
    ! Averages over all patches for variables defined over both soil and lake to provide
    ! the column-level averages of flux variables defined at the patch level.
    !
    ! !USES:
    use WaterFluxBulkType  , only : waterfluxbulk_type
    use EnergyFluxType , only : energyflux_type
    use subgridAveMod  , only : p2c
    use shr_infnan_mod , only : nan => shr_infnan_nan, assignment(=)
    !
    ! !ARGUMENTS:
    type(bounds_type)     , intent(in)    :: bounds
    integer               , intent(in)    :: num_allc          ! number of column points in allc filter
    integer               , intent(in)    :: filter_allc(:)    ! column filter for all active points
    integer               , intent(in)    :: num_nolakec       ! number of column non-lake points in column filter
    integer               , intent(in)    :: filter_nolakec(:) ! column filter for non-lake points
    type(waterfluxbulk_type)  , intent(inout) :: waterfluxbulk_inst
    type(energyflux_type) , intent(inout) :: energyflux_inst
    !
    ! !LOCAL VARIABLES:
    integer :: c,fc              ! indices
    ! -----------------------------------------------------------------

    ! Note: lake points are excluded from many of the following
    ! averages. For some fields, this is because the field doesn't
    ! apply over lakes. However, for many others, this is because the
    ! field is computed in LakeHydrologyMod, which is called after
    ! this routine; thus, for lakes, the column-level values of these
    ! fields are explicitly set in LakeHydrologyMod. (The fields that
    ! are included here for lakes are computed elsewhere, e.g., in
    ! LakeFluxesMod.)

    ! Averaging for patch evaporative flux variables

    call p2c (bounds, num_nolakec, filter_nolakec, &
         waterfluxbulk_inst%qflx_ev_snow_patch(bounds%begp:bounds%endp), &
         waterfluxbulk_inst%qflx_ev_snow_col(bounds%begc:bounds%endc))

    call p2c (bounds, num_nolakec, filter_nolakec, &
         waterfluxbulk_inst%qflx_ev_soil_patch(bounds%begp:bounds%endp), &
         waterfluxbulk_inst%qflx_ev_soil_col(bounds%begc:bounds%endc))

    call p2c (bounds, num_nolakec, filter_nolakec, &
         waterfluxbulk_inst%qflx_ev_h2osfc_patch(bounds%begp:bounds%endp), &
         waterfluxbulk_inst%qflx_ev_h2osfc_col(bounds%begc:bounds%endc))

    ! Averaging for patch water flux variables

    call p2c (bounds, num_nolakec, filter_nolakec, &
         waterfluxbulk_inst%qflx_evap_soi_patch(bounds%begp:bounds%endp), &
         waterfluxbulk_inst%qflx_evap_soi_col(bounds%begc:bounds%endc))

    call p2c (bounds, num_nolakec, filter_nolakec, &
         waterfluxbulk_inst%qflx_evap_tot_patch(bounds%begp:bounds%endp), &
         waterfluxbulk_inst%qflx_evap_tot_col(bounds%begc:bounds%endc))

    call p2c (bounds, num_nolakec, filter_nolakec, &
         waterfluxbulk_inst%qflx_tran_veg_patch(bounds%begp:bounds%endp), &
         waterfluxbulk_inst%qflx_tran_veg_col(bounds%begc:bounds%endc))

    call p2c (bounds, num_nolakec, filter_nolakec, &
         waterfluxbulk_inst%qflx_liqevap_from_top_layer_patch(bounds%begp:bounds%endp), &
         waterfluxbulk_inst%qflx_liqevap_from_top_layer_col(bounds%begc:bounds%endc))

    call p2c (bounds, num_allc, filter_allc, &
         waterfluxbulk_inst%qflx_evap_soi_patch(bounds%begp:bounds%endp), &
         waterfluxbulk_inst%qflx_evap_soi_col(bounds%begc:bounds%endc))

    call p2c (bounds, num_nolakec, filter_nolakec, &
         waterfluxbulk_inst%qflx_liqdew_to_top_layer_patch(bounds%begp:bounds%endp), &
         waterfluxbulk_inst%qflx_liqdew_to_top_layer_col(bounds%begc:bounds%endc))

    call p2c (bounds, num_nolakec, filter_nolakec, &
         waterfluxbulk_inst%qflx_solidevap_from_top_layer_patch(bounds%begp:bounds%endp), &
         waterfluxbulk_inst%qflx_solidevap_from_top_layer_col(bounds%begc:bounds%endc))

    call p2c (bounds, num_nolakec, filter_nolakec, &
         waterfluxbulk_inst%qflx_soliddew_to_top_layer_patch(bounds%begp:bounds%endp), &
         waterfluxbulk_inst%qflx_soliddew_to_top_layer_col(bounds%begc:bounds%endc))

  end subroutine clm_drv_patch2col

  !------------------------------------------------------------------------
  subroutine write_diagnostic (bounds, nstep, lnd2atm_inst)
    !
    ! !DESCRIPTION:
    ! Write diagnostic surface temperature output each timestep.  Written to
    ! be fast but not bit-for-bit because order of summations can change each
    ! timestep.
    !
    ! !USES:
    use decompMod  , only : get_proc_global
    use spmdMod    , only : masterproc, npes, MPI_REAL8
    use spmdMod    , only : MPI_STATUS_SIZE, mpicom, MPI_SUM
    use shr_sys_mod, only : shr_sys_flush
    use abortutils , only : endrun
    use shr_log_mod, only : errMsg => shr_log_errMsg
    use lnd2atmType, only : lnd2atm_type
    !
    ! !ARGUMENTS:
    type(bounds_type)  , intent(in) :: bounds
    integer            , intent(in) :: nstep      !model time step
    type(lnd2atm_type) , intent(in) :: lnd2atm_inst
    !
    ! !REVISION HISTORY:
    ! Created by Mariana Vertenstein
    !
    ! !LOCAL VARIABLES:
    integer :: p                       ! loop index
    integer :: numg                    ! total number of gridcells across all processors
    integer :: ier                     ! error status
    real(r8):: psum                    ! partial sum of ts
    real(r8):: tsum                    ! sum of ts
    real(r8):: tsxyav                  ! average ts for diagnostic output
    integer :: status(MPI_STATUS_SIZE) ! mpi status
    !------------------------------------------------------------------------

    call get_proc_global(ng=numg)

    if (masterproc) then
       write(iulog,*)'clm: completed timestep ',nstep
       call shr_sys_flush(iulog)
    end if

  end subroutine write_diagnostic

end module clm_driver<|MERGE_RESOLUTION|>--- conflicted
+++ resolved
@@ -1091,7 +1091,6 @@
                active_layer_inst, atm2lnd_inst, water_inst%waterfluxbulk_inst,                     &
                canopystate_inst, soilstate_inst, temperature_inst, crop_inst, ch4_inst)
 
-<<<<<<< HEAD
           if ( decomp_method /= no_soil_decomp )then
              call EDBGCDynSummary(bounds_clump,                                             &
                    filter(nc)%num_soilc, filter(nc)%soilc,                                  &
@@ -1100,18 +1099,8 @@
                    c13_soilbiogeochem_carbonflux_inst, c13_soilbiogeochem_carbonstate_inst, &
                    c14_soilbiogeochem_carbonflux_inst, c14_soilbiogeochem_carbonstate_inst, &
                    soilbiogeochem_nitrogenflux_inst, soilbiogeochem_nitrogenstate_inst,     &
-                   clm_fates, nc)
+                   nc)
           end if
-=======
-          call EDBGCDynSummary(bounds_clump,                                             &
-                filter(nc)%num_soilc, filter(nc)%soilc,                                  &
-                filter(nc)%num_soilp, filter(nc)%soilp,                                  &
-                soilbiogeochem_carbonflux_inst, soilbiogeochem_carbonstate_inst,         &
-                c13_soilbiogeochem_carbonflux_inst, c13_soilbiogeochem_carbonstate_inst, &
-                c14_soilbiogeochem_carbonflux_inst, c14_soilbiogeochem_carbonstate_inst, &
-                soilbiogeochem_nitrogenflux_inst, soilbiogeochem_nitrogenstate_inst,     &
-                nc)
->>>>>>> 2bf9d32c
           
           call clm_fates%wrap_update_hifrq_hist(bounds_clump, &
                soilbiogeochem_carbonflux_inst, &
