--- conflicted
+++ resolved
@@ -309,15 +309,10 @@
     call t_startf('dyn_subgrid')
     call dynSubgrid_driver(bounds_proc,                                               &
          urbanparams_inst, soilstate_inst, soilhydrology_inst,                        &
-<<<<<<< HEAD
-         waterstate_inst, waterflux_inst, temperature_inst, energyflux_inst,          &
-         canopystate_inst, photosyns_inst, crop_inst, glc2lnd_inst, bgc_vegetation_inst,         &
-=======
          water_inst%waterstatebulk_inst, water_inst%waterdiagnosticbulk_inst, &
          water_inst%waterbalancebulk_inst, water_inst%waterfluxbulk_inst, &
          temperature_inst, energyflux_inst,          &
          canopystate_inst, photosyns_inst, crop_inst, glc2lnd_inst, bgc_vegetation_inst, &
->>>>>>> 73169ada
          soilbiogeochem_state_inst, soilbiogeochem_carbonstate_inst,                  &
          c13_soilbiogeochem_carbonstate_inst, c14_soilbiogeochem_carbonstate_inst,    &
          soilbiogeochem_nitrogenstate_inst, soilbiogeochem_carbonflux_inst, ch4_inst, &
@@ -882,21 +877,10 @@
 
        call t_startf('hydro2_drainage')
 
-<<<<<<< HEAD
        call HydrologyDrainage(bounds_clump,                    &
             filter(nc)%num_hilltop, filter(nc)%hilltopc,       &
             filter(nc)%num_hillbottom, filter(nc)%hillbottomc, &
             filter(nc)%num_hillslope, filter(nc)%hillslopec,    &
-            filter(nc)%num_nolakec, filter(nc)%nolakec,        &
-            filter(nc)%num_hydrologyc, filter(nc)%hydrologyc,  &
-            filter(nc)%num_urbanc, filter(nc)%urbanc,          &
-            filter(nc)%num_do_smb_c, filter(nc)%do_smb_c,      &                
-            atm2lnd_inst, glc2lnd_inst, temperature_inst,      &
-            soilhydrology_inst, soilstate_inst, &
-            waterstate_inst, waterflux_inst, &
-            irrigation_inst, glacier_smb_inst)
-=======
-       call HydrologyDrainage(bounds_clump,                   &
             filter(nc)%num_nolakec, filter(nc)%nolakec,       &
             filter(nc)%num_hydrologyc, filter(nc)%hydrologyc, &
             filter(nc)%num_urbanc, filter(nc)%urbanc,         &                 
@@ -906,7 +890,6 @@
             water_inst%waterdiagnosticbulk_inst, water_inst%waterbalancebulk_inst, &
             water_inst%waterfluxbulk_inst, &
             glacier_smb_inst)
->>>>>>> 73169ada
 
        call t_stopf('hydro2_drainage')     
 
