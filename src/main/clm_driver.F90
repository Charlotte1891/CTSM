--- conflicted
+++ resolved
@@ -972,11 +972,7 @@
             atm2lnd_inst, solarabs_inst, water_inst%waterfluxbulk_inst, &
             water_inst%waterstatebulk_inst, water_inst%waterdiagnosticbulk_inst, &
             water_inst%waterbalancebulk_inst, water_inst%wateratm2lndbulk_inst, &
-<<<<<<< HEAD
-            energyflux_inst, canopystate_inst, surfalb_inst)
-=======
             surfalb_inst, energyflux_inst, canopystate_inst)
->>>>>>> 527f3262
        call t_stopf('balchk')
 
        ! ============================================================================
