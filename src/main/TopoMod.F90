module TopoMod

  !-----------------------------------------------------------------------
  ! !DESCRIPTION:
  ! Handles topographic height of each column
  !
  ! !USES:
  use shr_kind_mod   , only : r8 => shr_kind_r8
  use shr_infnan_mod , only : nan => shr_infnan_nan, assignment(=)
  use decompMod      , only : bounds_type
  use PatchType      , only : patch
  use ColumnType     , only : col
  use LandunitType   , only : lun
  use glc2lndMod     , only : glc2lnd_type
  use glcBehaviorMod , only : glc_behavior_type
<<<<<<< HEAD
  use landunit_varcon, only : istice_mec, istsoil
=======
  use landunit_varcon, only : istice
>>>>>>> 05c1eaee
  use filterColMod   , only : filter_col_type, col_filter_from_logical_array_active_only
  use clm_varctl     , only : use_hillslope
  !
  ! !PUBLIC TYPES:
  implicit none
  save
  private

  type, public :: topo_type
     private

     ! Public member data

     real(r8), pointer, public :: topo_col(:)  ! surface elevation (m)

     ! Private member data

     logical, pointer :: needs_downscaling_col(:)  ! whether a column needs to be downscaled
   contains
     procedure, public :: Init
     procedure, public :: Restart
     procedure, public :: Clean
     procedure, public :: UpdateTopo  ! Update topographic height each time step
     procedure, public :: DownscaleFilterc  ! Returns column-level filter: which columns need downscaling

     procedure, private :: InitAllocate
     procedure, private :: InitHistory
     procedure, private :: InitCold
  end type topo_type

contains

  !-----------------------------------------------------------------------
  subroutine Init(this, bounds)
    ! !ARGUMENTS:
    class(topo_type), intent(inout) :: this
    type(bounds_type), intent(in) :: bounds
    !
    ! !LOCAL VARIABLES:

    character(len=*), parameter :: subname = 'Init'
    !-----------------------------------------------------------------------

    call this%InitAllocate(bounds)
    call this%InitHistory(bounds)
    call this%InitCold(bounds)

  end subroutine Init

  !-----------------------------------------------------------------------
  subroutine InitAllocate(this, bounds)
    ! !ARGUMENTS:
    class(topo_type), intent(inout) :: this
    type(bounds_type), intent(in) :: bounds
    !
    ! !LOCAL VARIABLES:
    integer :: begc, endc

    character(len=*), parameter :: subname = 'InitAllocate'
    !-----------------------------------------------------------------------

    begc = bounds%begc
    endc = bounds%endc

    allocate(this%topo_col(begc:endc))
    this%topo_col(:) = nan

    allocate(this%needs_downscaling_col(begc:endc))
    this%needs_downscaling_col(:) = .false.

  end subroutine InitAllocate

  !-----------------------------------------------------------------------
  subroutine InitHistory(this, bounds)
    ! !USES:
    use histFileMod  , only : hist_addfld1d
    !
    ! !ARGUMENTS:
    class(topo_type), intent(inout) :: this
    type(bounds_type), intent(in) :: bounds
    !
    ! !LOCAL VARIABLES:

    character(len=*), parameter :: subname = 'InitHistory'
    !-----------------------------------------------------------------------

    call hist_addfld1d(fname='TOPO_COL', units='m', &
         avgflag='A', long_name='column-level topographic height', &
         ptr_col=this%topo_col, default='inactive')

    call hist_addfld1d(fname='TOPO_COL_ICE', units='m', &
         avgflag='A', long_name='column-level topographic height (ice landunits only)', &
         ptr_col=this%topo_col, l2g_scale_type='ice', default='inactive')

  end subroutine InitHistory

  !-----------------------------------------------------------------------
  subroutine InitCold(this, bounds)
    ! !USES:
    use column_varcon    , only: col_itype_to_ice_class
    use clm_instur, only : topo_glc_mec
    ! !ARGUMENTS:
    class(topo_type), intent(inout) :: this
    type(bounds_type), intent(in) :: bounds
    !
    ! !LOCAL VARIABLES:
    integer :: c, l, g
    integer :: ice_class            ! current ice class (1..maxpatch_glc)

    character(len=*), parameter :: subname = 'InitCold'
    !-----------------------------------------------------------------------

    do c = bounds%begc, bounds%endc
       l = col%landunit(c)
       g = col%gridcell(c)

       if (lun%itype(l) == istice) then
          ! For ice landunits, initialize topo_col based on surface dataset; this
          ! will get overwritten in the run loop by values sent from CISM
          ice_class = col_itype_to_ice_class(col%itype(c))
          this%topo_col(c) = topo_glc_mec(g, ice_class)
          this%needs_downscaling_col(c) = .true.
       else
          ! For other landunits, arbitrarily initialize topo_col to 0 m; for landunits
          ! where this matters, this will get overwritten in the run loop by values sent
          ! from CISM
          if (lun%itype(l) == istsoil .and. use_hillslope) then
             this%topo_col(c) = col%hill_elev(c)
             this%needs_downscaling_col(c) = .true.
          else
             this%topo_col(c) = 0._r8
             this%needs_downscaling_col(c) = .false.
          endif

       end if
    end do

  end subroutine InitCold

  !-----------------------------------------------------------------------
  subroutine Restart(this, bounds, ncid, flag)
    ! !USES:
    use ncdio_pio, only : file_desc_t, ncd_double
    use restUtilMod
    !
    ! !ARGUMENTS:
    class(topo_type), intent(inout) :: this
    type(bounds_type), intent(in)    :: bounds 
    type(file_desc_t), intent(inout) :: ncid   ! netcdf id
    character(len=*) , intent(in)    :: flag   ! 'read', 'write' or 'define'
    !
    ! !LOCAL VARIABLES:
    integer :: p, c
    real(r8), pointer :: rparr(:)
    logical :: readvar

    character(len=*), parameter :: subname = 'Restart'
    !-----------------------------------------------------------------------

    allocate(rparr(bounds%begp:bounds%endp))

    ! TODO(wjs, 2016-04-05) Rename these restart variables to get rid of 'glc' in their
    ! names. However, this will require some changes to init_interp, too.

    ! This one is not actually an area, but has interpinic_flag='area' because we want to
    ! interpolate it under the same conditions under which we interpolate areas.
    call restartvar(ncid=ncid, flag=flag, varname='cols1d_topoglc', xtype=ncd_double,   &
         dim1name='column',                                                             &
         long_name='mean elevation on glacier elevation classes', units='m',            &
         interpinic_flag='area', readvar=readvar, data=this%topo_col)

    if (flag /= 'read') then
       do p=bounds%begp,bounds%endp
          c = patch%column(p)
          rparr(p) = this%topo_col(c)
       enddo
       ! This one has interpinic_flag = 'skip' because it isn't read back in
       call restartvar(ncid=ncid, flag=flag, varname='pfts1d_topoglc', xtype=ncd_double,   &
            dim1name='pft',                                                             &
            long_name='mean elevation on glacier elevation classes', units='m',            &
            interpinic_flag='skip', readvar=readvar, data=rparr)
    end if

    deallocate(rparr)

  end subroutine Restart


  !-----------------------------------------------------------------------
  subroutine UpdateTopo(this, bounds, num_icec, filter_icec, &
       glc2lnd_inst, glc_behavior, atm_topo)
    !
    ! !DESCRIPTION:
    ! Update topographic heights
    !
    ! Should be called each time step.
    !
    ! Should be called after glc2lndMod:update_glc2lnd_fracs, and before
    ! atm2lndMod:downscale_forcings
    !
    ! !ARGUMENTS:
    class(topo_type)        , intent(inout) :: this
    type(bounds_type)       , intent(in)    :: bounds
    integer                 , intent(in)    :: num_icec       ! number of points in filter_icec
    integer                 , intent(in)    :: filter_icec(:) ! col filter for ice
    type(glc2lnd_type)      , intent(in)    :: glc2lnd_inst
    type(glc_behavior_type) , intent(in)    :: glc_behavior
    real(r8)                , intent(in)    :: atm_topo( bounds%begg: ) ! atmosphere topographic height [m]
    !
    ! !LOCAL VARIABLES:
    integer :: begc, endc
    integer :: c, l, g
    real(r8), allocatable :: mean_hillslope_elevation(:)
    real(r8):: mhe_norm

    character(len=*), parameter :: subname = 'UpdateTopo'
    !-----------------------------------------------------------------------

    begc = bounds%begc
    endc = bounds%endc

    ! Reset needs_downscaling_col each time step, because this is potentially
    ! time-varying for some columns. It's simplest just to reset it everywhere, rather
    ! than trying to figure out where it does and does not need to be reset.
    this%needs_downscaling_col(begc:endc) = .false.

    call glc_behavior%ice_cols_need_downscaling(bounds, num_icec, filter_icec, &
         this%needs_downscaling_col(begc:endc))

    ! In addition to updating topo_col, this also sets some additional elements of
    ! needs_downscaling_col to .true. (but leaves the already-.true. values as is.)
    call glc2lnd_inst%update_glc2lnd_topo(bounds, &
         this%topo_col(begc:endc), &
         this%needs_downscaling_col(begc:endc))

    ! calculate area-weighted mean hillslope elevation on each landunit
    if (use_hillslope) then
       allocate(mean_hillslope_elevation(bounds%begl:bounds%endl))
       mean_hillslope_elevation(:) = 0._r8
       do l = bounds%begl, bounds%endl
          if (lun%itype(l) == istsoil) then
             mhe_norm = 0._r8
             do c = lun%coli(l), lun%colf(l)
                mean_hillslope_elevation(l) = mean_hillslope_elevation(l) &
                     + col%hill_elev(c)*col%hill_area(c)
                mhe_norm = mhe_norm + col%hill_area(c)
             enddo
             if (mhe_norm > 0) then
                mean_hillslope_elevation(l) = mean_hillslope_elevation(l)/mhe_norm
             endif
          endif
       enddo
    endif
       
    ! For any point that isn't downscaled, set its topo value to the atmosphere's
    ! topographic height. This shouldn't matter, but is useful if topo_col is written to
    ! the history file.
    !
    ! This could operate over a filter like 'allc' in order to just operate over active
    ! points, but I'm not sure that would speed things up much, and would require passing
    ! in this additional filter.
    do c = bounds%begc, bounds%endc
       if (.not. this%needs_downscaling_col(c)) then
          g = col%gridcell(c)
          l = col%landunit(c)
          if (lun%itype(l) == istsoil .and. use_hillslope) then
             this%topo_col(c) = atm_topo(g) &
                  + (col%hill_elev(c) - mean_hillslope_elevation(l))
             this%needs_downscaling_col(c) = .true.
          else
             this%topo_col(c) = atm_topo(g)
          endif
       end if
    end do

    call glc_behavior%update_glc_classes(bounds, this%topo_col(begc:endc))

  end subroutine UpdateTopo

  !-----------------------------------------------------------------------
  function DownscaleFilterc(this, bounds) result(filter)
    !
    ! !DESCRIPTION:
    ! Returns a column-level filter: which columns need downscaling.
    !
    ! This filter only contains active points.
    !
    ! The main reason it's important to have this filter (as opposed to just doing the
    ! downscaling for all columns) is because of downscaled fields that are normalized
    ! (like longwave radiation): Consider a gridcell with a glacier column and a
    ! vegetated column (outside of the icemask, so the vegetated column doesn't have its
    ! topographic height explicitly set). If we called the downscaling code for all
    ! columns, the longwave radiation would get adjusted over the vegetated column. This
    ! is undesirable, because it means that adding a downscaled column in a gridcell can
    ! change answers for all other columns in that gridcell.
    !
    ! !USES:
    !
    ! !ARGUMENTS:
    type(filter_col_type) :: filter  ! function result
    class(topo_type), intent(in) :: this
    type(bounds_type), intent(in) :: bounds
    !
    ! !LOCAL VARIABLES:

    character(len=*), parameter :: subname = 'DownscaleFilterc'
    !-----------------------------------------------------------------------

    ! Currently this creates the filter on the fly, recreating it every time this function
    ! is called. In principle, we should be able to compute and save this filter when
    ! UpdateTopo is called, returning the already-computed filter when this function is
    ! called. However, the problem with that is the need to have a different filter for
    ! each clump (and potentially another filter for calls from outside a clump
    ! loop). This will become easier to handle if we rework CLM's threading so that there
    ! is a separate instance of each object for each clump: in that case, we'll have
    ! multiple instances of topo_type, each corresponding to one clump, each with its own
    ! filter.

    filter = col_filter_from_logical_array_active_only(bounds, &
         this%needs_downscaling_col(bounds%begc:bounds%endc))

  end function DownscaleFilterc


  !-----------------------------------------------------------------------
  subroutine Clean(this)
    ! !ARGUMENTS:
    class(topo_type), intent(inout) :: this
    !
    ! !LOCAL VARIABLES:

    character(len=*), parameter :: subname = 'Clean'
    !-----------------------------------------------------------------------

    deallocate(this%topo_col)
    deallocate(this%needs_downscaling_col)

  end subroutine Clean

end module TopoMod<|MERGE_RESOLUTION|>--- conflicted
+++ resolved
@@ -13,11 +13,7 @@
   use LandunitType   , only : lun
   use glc2lndMod     , only : glc2lnd_type
   use glcBehaviorMod , only : glc_behavior_type
-<<<<<<< HEAD
-  use landunit_varcon, only : istice_mec, istsoil
-=======
-  use landunit_varcon, only : istice
->>>>>>> 05c1eaee
+  use landunit_varcon, only : istice, istsoil
   use filterColMod   , only : filter_col_type, col_filter_from_logical_array_active_only
   use clm_varctl     , only : use_hillslope
   !
