--- conflicted
+++ resolved
@@ -120,11 +120,7 @@
      real(r8), pointer :: volr_grc                      (:)   => null() ! rof volr total volume (m3)
      real(r8), pointer :: volrmch_grc                   (:)   => null() ! rof volr main channel (m3)
      real(r8), pointer :: tdepth_grc                    (:)   => null() ! rof tributary water depth (m)
-<<<<<<< HEAD
      real(r8), pointer :: tdepthmax_grc                 (:)   => null() ! rof tributary bankfull water depth (m)
-=======
-      real(r8), pointer :: tdepthmax_grc                 (:)   => null() ! rof tributary bankfull water depth (m)
->>>>>>> 0c967fb5
 
      ! anomaly forcing
      real(r8), pointer :: af_precip_grc                 (:)   => null() ! anomaly forcing 
@@ -556,11 +552,7 @@
     allocate(this%volr_grc                      (begg:endg))        ; this%volr_grc                      (:)   = ival
     allocate(this%volrmch_grc                   (begg:endg))        ; this%volrmch_grc                   (:)   = ival
     allocate(this%tdepth_grc                    (begg:endg))        ; this%tdepth_grc                    (:)   = ival
-<<<<<<< HEAD
     allocate(this%tdepthmax_grc                 (begg:endg))        ; this%tdepthmax_grc                 (:)   = ival
-=======
-     allocate(this%tdepthmax_grc                 (begg:endg))        ; this%tdepthmax_grc                 (:)   = ival
->>>>>>> 0c967fb5
 
     ! anomaly forcing
     allocate(this%bc_precip_grc                 (begg:endg))        ; this%bc_precip_grc                 (:)   = ival
