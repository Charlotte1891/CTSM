--- conflicted
+++ resolved
@@ -623,11 +623,7 @@
     call mpi_bcast (use_nitrif_denitrif, 1, MPI_LOGICAL, 0, mpicom, ier)
     call mpi_bcast (use_extralakelayers, 1, MPI_LOGICAL, 0, mpicom, ier)
     call mpi_bcast (use_vichydro, 1, MPI_LOGICAL, 0, mpicom, ier)
-<<<<<<< HEAD
-    call mpi_bcast (use_century_decomp, 1, MPI_LOGICAL, 0, mpicom, ier)
     call mpi_bcast (use_mimics_decomp, 1, MPI_LOGICAL, 0, mpicom, ier)
-=======
->>>>>>> 51ee6fdc
     call mpi_bcast (use_cn, 1, MPI_LOGICAL, 0, mpicom, ier)
     call mpi_bcast (use_cndv, 1, MPI_LOGICAL, 0, mpicom, ier)
     call mpi_bcast (use_nguardrail, 1, MPI_LOGICAL, 0, mpicom, ier)
@@ -871,11 +867,7 @@
     write(iulog,*) '    use_nitrif_denitrif = ', use_nitrif_denitrif
     write(iulog,*) '    use_extralakelayers = ', use_extralakelayers
     write(iulog,*) '    use_vichydro = ', use_vichydro
-<<<<<<< HEAD
-    write(iulog,*) '    use_century_decomp = ', use_century_decomp
     write(iulog,*) '    use_mimics_decomp = ', use_mimics_decomp
-=======
->>>>>>> 51ee6fdc
     write(iulog,*) '    use_cn = ', use_cn
     write(iulog,*) '    use_cndv = ', use_cndv
     write(iulog,*) '    use_crop = ', use_crop
