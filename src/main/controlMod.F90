--- conflicted
+++ resolved
@@ -273,13 +273,8 @@
     namelist /clm_inparm/ use_SSRE
 
     namelist /clm_inparm/ &
-<<<<<<< HEAD
          use_lch4, use_extralakelayers, &
-         use_vichydro, use_century_decomp, use_cn, use_cndv, use_crop, use_fertilizer, use_ozone, &
-=======
-         use_lch4, use_nitrif_denitrif, use_vertsoilc, use_extralakelayers, &
          use_vichydro, use_century_decomp, use_cn, use_cndv, use_crop, use_fertilizer, o3_veg_stress_method, &
->>>>>>> 3215d575
          use_grainproduct, use_snicar_frc, use_vancouver, use_mexicocity, use_noio, &
          use_nguardrail
 
