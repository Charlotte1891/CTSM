--- conflicted
+++ resolved
@@ -1156,13 +1156,10 @@
        write(iulog, *) '    use_fates_fixed_biogeog = ', use_fates_fixed_biogeog
        write(iulog, *) '    use_fates_nocomp = ', use_fates_nocomp
        write(iulog, *) '    use_fates_sp = ', use_fates_sp
-<<<<<<< HEAD
        write(iulog, *) '    use_fates_luh= ', use_fates_sp
        write(iulog, *) '    fluh_timeseries = ',fluh_timeseries
-=======
        write(iulog, *) '    fates_seeddisp_cadence = ', fates_seeddisp_cadence
        write(iulog, *) '    fates_seeddisp_cadence: 0, 1, 2, 3 => off, daily, monthly, or yearly dispersal'
->>>>>>> cc1c4d83
        write(iulog, *) '    fates_inventory_ctrl_filename = ',fates_inventory_ctrl_filename
     end if
   end subroutine control_print
