--- conflicted
+++ resolved
@@ -909,7 +909,7 @@
        write(iulog,*) '   land frac data = ',trim(fatmlndfrc)
     end if
     write(iulog,*) '   Number of ACTIVE PFTS (0 means input pft data NOT collapsed to n_dom_pfts) =', n_dom_pfts
-<<<<<<< HEAD
+    write(iulog,*) '   Number of ACTIVE LANDUNITS (0 means input landunit data NOT collapsed to n_dom_landunits) =', n_dom_landunits
     write(iulog,*) '   Threshold above which the model keeps the soil landunit =', toosmall_soil
     write(iulog,*) '   Threshold above which the model keeps the crop landunit =', toosmall_crop
     write(iulog,*) '   Threshold above which the model keeps the glacier landunit =', toosmall_glacier
@@ -918,9 +918,6 @@
     write(iulog,*) '   Threshold above which the model keeps the urban TBD landunit =', toosmall_urb_tbd
     write(iulog,*) '   Threshold above which the model keeps the urban MD landunit =', toosmall_urb_md
     write(iulog,*) '   Threshold above which the model keeps the urban HD landunit =', toosmall_urb_hd
-=======
-    write(iulog,*) '   Number of ACTIVE LANDUNITS (0 means input landunit data NOT collapsed to n_dom_landunits) =', n_dom_landunits
->>>>>>> 90d21653
     if (use_cn) then
        if (suplnitro /= suplnNon)then
           write(iulog,*) '   Supplemental Nitrogen mode is set to run over Patches: ', &
