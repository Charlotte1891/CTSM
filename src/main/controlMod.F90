module controlMod

  !-----------------------------------------------------------------------
  ! !DESCRIPTION:
  ! Module which initializes run control variables. The following possible
  ! namelist variables are set default values and possibly read in on startup
  !
  ! Note: For definitions of namelist variables see
  !       ../../bld/namelist_files/namelist_definition.xml
  !       Display the file in a browser to see it neatly formatted in html.
  !
  ! !USES:
  use shr_kind_mod                     , only: r8 => shr_kind_r8, SHR_KIND_CL
  use shr_nl_mod                       , only: shr_nl_find_group_name
  use shr_const_mod                    , only: SHR_CONST_CDAY
  use shr_log_mod                      , only: errMsg => shr_log_errMsg
  use abortutils                       , only: endrun
  use spmdMod                          , only: masterproc, mpicom
  use spmdMod                          , only: MPI_CHARACTER, MPI_INTEGER, MPI_LOGICAL, MPI_REAL8
  use decompInitMod                    , only: clump_pproc
  use clm_varcon                       , only: h2osno_max
  use clm_varpar                       , only: maxpatch_glc, numrad, nlevsno
  use fileutils                        , only: getavu, relavu, get_filename
  use histFileMod                      , only: max_tapes, max_namlen
  use histFileMod                      , only: hist_empty_htapes, hist_dov2xy, hist_avgflag_pertape, hist_type1d_pertape
  use histFileMod                      , only: hist_nhtfrq, hist_ndens, hist_mfilt, hist_fincl1, hist_fincl2, hist_fincl3
  use histFileMod                      , only: hist_fincl4, hist_fincl5, hist_fincl6, hist_fincl7, hist_fincl8
  use histFileMod                      , only: hist_fincl9, hist_fincl10
  use histFileMod                      , only: hist_fexcl1, hist_fexcl2, hist_fexcl3,  hist_fexcl4, hist_fexcl5, hist_fexcl6
  use histFileMod                      , only: hist_fexcl7, hist_fexcl8, hist_fexcl9, hist_fexcl10
  use initInterpMod                    , only: initInterp_readnl
  use LakeCon                          , only: deepmixing_depthcrit, deepmixing_mixfact
  use CanopyfluxesMod                  , only: perchroot, perchroot_alt
  use CanopyHydrologyMod               , only: CanopyHydrology_readnl
  use SurfaceAlbedoMod                 , only: SurfaceAlbedo_readnl
  use SurfaceResistanceMod             , only: soil_resistance_readNL
  use SnowHydrologyMod                 , only: SnowHydrology_readnl
  use SurfaceAlbedoMod                 , only: albice, lake_melt_icealb
  use UrbanParamsType                  , only: UrbanReadNML
  use HumanIndexMod                    , only: HumanIndexReadNML
  use CNPrecisionControlMod            , only: CNPrecisionControlReadNML
  use CNSharedParamsMod                , only: use_fun
  use CIsoAtmTimeseriesMod             , only: use_c14_bombspike, atm_c14_filename, use_c13_timeseries, atm_c13_filename
  use SoilBiogeochemCompetitionMod     , only: suplnitro, suplnNon
  use SoilBiogeochemLittVertTranspMod  , only: som_adv_flux, max_depth_cryoturb
  use SoilBiogeochemVerticalProfileMod , only: surfprof_exp
  use SoilBiogeochemNitrifDenitrifMod  , only: no_frozen_nitrif_denitrif
  use SoilHydrologyMod                 , only: soilHydReadNML
  use CNFireFactoryMod                 , only: CNFireReadNML
  use CanopyFluxesMod                  , only: CanopyFluxesReadNML
  use shr_drydep_mod                   , only: n_drydep
  use clm_varctl
  !
  ! !PUBLIC TYPES:
  implicit none
  !
  ! !PUBLIC MEMBER FUNCTIONS:
  public :: control_setNL ! Set namelist filename
  public :: control_init  ! initial run control information
  public :: control_print ! print run control information
  !
  !
  ! !PRIVATE MEMBER FUNCTIONS:
  private :: apply_use_init_interp  ! apply the use_init_interp namelist option, if set
  !
  ! !PRIVATE TYPES:
  character(len=  7) :: runtyp(4)                        ! run type
  character(len=SHR_KIND_CL) :: NLFilename = 'lnd.stdin' ! Namelist filename

#if (defined _OPENMP)
  integer, external :: omp_get_max_threads  ! max number of threads that can execute concurrently in a single parallel region
#endif

  character(len=*), parameter, private :: sourcefile = &
       __FILE__
  !-----------------------------------------------------------------------

contains

  !------------------------------------------------------------------------
  subroutine control_setNL( NLfile )
    !
    ! !DESCRIPTION:
    ! Set the namelist filename to use
    !
    ! !ARGUMENTS:
    character(len=*), intent(IN) :: NLFile ! Namelist filename
    !
    ! !LOCAL VARIABLES:
    character(len=32) :: subname = 'control_setNL'  ! subroutine name
    logical :: lexist                               ! File exists
    !------------------------------------------------------------------------

    ! Error checking...
    if ( len_trim(NLFile) == 0 )then
       call endrun(msg=' error: nlfilename entered is not set'//errMsg(sourcefile, __LINE__))
    end if
    inquire (file = trim(NLFile), exist = lexist)
    if ( .not. lexist )then
       call endrun(msg=' error: NLfilename entered does NOT exist:'//&
            trim(NLFile)//errMsg(sourcefile, __LINE__))
    end if
    if ( len_trim(NLFile) > len(NLFilename) )then
       call endrun(msg=' error: entered NLFile is too long'//errMsg(sourcefile, __LINE__))
    end if
    ! Set the filename
    NLFilename = NLFile
    NLFilename_in = NLFilename   ! For use in external namelists and to avoid creating dependencies on controlMod
  end subroutine control_setNL

  !------------------------------------------------------------------------

  subroutine control_init(dtime)
    !
    ! !DESCRIPTION:
    ! Initialize CLM run control information
    !
    ! !USES:
    use CNMRespMod                       , only : CNMRespReadNML
    use LunaMod                          , only : LunaReadNML
    use CNNDynamicsMod                   , only : CNNDynamicsReadNML
    use CNPhenologyMod                   , only : CNPhenologyReadNML
    use landunit_varcon                  , only : max_lunit
    !
    ! ARGUMENTS
    integer, intent(in) :: dtime    ! model time step (seconds)

    ! !LOCAL VARIABLES:
    integer :: i                    ! loop indices
    integer :: ierr                 ! error code
    integer :: unitn                ! unit for namelist file
    logical :: use_init_interp      ! Apply initInterp to the file given by finidat
    !------------------------------------------------------------------------

    ! ----------------------------------------------------------------------
    ! Namelist Variables
    ! ----------------------------------------------------------------------

    ! CLM namelist settings

    namelist /clm_inparm/ &
         fatmlndfrc, finidat, nrevsn, &
         use_init_interp, compname

    ! Input datasets

    namelist /clm_inparm/  &
         fsurdat, &
         paramfile, fsnowoptics, fsnowaging

    ! History, restart options

    namelist /clm_inparm/  &
         hist_empty_htapes, hist_dov2xy, &
         hist_avgflag_pertape, hist_type1d_pertape, &
         hist_nhtfrq,  hist_ndens, hist_mfilt, &
         hist_fincl1,  hist_fincl2, hist_fincl3, &
         hist_fincl4,  hist_fincl5, hist_fincl6, &
         hist_fincl7,  hist_fincl8,              &
         hist_fincl9,  hist_fincl10,             &
         hist_fexcl1,  hist_fexcl2, hist_fexcl3, &
         hist_fexcl4,  hist_fexcl5, hist_fexcl6, &
         hist_fexcl7,  hist_fexcl8,              &
         hist_fexcl9,  hist_fexcl10
    namelist /clm_inparm/ hist_wrtch4diag, hist_master_list_file

    ! BGC info

    namelist /clm_inparm/  &
         suplnitro
    namelist /clm_inparm/ &
         nfix_timeconst
    namelist /clm_inparm/ &
         spinup_state, override_bgc_restart_mismatch_dump

    namelist /clm_inparm / &
         co2_type

    namelist /clm_inparm / &
         perchroot, perchroot_alt

    namelist /clm_inparm / &
         anoxia, use_fun

    namelist /clm_inparm / &
         deepmixing_depthcrit, deepmixing_mixfact, lake_melt_icealb

    ! lake_melt_icealb is of dimension numrad

    ! Glacier_mec info
    namelist /clm_inparm/ &
         maxpatch_glc, glc_do_dynglacier, &
         glc_snow_persistence_max_days, &
         nlevsno, h2osno_max

    ! Other options

    namelist /clm_inparm/  &
         clump_pproc, &
         create_crop_landunit, nsegspc, co2_ppmv, &
         albice, soil_layerstruct_predefined, soil_layerstruct_userdefined, &
         soil_layerstruct_userdefined_nlevsoi, use_subgrid_fluxes, snow_cover_fraction_method, &
         irrigate, run_zero_weight_urban, all_active, &
         crop_fsat_equals_zero, for_testing_run_ncdiopio_tests, &
<<<<<<< HEAD
         z0param_method, use_z0m_snowmelt
    
=======
         for_testing_use_second_grain_pool, for_testing_use_repr_structure_pool, &
         for_testing_no_crop_seed_replenishment

>>>>>>> bb2a8d2c
    ! vertical soil mixing variables
    namelist /clm_inparm/  &
         som_adv_flux, max_depth_cryoturb

    ! C and N input vertical profiles
    namelist /clm_inparm/  &
          surfprof_exp

    namelist /clm_inparm/ no_frozen_nitrif_denitrif

    namelist /clm_inparm/ use_c13, use_c14, for_testing_allow_interp_non_ciso_to_ciso


    ! FATES Flags
    namelist /clm_inparm/ fates_paramfile, use_fates,   &
          fates_spitfire_mode, use_fates_logging,       &
          use_fates_planthydro, use_fates_ed_st3,       &
          use_fates_cohort_age_tracking,                &
          use_fates_ed_prescribed_phys,                 &
          use_fates_inventory_init,                     &
          use_fates_fixed_biogeog,                      &
          use_fates_nocomp,                             &
          use_fates_sp,                                 &
          fates_inventory_ctrl_filename,                &
          fates_parteh_mode,                            &
          use_fates_tree_damage

   ! Ozone vegetation stress method
   namelist / clm_inparam / o3_veg_stress_method

    ! CLM 5.0 nitrogen flags
    namelist /clm_inparm/ use_flexibleCN, use_luna

    namelist /clm_nitrogen/ MM_Nuptake_opt, &
         CNratio_floating, lnc_opt, reduce_dayl_factor, vcmax_opt, &
         CN_evergreen_phenology_opt, carbon_resp_opt

    namelist /clm_inparm/ use_soil_moisture_streams

    namelist /clm_inparm/ use_lai_streams

    namelist /clm_inparm/ use_bedrock

    namelist /clm_inparm/ use_biomass_heat_storage


    namelist /clm_inparm/ use_hydrstress

    namelist /clm_inparm/ use_dynroot

    namelist /clm_inparm/  &
         use_c14_bombspike, atm_c14_filename, use_c13_timeseries, atm_c13_filename

    ! All old cpp-ifdefs are below and have been converted to namelist variables

    ! Number of dominant pfts and landunits. Enhance ctsm performance by
    ! reducing the number of active pfts to n_dom_pfts and
    ! active landunits to n_dom_landunits.
    ! Also choose to collapse the urban landunits to the dominant urban
    ! landunit by setting collapse_urban = .true.
    namelist /clm_inparm/ n_dom_pfts
    namelist /clm_inparm/ n_dom_landunits
    namelist /clm_inparm/ collapse_urban

    ! Thresholds above which the model keeps the soil, crop, glacier, lake,
    ! wetland, and urban landunits
    namelist /clm_inparm/ toosmall_soil, toosmall_crop, toosmall_glacier
    namelist /clm_inparm/ toosmall_lake, toosmall_wetland, toosmall_urban

    ! flag for SSRE diagnostic
    namelist /clm_inparm/ use_SSRE

    namelist /clm_inparm/ &
         use_lch4, use_nitrif_denitrif, use_extralakelayers, &
         use_vichydro, use_cn, use_cndv, use_crop, use_fertilizer, o3_veg_stress_method, &
         use_grainproduct, use_snicar_frc, use_vancouver, use_mexicocity, use_noio, &
         use_nguardrail


    ! ----------------------------------------------------------------------
    ! Default values
    ! ----------------------------------------------------------------------

    if (masterproc) then
       write(iulog,*) 'Attempting to initialize run control settings .....'
    endif

    finidat_interp_dest = './init_generated_files/finidat_interp_dest'//trim(inst_suffix)//'.nc'
    runtyp(:)               = 'missing'
    runtyp(nsrStartup  + 1) = 'initial'
    runtyp(nsrContinue + 1) = 'restart'
    runtyp(nsrBranch   + 1) = 'branch '

    ! Set clumps per procoessor

#if (defined _OPENMP)
    clump_pproc = omp_get_max_threads()
#else
    clump_pproc = 1
#endif

    use_init_interp = .false.
    if (masterproc) then

       ! ----------------------------------------------------------------------
       ! Read namelist from standard input.
       ! ----------------------------------------------------------------------

       if ( len_trim(NLFilename) == 0  )then
          call endrun(msg=' error: nlfilename not set'//errMsg(sourcefile, __LINE__))
       end if
       unitn = getavu()
       write(iulog,*) 'Read in clm_inparm namelist from: ', trim(NLFilename)
       open( unitn, file=trim(NLFilename), status='old' )
       call shr_nl_find_group_name(unitn, 'clm_inparm', status=ierr)
       if (ierr == 0) then
          read(unitn, clm_inparm, iostat=ierr)
          if (ierr /= 0) then
             call endrun(msg='ERROR reading clm_inparm namelist'//errMsg(sourcefile, __LINE__))
          end if
       else
          call endrun(msg='ERROR finding clm_inparm namelist'//errMsg(sourcefile, __LINE__))
       end if
       call shr_nl_find_group_name(unitn, 'clm_nitrogen', status=ierr)
       if (ierr == 0) then
          read(unitn, clm_nitrogen, iostat=ierr)
          if (ierr /= 0) then
             call endrun(msg='ERROR reading clm_nitrogen namelist'//errMsg(sourcefile, __LINE__))
          end if
       else
          call endrun(msg='ERROR finding clm_nitrogen namelist'//errMsg(sourcefile, __LINE__))
       end if

       call relavu( unitn )

       ! ----------------------------------------------------------------------
       ! Process some namelist variables, and perform consistency checks
       ! ----------------------------------------------------------------------

       ! History and restart files (dependent on settings of dtime)
       do i = 1, max_tapes
          if (hist_nhtfrq(i) < 0) then
             hist_nhtfrq(i) = nint(-hist_nhtfrq(i)*SHR_CONST_CDAY/(24._r8*dtime))
          endif
       end do

       if (use_init_interp) then
          call apply_use_init_interp(finidat_interp_dest, finidat, finidat_interp_source)
       end if

       if (maxpatch_glc <= 0) then
          call endrun(msg=' ERROR: maxpatch_glc must be at least 1 ' // &
               errMsg(sourcefile, __LINE__))
       end if

       if (n_dom_pfts < 0) then
          call endrun(msg=' ERROR: expecting n_dom_pfts between 0 and 14 where 0 is the default value that tells the model to do nothing ' // &
               errMsg(sourcefile, __LINE__))
       end if
       if (n_dom_landunits < 0 .or. n_dom_landunits > max_lunit) then
          call endrun(msg=' ERROR: expecting n_dom_landunits between 0 and  max_lunit where 0 is the default value that tells the model to do nothing ' // &
               errMsg(sourcefile, __LINE__))
       end if

       if (toosmall_soil < 0._r8 .or. toosmall_soil > 100._r8) then
          call endrun(msg=' ERROR: expecting toosmall_soil between 0._r8 and 100._r8 where 0 is the default value that tells the model to do nothing ' // &
               errMsg(sourcefile, __LINE__))
       end if

       if (toosmall_crop < 0._r8 .or. toosmall_crop > 100._r8) then
          call endrun(msg=' ERROR: expecting toosmall_crop between 0._r8 and 100._r8 where 0 is the default value that tells the model to do nothing ' // &
               errMsg(sourcefile, __LINE__))
       end if

       if (toosmall_glacier < 0._r8 .or. toosmall_glacier > 100._r8) then
          call endrun(msg=' ERROR: expecting toosmall_glacier between 0._r8 and 100._r8 where 0 is the default value that tells the model to do nothing ' // &
               errMsg(sourcefile, __LINE__))
       end if

       if (toosmall_lake < 0._r8 .or. toosmall_lake > 100._r8) then
          call endrun(msg=' ERROR: expecting toosmall_lake between 0._r8 and 100._r8 where 0 is the default value that tells the model to do nothing ' // &
               errMsg(sourcefile, __LINE__))
       end if

       if (toosmall_wetland < 0._r8 .or. toosmall_wetland > 100._r8) then
          call endrun(msg=' ERROR: expecting toosmall_wetland between 0._r8 and 100._r8 where 0 is the default value that tells the model to do nothing ' // &
               errMsg(sourcefile, __LINE__))
       end if

       if (toosmall_urban < 0._r8 .or. toosmall_urban > 100._r8) then
          call endrun(msg=' ERROR: expecting toosmall_urban between 0._r8 and 100._r8 where 0 is the default value that tells the model to do nothing ' // &
               errMsg(sourcefile, __LINE__))
       end if

       if (glc_do_dynglacier) then
          if (collapse_urban) then
             call endrun(msg='ERROR: glc_do_dynglacier is incompatible &
                              with collapse_urban = .true.' // &
                              errMsg(sourcefile, __LINE__))
          end if
          if (n_dom_pfts > 0 .or. n_dom_landunits > 0 &
              .or. toosmall_soil > 0._r8 .or. toosmall_crop > 0._r8 &
              .or. toosmall_glacier > 0._r8 .or. toosmall_lake > 0._r8 &
              .or. toosmall_wetland > 0._r8 .or. toosmall_urban > 0._r8) then
             call endrun(msg='ERROR: glc_do_dynglacier is incompatible &
                              with any of the following set to > 0: &
                              n_dom_pfts > 0, n_dom_landunits > 0, &
                              toosmall_soil > 0._r8, toosmall_crop > 0._r8, &
                              toosmall_glacier > 0._r8, toosmall_lake > 0._r8, &
                              toosmall_wetland > 0._r8, toosmall_urban > 0._r8.' // &
                              errMsg(sourcefile, __LINE__))
          end if
       end if

       if (use_crop .and. .not. create_crop_landunit) then
          call endrun(msg=' ERROR: prognostic crop Patches require create_crop_landunit=.true.'//&
            errMsg(sourcefile, __LINE__))
       end if

       if (use_lch4 ) then
          anoxia = .true.
       else
          anoxia = .false.
       end if

       ! ----------------------------------------------------------------------
       ! Check compatibility with the FATES model
       if ( use_fates ) then

          if ( use_cn) then
             call endrun(msg=' ERROR: use_cn and use_fates cannot both be set to true.'//&
                   errMsg(sourcefile, __LINE__))
          end if

          if ( use_hydrstress) then
             call endrun(msg=' ERROR: use_hydrstress and use_fates cannot both be set to true.'//&
                   errMsg(sourcefile, __LINE__))
          end if

          if ( use_crop ) then
             call endrun(msg=' ERROR: use_crop and use_fates cannot both be set to true.'//&
                   errMsg(sourcefile, __LINE__))
          end if

          if( use_luna ) then
             call endrun(msg=' ERROR: luna is not compatible with FATES.'//&
                  errMsg(sourcefile, __LINE__))
          end if

          if (o3_veg_stress_method /= 'unset' ) then
             call endrun(msg=' ERROR: ozone is not compatible with FATES.'//&
                  errMsg(sourcefile, __LINE__))
          end if

       end if

       ! If nfix_timeconst is equal to the junk default value, then it was not specified
       ! by the user namelist and we need to assign it the correct default value. If the
       ! user specified it in the namelist, we leave it alone.

       if (nfix_timeconst == -1.2345_r8) then
          if (use_nitrif_denitrif) then
             nfix_timeconst = 10._r8
          else
             nfix_timeconst = 0._r8
          end if
       end if

       ! If nlevsno or h2osno_max are equal to their junk
       ! default value, then they were not specified by the user namelist and we generate
       ! an error message. Also check nlevsno for bounds.
       if (nlevsno < 3 .or. nlevsno > 12)  then
          write(iulog,*)'ERROR: nlevsno = ',nlevsno,' is not supported, must be in range 3-12.'
          call endrun(msg=' ERROR: invalid value for nlevsno in CLM namelist. '//&
               errMsg(sourcefile, __LINE__))
       endif
       if (h2osno_max <= 0.0_r8) then
          write(iulog,*)'ERROR: h2osno_max = ',h2osno_max,' is not supported, must be greater than 0.0.'
          call endrun(msg=' ERROR: invalid value for h2osno_max in CLM namelist. '//&
               errMsg(sourcefile, __LINE__))
       endif

    endif   ! end of if-masterproc if-block

    ! ----------------------------------------------------------------------
    ! Read in other namelists for other modules
    ! ----------------------------------------------------------------------

    call mpi_bcast (use_init_interp, 1, MPI_LOGICAL, 0, mpicom, ierr)
    if (use_init_interp) then
       call initInterp_readnl( NLFilename )
    end if

    !I call init_hydrology to set up default hydrology sub-module methods.
    !For future version, I suggest to  put the following two calls inside their
    !own modules, which are called from their own initializing methods
    call init_hydrology( NLFilename )

    call soil_resistance_readnl ( NLFilename )
    call CanopyFluxesReadNML    ( NLFilename )
    call CanopyHydrology_readnl ( NLFilename )
    call SurfaceAlbedo_readnl   ( NLFilename )
    call SnowHydrology_readnl   ( NLFilename )
    call UrbanReadNML           ( NLFilename )
    call HumanIndexReadNML      ( NLFilename )
    call LunaReadNML            ( NLFilename )

    ! ----------------------------------------------------------------------
    ! Broadcast all control information if appropriate
    ! ----------------------------------------------------------------------

    call control_spmd()

    ! ----------------------------------------------------------------------
    ! Read in other namelists that are dependent on other namelist setttings
    ! ----------------------------------------------------------------------

    if ( use_fun ) then
       call CNMRespReadNML( NLFilename )
    end if

    call soilHydReadNML(   NLFilename )
    if ( use_cn ) then
       call CNFireReadNML(             NLFilename )
       call CNPrecisionControlReadNML( NLFilename )
       call CNNDynamicsReadNML       ( NLFilename )
       call CNPhenologyReadNML       ( NLFilename )
    end if

    ! ----------------------------------------------------------------------
    ! Initialize the CN soil matrix namelist items
    ! ----------------------------------------------------------------------

    ! ----------------------------------------------------------------------
    ! consistency checks
    ! ----------------------------------------------------------------------

    ! Consistency settings for co2 type
    if (co2_type /= 'constant' .and. co2_type /= 'prognostic' .and. co2_type /= 'diagnostic') then
       write(iulog,*)'co2_type = ',co2_type,' is not supported'
       call endrun(msg=' ERROR:: choices are constant, prognostic or diagnostic'//&
            errMsg(sourcefile, __LINE__))
    end if

    if ( use_dynroot .and. use_hydrstress ) then
       call endrun(msg=' ERROR:: dynroot and hydrstress can NOT be on at the same time'//&
            errMsg(sourcefile, __LINE__))
    end if

    ! Check on run type
    if (nsrest == iundef) then
       call endrun(msg=' ERROR:: must set nsrest'//&
            errMsg(sourcefile, __LINE__))
    end if
    if (nsrest == nsrBranch .and. nrevsn == ' ') then
       call endrun(msg=' ERROR: need to set restart data file name'//&
            errMsg(sourcefile, __LINE__))
    end if

    ! Consistency settings for co2_ppvm
    if ( (co2_ppmv <= 0.0_r8) .or. (co2_ppmv > 3000.0_r8) ) then
       call endrun(msg=' ERROR: co2_ppmv is out of a reasonable range'//&
            errMsg(sourcefile, __LINE__))
    end if

    ! Consistency settings for nrevsn

    if (nsrest == nsrStartup ) nrevsn = ' '
    if (nsrest == nsrContinue) nrevsn = 'set by restart pointer file file'
    if (nsrest /= nsrStartup .and. nsrest /= nsrContinue .and. nsrest /= nsrBranch ) then
       call endrun(msg=' ERROR: nsrest NOT set to a valid value'//&
            errMsg(sourcefile, __LINE__))
    end if

    ! Single Column
    if ( single_column .and. (scmlat == rundef  .or. scmlon == rundef ) ) then
       call endrun(msg=' ERROR:: single column mode on -- but scmlat and scmlon are NOT set'//&
            errMsg(sourcefile, __LINE__))
       if (.not. use_lch4 .and. anoxia) then
          call endrun(msg='ERROR:: anoxia is turned on, but this currently requires turning on the CH4 submodel'//&
            errMsg(sourcefile, __LINE__))
       end if
    end if

    if (masterproc) then
       write(iulog,*) 'Successfully initialized run control settings'
       write(iulog,*)
    endif

  end subroutine control_init

  !------------------------------------------------------------------------
  subroutine control_spmd()
    !
    ! !DESCRIPTION:
    ! Distribute namelist data all processors. All program i/o is
    ! funnelled through the master processor. Processor 0 either
    ! reads restart/history data from the disk and distributes
    ! it to all processors, or collects data from
    ! all processors and writes it to disk.
    !
    ! !ARGUMENTS:
    !
    ! !LOCAL VARIABLES:
    integer ier       !error code
    !-----------------------------------------------------------------------

    ! run control variables
    call mpi_bcast (caseid, len(caseid), MPI_CHARACTER, 0, mpicom, ier)
    call mpi_bcast (ctitle, len(ctitle), MPI_CHARACTER, 0, mpicom, ier)
    call mpi_bcast (compname, len(compname), MPI_CHARACTER, 0, mpicom, ier)
    call mpi_bcast (version, len(version), MPI_CHARACTER, 0, mpicom, ier)
    call mpi_bcast (hostname, len(hostname), MPI_CHARACTER, 0, mpicom, ier)
    call mpi_bcast (username, len(username), MPI_CHARACTER, 0, mpicom, ier)
    call mpi_bcast (nsrest, 1, MPI_INTEGER, 0, mpicom, ier)

    call mpi_bcast (use_lch4, 1, MPI_LOGICAL, 0, mpicom, ier)
    call mpi_bcast (use_nitrif_denitrif, 1, MPI_LOGICAL, 0, mpicom, ier)
    call mpi_bcast (use_extralakelayers, 1, MPI_LOGICAL, 0, mpicom, ier)
    call mpi_bcast (use_vichydro, 1, MPI_LOGICAL, 0, mpicom, ier)
    call mpi_bcast (use_cn, 1, MPI_LOGICAL, 0, mpicom, ier)
    call mpi_bcast (use_cndv, 1, MPI_LOGICAL, 0, mpicom, ier)
    call mpi_bcast (use_nguardrail, 1, MPI_LOGICAL, 0, mpicom, ier)
    call mpi_bcast (use_crop, 1, MPI_LOGICAL, 0, mpicom, ier)
    call mpi_bcast (use_fertilizer, 1, MPI_LOGICAL, 0, mpicom, ier)
    call mpi_bcast (use_grainproduct, 1, MPI_LOGICAL, 0, mpicom, ier)
    call mpi_bcast (o3_veg_stress_method, len(o3_veg_stress_method), MPI_CHARACTER, 0, mpicom, ier)
    call mpi_bcast (use_snicar_frc, 1, MPI_LOGICAL, 0, mpicom, ier)
    call mpi_bcast (use_vancouver, 1, MPI_LOGICAL, 0, mpicom, ier)
    call mpi_bcast (use_mexicocity, 1, MPI_LOGICAL, 0, mpicom, ier)
    call mpi_bcast (use_noio, 1, MPI_LOGICAL, 0, mpicom, ier)
    call mpi_bcast (use_SSRE, 1, MPI_LOGICAL, 0, mpicom, ier)

    ! initial file variables
    call mpi_bcast (nrevsn, len(nrevsn), MPI_CHARACTER, 0, mpicom, ier)
    call mpi_bcast (finidat, len(finidat), MPI_CHARACTER, 0, mpicom, ier)
    call mpi_bcast (finidat_interp_source, len(finidat_interp_source), MPI_CHARACTER, 0, mpicom, ier)
    call mpi_bcast (finidat_interp_dest, len(finidat_interp_dest), MPI_CHARACTER, 0, mpicom, ier)
    call mpi_bcast (fsurdat, len(fsurdat), MPI_CHARACTER, 0, mpicom, ier)
    call mpi_bcast (fatmlndfrc,len(fatmlndfrc),MPI_CHARACTER, 0, mpicom, ier)
    call mpi_bcast (paramfile, len(paramfile) , MPI_CHARACTER, 0, mpicom, ier)
    call mpi_bcast (fsnowoptics, len(fsnowoptics),  MPI_CHARACTER, 0, mpicom, ier)
    call mpi_bcast (fsnowaging,  len(fsnowaging),   MPI_CHARACTER, 0, mpicom, ier)

    ! Irrigation
    call mpi_bcast(irrigate, 1, MPI_LOGICAL, 0, mpicom, ier)

    ! Crop saturated excess runoff
    call mpi_bcast(crop_fsat_equals_zero, 1, MPI_LOGICAL, 0, mpicom, ier)

    ! Whether to run tests of ncdio_pio
    call mpi_bcast(for_testing_run_ncdiopio_tests, 1, MPI_LOGICAL, 0, mpicom, ier)

    ! Various flags used for testing infrastructure for having multiple crop reproductive pools
    call mpi_bcast(for_testing_use_second_grain_pool, 1, MPI_LOGICAL, 0, mpicom, ier)
    call mpi_bcast(for_testing_use_repr_structure_pool, 1, MPI_LOGICAL, 0, mpicom, ier)
    call mpi_bcast(for_testing_no_crop_seed_replenishment, 1, MPI_LOGICAL, 0, mpicom, ier)

    ! Landunit generation
    call mpi_bcast(create_crop_landunit, 1, MPI_LOGICAL, 0, mpicom, ier)

    ! Other subgrid logic
    call mpi_bcast(run_zero_weight_urban, 1, MPI_LOGICAL, 0, mpicom, ier)
    call mpi_bcast(all_active, 1, MPI_LOGICAL, 0, mpicom, ier)

    ! Number of dominant pfts and landunits. Enhance ctsm performance by
    ! reducing the number of active pfts to n_dom_pfts and
    ! active landunits to n_dom_landunits.
    ! Also choose to collapse the urban landunits to the dominant urban
    ! landunit by setting collapse_urban = .true.
    call mpi_bcast(n_dom_pfts, 1, MPI_INTEGER, 0, mpicom, ier)
    call mpi_bcast(n_dom_landunits, 1, MPI_INTEGER, 0, mpicom, ier)
    call mpi_bcast(collapse_urban, 1, MPI_LOGICAL, 0, mpicom, ier)

    ! Thresholds above which the model keeps the soil, crop, glacier, lake,
    ! wetland, and urban landunits
    call mpi_bcast(toosmall_soil, 1, MPI_REAL8, 0, mpicom, ier)
    call mpi_bcast(toosmall_crop, 1, MPI_REAL8, 0, mpicom, ier)
    call mpi_bcast(toosmall_glacier, 1, MPI_REAL8, 0, mpicom, ier)
    call mpi_bcast(toosmall_lake, 1, MPI_REAL8, 0, mpicom, ier)
    call mpi_bcast(toosmall_wetland, 1, MPI_REAL8, 0, mpicom, ier)
    call mpi_bcast(toosmall_urban, 1, MPI_REAL8, 0, mpicom, ier)

    ! BGC
    call mpi_bcast (co2_type, len(co2_type), MPI_CHARACTER, 0, mpicom, ier)
    if (use_cn) then
       call mpi_bcast (suplnitro, len(suplnitro), MPI_CHARACTER, 0, mpicom, ier)
       call mpi_bcast (nfix_timeconst, 1, MPI_REAL8, 0, mpicom, ier)
       call mpi_bcast (spinup_state, 1, MPI_INTEGER, 0, mpicom, ier)
       call mpi_bcast (override_bgc_restart_mismatch_dump, 1, MPI_LOGICAL, 0, mpicom, ier)
    end if

    ! isotopes
    call mpi_bcast (use_c13, 1, MPI_LOGICAL, 0, mpicom, ier)
    call mpi_bcast (use_c14, 1, MPI_LOGICAL, 0, mpicom, ier)
    call mpi_bcast (for_testing_allow_interp_non_ciso_to_ciso, 1, MPI_LOGICAL, 0, mpicom, ier)

    call mpi_bcast (use_fates, 1, MPI_LOGICAL, 0, mpicom, ier)

    call mpi_bcast (fates_spitfire_mode, 1, MPI_INTEGER, 0, mpicom, ier)
    call mpi_bcast (use_fates_logging, 1, MPI_LOGICAL, 0, mpicom, ier)
    call mpi_bcast (use_fates_planthydro, 1, MPI_LOGICAL, 0, mpicom, ier)
    call mpi_bcast (use_fates_tree_damage, 1, MPI_LOGICAL, 0, mpicom, ier)
    call mpi_bcast (use_fates_cohort_age_tracking, 1, MPI_LOGICAL, 0, mpicom, ier)
    call mpi_bcast (use_fates_ed_st3, 1, MPI_LOGICAL, 0, mpicom, ier)
    call mpi_bcast (use_fates_ed_prescribed_phys,  1, MPI_LOGICAL, 0, mpicom, ier)
    call mpi_bcast (use_fates_inventory_init, 1, MPI_LOGICAL, 0, mpicom, ier)
    call mpi_bcast (use_fates_fixed_biogeog, 1, MPI_LOGICAL, 0, mpicom, ier)
    call mpi_bcast (use_fates_nocomp, 1, MPI_LOGICAL, 0, mpicom, ier)
    call mpi_bcast (use_fates_sp, 1, MPI_LOGICAL, 0, mpicom, ier)
    call mpi_bcast (fates_inventory_ctrl_filename, len(fates_inventory_ctrl_filename), MPI_CHARACTER, 0, mpicom, ier)
    call mpi_bcast (fates_paramfile, len(fates_paramfile) , MPI_CHARACTER, 0, mpicom, ier)
    call mpi_bcast (fates_parteh_mode, 1, MPI_INTEGER, 0, mpicom, ier)

    ! flexibleCN nitrogen model
    call mpi_bcast (use_flexibleCN, 1, MPI_LOGICAL, 0, mpicom, ier)
    ! TODO(bja, 2015-08) need to move some of these into a module with limited scope.
    call mpi_bcast (MM_Nuptake_opt, 1, MPI_LOGICAL, 0, mpicom, ier)
    call mpi_bcast (CNratio_floating, 1, MPI_LOGICAL, 0, mpicom, ier)
    call mpi_bcast (lnc_opt, 1, MPI_LOGICAL, 0, mpicom, ier)
    call mpi_bcast (reduce_dayl_factor, 1, MPI_LOGICAL, 0, mpicom, ier)
    call mpi_bcast (vcmax_opt, 1, MPI_INTEGER, 0, mpicom, ier)
    call mpi_bcast (CN_evergreen_phenology_opt, 1, MPI_INTEGER, 0, mpicom, ier)
    call mpi_bcast (carbon_resp_opt, 1, MPI_INTEGER, 0, mpicom, ier)

    call mpi_bcast (use_luna, 1, MPI_LOGICAL, 0, mpicom, ier)

    call mpi_bcast (use_soil_moisture_streams, 1, MPI_LOGICAL, 0, mpicom, ier)

    call mpi_bcast (use_lai_streams, 1, MPI_LOGICAL, 0, mpicom, ier)

    call mpi_bcast (use_bedrock, 1, MPI_LOGICAL, 0, mpicom, ier)

    call mpi_bcast (use_biomass_heat_storage, 1, MPI_LOGICAL, 0, mpicom, ier)


    call mpi_bcast (use_hydrstress, 1, MPI_LOGICAL, 0, mpicom, ier)

    call mpi_bcast (use_dynroot, 1, MPI_LOGICAL, 0, mpicom, ier)

    if (use_cn ) then
       ! vertical soil mixing variables
       call mpi_bcast (som_adv_flux, 1, MPI_REAL8,  0, mpicom, ier)
       call mpi_bcast (max_depth_cryoturb, 1, MPI_REAL8,  0, mpicom, ier)

       ! C and N input vertical profiles
       call mpi_bcast (surfprof_exp,            1, MPI_REAL8,  0, mpicom, ier)
    end if

    if (use_cn .and. use_nitrif_denitrif) then
       call mpi_bcast (no_frozen_nitrif_denitrif,  1, MPI_LOGICAL, 0, mpicom, ier)
    end if

    if (use_cn) then
       call mpi_bcast (use_c14_bombspike,  1, MPI_LOGICAL, 0, mpicom, ier)
       call mpi_bcast (atm_c14_filename,  len(atm_c14_filename), MPI_CHARACTER, 0, mpicom, ier)
       call mpi_bcast (use_c13_timeseries,  1, MPI_LOGICAL, 0, mpicom, ier)
       call mpi_bcast (atm_c13_filename,  len(atm_c13_filename), MPI_CHARACTER, 0, mpicom, ier)
       call mpi_bcast (use_fun,            1, MPI_LOGICAL, 0, mpicom, ier)
    end if

    call mpi_bcast (perchroot, 1, MPI_LOGICAL, 0, mpicom, ier)
    call mpi_bcast (perchroot_alt, 1, MPI_LOGICAL, 0, mpicom, ier)
    if (use_lch4) then
       call mpi_bcast (anoxia, 1, MPI_LOGICAL, 0, mpicom, ier)
    end if

    ! lakes
    call mpi_bcast (deepmixing_depthcrit,  1, MPI_REAL8, 0, mpicom, ier)
    call mpi_bcast (deepmixing_mixfact,    1, MPI_REAL8, 0, mpicom, ier)
    call mpi_bcast (lake_melt_icealb, numrad, MPI_REAL8, 0, mpicom, ier)

    ! physics variables
    call mpi_bcast (nsegspc, 1, MPI_INTEGER, 0, mpicom, ier)
    call mpi_bcast (use_subgrid_fluxes , 1, MPI_LOGICAL, 0, mpicom, ier)
    call mpi_bcast (snow_cover_fraction_method , len(snow_cover_fraction_method), MPI_CHARACTER, 0, mpicom, ier)
    call mpi_bcast (z0param_method , len(z0param_method), MPI_CHARACTER, 0, mpicom, ier)
    call mpi_bcast (use_z0m_snowmelt, 1, MPI_LOGICAL, 0, mpicom, ier)
    call mpi_bcast (single_column,1, MPI_LOGICAL, 0, mpicom, ier)
    call mpi_bcast (scmlat, 1, MPI_REAL8,0, mpicom, ier)
    call mpi_bcast (scmlon, 1, MPI_REAL8,0, mpicom, ier)
    call mpi_bcast (co2_ppmv, 1, MPI_REAL8,0, mpicom, ier)
    call mpi_bcast (albice, 2, MPI_REAL8,0, mpicom, ier)
    call mpi_bcast (soil_layerstruct_predefined,len(soil_layerstruct_predefined), MPI_CHARACTER, 0, mpicom, ier)
    call mpi_bcast (soil_layerstruct_userdefined,size(soil_layerstruct_userdefined), MPI_REAL8, 0, mpicom, ier)
    call mpi_bcast (soil_layerstruct_userdefined_nlevsoi, 1, MPI_INTEGER, 0, mpicom, ier)

    ! snow pack variables
    call mpi_bcast (nlevsno, 1, MPI_INTEGER, 0, mpicom, ier)
    call mpi_bcast (h2osno_max, 1, MPI_REAL8, 0, mpicom, ier)

    ! glacier_mec variables
    call mpi_bcast (maxpatch_glc, 1, MPI_INTEGER, 0, mpicom, ier)
    call mpi_bcast (glc_do_dynglacier, 1, MPI_LOGICAL, 0, mpicom, ier)
    call mpi_bcast (glc_snow_persistence_max_days, 1, MPI_INTEGER, 0, mpicom, ier)

    ! history file variables
    call mpi_bcast (hist_empty_htapes, 1, MPI_LOGICAL, 0, mpicom, ier)
    call mpi_bcast (hist_dov2xy, size(hist_dov2xy), MPI_LOGICAL, 0, mpicom, ier)
    call mpi_bcast (hist_nhtfrq, size(hist_nhtfrq), MPI_INTEGER, 0, mpicom, ier)
    call mpi_bcast (hist_mfilt, size(hist_mfilt), MPI_INTEGER, 0, mpicom, ier)
    call mpi_bcast (hist_ndens, size(hist_ndens), MPI_INTEGER, 0, mpicom, ier)
    call mpi_bcast (hist_avgflag_pertape, len(hist_avgflag_pertape)*size(hist_avgflag_pertape), MPI_CHARACTER, 0, mpicom, ier)
    call mpi_bcast (hist_type1d_pertape, max_namlen*size(hist_type1d_pertape), MPI_CHARACTER, 0, mpicom, ier)
    if (use_lch4) then
       call mpi_bcast (hist_wrtch4diag, 1, MPI_LOGICAL, 0, mpicom, ier)
    end if
    call mpi_bcast (hist_master_list_file, 1, MPI_LOGICAL, 0, mpicom, ier)
    call mpi_bcast (hist_fexcl1, max_namlen*size(hist_fexcl1), MPI_CHARACTER, 0, mpicom, ier)
    call mpi_bcast (hist_fexcl2, max_namlen*size(hist_fexcl2), MPI_CHARACTER, 0, mpicom, ier)
    call mpi_bcast (hist_fexcl3, max_namlen*size(hist_fexcl3), MPI_CHARACTER, 0, mpicom, ier)
    call mpi_bcast (hist_fexcl4, max_namlen*size(hist_fexcl4), MPI_CHARACTER, 0, mpicom, ier)
    call mpi_bcast (hist_fexcl5, max_namlen*size(hist_fexcl5), MPI_CHARACTER, 0, mpicom, ier)
    call mpi_bcast (hist_fexcl6, max_namlen*size(hist_fexcl6), MPI_CHARACTER, 0, mpicom, ier)
    call mpi_bcast (hist_fexcl7, max_namlen*size(hist_fexcl7), MPI_CHARACTER, 0, mpicom, ier)
    call mpi_bcast (hist_fexcl8, max_namlen*size(hist_fexcl8), MPI_CHARACTER, 0, mpicom, ier)
    call mpi_bcast (hist_fexcl9, max_namlen*size(hist_fexcl9), MPI_CHARACTER, 0, mpicom, ier)
    call mpi_bcast (hist_fexcl10,max_namlen*size(hist_fexcl10),MPI_CHARACTER, 0, mpicom, ier)
    call mpi_bcast (hist_fincl1, (max_namlen+2)*size(hist_fincl1), MPI_CHARACTER, 0, mpicom, ier)
    call mpi_bcast (hist_fincl2, (max_namlen+2)*size(hist_fincl2), MPI_CHARACTER, 0, mpicom, ier)
    call mpi_bcast (hist_fincl3, (max_namlen+2)*size(hist_fincl3), MPI_CHARACTER, 0, mpicom, ier)
    call mpi_bcast (hist_fincl4, (max_namlen+2)*size(hist_fincl4), MPI_CHARACTER, 0, mpicom, ier)
    call mpi_bcast (hist_fincl5, (max_namlen+2)*size(hist_fincl5), MPI_CHARACTER, 0, mpicom, ier)
    call mpi_bcast (hist_fincl6, (max_namlen+2)*size(hist_fincl6), MPI_CHARACTER, 0, mpicom, ier)
    call mpi_bcast (hist_fincl7, (max_namlen+2)*size(hist_fincl7), MPI_CHARACTER, 0, mpicom, ier)
    call mpi_bcast (hist_fincl8, (max_namlen+2)*size(hist_fincl8), MPI_CHARACTER, 0, mpicom, ier)
    call mpi_bcast (hist_fincl9, (max_namlen+2)*size(hist_fincl9), MPI_CHARACTER, 0, mpicom, ier)
    call mpi_bcast (hist_fincl10,(max_namlen+2)*size(hist_fincl10),MPI_CHARACTER, 0, mpicom, ier)

    ! restart file variables

    call mpi_bcast (rpntfil, len(rpntfil), MPI_CHARACTER, 0, mpicom, ier)

    ! clump decomposition variables

    call mpi_bcast (clump_pproc, 1, MPI_INTEGER, 0, mpicom, ier)


  end subroutine control_spmd

  !------------------------------------------------------------------------
  subroutine control_print ()
    !
    ! !DESCRIPTION:
    ! Write out the clm namelist run control variables
    !
    ! !USES:
    !
    ! !ARGUMENTS:
    !
    ! !LOCAL VARIABLES:
    integer i  !loop index
    !------------------------------------------------------------------------

    write(iulog,*) 'define run:'
    write(iulog,*) '   source                = ',trim(source)
    write(iulog,*) '   model_version         = ',trim(version)
    write(iulog,*) '   run type              = ',runtyp(nsrest+1)
    write(iulog,*) '   case title            = ',trim(ctitle)
    write(iulog,*) '   username              = ',trim(username)
    write(iulog,*) '   hostname              = ',trim(hostname)
    write(iulog,*) 'process control parameters:'
    write(iulog,*) '    use_lch4 = ', use_lch4
    write(iulog,*) '    use_nitrif_denitrif = ', use_nitrif_denitrif
    write(iulog,*) '    use_extralakelayers = ', use_extralakelayers
    write(iulog,*) '    use_vichydro = ', use_vichydro
    write(iulog,*) '    use_cn = ', use_cn
    write(iulog,*) '    use_cndv = ', use_cndv
    write(iulog,*) '    use_crop = ', use_crop
    write(iulog,*) '    use_fertilizer = ', use_fertilizer
    write(iulog,*) '    use_grainproduct = ', use_grainproduct
    write(iulog,*) '    o3_veg_stress_method = ', o3_veg_stress_method
    write(iulog,*) '    use_snicar_frc = ', use_snicar_frc
    write(iulog,*) '    use_vancouver = ', use_vancouver
    write(iulog,*) '    use_mexicocity = ', use_mexicocity
    write(iulog,*) '    use_noio = ', use_noio
    write(iulog,*) '    use_SSRE = ', use_SSRE
    write(iulog,*) 'input data files:'
    write(iulog,*) '   PFT physiology and parameters file = ',trim(paramfile)
    if (fsurdat == ' ') then
       write(iulog,*) '   fsurdat, surface dataset not set'
    else
       write(iulog,*) '   surface data   = ',trim(fsurdat)
    end if
    if (fatmlndfrc == ' ') then
       write(iulog,*) '   fatmlndfrc not set, setting frac/mask to 1'
    else
       write(iulog,*) '   land frac data = ',trim(fatmlndfrc)
    end if
    write(iulog,*) '   Number of ACTIVE PFTS (0 means input pft data NOT collapsed to n_dom_pfts) =', n_dom_pfts
    write(iulog,*) '   Number of ACTIVE LANDUNITS (0 means input landunit data NOT collapsed to n_dom_landunits) =', n_dom_landunits
    write(iulog,*) '   Collapse urban landunits; done before collapsing all landunits to n_dom_landunits; .false. means do nothing i.e. keep all the urban landunits, though n_dom_landunits may still remove them =', collapse_urban
    write(iulog,*) '   Threshold above which the model keeps the soil landunit =', toosmall_soil
    write(iulog,*) '   Threshold above which the model keeps the crop landunit =', toosmall_crop
    write(iulog,*) '   Threshold above which the model keeps the glacier landunit =', toosmall_glacier
    write(iulog,*) '   Threshold above which the model keeps the lake landunit =', toosmall_lake
    write(iulog,*) '   Threshold above which the model keeps the wetland landunit =', toosmall_wetland
    write(iulog,*) '   Threshold above which the model keeps the urban landunits =', toosmall_urban
    if (use_cn) then
       if (suplnitro /= suplnNon)then
          write(iulog,*) '   Supplemental Nitrogen mode is set to run over Patches: ', &
               trim(suplnitro)
       end if

       if (nfix_timeconst /= 0._r8) then
          write(iulog,*) '   nfix_timeconst, timescale for smoothing npp in N fixation term: ', nfix_timeconst
       else
          write(iulog,*) '   nfix_timeconst == zero, use standard N fixation scheme. '
       end if

       write(iulog,*) '   spinup_state, (0 = normal mode; 1 = AD spinup; 2 AAD)         : ', spinup_state
       if ( spinup_state .eq. 0 ) then
          write(iulog,*) '   model is currently NOT in AD spinup mode.'
       else if ( spinup_state .eq. 1 ) then
          write(iulog,*) '   model is currently in AD spinup mode.'
       else if ( spinup_state .eq. 2 ) then
          write(iulog,*) '   model is currently in accelerated AD spinup mode.'
       else
          call endrun(msg=' error: spinup_state can only have integer value of 0 or 1 or 2'//&
               errMsg(sourcefile, __LINE__))
       end if

       if ( use_fun ) then
          write(iulog,*) '   Fixation and Uptake of Nitrogen Model Version 2 (FUN2) is turned on for Nitrogen Competition'
       end if

       write(iulog,*) '   override_bgc_restart_mismatch_dump                     : ', override_bgc_restart_mismatch_dump
    end if

    if (use_cn ) then
       write(iulog, *) '   som_adv_flux, the advection term in soil mixing (m/s) : ', som_adv_flux
       write(iulog, *) '   max_depth_cryoturb (m)                                : ', max_depth_cryoturb
       write(iulog, *) '   surfprof_exp                                          : ', surfprof_exp
    end if

    if (use_cn .and. .not. use_nitrif_denitrif) then
       write(iulog, *) '   no_frozen_nitrif_denitrif                             : ', no_frozen_nitrif_denitrif
    end if

    if (use_cn) then
       write(iulog, *) '  use_c13                                                : ', use_c13
       write(iulog, *) '  use_c13_timeseries                                     : ', use_c13_timeseries
       write(iulog, *) '  atm_c13_filename                                       : ', atm_c13_filename
       write(iulog, *) '  use_c14                                                : ', use_c14
       write(iulog, *) '  use_c14_bombspike                                      : ', use_c14_bombspike
       write(iulog, *) '  atm_c14_filename                                       : ', atm_c14_filename
       write(iulog, *) '  for_testing_allow_interp_non_ciso_to_ciso              : ', for_testing_allow_interp_non_ciso_to_ciso
    end if

    if (fsnowoptics == ' ') then
       write(iulog,'(a)') '   snow optical properties file NOT set'
    else
       write(iulog,'(a)') '   snow optical properties file = '//trim(fsnowoptics)
    endif
    if (fsnowaging == ' ') then
       write(iulog,'(a)') '   snow aging parameters file NOT set'
    else
       write(iulog,'(a)') '   snow aging parameters file = '//trim(fsnowaging)
    endif

    write(iulog,'(a,i8)') '   Number of snow layers =', nlevsno
    write(iulog,'(a,d20.10)') '   Max snow depth (mm) =', h2osno_max

    write(iulog,'(a,i8)') '   glc number of elevation classes =', maxpatch_glc
    if (glc_do_dynglacier) then
       write(iulog,*) '   glc CLM glacier areas and topography WILL evolve dynamically'
    else
       write(iulog,'(a)') '   glc CLM glacier areas and topography will NOT evolve dynamically'
    end if
    write(iulog,'(a,i8)') '   glc snow persistence max days = ', glc_snow_persistence_max_days

    if (nsrest == nsrStartup) then
       if (finidat /= ' ') then
          write(iulog,'(a)') '   initial data: ', trim(finidat)
       else if (finidat_interp_source /= ' ') then
          write(iulog,'(a)') '   initial data interpolated from: '// trim(finidat_interp_source)
       else
          write(iulog,'(a)') '   initial data created by model (cold start)'
       end if
    else
       write(iulog,*) '   restart data   = ',trim(nrevsn)
    end if

    write(iulog,'(a)') '   atmospheric forcing data is from cesm atm model'
    write(iulog,'(a)') 'Restart parameters:'
    write(iulog,'(a)')'   restart pointer file directory     = '//trim(rpntdir)
    write(iulog,'(a)')'   restart pointer file name          = '//trim(rpntfil)
    write(iulog,'(a)') 'model physics parameters:'

    if ( trim(co2_type) == 'constant' )then
       write(iulog,'(a,d20.10)') '   CO2 volume mixing ratio   (umol/mol)   = ', co2_ppmv
    else
       write(iulog,'(a)'       ) '   CO2 volume mixing ratio                = '//trim(co2_type)
    end if

    write(iulog,*) '   land-ice albedos      (unitless 0-1)   = ', albice
    write(iulog,*) '   pre-defined soil layer structure = ', soil_layerstruct_predefined
    write(iulog,*) '   user-defined soil layer structure = ', soil_layerstruct_userdefined
    write(iulog,*) '   user-defined number of soil layers = ', soil_layerstruct_userdefined_nlevsoi
    write(iulog,*) '   plant hydraulic stress = ', use_hydrstress
    write(iulog,*) '   dynamic roots          = ', use_dynroot
    if (nsrest == nsrContinue) then
       write(iulog,*) 'restart warning:'
       write(iulog,*) '   Namelist not checked for agreement with initial run.'
       write(iulog,*) '   Namelist should not differ except for ending time step and run type'
    end if
    if (nsrest == nsrBranch) then
       write(iulog,'(a)') 'branch warning:'
       write(iulog,'(a)') '   Namelist not checked for agreement with initial run.'
       write(iulog,'(a)') '   Surface data set and reference date should not differ from initial run'
    end if
    write(iulog,*) '   nsegspc              = ',nsegspc
    ! New fields
    write(iulog,*) ' perchroot (plant water stress based on unfrozen layers only) = ',perchroot
    write(iulog,*) ' perchroot (plant water stress based on time-integrated active layer only) = ',perchroot
    if (use_lch4) then
       write(iulog,*) ' anoxia (applied to soil decomposition)             = ',anoxia
    end if
    ! Lakes
    write(iulog,*)
    write(iulog,*) 'Lake Model Namelists:'
    write(iulog,*) 'Increased mixing relative to Hostetler wind-driven eddy expression ',&
                   'will be used for deep lakes exceeding depth ', deepmixing_depthcrit,&
                      ' by a factor of ', deepmixing_mixfact, '.'
    write(iulog,*) 'Albedo over melting lakes will approach values (visible, NIR):', lake_melt_icealb, &
                   'as compared with 0.60, 0.40 for cold frozen lakes with no snow.'

    write(iulog, *) 'plant nitrogen model namelists:'
    write(iulog, *) '  use_flexibleCN = ', use_flexibleCN
    if (use_flexibleCN) then
       write(iulog, *) '    MM_Nuptake_opt = ', MM_Nuptake_opt
       write(iulog, *) '    CNratio_floating = ', CNratio_floating
       write(iulog, *) '    lnc_opt = ', lnc_opt
       write(iulog, *) '    reduce_dayl_factor = ', reduce_dayl_factor
       write(iulog, *) '    vcmax_opt = ', vcmax_opt
       write(iulog, *) '    CN_evergreen_phenology_opt = ', CN_evergreen_phenology_opt
       write(iulog, *) '    carbon_resp_opt = ', carbon_resp_opt
    end if
    write(iulog, *) '  use_luna = ', use_luna
    write(iulog, *) '  ozone vegetation stress method = ', o3_veg_stress_method

    write(iulog, *) '  ED/FATES: '
    write(iulog, *) '    use_fates = ', use_fates
    if (use_fates) then
       write(iulog, *) '    fates_spitfire_mode = ', fates_spitfire_mode
       write(iulog, *) '    use_fates_logging = ', use_fates_logging
       write(iulog, *) '    fates_paramfile = ', fates_paramfile
       write(iulog, *) '    fates_parteh_mode = ', fates_parteh_mode
       write(iulog, *) '    use_fates_planthydro = ', use_fates_planthydro
       write(iulog, *) '    use_fates_tree_damage = ', use_fates_tree_damage
       write(iulog, *) '    use_fates_cohort_age_tracking = ', use_fates_cohort_age_tracking
       write(iulog, *) '    use_fates_ed_st3 = ',use_fates_ed_st3
       write(iulog, *) '    use_fates_ed_prescribed_phys = ',use_fates_ed_prescribed_phys
       write(iulog, *) '    use_fates_inventory_init = ',use_fates_inventory_init
       write(iulog, *) '    use_fates_fixed_biogeog = ', use_fates_fixed_biogeog
       write(iulog, *) '    use_fates_nocomp = ', use_fates_nocomp
       write(iulog, *) '    use_fates_sp = ', use_fates_sp
       write(iulog, *) '    fates_inventory_ctrl_filename = ',fates_inventory_ctrl_filename
    end if
  end subroutine control_print


  !-----------------------------------------------------------------------
  subroutine apply_use_init_interp(finidat_interp_dest, finidat, finidat_interp_source)
    !
    ! !DESCRIPTION:
    ! Applies the use_init_interp option, setting finidat_interp_source to finidat
    !
    ! Should be called if use_init_interp is true.
    !
    ! Does error checking to ensure that it is valid to set use_init_interp to true,
    ! given the values of finidat and finidat_interp_source.
    !
    ! !USES:
    use netcdf
    !
    ! !ARGUMENTS:
    character(len=*), intent(in)    :: finidat_interp_dest
    character(len=*), intent(inout) :: finidat
    character(len=*), intent(inout) :: finidat_interp_source
    !
    ! !LOCAL VARIABLES:
    logical                    :: lexists
    integer                    :: ncid
    character(len=SHR_KIND_CL) :: initial_source_file
    integer                    :: status
    character(len=*), parameter :: subname = 'apply_use_init_interp'
    !-----------------------------------------------------------------------

    if (finidat == ' ') then
       write(iulog,*)' WARNING: Setting use_init_interp has no effect if finidat is not also set'
    end if

    if (finidat_interp_source /= ' ') then
       call endrun(msg=' ERROR: Cannot set use_init_interp if finidat_interp_source is &
            &already set')
    end if

    if ( get_filename(finidat) == &
         get_filename(finidat_interp_dest)) then
       write(iulog,*) 'ERROR: With use_init_interp, cannot use the same filename for source and dest'
       write(iulog,*) '(because this will lead to the source being overwritten before it is read).'
       write(iulog,*) 'finidat             = ', trim(get_filename(finidat))
       write(iulog,*) 'finidat_interp_dest = ', trim(get_filename(finidat_interp_dest))
       write(iulog,*) '(Even if the two files are in different directories, you cannot use the same filename'
       write(iulog,*) 'due to problems related to <https://github.com/ESCOMP/ctsm/issues/329>.)'
       write(iulog,*) 'As a workaround, copy or move the finidat file to a different name.'
       call endrun(msg=' ERROR: With use_init_interp, cannot use the same filename for source and dest')
    end if

    inquire(file=trim(finidat_interp_dest), exist=lexists)
    if (lexists) then
       ! open the input file and check for the name of the input source file
       status = nf90_open(trim(finidat_interp_dest), 0, ncid)
       if (status /= nf90_noerr) call handle_err(status)
       status = nf90_get_att(ncid, NF90_GLOBAL, 'initial_source_file', initial_source_file)
       if (status /= nf90_noerr) call handle_err(status)
       status = nf90_close(ncid)
       if (status /= nf90_noerr) call handle_err(status)

       ! If the input source file in finidat_interp_dest does not match the namelist input for mapping
       ! then use the namelist input (i.e. finidat) - otherwise just use the generated file
       if (trim(initial_source_file) /= trim(finidat)) then
          finidat_interp_source = finidat
          finidat = ' '
          write(iulog,'(a)')' interpolating initial dataset using source file '//trim(finidat_interp_source)
       else
          finidat = trim(finidat_interp_dest)
          write(iulog,'(a)')' using interpolated initial dataset file '//trim(finidat)
       end if
    else
       finidat_interp_source = finidat
       finidat = ' '
       write(iulog,'(a)')' interpolating initial dataset using source file '//trim(finidat_interp_source)
    end if

  contains
    subroutine handle_err(status)
      integer, intent ( in) :: status
      if (status /= nf90_noerr) then
         if (masterproc) then
            write(iulog,'(a)') trim(nf90_strerror(status))
         end if
         call endrun()
      end if
    end subroutine handle_err

  end subroutine apply_use_init_interp


end module controlMod<|MERGE_RESOLUTION|>--- conflicted
+++ resolved
@@ -202,14 +202,10 @@
          soil_layerstruct_userdefined_nlevsoi, use_subgrid_fluxes, snow_cover_fraction_method, &
          irrigate, run_zero_weight_urban, all_active, &
          crop_fsat_equals_zero, for_testing_run_ncdiopio_tests, &
-<<<<<<< HEAD
+         for_testing_use_second_grain_pool, for_testing_use_repr_structure_pool, &
+         for_testing_no_crop_seed_replenishment, &
          z0param_method, use_z0m_snowmelt
-    
-=======
-         for_testing_use_second_grain_pool, for_testing_use_repr_structure_pool, &
-         for_testing_no_crop_seed_replenishment
-
->>>>>>> bb2a8d2c
+
     ! vertical soil mixing variables
     namelist /clm_inparm/  &
          som_adv_flux, max_depth_cryoturb
