--- conflicted
+++ resolved
@@ -8,12 +8,8 @@
   use shr_kind_mod    , only : r8 => shr_kind_r8
   use decompMod       , only : bounds_type
   use clm_varpar      , only : ndecomp_pools, nlevdecomp_full
-<<<<<<< HEAD
   use clm_varctl      , only : use_cn, use_c13, use_c14, use_lch4, use_cndv, use_fates, use_hillslope
-=======
-  use clm_varctl      , only : use_cn, use_c13, use_c14, use_lch4, use_cndv, use_fates
   use clm_varctl      , only : iulog
->>>>>>> 449345ee
   use clm_varctl      , only : use_crop, snow_cover_fraction_method, paramfile
   use SoilBiogeochemDecompCascadeConType , only : mimics_decomp, century_decomp, decomp_method
   use clm_varcon      , only : bdsno, c13ratio, c14ratio
