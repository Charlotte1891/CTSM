--- conflicted
+++ resolved
@@ -9,13 +9,9 @@
   use decompMod       , only : bounds_type
   use clm_varpar      , only : ndecomp_pools, nlevdecomp_full
   use clm_varctl      , only : use_cn, use_c13, use_c14, use_lch4, use_cndv, use_fates
-<<<<<<< HEAD
-  use clm_varctl      , only : use_century_decomp, use_crop, snow_cover_fraction_method, paramfile
   use clm_varctl      , only : use_mimics_decomp
-=======
   use clm_varctl      , only : use_crop, snow_cover_fraction_method, paramfile
   use SoilBiogeochemDecompCascadeConType , only : century_decomp, decomp_method
->>>>>>> 51ee6fdc
   use clm_varcon      , only : bdsno, c13ratio, c14ratio
   use landunit_varcon , only : istice, istsoil
   use perf_mod        , only : t_startf, t_stopf
@@ -385,22 +381,17 @@
        ! Note that init_decompcascade_bgc need 
        ! soilbiogeochem_state_inst to be initialized
 
-<<<<<<< HEAD
-       call init_decomp_cascade_constants( use_century_decomp, use_mimics_decomp )
-       if (use_century_decomp) then
+       call init_decomp_cascade_constants( )
+       if (decomp_method == century_decomp ) then
           call init_decompcascade_bgc(bounds, soilbiogeochem_state_inst, &
                                       soilstate_inst )
        else if (use_mimics_decomp) then
           call init_decompcascade_mimics(bounds, soilbiogeochem_state_inst, &
                                          soilstate_inst)
-       else  ! deprecated
-          call init_decompcascade_cn(bounds, soilbiogeochem_state_inst)
-=======
-       call init_decomp_cascade_constants( )
-       if (decomp_method == century_decomp ) then
-          call init_decompcascade_bgc(bounds, soilbiogeochem_state_inst, &
-                                      soilstate_inst )
->>>>>>> 51ee6fdc
+       else
+          write(iulog,*) 'WARNING:'
+          write(iulog,*) 'Neither use_mimics_decomp nor century_decomp'
+          write(iulog,*) 'have been set. Is this intentional?'
        end if
 
        ! Initalize soilbiogeochem carbon types
