--- conflicted
+++ resolved
@@ -312,20 +312,11 @@
     endif
 
     call temperature_inst%Init(bounds,           &
-<<<<<<< HEAD
-         urbanparams_inst%em_roof(begl:endl),    &
-         urbanparams_inst%em_wall(begl:endl),    &
-         urbanparams_inst%em_improad(begl:endl), &
-         urbanparams_inst%em_perroad(begl:endl), &
-         IsSimpleBuildTemp(), IsProgBuildTemp(), &
-         exice_init_stream_col(begc:endc) )
-=======
          em_roof_lun=urbanparams_inst%em_roof(begl:endl),    &
          em_wall_lun=urbanparams_inst%em_wall(begl:endl),    &
          em_improad_lun=urbanparams_inst%em_improad(begl:endl), &
          em_perroad_lun=urbanparams_inst%em_perroad(begl:endl), &
          is_simple_buildtemp=IsSimpleBuildTemp(), is_prog_buildtemp=IsProgBuildTemp() )
->>>>>>> 0e34348a
 
     call active_layer_inst%Init(bounds)
 
