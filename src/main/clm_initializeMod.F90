module clm_initializeMod

  !-----------------------------------------------------------------------
  ! Performs land model initialization
  !-----------------------------------------------------------------------

  use shr_kind_mod          , only : r8 => shr_kind_r8
  use shr_sys_mod           , only : shr_sys_flush
  use shr_log_mod           , only : errMsg => shr_log_errMsg
  use spmdMod               , only : masterproc
  use decompMod             , only : bounds_type, get_proc_bounds, get_proc_clumps, get_clump_bounds
  use abortutils            , only : endrun
  use clm_varctl            , only : nsrest, nsrStartup, nsrContinue, nsrBranch, use_fates_sp
  use clm_varctl            , only : is_cold_start, is_interpolated_start
  use clm_varctl            , only : iulog
  use clm_varctl            , only : use_lch4, use_cn, use_cndv, use_c13, use_c14, use_fates
  use clm_varctl            , only : nhillslope
  use clm_varctl            , only : use_soil_moisture_streams
  use clm_instur            , only : wt_lunit, urban_valid, wt_nat_patch, wt_cft, fert_cft
<<<<<<< HEAD
  use clm_instur            , only : irrig_method, wt_glc_mec, topo_glc_mec, haslake, ncolumns_hillslope
=======
  use clm_instur            , only : irrig_method, wt_glc_mec, topo_glc_mec, haslake, pct_urban_max
>>>>>>> 449345ee
  use perf_mod              , only : t_startf, t_stopf
  use readParamsMod         , only : readParameters
  use ncdio_pio             , only : file_desc_t
  use GridcellType          , only : grc           ! instance
  use LandunitType          , only : lun           ! instance
  use ColumnType            , only : col           ! instance
  use PatchType             , only : patch         ! instance
  use reweightMod           , only : reweight_wrapup
  use filterMod             , only : allocFilters, filter, filter_inactive_and_active
  use CLMFatesInterfaceMod  , only : CLMFatesGlobals
  use CLMFatesInterfaceMod  , only : CLMFatesTimesteps
  use dynSubgridControlMod  , only : dynSubgridControl_init, get_reset_dynbal_baselines
  use SelfTestDriver        , only : self_test_driver
  use SoilMoistureStreamMod , only : PrescribedSoilMoistureInit
  use clm_instMod
  !
  implicit none
  private  ! By default everything is private
  !
  public :: initialize1  ! Phase one initialization
  public :: initialize2  ! Phase two initialization

  integer :: actual_numcft  ! numcft from sfc dataset

!-----------------------------------------------------------------------
contains
!-----------------------------------------------------------------------

  subroutine initialize1(dtime)
    !
    ! !DESCRIPTION:
    ! CLM initialization first phase
    !
    ! !USES:
    use clm_varpar           , only: clm_varpar_init
    use clm_varcon           , only: clm_varcon_init
    use landunit_varcon      , only: landunit_varcon_init
    use clm_varctl           , only: fsurdat, version
    use surfrdMod            , only: surfrd_get_num_patches
    use controlMod           , only: control_init, control_print, NLFilename
    use ncdio_pio            , only: ncd_pio_init
    use initGridCellsMod     , only: initGridCells
    use UrbanParamsType      , only: IsSimpleBuildTemp
    use dynSubgridControlMod , only: dynSubgridControl_init
    use SoilBiogeochemDecompCascadeConType , only : decomp_cascade_par_init
<<<<<<< HEAD

=======
    use CropReprPoolsMod         , only: crop_repr_pools_init
>>>>>>> 449345ee
    !
    ! !ARGUMENTS
    integer, intent(in) :: dtime    ! model time step (seconds)
    !
    ! !LOCAL VARIABLES:
    integer           :: ier                     ! error status
    integer           :: i,j,n,k,c,l,g           ! indices
    integer           :: nl                      ! gdc and glo lnd indices
    integer           :: ns, ni, nj              ! global grid sizes
    integer           :: begg, endg              ! processor bounds
    type(bounds_type) :: bounds_proc
    type(bounds_type) :: bounds_clump
    integer           :: nclumps                 ! number of clumps on this processor
    integer           :: nc                      ! clump index
    integer           :: actual_maxsoil_patches  ! value from surface dataset
    integer ,pointer  :: amask(:)                ! global land mask
    character(len=32) :: subname = 'initialize1' ! subroutine name
    !-----------------------------------------------------------------------

    call t_startf('clm_init1')

    ! Initialize run control variables, timestep

    if ( masterproc )then
       write(iulog,*) trim(version)
       write(iulog,*)
       write(iulog,*) 'Attempting to initialize the land model .....'
       write(iulog,*)
       call shr_sys_flush(iulog)
    endif

    call control_init(dtime)
    call ncd_pio_init()
    call surfrd_get_num_patches(fsurdat, actual_maxsoil_patches, actual_numcft)
    call clm_varpar_init(actual_maxsoil_patches, actual_numcft)
    call decomp_cascade_par_init( NLFilename )
    call clm_varcon_init( IsSimpleBuildTemp() )
    call landunit_varcon_init()
    if (masterproc) call control_print()
    call dynSubgridControl_init(NLFilename)
    call crop_repr_pools_init()

    call t_stopf('clm_init1')

  end subroutine initialize1

  !-----------------------------------------------------------------------
  subroutine initialize2(ni,nj)
    !
    ! !DESCRIPTION:
    ! CLM initialization second phase
    !
    ! !USES:
    use clm_varcon                    , only : spval
    use clm_varpar                    , only : natpft_lb, natpft_ub, cft_lb, cft_ub, maxpatch_glc
    use clm_varpar                    , only : nlevsno
    use clm_varctl                    , only : fsurdat
    use clm_varctl                    , only : finidat, finidat_interp_source, finidat_interp_dest, fsurdat
    use clm_varctl                    , only : use_cn, use_fates
    use clm_varctl                    , only : use_crop, ndep_from_cpl, fates_spitfire_mode
    use clm_varctl                    , only: use_hillslope
    use clm_varorb                    , only : eccen, mvelpp, lambm0, obliqr
    use landunit_varcon               , only : landunit_varcon_init, max_lunit, numurbl
    use pftconMod                     , only : pftcon
    use decompInitMod                 , only : decompInit_clumps, decompInit_glcp
    use domainMod                     , only : domain_check, ldomain, domain_init
    use surfrdMod                     , only : surfrd_get_data
    use controlMod                    , only : NLFilename
    use initGridCellsMod              , only : initGridCells
    use ch4varcon                     , only : ch4conrd
    use UrbanParamsType               , only : UrbanInput, IsSimpleBuildTemp
    use shr_orb_mod                   , only : shr_orb_decl
    use seq_drydep_mod                , only : n_drydep, drydep_method, DD_XLND
    use accumulMod                    , only : print_accum_fields
    use clm_time_manager              , only : get_step_size_real, get_curr_calday
    use clm_time_manager              , only : get_curr_date, get_nstep, advance_timestep
    use clm_time_manager              , only : timemgr_init, timemgr_restart_io, timemgr_restart, is_restart
    use CIsoAtmTimeseriesMod          , only : C14_init_BombSpike, use_c14_bombspike, C13_init_TimeSeries, use_c13_timeseries
    use DaylengthMod                  , only : InitDaylength
    use dynSubgridDriverMod           , only : dynSubgrid_init
    use dynConsBiogeophysMod          , only : dyn_hwcontent_set_baselines
    use fileutils                     , only : getfil
    use initInterpMod                 , only : initInterp
    use subgridWeightsMod             , only : init_subgrid_weights_mod
    use histFileMod                   , only : hist_htapes_build, htapes_fieldlist, hist_printflds
    use histFileMod                   , only : hist_addfld1d, hist_addfld2d, no_snow_normal
    use restFileMod                   , only : restFile_getfile, restFile_open, restFile_close
    use restFileMod                   , only : restFile_read, restFile_write
    use ndepStreamMod                 , only : ndep_init, ndep_interp
    use LakeCon                       , only : LakeConInit
    use SatellitePhenologyMod         , only : SatellitePhenologyInit, readAnnualVegetation, interpMonthlyVeg, SatellitePhenology
    use SnowSnicarMod                 , only : SnowAge_init, SnowOptics_init
    use lnd2atmMod                    , only : lnd2atm_minimal
    use controlMod                    , only : NLFilename
    use clm_instMod                   , only : clm_fates
    use BalanceCheckMod               , only : BalanceCheckInit
    use CNSharedParamsMod             , only : CNParamsSetSoilDepth
    use NutrientCompetitionFactoryMod , only : create_nutrient_competition_method
    use FATESFireFactoryMod           , only : scalar_lightning
    !
    ! !ARGUMENTS
    integer, intent(in) :: ni, nj                ! global grid sizes
    !
    ! !LOCAL VARIABLES:
    integer            :: c,g,i,j,k,l,n,p ! indices
    integer            :: yr              ! current year (0, ...)
    integer            :: mon             ! current month (1 -> 12)
    integer            :: day             ! current day (1 -> 31)
    integer            :: ncsec           ! current time of day [seconds]
    character(len=256) :: fnamer          ! name of netcdf restart file
    character(len=256) :: pnamer          ! full pathname of netcdf restart file
    character(len=256) :: locfn           ! local file name
    type(file_desc_t)  :: ncid            ! netcdf id
    real(r8)           :: dtime           ! time step increment (sec)
    integer            :: nstep           ! model time step
    real(r8)           :: calday          ! calendar day for nstep
    real(r8)           :: caldaym1        ! calendar day for nstep-1
    real(r8)           :: declin          ! solar declination angle in radians for nstep
    real(r8)           :: declinm1        ! solar declination angle in radians for nstep-1
    real(r8)           :: eccf            ! earth orbit eccentricity factor
    type(bounds_type)  :: bounds_proc     ! processor bounds
    type(bounds_type)  :: bounds_clump    ! clump bounds
    integer            :: nclumps         ! number of clumps on this processor
    integer            :: nc              ! clump index
    logical            :: reset_dynbal_baselines_all_columns
    logical            :: reset_dynbal_baselines_lake_columns
    integer            :: begg, endg
    real(r8), pointer  :: data2dptr(:,:) ! temp. pointers for slicing larger arrays
    character(len=32)  :: subname = 'initialize2' ! subroutine name
    !-----------------------------------------------------------------------

    call t_startf('clm_init2')

    ! Get processor bounds for gridcells
    call get_proc_bounds(bounds_proc)
    begg = bounds_proc%begg; endg = bounds_proc%endg
    
    ! Initialize glc behavior
    call glc_behavior%Init(begg, endg, NLFilename)

    ! Initialize urban model input (initialize urbinp data structure)
    ! This needs to be called BEFORE the call to surfrd_get_data since
    ! that will call surfrd_get_special which in turn calls check_urban
    call UrbanInput(begg, endg, mode='initialize')

    ! Allocate surface grid dynamic memory (just gridcell bounds dependent)
    allocate (wt_lunit     (begg:endg, max_lunit           ))
    allocate (urban_valid  (begg:endg                      ))
    allocate (wt_nat_patch (begg:endg, natpft_lb:natpft_ub ))
    allocate (wt_cft       (begg:endg, cft_lb:cft_ub       ))
    allocate (fert_cft     (begg:endg, cft_lb:cft_ub       ))
    allocate (irrig_method (begg:endg, cft_lb:cft_ub       ))
    allocate (wt_glc_mec   (begg:endg, maxpatch_glc     ))
    allocate (topo_glc_mec (begg:endg, maxpatch_glc     ))
    allocate (haslake      (begg:endg                      ))
<<<<<<< HEAD
    if(use_hillslope) then 
       allocate (ncolumns_hillslope  (begg:endg            ))
    endif
=======
    allocate (pct_urban_max(begg:endg, numurbl             ))
>>>>>>> 449345ee

    ! Read list of Patches and their corresponding parameter values
    ! Independent of model resolution, Needs to stay before surfrd_get_data
    call pftcon%Init()

    ! Read surface dataset and set up subgrid weight arrays
    call surfrd_get_data(begg, endg, ldomain, fsurdat, actual_numcft)

    ! Ask Fates to evaluate its own dimensioning needs.
    ! This determines the total amount of space it requires in its largest
    ! dimension.  We are currently calling that the "cohort" dimension, but
    ! it is really a utility dimension that captures the models largest
    ! size need.
    ! Sets:
    !   fates_maxElementsPerPatch
    !   fates_maxElementsPerSite (where a site is roughly equivalent to a column)
    ! (Note: fates_maxELementsPerSite is the critical variable used by CLM
    ! to allocate space)
    ! This also sets up various global constants in FATES
    ! ------------------------------------------------------------------------
    
    call CLMFatesGlobals()

    ! Determine decomposition of subgrid scale landunits, columns, patches
    call decompInit_clumps(ni, nj, glc_behavior)

    ! *** Get ALL processor bounds - for gridcells, landunit, columns and patches ***
    call get_proc_bounds(bounds_proc)

    ! Allocate memory for subgrid data structures
    ! This is needed here BEFORE the following call to initGridcells
    ! Note that the assumption is made that none of the subgrid initialization
    ! can depend on other elements of the subgrid in the calls below
    call grc%Init  (bounds_proc%begg, bounds_proc%endg)
    call lun%Init  (bounds_proc%begl, bounds_proc%endl)
    call col%Init  (bounds_proc%begc, bounds_proc%endc)
    call patch%Init(bounds_proc%begp, bounds_proc%endp)

    ! Build hierarchy and topological info for derived types
    ! This is needed here for the following call to decompInit_glcp
    nclumps = get_proc_clumps()
    !$OMP PARALLEL DO PRIVATE (nc, bounds_clump)
    do nc = 1, nclumps
       call get_clump_bounds(nc, bounds_clump)
       call initGridCells(bounds_clump, glc_behavior)
    end do
    !$OMP END PARALLEL DO

    ! Set global seg maps for gridcells, landlunits, columns and patches
    call decompInit_glcp(ni, nj, glc_behavior)

    ! Set filters
    call allocFilters()

    !$OMP PARALLEL DO PRIVATE (nc, bounds_clump)
    do nc = 1, nclumps
       call get_clump_bounds(nc, bounds_clump)
       call reweight_wrapup(bounds_clump, glc_behavior)
    end do
    !$OMP END PARALLEL DO

    ! Set CH4 Model Parameters from namelist.
    ! Need to do before initTimeConst so that it knows whether to
    ! look for several optional parameters on surfdata file.
    if (use_lch4) then
       call ch4conrd()
    end if

    ! Run any requested self-tests
    call self_test_driver(bounds_proc)

    ! Deallocate surface grid dynamic memory for variables that aren't needed elsewhere.
    ! Some things are kept until the end of initialize2; urban_valid is kept through the
    ! end of the run for error checking, pct_urban_max is kept through the end of the run
    ! for reweighting in subgridWeights.
    deallocate (wt_lunit, wt_cft, wt_glc_mec, haslake)
    if(use_hillslope)  deallocate (ncolumns_hillslope)

    ! Determine processor bounds and clumps for this processor
    call get_proc_bounds(bounds_proc)
    nclumps = get_proc_clumps()

    ! Read in parameters files
    call clm_instReadNML( NLFilename )
    allocate(nutrient_competition_method, &
         source=create_nutrient_competition_method(bounds_proc))
    call readParameters(nutrient_competition_method, photosyns_inst)

    ! Initialize time manager
    if (nsrest == nsrStartup) then
       call timemgr_init()
    else
       call restFile_getfile(file=fnamer, path=pnamer)
       call restFile_open( flag='read', file=fnamer, ncid=ncid )
       call timemgr_restart_io( ncid=ncid, flag='read' )
       call restFile_close( ncid=ncid )
       call timemgr_restart()
    end if

    ! Pass model timestep info to FATES
    call CLMFatesTimesteps()
    
    ! Initialize daylength from the previous time step (needed so prev_dayl can be set correctly)
    call t_startf('init_orbd')
    calday = get_curr_calday(reuse_day_365_for_day_366=.true.)
    call shr_orb_decl( calday, eccen, mvelpp, lambm0, obliqr, declin, eccf )
    dtime = get_step_size_real()
    caldaym1 = get_curr_calday(offset=-int(dtime), reuse_day_365_for_day_366=.true.)
    call shr_orb_decl( caldaym1, eccen, mvelpp, lambm0, obliqr, declinm1, eccf )
    call t_stopf('init_orbd')
    call InitDaylength(bounds_proc, declin=declin, declinm1=declinm1, obliquity=obliqr)

    ! Initialize Balance checking (after time-manager)
    call BalanceCheckInit()

    ! History file variables
    if (use_cn) then
       call hist_addfld1d (fname='DAYL',  units='s', &
            avgflag='A', long_name='daylength', &
            ptr_gcell=grc%dayl, default='inactive')

       call hist_addfld1d (fname='PREV_DAYL', units='s', &
            avgflag='A', long_name='daylength from previous timestep', &
            ptr_gcell=grc%prev_dayl, default='inactive')
    end if

    ! Initialize component data structures
    ! Note: new logic is in place that sets all the history fields to spval so
    ! there is no guesswork in the initialization to nans of the allocated variables
    ! First put in history calls for subgrid data structures - these cannot appear in the
    ! module for the subgrid data definition due to circular dependencies that are introduced

    data2dptr => col%dz(:,-nlevsno+1:0)
    col%dz(bounds_proc%begc:bounds_proc%endc,:) = spval
    call hist_addfld2d (fname='SNO_Z', units='m', type2d='levsno',  &
         avgflag='A', long_name='Snow layer thicknesses', &
         ptr_col=data2dptr, no_snow_behavior=no_snow_normal, default='inactive')

    call hist_addfld2d (fname='SNO_Z_ICE', units='m', type2d='levsno',  &
         avgflag='A', long_name='Snow layer thicknesses (ice landunits only)', &
         ptr_col=data2dptr, no_snow_behavior=no_snow_normal, &
         l2g_scale_type='ice', default='inactive')

    col%zii(bounds_proc%begc:bounds_proc%endc) = spval
    call hist_addfld1d (fname='ZII', units='m', &
         avgflag='A', long_name='convective boundary height', &
         ptr_col=col%zii, default='inactive')

    ! Initialize instances of all derived types as well as time constant variables
    call clm_instInit(bounds_proc)

    call CNParamsSetSoilDepth()
    ! Initialize SNICAR optical and aging parameters
    call SnowOptics_init( ) ! SNICAR optical parameters:
    call SnowAge_init( )    ! SNICAR aging   parameters:

    ! Print history field info to standard out
    call hist_printflds()

    ! Initializate dynamic subgrid weights (for prescribed transient Patches, CNDV
    ! and/or dynamic landunits); note that these will be overwritten in a restart run
    call t_startf('init_dyn_subgrid')
    call init_subgrid_weights_mod(bounds_proc)
    call dynSubgrid_init(bounds_proc, glc_behavior, crop_inst)
    call t_stopf('init_dyn_subgrid')

    ! Initialize baseline water and energy states needed for dynamic subgrid operation
    ! This will be overwritten by the restart file, but needs to be done for a cold start
    ! case.
    ! BACKWARDS_COMPATIBILITY(wjs, 2019-03-05) dyn_hwcontent_set_baselines is called again
    ! later in initialization if reset_dynbal_baselines is set. I think we could just have
    ! a single call in that location (adding some logic to also do the call if we're doing
    ! a cold start) once we can assume that all finidat files have the necessary restart
    ! fields on them. But for now, having the extra call here handles the case where the
    ! relevant restart fields are missing from an old finidat file.
    !$OMP PARALLEL DO PRIVATE (nc, bounds_clump)
    do nc = 1,nclumps
       call get_clump_bounds(nc, bounds_clump)

       call dyn_hwcontent_set_baselines(bounds_clump, &
            filter_inactive_and_active(nc)%num_icec, &
            filter_inactive_and_active(nc)%icec, &
            filter_inactive_and_active(nc)%num_lakec, &
            filter_inactive_and_active(nc)%lakec, &
            urbanparams_inst, soilstate_inst, lakestate_inst, water_inst, temperature_inst, &
            reset_all_baselines = .true., &
            ! reset_lake_baselines is irrelevant since reset_all_baselines is true
            reset_lake_baselines = .false.)
    end do
    !$OMP END PARALLEL DO

    ! Initialize modules (after time-manager initialization in most cases)
    if (use_cn) then
       call bgc_vegetation_inst%Init2(bounds_proc, NLFilename)

       ! NOTE(wjs, 2016-02-23) Maybe the rest of the body of this conditional should also
       ! be moved into bgc_vegetation_inst%Init2
       if (n_drydep > 0 .and. drydep_method == DD_XLND) then
          ! Must do this also when drydeposition is used so that estimates of monthly
          ! differences in LAI can be computed
          call SatellitePhenologyInit(bounds_proc)
       end if
       if ( use_c14 .and. use_c14_bombspike ) then
          call C14_init_BombSpike()
       end if
       if ( use_c13 .and. use_c13_timeseries ) then
          call C13_init_TimeSeries()
       end if
    else
       call SatellitePhenologyInit(bounds_proc)

       ! fates_spitfire_mode is assigned an integer value in the namelist
       ! see bld/namelist_files/namelist_definition_clm4_5.xml for details
       if (fates_spitfire_mode > scalar_lightning) then
          call clm_fates%Init2(bounds_proc, NLFilename)
       end if
    end if
    if (use_soil_moisture_streams) then
       call PrescribedSoilMoistureInit(bounds_proc)
    endif

    ! On restart only - process the history namelist.
    ! Later the namelist from the restart file will be used.  This allows basic
    ! checking to make sure you didn't try to change the history namelist on restart.
    if (nsrest == nsrContinue ) then
       call htapes_fieldlist()
    end if

    ! Read restart/initial info
    is_cold_start = .false.
    is_interpolated_start = .false.
    reset_dynbal_baselines_lake_columns = .false.
    if (nsrest == nsrStartup) then
       if (finidat == ' ') then
          if (finidat_interp_source == ' ') then
             is_cold_start = .true.
             if (masterproc) then
                write(iulog,*)'Using cold start initial conditions '
             end if
          else
             if (masterproc) then
                write(iulog,*)'Interpolating initial conditions from ',trim(finidat_interp_source),&
                     ' and creating new initial conditions ', trim(finidat_interp_dest)
             end if
          end if
       else
          if (masterproc) then
             write(iulog,*)'Reading initial conditions from ',trim(finidat)
          end if
          call getfil( finidat, fnamer, 0 )
          call restFile_read(bounds_proc, fnamer, glc_behavior, &
               reset_dynbal_baselines_lake_columns = reset_dynbal_baselines_lake_columns)
       end if
    else if ((nsrest == nsrContinue) .or. (nsrest == nsrBranch)) then
       if (masterproc) then
          write(iulog,*)'Reading restart file ',trim(fnamer)
       end if
       call restFile_read(bounds_proc, fnamer, glc_behavior, &
            reset_dynbal_baselines_lake_columns = reset_dynbal_baselines_lake_columns)
    end if

    ! If appropriate, create interpolated initial conditions
    if (nsrest == nsrStartup .and. finidat_interp_source /= ' ') then
       is_interpolated_start = .true.

       ! Check that finidat is not cold start - abort if it is
       if (finidat /= ' ') then
          call endrun(msg='ERROR clm_initializeMod: '//&
               'finidat and finidat_interp_source cannot both be non-blank')
       end if

       ! Create new template file using cold start
       call restFile_write(bounds_proc, finidat_interp_dest, writing_finidat_interp_dest_file=.true.)

       ! Interpolate finidat onto new template file
       call getfil( finidat_interp_source, fnamer,  0 )
       call initInterp(filei=fnamer, fileo=finidat_interp_dest, bounds=bounds_proc, &
            glc_behavior=glc_behavior)

       ! Read new interpolated conditions file back in
       call restFile_read(bounds_proc, finidat_interp_dest, glc_behavior, &
            reset_dynbal_baselines_lake_columns = reset_dynbal_baselines_lake_columns)

       ! Reset finidat to now be finidat_interp_dest
       ! (to be compatible with routines still using finidat)
       finidat = trim(finidat_interp_dest)
    end if

    ! If requested, reset dynbal baselines
    ! This needs to happen after reading the restart file (including after reading the
    ! interpolated restart file, if applicable).
    reset_dynbal_baselines_all_columns = get_reset_dynbal_baselines()
    if (nsrest == nsrBranch) then
       if (reset_dynbal_baselines_all_columns) then
          call endrun(msg='ERROR clm_initializeMod: '//&
               'Cannot set reset_dynbal_baselines in a branch run')
       end if
    else if (nsrest == nsrContinue) then
       ! It's okay for the reset_dynbal_baselines flag to remain set in a continue
       ! run, but we'll ignore it. (This way, the user doesn't have to change their
       ! namelist file for the continue run.)
       reset_dynbal_baselines_all_columns = .false.
    end if
    ! Note that we will still honor reset_dynbal_baselines_lake_columns even in a branch
    ! or continue run: even in these runs, we want to reset those baselines if they are
    ! wrong on the restart file.

    if (masterproc) then
       if (reset_dynbal_baselines_all_columns) then
          write(iulog,*) ' '
          write(iulog,*) 'Resetting dynbal baselines for all columns'
          write(iulog,*) ' '
       else if (reset_dynbal_baselines_lake_columns) then
          write(iulog,*) ' '
          write(iulog,*) 'Resetting dynbal baselines for lake columns'
          write(iulog,*) ' '
       end if
    end if

    !$OMP PARALLEL DO PRIVATE (nc, bounds_clump)
    do nc = 1,nclumps
       call get_clump_bounds(nc, bounds_clump)

       call dyn_hwcontent_set_baselines(bounds_clump, &
            filter_inactive_and_active(nc)%num_icec, &
            filter_inactive_and_active(nc)%icec, &
            filter_inactive_and_active(nc)%num_lakec, &
            filter_inactive_and_active(nc)%lakec, &
            urbanparams_inst, soilstate_inst, lakestate_inst, &
            water_inst, temperature_inst, &
            reset_all_baselines = reset_dynbal_baselines_all_columns, &
            reset_lake_baselines = reset_dynbal_baselines_lake_columns)
    end do
    !$OMP END PARALLEL DO

    ! Initialize nitrogen deposition
    if (use_cn) then
       call t_startf('init_ndep')
       if (.not. ndep_from_cpl) then
          call ndep_init(bounds_proc, NLFilename)
          call ndep_interp(bounds_proc, atm2lnd_inst)
       end if
       call t_stopf('init_ndep')
    end if

    ! Initialize active history fields.
    ! This is only done if not a restart run. If a restart run, then this
    ! information has already been obtained from the restart data read above.
    ! Note that routine hist_htapes_build needs time manager information,
    ! so this call must be made after the restart information has been read.
    if (nsrest /= nsrContinue) then
       call hist_htapes_build()
    end if

    ! Initialize variables that are associated with accumulated fields.
    ! The following is called for both initial and restart runs and must
    ! must be called after the restart file is read
    call atm2lnd_inst%initAccVars(bounds_proc)
    call temperature_inst%initAccVars(bounds_proc)
    call water_inst%initAccVars(bounds_proc)
    call energyflux_inst%initAccVars(bounds_proc)
    call canopystate_inst%initAccVars(bounds_proc)
    call bgc_vegetation_inst%initAccVars(bounds_proc)
    if (use_crop) then
       call crop_inst%initAccVars(bounds_proc)
    end if

    if ( use_fates )then
       call clm_fates%initAccVars(bounds_proc)
    end if

    ! Read monthly vegetation
    ! Even if CN is on, and dry-deposition is active, read CLMSP annual vegetation
    ! to get estimates of monthly LAI
    if ( n_drydep > 0 .and. drydep_method == DD_XLND )then
       call readAnnualVegetation(bounds_proc, canopystate_inst)
       if (nsrest == nsrStartup .and. finidat /= ' ') then
          ! Call interpMonthlyVeg for dry-deposition so that mlaidiff will be calculated
          ! This needs to be done even if CN or CNDV is on!
          call interpMonthlyVeg(bounds_proc, canopystate_inst)
       end if
    ! If fates has satellite phenology enabled, get the monthly veg values
    ! prior to the first call to SatellitePhenology()
    elseif ( use_fates_sp ) then
          call interpMonthlyVeg(bounds_proc, canopystate_inst)
    end if

    ! Determine gridcell averaged properties to send to atm
    if (nsrest == nsrStartup) then
       call t_startf('init_map2gc')
       call lnd2atm_minimal(bounds_proc, &
            water_inst, surfalb_inst, energyflux_inst, lnd2atm_inst)
       call t_stopf('init_map2gc')
    end if

    ! Initialize sno export state to send to glc
    !$OMP PARALLEL DO PRIVATE (nc, bounds_clump)
    do nc = 1,nclumps
       call get_clump_bounds(nc, bounds_clump)

       call t_startf('init_lnd2glc')
       call lnd2glc_inst%update_lnd2glc(bounds_clump,       &
            filter(nc)%num_do_smb_c, filter(nc)%do_smb_c,   &
            temperature_inst, water_inst%waterfluxbulk_inst, topo_inst, &
            init=.true.)
       call t_stopf('init_lnd2glc')
    end do
    !$OMP END PARALLEL DO

    ! Deallocate wt_nat_patch
    ! wt_nat_patch was allocated in initialize1, but needed to be kept around through
    ! initialize2 for some consistency checking; now it can be deallocated
    deallocate(wt_nat_patch)

    ! Initialise the fates model state structure
    if ( use_fates .and. .not.is_restart() .and. finidat == ' ') then
       ! If fates is using satellite phenology mode, make sure to call the SatellitePhenology
       ! procedure prior to init_coldstart which will eventually call leaf_area_profile
       if ( use_fates_sp ) then
          !$OMP PARALLEL DO PRIVATE (nc, bounds_clump)
          do nc = 1,nclumps
             call get_clump_bounds(nc, bounds_clump)
             call SatellitePhenology(bounds_clump, filter(nc)%num_nolakep, filter(nc)%nolakep, &
                  water_inst%waterdiagnosticbulk_inst, canopystate_inst)
          end do
          !$OMP END PARALLEL DO
       end if
       call clm_fates%init_coldstart(water_inst%waterstatebulk_inst, &
            water_inst%waterdiagnosticbulk_inst, canopystate_inst, &
            soilstate_inst)
    end if

    ! topo_glc_mec was allocated in initialize1, but needed to be kept around through
    ! initialize2 because it is used to initialize other variables; now it can be deallocated
    deallocate(topo_glc_mec, fert_cft, irrig_method)

    ! Write log output for end of initialization
    call t_startf('init_wlog')
    if (masterproc) then
       write(iulog,*) 'Successfully initialized the land model'
       if (nsrest == nsrStartup) then
          write(iulog,*) 'begin initial run at: '
       else
          write(iulog,*) 'begin continuation run at:'
       end if
       call get_curr_date(yr, mon, day, ncsec)
       write(iulog,*) '   nstep= ',get_nstep(), ' year= ',yr,' month= ',mon,&
            ' day= ',day,' seconds= ',ncsec
       write(iulog,*)
       write(iulog,'(72a1)') ("*",i=1,60)
       write(iulog,*)
    endif
    call t_stopf('init_wlog')

    if (water_inst%DoConsistencyCheck()) then
       !$OMP PARALLEL DO PRIVATE (nc, bounds_clump)
       do nc = 1,nclumps
          call get_clump_bounds(nc, bounds_clump)
          call water_inst%TracerConsistencyCheck(bounds_clump, 'end of initialization')
       end do
       !$OMP END PARALLEL DO
    end if

    call t_stopf('clm_init2')

  end subroutine initialize2

end module clm_initializeMod<|MERGE_RESOLUTION|>--- conflicted
+++ resolved
@@ -17,11 +17,7 @@
   use clm_varctl            , only : nhillslope
   use clm_varctl            , only : use_soil_moisture_streams
   use clm_instur            , only : wt_lunit, urban_valid, wt_nat_patch, wt_cft, fert_cft
-<<<<<<< HEAD
-  use clm_instur            , only : irrig_method, wt_glc_mec, topo_glc_mec, haslake, ncolumns_hillslope
-=======
-  use clm_instur            , only : irrig_method, wt_glc_mec, topo_glc_mec, haslake, pct_urban_max
->>>>>>> 449345ee
+  use clm_instur            , only : irrig_method, wt_glc_mec, topo_glc_mec, haslake, ncolumns_hillslope, pct_urban_max
   use perf_mod              , only : t_startf, t_stopf
   use readParamsMod         , only : readParameters
   use ncdio_pio             , only : file_desc_t
@@ -67,11 +63,8 @@
     use UrbanParamsType      , only: IsSimpleBuildTemp
     use dynSubgridControlMod , only: dynSubgridControl_init
     use SoilBiogeochemDecompCascadeConType , only : decomp_cascade_par_init
-<<<<<<< HEAD
-
-=======
     use CropReprPoolsMod         , only: crop_repr_pools_init
->>>>>>> 449345ee
+
     !
     ! !ARGUMENTS
     integer, intent(in) :: dtime    ! model time step (seconds)
@@ -227,13 +220,10 @@
     allocate (wt_glc_mec   (begg:endg, maxpatch_glc     ))
     allocate (topo_glc_mec (begg:endg, maxpatch_glc     ))
     allocate (haslake      (begg:endg                      ))
-<<<<<<< HEAD
     if(use_hillslope) then 
        allocate (ncolumns_hillslope  (begg:endg            ))
     endif
-=======
     allocate (pct_urban_max(begg:endg, numurbl             ))
->>>>>>> 449345ee
 
     ! Read list of Patches and their corresponding parameter values
     ! Independent of model resolution, Needs to stay before surfrd_get_data
