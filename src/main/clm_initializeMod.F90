module clm_initializeMod

  !-----------------------------------------------------------------------
  ! Performs land model initialization
  !
  use shr_kind_mod    , only : r8 => shr_kind_r8
  use shr_sys_mod     , only : shr_sys_flush
  use shr_log_mod     , only : errMsg => shr_log_errMsg
  use spmdMod         , only : masterproc
  use decompMod       , only : bounds_type, get_proc_bounds, get_proc_clumps, get_clump_bounds
  use abortutils      , only : endrun
  use clm_varctl      , only : nsrest, nsrStartup, nsrContinue, nsrBranch
  use clm_varctl      , only : is_cold_start, is_interpolated_start
  use clm_varctl      , only : iulog
  use clm_varctl      , only : use_lch4, use_cn, use_cndv, use_c13, use_c14, use_fates
  use clm_instur      , only : wt_lunit, urban_valid, wt_nat_patch, wt_cft, fert_cft, irrig_method, wt_glc_mec, topo_glc_mec
  use perf_mod        , only : t_startf, t_stopf
  use readParamsMod   , only : readParameters
  use ncdio_pio       , only : file_desc_t
  use GridcellType    , only : grc           ! instance
  use LandunitType    , only : lun           ! instance
  use ColumnType      , only : col           ! instance
  use PatchType       , only : patch         ! instance
  use reweightMod     , only : reweight_wrapup
  use filterMod       , only : allocFilters, filter, filter_inactive_and_active
  use FatesInterfaceMod, only : set_fates_global_elements
  use dynSubgridControlMod, only: dynSubgridControl_init, get_reset_dynbal_baselines

  use clm_instMod
  !
  implicit none
  private  ! By default everything is private

  !
  public :: initialize1  ! Phase one initialization
  public :: initialize2  ! Phase two initialization
  !-----------------------------------------------------------------------

contains

  !-----------------------------------------------------------------------
  subroutine initialize1(gindex_ocn)
    !
    ! !DESCRIPTION:
    ! CLM initialization first phase
    !
    ! !USES:
    use clm_varpar       , only: clm_varpar_init, natpft_lb, natpft_ub, cft_lb, cft_ub, maxpatch_glcmec
    use clm_varcon       , only: clm_varcon_init
    use landunit_varcon  , only: landunit_varcon_init, max_lunit
    use clm_varctl       , only: fsurdat, fatmlndfrc, noland, version
    use pftconMod        , only: pftcon
    use decompInitMod    , only: decompInit_lnd, decompInit_clumps, decompInit_glcp
    use decompInitMod    , only: decompInit_ocn
    use domainMod        , only: domain_check, ldomain, domain_init
    use surfrdMod        , only: surfrd_get_globmask, surfrd_get_grid, surfrd_get_data, surfrd_get_num_patches
    use controlMod       , only: control_init, control_print, NLFilename
    use ncdio_pio        , only: ncd_pio_init
    use initGridCellsMod , only: initGridCells
    use ch4varcon        , only: ch4conrd
    use UrbanParamsType  , only: UrbanInput, IsSimpleBuildTemp
    !
    ! !ARGUMENTS
    integer, pointer, optional :: gindex_ocn(:)
    !
    ! !LOCAL VARIABLES:
    integer           :: ier                     ! error status
    integer           :: i,j,n,k,c,l,g           ! indices
    integer           :: nl                      ! gdc and glo lnd indices
    integer           :: ns, ni, nj              ! global grid sizes
    integer           :: begg, endg              ! processor bounds
    type(bounds_type) :: bounds_proc
    type(bounds_type) :: bounds_clump
    integer           :: nclumps                 ! number of clumps on this processor
    integer           :: nc                      ! clump index
    integer           :: actual_maxsoil_patches  ! value from surface dataset
    integer           :: actual_numcft           ! numcft from sfc dataset
    integer ,pointer  :: amask(:)                ! global land mask
    character(len=32) :: subname = 'initialize1' ! subroutine name
    !-----------------------------------------------------------------------

    call t_startf('clm_init1')

    ! ------------------------------------------------------------------------
    ! Initialize run control variables, timestep
    ! ------------------------------------------------------------------------

    if ( masterproc )then
       write(iulog,*) trim(version)
       write(iulog,*)
       write(iulog,*) 'Attempting to initialize the land model .....'
       write(iulog,*)
       call shr_sys_flush(iulog)
    endif

    call control_init()
    call ncd_pio_init()
    call surfrd_get_num_patches(fsurdat, actual_maxsoil_patches, actual_numcft)
    call clm_varpar_init(actual_maxsoil_patches, actual_numcft)
    call clm_varcon_init( IsSimpleBuildTemp() )
    call landunit_varcon_init()

    if (masterproc) call control_print()

    call dynSubgridControl_init(NLFilename)

    ! ------------------------------------------------------------------------
    ! Read in global land grid and land mask (amask)- needed to set decomposition
    ! ------------------------------------------------------------------------

    ! global memory for amask is allocate in surfrd_get_glomask - must be
    ! deallocated below
    if (masterproc) then
       write(iulog,*) 'Attempting to read global land mask from ',trim(fatmlndfrc)
       call shr_sys_flush(iulog)
    endif
    call surfrd_get_globmask(filename=fatmlndfrc, mask=amask, ni=ni, nj=nj)

    ! Exit early if no valid land points
    if ( all(amask == 0) )then
       if (masterproc) write(iulog,*) trim(subname)//': no valid land points do NOT run clm'
       noland = .true.
       return
    end if

    ! ------------------------------------------------------------------------
    ! Determine clm gridcell decomposition and processor bounds for gridcells
    ! ------------------------------------------------------------------------

    call decompInit_lnd(ni, nj, amask)
    if (present(gindex_ocn)) then
       call decompInit_ocn(ni, nj, amask, gindex_ocn=gindex_ocn)
    end if
    deallocate(amask)

    ! *** Get JUST gridcell processor bounds ***
    ! Remaining bounds (landunits, columns, patches) will be determined
    ! after the call to decompInit_glcp - so get_proc_bounds is called
    ! twice and the gridcell information is just filled in twice

    call get_proc_bounds(begg, endg)

    ! ------------------------------------------------------------------------
    ! Get grid and land fraction (set ldomain)
    ! ------------------------------------------------------------------------

    if (masterproc) then
       write(iulog,*) 'Attempting to read ldomain from ',trim(fatmlndfrc)
       call shr_sys_flush(iulog)
    endif
    call surfrd_get_grid(begg, endg, ldomain, fatmlndfrc)
    if (masterproc) then
       call domain_check(ldomain)
    endif
    ldomain%mask = 1  !!! TODO - is this needed?

    ! Initialize glc behavior
    call glc_behavior%Init(begg, endg, NLFilename)

    ! Initialize urban model input (initialize urbinp data structure)
    ! This needs to be called BEFORE the call to surfrd_get_data since
    ! that will call surfrd_get_special which in turn calls check_urban

    call UrbanInput(begg, endg, mode='initialize')

    ! Allocate surface grid dynamic memory (just gridcell bounds dependent)

    allocate (wt_lunit     (begg:endg, max_lunit           ))
    allocate (urban_valid  (begg:endg                      ))
    allocate (wt_nat_patch (begg:endg, natpft_lb:natpft_ub ))
    allocate (wt_cft       (begg:endg, cft_lb:cft_ub       ))
    allocate (fert_cft     (begg:endg, cft_lb:cft_ub       ))
    allocate (irrig_method (begg:endg, cft_lb:cft_ub       ))
    allocate (wt_glc_mec  (begg:endg, maxpatch_glcmec))
    allocate (topo_glc_mec(begg:endg, maxpatch_glcmec))

    ! Read list of Patches and their corresponding parameter values
    ! Independent of model resolution, Needs to stay before surfrd_get_data

    call pftcon%Init()

    ! Read surface dataset and set up subgrid weight arrays
    call surfrd_get_data(begg, endg, ldomain, fsurdat, actual_numcft)

    ! ------------------------------------------------------------------------
    ! Ask Fates to evaluate its own dimensioning needs.
    ! This determines the total amount of space it requires in its largest
    ! dimension.  We are currently calling that the "cohort" dimension, but
    ! it is really a utility dimension that captures the models largest
    ! size need.
    ! Sets:
    ! fates_maxElementsPerPatch
    ! fates_maxElementsPerSite (where a site is roughly equivalent to a column)
    !
    ! (Note: fates_maxELementsPerSite is the critical variable used by CLM
    ! to allocate space)
    ! ------------------------------------------------------------------------

    call set_fates_global_elements(use_fates)

    ! ------------------------------------------------------------------------
    ! Determine decomposition of subgrid scale landunits, columns, patches
    ! ------------------------------------------------------------------------

    call decompInit_clumps(ns, ni, nj, glc_behavior)

    ! *** Get ALL processor bounds - for gridcells, landunit, columns and patches ***

    call get_proc_bounds(bounds_proc)

    ! Allocate memory for subgrid data structures
    ! This is needed here BEFORE the following call to initGridcells
    ! Note that the assumption is made that none of the subgrid initialization
    ! can depend on other elements of the subgrid in the calls below

    call grc%Init  (bounds_proc%begg, bounds_proc%endg)
    call lun%Init  (bounds_proc%begl, bounds_proc%endl)
    call col%Init  (bounds_proc%begc, bounds_proc%endc)
    call patch%Init(bounds_proc%begp, bounds_proc%endp)

    ! Build hierarchy and topological info for derived types
    ! This is needed here for the following call to decompInit_glcp

    call initGridCells(glc_behavior)

    ! Set global seg maps for gridcells, landlunits, columns and patches

    call decompInit_glcp(ns, ni, nj, glc_behavior)

    ! Set filters

    call allocFilters()

    nclumps = get_proc_clumps()
    !$OMP PARALLEL DO PRIVATE (nc, bounds_clump)
    do nc = 1, nclumps
       call get_clump_bounds(nc, bounds_clump)
       call reweight_wrapup(bounds_clump, glc_behavior)
    end do
    !$OMP END PARALLEL DO

    ! ------------------------------------------------------------------------
    ! Remainder of initialization1
    ! ------------------------------------------------------------------------

    ! Set CH4 Model Parameters from namelist.
    ! Need to do before initTimeConst so that it knows whether to
    ! look for several optional parameters on surfdata file.

    if (use_lch4) then
       call ch4conrd()
    end if

    ! Deallocate surface grid dynamic memory for variables that aren't needed elsewhere.
    ! Some things are kept until the end of initialize2; urban_valid is kept through the
    ! end of the run for error checking.

    deallocate (wt_lunit, wt_cft, wt_glc_mec)

    call t_stopf('clm_init1')

  end subroutine initialize1


  !-----------------------------------------------------------------------
  subroutine initialize2( )
    !
    ! !DESCRIPTION:
    ! CLM initialization - second phase
    !
    ! !USES:
    use shr_orb_mod           , only : shr_orb_decl
    use shr_scam_mod          , only : shr_scam_getCloseLatLon
    use seq_drydep_mod        , only : n_drydep, drydep_method, DD_XLND
    use accumulMod            , only : print_accum_fields
    use clm_varpar            , only : nlevsno
    use clm_varcon            , only : spval
    use clm_varctl            , only : finidat, finidat_interp_source, finidat_interp_dest, fsurdat
    use clm_varctl            , only : use_century_decomp, single_column, scmlat, scmlon, use_cn, use_fates
    use clm_varctl            , only : use_crop, ndep_from_cpl
    use clm_varorb            , only : eccen, mvelpp, lambm0, obliqr
<<<<<<< HEAD
    use clm_time_manager      , only : get_step_size, get_curr_calday
    use clm_time_manager      , only : get_curr_date, get_nstep, advance_timestep
=======
    use clm_time_manager      , only : get_step_size_real, get_curr_calday
    use clm_time_manager      , only : get_curr_date, get_nstep, advance_timestep 
>>>>>>> cdc1691a
    use clm_time_manager      , only : timemgr_init, timemgr_restart_io, timemgr_restart, is_restart
    use CIsoAtmTimeseriesMod  , only : C14_init_BombSpike, use_c14_bombspike, C13_init_TimeSeries, use_c13_timeseries
    use DaylengthMod          , only : InitDaylength
    use dynSubgridDriverMod   , only : dynSubgrid_init
    use dynConsBiogeophysMod  , only : dyn_hwcontent_set_baselines
    use fileutils             , only : getfil
    use initInterpMod         , only : initInterp
    use subgridWeightsMod     , only : init_subgrid_weights_mod
    use histFileMod           , only : hist_htapes_build, htapes_fieldlist, hist_printflds
    use histFileMod           , only : hist_addfld1d, hist_addfld2d, no_snow_normal
    use restFileMod           , only : restFile_getfile, restFile_open, restFile_close
    use restFileMod           , only : restFile_read, restFile_write
    use ndepStreamMod         , only : ndep_init, ndep_interp
    use LakeCon               , only : LakeConInit
    use SatellitePhenologyMod , only : SatellitePhenologyInit, readAnnualVegetation, interpMonthlyVeg
    use SnowSnicarMod         , only : SnowAge_init, SnowOptics_init
    use lnd2atmMod            , only : lnd2atm_minimal
    use NutrientCompetitionFactoryMod, only : create_nutrient_competition_method
    use controlMod            , only : NLFilename
    use clm_instMod           , only : clm_fates
    use BalanceCheckMod       , only : BalanceCheckInit
    !
    ! !ARGUMENTS
    !
    ! !LOCAL VARIABLES:
    integer               :: c,i,j,k,l,p! indices
    integer               :: yr           ! current year (0, ...)
    integer               :: mon          ! current month (1 -> 12)
    integer               :: day          ! current day (1 -> 31)
    integer               :: ncsec        ! current time of day [seconds]
    integer               :: nc           ! clump index
    integer               :: nclumps      ! number of clumps on this processor
    character(len=256)    :: fnamer       ! name of netcdf restart file
    character(len=256)    :: pnamer       ! full pathname of netcdf restart file
    character(len=256)    :: locfn        ! local file name
    type(file_desc_t)     :: ncid         ! netcdf id
    real(r8)              :: dtime        ! time step increment (sec)
    integer               :: nstep        ! model time step
    real(r8)              :: calday       ! calendar day for nstep
    real(r8)              :: caldaym1     ! calendar day for nstep-1
    real(r8)              :: declin       ! solar declination angle in radians for nstep
    real(r8)              :: declinm1     ! solar declination angle in radians for nstep-1
    real(r8)              :: eccf         ! earth orbit eccentricity factor
    type(bounds_type)     :: bounds_proc  ! processor bounds
    type(bounds_type)     :: bounds_clump ! clump bounds
    logical               :: lexist
    integer               :: closelatidx,closelonidx
    real(r8)              :: closelat,closelon
    integer               :: begp, endp
    integer               :: begc, endc
    integer               :: begl, endl
    real(r8), pointer     :: data2dptr(:,:) ! temp. pointers for slicing larger arrays
    character(len=32)     :: subname = 'initialize2'
    !----------------------------------------------------------------------

    call t_startf('clm_init2')

    ! ------------------------------------------------------------------------
    ! Determine processor bounds and clumps for this processor
    ! ------------------------------------------------------------------------

    call get_proc_bounds(bounds_proc)
    nclumps = get_proc_clumps()

    ! ------------------------------------------------------------------------
    ! Read in parameters files
    ! ------------------------------------------------------------------------

    call clm_instReadNML( NLFilename )
    allocate(nutrient_competition_method, &
         source=create_nutrient_competition_method(bounds_proc))

    call readParameters(nutrient_competition_method, photosyns_inst)

    ! ------------------------------------------------------------------------
    ! Initialize time manager
    ! ------------------------------------------------------------------------

    if (nsrest == nsrStartup) then
       call timemgr_init()
    else
       call restFile_getfile(file=fnamer, path=pnamer)
       call restFile_open( flag='read', file=fnamer, ncid=ncid )
       call timemgr_restart_io( ncid=ncid, flag='read' )
       call restFile_close( ncid=ncid )
       call timemgr_restart()
    end if

    ! ------------------------------------------------------------------------
    ! Initialize daylength from the previous time step (needed so prev_dayl can be set correctly)
    ! ------------------------------------------------------------------------

    call t_startf('init_orbd')

    calday = get_curr_calday()
    call shr_orb_decl( calday, eccen, mvelpp, lambm0, obliqr, declin, eccf )

    dtime = get_step_size_real()
    caldaym1 = get_curr_calday(offset=-int(dtime))
    call shr_orb_decl( caldaym1, eccen, mvelpp, lambm0, obliqr, declinm1, eccf )

    call t_stopf('init_orbd')

    call InitDaylength(bounds_proc, declin=declin, declinm1=declinm1, obliquity=obliqr)

    ! Initialize Balance checking (after time-manager)
    call BalanceCheckInit()

    ! History file variables

    if (use_cn) then
       call hist_addfld1d (fname='DAYL',  units='s', &
            avgflag='A', long_name='daylength', &
            ptr_gcell=grc%dayl, default='inactive')

       call hist_addfld1d (fname='PREV_DAYL', units='s', &
            avgflag='A', long_name='daylength from previous timestep', &
            ptr_gcell=grc%prev_dayl, default='inactive')
    end if

    ! ------------------------------------------------------------------------
    ! Initialize component data structures
    ! ------------------------------------------------------------------------

    ! Note: new logic is in place that sets all the history fields to spval so
    ! there is no guesswork in the initialization to nans of the allocated variables

    ! First put in history calls for subgrid data structures - these cannot appear in the
    ! module for the subgrid data definition due to circular dependencies that are introduced

    data2dptr => col%dz(:,-nlevsno+1:0)
    col%dz(bounds_proc%begc:bounds_proc%endc,:) = spval
    call hist_addfld2d (fname='SNO_Z', units='m', type2d='levsno',  &
         avgflag='A', long_name='Snow layer thicknesses', &
         ptr_col=data2dptr, no_snow_behavior=no_snow_normal, default='inactive')

    call hist_addfld2d (fname='SNO_Z_ICE', units='m', type2d='levsno',  &
         avgflag='A', long_name='Snow layer thicknesses (ice landunits only)', &
         ptr_col=data2dptr, no_snow_behavior=no_snow_normal, &
         l2g_scale_type='ice', default='inactive')

    col%zii(bounds_proc%begc:bounds_proc%endc) = spval
    call hist_addfld1d (fname='ZII', units='m', &
         avgflag='A', long_name='convective boundary height', &
         ptr_col=col%zii, default='inactive')

    ! If single-column determine closest latitude and longitude

    if (single_column) then
       call getfil (fsurdat, locfn, 0)
       call shr_scam_getCloseLatLon(locfn, scmlat, scmlon, &
            closelat, closelon, closelatidx, closelonidx)
    end if

    ! Initialize instances of all derived types as well as time constant variables

    call clm_instInit(bounds_proc)

    ! Initialize SNICAR optical and aging parameters

    call SnowOptics_init( ) ! SNICAR optical parameters:
    call SnowAge_init( )    ! SNICAR aging   parameters:

    call hist_printflds()

    ! ------------------------------------------------------------------------
    ! Initializate dynamic subgrid weights (for prescribed transient Patches, CNDV
    ! and/or dynamic landunits); note that these will be overwritten in a
    ! restart run
    ! ------------------------------------------------------------------------

    call t_startf('init_dyn_subgrid')
    call init_subgrid_weights_mod(bounds_proc)
    call dynSubgrid_init(bounds_proc, glc_behavior, crop_inst)
    call t_stopf('init_dyn_subgrid')

    ! ------------------------------------------------------------------------
    ! Initialize baseline water and energy states needed for dynamic subgrid operation
    !
    ! This will be overwritten by the restart file, but needs to be done for a cold start
    ! case.
    !
    ! BACKWARDS_COMPATIBILITY(wjs, 2019-03-05) dyn_hwcontent_set_baselines is called again
    ! later in initialization if reset_dynbal_baselines is set. I think we could just have
    ! a single call in that location (adding some logic to also do the call if we're doing
    ! a cold start) once we can assume that all finidat files have the necessary restart
    ! fields on them. But for now, having the extra call here handles the case where the
    ! relevant restart fields are missing from an old finidat file.
    ! ------------------------------------------------------------------------

    !$OMP PARALLEL DO PRIVATE (nc, bounds_clump)
    do nc = 1,nclumps
       call get_clump_bounds(nc, bounds_clump)

       call dyn_hwcontent_set_baselines(bounds_clump, &
            filter_inactive_and_active(nc)%num_icemecc, &
            filter_inactive_and_active(nc)%icemecc, &
            urbanparams_inst, soilstate_inst, water_inst, temperature_inst)
    end do

    ! ------------------------------------------------------------------------
    ! Initialize modules (after time-manager initialization in most cases)
    ! ------------------------------------------------------------------------

    if (use_cn) then
       call bgc_vegetation_inst%Init2(bounds_proc, NLFilename)

       ! NOTE(wjs, 2016-02-23) Maybe the rest of the body of this conditional should also
       ! be moved into bgc_vegetation_inst%Init2

       if (n_drydep > 0 .and. drydep_method == DD_XLND) then
          ! Must do this also when drydeposition is used so that estimates of monthly
          ! differences in LAI can be computed
          call SatellitePhenologyInit(bounds_proc)
       end if

       if ( use_c14 .and. use_c14_bombspike ) then
          call C14_init_BombSpike()
       end if

       if ( use_c13 .and. use_c13_timeseries ) then
          call C13_init_TimeSeries()
       end if
    else
       call SatellitePhenologyInit(bounds_proc)
    end if




    ! ------------------------------------------------------------------------
    ! On restart only - process the history namelist.
    ! ------------------------------------------------------------------------

    ! Later the namelist from the restart file will be used.  This allows basic
    ! checking to make sure you didn't try to change the history namelist on restart.

    if (nsrest == nsrContinue ) then
       call htapes_fieldlist()
    end if

    ! ------------------------------------------------------------------------
    ! Read restart/initial info
    ! ------------------------------------------------------------------------

    is_cold_start = .false.
    is_interpolated_start = .false.

    if (nsrest == nsrStartup) then

       if (finidat == ' ') then
          if (finidat_interp_source == ' ') then
             is_cold_start = .true.
             if (masterproc) then
                write(iulog,*)'Using cold start initial conditions '
             end if
          else
             if (masterproc) then
                write(iulog,*)'Interpolating initial conditions from ',trim(finidat_interp_source),&
                     ' and creating new initial conditions ', trim(finidat_interp_dest)
             end if
          end if
       else
          if (masterproc) then
             write(iulog,*)'Reading initial conditions from ',trim(finidat)
          end if
          call getfil( finidat, fnamer, 0 )
          call restFile_read(bounds_proc, fnamer, glc_behavior)
       end if

    else if ((nsrest == nsrContinue) .or. (nsrest == nsrBranch)) then

       if (masterproc) then
          write(iulog,*)'Reading restart file ',trim(fnamer)
       end if
       call restFile_read(bounds_proc, fnamer, glc_behavior)

    end if

    ! ------------------------------------------------------------------------
    ! If appropriate, create interpolated initial conditions
    ! ------------------------------------------------------------------------

    if (nsrest == nsrStartup .and. finidat_interp_source /= ' ') then

       is_interpolated_start = .true.

       ! Check that finidat is not cold start - abort if it is
       if (finidat /= ' ') then
          call endrun(msg='ERROR clm_initializeMod: '//&
               'finidat and finidat_interp_source cannot both be non-blank')
       end if

       ! Create new template file using cold start
       call restFile_write(bounds_proc, finidat_interp_dest)

       ! Interpolate finidat onto new template file
       call getfil( finidat_interp_source, fnamer,  0 )
       call initInterp(filei=fnamer, fileo=finidat_interp_dest, bounds=bounds_proc, &
            glc_behavior=glc_behavior)

       ! Read new interpolated conditions file back in
       call restFile_read(bounds_proc, finidat_interp_dest, glc_behavior)

       ! Reset finidat to now be finidat_interp_dest
       ! (to be compatible with routines still using finidat)
       finidat = trim(finidat_interp_dest)

    end if

    ! ------------------------------------------------------------------------
    ! If requested, reset dynbal baselines
    !
    ! This needs to happen after reading the restart file (including after reading the
    ! interpolated restart file, if applicable).
    ! ------------------------------------------------------------------------

    if (get_reset_dynbal_baselines()) then
       if (nsrest == nsrStartup) then
          if (masterproc) then
             write(iulog,*) ' '
             write(iulog,*) 'Resetting dynbal baselines'
             write(iulog,*) ' '
          end if

          !$OMP PARALLEL DO PRIVATE (nc, bounds_clump)
          do nc = 1,nclumps
             call get_clump_bounds(nc, bounds_clump)

             call dyn_hwcontent_set_baselines(bounds_clump, &
                  filter_inactive_and_active(nc)%num_icemecc, &
                  filter_inactive_and_active(nc)%icemecc, &
                  urbanparams_inst, soilstate_inst, water_inst, temperature_inst)
          end do
       else if (nsrest == nsrBranch) then
          call endrun(msg='ERROR clm_initializeMod: '//&
               'Cannot set reset_dynbal_baselines in a branch run')
       end if
       ! nsrContinue not explicitly handled: it's okay for reset_dynbal_baselines to
       ! remain set in a continue run, but it has no effect
    end if

    ! ------------------------------------------------------------------------
    ! Initialize nitrogen deposition
    ! ------------------------------------------------------------------------

    if (use_cn) then
       call t_startf('init_ndep')
       if (.not. ndep_from_cpl) then
          call ndep_init(bounds_proc, NLFilename)
          call ndep_interp(bounds_proc, atm2lnd_inst)
       end if
       call t_stopf('init_ndep')
    end if

    ! ------------------------------------------------------------------------
    ! Initialize active history fields.
    ! ------------------------------------------------------------------------

    ! This is only done if not a restart run. If a restart run, then this
    ! information has already been obtained from the restart data read above.
    ! Note that routine hist_htapes_build needs time manager information,
    ! so this call must be made after the restart information has been read.

    if (nsrest /= nsrContinue) then
       call hist_htapes_build()
    end if

    ! ------------------------------------------------------------------------
    ! Initialize variables that are associated with accumulated fields.
    ! ------------------------------------------------------------------------

    ! The following is called for both initial and restart runs and must
    ! must be called after the restart file is read

    call atm2lnd_inst%initAccVars(bounds_proc)
    call temperature_inst%initAccVars(bounds_proc)
    call water_inst%initAccVars(bounds_proc)
    call energyflux_inst%initAccVars(bounds_proc)
    call canopystate_inst%initAccVars(bounds_proc)

    call bgc_vegetation_inst%initAccVars(bounds_proc)

    if (use_crop) then
       call crop_inst%initAccVars(bounds_proc)
    end if

    !------------------------------------------------------------
    ! Read monthly vegetation
    !------------------------------------------------------------

    ! Even if CN is on, and dry-deposition is active, read CLMSP annual vegetation
    ! to get estimates of monthly LAI

    if ( n_drydep > 0 .and. drydep_method == DD_XLND )then
       call readAnnualVegetation(bounds_proc, canopystate_inst)
       if (nsrest == nsrStartup .and. finidat /= ' ') then
          ! Call interpMonthlyVeg for dry-deposition so that mlaidiff will be calculated
          ! This needs to be done even if CN or CNDV is on!
          call interpMonthlyVeg(bounds_proc, canopystate_inst)
       end if
    end if

    !------------------------------------------------------------
    ! Determine gridcell averaged properties to send to atm
    !------------------------------------------------------------

    if (nsrest == nsrStartup) then
       call t_startf('init_map2gc')
       call lnd2atm_minimal(bounds_proc, &
            water_inst, surfalb_inst, energyflux_inst, lnd2atm_inst)
       call t_stopf('init_map2gc')
    end if

    !------------------------------------------------------------
    ! Initialize sno export state to send to glc
    !------------------------------------------------------------

    !$OMP PARALLEL DO PRIVATE (nc, bounds_clump)
    do nc = 1,nclumps
       call get_clump_bounds(nc, bounds_clump)

       call t_startf('init_lnd2glc')
       call lnd2glc_inst%update_lnd2glc(bounds_clump,       &
            filter(nc)%num_do_smb_c, filter(nc)%do_smb_c,   &
            temperature_inst, water_inst%waterfluxbulk_inst, topo_inst, &
            init=.true.)
       call t_stopf('init_lnd2glc')
    end do
    !$OMP END PARALLEL DO

    !------------------------------------------------------------
    ! Deallocate wt_nat_patch
    !------------------------------------------------------------

    ! wt_nat_patch was allocated in initialize1, but needed to be kept around through
    ! initialize2 for some consistency checking; now it can be deallocated

    deallocate(wt_nat_patch)

    ! --------------------------------------------------------------
    ! Initialise the fates model state structure
    ! --------------------------------------------------------------

    if ( use_fates .and. .not.is_restart() .and. finidat == ' ') then
       call clm_fates%init_coldstart(water_inst%waterstatebulk_inst, &
            water_inst%waterdiagnosticbulk_inst, canopystate_inst, &
            soilstate_inst, frictionvel_inst)
    end if

    ! topo_glc_mec was allocated in initialize1, but needed to be kept around through
    ! initialize2 because it is used to initialize other variables; now it can be
    ! deallocated

    deallocate(topo_glc_mec, fert_cft, irrig_method)

    !------------------------------------------------------------
    ! Write log output for end of initialization
    !------------------------------------------------------------

    call t_startf('init_wlog')
    if (masterproc) then
       write(iulog,*) 'Successfully initialized the land model'
       if (nsrest == nsrStartup) then
          write(iulog,*) 'begin initial run at: '
       else
          write(iulog,*) 'begin continuation run at:'
       end if
       call get_curr_date(yr, mon, day, ncsec)
       write(iulog,*) '   nstep= ',get_nstep(), ' year= ',yr,' month= ',mon,&
            ' day= ',day,' seconds= ',ncsec
       write(iulog,*)
       write(iulog,'(72a1)') ("*",i=1,60)
       write(iulog,*)
    endif
    call t_stopf('init_wlog')

    call t_stopf('clm_init2')

    if (water_inst%DoConsistencyCheck()) then
       !$OMP PARALLEL DO PRIVATE (nc, bounds_clump)
       do nc = 1,nclumps
          call get_clump_bounds(nc, bounds_clump)
          call water_inst%TracerConsistencyCheck(bounds_clump, 'end of initialization')
       end do
       !$OMP END PARALLEL DO
    end if

  end subroutine initialize2

end module clm_initializeMod<|MERGE_RESOLUTION|>--- conflicted
+++ resolved
@@ -279,13 +279,8 @@
     use clm_varctl            , only : use_century_decomp, single_column, scmlat, scmlon, use_cn, use_fates
     use clm_varctl            , only : use_crop, ndep_from_cpl
     use clm_varorb            , only : eccen, mvelpp, lambm0, obliqr
-<<<<<<< HEAD
-    use clm_time_manager      , only : get_step_size, get_curr_calday
-    use clm_time_manager      , only : get_curr_date, get_nstep, advance_timestep
-=======
     use clm_time_manager      , only : get_step_size_real, get_curr_calday
     use clm_time_manager      , only : get_curr_date, get_nstep, advance_timestep 
->>>>>>> cdc1691a
     use clm_time_manager      , only : timemgr_init, timemgr_restart_io, timemgr_restart, is_restart
     use CIsoAtmTimeseriesMod  , only : C14_init_BombSpike, use_c14_bombspike, C13_init_TimeSeries, use_c13_timeseries
     use DaylengthMod          , only : InitDaylength
