--- conflicted
+++ resolved
@@ -227,13 +227,8 @@
     allocate (topo_glc_mec (begg:endg, maxpatch_glc     ))
     allocate (haslake      (begg:endg                      ))
     allocate (pct_urban_max(begg:endg, numurbl             ))
-<<<<<<< HEAD
-    allocate (wt_nat_patch (begg:endg, natpft_lb:natpft_ub ))
-
-=======
     allocate (wt_nat_patch (begg:endg, surfpft_lb:surfpft_ub ))
     
->>>>>>> bc292362
     ! Read list of Patches and their corresponding parameter values
     ! Independent of model resolution, Needs to stay before surfrd_get_data
     call pftcon%Init()
