--- conflicted
+++ resolved
@@ -25,11 +25,8 @@
   use reweightMod     , only : reweight_wrapup
   use filterMod       , only : allocFilters, filter, filter_inactive_and_active
   use dynSubgridControlMod, only: dynSubgridControl_init, get_reset_dynbal_baselines
-<<<<<<< HEAD
   use CLMFatesInterfaceMod, only : CLMFatesGlobals
-=======
   use SelfTestDriver, only : self_test_driver
->>>>>>> 65a93198
 
   use clm_instMod
   use SoilMoistureStreamMod, only : PrescribedSoilMoistureInit
