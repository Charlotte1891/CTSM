--- conflicted
+++ resolved
@@ -17,11 +17,7 @@
   use clm_varctl            , only : use_lch4, use_cn, use_cndv, use_c13, use_c14, nhillslope
   use clm_varctl            , only : use_soil_moisture_streams
   use clm_instur            , only : wt_lunit, urban_valid, wt_nat_patch, wt_cft, fert_cft
-<<<<<<< HEAD
-  use clm_instur            , only : irrig_method, wt_glc_mec, topo_glc_mec, pct_lake_max, pct_urban_max
-=======
-  use clm_instur            , only : irrig_method, wt_glc_mec, topo_glc_mec, haslake, ncolumns_hillslope, pct_urban_max
->>>>>>> 194635cd
+  use clm_instur            , only : irrig_method, wt_glc_mec, topo_glc_mec, pct_lake_max, pct_urban_max, ncolumns_hillslope
   use perf_mod              , only : t_startf, t_stopf
   use readParamsMod         , only : readParameters
   use ncdio_pio             , only : file_desc_t
@@ -245,15 +241,11 @@
     allocate (irrig_method (begg:endg, cft_lb:cft_ub       ))
     allocate (wt_glc_mec   (begg:endg, maxpatch_glc     ))
     allocate (topo_glc_mec (begg:endg, maxpatch_glc     ))
-<<<<<<< HEAD
     allocate (pct_lake_max (begg:endg                      ))
-=======
-    allocate (haslake      (begg:endg                      ))
+    allocate (pct_urban_max(begg:endg, numurbl             ))
     if (use_hillslope) then
        allocate (ncolumns_hillslope  (begg:endg            ))
     endif
->>>>>>> 194635cd
-    allocate (pct_urban_max(begg:endg, numurbl             ))
     allocate (wt_nat_patch (begg:endg, surfpft_lb:surfpft_ub ))
 
     ! Read list of Patches and their corresponding parameter values
@@ -339,12 +331,8 @@
     ! Some things are kept until the end of initialize2; urban_valid is kept through the
     ! end of the run for error checking, pct_urban_max is kept through the end of the run
     ! for reweighting in subgridWeights.
-<<<<<<< HEAD
     deallocate (wt_lunit, wt_cft, wt_glc_mec, pct_lake_max)
-=======
-    deallocate (wt_lunit, wt_cft, wt_glc_mec, haslake)
     if (use_hillslope)  deallocate (ncolumns_hillslope)
->>>>>>> 194635cd
 
     ! Determine processor bounds and clumps for this processor
     call get_proc_bounds(bounds_proc)
