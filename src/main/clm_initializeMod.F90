--- conflicted
+++ resolved
@@ -14,12 +14,7 @@
   use clm_varctl            , only : use_fates_sp, use_fates_bgc, use_fates
   use clm_varctl            , only : is_cold_start
   use clm_varctl            , only : iulog
-<<<<<<< HEAD
-  use clm_varctl            , only : use_lch4, use_cn, use_cndv, use_c13, use_c14
-  use clm_varctl            , only : nhillslope
-=======
   use clm_varctl            , only : use_lch4, use_cn, use_cndv, use_c13, use_c14, nhillslope
->>>>>>> c7c6602a
   use clm_varctl            , only : use_soil_moisture_streams
   use clm_instur            , only : wt_lunit, urban_valid, wt_nat_patch, wt_cft, fert_cft
   use clm_instur            , only : irrig_method, wt_glc_mec, topo_glc_mec, haslake, ncolumns_hillslope, pct_urban_max
@@ -71,10 +66,6 @@
     use SoilBiogeochemDecompCascadeConType , only : decomp_cascade_par_init
     use CropReprPoolsMod     , only: crop_repr_pools_init
     use HillslopeHydrologyMod, only: hillslope_properties_init
-<<<<<<< HEAD
-=======
-    
->>>>>>> c7c6602a
     !
     ! !ARGUMENTS
     integer, intent(in) :: dtime    ! model time step (seconds)
@@ -125,11 +116,7 @@
     call dynSubgridControl_init(NLFilename)
     call crop_repr_pools_init()
     call hillslope_properties_init(NLFilename)
-<<<<<<< HEAD
-
-=======
-    
->>>>>>> c7c6602a
+
     call t_stopf('clm_init1')
 
   end subroutine initialize1
@@ -192,10 +179,6 @@
     use NutrientCompetitionFactoryMod , only : create_nutrient_competition_method
     use FATESFireFactoryMod           , only : scalar_lightning
     use HillslopeHydrologyMod         , only : InitHillslope
-<<<<<<< HEAD
-=======
-    
->>>>>>> c7c6602a
     !
     ! !ARGUMENTS
     integer, intent(in) :: ni, nj         ! global grid sizes
@@ -256,11 +239,7 @@
     allocate (wt_glc_mec   (begg:endg, maxpatch_glc     ))
     allocate (topo_glc_mec (begg:endg, maxpatch_glc     ))
     allocate (haslake      (begg:endg                      ))
-<<<<<<< HEAD
     if (use_hillslope) then
-=======
-    if(use_hillslope) then 
->>>>>>> c7c6602a
        allocate (ncolumns_hillslope  (begg:endg            ))
     endif
     allocate (pct_urban_max(begg:endg, numurbl             ))
@@ -320,11 +299,7 @@
     ! Set global seg maps for gridcells, landlunits, columns and patches
     call decompInit_glcp(ni, nj, glc_behavior)
 
-<<<<<<< HEAD
     if (use_hillslope) then
-=======
-    if(use_hillslope) then
->>>>>>> c7c6602a
        ! Initialize hillslope properties
        call InitHillslope(bounds_proc, fsurdat)
     endif
@@ -354,11 +329,7 @@
     ! end of the run for error checking, pct_urban_max is kept through the end of the run
     ! for reweighting in subgridWeights.
     deallocate (wt_lunit, wt_cft, wt_glc_mec, haslake)
-<<<<<<< HEAD
     if (use_hillslope)  deallocate (ncolumns_hillslope)
-=======
-    if(use_hillslope)  deallocate (ncolumns_hillslope)
->>>>>>> c7c6602a
 
     ! Determine processor bounds and clumps for this processor
     call get_proc_bounds(bounds_proc)
