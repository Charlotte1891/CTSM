--- conflicted
+++ resolved
@@ -13,12 +13,8 @@
   use clm_varctl      , only : is_cold_start, is_interpolated_start
   use clm_varctl      , only : iulog
   use clm_varctl      , only : use_lch4, use_cn, use_cndv, use_c13, use_c14, use_fates
-<<<<<<< HEAD
   use clm_varctl      , only : nhillslope
-  use clm_instur      , only : wt_lunit, urban_valid, wt_nat_patch, wt_cft, fert_cft, wt_glc_mec, topo_glc_mec, nhillcol
-=======
   use clm_instur      , only : wt_lunit, urban_valid, wt_nat_patch, wt_cft, fert_cft, irrig_method, wt_glc_mec, topo_glc_mec
->>>>>>> 570bfea5
   use perf_mod        , only : t_startf, t_stopf
   use readParamsMod   , only : readParameters
   use ncdio_pio       , only : file_desc_t
@@ -168,12 +164,8 @@
     allocate (urban_valid  (begg:endg                      ))
     allocate (wt_nat_patch (begg:endg, natpft_lb:natpft_ub ))
     allocate (wt_cft       (begg:endg, cft_lb:cft_ub       ))
-<<<<<<< HEAD
-    allocate (fert_cft       (begg:endg, cft_lb:cft_ub       ))
-=======
     allocate (fert_cft     (begg:endg, cft_lb:cft_ub       ))
     allocate (irrig_method (begg:endg, cft_lb:cft_ub       ))
->>>>>>> 570bfea5
     allocate (wt_glc_mec  (begg:endg, maxpatch_glcmec))
     allocate (topo_glc_mec(begg:endg, maxpatch_glcmec))
     if(use_hillslope) then 
