--- conflicted
+++ resolved
@@ -325,11 +325,7 @@
     ! !ARGUMENTS:
     integer , intent(in) :: amask(:)
     integer , intent(in) :: ni,nj   ! domain global size
-<<<<<<< HEAD
-    integer , pointer    :: gindex_ocn(:)
-=======
     integer , pointer, intent(out) :: gindex_ocn(:) ! this variable is allocated here, and is assumed to start unallocated
->>>>>>> fbc767fb
 
     ! !LOCAL VARIABLES:
     integer :: n,i,j,nocn
