module subgridWeightsMod

#include "shr_assert.h"

  !-----------------------------------------------------------------------
  ! !DESCRIPTION:
  ! Handles modifications, error-checks and diagnostics related to changing subgrid weights
  !
  ! ----- Requirements for subgrid weights that are enforced here -----
  !
  ! (These requirements are checked in check_weights/weights_okay)
  !
  ! Note: in the following, 'active' refers to a pft, column, landunit or grid cell over
  ! which computations are performed, and 'inactive' refers to a pft, column or landunit
  ! where computations are NOT performed (grid cells are always active).
  ! 
  ! (1) For all columns, landunits and grid cells, the sum of all subgrid weights of its
  !     children (or grandchildren, etc.) is equal to 1. For example:
  !     - For all columns, the sum of all patch weights on the column equals 1
  !     - For all landunits, the sum of all col weights on the landunit equals 1
  !     - For all grid cells, the sum of all patch weights on the grid cell equals 1
  !     - etc.
  ! 
  ! (2) For all ACTIVE columns, landunits and grid cells, the sum of all subgrid weights of
  !     its ACTIVE children (or grandchildren, etc.) is equal to 1. For example:
  !     - For all active columns, the sum of all patch weights on the column equals 1 when
  !       just considering active pfts
  !     - For all active landunits, the sum of all col weights on the landunit equals 1 when
  !       just considering active cols
  !     - For ALL grid cells, the sum of all patch weights on the grid cell equals 1 when
  !       just considering active pfts -- note that all grid cells are considered active!
  !     - etc.
  !
  ! (3) For all INACTIVE columns, landunits and grid cells, the sum of all subgrid weights of
  !     its ACTIVE children, grandchildren, etc. are equal to either 0 or 1. For example:
  !     - For all inactive columns, the sum of all patch weights on the column equals either 0
  !       or 1 when just considering active pfts
  !     - For all inactive landunits, the sum of all col weights on the landunit equals
  !       either 0 or 1 when just considering active cols
  !     - etc.
  !
  ! Another way of stating (2) and (3) is that the sum of weights of all ACTIVE pfts, cols
  ! or landunits on their parent/grandparent/etc. is always equal to either 0 or 1 -- and
  ! must be equal to 1 if this parent/grandparent, etc. is itself active.
  !
  ! Note that, together, conditions (1) and (2) imply that any pft, col or landunit whose
  ! weight on the grid cell is non-zero must be active. In addition, these conditions imply
  ! that any patch whose weight on the column is non-zero must be active if the column is
  ! active (and similarly for any patch on an active landunit, and any col on an active
  ! landunit).
  !
  !
  ! ----- Implications of these requirements for computing subgrid averages -----
  !
  ! The preferred way to average from, say, patch to col is:
  !    colval(c) = 0
  !    do p = pfti(c), pftf(c)
  !       if (active(p)) colval(c) = colval(c) + pftval(p) * wtcol(p)
  ! (where wtcol(p) is the weight of the patch on the column)
  ! If column c is active, then the above conditions guarantee that the pwtcol values
  ! included in the above sum will sum to 1. If column c is inactive, then the above
  ! conditions guarantee that the pwtcol values included in the above sum will sum to
  ! either 1 or 0; if they sum to 0, then colval(c) will remain 0.
  !
  ! Another acceptable method is the following; this method accommodates some unknown
  ! fraction of pftval's being set to spval, and leaves colval set at spval if there are no
  ! valid patch values:
  !    colval(c) = spval
  !    sumwt(c) = 0
  !    do p = pfti(c), pftf(c)
  !       if (active(p) .and. wtcol(p) /= 0) then
  !          if (pftval(p) /= spval) then
  !             if (sumwt(c) == 0) colval(c) = 0
  !             colval(c) = colval(c) + pftval(p) * wtcol(p)
  !             sumwt(c) = sumwt(c) + wtcol(p)
  !          end if
  !       end if
  !    end do
  !    if (sumwt(c) /= 0) then
  !       colval(c) = colval(c) / sumwt(c)
  !    end if
  ! Note that here we check the condition (active(p) .and. wtcol(p) /= 0). We need to
  ! include a check for wtcol(p) /= 0 because we don't want to set colval(c) = 0 for zero-
  ! weight pfts in this line:
  !             if (sumwt(c) == 0) colval(c) = 0
  ! And we include a check for active(p) because we don't want to assume that pftval(p) has
  ! been set to spval for inactive pfts -- we want to allow for the possibility that
  ! pftval(p) will be NaN for inactive pfts.
  !
  !
  ! !USES:
  use shr_kind_mod , only : r8 => shr_kind_r8
  use shr_log_mod  , only : errMsg => shr_log_errMsg
  use abortutils   , only : endrun
<<<<<<< HEAD
  use clm_varctl   , only : iulog, all_active, run_zero_weight_urban, use_fates,use_fates_sp
  use clm_varcon   , only : nameg, namel, namec, namep
  use decompMod    , only : bounds_type
=======
  use clm_varctl   , only : iulog, all_active, run_zero_weight_urban, use_fates
  use decompMod    , only : bounds_type, subgrid_level_landunit, subgrid_level_column, subgrid_level_patch
>>>>>>> 93749b9c
  use GridcellType , only : grc                
  use LandunitType , only : lun                
  use ColumnType   , only : col                
  use PatchType    , only : patch                
  use glcBehaviorMod , only : glc_behavior_type
  !
  ! PUBLIC TYPES:
  implicit none
  save

  private
  !
  ! !PUBLIC MEMBER FUNCTIONS:
  public :: init_subgrid_weights_mod      ! initialize stuff in this module
  public :: compute_higher_order_weights  ! given p2c, c2l and l2g weights, compute other weights
  public :: set_active                    ! set 'active' flags at pft, column & landunit level
  public :: check_weights                 ! check subgrid weights
  public :: get_landunit_weight           ! get the weight of a given landunit on a single grid cell
  public :: set_landunit_weight           ! set the weight of a given landunit on a single grid cell
  public :: is_gcell_all_ltypeX           ! determine whether a grid cell is 100% covered by the given landunit type
  public :: set_subgrid_diagnostic_fields ! set all subgrid weights diagnostic fields
  !
  ! !REVISION HISTORY:
  ! Created by Bill Sacks
  !
  ! !PRIVATE TYPES:
  type subgrid_weights_diagnostics_type
     ! This type contains diagnostics on subgrid weights, for output to the history file
     real(r8), pointer :: pct_landunit(:,:)  ! % of each landunit on the grid cell [begg:endg, 1:max_lunit]
     real(r8), pointer :: pct_nat_pft(:,:)   ! % of each pft, as % of landunit [begg:endg, natpft_lb:natpft_ub]
     real(r8), pointer :: pct_cft(:,:)       ! % of each crop functional type, as % of landunit [begg:endg, cft_lb:cft_ub]
     real(r8), pointer :: pct_glc_mec(:,:)   ! % of each glacier elevation class, as % of landunit [begg:endg, 1:maxpatch_glc]
  end type subgrid_weights_diagnostics_type
     
  type(subgrid_weights_diagnostics_type) :: subgrid_weights_diagnostics

  !
  ! !PRIVATE MEMBER FUNCTIONS:
  private :: is_active_l                  ! determine whether the given landunit is active
  private :: is_active_c                  ! determine whether the given column is active
  private :: is_active_p                  ! determine whether the given patch is active
  private :: weights_okay                 ! determine if sum of weights satisfies requirements laid out above
  private :: set_pct_landunit_diagnostics ! set pct_landunit diagnostic field
  private :: set_pct_glc_mec_diagnostics  ! set pct_glc_mec diagnostic field
  private :: set_pct_pft_diagnostics      ! set pct_nat_pft & pct_cft diagnostic fields

  character(len=*), parameter, private :: sourcefile = &
       __FILE__
  !-----------------------------------------------------------------------

contains

  !-----------------------------------------------------------------------
  subroutine init_subgrid_weights_mod(bounds)
    !
    ! !DESCRIPTION:
    ! Initialize stuff in this module
    !
    ! !USES:
    use landunit_varcon, only : max_lunit
    use clm_varpar     , only : maxpatch_glc, natpft_size, cft_size
    use shr_infnan_mod , only : nan => shr_infnan_nan, assignment(=)
    use decompMod      , only : bounds_level_proc
    use histFileMod    , only : hist_addfld2d
    !
    ! !ARGUMENTS:
    type(bounds_type), intent(in) :: bounds  ! proc bounds
    !
    ! !LOCAL VARIABLES:
    
    character(len=*), parameter :: subname = 'init_subgrid_weights_mod'
    !-----------------------------------------------------------------------
    
    SHR_ASSERT_FL(bounds%level == bounds_level_proc, sourcefile, __LINE__)

    ! ------------------------------------------------------------------------
    ! Allocate variables in subgrid_weights_diagnostics
    ! ------------------------------------------------------------------------

    ! Note that, because these variables are output to the history file, it appears that
    ! their lower bounds need to start at 1 (e.g., 1:natpft_size rather than
    ! natpft_lb:natpft_ub)
    allocate(subgrid_weights_diagnostics%pct_landunit(bounds%begg:bounds%endg, 1:max_lunit))
    subgrid_weights_diagnostics%pct_landunit(:,:) = nan
    allocate(subgrid_weights_diagnostics%pct_nat_pft(bounds%begg:bounds%endg, 1:natpft_size))
    subgrid_weights_diagnostics%pct_nat_pft(:,:) = nan
    allocate(subgrid_weights_diagnostics%pct_cft(bounds%begg:bounds%endg, 1:cft_size))
    subgrid_weights_diagnostics%pct_cft(:,:) = nan
    allocate(subgrid_weights_diagnostics%pct_glc_mec(bounds%begg:bounds%endg, 1:maxpatch_glc))
    subgrid_weights_diagnostics%pct_glc_mec(:,:) = nan

    ! ------------------------------------------------------------------------
    ! Add history fields
    ! ------------------------------------------------------------------------

    call hist_addfld2d (fname='PCT_LANDUNIT', units='%', type2d='ltype', &
         avgflag='A', long_name='% of each landunit on grid cell', &
         ptr_lnd=subgrid_weights_diagnostics%pct_landunit)

    if(.not.use_fates.or.use_fates_sp) then
       call hist_addfld2d (fname='PCT_NAT_PFT', units='%', type2d='natpft', &
             avgflag='A', long_name='% of each PFT on the natural vegetation (i.e., soil) landunit', &
             ptr_lnd=subgrid_weights_diagnostics%pct_nat_pft)
    end if
       
    if (cft_size > 0) then
       call hist_addfld2d (fname='PCT_CFT', units='%', type2d='cft', &
            avgflag='A', long_name='% of each crop on the crop landunit', &
            ptr_lnd=subgrid_weights_diagnostics%pct_cft)
    end if

    call hist_addfld2d (fname='PCT_GLC_MEC', units='%', type2d='glc_nec', &
         avgflag='A', long_name='% of each GLC elevation class on the glacier landunit', &
         ptr_lnd=subgrid_weights_diagnostics%pct_glc_mec)

  end subroutine init_subgrid_weights_mod


  !-----------------------------------------------------------------------
  subroutine compute_higher_order_weights(bounds)
    !
    ! !DESCRIPTION:
    ! Assuming patch%wtcol, col%wtlunit and lun%wtgcell have already been computed, compute
    ! the "higher-order" weights: patch%wtlunit, patch%wtgcell and col%wtgcell, for all p and c
    !
    ! !USES:
    !
    ! !ARGUMENTS:
    implicit none
    type(bounds_type), intent(in) :: bounds  ! clump bounds
    !
    ! !LOCAL VARIABLES:
    integer :: p, c, l      ! indices for pft, col & landunit
    !------------------------------------------------------------------------

    do c = bounds%begc, bounds%endc
       l = col%landunit(c)
       col%wtgcell(c) = col%wtlunit(c) * lun%wtgcell(l)
    end do

    do p = bounds%begp, bounds%endp
       c = patch%column(p)
       patch%wtlunit(p) = patch%wtcol(p) * col%wtlunit(c)
       patch%wtgcell(p) = patch%wtcol(p) * col%wtgcell(c)
    end do
  end subroutine compute_higher_order_weights

  !-----------------------------------------------------------------------
  subroutine set_active(bounds, glc_behavior)
    !
    ! !DESCRIPTION:
    ! Set 'active' flags at the pft, column and landunit level
    ! (note that grid cells are always active)
    !
    ! This should be called whenever any weights change (e.g., patch weights on the column,
    ! landunit weights on the grid cell, etc.).
    !
    ! Ensures that we don't have any active patch on an inactive column, or an active column on an
    ! inactive landunit (since these conditions could lead to garbage data)
    !
    ! !USES:
    !
    ! !ARGUMENTS:
    implicit none
    type(bounds_type), intent(in) :: bounds  ! bounds
    type(glc_behavior_type), intent(in) :: glc_behavior
    !
    ! !LOCAL VARIABLES:
    integer :: l,c,p       ! loop counters

    character(len=*), parameter :: subname = 'set_active'
    !------------------------------------------------------------------------

    do l = bounds%begl,bounds%endl
       lun%active(l) = is_active_l(l, glc_behavior)
    end do

    do c = bounds%begc,bounds%endc
       l = col%landunit(c)
       col%active(c) = is_active_c(c, glc_behavior)
       if (col%active(c) .and. .not. lun%active(l)) then
          write(iulog,*) trim(subname),' ERROR: active column found on inactive landunit', &
                         'at c = ', c, ', l = ', l
          call endrun(subgrid_index=c, subgrid_level=subgrid_level_column, msg=errMsg(sourcefile, __LINE__))
       end if
    end do

    do p = bounds%begp,bounds%endp
       c = patch%column(p)
       patch%active(p) = is_active_p(p)
       if (patch%active(p) .and. .not. col%active(c)) then
          write(iulog,*) trim(subname),' ERROR: active patch found on inactive column', &
                         'at p = ', p, ', c = ', c
          call endrun(subgrid_index=p, subgrid_level=subgrid_level_patch, msg=errMsg(sourcefile, __LINE__))
       end if
    end do

  end subroutine set_active

  !-----------------------------------------------------------------------
  logical function is_active_l(l, glc_behavior)
    !
    ! !DESCRIPTION:
    ! Determine whether the given landunit is active
    !
    ! !USES:
    use landunit_varcon, only : istsoil, istice, isturb_MIN, isturb_MAX, istdlak
    !
    ! !ARGUMENTS:
    implicit none
    integer, intent(in) :: l   ! landunit index
    type(glc_behavior_type), intent(in) :: glc_behavior
    !
    ! !LOCAL VARIABLES:
    integer :: g  ! grid cell index
    !------------------------------------------------------------------------

    if (all_active) then
       is_active_l = .true.

    else
       g =lun%gridcell(l)

       is_active_l = .false.

       ! ------------------------------------------------------------------------
       ! General conditions under which is_active_l NEEDS to be true in order to satisfy
       ! the requirements laid out at the top of this module:
       ! ------------------------------------------------------------------------
       if (lun%wtgcell(l) > 0) is_active_l = .true.

       ! ------------------------------------------------------------------------
       ! Conditions under which is_active_p is set to true because we want extra virtual landunits:
       ! ------------------------------------------------------------------------

       if (lun%itype(l) == istice .and. &
            glc_behavior%has_virtual_columns_grc(g)) then
          is_active_l = .true.
       end if

       if ((lun%itype(l) >= isturb_MIN .and. lun%itype(l) <= isturb_MAX) .and. &
            run_zero_weight_urban) then
          is_active_l = .true.
       end if

       ! In general, include a virtual natural vegetation landunit. This aids
       ! initialization of a new landunit; and for runs that are coupled to CISM, this
       ! provides bare land SMB forcing even if there is no vegetated area.
       !
       ! Also (echoing the similar comment in glcBehaviorMod): We need all glacier and
       ! vegetated points to be active in the icemask region for the sake of init_interp -
       ! since we only interpolate onto active points, and we don't know which points will
       ! have non-zero area until after initialization (as long as we can't send
       ! information from glc to clm in initialization). (If we had an inactive vegetated
       ! point in the icemask region, according to the weights on the surface dataset, and
       ! ran init_interp, this point would keep its cold start initialization
       ! values. Then, in the first time step of the run loop, it's possible that this
       ! point would become active because, according to glc, there is actually > 0% bare
       ! ground in that grid cell. We don't do any state / flux adjustments in the first
       ! time step after init_interp due to glacier area changes, so this vegetated column
       ! would remain at its cold start initialization values, which would be a Bad
       ! Thing. Ensuring that all vegetated points within the icemask are active gets
       ! around this problem - as well as having other benefits, as noted above.)
       if (lun%itype(l) == istsoil) then
          is_active_l = .true.
       end if
       
       ! Set all lake land units to active
       ! By doing this, lakes are also run virtually in grid cells which will grow
       ! lakes during the transient run. 
       
       if (lun%itype(l) == istdlak) then
            is_active_l = .true.
        end if
       
    end if

  end function is_active_l

  !-----------------------------------------------------------------------
  logical function is_active_c(c, glc_behavior)
    !
    ! !DESCRIPTION:
    ! Determine whether the given column is active
    !
    ! !USES:
    use landunit_varcon, only : istice, isturb_MIN, isturb_MAX
    !
    ! !ARGUMENTS:
    implicit none
    integer, intent(in) :: c   ! column index
    type(glc_behavior_type), intent(in) :: glc_behavior
    !
    ! !LOCAL VARIABLES:
    integer :: l  ! landunit index
    integer :: g  ! grid cell index
    !------------------------------------------------------------------------

    if (all_active) then
       is_active_c = .true.

    else
       l =col%landunit(c)
       g =col%gridcell(c)

       is_active_c = .false.

       ! ------------------------------------------------------------------------
       ! General conditions under which is_active_c NEEDS to be true in order to satisfy
       ! the requirements laid out at the top of this module:
       ! ------------------------------------------------------------------------
       if (lun%active(l) .and. col%wtlunit(c) > 0._r8) is_active_c = .true.

       ! ------------------------------------------------------------------------
       ! Conditions under which is_active_c is set to true because we want extra virtual columns:
       ! ------------------------------------------------------------------------

       if (lun%itype(l) == istice .and. &
            glc_behavior%has_virtual_columns_grc(g)) then
          is_active_c = .true.
       end if

       ! We don't really need to run over 0-weight urban columns. But because of some
       ! messiness in the urban code (many loops are over the landunit filter, then drill
       ! down to columns - so we would need to add 'col%active(c)' conditionals in many
       ! places) it keeps the code cleaner to run over 0-weight urban columns. This generally
       ! shouldn't add much computation time, since in most places, all urban columns are
       ! non-zero weight if the landunit is non-zero weight.
       if (lun%active(l) .and. (lun%itype(l) >= isturb_MIN .and. lun%itype(l) <= isturb_MAX)) then
          is_active_c = .true.
       end if
    end if

  end function is_active_c

  !-----------------------------------------------------------------------
  logical function is_active_p(p)
    !
    ! !DESCRIPTION:
    ! Determine whether the given patch is active
    !
    ! !USES:
    !
    ! !ARGUMENTS:
    implicit none
    integer, intent(in) :: p   ! patch index
    !
    ! !LOCAL VARIABLES:
    integer :: c  ! column index
    !------------------------------------------------------------------------

    if (all_active) then
       is_active_p = .true.

    else
       c =patch%column(p)
    
       is_active_p = .false.

       ! ------------------------------------------------------------------------
       ! General conditions under which is_active_p NEEDS to be true in order to satisfy
       ! the requirements laid out at the top of this module:
       ! ------------------------------------------------------------------------
       if (col%active(c) .and. patch%wtcol(p) > 0._r8) is_active_p = .true.

    end if

  end function is_active_p

  !-----------------------------------------------------------------------
  function get_landunit_weight(g, ltype) result(weight)
    !
    ! !DESCRIPTION:
    ! Get the subgrid weight of a given landunit type on a single grid cell
    !
    ! !USES:
    use clm_varcon, only : ispval
    !
    ! !ARGUMENTS:
    real(r8) :: weight  ! function result
    integer , intent(in) :: g     ! grid cell index
    integer , intent(in) :: ltype ! landunit type of interest
    !
    ! !LOCAL VARIABLES:
    integer :: l ! landunit index

    character(len=*), parameter :: subname = 'get_landunit_weight'
    !-----------------------------------------------------------------------
    
    l = grc%landunit_indices(ltype, g)
    if (l == ispval) then
       weight = 0._r8
    else
       weight = lun%wtgcell(l)
    end if

  end function get_landunit_weight

  !-----------------------------------------------------------------------
  subroutine set_landunit_weight(g, ltype, weight)
    !
    ! !DESCRIPTION:
    ! Set the subgrid weight of a given landunit type on a single grid cell
    !
    ! !USES:
    use clm_varcon, only : ispval
    !
    ! !ARGUMENTS:
    integer , intent(in) :: g      ! grid cell index
    integer , intent(in) :: ltype  ! landunit type of interest
    real(r8), intent(in) :: weight ! new weight of this landunit
    !
    ! !LOCAL VARIABLES:
    integer :: l ! landunit index
    
    character(len=*), parameter :: subname = 'set_landunit_weight'
    !-----------------------------------------------------------------------

    l = grc%landunit_indices(ltype, g)
    if (l /= ispval) then
       lun%wtgcell(l) = weight
    else if (weight > 0._r8) then
       write(iulog,*) subname//' ERROR: Attempt to assign non-zero weight to a non-existent landunit'
       write(iulog,*) 'g, l, ltype, weight = ', g, l, ltype, weight
       call endrun(subgrid_index=l, subgrid_level=subgrid_level_landunit, msg=errMsg(sourcefile, __LINE__))
    end if
    
  end subroutine set_landunit_weight


  !-----------------------------------------------------------------------
  function is_gcell_all_ltypeX(g, ltype) result(all_ltypeX)
    !
    ! !DESCRIPTION:
    ! Determine if the given grid cell is 100% covered by the landunit type given by ltype
    !
    ! !USES:
    !
    ! !ARGUMENTS:
    implicit none
    logical :: all_ltypeX        ! function result
    integer, intent(in) :: g     ! grid cell index
    integer, intent(in) :: ltype ! landunit type of interest
    !
    ! !LOCAL VARIABLES:
    real(r8) :: wt_lunit ! subgrid weight of the given landunit

    real(r8), parameter :: tolerance = 1.e-13_r8  ! tolerance for checking whether landunit's weight is 1
    character(len=*), parameter :: subname = 'is_gcell_all_ltypeX'
    !------------------------------------------------------------------------------

    wt_lunit = get_landunit_weight(g, ltype)
    if (wt_lunit >= (1._r8 - tolerance)) then
       all_ltypeX = .true.
    else
       all_ltypeX = .false.
    end if

  end function is_gcell_all_ltypeX

  !------------------------------------------------------------------------------
  subroutine check_weights (bounds, active_only)
    !
    ! !DESCRIPTION:
    ! Check subgrid weights.
    !
    ! This routine operates in two different modes, depending on the value of active_only. If
    ! active_only is true, then we check the sum of weights of the ACTIVE children,
    ! grandchildren, etc. of a given point. If active_only is false, then we check the sum of
    ! weights of ALL children, grandchildren, etc. of a given point. 
    !
    ! Normally this routine will be called twice: once with active_only=false, and once with
    ! active_only=true.
    !
    ! !USES
    !
    ! !ARGUMENTS
    implicit none
    type(bounds_type), intent(in) :: bounds  ! bounds
    logical, intent(in) :: active_only ! true => check sum of weights just of ACTIVE children, grandchildren, etc.
    !
    ! !LOCAL VARIABLES:
    integer :: g,l,c,p     ! loop counters
    real(r8), allocatable :: sumwtcol(:), sumwtlunit(:), sumwtgcell(:)
    logical :: error_found                ! true if we find an error
    character(len=*), parameter :: subname = 'check_weights'
    !------------------------------------------------------------------------------

    allocate(sumwtcol(bounds%begc:bounds%endc))
    allocate(sumwtlunit(bounds%begl:bounds%endl))
    allocate(sumwtgcell(bounds%begg:bounds%endg))

    error_found = .false.

    ! Check patch-level weights
    sumwtcol(bounds%begc : bounds%endc) = 0._r8
    sumwtlunit(bounds%begl : bounds%endl) = 0._r8
    sumwtgcell(bounds%begg : bounds%endg) = 0._r8

    do p = bounds%begp,bounds%endp
       c = patch%column(p)
       l = patch%landunit(p)
       g = patch%gridcell(p)

       if ((active_only .and. patch%active(p)) .or. .not. active_only) then 
          sumwtcol(c) = sumwtcol(c) + patch%wtcol(p)
          sumwtlunit(l) = sumwtlunit(l) + patch%wtlunit(p)
          sumwtgcell(g) = sumwtgcell(g) + patch%wtgcell(p)
       end if
    end do

    do c = bounds%begc,bounds%endc
       if (.not. weights_okay(sumwtcol(c), active_only, col%active(c))) then
          write(iulog,*) trim(subname),' ERROR: at c = ',c,'total PFT weight is ',sumwtcol(c), &
                         'active_only = ', active_only
          error_found = .true.
       end if
    end do

    do l = bounds%begl,bounds%endl
       if (.not. weights_okay(sumwtlunit(l), active_only, lun%active(l))) then
          write(iulog,*) trim(subname),' ERROR: at l = ',l,'total PFT weight is ',sumwtlunit(l), &
                         'active_only = ', active_only
          error_found = .true.
       end if
    end do

    do g = bounds%begg,bounds%endg
       if (.not. weights_okay(sumwtgcell(g), active_only, i_am_active=.true.)) then
          write(iulog,*) trim(subname),' ERROR: at g = ',g,'total PFT weight is ',sumwtgcell(g), &
                         'active_only = ', active_only
          error_found = .true.
       end if
    end do

    ! Check col-level weights
    sumwtlunit(bounds%begl : bounds%endl) = 0._r8
    sumwtgcell(bounds%begg : bounds%endg) = 0._r8

    do c = bounds%begc,bounds%endc
       l = col%landunit(c)
       g = col%gridcell(c)

       if ((active_only .and. col%active(c)) .or. .not. active_only) then
          sumwtlunit(l) = sumwtlunit(l) + col%wtlunit(c)
          sumwtgcell(g) = sumwtgcell(g) + col%wtgcell(c)
       end if
    end do

    do l = bounds%begl,bounds%endl
       if (.not. weights_okay(sumwtlunit(l), active_only, lun%active(l))) then
          write(iulog,*) trim(subname),' ERROR: at l = ',l,'total col weight is ',sumwtlunit(l), &
                         'active_only = ', active_only
          error_found = .true.
       end if
    end do
    
    do g = bounds%begg,bounds%endg
       if (.not. weights_okay(sumwtgcell(g), active_only, i_am_active=.true.)) then
          write(iulog,*) trim(subname),' ERROR: at g = ',g,'total col weight is ',sumwtgcell(g), &
                         'active_only = ', active_only
          error_found = .true.
       end if
    end do

    ! Check landunit-level weights
    sumwtgcell(bounds%begg : bounds%endg) = 0._r8

    do l = bounds%begl,bounds%endl
       g = lun%gridcell(l)
       if ((active_only .and. lun%active(l)) .or. .not. active_only) then
          sumwtgcell(g) = sumwtgcell(g) + lun%wtgcell(l)
       end if
    end do

    do g = bounds%begg,bounds%endg
       if (.not. weights_okay(sumwtgcell(g), active_only, i_am_active=.true.)) then
          write(iulog,*) trim(subname),' ERROR: at g = ',g,'total lunit weight is ',sumwtgcell(g), &
                         'active_only = ', active_only
          error_found = .true.
       end if
    end do

    deallocate(sumwtcol, sumwtlunit, sumwtgcell)

    if (error_found) then
       write(iulog,*) ' '
       write(iulog,*) 'If you are seeing this message at the beginning of a run with'
       write(iulog,*) 'use_init_interp = .true. and init_interp_method = "use_finidat_areas",'
       write(iulog,*) 'and you are seeing weights less than 1, then a likely cause is:'
       write(iulog,*) 'For the above-mentioned grid cell(s):'
       write(iulog,*) 'The matching input grid cell had some non-zero-weight subgrid type'
       write(iulog,*) 'that is not present in memory in the new run.'
       write(iulog,*) ' '
       call endrun(msg=errMsg(sourcefile, __LINE__))
    end if

    ! Success

  end subroutine check_weights

  !-----------------------------------------------------------------------
  logical function weights_okay(sumwts, active_weights_only, i_am_active)
    !
    ! !DESCRIPTION:
    ! Determine if sumwts (the sum of weights of children, grandchildren or
    ! great-grandchildren of a column, landunit or grid cell) satisfies the requirements laid
    ! out above.
    !
    ! The way this is determined depends on the values of two other variables:
    ! - active_weights_only: does sumwts just include weights of active children,
    !   grandchildren or great-grandchilden? (alternative is that it includes weights of ALL
    !   children, grandchildren or great-grandchildren)
    ! - i_am_active: true if the column, landunit or grid cell of interest is active
    !
    ! !ARGUMENTS:
    implicit none
    real(r8), intent(in) :: sumwts              ! sum of weights of children, grandchildren or great-grandchildren
    logical , intent(in) :: active_weights_only ! true if sumwts just includes active children, etc.
    logical , intent(in) :: i_am_active         ! true if the current point is active
    !
    ! !LOCAL VARIABLES:
    logical :: weights_equal_1
    real(r8), parameter :: tolerance = 1.e-12_r8  ! tolerance for checking whether weights sum to 1
    !------------------------------------------------------------------------

    weights_equal_1 = (abs(sumwts - 1._r8) <= tolerance)

    if (active_weights_only) then
       if (i_am_active) then        ! condition (2) above
          weights_okay = weights_equal_1
       else                         ! condition (3) above
          weights_okay = (sumwts == 0._r8 .or. weights_equal_1)
       end if
    else                            ! condition (1) above
       ! (note that i_am_active is irrelevant in this case)
       weights_okay = weights_equal_1
    end if

  end function weights_okay

  !-----------------------------------------------------------------------
  subroutine set_subgrid_diagnostic_fields(bounds)
    !
    ! !DESCRIPTION:
    ! Set history fields giving diagnostics about subgrid weights
    !
    ! !USES:
    !
    ! !ARGUMENTS:
    type(bounds_type), intent(in) :: bounds
    !
    ! !LOCAL VARIABLES:
    
    character(len=*), parameter :: subname = 'set_subgrid_diagnostic_fields'
    !-----------------------------------------------------------------------
    
    call set_pct_landunit_diagnostics(bounds)

    ! Note: (MV, 10-17-14): The following has an use_fates if-block around it since
    ! the pct_pft_diagnostics referens to patch%itype(p) which is not used by ED
    ! Note: (SPM, 10-20-15): If this isn't set then debug mode with intel and 
    ! yellowstone will fail when trying to write pct_nat_pft since it contains
    ! all NaN's.
    call set_pct_pft_diagnostics(bounds)
    
    call set_pct_glc_mec_diagnostics(bounds)

  end subroutine set_subgrid_diagnostic_fields

  !-----------------------------------------------------------------------
  subroutine set_pct_landunit_diagnostics(bounds)
    !
    ! !DESCRIPTION:
    ! Set pct_landunit diagnostic field: % of each landunit on the grid cell
    !
    ! !USES:
    !
    ! !ARGUMENTS:
    type(bounds_type), intent(in) :: bounds
    !
    ! !LOCAL VARIABLES:
    integer :: g, l  ! grid cell & landunit indices
    integer :: ltype ! landunit type
    
    character(len=*), parameter :: subname = 'set_pct_landunit_diagnostics'
    !-----------------------------------------------------------------------

    subgrid_weights_diagnostics%pct_landunit(bounds%begg:bounds%endg, :) = 0._r8
    
    do l = bounds%begl, bounds%endl
       g = lun%gridcell(l)
       ltype = lun%itype(l)
       subgrid_weights_diagnostics%pct_landunit(g, ltype) = lun%wtgcell(l) * 100._r8
    end do

  end subroutine set_pct_landunit_diagnostics

  !-----------------------------------------------------------------------
  subroutine set_pct_glc_mec_diagnostics(bounds)
    !
    ! !DESCRIPTION:
    ! Set pct_glc_mec diagnostic field: % of each glc_mec column on the glc landunit
    !
    ! Note that pct_glc_mec will be 0 for all elevation classes in a grid cell that does
    ! not have a glc landunit. However, it will still sum to 100% for a grid cell
    ! that has a 0-weight (i.e., virtual) glc landunit.
    !
    ! !USES:
    use landunit_varcon, only : istice
    use column_varcon, only : col_itype_to_ice_class
    !
    ! !ARGUMENTS:
    type(bounds_type), intent(in) :: bounds
    !
    ! !LOCAL VARIABLES:
    integer :: c,l,g          ! indices
    integer :: ice_class      ! ice class (1..maxpatch_glc)
    
    character(len=*), parameter :: subname = 'set_pct_glc_mec_diagnostics'
    !-----------------------------------------------------------------------
    
    subgrid_weights_diagnostics%pct_glc_mec(bounds%begg:bounds%endg, :) = 0._r8

    do c = bounds%begc, bounds%endc
       g = col%gridcell(c)
       l = col%landunit(c)
       if (lun%itype(l) == istice) then
          ice_class = col_itype_to_ice_class(col%itype(c))
          subgrid_weights_diagnostics%pct_glc_mec(g, ice_class) = col%wtlunit(c) * 100._r8
       end if
    end do

  end subroutine set_pct_glc_mec_diagnostics

  !-----------------------------------------------------------------------
  subroutine set_pct_pft_diagnostics(bounds)
    !
    ! !DESCRIPTION:
    ! Set pct_nat_pft & pct_cft diagnostic fields: % of PFTs on their landunit
    !
    ! !USES:
    use landunit_varcon, only : istsoil, istcrop
    use clm_varpar, only : natpft_lb, cft_lb
    !
    ! !ARGUMENTS:
    type(bounds_type), intent(in) :: bounds
    !
    ! !LOCAL VARIABLES:
    integer :: p,l,g           ! indices
    integer :: ptype           ! patch itype
    integer :: ptype_1indexing ! patch itype, translated into 1-indexing for the given landunit type
    
    character(len=*), parameter :: subname = 'set_pct_pft_diagnostics'
    !-----------------------------------------------------------------------
    
    subgrid_weights_diagnostics%pct_nat_pft(bounds%begg:bounds%endg, :) = 0._r8

    ! Note that pct_cft will be 0-size if cft_size is 0 (which can happen if we don't
    ! have a crop landunit). But it doesn't hurt to have this line setting all elements
    ! to 0, and doing this always allows us to avoid extra logic which could be a
    ! maintenance problem.
    subgrid_weights_diagnostics%pct_cft(bounds%begg:bounds%endg, :) = 0._r8
    
    do p = bounds%begp,bounds%endp
       g = patch%gridcell(p)
       l = patch%landunit(p)
       ptype = patch%itype(p)
       if (lun%itype(l) == istsoil .and. (.not.use_fates.or.use_fates_sp) ) then
          ptype_1indexing = ptype + (1 - natpft_lb)
          subgrid_weights_diagnostics%pct_nat_pft(g, ptype_1indexing) = patch%wtlunit(p) * 100._r8
       else if (lun%itype(l) == istcrop) then
          ptype_1indexing = ptype + (1 - cft_lb)
          subgrid_weights_diagnostics%pct_cft(g, ptype_1indexing) = patch%wtlunit(p) * 100._r8
       end if
    end do

  end subroutine set_pct_pft_diagnostics

end module subgridWeightsMod<|MERGE_RESOLUTION|>--- conflicted
+++ resolved
@@ -13,14 +13,14 @@
   ! Note: in the following, 'active' refers to a pft, column, landunit or grid cell over
   ! which computations are performed, and 'inactive' refers to a pft, column or landunit
   ! where computations are NOT performed (grid cells are always active).
-  ! 
+  !
   ! (1) For all columns, landunits and grid cells, the sum of all subgrid weights of its
   !     children (or grandchildren, etc.) is equal to 1. For example:
   !     - For all columns, the sum of all patch weights on the column equals 1
   !     - For all landunits, the sum of all col weights on the landunit equals 1
   !     - For all grid cells, the sum of all patch weights on the grid cell equals 1
   !     - etc.
-  ! 
+  !
   ! (2) For all ACTIVE columns, landunits and grid cells, the sum of all subgrid weights of
   !     its ACTIVE children (or grandchildren, etc.) is equal to 1. For example:
   !     - For all active columns, the sum of all patch weights on the column equals 1 when
@@ -92,18 +92,12 @@
   use shr_kind_mod , only : r8 => shr_kind_r8
   use shr_log_mod  , only : errMsg => shr_log_errMsg
   use abortutils   , only : endrun
-<<<<<<< HEAD
-  use clm_varctl   , only : iulog, all_active, run_zero_weight_urban, use_fates,use_fates_sp
-  use clm_varcon   , only : nameg, namel, namec, namep
-  use decompMod    , only : bounds_type
-=======
-  use clm_varctl   , only : iulog, all_active, run_zero_weight_urban, use_fates
+  use clm_varctl   , only : iulog, all_active, run_zero_weight_urban, use_fates, use_fates_sp
   use decompMod    , only : bounds_type, subgrid_level_landunit, subgrid_level_column, subgrid_level_patch
->>>>>>> 93749b9c
-  use GridcellType , only : grc                
-  use LandunitType , only : lun                
-  use ColumnType   , only : col                
-  use PatchType    , only : patch                
+  use GridcellType , only : grc
+  use LandunitType , only : lun
+  use ColumnType   , only : col
+  use PatchType    , only : patch
   use glcBehaviorMod , only : glc_behavior_type
   !
   ! PUBLIC TYPES:
@@ -133,7 +127,7 @@
      real(r8), pointer :: pct_cft(:,:)       ! % of each crop functional type, as % of landunit [begg:endg, cft_lb:cft_ub]
      real(r8), pointer :: pct_glc_mec(:,:)   ! % of each glacier elevation class, as % of landunit [begg:endg, 1:maxpatch_glc]
   end type subgrid_weights_diagnostics_type
-     
+
   type(subgrid_weights_diagnostics_type) :: subgrid_weights_diagnostics
 
   !
@@ -169,10 +163,10 @@
     type(bounds_type), intent(in) :: bounds  ! proc bounds
     !
     ! !LOCAL VARIABLES:
-    
+
     character(len=*), parameter :: subname = 'init_subgrid_weights_mod'
     !-----------------------------------------------------------------------
-    
+
     SHR_ASSERT_FL(bounds%level == bounds_level_proc, sourcefile, __LINE__)
 
     ! ------------------------------------------------------------------------
@@ -204,7 +198,7 @@
              avgflag='A', long_name='% of each PFT on the natural vegetation (i.e., soil) landunit', &
              ptr_lnd=subgrid_weights_diagnostics%pct_nat_pft)
     end if
-       
+
     if (cft_size > 0) then
        call hist_addfld2d (fname='PCT_CFT', units='%', type2d='cft', &
             avgflag='A', long_name='% of each crop on the crop landunit', &
@@ -366,15 +360,15 @@
        if (lun%itype(l) == istsoil) then
           is_active_l = .true.
        end if
-       
+
        ! Set all lake land units to active
        ! By doing this, lakes are also run virtually in grid cells which will grow
-       ! lakes during the transient run. 
-       
+       ! lakes during the transient run.
+
        if (lun%itype(l) == istdlak) then
             is_active_l = .true.
         end if
-       
+
     end if
 
   end function is_active_l
@@ -456,7 +450,7 @@
 
     else
        c =patch%column(p)
-    
+
        is_active_p = .false.
 
        ! ------------------------------------------------------------------------
@@ -488,7 +482,7 @@
 
     character(len=*), parameter :: subname = 'get_landunit_weight'
     !-----------------------------------------------------------------------
-    
+
     l = grc%landunit_indices(ltype, g)
     if (l == ispval) then
        weight = 0._r8
@@ -514,7 +508,7 @@
     !
     ! !LOCAL VARIABLES:
     integer :: l ! landunit index
-    
+
     character(len=*), parameter :: subname = 'set_landunit_weight'
     !-----------------------------------------------------------------------
 
@@ -526,7 +520,7 @@
        write(iulog,*) 'g, l, ltype, weight = ', g, l, ltype, weight
        call endrun(subgrid_index=l, subgrid_level=subgrid_level_landunit, msg=errMsg(sourcefile, __LINE__))
     end if
-    
+
   end subroutine set_landunit_weight
 
 
@@ -569,7 +563,7 @@
     ! This routine operates in two different modes, depending on the value of active_only. If
     ! active_only is true, then we check the sum of weights of the ACTIVE children,
     ! grandchildren, etc. of a given point. If active_only is false, then we check the sum of
-    ! weights of ALL children, grandchildren, etc. of a given point. 
+    ! weights of ALL children, grandchildren, etc. of a given point.
     !
     ! Normally this routine will be called twice: once with active_only=false, and once with
     ! active_only=true.
@@ -604,7 +598,7 @@
        l = patch%landunit(p)
        g = patch%gridcell(p)
 
-       if ((active_only .and. patch%active(p)) .or. .not. active_only) then 
+       if ((active_only .and. patch%active(p)) .or. .not. active_only) then
           sumwtcol(c) = sumwtcol(c) + patch%wtcol(p)
           sumwtlunit(l) = sumwtlunit(l) + patch%wtlunit(p)
           sumwtgcell(g) = sumwtgcell(g) + patch%wtgcell(p)
@@ -656,7 +650,7 @@
           error_found = .true.
        end if
     end do
-    
+
     do g = bounds%begg,bounds%endg
        if (.not. weights_okay(sumwtgcell(g), active_only, i_am_active=.true.)) then
           write(iulog,*) trim(subname),' ERROR: at g = ',g,'total col weight is ',sumwtgcell(g), &
@@ -753,19 +747,19 @@
     type(bounds_type), intent(in) :: bounds
     !
     ! !LOCAL VARIABLES:
-    
+
     character(len=*), parameter :: subname = 'set_subgrid_diagnostic_fields'
     !-----------------------------------------------------------------------
-    
+
     call set_pct_landunit_diagnostics(bounds)
 
     ! Note: (MV, 10-17-14): The following has an use_fates if-block around it since
     ! the pct_pft_diagnostics referens to patch%itype(p) which is not used by ED
-    ! Note: (SPM, 10-20-15): If this isn't set then debug mode with intel and 
+    ! Note: (SPM, 10-20-15): If this isn't set then debug mode with intel and
     ! yellowstone will fail when trying to write pct_nat_pft since it contains
     ! all NaN's.
     call set_pct_pft_diagnostics(bounds)
-    
+
     call set_pct_glc_mec_diagnostics(bounds)
 
   end subroutine set_subgrid_diagnostic_fields
@@ -784,12 +778,12 @@
     ! !LOCAL VARIABLES:
     integer :: g, l  ! grid cell & landunit indices
     integer :: ltype ! landunit type
-    
+
     character(len=*), parameter :: subname = 'set_pct_landunit_diagnostics'
     !-----------------------------------------------------------------------
 
     subgrid_weights_diagnostics%pct_landunit(bounds%begg:bounds%endg, :) = 0._r8
-    
+
     do l = bounds%begl, bounds%endl
        g = lun%gridcell(l)
        ltype = lun%itype(l)
@@ -818,10 +812,10 @@
     ! !LOCAL VARIABLES:
     integer :: c,l,g          ! indices
     integer :: ice_class      ! ice class (1..maxpatch_glc)
-    
+
     character(len=*), parameter :: subname = 'set_pct_glc_mec_diagnostics'
     !-----------------------------------------------------------------------
-    
+
     subgrid_weights_diagnostics%pct_glc_mec(bounds%begg:bounds%endg, :) = 0._r8
 
     do c = bounds%begc, bounds%endc
@@ -852,10 +846,10 @@
     integer :: p,l,g           ! indices
     integer :: ptype           ! patch itype
     integer :: ptype_1indexing ! patch itype, translated into 1-indexing for the given landunit type
-    
+
     character(len=*), parameter :: subname = 'set_pct_pft_diagnostics'
     !-----------------------------------------------------------------------
-    
+
     subgrid_weights_diagnostics%pct_nat_pft(bounds%begg:bounds%endg, :) = 0._r8
 
     ! Note that pct_cft will be 0-size if cft_size is 0 (which can happen if we don't
@@ -863,7 +857,7 @@
     ! to 0, and doing this always allows us to avoid extra logic which could be a
     ! maintenance problem.
     subgrid_weights_diagnostics%pct_cft(bounds%begg:bounds%endg, :) = 0._r8
-    
+
     do p = bounds%begp,bounds%endp
        g = patch%gridcell(p)
        l = patch%landunit(p)
