module ColumnType

  !-----------------------------------------------------------------------
  ! !DESCRIPTION:
  ! Column data type allocation and initialization
  ! -------------------------------------------------------- 
  ! column types can have values of
  ! -------------------------------------------------------- 
  !   1  => (istsoil)          soil (vegetated or bare soil)
  !   2  => (istcrop)          crop (only for crop configuration)
  !   3  => (UNUSED)           (formerly non-multiple elevation class land ice; currently unused)
  !   4  => (istice_mec)       land ice (multiple elevation classes)   
  !   5  => (istdlak)          deep lake
  !   6  => (istwet)           wetland
  !   71 => (icol_roof)        urban roof
  !   72 => (icol_sunwall)     urban sunwall
  !   73 => (icol_shadewall)   urban shadewall
  !   74 => (icol_road_imperv) urban impervious road
  !   75 => (icol_road_perv)   urban pervious road
  !
  use shr_kind_mod   , only : r8 => shr_kind_r8
  use shr_infnan_mod , only : nan => shr_infnan_nan, assignment(=)
  use clm_varpar     , only : nlevsno, nlevgrnd, nlevlak
  use clm_varcon     , only : spval, ispval
  use shr_sys_mod    , only : shr_sys_abort
  use clm_varctl     , only : iulog
  use column_varcon  , only : is_hydrologically_active
  use LandunitType   , only : lun
  !
  ! !PUBLIC TYPES:
  implicit none
  save
  private
  !
  type, public :: column_type
     ! g/l/c/p hierarchy, local g/l/c/p cells only
     integer , pointer :: landunit             (:)   ! index into landunit level quantities
     real(r8), pointer :: wtlunit              (:)   ! weight (relative to landunit)
     integer , pointer :: gridcell             (:)   ! index into gridcell level quantities
     real(r8), pointer :: wtgcell              (:)   ! weight (relative to gridcell)
     integer , pointer :: patchi               (:)   ! beginning patch index for each column
     integer , pointer :: patchf               (:)   ! ending patch index for each column
     integer , pointer :: npatches             (:)   ! number of patches for each column

     ! topological mapping functionality
     integer , pointer :: itype                (:)   ! column type (after init, should only be modified via update_itype routine)
     logical , pointer :: active               (:)   ! true=>do computations on this column 
     logical , pointer :: type_is_dynamic      (:)   ! true=>itype can change throughout the run

     ! topography
     ! TODO(wjs, 2016-04-05) Probably move these things into topoMod
     real(r8), pointer :: micro_sigma          (:)   ! microtopography pdf sigma (m)
     real(r8), pointer :: n_melt               (:)   ! SCA shape parameter
     real(r8), pointer :: topo_slope           (:)   ! gridcell topographic slope
     real(r8), pointer :: topo_std             (:)   ! gridcell elevation standard deviation

     ! vertical levels
     integer , pointer :: snl                  (:)   ! number of snow layers
     real(r8), pointer :: dz                   (:,:) ! layer thickness (m)  (-nlevsno+1:nlevgrnd) 
     real(r8), pointer :: z                    (:,:) ! layer depth (m) (-nlevsno+1:nlevgrnd) 
     real(r8), pointer :: zi                   (:,:) ! interface level below a "z" level (m) (-nlevsno+0:nlevgrnd) 
     real(r8), pointer :: zii                  (:)   ! convective boundary height [m]
     real(r8), pointer :: dz_lake              (:,:) ! lake layer thickness (m)  (1:nlevlak)
     real(r8), pointer :: z_lake               (:,:) ! layer depth for lake (m)
     real(r8), pointer :: lakedepth            (:)   ! variable lake depth (m)                             
     integer , pointer :: nbedrock             (:)   ! variable depth to bedrock index
     ! hillslope hydrology variables
     integer,  pointer :: colu                 (:)   ! column index of uphill column (hillslope hydrology)
     integer,  pointer :: cold                 (:)   ! column index of downhill column (hillslope hydrology)
     integer,  pointer :: hillslope_ndx        (:)   ! hillslope identifier
     real(r8), pointer :: hill_elev            (:)   ! mean elevation of column relative to mean gridcell elevation
     real(r8), pointer :: hill_slope           (:)   ! mean along-hill slope
     real(r8), pointer :: hill_area            (:)   ! mean surface area
     real(r8), pointer :: hill_width           (:)   ! across-hill width of bottom boundary of column 
     real(r8), pointer :: hill_distance        (:)   ! along-hill distance of column from bottom of hillslope
! for init_interp, add information on relative position
!     real(r8), pointer :: relative_position        (:)   ! relative position of column along hillslope

     ! other column characteristics
     logical , pointer :: hydrologically_active(:)   ! true if this column is a hydrologically active type
     logical , pointer :: urbpoi               (:)   ! true=>urban point

     ! levgrnd_class gives the class in which each layer falls. This is relevant for
     ! columns where there are 2 or more fundamentally different layer types. For
     ! example, this distinguishes between soil and bedrock layers. The particular value
     ! assigned to each class is irrelevant; the important thing is that different
     ! classes (e.g., soil vs. bedrock) have different values of levgrnd_class.
     !
     ! levgrnd_class = ispval indicates that the given layer is completely unused for
     ! this column (i.e., this column doesn't use the full nlevgrnd layers).
     integer , pointer :: levgrnd_class        (:,:) ! class in which each layer falls (1:nlevgrnd)
   contains

     procedure, public :: Init
     procedure, public :: Clean

     ! Update the column type for one column. Any updates to col%itype after
     ! initialization should be made via this routine.
     procedure, public :: update_itype

  end type column_type

  type(column_type), public, target :: col !column data structure (soil/snow/canopy columns)
  !------------------------------------------------------------------------

contains
  
  !------------------------------------------------------------------------
  subroutine Init(this, begc, endc)
    !
    ! !ARGUMENTS:
    class(column_type)  :: this
    integer, intent(in) :: begc,endc
    !------------------------------------------------------------------------

    ! The following is set in initGridCellsMod
    allocate(this%gridcell    (begc:endc))                     ; this%gridcell    (:)   = ispval
    allocate(this%wtgcell     (begc:endc))                     ; this%wtgcell     (:)   = nan
    allocate(this%landunit    (begc:endc))                     ; this%landunit    (:)   = ispval
    allocate(this%wtlunit     (begc:endc))                     ; this%wtlunit     (:)   = nan
    allocate(this%patchi      (begc:endc))                     ; this%patchi      (:)   = ispval
    allocate(this%patchf      (begc:endc))                     ; this%patchf      (:)   = ispval
    allocate(this%npatches     (begc:endc))                    ; this%npatches     (:)   = ispval
    allocate(this%itype       (begc:endc))                     ; this%itype       (:)   = ispval
    allocate(this%active      (begc:endc))                     ; this%active      (:)   = .false.
    allocate(this%type_is_dynamic(begc:endc))                  ; this%type_is_dynamic(:) = .false.

    ! The following is set in initVerticalMod
    allocate(this%snl         (begc:endc))                     ; this%snl         (:)   = ispval  !* cannot be averaged up
    allocate(this%dz          (begc:endc,-nlevsno+1:nlevgrnd)) ; this%dz          (:,:) = nan
    allocate(this%z           (begc:endc,-nlevsno+1:nlevgrnd)) ; this%z           (:,:) = nan
    allocate(this%zi          (begc:endc,-nlevsno+0:nlevgrnd)) ; this%zi          (:,:) = nan
    allocate(this%zii         (begc:endc))                     ; this%zii         (:)   = nan
    allocate(this%lakedepth   (begc:endc))                     ; this%lakedepth   (:)   = spval  
    allocate(this%dz_lake     (begc:endc,nlevlak))             ; this%dz_lake     (:,:) = nan
    allocate(this%z_lake      (begc:endc,nlevlak))             ; this%z_lake      (:,:) = nan
    allocate(this%colu       (begc:endc))                      ; this%colu   (:) = ispval  
    allocate(this%cold       (begc:endc))                      ; this%cold   (:) = ispval  
    allocate(this%hillslope_ndx(begc:endc))                    ; this%hillslope_ndx (:) = ispval  
    allocate(this%hill_elev(begc:endc))                        ; this%hill_elev     (:) = spval  
    allocate(this%hill_slope(begc:endc))                       ; this%hill_slope    (:) = spval  
    allocate(this%hill_area(begc:endc))                        ; this%hill_area     (:) = spval  
    allocate(this%hill_width(begc:endc))                       ; this%hill_width    (:) = spval  
    allocate(this%hill_distance(begc:endc))                    ; this%hill_distance (:) = spval  
    allocate(this%nbedrock   (begc:endc))                      ; this%nbedrock   (:)   = ispval  
    allocate(this%levgrnd_class(begc:endc,nlevgrnd))           ; this%levgrnd_class(:,:) = ispval
    allocate(this%micro_sigma (begc:endc))                     ; this%micro_sigma (:)   = nan
    allocate(this%n_melt      (begc:endc))                     ; this%n_melt      (:)   = nan 
    allocate(this%topo_slope  (begc:endc))                     ; this%topo_slope  (:)   = nan
    allocate(this%topo_std    (begc:endc))                     ; this%topo_std    (:)   = nan
    allocate(this%hydrologically_active(begc:endc))            ; this%hydrologically_active(:) = .false.
    allocate(this%urbpoi      (begc:endc))                     ; this%urbpoi      (:)   = .false.

  end subroutine Init

  !------------------------------------------------------------------------
  subroutine Clean(this)
    !
    ! !ARGUMENTS:
    class(column_type) :: this
    !------------------------------------------------------------------------

    deallocate(this%gridcell   )
    deallocate(this%wtgcell    )
    deallocate(this%landunit   )
    deallocate(this%wtlunit    )
    deallocate(this%patchi     )
    deallocate(this%patchf     )
    deallocate(this%npatches    )
    deallocate(this%itype      )
    deallocate(this%active     )
    deallocate(this%type_is_dynamic)
    deallocate(this%snl        )
    deallocate(this%dz         )
    deallocate(this%z          )
    deallocate(this%zi         )
    deallocate(this%zii        )
    deallocate(this%lakedepth  )
    deallocate(this%dz_lake    )
    deallocate(this%z_lake     )
    deallocate(this%micro_sigma)
    deallocate(this%n_melt     )
    deallocate(this%topo_slope )
    deallocate(this%topo_std   )
    deallocate(this%nbedrock   )
    deallocate(this%levgrnd_class)
    deallocate(this%hydrologically_active)
<<<<<<< HEAD
    deallocate(this%colu       )
    deallocate(this%cold       )
=======
    deallocate(this%urbpoi)

>>>>>>> 73169ada
  end subroutine Clean

  !-----------------------------------------------------------------------
  subroutine update_itype(this, c, itype)
    !
    ! !DESCRIPTION:
    ! Update the column type for one column. Any updates to col%itype after
    ! initialization should be made via this routine.
    !
    ! !ARGUMENTS:
    class(column_type), intent(inout) :: this
    integer, intent(in) :: c
    integer, intent(in) :: itype
    !
    ! !LOCAL VARIABLES:
    integer :: l

    character(len=*), parameter :: subname = 'update_itype'
    !-----------------------------------------------------------------------

    l = col%landunit(c)

    if (col%type_is_dynamic(c)) then
       col%itype(c) = itype
       col%hydrologically_active(c) = is_hydrologically_active( &
            col_itype = itype, &
            lun_itype = lun%itype(l))
       ! Properties that are tied to the landunit's properties (like urbpoi) are assumed
       ! not to change here.
    else
       write(iulog,*) subname//' ERROR: attempt to update itype when type_is_dynamic is false'
       write(iulog,*) 'c, col%itype(c), itype = ', c, col%itype(c), itype
       ! Need to use shr_sys_abort rather than endrun, because using endrun would cause
       ! circular dependencies
       call shr_sys_abort(subname//' ERROR: attempt to update itype when type_is_dynamic is false')
    end if
  end subroutine update_itype



end module ColumnType<|MERGE_RESOLUTION|>--- conflicted
+++ resolved
@@ -185,13 +185,9 @@
     deallocate(this%nbedrock   )
     deallocate(this%levgrnd_class)
     deallocate(this%hydrologically_active)
-<<<<<<< HEAD
     deallocate(this%colu       )
     deallocate(this%cold       )
-=======
     deallocate(this%urbpoi)
-
->>>>>>> 73169ada
   end subroutine Clean
 
   !-----------------------------------------------------------------------
