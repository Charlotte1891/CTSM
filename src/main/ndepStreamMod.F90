module ndepStreamMod

  !-----------------------------------------------------------------------
  ! !DESCRIPTION:
  ! Contains methods for reading in nitrogen deposition data file
  ! Also includes functions for dynamic ndep file handling and
  ! interpolation.
  !
  ! !USES
  use shr_kind_mod, only: r8 => shr_kind_r8, CL => shr_kind_cl
  use shr_strdata_mod, only: shr_strdata_type, shr_strdata_create
  use shr_strdata_mod, only: shr_strdata_print, shr_strdata_advance
  use mct_mod     , only: mct_ggrid
  use spmdMod     , only: mpicom, masterproc, comp_id, iam
  use clm_varctl  , only: iulog
  use abortutils  , only: endrun
  use fileutils   , only: getavu, relavu
<<<<<<< HEAD
  use decompMod   , only: bounds_type, ldecomp
=======
  use decompMod   , only: bounds_type, ldecomp, gsmap_lnd_gdc2glo
>>>>>>> fbc767fb
  use domainMod   , only: ldomain

  ! !PUBLIC TYPES:
  implicit none
  private
  save

  ! !PUBLIC MEMBER FUNCTIONS:
  public :: ndep_init      ! position datasets for dynamic ndep
  public :: ndep_interp    ! interpolates between two years of ndep file data
  public :: clm_domain_mct ! Sets up MCT domain for this resolution

  ! !PRIVATE MEMBER FUNCTIONS:
  private :: check_units   ! Check the units and make sure they can be used
  ! ! PRIVATE TYPES
  type(shr_strdata_type)  :: sdat           ! input data stream
  integer :: stream_year_first_ndep         ! first year in stream to use
  integer :: stream_year_last_ndep          ! last year in stream to use
  integer :: model_year_align_ndep          ! align stream_year_firstndep with
  logical :: divide_by_secs_per_yr = .true. ! divide by the number of seconds per year

  character(len=*), parameter, private :: sourcefile = &
       __FILE__
  !==============================================================================

contains

  !==============================================================================

  subroutine ndep_init(bounds, NLFilename)
   !
   ! Initialize data stream information.
   !
   ! Uses:
   use shr_kind_mod     , only : CS => shr_kind_cs
   use clm_varctl       , only : inst_name
   use clm_time_manager , only : get_calendar
   use ncdio_pio        , only : pio_subsystem
   use shr_pio_mod      , only : shr_pio_getiotype
   use shr_nl_mod       , only : shr_nl_find_group_name
   use shr_log_mod      , only : errMsg => shr_log_errMsg
   use shr_mpi_mod      , only : shr_mpi_bcast
   use decompMod        , only : gsmap_lnd_gdc2glo 
   !
   ! arguments
   implicit none
   type(bounds_type), intent(in) :: bounds
   character(len=*),  intent(in) :: NLFilename   ! Namelist filename
   !
   ! local variables
   integer            :: nu_nml    ! unit for namelist file
   integer            :: nml_error ! namelist i/o error flag
   type(mct_ggrid)    :: dom_clm   ! domain information
   character(len=CL)  :: stream_fldFileName_ndep
   character(len=CL)  :: ndepmapalgo = 'bilinear'
   character(len=CS)  :: ndep_taxmode = 'extend'
   character(len=CL)  :: ndep_varlist = 'NDEP_year'
   character(*), parameter :: shr_strdata_unset = 'NOT_SET'
   character(*), parameter :: subName = "('ndepdyn_init')"
   character(*), parameter :: F00 = "('(ndepdyn_init) ',4a)"
   !-----------------------------------------------------------------------

   namelist /ndepdyn_nml/          &
        stream_year_first_ndep,    &
	stream_year_last_ndep,     &
        model_year_align_ndep,     &
        ndepmapalgo, ndep_taxmode, &
        ndep_varlist,              &
        stream_fldFileName_ndep

   ! Default values for namelist
    stream_year_first_ndep  = 1                ! first year in stream to use
    stream_year_last_ndep   = 1                ! last  year in stream to use
    model_year_align_ndep   = 1                ! align stream_year_first_ndep with this model year
    stream_fldFileName_ndep = ' '

   ! Read ndepdyn_nml namelist
   if (masterproc) then
      nu_nml = getavu()
      open( nu_nml, file=trim(NLFilename), status='old', iostat=nml_error )
      call shr_nl_find_group_name(nu_nml, 'ndepdyn_nml', status=nml_error)
      if (nml_error == 0) then
         read(nu_nml, nml=ndepdyn_nml,iostat=nml_error)
         if (nml_error /= 0) then
            call endrun(msg=' ERROR reading ndepdyn_nml namelist'//errMsg(sourcefile, __LINE__))
         end if
      else
         call endrun(msg=' ERROR finding ndepdyn_nml namelist'//errMsg(sourcefile, __LINE__))
      end if
      close(nu_nml)
      call relavu( nu_nml )
   endif

   call shr_mpi_bcast(stream_year_first_ndep , mpicom)
   call shr_mpi_bcast(stream_year_last_ndep  , mpicom)
   call shr_mpi_bcast(model_year_align_ndep  , mpicom)
   call shr_mpi_bcast(stream_fldFileName_ndep, mpicom)
   call shr_mpi_bcast(ndep_varlist           , mpicom)
   call shr_mpi_bcast(ndep_taxmode           , mpicom)

   if (masterproc) then
      write(iulog,*) ' '
      write(iulog,*) 'ndepdyn stream settings:'
      write(iulog,*) '  stream_year_first_ndep  = ',stream_year_first_ndep
      write(iulog,*) '  stream_year_last_ndep   = ',stream_year_last_ndep
      write(iulog,*) '  model_year_align_ndep   = ',model_year_align_ndep
      write(iulog,*) '  stream_fldFileName_ndep = ',stream_fldFileName_ndep
      write(iulog,*) '  ndep_varList            = ',ndep_varList
      write(iulog,*) '  ndep_taxmode            = ',ndep_taxmode
      write(iulog,*) ' '
   endif
   ! Read in units
   call check_units( stream_fldFileName_ndep, ndep_varList )

   ! Set domain and create streams
   call clm_domain_mct (bounds, dom_clm)

   call shr_strdata_create(sdat,name="clmndep",    &
        pio_subsystem=pio_subsystem,               &
        pio_iotype=shr_pio_getiotype(inst_name),   &
        mpicom=mpicom, compid=comp_id,             &
        gsmap=gsmap_lnd_gdc2glo, ggrid=dom_clm,    &
        nxg=ldomain%ni, nyg=ldomain%nj,            &
        yearFirst=stream_year_first_ndep,          &
        yearLast=stream_year_last_ndep,            &
        yearAlign=model_year_align_ndep,           &
        offset=0,                                  &
        domFilePath='',                            &
        domFileName=trim(stream_fldFileName_ndep), &
        domTvarName='time',                        &
        domXvarName='lon' ,                        &
        domYvarName='lat' ,                        &
        domAreaName='area',                        &
        domMaskName='mask',                        &
        filePath='',                               &
        filename=(/trim(stream_fldFileName_ndep)/),&
        fldListFile=ndep_varlist,                  &
        fldListModel=ndep_varlist,                 &
        fillalgo='none',                           &
        mapalgo=ndepmapalgo,                       &
        calendar=get_calendar(),                   &
	taxmode=ndep_taxmode                       )


   if (masterproc) then
      call shr_strdata_print(sdat,'CLMNDEP data')
   endif

 end subroutine ndep_init
 !================================================================

 subroutine check_units( stream_fldFileName_ndep, ndep_varList )
   !-------------------------------------------------------------------
   ! Check that units are correct on the file and if need any conversion
   use ncdio_pio     , only : ncd_pio_openfile, ncd_inqvid, ncd_getatt, ncd_pio_closefile, ncd_nowrite
   use ncdio_pio     , only : file_desc_t, var_desc_t
   use shr_kind_mod  , only : CS => shr_kind_cs
   use shr_log_mod   , only : errMsg => shr_log_errMsg
   use shr_string_mod, only : shr_string_listGetName
   implicit none

   !-----------------------------------------------------------------------
   !
   ! Arguments
   character(len=*), intent(IN)  :: stream_fldFileName_ndep  ! ndep filename
   character(len=*), intent(IN)  :: ndep_varList             ! ndep variable list to examine
   !
   ! Local variables
   type(file_desc_t) :: ncid     ! NetCDF filehandle for ndep file
   type(var_desc_t)  :: vardesc  ! variable descriptor
   integer           :: varid    ! variable index
   logical           :: readvar  ! If variable was read
   character(len=CS) :: ndepunits! ndep units
   character(len=CS) :: fname    ! ndep field name
   !-----------------------------------------------------------------------
   call ncd_pio_openfile( ncid, trim(stream_fldFileName_ndep), ncd_nowrite )
   call shr_string_listGetName( ndep_varList, 1, fname )
   call ncd_inqvid(       ncid, fname, varid, vardesc, readvar=readvar )
   if ( readvar ) then
      call ncd_getatt(    ncid, varid, "units", ndepunits )
   else
      call endrun(msg=' ERROR finding variable: '//trim(fname)//" in file: "// &
                      trim(stream_fldFileName_ndep)//errMsg(sourcefile, __LINE__))
   end if
   call ncd_pio_closefile( ncid )

   ! Now check to make sure they are correct
   if (      trim(ndepunits) == "g(N)/m2/s"  )then
      divide_by_secs_per_yr = .false.
   else if ( trim(ndepunits) == "g(N)/m2/yr" )then
      divide_by_secs_per_yr = .true.
   else
      call endrun(msg=' ERROR in units for nitrogen deposition equal to: '//trim(ndepunits)//" not units expected"// &
                      errMsg(sourcefile, __LINE__))
   end if

 end subroutine check_units

 !================================================================
 subroutine ndep_interp(bounds, atm2lnd_inst)

   !-----------------------------------------------------------------------
   use clm_time_manager, only : get_curr_date, get_days_per_year
   use clm_varcon      , only : secspday
   use atm2lndType     , only : atm2lnd_type
   !
   ! Arguments
   type(bounds_type) , intent(in)    :: bounds
   type(atm2lnd_type), intent(inout) :: atm2lnd_inst
   !
   ! Local variables
   integer :: g, ig
   integer :: year    ! year (0, ...) for nstep+1
   integer :: mon     ! month (1, ..., 12) for nstep+1
   integer :: day     ! day of month (1, ..., 31) for nstep+1
   integer :: sec     ! seconds into current date for nstep+1
   integer :: mcdate  ! Current model date (yyyymmdd)
   integer :: dayspyr ! days per year
   !-----------------------------------------------------------------------

   call get_curr_date(year, mon, day, sec)
   mcdate = year*10000 + mon*100 + day

   call shr_strdata_advance(sdat, mcdate, sec, mpicom, 'ndepdyn')

   if ( divide_by_secs_per_yr )then
      ig = 0
      dayspyr = get_days_per_year( )
      do g = bounds%begg,bounds%endg
         ig = ig+1
         atm2lnd_inst%forc_ndep_grc(g) = sdat%avs(1)%rAttr(1,ig) / (secspday * dayspyr)
      end do
   else
      ig = 0
      do g = bounds%begg,bounds%endg
         ig = ig+1
         atm2lnd_inst%forc_ndep_grc(g) = sdat%avs(1)%rAttr(1,ig)
      end do
   end if

 end subroutine ndep_interp

 !==============================================================================
  subroutine clm_domain_mct(bounds, dom_clm, nlevels)

    !-------------------------------------------------------------------
    ! Set domain data type for internal clm grid
    use clm_varcon  , only : re
    use domainMod   , only : ldomain
    use mct_mod     , only : mct_ggrid, mct_gsMap_lsize, mct_gGrid_init
    use mct_mod     , only : mct_gsMap_orderedPoints, mct_gGrid_importIAttr
    use mct_mod     , only : mct_gGrid_importRAttr
    use mct_mod     , only : mct_gsMap
    use decompMod   , only : gsmap_lnd_gdc2glo, gsMap_lnd2Dsoi_gdc2glo
    implicit none
    !
    ! arguments
    type(bounds_type), intent(in) :: bounds
    type(mct_ggrid), intent(out)   :: dom_clm     ! Output domain information for land model
    integer, intent(in), optional :: nlevels      ! Number of levels if this is a 3D field
    !
    ! local variables
    integer :: g,i,j,k            ! index
    integer :: lsize              ! land model domain data size
    real(r8), pointer :: data(:)  ! temporary
    integer , pointer :: idata(:) ! temporary
    integer :: nlevs              ! Number of vertical levels
    type(mct_gsMap), pointer :: gsmap => null() ! MCT GS map
    !-------------------------------------------------------------------
    ! SEt number of levels, and get the GS map for either the 2D or 3D grid
    nlevs = 1
    if ( present(nlevels) ) nlevs = nlevels
    if ( nlevs == 1 ) then
       gsmap => gsmap_lnd_gdc2glo
    else
       gsmap => gsMap_lnd2Dsoi_gdc2glo
    end if
    !
    ! Initialize mct domain type
    ! lat/lon in degrees,  area in radians^2, mask is 1 (land), 0 (non-land)
    ! Note that in addition land carries around landfrac for the purposes of domain checking
<<<<<<< HEAD
    ! 
    lsize = mct_gsMap_lsize(gsmap, mpicom)
    call mct_gGrid_init( GGrid=dom_clm, CoordChars=trim(seq_flds_dom_coord), &
                         OtherChars=trim(seq_flds_dom_other), lsize=lsize )
=======
    !
    lsize = mct_gsMap_lsize(gsmap_lnd_gdc2glo, mpicom)
    call mct_gGrid_init( GGrid=dom_clm, &
         CoordChars='lat:lon:hgt', OtherChars='area:aream:mask:frac', lsize=lsize )
>>>>>>> fbc767fb
    !
    ! Allocate memory
    !
    allocate(data(lsize))
    !
    ! Determine global gridpoint number attribute, GlobGridNum, which is set automatically by MCT
    !
    call mct_gsMap_orderedPoints(gsmap, iam, idata)
    gsmap => null()
    call mct_gGrid_importIAttr(dom_clm,'GlobGridNum',idata,lsize)
    !
    ! Determine domain (numbering scheme is: West to East and South to North to South pole)
    ! Initialize attribute vector with special value
    !
    data(:) = -9999.0_R8
    call mct_gGrid_importRAttr(dom_clm,"lat"  ,data,lsize)
    call mct_gGrid_importRAttr(dom_clm,"lon"  ,data,lsize)
    call mct_gGrid_importRAttr(dom_clm,"area" ,data,lsize)
    call mct_gGrid_importRAttr(dom_clm,"aream",data,lsize)
    data(:) = 0.0_R8
    call mct_gGrid_importRAttr(dom_clm,"mask" ,data,lsize)
    !
    ! Determine bounds
    !
    ! Fill in correct values for domain components
    ! Note aream will be filled in in the atm-lnd mapper
    !
    do k = 1, nlevs
    do g = bounds%begg,bounds%endg
       i = 1 + (g - bounds%begg)
       data(i) = ldomain%lonc(g)
    end do
<<<<<<< HEAD
    end do
    call mct_gGrid_importRattr(dom_clm,"lon",data,lsize) 
=======
    call mct_gGrid_importRattr(dom_clm,"lon",data,lsize)
>>>>>>> fbc767fb

    do k = 1, nlevs
    do g = bounds%begg,bounds%endg
       i = 1 + (g - bounds%begg)
       data(i) = ldomain%latc(g)
    end do
<<<<<<< HEAD
    end do
    call mct_gGrid_importRattr(dom_clm,"lat",data,lsize) 
=======
    call mct_gGrid_importRattr(dom_clm,"lat",data,lsize)
>>>>>>> fbc767fb

    do k = 1, nlevs
    do g = bounds%begg,bounds%endg
       i = 1 + (g - bounds%begg)
       data(i) = ldomain%area(g)/(re*re)
    end do
<<<<<<< HEAD
    end do
    call mct_gGrid_importRattr(dom_clm,"area",data,lsize) 
=======
    call mct_gGrid_importRattr(dom_clm,"area",data,lsize)
>>>>>>> fbc767fb

    do k = 1, nlevs
    do g = bounds%begg,bounds%endg
       i = 1 + (g - bounds%begg)
       data(i) = real(ldomain%mask(g), r8)
    end do
<<<<<<< HEAD
    end do
    call mct_gGrid_importRattr(dom_clm,"mask",data,lsize) 
=======
    call mct_gGrid_importRattr(dom_clm,"mask",data,lsize)
>>>>>>> fbc767fb

    do k = 1, nlevs
    do g = bounds%begg,bounds%endg
       i = 1 + (g - bounds%begg)
       data(i) = real(ldomain%frac(g), r8)
    end do
<<<<<<< HEAD
    end do
    call mct_gGrid_importRattr(dom_clm,"frac",data,lsize) 
=======
    call mct_gGrid_importRattr(dom_clm,"frac",data,lsize)
>>>>>>> fbc767fb

    deallocate(data)
    deallocate(idata)

  end subroutine clm_domain_mct

end module ndepStreamMod<|MERGE_RESOLUTION|>--- conflicted
+++ resolved
@@ -15,11 +15,7 @@
   use clm_varctl  , only: iulog
   use abortutils  , only: endrun
   use fileutils   , only: getavu, relavu
-<<<<<<< HEAD
   use decompMod   , only: bounds_type, ldecomp
-=======
-  use decompMod   , only: bounds_type, ldecomp, gsmap_lnd_gdc2glo
->>>>>>> fbc767fb
   use domainMod   , only: ldomain
 
   ! !PUBLIC TYPES:
@@ -301,17 +297,10 @@
     ! Initialize mct domain type
     ! lat/lon in degrees,  area in radians^2, mask is 1 (land), 0 (non-land)
     ! Note that in addition land carries around landfrac for the purposes of domain checking
-<<<<<<< HEAD
     ! 
     lsize = mct_gsMap_lsize(gsmap, mpicom)
-    call mct_gGrid_init( GGrid=dom_clm, CoordChars=trim(seq_flds_dom_coord), &
-                         OtherChars=trim(seq_flds_dom_other), lsize=lsize )
-=======
-    !
-    lsize = mct_gsMap_lsize(gsmap_lnd_gdc2glo, mpicom)
     call mct_gGrid_init( GGrid=dom_clm, &
          CoordChars='lat:lon:hgt', OtherChars='area:aream:mask:frac', lsize=lsize )
->>>>>>> fbc767fb
     !
     ! Allocate memory
     !
@@ -344,60 +333,40 @@
        i = 1 + (g - bounds%begg)
        data(i) = ldomain%lonc(g)
     end do
-<<<<<<< HEAD
     end do
     call mct_gGrid_importRattr(dom_clm,"lon",data,lsize) 
-=======
-    call mct_gGrid_importRattr(dom_clm,"lon",data,lsize)
->>>>>>> fbc767fb
 
     do k = 1, nlevs
     do g = bounds%begg,bounds%endg
        i = 1 + (g - bounds%begg)
        data(i) = ldomain%latc(g)
     end do
-<<<<<<< HEAD
     end do
     call mct_gGrid_importRattr(dom_clm,"lat",data,lsize) 
-=======
-    call mct_gGrid_importRattr(dom_clm,"lat",data,lsize)
->>>>>>> fbc767fb
 
     do k = 1, nlevs
     do g = bounds%begg,bounds%endg
        i = 1 + (g - bounds%begg)
        data(i) = ldomain%area(g)/(re*re)
     end do
-<<<<<<< HEAD
     end do
     call mct_gGrid_importRattr(dom_clm,"area",data,lsize) 
-=======
-    call mct_gGrid_importRattr(dom_clm,"area",data,lsize)
->>>>>>> fbc767fb
 
     do k = 1, nlevs
     do g = bounds%begg,bounds%endg
        i = 1 + (g - bounds%begg)
        data(i) = real(ldomain%mask(g), r8)
     end do
-<<<<<<< HEAD
     end do
     call mct_gGrid_importRattr(dom_clm,"mask",data,lsize) 
-=======
-    call mct_gGrid_importRattr(dom_clm,"mask",data,lsize)
->>>>>>> fbc767fb
 
     do k = 1, nlevs
     do g = bounds%begg,bounds%endg
        i = 1 + (g - bounds%begg)
        data(i) = real(ldomain%frac(g), r8)
     end do
-<<<<<<< HEAD
     end do
     call mct_gGrid_importRattr(dom_clm,"frac",data,lsize) 
-=======
-    call mct_gGrid_importRattr(dom_clm,"frac",data,lsize)
->>>>>>> fbc767fb
 
     deallocate(data)
     deallocate(idata)
