--- conflicted
+++ resolved
@@ -378,11 +378,7 @@
   logical, public :: use_nitrif_denitrif = .true.
   logical, public :: use_extralakelayers = .false.
   logical, public :: use_vichydro        = .false.
-<<<<<<< HEAD
-  logical, public :: use_century_decomp  = .false.
   logical, public :: use_mimics_decomp   = .false.
-=======
->>>>>>> 51ee6fdc
   logical, public :: use_cn              = .false.
   logical, public :: use_cndv            = .false.
   logical, public :: use_grainproduct    = .false.
