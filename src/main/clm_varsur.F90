--- conflicted
+++ resolved
@@ -47,19 +47,15 @@
   real(r8), pointer :: topo_glc_mec(:,:) 
 
   ! whether we have lake to initialise in each grid cell
-<<<<<<< HEAD
   real(r8), pointer :: pct_lake_max(:)
-=======
-  logical , pointer :: haslake(:)
 
-  ! subgrid hillslope hydrology constituents
-  integer, pointer :: ncolumns_hillslope(:)
->>>>>>> 194635cd
-  
   ! whether we have urban to initialize in each grid cell
   ! (second dimension goes 1:numurbl)
   real(r8), pointer :: pct_urban_max(:,:)
 
+  ! subgrid hillslope hydrology constituents
+  integer, pointer :: ncolumns_hillslope(:)
+  
   !-----------------------------------------------------------------------
 
 end module clm_instur