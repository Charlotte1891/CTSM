module histFileMod

#include "shr_assert.h"

  !-----------------------------------------------------------------------
  ! !DESCRIPTION:
  ! Module containing methods to for CLM history file handling.
  !
  ! !USES:
  use shr_kind_mod   , only : r8 => shr_kind_r8
  use shr_log_mod    , only : errMsg => shr_log_errMsg
  use shr_sys_mod    , only : shr_sys_flush
  use spmdMod        , only : masterproc
  use abortutils     , only : endrun
<<<<<<< HEAD
  use clm_varctl     , only : iulog, use_vertsoilc, use_fates, compname, use_hillslope
=======
  use clm_varctl     , only : iulog, use_fates, compname
>>>>>>> dd9e6d71
  use clm_varcon     , only : spval, ispval
  use clm_varcon     , only : grlnd, nameg, namel, namec, namep
  use decompMod      , only : get_proc_bounds, get_proc_global, bounds_type, get_global_index_array
  use decompMod      , only : subgrid_level_gridcell, subgrid_level_landunit, subgrid_level_column
  use GridcellType   , only : grc
  use LandunitType   , only : lun
  use ColumnType     , only : col
  use PatchType      , only : patch
  use EDTypesMod     , only : nclmax
  use EDTypesMod     , only : nlevleaf
  use FatesInterfaceTypesMod , only : nlevsclass, nlevage, nlevcoage
  use FatesInterfaceTypesMod , only : nlevheight
  use EDTypesMod        , only : nfsc
  use FatesLitterMod    , only : ncwd
  use PRTGenericMod     , only : num_elements_fates  => num_elements
  use FatesInterfaceTypesMod , only : numpft_fates => numpft
  use ncdio_pio

  !
  implicit none
  save
  private
  !
  ! !PUBLIC TYPES:
  !
  ! Constants
  !
  integer , public, parameter :: max_tapes = 10         ! max number of history tapes
  integer , public, parameter :: max_flds = 2500        ! max number of history fields
  integer , public, parameter :: max_namlen = 64        ! maximum number of characters for field name
  integer , public, parameter :: scale_type_strlen = 32 ! maximum number of characters for scale types
  integer , private, parameter :: avgflag_strlen = 10   ! maximum number of characters for avgflag
  integer , private, parameter :: hist_dim_name_length = 16 ! lenngth of character strings in dimension names

  ! Possible ways to treat multi-layer snow fields at times when no snow is present in a
  ! given layer. Note that the public parameters are the only ones that can be used by
  ! calls to hist_addfld2d; the private parameters are just used internally by the
  ! histFile implementation.
  integer , private, parameter :: no_snow_MIN = 1                 ! minimum valid value for this flag
  integer , public , parameter :: no_snow_normal = 1              ! normal treatment, which should be used for most fields (use spval when snow layer not present)
  integer , public , parameter :: no_snow_zero = 2                ! average in a 0 value for times when the snow layer isn't present
  integer , private, parameter :: no_snow_MAX = 2                 ! maximum valid value for this flag
  integer , private, parameter :: no_snow_unset = no_snow_MIN - 1 ! flag specifying that field is NOT a multi-layer snow field
  !
  ! Counters
  !
  ! ntapes gives the index of the max history file requested. There can be "holes" in the
  ! numbering - e.g., we can have h0, h1 and h3 tapes, but no h2 tape (because there are
  ! no fields on the h2 tape). In this case, ntapes will be 4 (for h0, h1, h2 and h3,
  ! since h3 is the last requested file), not 3 (the number of files actually produced).
  integer , private :: ntapes = 0        ! index of max history file requested
  !
  ! Namelist
  !
  integer :: ni                          ! implicit index below
  logical, public :: &
       hist_empty_htapes  = .false.      ! namelist: flag indicates no default history fields
  integer, public :: &
       hist_ndens(max_tapes) = 2         ! namelist: output density of netcdf history files
  integer, public :: &
       hist_mfilt(max_tapes) = (/ 1, (30, ni=2, max_tapes)/)        ! namelist: number of time samples per tape
  logical, public :: &
       hist_dov2xy(max_tapes) = (/.true.,(.true.,ni=2,max_tapes)/) ! namelist: true=> do grid averaging
  integer, public :: &
       hist_nhtfrq(max_tapes) = (/0, (-24, ni=2,max_tapes)/)        ! namelist: history write freq(0=monthly)
  character(len=avgflag_strlen), public :: &
       hist_avgflag_pertape(max_tapes) = (/(' ',ni=1,max_tapes)/)   ! namelist: per tape averaging flag
  character(len=max_namlen), public :: &
       hist_type1d_pertape(max_tapes)  = (/(' ',ni=1,max_tapes)/)   ! namelist: per tape type1d

  character(len=max_namlen+2), public :: &
       fincl(max_flds,max_tapes)         ! namelist-equivalence list of fields to add

  character(len=max_namlen+2), public :: &
       hist_fincl1(max_flds) = ' '       ! namelist: list of fields to add
  character(len=max_namlen+2), public :: &
       hist_fincl2(max_flds) = ' '       ! namelist: list of fields to add
  character(len=max_namlen+2), public :: &
       hist_fincl3(max_flds) = ' '       ! namelist: list of fields to add
  character(len=max_namlen+2), public :: &
       hist_fincl4(max_flds) = ' '       ! namelist: list of fields to add
  character(len=max_namlen+2), public :: &
       hist_fincl5(max_flds) = ' '       ! namelist: list of fields to add
  character(len=max_namlen+2), public :: &
       hist_fincl6(max_flds) = ' '       ! namelist: list of fields to add
  character(len=max_namlen+2), public :: &
       hist_fincl7(max_flds) = ' '       ! namelist: list of fields to add
  character(len=max_namlen+2), public :: &
       hist_fincl8(max_flds) = ' '       ! namelist: list of fields to add
  character(len=max_namlen+2), public :: &
       hist_fincl9(max_flds) = ' '       ! namelist: list of fields to add
  character(len=max_namlen+2), public :: &
       hist_fincl10(max_flds) = ' '       ! namelist: list of fields to add

  character(len=max_namlen+2), public :: &
       fexcl(max_flds,max_tapes)         ! namelist-equivalence list of fields to remove

  character(len=max_namlen+2), public :: &
       hist_fexcl1(max_flds) = ' ' ! namelist: list of fields to remove
  character(len=max_namlen+2), public :: &
       hist_fexcl2(max_flds) = ' ' ! namelist: list of fields to remove
  character(len=max_namlen+2), public :: &
       hist_fexcl3(max_flds) = ' ' ! namelist: list of fields to remove
  character(len=max_namlen+2), public :: &
       hist_fexcl4(max_flds) = ' ' ! namelist: list of fields to remove
  character(len=max_namlen+2), public :: &
       hist_fexcl5(max_flds) = ' ' ! namelist: list of fields to remove
  character(len=max_namlen+2), public :: &
       hist_fexcl6(max_flds) = ' ' ! namelist: list of fields to remove
  character(len=max_namlen+2), public :: &
       hist_fexcl7(max_flds) = ' ' ! namelist: list of fields to remove
  character(len=max_namlen+2), public :: &
       hist_fexcl8(max_flds) = ' ' ! namelist: list of fields to remove
  character(len=max_namlen+2), public :: &
       hist_fexcl9(max_flds) = ' ' ! namelist: list of fields to remove
  character(len=max_namlen+2), public :: &
       hist_fexcl10(max_flds) = ' ' ! namelist: list of fields to remove

  logical, private :: if_disphist(max_tapes)   ! restart, true => save history file
  !
  ! !PUBLIC MEMBER FUNCTIONS:
  public :: hist_addfld1d        ! Add a 1d single-level field to the master field list
  public :: hist_addfld2d        ! Add a 2d multi-level field to the master field list
  public :: hist_addfld_decomp   ! Add a 2d multi-level field to the master field list
  public :: hist_add_subscript   ! Add a 2d subscript dimension
  public :: hist_printflds       ! Print summary of master field list
  public :: hist_htapes_build    ! Initialize history file handler for initial or continue run
  public :: hist_update_hbuf     ! Updates history buffer for all fields and tapes
  public :: hist_htapes_wrapup   ! Write history tape(s)
  public :: hist_restart_ncd     ! Read/write history file restart data
  public :: htapes_fieldlist     ! Define the contents of each history file based on namelist
  !
  ! !PRIVATE MEMBER FUNCTIONS:
  private :: is_mapping_upto_subgrid   ! Is this field being mapped up to a higher subgrid level?
  private :: masterlist_make_active    ! Add a field to a history file default "on" list
  private :: masterlist_addfld         ! Add a field to the master field list
  private :: masterlist_change_timeavg ! Override default history tape contents for specific tape
  private :: htape_addfld              ! Add a field to the active list for a history tape
  private :: htape_create              ! Define contents of history file t
  private :: htape_add_ltype_metadata  ! Add global metadata defining landunit types
  private :: htape_add_ctype_metadata  ! Add global metadata defining column types
  private :: htape_add_natpft_metadata ! Add global metadata defining natpft types
  private :: htape_add_cft_metadata    ! Add global metadata defining cft types
  private :: htape_timeconst           ! Write time constant values to history tape
  private :: htape_timeconst3D         ! Write time constant 3D values to primary history tape
  private :: hfields_normalize         ! Normalize history file fields by number of accumulations
  private :: hfields_zero              ! Zero out accumulation and hsitory buffers for a tape
  private :: hfields_write             ! Write a variable to a history tape
  private :: hfields_1dinfo            ! Define/output 1d subgrid info if appropriate
  private :: hist_update_hbuf_field_1d ! Updates history buffer for specific field and tape
  private :: hist_update_hbuf_field_2d ! Updates history buffer for specific field and tape
  private :: calc_weight_local_time    ! Calculate weight for time interpolation for local time flag
  private :: hist_set_snow_field_2d    ! Set values in history field dimensioned by levsno
  private :: list_index                ! Find index of field in exclude list
  private :: set_hist_filename         ! Determine history dataset filenames
  private :: getname                   ! Retrieve name portion of input "inname"
  private :: getflag                   ! Retrieve flag
  private :: pointer_index             ! Track data pointer indices
  private :: max_nFields               ! The max number of fields on any tape
  private :: avgflag_valid             ! Whether a given avgflag is a valid option
  private :: add_landunit_mask_metadata ! Add landunit_mask metadata for the given history field
  !
  ! !PRIVATE TYPES:
  ! Constants
  !
  integer, parameter :: max_length_filename = 199 ! max length of a filename. on most linux systems this
                                                  ! is 255. But this can't be increased until all hard
                                                  ! coded values throughout the i/o stack are updated.
  integer, parameter :: max_chars = 199        ! max chars for char variables
  integer, parameter :: max_subs = 100         ! max number of subscripts
  integer            :: num_subs = 0           ! actual number of subscripts
  character(len=32)  :: subs_name(max_subs)    ! name of subscript
  integer            :: subs_dim(max_subs)     ! dimension of subscript
  !
  type field_info
     character(len=max_namlen) :: name         ! field name
     character(len=max_chars)  :: long_name    ! long name
     character(len=max_chars)  :: units        ! units
     character(len=hist_dim_name_length) :: type1d                ! pointer to first dimension type from data type (nameg, etc)
     character(len=hist_dim_name_length) :: type1d_out            ! hbuf first dimension type from data type (nameg, etc)
     character(len=hist_dim_name_length) :: type2d                ! hbuf second dimension type ["levgrnd","levlak","numrad","ltype","natpft","cft","glc_nec","elevclas","subname(n)"]
     integer :: beg1d                          ! on-node 1d clm pointer start index
     integer :: end1d                          ! on-node 1d clm pointer end index
     integer :: num1d                          ! size of clm pointer first dimension (all nodes)
     integer :: beg1d_out                      ! on-node 1d hbuf pointer start index
     integer :: end1d_out                      ! on-node 1d hbuf pointer end index
     integer :: num1d_out                      ! size of hbuf first dimension (all nodes)
     integer :: numdims                        ! the actual number of dimensions, this allows
                                               ! for 2D arrays, where the second dimension is allowed
                                               ! to be 1
     integer :: num2d                          ! size of hbuf second dimension (e.g. number of vertical levels)
     integer :: hpindex                        ! history pointer index
     character(len=scale_type_strlen) :: p2c_scale_type       ! scale factor when averaging patch to column
     character(len=scale_type_strlen) :: c2l_scale_type       ! scale factor when averaging column to landunit
     character(len=scale_type_strlen) :: l2g_scale_type       ! scale factor when averaging landunit to gridcell
     integer :: no_snow_behavior               ! for multi-layer snow fields, flag saying how to treat times when a given snow layer is absent
  end type field_info

  type, abstract :: entry_base
     type (field_info) :: field                ! field information
  contains
     procedure(copy_entry_interface), deferred :: copy
  end type entry_base

  abstract interface
     subroutine copy_entry_interface(this, other)
        ! set this = other
        import :: entry_base
        class(entry_base), intent(out) :: this
        class(entry_base), intent(in) :: other
     end subroutine copy_entry_interface
  end interface

  type, extends(entry_base) :: master_entry
     logical :: actflag(max_tapes)  ! active/inactive flag
     character(len=avgflag_strlen) :: avgflag(max_tapes)  ! time averaging flag
  contains
     procedure :: copy => copy_master_entry
  end type master_entry

  type, extends(entry_base) :: history_entry
     character(len=avgflag_strlen) :: avgflag  ! time averaging flag ("X","A","M","I","SUM")
     real(r8), pointer :: hbuf(:,:)            ! history buffer (dimensions: dim1d x num2d)
     integer , pointer :: nacs(:,:)            ! accumulation counter (dimensions: dim1d x num2d)
  contains
     procedure :: copy => copy_history_entry
  end type history_entry

  type history_tape
     integer  :: nflds                         ! number of active fields on tape
     integer  :: ntimes                        ! current number of time samples on tape
     integer  :: mfilt                         ! maximum number of time samples per tape
     integer  :: nhtfrq                        ! number of time samples per tape
     integer  :: ncprec                        ! netcdf output precision
     logical  :: dov2xy                        ! true => do xy average for all fields
     logical  :: is_endhist                    ! true => current time step is end of history interval
     real(r8) :: begtime                       ! time at beginning of history averaging interval
     type (history_entry) :: hlist(max_flds)   ! array of active history tape entries
  end type history_tape

  type clmpoint_rs                             ! Pointer to real scalar data (1D)
     real(r8), pointer :: ptr(:)
  end type clmpoint_rs
  type clmpoint_ra                             ! Pointer to real array data (2D)
     real(r8), pointer :: ptr(:,:)
  end type clmpoint_ra

  ! Pointers into datatype  arrays
  integer, parameter :: max_mapflds = 2500     ! Maximum number of fields to track
  type (clmpoint_rs) :: clmptr_rs(max_mapflds) ! Real scalar data (1D)
  type (clmpoint_ra) :: clmptr_ra(max_mapflds) ! Real array data (2D)
  !
  ! Master list: an array of master_entry entities
  !
  type (master_entry) :: masterlist(max_flds)  ! master field list
  !
  ! Whether each history tape is in use in this run. If history_tape_in_use(i) is false,
  ! then data in tape(i) is undefined and should not be referenced.
  !
  logical :: history_tape_in_use(max_tapes)  ! whether each history tape is in use in this run
  !
  ! History tape: an array of history_tape entities (only active fields)
  !
  type (history_tape) :: tape(max_tapes)       ! array history tapes
  !
  ! Namelist input
  !
  ! Counters
  !
  integer :: nfmaster = 0                        ! number of fields in master field list
  !
  ! Other variables
  !
  character(len=max_length_filename) :: locfnh(max_tapes)  ! local history file names
  character(len=max_length_filename) :: locfnhr(max_tapes) ! local history restart file names
  logical :: htapes_defined = .false.            ! flag indicates history contents have been defined
  !
  ! NetCDF  Id's
  !
  type(file_desc_t), target :: nfid(max_tapes)       ! file ids
  type(file_desc_t), target :: ncid_hist(max_tapes)  ! file ids for history restart files
  integer :: time_dimid                      ! time dimension id
  integer :: hist_interval_dimid             ! time bounds dimension id
  integer :: strlen_dimid                    ! string dimension id
  !
  ! Time Constant variable names and filename
  !
  character(len=max_chars) :: TimeConst3DVars_Filename = ' '
  !
  ! time_period_freq variable
  !
  character(len=max_chars) :: time_period_freq         = ' '

  character(len=max_chars) :: TimeConst3DVars          = ' '

  character(len=*), parameter, private :: sourcefile = &
       __FILE__
  !-----------------------------------------------------------------------

contains

  !-----------------------------------------------------------------------
  subroutine hist_printflds()
    !
    ! !DESCRIPTION:
    ! Print summary of master field list.
    !
    ! !USES:
    use clm_varctl, only: hist_master_list_file
    use fileutils, only: getavu, relavu
    !
    ! !ARGUMENTS:
    !
    ! !LOCAL VARIABLES:
    integer, parameter :: ncol = 5  ! number of table columns
    integer nf, i, j  ! do-loop counters
    integer master_list_file  ! file unit number
    integer width_col(ncol)  ! widths of table columns
    integer width_col_sum  ! widths of columns summed, including spaces
    character(len=3) str_width_col(ncol)  ! string version of width_col
    character(len=3) str_w_col_sum  ! string version of width_col_sum
    character(len=99) fmt_txt  ! format statement
    character(len=*),parameter :: subname = 'CLM_hist_printflds'
    !-----------------------------------------------------------------------

    if (masterproc) then
       write(iulog,*) trim(subname),' : number of master fields = ',nfmaster
       write(iulog,*)' ******* MASTER FIELD LIST *******'
       do nf = 1,nfmaster
          write(iulog,9000)nf, masterlist(nf)%field%name, masterlist(nf)%field%units
9000      format (i5,1x,a32,1x,a16)
       end do
       call shr_sys_flush(iulog)
    end if

    ! Print master field list in separate text file when namelist
    ! variable requests it. Text file is formatted in the .rst
    ! (reStructuredText) format for easy introduction of the file to
    ! the CTSM's web-based documentation.

    ! First sort the list to be in alphabetical order
    call sort_hist_list(1, nfmaster, masterlist)

    if (masterproc .and. hist_master_list_file) then
       ! Hardwired table column widths to fit the table on a computer
       ! screen. Some strings will be truncated as a result of the
       ! current choices (4, 35, 94, 65, 7). In sphinx (ie the web-based
       ! documentation), text that has not been truncated will wrap
       ! around in the available space.
       width_col(1) = 4  ! column that shows the variable number, nf
       width_col(2) = 35  ! variable name column
       width_col(3) = 94  ! long description column
       width_col(4) = 65  ! units column
       width_col(5) = 7  ! active (T or F) column
       width_col_sum = sum(width_col) + ncol - 1  ! sum of widths & blank spaces

       ! Convert integer widths to strings for use in format statements
       ! These write statements are not outputting to files
       do i = 1, ncol
          write(str_width_col(i),'(i0)') width_col(i)
       end do
       write(str_w_col_sum,'(i0)') width_col_sum

       ! Open master_list_file
       master_list_file = getavu()  ! get next available file unit number
       open(unit = master_list_file, file = 'master_list_file.rst',  &
            status = 'replace', action = 'write', form = 'formatted')

       ! File title
       fmt_txt = '(a)'
       write(master_list_file,fmt_txt) '==================='
       write(master_list_file,fmt_txt) 'CTSM History Fields'
       write(master_list_file,fmt_txt) '==================='
       write(master_list_file,*)

       ! Table header
       ! Concatenate strings needed in format statement
       do i = 1, ncol
          fmt_txt = '('//str_width_col(i)//'a,x)'
          write(master_list_file,fmt_txt,advance='no') ('=', j=1,width_col(i))
       end do
       write(master_list_file,*)  ! next write statement will now appear in new line

       ! Table title
       fmt_txt = '(a)'
       write(master_list_file,fmt_txt) 'CTSM History Fields'

       ! Sub-header
       ! Concatenate strings needed in format statement
       fmt_txt = '('//str_w_col_sum//'a)'
       write(master_list_file,fmt_txt) ('-', i=1, width_col_sum)
       ! Concatenate strings needed in format statement
       fmt_txt = '(a'//str_width_col(1)//',x,a'//str_width_col(2)//',x,a'//str_width_col(3)//',x,a'//str_width_col(4)//',x,a'//str_width_col(5)//')'
       write(master_list_file,fmt_txt) '#', 'Variable Name',  &
                                    'Long Description', 'Units', 'Active?'

       ! End header, same as header
       ! Concatenate strings needed in format statement
       do i = 1, ncol
          fmt_txt = '('//str_width_col(i)//'a,x)'
          write(master_list_file,fmt_txt,advance='no') ('=', j=1,width_col(i))
       end do
       write(master_list_file,*)  ! next write statement will now appear in new line

       ! Main table
       ! Concatenate strings needed in format statement
       fmt_txt = '(i'//str_width_col(1)//',x,a'//str_width_col(2)//',x,a'//str_width_col(3)//',x,a'//str_width_col(4)//',l'//str_width_col(5)//')'
       do nf = 1,nfmaster
          write(master_list_file,fmt_txt) nf,  &
             masterlist(nf)%field%name,  &
             masterlist(nf)%field%long_name,  &
             masterlist(nf)%field%units,  &
             masterlist(nf)%actflag(1)
       end do

       ! Table footer, same as header
       ! Concatenate strings needed in format statement
       do i = 1, ncol
          fmt_txt = '('//str_width_col(i)//'a,x)'
          write(master_list_file,fmt_txt,advance='no') ('=', j=1,width_col(i))
       end do

       call shr_sys_flush(master_list_file)
       close(unit = master_list_file)
       call relavu(master_list_file)  ! close and release file unit number
    end if

  end subroutine hist_printflds

  !-----------------------------------------------------------------------
  subroutine masterlist_addfld (fname, numdims, type1d, type1d_out, &
        type2d, num2d, units, avgflag, long_name, hpindex, &
        p2c_scale_type, c2l_scale_type, l2g_scale_type, &
        no_snow_behavior)
    !
    ! !DESCRIPTION:
    ! Add a field to the master field list. Put input arguments of
    ! field name, units, number of levels, averaging flag, and long name
    ! into a type entry in the global master field list (masterlist).
    !
    ! The optional argument no_snow_behavior should be given when this is a multi-layer
    ! snow field, and should be absent otherwise. It should take on one of the no_snow_*
    ! parameters defined above
    !
    ! !ARGUMENTS:
    character(len=*), intent(in)  :: fname            ! field name
    integer         , intent(in)  :: numdims          ! number of dimensions
    character(len=*), intent(in)  :: type1d           ! 1d data type
    character(len=*), intent(in)  :: type1d_out       ! 1d output type
    character(len=*), intent(in)  :: type2d           ! 2d output type
    integer         , intent(in)  :: num2d            ! size of second dimension (e.g. number of vertical levels)
    character(len=*), intent(in)  :: units            ! units of field
    character(len=*), intent(in)  :: avgflag          ! time averaging flag
    character(len=*), intent(in)  :: long_name        ! long name of field
    integer         , intent(in)  :: hpindex          ! data type index for history buffer output
    character(len=*), intent(in)  :: p2c_scale_type   ! scale type for subgrid averaging of pfts to column
    character(len=*), intent(in)  :: c2l_scale_type   ! scale type for subgrid averaging of columns to landunits
    character(len=*), intent(in)  :: l2g_scale_type   ! scale type for subgrid averaging of landunits to gridcells
    integer, intent(in), optional :: no_snow_behavior ! if a multi-layer snow field, behavior to use for absent snow layers
    !
    ! !LOCAL VARIABLES:
    integer :: n            ! loop index
    integer :: f            ! masterlist index
    integer :: numa         ! total number of atm cells across all processors
    integer :: numg         ! total number of gridcells across all processors
    integer :: numl         ! total number of landunits across all processors
    integer :: numc         ! total number of columns across all processors
    integer :: nump         ! total number of pfts across all processors
    type(bounds_type) :: bounds
    character(len=*),parameter :: subname = 'masterlist_addfld'
    !------------------------------------------------------------------------

    if (.not. avgflag_valid(avgflag, blank_valid=.true.)) then
       write(iulog,*) trim(subname),' ERROR: unknown averaging flag=', avgflag
       call endrun(msg=errMsg(sourcefile, __LINE__))
    end if

    ! Determine bounds

    call get_proc_bounds(bounds)
    call get_proc_global(ng=numg, nl=numl, nc=numc, np=nump)

    ! Ensure that new field is not all blanks

    if (fname == ' ') then
       write(iulog,*) trim(subname),' ERROR: blank field name not allowed'
       call endrun(msg=errMsg(sourcefile, __LINE__))
    end if

    ! Ensure that new field name isn't too long

    if (len_trim(fname) > max_namlen ) then
       write(iulog,*) trim(subname),' ERROR: field name too long: ', trim(fname)
       call endrun(msg=errMsg(sourcefile, __LINE__))
    end if
    ! Ensure that new field doesn't already exist

    do n = 1,nfmaster
       if (masterlist(n)%field%name == fname) then
          write(iulog,*) trim(subname),' ERROR:', fname, ' already on list'
          call endrun(msg=errMsg(sourcefile, __LINE__))
       end if
    end do

    ! Increase number of fields on master field list

    nfmaster = nfmaster + 1
    f = nfmaster

    ! Check number of fields in master list against maximum number for master list

    if (nfmaster > max_flds) then
       write(iulog,*) trim(subname),' ERROR: too many fields for primary history file ', &
            '-- max_flds,nfmaster=', max_flds, nfmaster
       call endrun(msg=errMsg(sourcefile, __LINE__))
    end if

    ! Add field to master list

    masterlist(f)%field%name           = fname
    masterlist(f)%field%long_name      = long_name
    masterlist(f)%field%units          = units
    masterlist(f)%field%type1d         = type1d
    masterlist(f)%field%type1d_out     = type1d_out
    masterlist(f)%field%type2d         = type2d
    masterlist(f)%field%numdims        = numdims
    masterlist(f)%field%num2d          = num2d
    masterlist(f)%field%hpindex        = hpindex
    masterlist(f)%field%p2c_scale_type = p2c_scale_type
    masterlist(f)%field%c2l_scale_type = c2l_scale_type
    masterlist(f)%field%l2g_scale_type = l2g_scale_type

    select case (type1d)
    case (grlnd)
       masterlist(f)%field%beg1d = bounds%begg
       masterlist(f)%field%end1d = bounds%endg
       masterlist(f)%field%num1d = numg
    case (nameg)
       masterlist(f)%field%beg1d = bounds%begg
       masterlist(f)%field%end1d = bounds%endg
       masterlist(f)%field%num1d = numg
    case (namel)
       masterlist(f)%field%beg1d = bounds%begl
       masterlist(f)%field%end1d = bounds%endl
       masterlist(f)%field%num1d = numl
    case (namec)
       masterlist(f)%field%beg1d = bounds%begc
       masterlist(f)%field%end1d = bounds%endc
       masterlist(f)%field%num1d = numc
    case (namep)
       masterlist(f)%field%beg1d = bounds%begp
       masterlist(f)%field%end1d = bounds%endp
       masterlist(f)%field%num1d = nump
    case default
       write(iulog,*) trim(subname),' ERROR: unknown 1d output type= ',type1d
       call endrun(msg=errMsg(sourcefile, __LINE__))
    end select

    if (present(no_snow_behavior)) then
       masterlist(f)%field%no_snow_behavior = no_snow_behavior
    else
       masterlist(f)%field%no_snow_behavior = no_snow_unset
    end if

    ! The following two fields are used only in master field list,
    ! NOT in the runtime active field list
    ! ALL FIELDS IN THE MASTER LIST ARE INITIALIZED WITH THE ACTIVE
    ! FLAG SET TO FALSE

    masterlist(f)%avgflag(:) = avgflag
    masterlist(f)%actflag(:) = .false.

  end subroutine masterlist_addfld

  !-----------------------------------------------------------------------
  subroutine hist_htapes_build ()
    !
    ! !DESCRIPTION:
    ! Initialize history file for initial or continuation run.  For example,
    ! on an initial run, this routine initializes ``ntapes'' history files.
    ! On a restart run, this routine only initializes history files declared
    ! beyond what existed on the previous run.  Files which already existed on
    ! the previous run have already been initialized (i.e. named and opened)
    ! in routine restart\_history.  Loop over tapes and fields per tape setting
    ! appropriate variables and calling appropriate routines
    !
    ! !USES:
    use clm_time_manager, only: get_prev_time
    use clm_varcon      , only: secspday
    !
    ! !ARGUMENTS:
    !
    ! !LOCAL VARIABLES:
    integer :: i                   ! index
    integer :: ier                 ! error code
    integer :: t, f                ! tape, field indices
    integer :: day, sec            ! day and seconds from base date
    character(len=*),parameter :: subname = 'hist_htapes_build'
    !-----------------------------------------------------------------------

    if (masterproc) then
       write(iulog,*)  trim(subname),' Initializing ', trim(compname), ' history files'
       write(iulog,'(72a1)') ("-",i=1,60)
       call shr_sys_flush(iulog)
    endif

    ! Define field list information for all history files.
    ! Update ntapes to reflect number of active history files
    ! Note - branch runs can have additional auxiliary history files
    ! declared).

    call htapes_fieldlist()

    ! Determine if gridcell (xy) averaging is done for all fields on tape

    do t=1,ntapes
       tape(t)%dov2xy = hist_dov2xy(t)
       if (masterproc) then
          write(iulog,*)trim(subname),' hist tape = ',t,&
               ' written with dov2xy= ',tape(t)%dov2xy
       end if
    end do

    ! Set number of time samples in each history file and
    ! Note - the following entries will be overwritten by history restart
    ! Note - with netcdf, only 1 (ncd_double) and 2 (ncd_float) are allowed

    do t=1,ntapes
       tape(t)%ntimes = 0
       tape(t)%dov2xy = hist_dov2xy(t)
       tape(t)%nhtfrq = hist_nhtfrq(t)
       tape(t)%mfilt = hist_mfilt(t)
       if (hist_ndens(t) == 1) then
          tape(t)%ncprec = ncd_double
       else
          tape(t)%ncprec = ncd_float
       endif
    end do

    ! Set time of beginning of current averaging interval
    ! First etermine elapased time since reference date

    call get_prev_time(day, sec)
    do t=1,ntapes
       tape(t)%begtime = day + sec/secspday
    end do

    if (masterproc) then
       write(iulog,*)  trim(subname),' Successfully initialized ', trim(compname), ' history files'
       write(iulog,'(72a1)') ("-",i=1,60)
       call shr_sys_flush(iulog)
    endif

  end subroutine hist_htapes_build

  !-----------------------------------------------------------------------
  subroutine masterlist_make_active (name, tape_index, avgflag)
    !
    ! !DESCRIPTION:
    ! Add a field to the default ``on'' list for a given history file.
    ! Also change the default time averaging flag if requested.
    !
    ! !ARGUMENTS:
    character(len=*), intent(in) :: name          ! field name
    integer, intent(in) :: tape_index             ! history tape index
    character(len=*), intent(in), optional :: avgflag  ! time averaging flag
    !
    ! !LOCAL VARIABLES:
    integer :: f            ! field index
    logical :: found        ! flag indicates field found in masterlist
    character(len=*),parameter :: subname = 'masterlist_make_active'
    !-----------------------------------------------------------------------

    ! Check validity of input arguments

    if (tape_index > max_tapes) then
       write(iulog,*) trim(subname),' ERROR: tape index=', tape_index, ' is too big'
       call endrun(msg=errMsg(sourcefile, __LINE__))
    end if

    if (present(avgflag)) then
       if (.not. avgflag_valid(avgflag, blank_valid=.true.)) then
          write(iulog,*) trim(subname),' ERROR: unknown averaging flag=', avgflag
          call endrun(msg=errMsg(sourcefile, __LINE__))
       endif
    end if

    ! Look through master list for input field name.
    ! When found, set active flag for that tape to true.
    ! Also reset averaging flag if told to use other than default.

    found = .false.
    do f = 1,nfmaster
       if (trim(name) == trim(masterlist(f)%field%name)) then
          masterlist(f)%actflag(tape_index) = .true.
          if (present(avgflag)) then
             if (avgflag/= ' ') masterlist(f)%avgflag(tape_index) = avgflag
          end if
          found = .true.
          exit
       end if
    end do
    if (.not. found) then
       write(iulog,*) trim(subname),' ERROR: field=', name, ' not found'
       call endrun(msg=errMsg(sourcefile, __LINE__))
    end if

  end subroutine masterlist_make_active

  !-----------------------------------------------------------------------
  subroutine masterlist_change_timeavg (t)
    !
    ! !DESCRIPTION:
    ! Override default history tape contents for a specific tape.
    ! Copy the flag into the master field list.
    !
    ! !ARGUMENTS:
    integer, intent(in) :: t         ! history tape index
    !
    ! !LOCAL VARIABLES:
    integer :: f                     ! field index
    character(len=avgflag_strlen) :: avgflag      ! local equiv of hist_avgflag_pertape(t)
    character(len=*),parameter :: subname = 'masterlist_change_timeavg'
    !-----------------------------------------------------------------------

    avgflag = hist_avgflag_pertape(t)
    if (.not. avgflag_valid(avgflag, blank_valid = .false.)) then
       write(iulog,*) trim(subname),' ERROR: unknown avgflag=',avgflag
       call endrun(msg=errMsg(sourcefile, __LINE__))
    end if

    do f = 1,nfmaster
       masterlist(f)%avgflag(t) = avgflag
    end do

  end subroutine masterlist_change_timeavg

  !-----------------------------------------------------------------------
  subroutine htapes_fieldlist()
    !
    ! !DESCRIPTION:
    ! Define the contents of each history file based on namelist
    ! input for initial or branch run, and restart data if a restart run.
    ! Use arrays fincl and fexcl to modify default history tape contents.
    ! Then sort the result alphanumerically.
    !
    ! !ARGUMENTS:
    !
    ! !LOCAL VARIABLES:
    integer :: t, f                         ! tape, field indices
    integer :: ff                           ! index into include, exclude and fprec list
    character(len=max_namlen) :: name       ! field name portion of fincl (i.e. no avgflag separator)
    character(len=max_namlen) :: mastername ! name from masterlist field
    character(len=avgflag_strlen) :: avgflag ! averaging flag
    character(len=1)  :: prec_acc           ! history buffer precision flag
    character(len=1)  :: prec_wrt           ! history buffer write precision flag
    character(len=*),parameter :: subname = 'htapes_fieldlist'
    !-----------------------------------------------------------------------

    ! Override averaging flag for all fields on a particular tape
    ! if namelist input so specifies

    do t=1,max_tapes
       if (hist_avgflag_pertape(t) /= ' ') then
          call masterlist_change_timeavg (t)
       end if
    end do

    fincl(:,1)  = hist_fincl1(:)
    fincl(:,2)  = hist_fincl2(:)
    fincl(:,3)  = hist_fincl3(:)
    fincl(:,4)  = hist_fincl4(:)
    fincl(:,5)  = hist_fincl5(:)
    fincl(:,6)  = hist_fincl6(:)
    fincl(:,7)  = hist_fincl7(:)
    fincl(:,8)  = hist_fincl8(:)
    fincl(:,9)  = hist_fincl9(:)
    fincl(:,10) = hist_fincl10(:)

    fexcl(:,1)  = hist_fexcl1(:)
    fexcl(:,2)  = hist_fexcl2(:)
    fexcl(:,3)  = hist_fexcl3(:)
    fexcl(:,4)  = hist_fexcl4(:)
    fexcl(:,5)  = hist_fexcl5(:)
    fexcl(:,6)  = hist_fexcl6(:)
    fexcl(:,7)  = hist_fexcl7(:)
    fexcl(:,8)  = hist_fexcl8(:)
    fexcl(:,9)  = hist_fexcl9(:)
    fexcl(:,10) = hist_fexcl10(:)


    ! First ensure contents of fincl and fexcl are valid names

    do t = 1,max_tapes
       f = 1
       do while (f < max_flds .and. fincl(f,t) /= ' ')
          name = getname (fincl(f,t))
          do ff = 1,nfmaster
             mastername = masterlist(ff)%field%name
             if (name == mastername) exit
          end do
          if (name /= mastername) then
             write(iulog,*) trim(subname),' ERROR: ', trim(name), ' in fincl(', f, ') ',&
                  'for history tape ',t,' not found'
             call endrun(msg=errMsg(sourcefile, __LINE__))
          end if
          f = f + 1
       end do

       f = 1
       do while (f < max_flds .and. fexcl(f,t) /= ' ')
          do ff = 1,nfmaster
             mastername = masterlist(ff)%field%name
             if (fexcl(f,t) == mastername) exit
          end do
          if (fexcl(f,t) /= mastername) then
             write(iulog,*) trim(subname),' ERROR: ', fexcl(f,t), ' in fexcl(', f, ') ', &
                  'for history tape ',t,' not found'
             call endrun(msg=errMsg(sourcefile, __LINE__))
          end if
          f = f + 1
       end do
    end do

    history_tape_in_use(:) = .false.
    tape(:)%nflds = 0
    do t = 1,max_tapes

       ! Loop through the masterlist set of field names and determine if any of those
       ! are in the FINCL or FEXCL arrays
       ! The call to list_index determines the index in the FINCL or FEXCL arrays
       ! that the masterlist field corresponds to
       ! Add the field to the tape if specified via namelist (FINCL[1-max_tapes]),
       ! or if it is on by default and was not excluded via namelist (FEXCL[1-max_tapes]).

       do f = 1,nfmaster
          mastername = masterlist(f)%field%name
          call list_index (fincl(1,t), mastername, ff)

          if (ff > 0) then

             ! if field is in include list, ff > 0 and htape_addfld
             ! will not be called for field

             avgflag = getflag (fincl(ff,t))
             call htape_addfld (t, f, avgflag)

          else if (.not. hist_empty_htapes) then

             ! find index of field in exclude list

             call list_index (fexcl(1,t), mastername, ff)

             ! if field is in exclude list, ff > 0 and htape_addfld
             ! will not be called for field
             ! if field is not in exclude list, ff =0 and htape_addfld
             ! will be called for field (note that htape_addfld will be
             ! called below only if field is not in exclude list OR in
             ! include list

             if (ff == 0 .and. masterlist(f)%actflag(t)) then
                call htape_addfld (t, f, ' ')
             end if

          end if
       end do

       ! Specification of tape contents now complete.
       ! Sort each list of active entries
       call sort_hist_list(t, tape(t)%nflds, tape(t)%hlist)

       if (masterproc) then
          if (tape(t)%nflds > 0) then
             write(iulog,*) trim(subname),' : Included fields tape ',t,'=',tape(t)%nflds
          end if
          do f = 1,tape(t)%nflds
             write(iulog,*) f,' ',tape(t)%hlist(f)%field%name, &
                  tape(t)%hlist(f)%field%num2d,' ',tape(t)%hlist(f)%avgflag
          end do
          call shr_sys_flush(iulog)
       end if
    end do

    ! Determine index of max active history tape, and whether each tape is in use

    ntapes = 0
    do t = max_tapes,1,-1
       if (tape(t)%nflds > 0) then
          ntapes = t
          exit
       end if
    end do

    do t = 1, ntapes
       if (tape(t)%nflds > 0) then
          history_tape_in_use(t) = .true.
       end if
    end do

    ! Change 1d output per tape output flag if requested - only for history
    ! tapes where 2d xy averaging is not enabled

    do t = 1,ntapes
       if (hist_type1d_pertape(t) /= ' ' .and. (.not. hist_dov2xy(t))) then
          select case (trim(hist_type1d_pertape(t)))
          case ('PFTS','COLS', 'LAND', 'GRID')
             if ( masterproc ) &
             write(iulog,*)'history tape ',t,' will have 1d output type of ',hist_type1d_pertape(t)
          case default
             write(iulog,*) trim(subname),' ERROR: unknown namelist type1d per tape=',hist_type1d_pertape(t)
             call endrun(msg=errMsg(sourcefile, __LINE__))
          end select
       end if
    end do

    if (masterproc) then
       write(iulog,*) 'There will be a total of ',ntapes,' history tapes'
       do t=1,ntapes
          write(iulog,*)
          if (hist_nhtfrq(t) == 0) then
             write(iulog,*)'History tape ',t,' write frequency is MONTHLY'
          else
             write(iulog,*)'History tape ',t,' write frequency = ',hist_nhtfrq(t)
          endif
          if (hist_dov2xy(t)) then
             write(iulog,*)'All fields on history tape ',t,' are grid averaged'
          else
             write(iulog,*)'All fields on history tape ',t,' are not grid averaged'
          end if
          write(iulog,*)'Number of time samples on history tape ',t,' is ',hist_mfilt(t)
          write(iulog,*)'Output precision on history tape ',t,'=',hist_ndens(t)
          if (.not. history_tape_in_use(t)) then
             write(iulog,*) 'History tape ',t,' does not have any fields,'
             write(iulog,*) 'so it will not be written!'
          end if
          write(iulog,*)
       end do
       call shr_sys_flush(iulog)
    end if

    ! Set flag indicating h-tape contents are now defined (needed by masterlist_addfld)

    htapes_defined = .true.


  end subroutine htapes_fieldlist

  !-----------------------------------------------------------------------
  subroutine copy_master_entry(this, other)
    ! set this = other
    class(master_entry), intent(out) :: this
    class(entry_base), intent(in) :: other

    select type(this)
    type is (master_entry)
       select type(other)
       type is (master_entry)
          this = other
       class default
          call endrun('Unexpected type of "other" in copy_master_entry')
       end select
    class default
       call endrun('Unexpected type of "this" in copy_master_entry')
    end select
  end subroutine copy_master_entry

  !-----------------------------------------------------------------------
  subroutine copy_history_entry(this, other)
    ! set this = other
    class(history_entry), intent(out) :: this
    class(entry_base), intent(in) :: other

    select type(this)
    type is (history_entry)
       select type(other)
       type is (history_entry)
          this = other
       class default
          call endrun('Unexpected type of "other" in copy_history_entry')
       end select
    class default
       call endrun('Unexpected type of "this" in copy_history_entry')
    end select
  end subroutine copy_history_entry

  !-----------------------------------------------------------------------
  subroutine sort_hist_list(t, n_fields, hist_list)

    ! !DESCRIPTION:
    ! Sort list of history variable names hist_list in alphabetical
    ! order.

    ! !ARGUMENTS:
    integer, intent(in) :: t  ! tape index
    integer, intent(in) :: n_fields  ! number of fields
    class(entry_base), intent(inout) :: hist_list(:)

    ! !LOCAL VARIABLES:
    integer :: f, ff  ! field indices
    class(entry_base), allocatable :: tmp

    character(len=*), parameter :: subname = 'sort_hist_list'
    !-----------------------------------------------------------------------

    SHR_ASSERT_FL(size(hist_list) >= n_fields, sourcefile, __LINE__)

    if (n_fields < 2) then
       return
    end if

    allocate(tmp, source = hist_list(1))

    do f = n_fields-1, 1, -1
       do ff = 1, f
          if (hist_list(ff)%field%name > hist_list(ff+1)%field%name) then

             call tmp%copy(hist_list(ff))
             call hist_list(ff  )%copy(hist_list(ff+1))
             call hist_list(ff+1)%copy(tmp)

          else if (hist_list(ff)%field%name == hist_list(ff+1)%field%name) then

             write(iulog,*) trim(subname),' ERROR: Duplicate field ', &
                hist_list(ff)%field%name, &
                't,ff,name=',t,ff,hist_list(ff+1)%field%name
             call endrun(msg=errMsg(sourcefile, __LINE__))
          end if
       end do
    end do

  end subroutine sort_hist_list

  !-----------------------------------------------------------------------
  logical function is_mapping_upto_subgrid( type1d, type1d_out ) result ( mapping)
    !
    ! !DESCRIPTION:
    !
    ! Return true if this field will be mapped into a higher subgrid level
    ! If false it will be output on it's native grid
    !
    ! !ARGUMENTS:
    implicit none
    character(len=8), intent(in) :: type1d      ! clm pointer 1d type
    character(len=8), intent(in) :: type1d_out  ! history buffer 1d type
    !
    mapping = .false.
    if (type1d_out == nameg .or. type1d_out == grlnd) then
       if (type1d == namep) then
          mapping = .true.
       else if (type1d == namec) then
          mapping = .true.
       else if (type1d == namel) then
          mapping = .true.
       end if
    else if (type1d_out == namel ) then
       if (type1d == namep) then
          mapping = .true.
       else if (type1d == namec) then
          mapping = .true.
       end if
    else if (type1d_out == namec ) then
       if (type1d == namep) then
          mapping = .true.
       end if
    end if
  end function is_mapping_upto_subgrid

  !-----------------------------------------------------------------------
  subroutine htape_addfld (t, f, avgflag)
    !
    ! !DESCRIPTION:
    ! Add a field to the active list for a history tape. Copy the data from
    ! the master field list to the active list for the tape.
    !
    ! !ARGUMENTS:
    integer, intent(in) :: t                 ! history tape index
    integer, intent(in) :: f                 ! field index from master field list
    character(len=*), intent(in) :: avgflag  ! time averaging flag
    !
    ! !LOCAL VARIABLES:
    integer :: n                    ! field index on defined tape
    character(len=hist_dim_name_length) :: type1d      ! clm pointer 1d type
    character(len=hist_dim_name_length) :: type1d_out  ! history buffer 1d type
    integer :: numa                 ! total number of atm cells across all processors
    integer :: numg                 ! total number of gridcells across all processors
    integer :: numl                 ! total number of landunits across all processors
    integer :: numc                 ! total number of columns across all processors
    integer :: nump                 ! total number of pfts across all processors
    integer :: num2d                ! size of second dimension (e.g. .number of vertical levels)
    integer :: beg1d_out,end1d_out  ! history output per-proc 1d beginning and ending indices
    integer :: beg1d,end1d          ! beginning and ending indices for this field (assume already set)
    integer :: num1d_out            ! history output 1d size
    type(bounds_type) :: bounds
    character(len=*),parameter :: subname = 'htape_addfld'
    !-----------------------------------------------------------------------

    ! Ensure that it is not to late to add a field to the history tape

    if (htapes_defined) then
       write(iulog,*) trim(subname),' ERROR: attempt to add field ', &
            masterlist(f)%field%name, ' after history files are set'
       call endrun(msg=errMsg(sourcefile, __LINE__))
    end if

    tape(t)%nflds = tape(t)%nflds + 1
    n = tape(t)%nflds

    ! Copy field information

    tape(t)%hlist(n)%field = masterlist(f)%field

    ! Determine bounds

    call get_proc_bounds(bounds)
    call get_proc_global(ng=numg, nl=numl, nc=numc, np=nump)

    ! Modify type1d_out if necessary

    if (hist_dov2xy(t)) then

       ! If xy output averaging is requested, set output 1d type to grlnd
       ! ***NOTE- the following logic is what permits non lat/lon grids to
       ! be written to clm history file

       type1d = tape(t)%hlist(n)%field%type1d

       if (type1d == nameg .or. &
           type1d == namel .or. &
           type1d == namec .or. &
           type1d == namep) then
          tape(t)%hlist(n)%field%type1d_out = grlnd
       end if
       if (type1d == grlnd) then
          tape(t)%hlist(n)%field%type1d_out = grlnd
       end if

    else if (hist_type1d_pertape(t) /= ' ') then

       ! Set output 1d type  based on namelist setting of  hist_type1d_pertape
       ! Only applies to tapes when xy output is not required

       type1d = tape(t)%hlist(n)%field%type1d

       select case (trim(hist_type1d_pertape(t)))
       case('GRID')
          tape(t)%hlist(n)%field%type1d_out = nameg
       case('LAND')
          tape(t)%hlist(n)%field%type1d_out = namel
       case('COLS')
          tape(t)%hlist(n)%field%type1d_out = namec
       case ('PFTS')
          tape(t)%hlist(n)%field%type1d_out = namep
       case default
          write(iulog,*) trim(subname),' ERROR: unknown input hist_type1d_pertape= ', hist_type1d_pertape(t)
          call endrun(msg=errMsg(sourcefile, __LINE__))
       end select

    endif

    ! Determine output 1d dimensions

    type1d_out = tape(t)%hlist(n)%field%type1d_out
    if (type1d_out == grlnd) then
       beg1d_out = bounds%begg
       end1d_out = bounds%endg
       num1d_out = numg
    else if (type1d_out == nameg) then
       beg1d_out = bounds%begg
       end1d_out = bounds%endg
       num1d_out = numg
    else if (type1d_out == namel) then
       beg1d_out = bounds%begl
       end1d_out = bounds%endl
       num1d_out = numl
    else if (type1d_out == namec) then
       beg1d_out = bounds%begc
       end1d_out = bounds%endc
       num1d_out = numc
    else if (type1d_out == namep) then
       beg1d_out = bounds%begp
       end1d_out = bounds%endp
       num1d_out = nump
    else
       write(iulog,*) trim(subname),' ERROR: incorrect value of type1d_out= ',type1d_out
       call endrun(msg=errMsg(sourcefile, __LINE__))
    end if

    ! Output bounds for the field
    tape(t)%hlist(n)%field%beg1d_out = beg1d_out
    tape(t)%hlist(n)%field%end1d_out = end1d_out
    tape(t)%hlist(n)%field%num1d_out = num1d_out

    ! Fields native bounds
    beg1d = masterlist(f)%field%beg1d
    end1d = masterlist(f)%field%end1d

    ! Alloccate and initialize history buffer and related info

    num2d = tape(t)%hlist(n)%field%num2d
    if ( is_mapping_upto_subgrid( type1d, type1d_out ) ) then
       allocate (tape(t)%hlist(n)%hbuf(beg1d_out:end1d_out,num2d))
       allocate (tape(t)%hlist(n)%nacs(beg1d_out:end1d_out,num2d))
    else
       allocate (tape(t)%hlist(n)%hbuf(beg1d:end1d,num2d))
       allocate (tape(t)%hlist(n)%nacs(beg1d:end1d,num2d))
    end if
    tape(t)%hlist(n)%hbuf(:,:) = 0._r8
    tape(t)%hlist(n)%nacs(:,:) = 0

    ! Set time averaging flag based on masterlist setting or
    ! override the default averaging flag with namelist setting

    if (.not. avgflag_valid(avgflag, blank_valid=.true.)) then
       write(iulog,*) trim(subname),' ERROR: unknown avgflag=', avgflag
       call endrun(msg=errMsg(sourcefile, __LINE__))
    end if

    if (avgflag == ' ') then
       tape(t)%hlist(n)%avgflag = masterlist(f)%avgflag(t)
    else
       tape(t)%hlist(n)%avgflag = avgflag
    end if

  end subroutine htape_addfld

  !-----------------------------------------------------------------------
  subroutine hist_update_hbuf(bounds)
    !
    ! !DESCRIPTION:
    ! Accumulate (or take min, max, etc. as appropriate) input field
    ! into its history buffer for appropriate tapes.
    !
    ! !ARGUMENTS:
    type(bounds_type), intent(in) :: bounds
    !
    ! !LOCAL VARIABLES:
    integer :: t                   ! tape index
    integer :: f                   ! field index
    integer :: num2d               ! size of second dimension (e.g. number of vertical levels)
    integer :: numdims             ! number of dimensions
    character(len=*),parameter :: subname = 'hist_update_hbuf'
    character(len=hist_dim_name_length) :: type2d     ! hbuf second dimension type ["levgrnd","levlak","numrad","ltype","natpft","cft","glc_nec","elevclas","subname(n)"]
    !-----------------------------------------------------------------------

    do t = 1,ntapes
!$OMP PARALLEL DO PRIVATE (f, num2d, numdims)
       do f = 1,tape(t)%nflds

          numdims = tape(t)%hlist(f)%field%numdims

          if ( numdims == 1) then
             call hist_update_hbuf_field_1d (t, f, bounds)
          else
             num2d = tape(t)%hlist(f)%field%num2d
             call hist_update_hbuf_field_2d (t, f, bounds, num2d)
          end if
       end do
!$OMP END PARALLEL DO
    end do

  end subroutine hist_update_hbuf

  !-----------------------------------------------------------------------
  subroutine hist_update_hbuf_field_1d (t, f, bounds)
    !
    ! !DESCRIPTION:
    ! Accumulate (or take min, max, etc. as appropriate) input field
    ! into its history buffer for appropriate tapes.
    !
    ! This canNOT be called from within a threaded region (see comment below regarding the
    ! call to p2g, and the lack of explicit bounds on its arguments; see also bug 1786)
    !
    ! !USES:
    use subgridAveMod   , only : p2g, c2g, l2g, p2l, c2l, p2c
    use decompMod       , only : bounds_level_proc
    use clm_varcon      , only : degpsec, isecspday
    use clm_time_manager, only : get_curr_date
    !
    ! !ARGUMENTS:
    integer, intent(in) :: t            ! tape index
    integer, intent(in) :: f            ! field index
    type(bounds_type), intent(in) :: bounds
    !
    ! !LOCAL VARIABLES:
    integer  :: hpindex                 ! history pointer index
    integer  :: k                       ! gridcell, landunit, column or patch index
    integer  :: beg1d,end1d             ! beginning and ending indices
    integer  :: beg1d_out,end1d_out     ! beginning and ending indices on output grid
    logical  :: check_active            ! true => check 'active' flag of each point (this refers to a point being active, NOT a history field being active)
    logical  :: valid                   ! true => history operation is valid
    logical  :: map2gcell               ! true => map clm pointer field to gridcell
    character(len=hist_dim_name_length)  :: type1d         ! 1d clm pointerr type   ["gridcell","landunit","column","pft"]
    character(len=hist_dim_name_length)  :: type1d_out     ! 1d history buffer type ["gridcell","landunit","column","pft"]
    character(len=avgflag_strlen) :: avgflag ! time averaging flag
    character(len=scale_type_strlen)  :: p2c_scale_type ! scale type for subgrid averaging of pfts to column
    character(len=scale_type_strlen)  :: c2l_scale_type ! scale type for subgrid averaging of columns to landunits
    character(len=scale_type_strlen) :: l2g_scale_type ! scale type for subgrid averaging of landunits to gridcells
    real(r8), pointer :: hbuf(:,:)      ! history buffer
    integer , pointer :: nacs(:,:)      ! accumulation counter
    real(r8), pointer :: field(:)       ! clm 1d pointer field
    logical , pointer :: active(:)      ! flag saying whether each point is active (used for type1d = landunit/column/pft) (this refers to a point being active, NOT a history field being active)
    real(r8), allocatable :: field_gcell(:)  ! gricell level field (used if mapping to gridcell is done)
    integer j
    character(len=*),parameter :: subname = 'hist_update_hbuf_field_1d'
    integer k_offset                    ! offset for mapping sliced subarray pointers when outputting variables in PFT/col vector form
    integer :: year                      ! year (0, ...) for nstep
    integer :: month                     ! month (1, ..., 12) for nstep
    integer :: day                       ! day of month (1, ..., 31) for nstep
    integer :: secs                      ! seconds into current date for nstep
    integer :: local_secpl               ! seconds into current date in local time
    integer :: tod                       ! Desired local solar time of output in seconds
    integer :: weight                    ! Weight for linear interpolation in time for local time avgflag
    integer, allocatable :: grid_index(:)             ! Grid cell index for longitude
    integer, allocatable :: tods(:)
    character(len=1) :: avgflag_trim     ! first character of avgflag

    !-----------------------------------------------------------------------

    SHR_ASSERT_FL(bounds%level == bounds_level_proc, sourcefile, __LINE__)

    avgflag        =  tape(t)%hlist(f)%avgflag
    nacs           => tape(t)%hlist(f)%nacs
    hbuf           => tape(t)%hlist(f)%hbuf
    beg1d          =  tape(t)%hlist(f)%field%beg1d
    end1d          =  tape(t)%hlist(f)%field%end1d
    beg1d_out      =  tape(t)%hlist(f)%field%beg1d_out
    end1d_out      =  tape(t)%hlist(f)%field%end1d_out
    type1d         =  tape(t)%hlist(f)%field%type1d
    type1d_out     =  tape(t)%hlist(f)%field%type1d_out
    p2c_scale_type =  tape(t)%hlist(f)%field%p2c_scale_type
    c2l_scale_type =  tape(t)%hlist(f)%field%c2l_scale_type
    l2g_scale_type =  tape(t)%hlist(f)%field%l2g_scale_type
    hpindex        =  tape(t)%hlist(f)%field%hpindex
    field          => clmptr_rs(hpindex)%ptr

    call get_curr_date (year, month, day, secs)

    ! set variables to check weights when allocate all pfts

    map2gcell = .false.
    if (type1d_out == nameg .or. type1d_out == grlnd) then
       SHR_ASSERT_FL(beg1d_out == bounds%begg, sourcefile, __LINE__)
       SHR_ASSERT_FL(end1d_out == bounds%endg, sourcefile, __LINE__)
       if (type1d == namep) then
          ! In this and the following calls, we do NOT explicitly subset field using
          ! bounds (e.g., we do NOT do field(bounds%begp:bounds%endp). This is because,
          ! for some fields, the lower bound has been reset to 1 due to taking a pointer
          ! to an array slice. Thus, this code will NOT work properly if done within a
          ! threaded region! (See also bug 1786)
          allocate( field_gcell(beg1d_out:end1d_out) )
          call p2g(bounds, &
               field, &
               field_gcell(bounds%begg:bounds%endg), &
               p2c_scale_type, c2l_scale_type, l2g_scale_type)
          map2gcell = .true.
       else if (type1d == namec) then
          allocate( field_gcell(beg1d_out:end1d_out) )
          call c2g(bounds, &
               field, &
               field_gcell(bounds%begg:bounds%endg), &
               c2l_scale_type, l2g_scale_type)
          map2gcell = .true.
       else if (type1d == namel) then
          allocate( field_gcell(beg1d_out:end1d_out) )
          call l2g(bounds, &
               field, &
               field_gcell(bounds%begg:bounds%endg), &
               l2g_scale_type)
          map2gcell = .true.
       end if
    end if
    if (type1d_out == namel ) then
       SHR_ASSERT_FL(beg1d_out == bounds%begl, sourcefile, __LINE__)
       SHR_ASSERT_FL(end1d_out == bounds%endl, sourcefile, __LINE__)
       if (type1d == namep) then
          ! In this and the following calls, we do NOT explicitly subset field using
          ! bounds (e.g., we do NOT do field(bounds%begp:bounds%endp). This is because,
          ! for some fields, the lower bound has been reset to 1 due to taking a pointer
          ! to an array slice. Thus, this code will NOT work properly if done within a
          ! threaded region! (See also bug 1786)
          allocate( field_gcell(beg1d_out:end1d_out) )
          call p2l(bounds, &
               field, &
               field_gcell(beg1d_out:end1d_out), &
               p2c_scale_type, c2l_scale_type)
          map2gcell = .true.
       else if (type1d == namec) then
          allocate( field_gcell(beg1d_out:end1d_out) )
          call c2l(bounds, &
               field, &
               field_gcell(beg1d_out:end1d_out), &
               c2l_scale_type)
          map2gcell = .true.
       end if
    end if
    if (type1d_out == namec ) then
       SHR_ASSERT_FL(beg1d_out == bounds%begc, sourcefile, __LINE__)
       SHR_ASSERT_FL(end1d_out == bounds%endc, sourcefile, __LINE__)
       if (type1d == namep) then
          ! In this and the following calls, we do NOT explicitly subset field using
          ! bounds (e.g., we do NOT do field(bounds%begp:bounds%endp). This is because,
          ! for some fields, the lower bound has been reset to 1 due to taking a pointer
          ! to an array slice. Thus, this code will NOT work properly if done within a
          ! threaded region! (See also bug 1786)
          allocate( field_gcell(beg1d_out:end1d_out) )
          call p2c(bounds, &
               field, &
               field_gcell(beg1d_out:end1d_out), &
               p2c_scale_type)
          map2gcell = .true.
       end if
    end if
    if ( map2gcell .and. .not. is_mapping_upto_subgrid(type1d, type1d_out) )then
       call endrun(msg=trim(subname)//' ERROR: mapping upto subgrid level is inconsistent'//errMsg(sourcefile, __LINE__))
    end if
    if ( .not. map2gcell .and. is_mapping_upto_subgrid(type1d, type1d_out) )then
       call endrun(msg=trim(subname)//' ERROR: mapping upto subgrid level is inconsistent'//errMsg(sourcefile, __LINE__))
    end if

    if (map2gcell) then  ! Map to gridcell

       ! note that in this case beg1d = begg and end1d=endg
       avgflag_trim = avgflag(1:1)
       select case (avgflag_trim)
       case ('I') ! Instantaneous
          do k = beg1d_out, end1d_out
             if (field_gcell(k) /= spval) then
                hbuf(k,1) = field_gcell(k)
             else
                hbuf(k,1) = spval
             end if
             nacs(k,1) = 1
          end do
       case ('A', 'S') ! Time average / sum
          do k = beg1d_out, end1d_out
             if (field_gcell(k) /= spval) then
                if (nacs(k,1) == 0) hbuf(k,1) = 0._r8
                hbuf(k,1) = hbuf(k,1) + field_gcell(k)
                nacs(k,1) = nacs(k,1) + 1
             else
                if (nacs(k,1) == 0) hbuf(k,1) = spval
             end if
          end do
       case ('X') ! Maximum over time
          do k = beg1d_out, end1d_out
             if (field_gcell(k) /= spval) then
                if (nacs(k,1) == 0) hbuf(k,1) = -1.e50_r8
                hbuf(k,1) = max( hbuf(k,1), field_gcell(k) )
             else
                hbuf(k,1) = spval
             endif
             nacs(k,1) = 1
          end do
       case ('M') ! Minimum over time
          do k = beg1d_out, end1d_out
             if (field_gcell(k) /= spval) then
                if (nacs(k,1) == 0) hbuf(k,1) = +1.e50_r8
                hbuf(k,1) = min( hbuf(k,1), field_gcell(k) )
             else
                hbuf(k,1) = spval
             endif
             nacs(k,1) = 1
          end do
       case ('L') ! Local solar time
          read(avgflag(2:6), *) tod
          do k = beg1d_out, end1d_out
             if (field_gcell(k) /= spval) then
                local_secpl = secs + grc%londeg(k)/degpsec
                local_secpl = mod(local_secpl,isecspday)
                weight = calc_weight_local_time(local_secpl, tod)
                if (weight > 0) then
                   if (nacs(k,1) == 0) hbuf(k,1) = 0._r8
                   hbuf(k,1) = hbuf(k,1) + field_gcell(k)*real(weight)
                   nacs(k,1) = nacs(k,1) + weight
                end if
              else
                 if (nacs(k,1) == 0) hbuf(k,1) = spval
              end if
          end do
       case default
          write(iulog,*) trim(subname),' ERROR: invalid time averaging flag ', avgflag
          call endrun(msg=errMsg(sourcefile, __LINE__))
       end select
       deallocate( field_gcell )

    else  ! Do not map to gridcell

       allocate( grid_index(beg1d:end1d) )

       ! For data defined on the pft, col or landunit, we need to check if a point is active
       ! to determine whether that point should be assigned spval
       if (type1d == namep) then
          check_active = .true.
          active => patch%active
          grid_index = patch%gridcell
       else if (type1d == namec) then
          check_active = .true.
          active => col%active
          grid_index = col%gridcell
       else if (type1d == namel) then
          check_active = .true.
          active =>lun%active
          grid_index = lun%gridcell
       else
          check_active = .false.
       end if

       avgflag_trim = avgflag(1:1)

       select case (avgflag_trim)
       case ('I') ! Instantaneous
          do k = beg1d,end1d
             valid = .true.
             if (check_active) then
                if (.not. active(k)) valid = .false.
             end if
             if (valid) then
                if (field(k) /= spval) then
                   hbuf(k,1) = field(k)
                else
                   hbuf(k,1) = spval
                end if
             else
                hbuf(k,1) = spval
             end if
             nacs(k,1) = 1
          end do
       case ('A', 'S') ! Time average / sum
          ! create mappings for array slice pointers (which go from 1 to size(field) rather than beg1d to end1d)
          if ( end1d .eq. ubound(field,1) ) then
             k_offset = 0
          else
             k_offset = 1 - beg1d
          endif
          do k = beg1d,end1d
             valid = .true.
             if (check_active) then
                if (.not. active(k)) valid = .false.
             end if
             if (valid) then
                if (field(k+k_offset) /= spval) then   ! add k_offset
                   if (nacs(k,1) == 0) hbuf(k,1) = 0._r8
                   hbuf(k,1) = hbuf(k,1) + field(k+k_offset)   ! add k_offset
                   nacs(k,1) = nacs(k,1) + 1
                else
                   if (nacs(k,1) == 0) hbuf(k,1) = spval
                end if
             else
                if (nacs(k,1) == 0) hbuf(k,1) = spval
             end if
          end do
       case ('X') ! Maximum over time
          do k = beg1d,end1d
             valid = .true.
             if (check_active) then
                if (.not. active(k)) valid = .false.
             end if
             if (valid) then
                if (field(k) /= spval) then
                   if (nacs(k,1) == 0) hbuf(k,1) = -1.e50_r8
                   hbuf(k,1) = max( hbuf(k,1), field(k) )
                else
                   if (nacs(k,1) == 0) hbuf(k,1) = spval
                end if
             else
                if (nacs(k,1) == 0) hbuf(k,1) = spval
             end if
             nacs(k,1) = 1
          end do
       case ('M') ! Minimum over time
          do k = beg1d,end1d
             valid = .true.
             if (check_active) then
                if (.not. active(k)) valid = .false.
             end if
             if (valid) then
                if (field(k) /= spval) then
                   if (nacs(k,1) == 0) hbuf(k,1) = +1.e50_r8
                   hbuf(k,1) = min( hbuf(k,1), field(k) )
                else
                   if (nacs(k,1) == 0) hbuf(k,1) = spval
                end if
             else
                if (nacs(k,1) == 0) hbuf(k,1) = spval
             end if
             nacs(k,1) = 1
          end do
       case ('L') ! Local solar time
          read(avgflag(2:6), *) tod
          if ( end1d .eq. ubound(field,1) ) then
             k_offset = 0
          else
             k_offset = 1 - beg1d
          endif
             do k = beg1d, end1d
                valid = .true.
                if (check_active) then
                   if (.not. active(k)) then
                      valid = .false.
                   else
                      local_secpl = secs + grc%londeg(grid_index(k))/degpsec
                   end if
                else
                   local_secpl = secs + grc%londeg(k)/degpsec
                end if
                local_secpl = mod(local_secpl,isecspday)
                if (valid) then
                   weight = calc_weight_local_time(local_secpl, tod)
                   if (weight > 0 .and. field(k+k_offset) /= spval) then
                      if (nacs(k,1) == 0) hbuf(k,1) = 0._r8
                      hbuf(k,1) = hbuf(k,1) + field(k+k_offset)*real(weight)
                      nacs(k,1) = nacs(k,1) + weight
                   end if
                else
                   if (nacs(k,1) == 0) hbuf(k,1) = spval
                end if
             end do
       case default
          write(iulog,*) trim(subname),' ERROR: invalid time averaging flag ', avgflag
          call endrun(msg=errMsg(sourcefile, __LINE__))
       end select
    end if

  end subroutine hist_update_hbuf_field_1d

  !-----------------------------------------------------------------------
  subroutine hist_update_hbuf_field_2d (t, f, bounds, num2d)
    !
    ! !DESCRIPTION:
    ! Accumulate (or take min, max, etc. as appropriate) input field
    ! into its history buffer for appropriate tapes.
    !
    ! This canNOT be called from within a threaded region (see comment below regarding the
    ! call to p2g, and the lack of explicit bounds on its arguments; see also bug 1786)
    !
    ! !USES:
    use subgridAveMod   , only : p2g, c2g, l2g, p2l, c2l, p2c
    use decompMod       , only : bounds_level_proc
    use clm_varctl      , only : iulog
    use clm_varcon      , only : degpsec, isecspday
    use clm_time_manager, only : get_curr_date
    !
    ! !ARGUMENTS:
    integer, intent(in) :: t            ! tape index
    integer, intent(in) :: f            ! field index
    type(bounds_type), intent(in) :: bounds
    integer, intent(in) :: num2d        ! size of second dimension
    !
    ! !LOCAL VARIABLES:
    integer  :: hpindex                 ! history pointer index
    integer  :: k                       ! gridcell, landunit, column or patch index
    integer  :: j                       ! level index
    integer  :: beg1d,end1d             ! beginning and ending indices
    integer  :: beg1d_out,end1d_out     ! beginning and ending indices for output level
    logical  :: check_active            ! true => check 'active' flag of each point (this refers to a point being active, NOT a history field being active)
    logical  :: valid                   ! true => history operation is valid
    logical  :: map2gcell               ! true => map clm pointer field to gridcell
    character(len=hist_dim_name_length)  :: type1d         ! 1d clm pointerr type   ["gridcell","landunit","column","pft"]
    character(len=hist_dim_name_length)  :: type1d_out     ! 1d history buffer type ["gridcell","landunit","column","pft"]
    character(len=avgflag_strlen) :: avgflag ! time averaging flag
    character(len=scale_type_strlen) :: p2c_scale_type ! scale type for subgrid averaging of pfts to column
    character(len=scale_type_strlen) :: c2l_scale_type ! scale type for subgrid averaging of columns to landunits
    character(len=scale_type_strlen) :: l2g_scale_type ! scale type for subgrid averaging of landunits to gridcells
    integer  :: no_snow_behavior        ! for multi-layer snow fields, behavior to use when a given layer is absent
    real(r8), pointer :: hbuf(:,:)      ! history buffer
    integer , pointer :: nacs(:,:)      ! accumulation counter
    real(r8), pointer :: field(:,:)     ! clm 2d pointer field
    logical           :: field_allocated! whether 'field' was allocated here
    logical , pointer :: active(:)      ! flag saying whether each point is active (used for type1d = landunit/column/pft)
                                        !(this refers to a point being active, NOT a history field being active)
    real(r8), allocatable :: field_gcell(:,:) ! gridcell level field (used if mapping to gridcell is done)
    character(len=*),parameter :: subname = 'hist_update_hbuf_field_2d'
    integer :: year                      ! year (0, ...) for nstep
    integer :: month                     ! month (1, ..., 12) for nstep
    integer :: day                       ! day of month (1, ..., 31) for nstep
    integer :: secs                      ! seconds into current date for nstep
    integer :: local_secpl               ! seconds into current date in local time
    integer :: tod                       ! Desired local solar time of output in seconds
    integer :: weight                    ! Weight for linear interpolation in time for local time avgflag
    integer, allocatable :: grid_index(:)             ! Grid cell index for longitude
    integer, allocatable :: tods(:)
    character(len=1) :: avgflag_trim     ! first character of avgflag

    !-----------------------------------------------------------------------

    SHR_ASSERT_FL(bounds%level == bounds_level_proc, sourcefile, __LINE__)

    avgflag             =  tape(t)%hlist(f)%avgflag
    nacs                => tape(t)%hlist(f)%nacs
    hbuf                => tape(t)%hlist(f)%hbuf
    beg1d               =  tape(t)%hlist(f)%field%beg1d
    end1d               =  tape(t)%hlist(f)%field%end1d
    beg1d_out           =  tape(t)%hlist(f)%field%beg1d_out
    end1d_out           =  tape(t)%hlist(f)%field%end1d_out
    type1d              =  tape(t)%hlist(f)%field%type1d
    type1d_out          =  tape(t)%hlist(f)%field%type1d_out
    p2c_scale_type      =  tape(t)%hlist(f)%field%p2c_scale_type
    c2l_scale_type      =  tape(t)%hlist(f)%field%c2l_scale_type
    l2g_scale_type      =  tape(t)%hlist(f)%field%l2g_scale_type
    no_snow_behavior    =  tape(t)%hlist(f)%field%no_snow_behavior
    hpindex             =  tape(t)%hlist(f)%field%hpindex

    call get_curr_date (year, month, day, secs)

    if (no_snow_behavior /= no_snow_unset) then
       ! For multi-layer snow fields, build a special output variable that handles
       ! missing snow layers appropriately

       ! Note, regarding bug 1786: The following allocation is not what we would want if
       ! this routine were operating in a threaded region (or, more generally, within a
       ! loop over nclumps) - in that case we would want to use the bounds information for
       ! this clump. But currently that's not possible because the bounds of some fields
       ! have been reset to 1 - see also bug 1786. Similarly, if we wanted to allow
       ! operation within a loop over clumps, we would need to pass 'bounds' to
       ! hist_set_snow_field_2d rather than relying on beg1d & end1d (which give the proc,
       ! bounds not the clump bounds)

       allocate(field(lbound(clmptr_ra(hpindex)%ptr, 1) : ubound(clmptr_ra(hpindex)%ptr, 1), 1:num2d))
       field_allocated = .true.

       call hist_set_snow_field_2d(field, clmptr_ra(hpindex)%ptr, no_snow_behavior, type1d, &
            beg1d, end1d)
    else

       field => clmptr_ra(hpindex)%ptr(:,1:num2d)
       field_allocated = .false.
    end if

    ! set variables to check weights when allocate all pfts

    map2gcell = .false.
    if (type1d_out == nameg .or. type1d_out == grlnd) then
       SHR_ASSERT_FL(beg1d_out == bounds%begg, sourcefile, __LINE__)
       SHR_ASSERT_FL(end1d_out == bounds%endg, sourcefile, __LINE__)
       if (type1d == namep) then
          ! In this and the following calls, we do NOT explicitly subset field using
          ! (e.g., we do NOT do field(bounds%begp:bounds%endp). This is because,
          ! for some fields, the lower bound has been reset to 1 due to taking a pointer
          ! to an array slice. Thus, this code will NOT work properly if done within a
          ! threaded region! (See also bug 1786)
          allocate(field_gcell(bounds%begg:bounds%endg,num2d) )
          call p2g(bounds, num2d, &
               field, &
               field_gcell(bounds%begg:bounds%endg, :), &
               p2c_scale_type, c2l_scale_type, l2g_scale_type)
          map2gcell = .true.
       else if (type1d == namec) then
          allocate(field_gcell(bounds%begg:bounds%endg,num2d) )
          call c2g(bounds, num2d, &
               field, &
               field_gcell(bounds%begg:bounds%endg, :), &
               c2l_scale_type, l2g_scale_type)
          map2gcell = .true.
       else if (type1d == namel) then
          allocate(field_gcell(bounds%begg:bounds%endg,num2d) )
          call l2g(bounds, num2d, &
               field, &
               field_gcell(bounds%begg:bounds%endg, :), &
               l2g_scale_type)
          map2gcell = .true.
       end if
    else if ( type1d_out == namel )then
       SHR_ASSERT_FL(beg1d_out == bounds%begl, sourcefile, __LINE__)
       SHR_ASSERT_FL(end1d_out == bounds%endl, sourcefile, __LINE__)
       if (type1d == namep) then
          ! In this and the following calls, we do NOT explicitly subset field using
          ! (e.g., we do NOT do field(bounds%begp:bounds%endp). This is because,
          ! for some fields, the lower bound has been reset to 1 due to taking a pointer
          ! to an array slice. Thus, this code will NOT work properly if done within a
          ! threaded region! (See also bug 1786)
          allocate(field_gcell(beg1d_out:end1d_out,num2d))
          call p2l(bounds, num2d, &
               field, &
               field_gcell(beg1d_out:end1d_out, :), &
               p2c_scale_type, c2l_scale_type)
          map2gcell = .true.
       else if (type1d == namec) then
          allocate(field_gcell(beg1d_out:end1d_out,num2d))
          call c2l(bounds, num2d, &
               field, &
               field_gcell(beg1d_out:end1d_out, :), &
               c2l_scale_type)
          map2gcell = .true.
       end if
    else if ( type1d_out == namec )then
       SHR_ASSERT_FL(beg1d_out == bounds%begc, sourcefile, __LINE__)
       SHR_ASSERT_FL(end1d_out == bounds%endc, sourcefile, __LINE__)
       if (type1d == namep) then
          ! In this and the following calls, we do NOT explicitly subset field using
          ! (e.g., we do NOT do field(bounds%begp:bounds%endp). This is because,
          ! for some fields, the lower bound has been reset to 1 due to taking a pointer
          ! to an array slice. Thus, this code will NOT work properly if done within a
          ! threaded region! (See also bug 1786)
          allocate(field_gcell(beg1d_out:end1d_out,num2d))
          call p2c(bounds, num2d, &
               field, &
               field_gcell(beg1d_out:end1d_out, :), &
               p2c_scale_type)
          map2gcell = .true.
       end if
    end if
    if ( map2gcell .and. .not. is_mapping_upto_subgrid(type1d, type1d_out) )then
       call endrun(msg=trim(subname)//' ERROR: mapping upto subgrid level is inconsistent'//errMsg(sourcefile, __LINE__))
    end if
    if ( .not. map2gcell .and. is_mapping_upto_subgrid(type1d, type1d_out) )then
       call endrun(msg=trim(subname)//' ERROR: mapping upto subgrid level is inconsistent'//errMsg(sourcefile, __LINE__))
    end if

    if (map2gcell) then  ! Map to gridcell

       avgflag_trim = avgflag(1:1)
       ! note that in this case beg1d = begg and end1d=endg
       select case (avgflag_trim)
       case ('I') ! Instantaneous
          do j = 1,num2d
             do k = beg1d_out, end1d_out
                if (field_gcell(k,j) /= spval) then
                   hbuf(k,j) = field_gcell(k,j)
                else
                   hbuf(k,j) = spval
                end if
                nacs(k,j) = 1
             end do
          end do
       case ('A', 'S') ! Time average / sum
          do j = 1,num2d
             do k = beg1d_out, end1d_out
                if (field_gcell(k,j) /= spval) then
                   if (nacs(k,j) == 0) hbuf(k,j) = 0._r8
                   hbuf(k,j) = hbuf(k,j) + field_gcell(k,j)
                   nacs(k,j) = nacs(k,j) + 1
                else
                   if (nacs(k,j) == 0) hbuf(k,j) = spval
                endif
             end do
          end do
       case ('X') ! Maximum over time
          do j = 1,num2d
             do k = beg1d_out, end1d_out
                if (field_gcell(k,j) /= spval) then
                   if (nacs(k,j) == 0) hbuf(k,j) = -1.e50_r8
                   hbuf(k,j) = max( hbuf(k,j), field_gcell(k,j) )
                else
                   hbuf(k,j) = spval
                endif
                nacs(k,j) = 1
             end do
          end do
       case ('M') ! Minimum over time
          do j = 1,num2d
             do k = beg1d_out, end1d_out
                if (field_gcell(k,j) /= spval) then
                   if (nacs(k,j) == 0) hbuf(k,j) = +1.e50_r8
                   hbuf(k,j) = min( hbuf(k,j), field_gcell(k,j) )
                else
                   hbuf(k,j) = spval
                endif
                nacs(k,j) = 1
             end do
          end do
       case ('L') ! Local solar time
          read(avgflag(2:6), *) tod
          do j = 1,num2d
             do k = beg1d_out, end1d_out
                if (field_gcell(k,j) /= spval) then
                   local_secpl = secs + grc%londeg(k)/degpsec
                   local_secpl = mod(local_secpl,isecspday)
                   weight = calc_weight_local_time(local_secpl, tod)
                   if (weight > 0) then
                      if (nacs(k,j) == 0) hbuf(k,j) = 0._r8
                      hbuf(k,j) = hbuf(k,j) + field_gcell(k,j)*real(weight)
                      nacs(k,j) = nacs(k,j) + weight
                   end if
                else
                   if (nacs(k,j) == 0) hbuf(k,j) = spval
                end if
             end do
          end do
       case default
          write(iulog,*) trim(subname),' ERROR: invalid time averaging flag ', avgflag
          call endrun(msg=errMsg(sourcefile, __LINE__))
       end select
       deallocate( field_gcell )

    else  ! Do not map to gridcell

       ! For data defined on the pft, col or landunit, we need to check if a point is active
       ! to determine whether that point should be assigned spval
       if (type1d == namep) then
          check_active = .true.
          active => patch%active
          allocate(grid_index(bounds%begg:bounds%endg) )
          grid_index = patch%gridcell
       else if (type1d == namec) then
          check_active = .true.
          active => col%active
          allocate(grid_index(bounds%begg:bounds%endg) )
          grid_index = col%gridcell
       else if (type1d == namel) then
          check_active = .true.
          active =>lun%active
          allocate(grid_index(bounds%begg:bounds%endg) )
          grid_index = lun%gridcell
       else
          check_active = .false.
       end if

       ! Note that since field points to an array section the
       ! bounds are field(1:end1d-beg1d+1, num2d) - therefore
       ! need to do the shifting below
       avgflag_trim = avgflag(1:1)
       select case (avgflag_trim)
       case ('I') ! Instantaneous
          do j = 1,num2d
             do k = beg1d,end1d
                valid = .true.
                if (check_active) then
                   if (.not. active(k)) valid = .false.
                end if
                if (valid) then
                   if (field(k-beg1d+1,j) /= spval) then
                      hbuf(k,j) = field(k-beg1d+1,j)
                   else
                      hbuf(k,j) = spval
                   end if
                else
                   hbuf(k,j) = spval
                end if
                nacs(k,j) = 1
             end do
          end do
       case ('A', 'S') ! Time average / sum
          do j = 1,num2d
             do k = beg1d,end1d
                valid = .true.
                if (check_active) then
                   if (.not. active(k)) valid = .false.
                end if
                if (valid) then
                   if (field(k-beg1d+1,j) /= spval) then
                      if (nacs(k,j) == 0) hbuf(k,j) = 0._r8
                      hbuf(k,j) = hbuf(k,j) + field(k-beg1d+1,j)
                      nacs(k,j) = nacs(k,j) + 1
                   else
                      if (nacs(k,j) == 0) hbuf(k,j) = spval
                   end if
                else
                   if (nacs(k,j) == 0) hbuf(k,j) = spval
                end if
             end do
          end do
       case ('X') ! Maximum over time
          do j = 1,num2d
             do k = beg1d,end1d
                valid = .true.
                if (check_active) then
                   if (.not. active(k)) valid = .false.
                end if
                if (valid) then
                   if (field(k-beg1d+1,j) /= spval) then
                      if (nacs(k,j) == 0) hbuf(k,j) = -1.e50_r8
                      hbuf(k,j) = max( hbuf(k,j), field(k-beg1d+1,j) )
                   else
                      if (nacs(k,j) == 0) hbuf(k,j) = spval
                   end if
                else
                   if (nacs(k,j) == 0) hbuf(k,j) = spval
                end if
                nacs(k,j) = 1
             end do
          end do
       case ('M') ! Minimum over time
          do j = 1,num2d
             do k = beg1d,end1d
                valid = .true.
                if (check_active) then
                   if (.not. active(k)) valid = .false.
                end if
                if (valid) then
                   if (field(k-beg1d+1,j) /= spval) then
                      if (nacs(k,j) == 0) hbuf(k,j) = +1.e50_r8
                      hbuf(k,j) = min( hbuf(k,j), field(k-beg1d+1,j))
                   else
                      if (nacs(k,j) == 0) hbuf(k,j) = spval
                   end if
                else
                   if (nacs(k,j) == 0) hbuf(k,j) = spval
                end if
                nacs(k,j) = 1
             end do
          end do
       case ('L') ! Local solar time
          read(avgflag(2:6), *) tod
          do j = 1,num2d
             do k = beg1d, end1d
                valid = .true.
                if (check_active) then
                   if (.not. active(k)) then
                      valid = .false.
                   else
                      local_secpl = secs + grc%londeg(grid_index(k))/degpsec
                   end if
                else
                   local_secpl = secs + grc%londeg(k)/degpsec
                end if
                local_secpl = mod(local_secpl,isecspday)
                if (valid) then
                   weight = calc_weight_local_time(local_secpl, tod)
                   if (weight > 0 .and. field(k-beg1d+1,j) /= spval) then
                      if (nacs(k,j) == 0) hbuf(k,j) = 0._r8
                      hbuf(k,j) = hbuf(k,j) + field(k-beg1d+1,j)*real(weight)
                      nacs(k,j) = nacs(k,j) + weight
                   end if
                else
                   if (nacs(k,j) == 0) hbuf(k,j) = spval
                end if
             end do
          end do
       case default
          write(iulog,*) trim(subname),' ERROR: invalid time averaging flag ', avgflag
          call endrun(msg=errMsg(sourcefile, __LINE__))
       end select
    end if

    if (field_allocated) then
       deallocate(field)
    end if

  end subroutine hist_update_hbuf_field_2d

  !-----------------------------------------------------------------------
  function calc_weight_local_time(local_secpl, tod) result(weight)
    !
    ! !DESCRIPTION:
    ! Calculates weight for linear intepolation in time for local time
    ! average flag
    !
    ! !USES:
    use clm_varcon      , only : isecspday
    use clm_time_manager, only : get_step_size
    !
    ! !ARGUMENTS:
    integer                :: weight       ! function result
    integer, intent(inout) :: local_secpl  ! seconds into current date in local time
    integer, intent(in)    :: tod          ! Desired local solar time of output in seconds

    !
    ! !LOCAL VARIABLES:

    character(len=*), parameter :: subname = 'calc_weight_local_time'
    integer :: dtime                       ! timestep size [seconds]
    !-----------------------------------------------------------------------

    weight = 0
    dtime = get_step_size()

    if (tod < dtime .and. local_secpl > isecspday-dtime ) then
       local_secpl = local_secpl - isecspday
    end if
    if (local_secpl >= tod - dtime .and. local_secpl < tod ) then
       weight = dtime-tod+local_secpl
    else if (local_secpl >= tod .and. local_secpl < tod + dtime ) then
       weight = dtime+tod-local_secpl
    end if

  end function calc_weight_local_time

  !-----------------------------------------------------------------------
  subroutine hist_set_snow_field_2d (field_out, field_in, no_snow_behavior, type1d, beg1d, end1d)
    !
    ! !DESCRIPTION:
    ! Set values in history field dimensioned by levsno.
    !
    ! This routine handles what to do when a given snow layer doesn't exist for a given
    ! point, based on the no_snow_behavior argument. Options are:
    !
    ! - no_snow_normal: This is the normal behavior, which applies to most snow fields:
    !   Use spval (missing value flag). This means that temporal averages will just
    !   consider times when a particular snow layer actually existed
    !
    ! - no_snow_zero: Average in a 0 value for times when the snow layer isn't present
    !
    ! Input and output fields can be defined at the patch or column level
    !
    ! !ARGUMENTS:
    integer         , intent(in)  :: beg1d                    ! beginning spatial index
    integer         , intent(in)  :: end1d                    ! ending spatial index
    real(r8)        , intent(out) :: field_out( beg1d: , 1: ) ! output field [point, lev]
    real(r8)        , intent(in)  :: field_in ( beg1d: , 1: ) ! input field [point, lev]
    integer         , intent(in)  :: no_snow_behavior         ! behavior to use when a snow layer is absent
    character(len=*), intent(in)  :: type1d                   ! 1d clm pointer type ("column" or "pft")
    !
    ! !LOCAL VARIABLES:
    integer :: num_levels             ! total number of possible snow layers
    integer :: point
    integer :: level
    integer :: num_snow_layers        ! number of snow layers that exist at a point
    integer :: num_nonexistent_layers
    integer :: c                      ! column index
    real(r8):: no_snow_val            ! value to use when a snow layer is missing
    character(len=*), parameter :: subname = 'hist_set_snow_field_2d'
    !-----------------------------------------------------------------------

    SHR_ASSERT_ALL_FL((ubound(field_out, 1) == end1d), sourcefile, __LINE__)
    SHR_ASSERT_ALL_FL((ubound(field_in , 1) == end1d), sourcefile, __LINE__)
    SHR_ASSERT_ALL_FL((ubound(field_out, 2) == ubound(field_in, 2)), sourcefile, __LINE__)

    associate(&
    snl            => col%snl  &   ! Input: [integer (:)] number of snow layers (negative)
    )

    num_levels = ubound(field_in, 2)

    ! Determine no_snow_val
    select case (no_snow_behavior)
    case (no_snow_normal)
       no_snow_val = spval
    case (no_snow_zero)
       no_snow_val = 0._r8
    case default
       write(iulog,*) trim(subname), ' ERROR: unrecognized no_snow_behavior: ', &
            no_snow_behavior
       call endrun()
    end select

    do point = beg1d, end1d

       ! Get number of snow layers at this point

       if (type1d == namec) then
          c = point
       else if (type1d == namep) then
          c = patch%column(point)
       else
          write(iulog,*) trim(subname), ' ERROR: Only implemented for patch and col-level fields'
          write(iulog,*) 'type1d = ', trim(type1d)
          call endrun()
       end if

       num_snow_layers = abs(snl(c))
       num_nonexistent_layers = num_levels - num_snow_layers

       ! Fill output field appropriately for each layer
       ! When only a subset of snow layers exist, it is the LAST num_snow_layers that exist
       ! Levels are rearranged such that the top snow layer (surface layer) becomes level 1, etc.

       do level = num_levels, (num_levels-num_nonexistent_layers+1), -1
          field_out(point, level) = no_snow_val
       end do
       do level = (num_levels-num_nonexistent_layers), 1, -1
          field_out(point, level) = field_in(point, level+num_nonexistent_layers)
       end do

    end do

    end associate

  end subroutine hist_set_snow_field_2d


  !-----------------------------------------------------------------------
  subroutine hfields_normalize (t)
    !
    ! !DESCRIPTION:
    ! Normalize fields on a history file by the number of accumulations.
    ! Loop over fields on the tape.  Need averaging flag and number of
    ! accumulations to perform normalization.
    !
    ! !ARGUMENTS:
    integer, intent(in) :: t       ! tape index
    !
    ! !LOCAL VARIABLES:
    integer :: f                   ! field index
    integer :: k                   ! 1d index
    integer :: j                   ! 2d index
    logical :: aflag               ! averaging flag
    integer :: beg1d,end1d         ! hbuf 1d beginning and ending indices
    integer :: num2d               ! hbuf size of second dimension (e.g. number of vertical levels)
    character(len=avgflag_strlen)  :: avgflag   ! averaging flag
    real(r8), pointer :: hbuf(:,:) ! history buffer
    integer , pointer :: nacs(:,:) ! accumulation counter
    character(len=*),parameter :: subname = 'hfields_normalize'
    !-----------------------------------------------------------------------

    ! Normalize by number of accumulations for time averaged case

    do f = 1,tape(t)%nflds
       avgflag   =  tape(t)%hlist(f)%avgflag
       if ( is_mapping_upto_subgrid(tape(t)%hlist(f)%field%type1d, tape(t)%hlist(f)%field%type1d_out) )then
          beg1d =  tape(t)%hlist(f)%field%beg1d_out
          end1d =  tape(t)%hlist(f)%field%end1d_out
       else
          beg1d =  tape(t)%hlist(f)%field%beg1d
          end1d =  tape(t)%hlist(f)%field%end1d
       end if
       num2d     =  tape(t)%hlist(f)%field%num2d
       nacs      => tape(t)%hlist(f)%nacs
       hbuf      => tape(t)%hlist(f)%hbuf

       if (avgflag == 'A' .or. avgflag(1:1) == 'L') then
          aflag = .true.
       else
          aflag = .false.
       end if

       do j = 1, num2d
          do k = beg1d, end1d
             if (aflag .and. nacs(k,j) /= 0) then
                hbuf(k,j) = hbuf(k,j) / float(nacs(k,j))
             elseif (avgflag(1:1) == 'L' .and. nacs(k,j) == 0) then
                hbuf(k,j) = spval
             end if
          end do
       end do
    end do

  end subroutine hfields_normalize

  !-----------------------------------------------------------------------
  subroutine hfields_zero (t)
    !
    ! !DESCRIPTION:
    ! Zero out accumulation and history buffers for a given history tape.
    ! Loop through fields on the tape.
    !
    ! !ARGUMENTS:
    integer, intent(in) :: t     ! tape index
    !
    ! !LOCAL VARIABLES:
    integer :: f                 ! field index
    character(len=*),parameter :: subname = 'hfields_zero'
    !-----------------------------------------------------------------------

    do f = 1,tape(t)%nflds
       tape(t)%hlist(f)%hbuf(:,:) = 0._r8
       tape(t)%hlist(f)%nacs(:,:) = 0
    end do

  end subroutine hfields_zero

  !-----------------------------------------------------------------------
  subroutine htape_create (t, histrest)
    !
    ! !DESCRIPTION:
    ! Define contents of history file t. Issue the required netcdf
    ! wrapper calls to define the history file contents.
    !
    ! !USES:
    use clm_varpar      , only : nlevgrnd, nlevsno, nlevlak, nlevurb, nlevmaxurbgrnd, numrad, nlevcan, nvegwcs,nlevsoi
    use clm_varpar      , only : natpft_size, cft_size, maxpatch_glc, nlevdecomp_full
    use landunit_varcon , only : max_lunit
    use clm_varctl      , only : caseid, ctitle, fsurdat, finidat, paramfile
    use clm_varctl      , only : version, hostname, username, conventions, source
    use clm_varctl      , only : use_hillslope,nhillslope,max_columns_hillslope
    use domainMod       , only : ldomain
    use fileutils       , only : get_filename
    !
    ! !ARGUMENTS:
    integer, intent(in) :: t                   ! tape index
    logical, intent(in), optional :: histrest  ! if creating the history restart file
    !
    ! !LOCAL VARIABLES:
    integer :: f                   ! field index
    integer :: p,c,l,n             ! indices
    integer :: ier                 ! error code
    integer :: num2d               ! size of second dimension (e.g. number of vertical levels)
    integer :: dimid               ! dimension id temporary
    integer :: dim1id(1)           ! netCDF dimension id
    integer :: dim2id(2)           ! netCDF dimension id
    integer :: ndims               ! dimension counter
    integer :: omode               ! returned mode from netCDF call
    integer :: ncprec              ! output netCDF write precision
    integer :: ret                 ! netCDF error status
    integer :: nump                ! total number of pfts across all processors
    integer :: numc                ! total number of columns across all processors
    integer :: numl                ! total number of landunits across all processors
    integer :: numg                ! total number of gridcells across all processors
    integer :: numa                ! total number of atm cells across all processors
    logical :: lhistrest           ! local history restart flag
    type(file_desc_t), pointer :: lnfid     ! local file id
    character(len=  8) :: curdate  ! current date
    character(len=  8) :: curtime  ! current time
    character(len=256) :: name     ! name of attribute
    character(len=256) :: units    ! units of attribute
    character(len=256) :: str      ! global attribute string
    character(len=*),parameter :: subname = 'htape_create'
    !-----------------------------------------------------------------------

    if ( present(histrest) )then
       lhistrest = histrest
    else
       lhistrest = .false.
    end if

    ! Determine necessary indices

    call get_proc_global(ng=numg, nl=numl, nc=numc, np=nump)

    ! define output write precsion for tape

    ncprec = tape(t)%ncprec
    if (lhistrest) then
       lnfid => ncid_hist(t)
    else
       lnfid => nfid(t)
    endif

    ! Create new netCDF file. It will be in define mode

    if ( .not. lhistrest )then
       if (masterproc) then
          write(iulog,*) trim(subname),' : Opening netcdf htape ', &
                                      trim(locfnh(t))
          call shr_sys_flush(iulog)
       end if
       call ncd_pio_createfile(lnfid, trim(locfnh(t)))
       call ncd_putatt(lnfid, ncd_global, 'title', 'CLM History file information' )
       call ncd_putatt(lnfid, ncd_global, 'comment', &
          "NOTE: None of the variables are weighted by land fraction!" )
    else
       if (masterproc) then
          write(iulog,*) trim(subname),' : Opening netcdf rhtape ', &
                                      trim(locfnhr(t))
          call shr_sys_flush(iulog)
       end if
       call ncd_pio_createfile(lnfid, trim(locfnhr(t)))
       call ncd_putatt(lnfid, ncd_global, 'title', &
          'CLM Restart History information, required to continue a simulation' )
       call ncd_putatt(lnfid, ncd_global, 'comment', &
                       "This entire file NOT needed for startup or branch simulations")
    end if

    ! Create global attributes. Attributes are used to store information
    ! about the data set. Global attributes are information about the
    ! data set as a whole, as opposed to a single variable

    call ncd_putatt(lnfid, ncd_global, 'Conventions', trim(conventions))
    call getdatetime(curdate, curtime)
    str = 'created on ' // curdate // ' ' // curtime
    call ncd_putatt(lnfid, ncd_global, 'history' , trim(str))
    call ncd_putatt(lnfid, ncd_global, 'source'  , trim(source))
    call ncd_putatt(lnfid, ncd_global, 'hostname', trim(hostname))
    call ncd_putatt(lnfid, ncd_global, 'username', trim(username))
    call ncd_putatt(lnfid, ncd_global, 'version' , trim(version))

    str = &
    '$Id: histFileMod.F90 42903 2012-12-21 15:32:10Z muszala $'
    call ncd_putatt(lnfid, ncd_global, 'revision_id', trim(str))
    call ncd_putatt(lnfid, ncd_global, 'case_title', trim(ctitle))
    call ncd_putatt(lnfid, ncd_global, 'case_id', trim(caseid))
    str = get_filename(fsurdat)
    call ncd_putatt(lnfid, ncd_global, 'Surface_dataset', trim(str))
    if (finidat == ' ') then
       str = 'arbitrary initialization'
    else
       str = get_filename(finidat)
    endif
    call ncd_putatt(lnfid, ncd_global, 'Initial_conditions_dataset', trim(str))
    str = get_filename(paramfile)
    call ncd_putatt(lnfid, ncd_global, 'PFT_physiological_constants_dataset', trim(str))

    ! Define dimensions.
    ! Time is an unlimited dimension. Character string is treated as an array of characters.

    ! Global uncompressed dimensions (including non-land points)
    if (ldomain%isgrid2d) then
       call ncd_defdim(lnfid, 'lon'   , ldomain%ni, dimid)
       call ncd_defdim(lnfid, 'lat'   , ldomain%nj, dimid)
    else
       call ncd_defdim(lnfid, trim(grlnd), ldomain%ns, dimid)
    end if

    ! Global compressed dimensions (not including non-land points)
    call ncd_defdim(lnfid, trim(nameg), numg, dimid)
    call ncd_defdim(lnfid, trim(namel), numl, dimid)
    call ncd_defdim(lnfid, trim(namec), numc, dimid)
    call ncd_defdim(lnfid, trim(namep), nump, dimid)

    ! "level" dimensions
    call ncd_defdim(lnfid, 'levgrnd', nlevgrnd, dimid)
    call ncd_defdim(lnfid, 'levsoi', nlevsoi, dimid)
    if (nlevurb > 0) then
       call ncd_defdim(lnfid, 'levurb' , nlevurb, dimid)
    end if
    call ncd_defdim(lnfid, 'levmaxurbgrnd' , nlevmaxurbgrnd, dimid)
    call ncd_defdim(lnfid, 'levlak' , nlevlak, dimid)
    call ncd_defdim(lnfid, 'numrad' , numrad , dimid)
    call ncd_defdim(lnfid, 'levsno' , nlevsno , dimid)
    call ncd_defdim(lnfid, 'ltype', max_lunit, dimid)
    call ncd_defdim(lnfid, 'nlevcan',nlevcan, dimid)
    call ncd_defdim(lnfid, 'nvegwcs',nvegwcs, dimid)
    if (use_hillslope) then
       call ncd_defdim(lnfid, 'nhillslope',nhillslope, dimid)
       call ncd_defdim(lnfid, 'max_columns_hillslope',max_columns_hillslope, dimid)
    endif
    call htape_add_ltype_metadata(lnfid)
    call htape_add_ctype_metadata(lnfid)
    call ncd_defdim(lnfid, 'natpft', natpft_size, dimid)
    if (cft_size > 0) then
       call ncd_defdim(lnfid, 'cft', cft_size, dimid)
       call htape_add_cft_metadata(lnfid)
    end if
    call ncd_defdim(lnfid, 'glc_nec' , maxpatch_glc , dimid)
    ! elevclas (in contrast to glc_nec) includes elevation class 0 (bare land)
    ! (although on the history file it will go 1:(nec+1) rather than 0:nec)
    call ncd_defdim(lnfid, 'elevclas' , maxpatch_glc + 1, dimid)

    do n = 1,num_subs
       call ncd_defdim(lnfid, subs_name(n), subs_dim(n), dimid)
    end do
    call ncd_defdim(lnfid, 'string_length', hist_dim_name_length, strlen_dimid)
    call ncd_defdim(lnfid, 'scale_type_string_length', scale_type_strlen, dimid)
    call ncd_defdim( lnfid, 'levdcmp', nlevdecomp_full, dimid)
<<<<<<< HEAD
=======

>>>>>>> dd9e6d71

    if(use_fates)then
       call ncd_defdim(lnfid, 'fates_levscag', nlevsclass * nlevage, dimid)
       call ncd_defdim(lnfid, 'fates_levscagpf', nlevsclass * nlevage * numpft_fates, dimid)
       call ncd_defdim(lnfid, 'fates_levagepft', nlevage * numpft_fates, dimid)
       call ncd_defdim(lnfid, 'fates_levscls', nlevsclass, dimid)
       call ncd_defdim(lnfid, 'fates_levcacls', nlevcoage, dimid)
       call ncd_defdim(lnfid, 'fates_levpft', numpft_fates, dimid)
       call ncd_defdim(lnfid, 'fates_levage', nlevage, dimid)
       call ncd_defdim(lnfid, 'fates_levheight', nlevheight, dimid)
       call ncd_defdim(lnfid, 'fates_levfuel', nfsc, dimid)
       call ncd_defdim(lnfid, 'fates_levcwdsc', ncwd, dimid)
       call ncd_defdim(lnfid, 'fates_levscpf', nlevsclass*numpft_fates, dimid)
       call ncd_defdim(lnfid, 'fates_levcapf', nlevcoage*numpft_fates, dimid)
       call ncd_defdim(lnfid, 'fates_levcan', nclmax, dimid)
       call ncd_defdim(lnfid, 'fates_levcnlf', nlevleaf * nclmax, dimid)
       call ncd_defdim(lnfid, 'fates_levcnlfpf', nlevleaf * nclmax * numpft_fates, dimid)
       call ncd_defdim(lnfid, 'fates_levelem', num_elements_fates, dimid)
       call ncd_defdim(lnfid, 'fates_levelpft', num_elements_fates * numpft_fates, dimid)
       call ncd_defdim(lnfid, 'fates_levelcwd', num_elements_fates * ncwd, dimid)
       call ncd_defdim(lnfid, 'fates_levelage', num_elements_fates * nlevage, dimid)
       call ncd_defdim(lnfid, 'fates_levagefuel', nlevage * nfsc, dimid)
    end if

    if ( .not. lhistrest )then
       call ncd_defdim(lnfid, 'hist_interval', 2, hist_interval_dimid)
       call ncd_defdim(lnfid, 'time', ncd_unlimited, time_dimid)
       if (masterproc)then
          write(iulog,*) trim(subname), &
                          ' : Successfully defined netcdf history file ',t
          call shr_sys_flush(iulog)
       end if
    else
       if (masterproc)then
          write(iulog,*) trim(subname), &
                          ' : Successfully defined netcdf restart history file ',t
          call shr_sys_flush(iulog)
       end if
    end if

  end subroutine htape_create

  !-----------------------------------------------------------------------
  subroutine htape_add_ltype_metadata(lnfid)
    !
    ! !DESCRIPTION:
    ! Add global metadata defining landunit types
    !
    ! !USES:
    use landunit_varcon, only : max_lunit, landunit_names, landunit_name_length
    !
    ! !ARGUMENTS:
    type(file_desc_t), intent(inout) :: lnfid ! local file id
    !
    ! !LOCAL VARIABLES:
    integer :: ltype  ! landunit type
    character(len=*), parameter :: att_prefix = 'ltype_'  ! prefix for attributes
    character(len=len(att_prefix)+landunit_name_length) :: attname ! attribute name

    character(len=*), parameter :: subname = 'htape_add_ltype_metadata'
    !-----------------------------------------------------------------------

    do ltype = 1, max_lunit
       attname = att_prefix // landunit_names(ltype)
       call ncd_putatt(lnfid, ncd_global, attname, ltype)
    end do

  end subroutine htape_add_ltype_metadata

  !-----------------------------------------------------------------------
  subroutine htape_add_ctype_metadata(lnfid)
    !
    ! !DESCRIPTION:
    ! Add global metadata defining column types
    !
    ! !USES:
    use column_varcon, only : write_coltype_metadata
    !
    ! !ARGUMENTS:
    type(file_desc_t), intent(inout) :: lnfid ! local file id
    !
    ! !LOCAL VARIABLES:
    character(len=*), parameter :: att_prefix = 'ctype_'  ! prefix for attributes

    character(len=*), parameter :: subname = 'htape_add_ctype_metadata'
    !-----------------------------------------------------------------------

    call write_coltype_metadata(att_prefix, lnfid)

  end subroutine htape_add_ctype_metadata

  !-----------------------------------------------------------------------
  subroutine htape_add_natpft_metadata(lnfid)
    !
    ! !DESCRIPTION:
    ! Add global metadata defining natpft types
    !
    ! !USES:
    use clm_varpar, only : natpft_lb, natpft_ub
    use pftconMod , only : pftname_len, pftname
    !
    ! !ARGUMENTS:
    type(file_desc_t), intent(inout) :: lnfid ! local file id
    !
    ! !LOCAL VARIABLES:
    integer :: ptype  ! patch type
    integer :: ptype_1_indexing ! patch type, translated to 1 indexing
    character(len=*), parameter :: att_prefix = 'natpft_' ! prefix for attributes
    character(len=len(att_prefix)+pftname_len) :: attname ! attribute name

    character(len=*), parameter :: subname = 'htape_add_natpft_metadata'
    !-----------------------------------------------------------------------

    do ptype = natpft_lb, natpft_ub
       ptype_1_indexing = ptype + (1 - natpft_lb)
       attname = att_prefix // pftname(ptype)
       call ncd_putatt(lnfid, ncd_global, attname, ptype_1_indexing)
    end do

  end subroutine htape_add_natpft_metadata

  !-----------------------------------------------------------------------
  subroutine htape_add_cft_metadata(lnfid)
    !
    ! !DESCRIPTION:
    ! Add global metadata defining natpft types
    !
    ! !USES:
    use clm_varpar, only : cft_lb, cft_ub
    use pftconMod , only : pftname_len, pftname
    !
    ! !ARGUMENTS:
    type(file_desc_t), intent(inout) :: lnfid ! local file id
    !
    ! !LOCAL VARIABLES:
    integer :: ptype  ! patch type
    integer :: ptype_1_indexing ! patch type, translated to 1 indexing
    character(len=*), parameter :: att_prefix = 'cft_'    ! prefix for attributes
    character(len=len(att_prefix)+pftname_len) :: attname ! attribute name

    character(len=*), parameter :: subname = 'htape_add_cft_metadata'
    !-----------------------------------------------------------------------

    do ptype = cft_lb, cft_ub
       ptype_1_indexing = ptype + (1 - cft_lb)
       attname = att_prefix // pftname(ptype)
       call ncd_putatt(lnfid, ncd_global, attname, ptype_1_indexing)
    end do

  end subroutine htape_add_cft_metadata

  !-----------------------------------------------------------------------
  subroutine htape_timeconst3D(t, &
       bounds, watsat_col, sucsat_col, bsw_col, hksat_col, &
       cellsand_col, cellclay_col, mode)
    !
    ! !DESCRIPTION:
    ! Write time constant 3D variables to history tapes.
    ! Only write out when this subroutine is called (normally only for
    ! primary history files at very first time-step, nstep=0).
    ! Issue the required netcdf wrapper calls to define the history file
    ! contents.
    !
    ! !USES:
    use subgridAveMod  , only : c2g
    use clm_varpar     , only : nlevgrnd ,nlevlak, nlevmaxurbgrnd, nlevsoi
    use shr_string_mod , only : shr_string_listAppend
    use domainMod      , only : ldomain
    !
    ! !ARGUMENTS:
    integer           , intent(in) :: t    ! tape index
    type(bounds_type) , intent(in) :: bounds
    real(r8)          , intent(in) :: watsat_col( bounds%begc:,1: )
    real(r8)          , intent(in) :: sucsat_col( bounds%begc:,1: )
    real(r8)          , intent(in) :: bsw_col( bounds%begc:,1: )
    real(r8)          , intent(in) :: hksat_col( bounds%begc:,1: )
    real(r8)          , intent(in) :: cellsand_col( bounds%begc:,1: )
    real(r8)          , intent(in) :: cellclay_col( bounds%begc:,1: )
    character(len=*)  , intent(in) :: mode ! 'define' or 'write'
    !
    ! !LOCAL VARIABLES:
    integer :: c,l,lev,ifld               ! indices
    integer :: ier                        ! error status
    character(len=max_chars) :: long_name ! variable long name
    character(len=max_namlen):: varname   ! variable name
    character(len=max_namlen):: units     ! variable units
    integer :: varid                      ! variable id
    !
    real(r8), pointer :: histi(:,:)       ! temporary
    real(r8), pointer :: histo(:,:)       ! temporary
    integer, parameter :: nflds = 6       ! Number of 3D time-constant fields
    character(len=*),parameter :: subname = 'htape_timeconst3D'
    character(len=*),parameter :: varnames(nflds) = (/ &
                                                        'ZSOI  ', &
                                                        'DZSOI ', &
                                                        'WATSAT', &
                                                        'SUCSAT', &
                                                        'BSW   ', &
                                                        'HKSAT '  &
                                                    /)
    ! Scale type for subgrid averaging of landunits to grid cells
    ! WJS (10-25-11): Note about l2g_scale_type in the following: ZSOI & DZSOI are
    ! currently constant in space, except for urban points, so their scale type
    ! doesn't matter at the moment as long as it excludes urban points. I am using
    ! 'nonurb' so that the values are output everywhere where the fields are
    ! constant (i.e., everywhere except urban points). For the other fields, I am
    ! using 'veg' to be consistent with the l2g_scale_type that is now used for many
    ! of the 3-d time-variant fields; in theory, though, one might want versions of
    ! these variables output for different landunits.
    character(len=scale_type_strlen) :: l2g_scale_type(nflds) = [ &
         'nonurb', &  ! ZSOI
         'nonurb', &  ! DZSOI
         'veg   ', &  ! WATSAT
         'veg   ', &  ! SUCSAT
         'veg   ', &  ! BSW
         'veg   '  &  ! HKSAT
         ]
    real(r8), pointer :: histil(:,:)      ! temporary
    real(r8), pointer :: histol(:,:)
    integer, parameter :: nfldsl = 2
    character(len=*),parameter :: varnamesl(nfldsl) = (/ &
                                                          'ZLAKE ', &
                                                          'DZLAKE' &
                                                      /)
    real(r8), pointer :: histit(:,:)      ! temporary
    real(r8), pointer :: histot(:,:)
    integer, parameter :: nfldst = 2
    character(len=*),parameter :: varnamest(nfldst) = (/ &
                                                          'PCT_SAND ', &
                                                          'PCT_CLAY '  &
                                                      /)
    ! Scale type for subgrid averaging of landunits to grid cells, for lake fields
    character(len=scale_type_strlen) :: l2g_scale_typel(nfldsl) = [ &
         'lake', &  ! ZLAKE
         'lake'  &  ! DZLAKE
         ]

    !-----------------------------------------------------------------------

    SHR_ASSERT_ALL_FL((ubound(watsat_col)   == (/bounds%endc, nlevmaxurbgrnd/)), sourcefile, __LINE__)
    SHR_ASSERT_ALL_FL((ubound(sucsat_col)   == (/bounds%endc, nlevgrnd/)), sourcefile, __LINE__)
    SHR_ASSERT_ALL_FL((ubound(bsw_col)      == (/bounds%endc, nlevgrnd/)), sourcefile, __LINE__)
    SHR_ASSERT_ALL_FL((ubound(hksat_col)    == (/bounds%endc, nlevgrnd/)), sourcefile, __LINE__)
    SHR_ASSERT_ALL_FL((ubound(cellsand_col) == (/bounds%endc, nlevsoi/)), sourcefile, __LINE__)
    SHR_ASSERT_ALL_FL((ubound(cellclay_col) == (/bounds%endc, nlevsoi/)), sourcefile, __LINE__)

    !-------------------------------------------------------------------------------
    !***      Non-time varying 3D fields                    ***
    !***      Only write out when this subroutine is called ***
    !***       Normally only called once for primary tapes  ***
    !-------------------------------------------------------------------------------

    if (mode == 'define') then

       do ifld = 1,nflds
          ! Field indices MUST match varnames array order above!
          if (ifld == 1) then
             long_name='soil depth'; units = 'm'
          else if (ifld == 2) then
             long_name='soil thickness'; units = 'm'
          else if (ifld == 3) then
             long_name='saturated soil water content (porosity)';  units = 'mm3/mm3'
          else if (ifld == 4) then
             long_name='saturated soil matric potential'; units = 'mm'
          else if (ifld == 5) then
             long_name='slope of soil water retention curve'; units = 'unitless'
          else if (ifld == 6) then
             long_name='saturated hydraulic conductivity'; units = 'mm s-1'
          else
             call endrun(msg=' ERROR: bad 3D time-constant field index'//errMsg(sourcefile, __LINE__))
          end if
          if (tape(t)%dov2xy) then
             if (ldomain%isgrid2d) then
                call ncd_defvar(ncid=nfid(t), varname=trim(varnames(ifld)), xtype=tape(t)%ncprec,&
                     dim1name='lon', dim2name='lat', dim3name='levgrnd', &
                     long_name=long_name, units=units, missing_value=spval, fill_value=spval, &
                     varid=varid)
             else
                call ncd_defvar(ncid=nfid(t), varname=trim(varnames(ifld)), xtype=tape(t)%ncprec, &
                     dim1name=grlnd, dim2name='levgrnd', &
                     long_name=long_name, units=units, missing_value=spval, fill_value=spval, &
                     varid=varid)
             end if

             call add_landunit_mask_metadata(nfid(t), varid, l2g_scale_type(ifld))
          else
             call ncd_defvar(ncid=nfid(t), varname=trim(varnames(ifld)), xtype=tape(t)%ncprec, &
                  dim1name=namec, dim2name='levgrnd', &
                  long_name=long_name, units=units, missing_value=spval, fill_value=spval)
          end if
          call shr_string_listAppend(TimeConst3DVars,varnames(ifld))
       end do

    else if (mode == 'write') then

       allocate(histi(bounds%begc:bounds%endc,nlevgrnd), stat=ier)
       if (ier /= 0) then
          write(iulog,*) trim(subname),' ERROR: allocation error for histi'
          call endrun(msg=errMsg(sourcefile, __LINE__))
       end if

       ! Write time constant fields

       if (tape(t)%dov2xy) then
          allocate(histo(bounds%begg:bounds%endg,nlevgrnd), stat=ier)
          if (ier /= 0) then
             write(iulog,*)  trim(subname),' ERROR: allocation error for histo'
             call endrun(msg=errMsg(sourcefile, __LINE__))
          end if
       end if

       do ifld = 1,nflds

          histi(:,:) = spval
          do lev = 1,nlevgrnd
             do c = bounds%begc,bounds%endc
                l = col%landunit(c)
                   ! Field indices MUST match varnames array order above!
                   if (ifld ==1) histi(c,lev) = col%z(c,lev)
                   if (ifld ==2) histi(c,lev) = col%dz(c,lev)
                   if (ifld ==3) histi(c,lev) = watsat_col(c,lev)
                   if (ifld ==4) histi(c,lev) = sucsat_col(c,lev)
                   if (ifld ==5) histi(c,lev) = bsw_col(c,lev)
                   if (ifld ==6) histi(c,lev) = hksat_col(c,lev)
             end do
          end do
          if (tape(t)%dov2xy) then
             histo(:,:) = spval

             call c2g(bounds, nlevgrnd, &
                  histi(bounds%begc:bounds%endc, :), &
                  histo(bounds%begg:bounds%endg, :), &
                  c2l_scale_type='unity', l2g_scale_type=l2g_scale_type(ifld))

             if (ldomain%isgrid2d) then
                call ncd_io(varname=trim(varnames(ifld)), dim1name=grlnd, &
                     data=histo, ncid=nfid(t), flag='write')
             else
                call ncd_io(varname=trim(varnames(ifld)), dim1name=grlnd, &
                     data=histo, ncid=nfid(t), flag='write')
             end if
          else
             call ncd_io(varname=trim(varnames(ifld)), dim1name=namec, &
                  data=histi, ncid=nfid(t), flag='write')
          end if
       end do

       if (tape(t)%dov2xy) deallocate(histo)
       deallocate(histi)

    end if  ! (define/write mode

    if (mode == 'define') then
       do ifld = 1,nfldsl
          ! Field indices MUST match varnamesl array order above!
          if (ifld == 1) then
             long_name='lake layer node depth'; units = 'm'
          else if (ifld == 2) then
             long_name='lake layer thickness'; units = 'm'
          else
             call endrun(msg=' ERROR: bad 3D time-constant field index'//errMsg(sourcefile, __LINE__))
          end if
          if (tape(t)%dov2xy) then
             if (ldomain%isgrid2d) then
                call ncd_defvar(ncid=nfid(t), varname=trim(varnamesl(ifld)), xtype=tape(t)%ncprec,&
                     dim1name='lon', dim2name='lat', dim3name='levlak', &
                     long_name=long_name, units=units, missing_value=spval, fill_value=spval, &
                     varid=varid)
             else
                call ncd_defvar(ncid=nfid(t), varname=trim(varnamesl(ifld)), xtype=tape(t)%ncprec, &
                     dim1name=grlnd, dim2name='levlak', &
                     long_name=long_name, units=units, missing_value=spval, fill_value=spval, &
                     varid=varid)
             end if

             call add_landunit_mask_metadata(nfid(t), varid, l2g_scale_typel(ifld))
          else
             call ncd_defvar(ncid=nfid(t), varname=trim(varnamesl(ifld)), xtype=tape(t)%ncprec, &
                  dim1name=namec, dim2name='levlak', &
                  long_name=long_name, units=units, missing_value=spval, fill_value=spval)
          end if
          call shr_string_listAppend(TimeConst3DVars,varnamesl(ifld))
       end do

    else if (mode == 'write') then

       allocate(histil(bounds%begc:bounds%endc,nlevlak), stat=ier)
       if (ier /= 0) then
          write(iulog,*) trim(subname),' ERROR: allocation error for histil'
          call endrun(msg=errMsg(sourcefile, __LINE__))
       end if

       ! Write time constant fields

       if (tape(t)%dov2xy) then
          allocate(histol(bounds%begg:bounds%endg,nlevlak), stat=ier)
          if (ier /= 0) then
             write(iulog,*)  trim(subname),' ERROR: allocation error for histol'
             call endrun(msg=errMsg(sourcefile, __LINE__))
          end if
       end if

       do ifld = 1,nfldsl
          histil(:,:) = spval
          do lev = 1,nlevlak
             do c = bounds%begc,bounds%endc
                l = col%landunit(c)
                if (lun%lakpoi(l)) then
                   ! Field indices MUST match varnamesl array order above!
                   if (ifld ==1) histil(c,lev) = col%z_lake(c,lev)
                   if (ifld ==2) histil(c,lev) = col%dz_lake(c,lev)
                end if
             end do
          end do
          if (tape(t)%dov2xy) then
             histol(:,:) = spval
             call c2g(bounds, nlevlak, &
                  histil(bounds%begc:bounds%endc, :), &
                  histol(bounds%begg:bounds%endg, :), &
                  c2l_scale_type='unity', l2g_scale_type=l2g_scale_typel(ifld))
             if (ldomain%isgrid2d) then
                call ncd_io(varname=trim(varnamesl(ifld)), dim1name=grlnd, &
                     data=histol, ncid=nfid(t), flag='write')
             else
                call ncd_io(varname=trim(varnamesl(ifld)), dim1name=grlnd, &
                     data=histol, ncid=nfid(t), flag='write')
             end if
          else
             call ncd_io(varname=trim(varnamesl(ifld)), dim1name=namec,  &
                  data=histil, ncid=nfid(t), flag='write')
          end if
       end do

       if (tape(t)%dov2xy) deallocate(histol)
       deallocate(histil)

    end if  ! (define/write mode

    if (mode == 'define') then
       do ifld = 1,nfldst
          ! Field indices MUST match varnamest array order above!
          if (ifld == 1) then
             long_name='percent sand'; units = 'percent'
          else if (ifld == 2) then
             long_name='percent clay'; units = 'percent'
          else
             call endrun(msg=' ERROR: bad 3D time-constant field index'//errMsg(sourcefile, __LINE__))
          end if
          if (tape(t)%dov2xy) then
             if (ldomain%isgrid2d) then
                call ncd_defvar(ncid=nfid(t), varname=trim(varnamest(ifld)), xtype=tape(t)%ncprec,&
                     dim1name='lon', dim2name='lat', dim3name='levsoi', &
                     long_name=long_name, units=units, missing_value=spval, fill_value=spval)
             else
                call ncd_defvar(ncid=nfid(t), varname=trim(varnamest(ifld)), xtype=tape(t)%ncprec, &
                     dim1name=grlnd, dim2name='levsoi', &
                     long_name=long_name, units=units, missing_value=spval, fill_value=spval)
             end if
          else
             call ncd_defvar(ncid=nfid(t), varname=trim(varnamest(ifld)), xtype=tape(t)%ncprec, &
                  dim1name=namec, dim2name='levsoi', &
                  long_name=long_name, units=units, missing_value=spval, fill_value=spval)
          end if
          call shr_string_listAppend(TimeConst3DVars,varnamest(ifld))
       end do

    else if (mode == 'write') then

       allocate(histit(bounds%begc:bounds%endc,nlevsoi), stat=ier)
       if (ier /= 0) then
          write(iulog,*) trim(subname),' ERROR: allocation error for histit'
          call endrun(msg=errMsg(sourcefile, __LINE__))
       end if

       ! Write time constant fields

       if (tape(t)%dov2xy) then
          allocate(histot(bounds%begg:bounds%endg,nlevsoi), stat=ier)
          if (ier /= 0) then
             write(iulog,*)  trim(subname),' ERROR: allocation error for histot'
             call endrun(msg=errMsg(sourcefile, __LINE__))
          end if
       end if

       do ifld = 1,nfldst
          histit(:,:) = spval
          do lev = 1,nlevsoi
             do c = bounds%begc,bounds%endc
                ! Field indices MUST match varnamesl array order above!
                if (ifld ==1) histit(c,lev) = cellsand_col(c,lev) 
                if (ifld ==2) histit(c,lev) = cellclay_col(c,lev)
             end do
          end do
          if (tape(t)%dov2xy) then
             histot(:,:) = spval
             call c2g(bounds, nlevsoi, &
                  histit(bounds%begc:bounds%endc, :), &
                  histot(bounds%begg:bounds%endg, :), &
                  c2l_scale_type='unity', l2g_scale_type='veg')
             if (ldomain%isgrid2d) then
                call ncd_io(varname=trim(varnamest(ifld)), dim1name=grlnd, &
                     data=histot, ncid=nfid(t), flag='write')
             else
                call ncd_io(varname=trim(varnamest(ifld)), dim1name=grlnd, &
                     data=histot, ncid=nfid(t), flag='write')
             end if
          else
             call ncd_io(varname=trim(varnamest(ifld)), dim1name=namec,  &
                  data=histit, ncid=nfid(t), flag='write')
          end if
       end do

       if (tape(t)%dov2xy) deallocate(histot)
       deallocate(histit)

    end if  ! (define/write mode

  end subroutine htape_timeconst3D

  !-----------------------------------------------------------------------
  subroutine htape_timeconst(t, mode)
    !
    ! !DESCRIPTION:
    ! Write time constant values to primary history tape.
    use clm_time_manager, only : get_step_size
    use SoilBiogeochemDecompCascadeConType, only : decomp_method, no_soil_decomp
    ! Issue the required netcdf wrapper calls to define the history file
    ! contents.
    !
    ! !USES:
    use clm_varpar      , only : nlevsoi
    use clm_varcon      , only : zsoi, zlak, secspday, isecspday, isecsphr, isecspmin
    use domainMod       , only : ldomain, lon1d, lat1d
    use clm_time_manager, only : get_nstep, get_curr_date, get_curr_time
    use clm_time_manager, only : get_ref_date, get_calendar, NO_LEAP_C, GREGORIAN_C
    use FatesInterfaceTypesMod, only : fates_hdim_levsclass
    use FatesInterfaceTypesMod, only : fates_hdim_pfmap_levscpf
    use FatesInterfaceTypesMod, only : fates_hdim_scmap_levscpf
    use FatesInterfaceTypesMod, only : fates_hdim_levcoage
    use FatesInterfaceTypesMod, only : fates_hdim_pfmap_levcapf
    use FatesInterfaceTypesMod, only : fates_hdim_camap_levcapf
    use FatesInterfaceTypesMod, only : fates_hdim_levage
    use FatesInterfaceTypesMod, only : fates_hdim_levheight
    use FatesInterfaceTypesMod, only : fates_hdim_levpft
    use FatesInterfaceTypesMod, only : fates_hdim_scmap_levscag
    use FatesInterfaceTypesMod, only : fates_hdim_agmap_levscag
    use FatesInterfaceTypesMod, only : fates_hdim_scmap_levscagpft
    use FatesInterfaceTypesMod, only : fates_hdim_agmap_levscagpft
    use FatesInterfaceTypesMod, only : fates_hdim_pftmap_levscagpft
    use FatesInterfaceTypesMod, only : fates_hdim_agmap_levagepft
    use FatesInterfaceTypesMod, only : fates_hdim_pftmap_levagepft
    use FatesInterfaceTypesMod, only : fates_hdim_levfuel
    use FatesInterfaceTypesMod, only : fates_hdim_levcwdsc
    use FatesInterfaceTypesMod, only : fates_hdim_levcan
    use FatesInterfaceTypesMod, only : fates_hdim_canmap_levcnlf
    use FatesInterfaceTypesMod, only : fates_hdim_lfmap_levcnlf
    use FatesInterfaceTypesMod, only : fates_hdim_canmap_levcnlfpf
    use FatesInterfaceTypesMod, only : fates_hdim_lfmap_levcnlfpf
    use FatesInterfaceTypesMod, only : fates_hdim_pftmap_levcnlfpf
    use FatesInterfaceTypesMod, only : fates_hdim_levelem
    use FatesInterfaceTypesMod, only : fates_hdim_elmap_levelpft
    use FatesInterfaceTypesMod, only : fates_hdim_pftmap_levelpft
    use FatesInterfaceTypesMod, only : fates_hdim_elmap_levelcwd
    use FatesInterfaceTypesMod, only : fates_hdim_cwdmap_levelcwd
    use FatesInterfaceTypesMod, only : fates_hdim_elmap_levelage
    use FatesInterfaceTypesMod, only : fates_hdim_agemap_levelage
    use FatesInterfaceTypesMod, only : fates_hdim_agmap_levagefuel
    use FatesInterfaceTypesMod, only : fates_hdim_fscmap_levagefuel


    !
    ! !ARGUMENTS:
    integer, intent(in) :: t              ! tape index
    integer :: dtime                      ! timestep size
    character(len=*), intent(in) :: mode  ! 'define' or 'write'
    !
    integer :: sec_hist_nhtfrq            ! hist_nhtfrq converted to seconds
    ! !LOCAL VARIABLES:
    integer :: vid,n,i,j,m                ! indices
    integer :: nstep                      ! current step
    integer :: mcsec                      ! seconds of current date
    integer :: mdcur                      ! current day
    integer :: mscur                      ! seconds of current day
    integer :: mcdate                     ! current date
    integer :: yr,mon,day,nbsec           ! year,month,day,seconds components of a date
    integer :: hours,minutes,secs         ! hours,minutes,seconds of hh:mm:ss
    character(len= 10) :: basedate        ! base date (yyyymmdd)
    character(len=  8) :: basesec         ! base seconds
    character(len=  8) :: cdate           ! system date
    character(len=  8) :: ctime           ! system time
    real(r8):: time                       ! current time
    real(r8):: timedata(2)                ! time interval boundaries
    integer :: dim1id(1)                  ! netCDF dimension id
    integer :: dim2id(2)                  ! netCDF dimension id
    integer :: varid                      ! netCDF variable id
    character(len=max_chars) :: long_name ! variable long name
    character(len=max_namlen):: varname   ! variable name
    character(len=max_namlen):: units     ! variable units
    character(len=max_namlen):: cal       ! calendar from the time-manager
    character(len=max_namlen):: caldesc   ! calendar description to put on file
    character(len=256):: str              ! global attribute string
    real(r8), pointer :: histo(:,:)       ! temporary
    integer :: status
    real(r8) :: zsoi_1d(1)
    character(len=*),parameter :: subname = 'htape_timeconst'
    !-----------------------------------------------------------------------

    !-------------------------------------------------------------------------------
    !***     Time constant grid variables only on first time-sample of file ***
    !-------------------------------------------------------------------------------

    if (tape(t)%ntimes == 1) then
       if (mode == 'define') then
          call ncd_defvar(varname='levgrnd', xtype=tape(t)%ncprec, &
               dim1name='levgrnd', &
               long_name='coordinate ground levels', units='m', ncid=nfid(t))
          call ncd_defvar(varname='levsoi', xtype=tape(t)%ncprec, &
               dim1name='levsoi', &
               long_name='coordinate soil levels (equivalent to top nlevsoi levels of levgrnd)', units='m', ncid=nfid(t))
          call ncd_defvar(varname='levlak', xtype=tape(t)%ncprec, &
               dim1name='levlak', &
               long_name='coordinate lake levels', units='m', ncid=nfid(t))
          call ncd_defvar(varname='levdcmp', xtype=tape(t)%ncprec, dim1name='levdcmp', &
               long_name='coordinate levels for soil decomposition variables', units='m', ncid=nfid(t))

          if(use_hillslope .and. .not.tape(t)%dov2xy)then
             call ncd_defvar(varname='hslp_distance', xtype=ncd_double, &
                  dim1name=namec, long_name='hillslope column distance', &
                  units='m', ncid=nfid(t))             
             call ncd_defvar(varname='hslp_width', xtype=ncd_double, &
                  dim1name=namec, long_name='hillslope column width', &
                  units='m', ncid=nfid(t))             
             call ncd_defvar(varname='hslp_area', xtype=ncd_double, &
                  dim1name=namec, long_name='hillslope column area', &
                  units='m', ncid=nfid(t))             
             call ncd_defvar(varname='hslp_elev', xtype=ncd_double, &
                  dim1name=namec, long_name='hillslope column elevation', &
                  units='m', ncid=nfid(t))             
             call ncd_defvar(varname='hslp_slope', xtype=ncd_double, &
                  dim1name=namec, long_name='hillslope column slope', &
                  units='m', ncid=nfid(t))             
             call ncd_defvar(varname='hslp_aspect', xtype=ncd_double, &
                  dim1name=namec, long_name='hillslope column aspect', &
                  units='m', ncid=nfid(t))             
             call ncd_defvar(varname='hslp_index', xtype=ncd_int, &
                  dim1name=namec, long_name='hillslope index', &
                  ncid=nfid(t))             
             call ncd_defvar(varname='hslp_cold', xtype=ncd_int, &
                  dim1name=namec, long_name='hillslope downhill column index', &
                  ncid=nfid(t))             
             call ncd_defvar(varname='hslp_colu', xtype=ncd_int, &
                  dim1name=namec, long_name='hillslope uphill column index', &
                  ncid=nfid(t))             
          end if

          if(use_fates)then

             call ncd_defvar(varname='fates_levscls', xtype=tape(t)%ncprec, dim1name='fates_levscls', &
                  long_name='FATES diameter size class lower bound', units='cm', ncid=nfid(t))
             call ncd_defvar(varname='fates_scmap_levscag', xtype=ncd_int, dim1name='fates_levscag', &
                   long_name='FATES size-class map into size x patch age', units='-', ncid=nfid(t))
             call ncd_defvar(varname='fates_agmap_levscag', xtype=ncd_int, dim1name='fates_levscag', &
                   long_name='FATES age-class map into size x patch age', units='-', ncid=nfid(t))
             call ncd_defvar(varname='fates_pftmap_levscpf',xtype=ncd_int, dim1name='fates_levscpf', &
                  long_name='FATES pft index of the combined pft-size class dimension', units='-', ncid=nfid(t))
             call ncd_defvar(varname='fates_scmap_levscpf',xtype=ncd_int, dim1name='fates_levscpf', &
                  long_name='FATES size index of the combined pft-size class dimension', units='-', ncid=nfid(t))
             call ncd_defvar(varname='fates_levcacls', xtype=tape(t)%ncprec, dim1name='fates_levcacls', &
                  long_name='FATES cohort age class lower bound', units='years', ncid=nfid(t))
             call ncd_defvar(varname='fates_pftmap_levcapf',xtype=ncd_int, dim1name='fates_levcapf', &
                  long_name='FATES pft index of the combined pft-cohort age class dimension', units='-', ncid=nfid(t))
             call ncd_defvar(varname='fates_camap_levcapf',xtype=ncd_int, dim1name='fates_levcapf', &
                  long_name='FATES cohort age index of the combined pft-cohort age dimension', units='-', ncid=nfid(t))
             call ncd_defvar(varname='fates_levage',xtype=tape(t)%ncprec, dim1name='fates_levage', &
                  long_name='FATES patch age (yr)', ncid=nfid(t))
             call ncd_defvar(varname='fates_levheight',xtype=tape(t)%ncprec, dim1name='fates_levheight', &
                  long_name='FATES height (m)', ncid=nfid(t))
             call ncd_defvar(varname='fates_levpft',xtype=ncd_int, dim1name='fates_levpft', &
                  long_name='FATES pft number', ncid=nfid(t))
             call ncd_defvar(varname='fates_levfuel',xtype=ncd_int, dim1name='fates_levfuel', &
                  long_name='FATES fuel index', ncid=nfid(t))
             call ncd_defvar(varname='fates_levcwdsc',xtype=ncd_int, dim1name='fates_levcwdsc', &
                  long_name='FATES cwd size class', ncid=nfid(t))
             call ncd_defvar(varname='fates_levcan',xtype=ncd_int, dim1name='fates_levcan', &
                  long_name='FATES canopy level', ncid=nfid(t))
             call ncd_defvar(varname='fates_canmap_levcnlf',xtype=ncd_int, dim1name='fates_levcnlf', &
                  long_name='FATES canopy level of combined canopy-leaf dimension', ncid=nfid(t))
             call ncd_defvar(varname='fates_lfmap_levcnlf',xtype=ncd_int, dim1name='fates_levcnlf', &
                  long_name='FATES leaf level of combined canopy-leaf dimension', ncid=nfid(t))
             call ncd_defvar(varname='fates_canmap_levcnlfpf',xtype=ncd_int, dim1name='fates_levcnlfpf', &
                  long_name='FATES canopy level of combined canopy x leaf x pft dimension', ncid=nfid(t))
             call ncd_defvar(varname='fates_lfmap_levcnlfpf',xtype=ncd_int, dim1name='fates_levcnlfpf', &
                  long_name='FATES leaf level of combined canopy x leaf x pft dimension', ncid=nfid(t))
             call ncd_defvar(varname='fates_pftmap_levcnlfpf',xtype=ncd_int, dim1name='fates_levcnlfpf', &
                  long_name='FATES PFT level of combined canopy x leaf x pft dimension', ncid=nfid(t))
             call ncd_defvar(varname='fates_scmap_levscagpft', xtype=ncd_int, dim1name='fates_levscagpf', &
                  long_name='FATES size-class map into size x patch age x pft', units='-', ncid=nfid(t))
             call ncd_defvar(varname='fates_agmap_levscagpft', xtype=ncd_int, dim1name='fates_levscagpf', &
                   long_name='FATES age-class map into size x patch age x pft', units='-', ncid=nfid(t))
             call ncd_defvar(varname='fates_pftmap_levscagpft', xtype=ncd_int, dim1name='fates_levscagpf', &
                   long_name='FATES pft map into size x patch age x pft', units='-', ncid=nfid(t))
             call ncd_defvar(varname='fates_pftmap_levagepft', xtype=ncd_int, dim1name='fates_levagepft', &
                   long_name='FATES pft map into patch age x pft', units='-', ncid=nfid(t))
             call ncd_defvar(varname='fates_agmap_levagepft', xtype=ncd_int, dim1name='fates_levagepft', &
                   long_name='FATES age-class map into patch age x pft', units='-', ncid=nfid(t))
             call ncd_defvar(varname='fates_agmap_levagefuel', xtype=ncd_int, dim1name='fates_levagefuel', &
                   long_name='FATES age-class map into patch age x fuel size', units='-', ncid=nfid(t))
             call ncd_defvar(varname='fates_fscmap_levagefuel', xtype=ncd_int, dim1name='fates_levagefuel', &
                   long_name='FATES fuel size-class map into patch age x fuel size', units='-', ncid=nfid(t))



          end if


       elseif (mode == 'write') then
          if ( masterproc ) write(iulog, *) ' zsoi:',zsoi
          call ncd_io(varname='levgrnd', data=zsoi, ncid=nfid(t), flag='write')
          call ncd_io(varname='levsoi', data=zsoi(1:nlevsoi), ncid=nfid(t), flag='write')
          call ncd_io(varname='levlak' , data=zlak, ncid=nfid(t), flag='write')
          if ( decomp_method /= no_soil_decomp )then
             call ncd_io(varname='levdcmp', data=zsoi, ncid=nfid(t), flag='write')
          else
             zsoi_1d(1) = 1._r8
             call ncd_io(varname='levdcmp', data=zsoi_1d, ncid=nfid(t), flag='write')
          end if

          if (use_hillslope .and. .not.tape(t)%dov2xy) then             
             call ncd_io(varname='hslp_distance' , data=col%hill_distance, dim1name=namec, ncid=nfid(t), flag='write')
             call ncd_io(varname='hslp_width' , data=col%hill_width, dim1name=namec, ncid=nfid(t), flag='write')
             call ncd_io(varname='hslp_area' , data=col%hill_area, dim1name=namec, ncid=nfid(t), flag='write')
             call ncd_io(varname='hslp_elev' , data=col%hill_elev, dim1name=namec, ncid=nfid(t), flag='write')
             call ncd_io(varname='hslp_slope' , data=col%hill_slope, dim1name=namec, ncid=nfid(t), flag='write')
             call ncd_io(varname='hslp_aspect' , data=col%hill_aspect, dim1name=namec, ncid=nfid(t), flag='write')
             call ncd_io(varname='hslp_index' , data=col%hillslope_ndx, dim1name=namec, ncid=nfid(t), flag='write')
             call ncd_io(varname='hslp_cold' , data=col%cold, dim1name=namec, ncid=nfid(t), flag='write')
             call ncd_io(varname='hslp_colu' , data=col%colu, dim1name=namec, ncid=nfid(t), flag='write')
          endif

          if(use_fates)then
             call ncd_io(varname='fates_scmap_levscag',data=fates_hdim_scmap_levscag, ncid=nfid(t), flag='write')
             call ncd_io(varname='fates_agmap_levscag',data=fates_hdim_agmap_levscag, ncid=nfid(t), flag='write')
             call ncd_io(varname='fates_levscls',data=fates_hdim_levsclass, ncid=nfid(t), flag='write')
             call ncd_io(varname='fates_levcacls',data=fates_hdim_levcoage, ncid=nfid(t), flag='write')
             call ncd_io(varname='fates_pftmap_levscpf',data=fates_hdim_pfmap_levscpf, ncid=nfid(t), flag='write')
             call ncd_io(varname='fates_scmap_levscpf',data=fates_hdim_scmap_levscpf, ncid=nfid(t), flag='write')
             call ncd_io(varname='fates_pftmap_levcapf',data=fates_hdim_pfmap_levcapf, ncid=nfid(t), flag='write')
             call ncd_io(varname='fates_camap_levcapf',data=fates_hdim_camap_levcapf, ncid=nfid(t), flag='write')
             call ncd_io(varname='fates_levage',data=fates_hdim_levage, ncid=nfid(t), flag='write')
             call ncd_io(varname='fates_levheight',data=fates_hdim_levheight, ncid=nfid(t), flag='write')
             call ncd_io(varname='fates_levpft',data=fates_hdim_levpft, ncid=nfid(t), flag='write')
             call ncd_io(varname='fates_levfuel',data=fates_hdim_levfuel, ncid=nfid(t), flag='write')
             call ncd_io(varname='fates_levcwdsc',data=fates_hdim_levcwdsc, ncid=nfid(t), flag='write')
             call ncd_io(varname='fates_levcan',data=fates_hdim_levcan, ncid=nfid(t), flag='write')
             call ncd_io(varname='fates_canmap_levcnlf',data=fates_hdim_canmap_levcnlf, ncid=nfid(t), flag='write')
             call ncd_io(varname='fates_lfmap_levcnlf',data=fates_hdim_lfmap_levcnlf, ncid=nfid(t), flag='write')
             call ncd_io(varname='fates_canmap_levcnlfpf',data=fates_hdim_canmap_levcnlfpf, ncid=nfid(t), flag='write')
             call ncd_io(varname='fates_lfmap_levcnlfpf',data=fates_hdim_lfmap_levcnlfpf, ncid=nfid(t), flag='write')
             call ncd_io(varname='fates_pftmap_levcnlfpf',data=fates_hdim_pftmap_levcnlfpf, ncid=nfid(t), flag='write')
             call ncd_io(varname='fates_scmap_levscagpft',data=fates_hdim_scmap_levscagpft, ncid=nfid(t), flag='write')
             call ncd_io(varname='fates_agmap_levscagpft',data=fates_hdim_agmap_levscagpft, ncid=nfid(t), flag='write')
             call ncd_io(varname='fates_pftmap_levscagpft',data=fates_hdim_pftmap_levscagpft, ncid=nfid(t), flag='write')
             call ncd_io(varname='fates_pftmap_levagepft',data=fates_hdim_pftmap_levagepft, ncid=nfid(t), flag='write')
             call ncd_io(varname='fates_agmap_levagepft',data=fates_hdim_agmap_levagepft, ncid=nfid(t), flag='write')
             call ncd_io(varname='fates_agmap_levagefuel',data=fates_hdim_agmap_levagefuel, ncid=nfid(t), flag='write')
             call ncd_io(varname='fates_fscmap_levagefuel',data=fates_hdim_fscmap_levagefuel, ncid=nfid(t), flag='write')
          end if

       endif
    endif

    !-------------------------------------------------------------------------------
    !***     Time definition variables ***
    !-------------------------------------------------------------------------------

    ! For define mode -- only do this for first time-sample
    if (mode == 'define' .and. tape(t)%ntimes == 1) then
       call get_ref_date(yr, mon, day, nbsec)
       nstep = get_nstep()
       hours   = nbsec / 3600
       minutes = (nbsec - hours*3600) / 60
       secs    = (nbsec - hours*3600 - minutes*60)
       write(basedate,80) yr,mon,day
80     format(i4.4,'-',i2.2,'-',i2.2)
       write(basesec ,90) hours, minutes, secs
90     format(i2.2,':',i2.2,':',i2.2)

       dim1id(1) = time_dimid
       str = 'days since ' // basedate // " " // basesec
       call ncd_defvar(nfid(t), 'time', tape(t)%ncprec, 1, dim1id, varid, &
            long_name='time',units=str)
       cal = get_calendar()
       if (      trim(cal) == NO_LEAP_C   )then
          caldesc = "noleap"
       else if ( trim(cal) == GREGORIAN_C )then
          caldesc = "gregorian"
       end if
       call ncd_putatt(nfid(t), varid, 'calendar', caldesc)
       call ncd_putatt(nfid(t), varid, 'bounds', 'time_bounds')

       dim1id(1) = time_dimid
       call ncd_defvar(nfid(t) , 'mcdate', ncd_int, 1, dim1id , varid, &
          long_name = 'current date (YYYYMMDD)')
       !
       ! add global attribute time_period_freq
       !
       if (hist_nhtfrq(t) < 0) then !hour need to convert to seconds
          sec_hist_nhtfrq = abs(hist_nhtfrq(t))*3600
       else
          sec_hist_nhtfrq = hist_nhtfrq(t)
       end if

       dtime = get_step_size()
       if (sec_hist_nhtfrq == 0) then !month
          time_period_freq = 'month_1'
       else if (mod(sec_hist_nhtfrq*dtime,isecspday) == 0) then ! day
          write(time_period_freq,999) 'day_',sec_hist_nhtfrq*dtime/isecspday
       else if (mod(sec_hist_nhtfrq*dtime,isecsphr) == 0) then ! hour
          write(time_period_freq,999) 'hour_',(sec_hist_nhtfrq*dtime)/isecsphr
       else if (mod(sec_hist_nhtfrq*dtime,isecspmin) == 0) then ! minute
          write(time_period_freq,999) 'minute_',(sec_hist_nhtfrq*dtime)/isecspmin
       else                     ! second
          write(time_period_freq,999) 'second_',sec_hist_nhtfrq*dtime
       end if
999    format(a,i0)

       call ncd_putatt(nfid(t), ncd_global, 'time_period_freq',          &
                          trim(time_period_freq))

       call ncd_defvar(nfid(t) , 'mcsec' , ncd_int, 1, dim1id , varid, &
          long_name = 'current seconds of current date', units='s')
       call ncd_defvar(nfid(t) , 'mdcur' , ncd_int, 1, dim1id , varid, &
          long_name = 'current day (from base day)')
       call ncd_defvar(nfid(t) , 'mscur' , ncd_int, 1, dim1id , varid, &
          long_name = 'current seconds of current day')
       call ncd_defvar(nfid(t) , 'nstep' , ncd_int, 1, dim1id , varid, &
          long_name = 'time step')

       dim2id(1) = hist_interval_dimid;  dim2id(2) = time_dimid
       call ncd_defvar(nfid(t), 'time_bounds', ncd_double, 2, dim2id, varid, &
          long_name = 'history time interval endpoints')

       dim2id(1) = strlen_dimid;  dim2id(2) = time_dimid
       call ncd_defvar(nfid(t), 'date_written', ncd_char, 2, dim2id, varid)
       call ncd_defvar(nfid(t), 'time_written', ncd_char, 2, dim2id, varid)

       if ( len_trim(TimeConst3DVars_Filename) > 0 )then
          call ncd_putatt(nfid(t), ncd_global, 'Time_constant_3Dvars_filename', &
                          trim(TimeConst3DVars_Filename))
       end if
       if ( len_trim(TimeConst3DVars)          > 0 )then
          call ncd_putatt(nfid(t), ncd_global, 'Time_constant_3Dvars',          &
                          trim(TimeConst3DVars))
       end if

    elseif (mode == 'write') then

       call get_curr_time (mdcur, mscur)
       call get_curr_date (yr, mon, day, mcsec)
       mcdate = yr*10000 + mon*100 + day
       nstep = get_nstep()

       call ncd_io('mcdate', mcdate, 'write', nfid(t), nt=tape(t)%ntimes)
       call ncd_io('mcsec' , mcsec , 'write', nfid(t), nt=tape(t)%ntimes)
       call ncd_io('mdcur' , mdcur , 'write', nfid(t), nt=tape(t)%ntimes)
       call ncd_io('mscur' , mscur , 'write', nfid(t), nt=tape(t)%ntimes)
       call ncd_io('nstep' , nstep , 'write', nfid(t), nt=tape(t)%ntimes)

       time = mdcur + mscur/secspday
       call ncd_io('time'  , time  , 'write', nfid(t), nt=tape(t)%ntimes)

       timedata(1) = tape(t)%begtime
       timedata(2) = time
       call ncd_io('time_bounds', timedata, 'write', nfid(t), nt=tape(t)%ntimes)

       call getdatetime (cdate, ctime)
       call ncd_io('date_written', cdate, 'write', nfid(t), nt=tape(t)%ntimes)

       call ncd_io('time_written', ctime, 'write', nfid(t), nt=tape(t)%ntimes)

    endif

    !-------------------------------------------------------------------------------
    !***     Grid definition variables ***
    !-------------------------------------------------------------------------------
    ! For define mode -- only do this for first time-sample
    if (mode == 'define' .and. tape(t)%ntimes == 1) then

       if (ldomain%isgrid2d) then
          call ncd_defvar(varname='lon', xtype=tape(t)%ncprec, dim1name='lon', &
              long_name='coordinate longitude', units='degrees_east', &
              ncid=nfid(t), missing_value=spval, fill_value=spval)
       else
          call ncd_defvar(varname='lon', xtype=tape(t)%ncprec, &
              dim1name=grlnd, &
              long_name='coordinate longitude', units='degrees_east', ncid=nfid(t), &
              missing_value=spval, fill_value=spval)
       end if
       if (ldomain%isgrid2d) then
          call ncd_defvar(varname='lat', xtype=tape(t)%ncprec, dim1name='lat', &
              long_name='coordinate latitude', units='degrees_north', &
              ncid=nfid(t), missing_value=spval, fill_value=spval)
       else
          call ncd_defvar(varname='lat', xtype=tape(t)%ncprec, &
              dim1name=grlnd, &
              long_name='coordinate latitude', units='degrees_north', ncid=nfid(t), &
              missing_value=spval, fill_value=spval)
       end if
       if (ldomain%isgrid2d) then
          call ncd_defvar(varname='area', xtype=tape(t)%ncprec, &
              dim1name='lon', dim2name='lat',&
              long_name='grid cell areas', units='km^2', ncid=nfid(t), &
              missing_value=spval, fill_value=spval)
       else
          call ncd_defvar(varname='area', xtype=tape(t)%ncprec, &
              dim1name=grlnd, &
              long_name='grid cell areas', units='km^2', ncid=nfid(t), &
              missing_value=spval, fill_value=spval)
       end if
       if (ldomain%isgrid2d) then
          call ncd_defvar(varname='landfrac', xtype=tape(t)%ncprec, &
              dim1name='lon', dim2name='lat', &
              long_name='land fraction', ncid=nfid(t), &
              missing_value=spval, fill_value=spval)
       else
          call ncd_defvar(varname='landfrac', xtype=tape(t)%ncprec, &
              dim1name=grlnd, &
              long_name='land fraction', ncid=nfid(t), &
              missing_value=spval, fill_value=spval)
       end if
       if (ldomain%isgrid2d) then
          call ncd_defvar(varname='landmask', xtype=ncd_int, &
              dim1name='lon', dim2name='lat', &
              long_name='land/ocean mask (0.=ocean and 1.=land)', ncid=nfid(t), &
              imissing_value=ispval, ifill_value=ispval)
       else
          call ncd_defvar(varname='landmask', xtype=ncd_int, &
              dim1name=grlnd, &
              long_name='land/ocean mask (0.=ocean and 1.=land)', ncid=nfid(t), &
              imissing_value=ispval, ifill_value=ispval)
       end if
       if (ldomain%isgrid2d) then
          call ncd_defvar(varname='pftmask' , xtype=ncd_int, &
              dim1name='lon', dim2name='lat', &
              long_name='pft real/fake mask (0.=fake and 1.=real)', ncid=nfid(t), &
              imissing_value=ispval, ifill_value=ispval)
       else
          call ncd_defvar(varname='pftmask' , xtype=ncd_int, &
              dim1name=grlnd, &
              long_name='pft real/fake mask (0.=fake and 1.=real)', ncid=nfid(t), &
              imissing_value=ispval, ifill_value=ispval)
       end if
       if (ldomain%isgrid2d) then
          call ncd_defvar(varname='nbedrock' , xtype=ncd_int, &
              dim1name='lon', dim2name='lat', &
              long_name='index of shallowest bedrock layer', ncid=nfid(t), &
              imissing_value=ispval, ifill_value=ispval)
       else
          call ncd_defvar(varname='nbedrock' , xtype=ncd_int, &
              dim1name=grlnd, &
              long_name='index of shallowest bedrock layer', ncid=nfid(t), &
              imissing_value=ispval, ifill_value=ispval)
       end if

    else if (mode == 'write') then

       ! Most of this is constant and only needs to be done on tape(t)%ntimes=1
       ! But, some may change for dynamic PATCH mode for example

       if (ldomain%isgrid2d) then
          call ncd_io(varname='lon', data=lon1d, ncid=nfid(t), flag='write')
          call ncd_io(varname='lat', data=lat1d, ncid=nfid(t), flag='write')
       else
          call ncd_io(varname='lon', data=ldomain%lonc, dim1name=grlnd, ncid=nfid(t), flag='write')
          call ncd_io(varname='lat', data=ldomain%latc, dim1name=grlnd, ncid=nfid(t), flag='write')
       end if
       call ncd_io(varname='area'    , data=ldomain%area, dim1name=grlnd, ncid=nfid(t), flag='write')
       call ncd_io(varname='landfrac', data=ldomain%frac, dim1name=grlnd, ncid=nfid(t), flag='write')
       call ncd_io(varname='landmask', data=ldomain%mask, dim1name=grlnd, ncid=nfid(t), flag='write')
       call ncd_io(varname='pftmask' , data=ldomain%pftm, dim1name=grlnd, ncid=nfid(t), flag='write')
       call ncd_io(varname='nbedrock' , data=grc%nbedrock, dim1name=grlnd, ncid=nfid(t), flag='write')

    end if  ! (define/write mode

  end subroutine htape_timeconst

  !-----------------------------------------------------------------------
  subroutine hfields_write(t, mode)
    !
    ! !DESCRIPTION:
    ! Write history tape.  Issue the call to write the variable.
    !
    ! !USES:
    use domainMod , only : ldomain
    !
    ! !ARGUMENTS:
    integer, intent(in) :: t                ! tape index
    character(len=*), intent(in) :: mode    ! 'define' or 'write'
    !
    ! !LOCAL VARIABLES:
    integer :: f                         ! field index
    integer :: k                         ! 1d index
    integer :: c,l,p                     ! indices
    integer :: beg1d                     ! on-node 1d field pointer start index
    integer :: end1d                     ! on-node 1d field pointer end index
    integer :: beg1d_out                 ! on-node 1d hbuf pointer start index
    integer :: end1d_out                 ! on-node 1d hbuf pointer end index
    integer :: num1d_out                 ! size of hbuf first dimension (overall all nodes)
    integer :: num2d                     ! hbuf second dimension size
    integer :: nt                        ! time index
    integer :: ier                       ! error status
    integer :: numdims                   ! number of dimensions
    integer :: varid                     ! variable id
    character(len=avgflag_strlen) :: avgflag  ! time averaging flag
    character(len=max_chars) :: long_name! long name
    character(len=max_chars) :: units    ! units
    character(len=max_namlen):: varname  ! variable name
    character(len=32) :: avgstr          ! time averaging type
    character(len=hist_dim_name_length)  :: type1d          ! field 1d type
    character(len=hist_dim_name_length)  :: type1d_out      ! history output 1d type
    character(len=hist_dim_name_length)  :: type2d          ! history output 2d type
    character(len=scale_type_strlen)     :: l2g_scale_type
    character(len=32) :: dim1name        ! temporary
    character(len=32) :: dim2name        ! temporary
    real(r8), pointer :: histo(:,:)      ! temporary
    real(r8), pointer :: hist1do(:)      ! temporary
    character(len=*),parameter :: subname = 'hfields_write'
!-----------------------------------------------------------------------

    ! Write/define 1d topological info

    if (.not. tape(t)%dov2xy) then
       if (mode == 'define') then
          call hfields_1dinfo(t, mode='define')
       else if (mode == 'write') then
          call hfields_1dinfo(t, mode='write')
       end if
    end if

    ! Define time-dependent variables create variables and attributes for field list

    do f = 1,tape(t)%nflds

       ! Set history field variables

       varname        = tape(t)%hlist(f)%field%name
       long_name      = tape(t)%hlist(f)%field%long_name
       units          = tape(t)%hlist(f)%field%units
       avgflag        = tape(t)%hlist(f)%avgflag
       type1d         = tape(t)%hlist(f)%field%type1d
       type1d_out     = tape(t)%hlist(f)%field%type1d_out
       beg1d          = tape(t)%hlist(f)%field%beg1d
       end1d          = tape(t)%hlist(f)%field%end1d
       beg1d_out      = tape(t)%hlist(f)%field%beg1d_out
       end1d_out      = tape(t)%hlist(f)%field%end1d_out
       num1d_out      = tape(t)%hlist(f)%field%num1d_out
       type2d         = tape(t)%hlist(f)%field%type2d
       numdims        = tape(t)%hlist(f)%field%numdims
       num2d          = tape(t)%hlist(f)%field%num2d
       l2g_scale_type = tape(t)%hlist(f)%field%l2g_scale_type
       nt             = tape(t)%ntimes

       if (mode == 'define') then

          select case (avgflag(1:1))
          case ('A')
             avgstr = 'mean'
          case ('I')
             avgstr = 'instantaneous'
          case ('X')
             avgstr = 'maximum'
          case ('M')
             avgstr = 'minimum'
          case ('S')
             avgstr = 'sum'
          case ('L')
             avgstr = 'local solar time'
          case default
             write(iulog,*) trim(subname),' ERROR: unknown time averaging flag (avgflag)=',avgflag
             call endrun(msg=errMsg(sourcefile, __LINE__))
          end select

          if (type1d_out == grlnd) then
             if (ldomain%isgrid2d) then
                dim1name = 'lon'      ; dim2name = 'lat'
             else
                dim1name = trim(grlnd); dim2name = 'undefined'
             end if
          else
             dim1name = type1d_out ; dim2name = 'undefined'
          endif

          if (dim2name == 'undefined') then
             if (numdims == 1) then
                call ncd_defvar(ncid=nfid(t), varname=varname, xtype=tape(t)%ncprec, &
                     dim1name=dim1name, dim2name='time', &
                     long_name=long_name, units=units, cell_method=avgstr, &
                     missing_value=spval, fill_value=spval, &
                     varid=varid)
             else
                call ncd_defvar(ncid=nfid(t), varname=varname, xtype=tape(t)%ncprec, &
                     dim1name=dim1name, dim2name=type2d, dim3name='time', &
                     long_name=long_name, units=units, cell_method=avgstr, &
                     missing_value=spval, fill_value=spval, &
                     varid=varid)
             end if
          else
             if (numdims == 1) then
                call ncd_defvar(ncid=nfid(t), varname=varname, xtype=tape(t)%ncprec, &
                     dim1name=dim1name, dim2name=dim2name, dim3name='time', &
                     long_name=long_name, units=units, cell_method=avgstr, &
                     missing_value=spval, fill_value=spval, &
                     varid=varid)
             else
                call ncd_defvar(ncid=nfid(t), varname=varname, xtype=tape(t)%ncprec, &
                     dim1name=dim1name, dim2name=dim2name, dim3name=type2d, dim4name='time', &
                     long_name=long_name, units=units, cell_method=avgstr, &
                     missing_value=spval, fill_value=spval, &
                     varid=varid)
             end if
          endif

          if (type1d_out == nameg .or. type1d_out == grlnd) then
             call add_landunit_mask_metadata(nfid(t), varid, l2g_scale_type)
          end if

       else if (mode == 'write') then

          ! Determine output buffer

          histo => tape(t)%hlist(f)%hbuf

          ! Allocate dynamic memory

          if (numdims == 1) then
             allocate(hist1do(beg1d_out:end1d_out), stat=ier)
             if (ier /= 0) then
                write(iulog,*) trim(subname),' ERROR: allocation'
                call endrun(msg=errMsg(sourcefile, __LINE__))
             end if
             hist1do(beg1d_out:end1d_out) = histo(beg1d_out:end1d_out,1)
          end if

          ! Write history output.  Always output land and ocean runoff on xy grid.

          if (numdims == 1) then
             call ncd_io(flag='write', varname=varname, &
                  dim1name=type1d_out, data=hist1do, ncid=nfid(t), nt=nt)
          else
             call ncd_io(flag='write', varname=varname, &
                  dim1name=type1d_out, data=histo, ncid=nfid(t), nt=nt)
          end if


          ! Deallocate dynamic memory

          if (numdims == 1) then
             deallocate(hist1do)
          end if

       end if

    end do

  end subroutine hfields_write

  !-----------------------------------------------------------------------
  subroutine hfields_1dinfo(t, mode)
    !
    ! !DESCRIPTION:
    ! Write/define 1d info for history tape.
    !
    ! !USES:
    use decompMod   , only : gindex_global
    use domainMod   , only : ldomain, ldomain
    !
    ! !ARGUMENTS:
    integer, intent(in) :: t                ! tape index
    character(len=*), intent(in) :: mode    ! 'define' or 'write'
    !
    ! !LOCAL VARIABLES:
    integer :: f                         ! field index
    integer :: k                         ! 1d index
    integer :: g,c,l,p                   ! indices
    integer :: ier                       ! errir status
    integer :: gindex                    ! global gridcell index
    real(r8), pointer :: rgarr(:)        ! temporary
    real(r8), pointer :: rcarr(:)        ! temporary
    real(r8), pointer :: rlarr(:)        ! temporary
    real(r8), pointer :: rparr(:)        ! temporary
    integer , pointer :: igarr(:)        ! temporary
    integer , pointer :: icarr(:)        ! temporary
    integer , pointer :: ilarr(:)        ! temporary
    integer , pointer :: iparr(:)        ! temporary
    type(file_desc_t), pointer :: ncid   ! netcdf file
    type(bounds_type) :: bounds
    character(len=*),parameter :: subname = 'hfields_1dinfo'
!-----------------------------------------------------------------------

    call get_proc_bounds(bounds)

    ncid => nfid(t)

    if (mode == 'define') then

          ! Define gridcell info

          call ncd_defvar(varname='grid1d_lon', xtype=ncd_double, dim1name=nameg, &
               long_name='gridcell longitude', units='degrees_east', fill_value=spval, ncid=ncid)

          call ncd_defvar(varname='grid1d_lat', xtype=ncd_double,  dim1name=nameg, &
               long_name='gridcell latitude', units='degrees_north', fill_value=spval, ncid=ncid)

          call ncd_defvar(varname='grid1d_ixy', xtype=ncd_int, dim1name=nameg, &
               long_name='2d longitude index of corresponding gridcell', ifill_value=ispval, ncid=ncid)

          call ncd_defvar(varname='grid1d_jxy', xtype=ncd_int, dim1name=nameg, &
               long_name='2d latitude index of corresponding gridcell', ifill_value=ispval, ncid=ncid)

          ! Define landunit info

          call ncd_defvar(varname='land1d_lon', xtype=ncd_double, dim1name=namel, &
               long_name='landunit longitude', units='degrees_east', fill_value=spval, ncid=ncid)

          call ncd_defvar(varname='land1d_lat', xtype=ncd_double, dim1name=namel, &
               long_name='landunit latitude', units='degrees_north', fill_value=spval, ncid=ncid)

          call ncd_defvar(varname='land1d_ixy', xtype=ncd_int, dim1name=namel, &
               long_name='2d longitude index of corresponding landunit', ifill_value=ispval, ncid=ncid)

          call ncd_defvar(varname='land1d_jxy', xtype=ncd_int, dim1name=namel, &
               long_name='2d latitude index of corresponding landunit', ifill_value=ispval, ncid=ncid)

          call ncd_defvar(varname='land1d_gi', xtype=ncd_int, dim1name=namel, &
               long_name='1d grid index of corresponding landunit', ifill_value=ispval, ncid=ncid)

          call ncd_defvar(varname='land1d_wtgcell', xtype=ncd_double, dim1name=namel, &
               long_name='landunit weight relative to corresponding gridcell', fill_value=spval, ncid=ncid)

          call ncd_defvar(varname='land1d_ityplunit', xtype=ncd_int, dim1name=namel, &
               long_name='landunit type (vegetated,urban,lake,wetland,glacier or glacier_mec)', &
                  ifill_value=ispval, ncid=ncid)

          call ncd_defvar(varname='land1d_active', xtype=ncd_log, dim1name=namel, &
               long_name='true => do computations on this landunit', ifill_value=0, ncid=ncid)

          ! Define column info

          call ncd_defvar(varname='cols1d_lon', xtype=ncd_double, dim1name=namec, &
               long_name='column longitude', units='degrees_east', fill_value=spval, ncid=ncid)

          call ncd_defvar(varname='cols1d_lat', xtype=ncd_double, dim1name=namec, &
               long_name='column latitude', units='degrees_north', fill_value=spval, ncid=ncid)

          call ncd_defvar(varname='cols1d_ixy', xtype=ncd_int, dim1name=namec, &
               long_name='2d longitude index of corresponding column', ifill_value=ispval, ncid=ncid)

          call ncd_defvar(varname='cols1d_jxy', xtype=ncd_int, dim1name=namec, &
               long_name='2d latitude index of corresponding column', ifill_value=ispval, ncid=ncid)

          call ncd_defvar(varname='cols1d_gi', xtype=ncd_int, dim1name=namec, &
               long_name='1d grid index of corresponding column', ifill_value=ispval, ncid=ncid)

          call ncd_defvar(varname='cols1d_li', xtype=ncd_int, dim1name=namec, &
               long_name='1d landunit index of corresponding column', ifill_value=ispval, ncid=ncid)

          call ncd_defvar(varname='cols1d_wtgcell', xtype=ncd_double, dim1name=namec, &
               long_name='column weight relative to corresponding gridcell', fill_value=spval, ncid=ncid)

          call ncd_defvar(varname='cols1d_wtlunit', xtype=ncd_double, dim1name=namec, &
               long_name='column weight relative to corresponding landunit', fill_value=spval, ncid=ncid)

          call ncd_defvar(varname='cols1d_itype_col', xtype=ncd_int, dim1name=namec, &
               long_name='column type (see global attributes)', ifill_value=ispval, ncid=ncid)

          call ncd_defvar(varname='cols1d_itype_lunit', xtype=ncd_int, dim1name=namec, &
               long_name='column landunit type (vegetated,urban,lake,wetland,glacier or glacier_mec)', &
                  ifill_value=ispval, ncid=ncid)

          call ncd_defvar(varname='cols1d_active', xtype=ncd_log, dim1name=namec, &
               long_name='true => do computations on this column', ifill_value=0, ncid=ncid)

          call ncd_defvar(varname='cols1d_nbedrock', xtype=ncd_int, dim1name=namec, &
               long_name='column bedrock depth index', ncid=ncid)

          ! Define patch info

          call ncd_defvar(varname='pfts1d_lon', xtype=ncd_double, dim1name=namep, &
               long_name='pft longitude', units='degrees_east', fill_value=spval, ncid=ncid)

          call ncd_defvar(varname='pfts1d_lat', xtype=ncd_double, dim1name=namep, &
               long_name='pft latitude', units='degrees_north', fill_value=spval, ncid=ncid)

          call ncd_defvar(varname='pfts1d_ixy', xtype=ncd_int, dim1name=namep, &
               long_name='2d longitude index of corresponding pft', ifill_value=ispval, ncid=ncid)

          call ncd_defvar(varname='pfts1d_jxy', xtype=ncd_int, dim1name=namep, &
               long_name='2d latitude index of corresponding pft', ifill_value=ispval,  ncid=ncid)

          call ncd_defvar(varname='pfts1d_gi', xtype=ncd_int, dim1name=namep, &
               long_name='1d grid index of corresponding pft', ifill_value=ispval, ncid=ncid)

          call ncd_defvar(varname='pfts1d_li', xtype=ncd_int, dim1name=namep, &
               long_name='1d landunit index of corresponding pft', ifill_value=ispval, ncid=ncid)

          call ncd_defvar(varname='pfts1d_ci', xtype=ncd_int, dim1name=namep, &
               long_name='1d column index of corresponding pft', ifill_value=ispval, ncid=ncid)

          call ncd_defvar(varname='pfts1d_wtgcell', xtype=ncd_double, dim1name=namep, &
               long_name='pft weight relative to corresponding gridcell', fill_value=spval, ncid=ncid)

          call ncd_defvar(varname='pfts1d_wtlunit', xtype=ncd_double, dim1name=namep, &
               long_name='pft weight relative to corresponding landunit', fill_value=spval, ncid=ncid)

          call ncd_defvar(varname='pfts1d_wtcol', xtype=ncd_double, dim1name=namep, &
               long_name='pft weight relative to corresponding column', fill_value=spval, ncid=ncid)

          call ncd_defvar(varname='pfts1d_itype_veg', xtype=ncd_int, dim1name=namep, &
               long_name='pft vegetation type', ifill_value=ispval, ncid=ncid)

          call ncd_defvar(varname='pfts1d_itype_col', xtype=ncd_int, dim1name=namep, &
               long_name='pft column type (see global attributes)', ifill_value=ispval, ncid=ncid)

          call ncd_defvar(varname='pfts1d_itype_lunit', xtype=ncd_int, dim1name=namep, &
               long_name='pft landunit type (vegetated,urban,lake,wetland,glacier or glacier_mec)',  &
                  ifill_value=ispval, ncid=ncid)

          call ncd_defvar(varname='pfts1d_active', xtype=ncd_log, dim1name=namep, &
               ifill_value=0, long_name='true => do computations on this pft', ncid=ncid)

    else if (mode == 'write') then

       ! Determine bounds

       allocate(&
            rgarr(bounds%begg:bounds%endg),&
            rlarr(bounds%begl:bounds%endl),&
            rcarr(bounds%begc:bounds%endc),&
            rparr(bounds%begp:bounds%endp),&
            stat=ier)
       if (ier /= 0) then
          call endrun(msg=' hfields_1dinfo allocation error of rarrs'//errMsg(sourcefile, __LINE__))
       end if

       allocate(&
            igarr(bounds%begg:bounds%endg),&
            ilarr(bounds%begl:bounds%endl),&
            icarr(bounds%begc:bounds%endc),&
            iparr(bounds%begp:bounds%endp),stat=ier)
       if (ier /= 0) then
          call endrun(msg=' hfields_1dinfo allocation error of iarrs'//errMsg(sourcefile, __LINE__))
       end if

       ! Write gridcell info

       call ncd_io(varname='grid1d_lon', data=grc%londeg, dim1name=nameg, ncid=ncid, flag='write')
       call ncd_io(varname='grid1d_lat', data=grc%latdeg, dim1name=nameg, ncid=ncid, flag='write')
       do g = bounds%begg,bounds%endg
         gindex = gindex_global(g-bounds%begg+1)
         igarr(g)= mod(gindex-1,ldomain%ni) + 1
       enddo
       call ncd_io(varname='grid1d_ixy', data=igarr      , dim1name=nameg, ncid=ncid, flag='write')
       do g = bounds%begg,bounds%endg
         gindex = gindex_global(g-bounds%begg+1)
         igarr(g)= (gindex-1)/ldomain%ni + 1
       enddo
       call ncd_io(varname='grid1d_jxy', data=igarr      , dim1name=nameg, ncid=ncid, flag='write')

       ! Write landunit info

       do l = bounds%begl,bounds%endl
         rlarr(l) = grc%londeg(lun%gridcell(l))
       enddo
       call ncd_io(varname='land1d_lon', data=rlarr, dim1name=namel, ncid=ncid, flag='write')
       do l = bounds%begl,bounds%endl
         rlarr(l) = grc%latdeg(lun%gridcell(l))
       enddo
       call ncd_io(varname='land1d_lat', data=rlarr, dim1name=namel, ncid=ncid, flag='write')
       do l= bounds%begl,bounds%endl
         gindex = gindex_global(lun%gridcell(l)-bounds%begg+1)
         ilarr(l) = mod(gindex-1,ldomain%ni) + 1
       enddo
       call ncd_io(varname='land1d_ixy', data=ilarr, dim1name=namel, ncid=ncid, flag='write')
       do l = bounds%begl,bounds%endl
         gindex = gindex_global(lun%gridcell(l)-bounds%begg+1)
         ilarr(l) = (gindex-1)/ldomain%ni + 1
       enddo
       call ncd_io(varname='land1d_jxy'      , data=ilarr        , dim1name=namel, ncid=ncid, flag='write')
       ilarr = get_global_index_array(lun%gridcell(bounds%begl:bounds%endl), bounds%begl, bounds%endl, &
            subgrid_level=subgrid_level_gridcell)
       call ncd_io(varname='land1d_gi'       , data=ilarr, dim1name=namel, ncid=ncid, flag='write')
       call ncd_io(varname='land1d_wtgcell'  , data=lun%wtgcell , dim1name=namel, ncid=ncid, flag='write')
       call ncd_io(varname='land1d_ityplunit', data=lun%itype   , dim1name=namel, ncid=ncid, flag='write')
       call ncd_io(varname='land1d_active'   , data=lun%active  , dim1name=namel, ncid=ncid, flag='write')

       ! Write column info

       do c = bounds%begc,bounds%endc
         rcarr(c) = grc%londeg(col%gridcell(c))
       enddo
       call ncd_io(varname='cols1d_lon', data=rcarr, dim1name=namec, ncid=ncid, flag='write')
       do c = bounds%begc,bounds%endc
         rcarr(c) = grc%latdeg(col%gridcell(c))
       enddo
       call ncd_io(varname='cols1d_lat', data=rcarr, dim1name=namec, ncid=ncid, flag='write')
       do c = bounds%begc,bounds%endc
         gindex = gindex_global(col%gridcell(c)-bounds%begg+1)
         icarr(c) = mod(gindex-1,ldomain%ni) + 1
       enddo
       call ncd_io(varname='cols1d_ixy', data=icarr, dim1name=namec, ncid=ncid, flag='write')
       do c = bounds%begc,bounds%endc
         gindex = gindex_global(col%gridcell(c)-bounds%begg+1)
         icarr(c) = (gindex-1)/ldomain%ni + 1
       enddo
       call ncd_io(varname='cols1d_jxy'    , data=icarr         ,dim1name=namec, ncid=ncid, flag='write')
       icarr = get_global_index_array(col%gridcell(bounds%begc:bounds%endc), bounds%begc, bounds%endc, &
            subgrid_level=subgrid_level_gridcell)
       call ncd_io(varname='cols1d_gi'     , data=icarr, dim1name=namec, ncid=ncid, flag='write')
       icarr = get_global_index_array(col%landunit(bounds%begc:bounds%endc), bounds%begc, bounds%endc, &
            subgrid_level=subgrid_level_landunit)
       call ncd_io(varname='cols1d_li', data=icarr            , dim1name=namec, ncid=ncid, flag='write')

       call ncd_io(varname='cols1d_wtgcell', data=col%wtgcell , dim1name=namec, ncid=ncid, flag='write')
       call ncd_io(varname='cols1d_wtlunit', data=col%wtlunit , dim1name=namec, ncid=ncid, flag='write')
       call ncd_io(varname='cols1d_itype_col', data=col%itype , dim1name=namec, ncid=ncid, flag='write')

       do c = bounds%begc,bounds%endc
         icarr(c) = lun%itype(col%landunit(c))
       enddo
       call ncd_io(varname='cols1d_itype_lunit', data=icarr    , dim1name=namec, ncid=ncid, flag='write')

       call ncd_io(varname='cols1d_active' , data=col%active  , dim1name=namec, ncid=ncid, flag='write')
       call ncd_io(varname='cols1d_nbedrock', data=col%nbedrock , dim1name=namec, ncid=ncid, flag='write')

       ! Write patch info

       do p = bounds%begp,bounds%endp
         rparr(p) = grc%londeg(patch%gridcell(p))
       enddo
       call ncd_io(varname='pfts1d_lon', data=rparr, dim1name=namep, ncid=ncid, flag='write')
       do p = bounds%begp,bounds%endp
         rparr(p) = grc%latdeg(patch%gridcell(p))
       enddo
       call ncd_io(varname='pfts1d_lat', data=rparr, dim1name=namep, ncid=ncid, flag='write')
       do p = bounds%begp,bounds%endp
         gindex = gindex_global(patch%gridcell(p)-bounds%begg+1)
         iparr(p) = mod(gindex-1,ldomain%ni) + 1
       enddo
       call ncd_io(varname='pfts1d_ixy', data=iparr, dim1name=namep, ncid=ncid, flag='write')
       do p = bounds%begp,bounds%endp
         gindex = gindex_global(patch%gridcell(p)-bounds%begg+1)
         iparr(p) = (gindex-1)/ldomain%ni + 1
       enddo
       call ncd_io(varname='pfts1d_jxy'      , data=iparr        , dim1name=namep, ncid=ncid, flag='write')

       iparr = get_global_index_array(patch%gridcell(bounds%begp:bounds%endp), bounds%begp, bounds%endp, &
            subgrid_level=subgrid_level_gridcell)
       call ncd_io(varname='pfts1d_gi'       , data=iparr, dim1name=namep, ncid=ncid, flag='write')
       iparr = get_global_index_array(patch%landunit(bounds%begp:bounds%endp), bounds%begp, bounds%endp, &
            subgrid_level=subgrid_level_landunit)
       call ncd_io(varname='pfts1d_li'       , data=iparr, dim1name=namep, ncid=ncid, flag='write')
       iparr = get_global_index_array(patch%column(bounds%begp:bounds%endp), bounds%begp, bounds%endp, &
            subgrid_level=subgrid_level_column)
       call ncd_io(varname='pfts1d_ci'  , data=iparr              , dim1name=namep, ncid=ncid, flag='write')

       call ncd_io(varname='pfts1d_wtgcell'  , data=patch%wtgcell , dim1name=namep, ncid=ncid, flag='write')
       call ncd_io(varname='pfts1d_wtlunit'  , data=patch%wtlunit , dim1name=namep, ncid=ncid, flag='write')
       call ncd_io(varname='pfts1d_wtcol'    , data=patch%wtcol   , dim1name=namep, ncid=ncid, flag='write')
       call ncd_io(varname='pfts1d_itype_veg', data=patch%itype   , dim1name=namep, ncid=ncid, flag='write')

       do p = bounds%begp,bounds%endp
          iparr(p) = col%itype(patch%column(p))
       end do
       call ncd_io(varname='pfts1d_itype_col', data=iparr         , dim1name=namep, ncid=ncid, flag='write')

       do p = bounds%begp,bounds%endp
          iparr(p) = lun%itype(patch%landunit(p))
       enddo
       call ncd_io(varname='pfts1d_itype_lunit', data=iparr      , dim1name=namep, ncid=ncid, flag='write')

       call ncd_io(varname='pfts1d_active'   , data=patch%active  , dim1name=namep, ncid=ncid, flag='write')

       deallocate(rgarr,rlarr,rcarr,rparr)
       deallocate(igarr,ilarr,icarr,iparr)

    end if

  end subroutine hfields_1dinfo

  !-----------------------------------------------------------------------
  subroutine hist_htapes_wrapup( rstwr, nlend, bounds, &
       watsat_col, sucsat_col, bsw_col, hksat_col, cellsand_col, cellclay_col)
    !
    ! !DESCRIPTION:
    ! Write history tape(s)
    ! Determine if next time step is beginning of history interval and if so:
    !   increment the current time sample counter, open a new history file
    !   and if needed (i.e., when ntim = 1), write history data to current
    !   history file, reset field accumulation counters to zero.
    ! If primary history file is full or at the last time step of the simulation,
    !   write restart dataset and close all history fiels.
    ! If history file is full or at the last time step of the simulation:
    !   close history file
    !   and reset time sample counter to zero if file is full.
    ! Daily-averaged data for the first day in September are written on
    !   date = 00/09/02 with mscur = 0.
    ! Daily-averaged data for the first day in month mm are written on
    !   date = yyyy/mm/02 with mscur = 0.
    ! Daily-averaged data for the 30th day (last day in September) are written
    !   on date = 0000/10/01 mscur = 0.
    ! Daily-averaged data for the last day in month mm are written on
    !   date = yyyy/mm+1/01 with mscur = 0.
    !
    ! !USES:
    use clm_time_manager, only : get_nstep, get_curr_date, get_curr_time, get_prev_date
    use clm_varcon      , only : secspday
    use perf_mod        , only : t_startf, t_stopf
    use clm_varpar      , only : nlevgrnd, nlevmaxurbgrnd, nlevsoi
    !
    ! !ARGUMENTS:
    logical, intent(in) :: rstwr    ! true => write restart file this step
    logical, intent(in) :: nlend    ! true => end of run on this step
    type(bounds_type) , intent(in) :: bounds
    real(r8)          , intent(in) :: watsat_col( bounds%begc:,1: )
    real(r8)          , intent(in) :: sucsat_col( bounds%begc:,1: )
    real(r8)          , intent(in) :: bsw_col( bounds%begc:,1: )
    real(r8)          , intent(in) :: hksat_col( bounds%begc:,1: )
    real(r8)          , intent(in) :: cellsand_col( bounds%begc:,1: )
    real(r8)          , intent(in) :: cellclay_col( bounds%begc:,1: )
    !
    ! !LOCAL VARIABLES:
    integer :: t                          ! tape index
    integer :: f                          ! field index
    integer :: ier                        ! error code
    integer :: nstep                      ! current step
    integer :: day                        ! current day (1 -> 31)
    integer :: mon                        ! current month (1 -> 12)
    integer :: yr                         ! current year (0 -> ...)
    integer :: mdcur                      ! current day
    integer :: mscur                      ! seconds of current day
    integer :: mcsec                      ! current time of day [seconds]
    integer :: daym1                      ! nstep-1 day (1 -> 31)
    integer :: monm1                      ! nstep-1 month (1 -> 12)
    integer :: yrm1                       ! nstep-1 year (0 -> ...)
    integer :: mcsecm1                    ! nstep-1 time of day [seconds]
    real(r8):: time                       ! current time
    character(len=256) :: str             ! global attribute string
    logical :: if_stop                    ! true => last time step of run
    logical, save :: do_3Dtconst = .true. ! true => write out 3D time-constant data
    character(len=*),parameter :: subname = 'hist_htapes_wrapup'
    !-----------------------------------------------------------------------

    SHR_ASSERT_ALL_FL((ubound(watsat_col)    == (/bounds%endc, nlevmaxurbgrnd/)), sourcefile, __LINE__)
    SHR_ASSERT_ALL_FL((ubound(sucsat_col)    == (/bounds%endc, nlevgrnd/)), sourcefile, __LINE__)
    SHR_ASSERT_ALL_FL((ubound(bsw_col)       == (/bounds%endc, nlevgrnd/)), sourcefile, __LINE__)
    SHR_ASSERT_ALL_FL((ubound(hksat_col)     == (/bounds%endc, nlevgrnd/)), sourcefile, __LINE__)
    SHR_ASSERT_ALL_FL((ubound(cellsand_col)  == (/bounds%endc, nlevsoi/)), sourcefile, __LINE__)
    SHR_ASSERT_ALL_FL((ubound(cellclay_col)  == (/bounds%endc, nlevsoi/)), sourcefile, __LINE__)

    ! get current step

    nstep = get_nstep()

    ! Set calendar for current time step

    call get_curr_date (yr, mon, day, mcsec)
    call get_curr_time (mdcur, mscur)
    time = mdcur + mscur/secspday

    ! Set calendar for current for previous time step

    call get_prev_date (yrm1, monm1, daym1, mcsecm1)

    ! Loop over active history tapes, create new history files if necessary
    ! and write data to history files if end of history interval.
    do t = 1, ntapes

       if (.not. history_tape_in_use(t)) then
          cycle
       end if

       ! Skip nstep=0 if monthly average

       if (nstep==0 .and. tape(t)%nhtfrq==0) then
          cycle
       end if

       ! Determine if end of history interval
       tape(t)%is_endhist = .false.
       if (tape(t)%nhtfrq==0) then   !monthly average
          if (mon /= monm1) tape(t)%is_endhist = .true.
       else
          if (mod(nstep,tape(t)%nhtfrq) == 0) tape(t)%is_endhist = .true.
       end if

       ! If end of history interval

       if (tape(t)%is_endhist) then

          ! Normalize history buffer if time averaged

          call hfields_normalize(t)

          ! Increment current time sample counter.

          tape(t)%ntimes = tape(t)%ntimes + 1

          ! Create history file if appropriate and build time comment

          ! If first time sample, generate unique history file name, open file,
          ! define dims, vars, etc.


          if (tape(t)%ntimes == 1) then
             call t_startf('hist_htapes_wrapup_define')
             locfnh(t) = set_hist_filename (hist_freq=tape(t)%nhtfrq, &
                                            hist_mfilt=tape(t)%mfilt, hist_file=t)
             if (masterproc) then
                write(iulog,*) trim(subname),' : Creating history file ', trim(locfnh(t)), &
                     ' at nstep = ',get_nstep()
                write(iulog,*)'calling htape_create for file t = ',t
             endif
             call htape_create (t)

             ! Define time-constant field variables
             call htape_timeconst(t, mode='define')

             ! Define 3D time-constant field variables on first history tapes
             if ( do_3Dtconst .and. t == 1) then
                call htape_timeconst3D(t, &
                     bounds, watsat_col, sucsat_col, bsw_col, hksat_col, &
                     cellsand_col, cellclay_col, mode='define')
                TimeConst3DVars_Filename = trim(locfnh(t))
             end if

             ! Define model field variables
             call hfields_write(t, mode='define')

             ! Exit define model
             call ncd_enddef(nfid(t))
             call t_stopf('hist_htapes_wrapup_define')
          endif

          call t_startf('hist_htapes_wrapup_tconst')
          ! Write time constant history variables
          call htape_timeconst(t, mode='write')

          ! Write 3D time constant history variables to first history tapes
          if ( do_3Dtconst .and. t == 1 .and. tape(t)%ntimes == 1 )then
             call htape_timeconst3D(t, &
                  bounds, watsat_col, sucsat_col, bsw_col, hksat_col, &
                  cellsand_col, cellclay_col, mode='write')
             do_3Dtconst = .false.
          end if

          if (masterproc) then
             write(iulog,*)
             write(iulog,*) trim(subname),' : Writing current time sample to local history file ', &
                  trim(locfnh(t)),' at nstep = ',get_nstep(), &
                  ' for history time interval beginning at ', tape(t)%begtime, &
                  ' and ending at ',time
             write(iulog,*)
             call shr_sys_flush(iulog)
          endif

          ! Update beginning time of next interval
          tape(t)%begtime = time
          call t_stopf('hist_htapes_wrapup_tconst')

          ! Write history time samples
          call t_startf('hist_htapes_wrapup_write')
          call hfields_write(t, mode='write')
          call t_stopf('hist_htapes_wrapup_write')

          ! Zero necessary history buffers
          call hfields_zero(t)

       end if

    end do  ! end loop over history tapes

    ! Determine if file needs to be closed

    call hist_do_disp (ntapes, tape(:)%ntimes, tape(:)%mfilt, if_stop, if_disphist, rstwr, nlend)

    ! Close open history file
    ! Auxilary files may have been closed and saved off without being full,
    ! must reopen the files

    do t = 1, ntapes
       if (.not. history_tape_in_use(t)) then
          cycle
       end if

       if (if_disphist(t)) then
          if (tape(t)%ntimes /= 0) then
             if (masterproc) then
                write(iulog,*)
                write(iulog,*)  trim(subname),' : Closing local history file ',&
                     trim(locfnh(t)),' at nstep = ', get_nstep()
                write(iulog,*)
             endif

            call ncd_pio_closefile(nfid(t))

             if (.not.if_stop .and. (tape(t)%ntimes/=tape(t)%mfilt)) then
                call ncd_pio_openfile (nfid(t), trim(locfnh(t)), ncd_write)
             end if
          else
             if (masterproc) then
                write(iulog,*) trim(subname),' : history tape ',t,': no open file to close'
             end if
          endif
       endif
    end do

    ! Reset number of time samples to zero if file is full

    do t = 1, ntapes
       if (.not. history_tape_in_use(t)) then
          cycle
       end if

       if (if_disphist(t) .and. tape(t)%ntimes==tape(t)%mfilt) then
          tape(t)%ntimes = 0
       end if
    end do

  end subroutine hist_htapes_wrapup

  !-----------------------------------------------------------------------
  subroutine hist_restart_ncd (bounds, ncid, flag, rdate)
    !
    ! !DESCRIPTION:
    ! Read/write history file restart data.
    ! If the current history file(s) are not full, file(s) are opened
    ! so that subsequent time samples are added until the file is full.
    ! A new history file is used on a branch run.
    !
    ! !USES:
    use clm_varctl      , only : nsrest, caseid, inst_suffix, nsrStartup, nsrBranch
    use fileutils       , only : getfil
    use domainMod       , only : ldomain
    use clm_varpar      , only : nlevgrnd, nlevlak, numrad, nlevdecomp_full
    use clm_time_manager, only : is_restart
    use restUtilMod     , only : iflag_skip
    use pio
    !
    ! !ARGUMENTS:
    type(bounds_type), intent(in)    :: bounds
    type(file_desc_t), intent(inout) :: ncid     ! netcdf file
    character(len=*) , intent(in)    :: flag     !'read' or 'write'
    character(len=*) , intent(in), optional :: rdate    ! restart file time stamp for name
    !
    ! !LOCAL VARIABLES:
    integer :: max_nflds                     ! Max number of fields
    integer :: num1d,beg1d,end1d             ! 1d size, beginning and ending indices
    integer :: num1d_out,beg1d_out,end1d_out ! 1d size, beginning and ending indices
    integer :: num2d                         ! 2d size (e.g. number of vertical levels)
    integer :: numa                 ! total number of atm cells across all processors
    integer :: numg                 ! total number of gridcells across all processors
    integer :: numl                 ! total number of landunits across all processors
    integer :: numc                 ! total number of columns across all processors
    integer :: nump                 ! total number of pfts across all processors
    character(len=max_namlen) :: name            ! variable name
    character(len=max_namlen) :: name_acc        ! accumulator variable name
    character(len=max_namlen) :: long_name       ! long name of variable
    character(len=max_chars)  :: long_name_acc   ! long name for accumulator
    character(len=max_chars)  :: units           ! units of variable
    character(len=max_chars)  :: units_acc       ! accumulator units
    character(len=max_chars)  :: fname           ! full name of history file
    character(len=max_chars)  :: locrest(max_tapes)  ! local history restart file names
    character(len=max_length_filename) :: my_locfnh  ! temporary version of locfnh
    character(len=max_length_filename) :: my_locfnhr ! temporary version of locfnhr

    character(len=max_namlen),allocatable :: tname(:)
    character(len=max_chars), allocatable :: tunits(:),tlongname(:)
    character(len=hist_dim_name_length), allocatable :: tmpstr(:,:)
    character(len=scale_type_strlen), allocatable :: p2c_scale_type(:)
    character(len=scale_type_strlen), allocatable :: c2l_scale_type(:)
    character(len=scale_type_strlen), allocatable :: l2g_scale_type(:)
    character(len=avgflag_strlen), allocatable :: tavgflag(:)
    integer :: start(2)

    character(len=1)   :: hnum                   ! history file index
    character(len=hist_dim_name_length)   :: type1d                 ! clm pointer 1d type
    character(len=hist_dim_name_length)   :: type1d_out             ! history buffer 1d type
    character(len=hist_dim_name_length)   :: type2d                 ! history buffer 2d type
    character(len=32)  :: dim1name               ! temporary
    character(len=32)  :: dim2name               ! temporary
    type(var_desc_t)   :: name_desc              ! variable descriptor for name
    type(var_desc_t)   :: longname_desc          ! variable descriptor for long_name
    type(var_desc_t)   :: units_desc             ! variable descriptor for units
    type(var_desc_t)   :: type1d_desc            ! variable descriptor for type1d
    type(var_desc_t)   :: type1d_out_desc        ! variable descriptor for type1d_out
    type(var_desc_t)   :: type2d_desc            ! variable descriptor for type2d
    type(var_desc_t)   :: avgflag_desc           ! variable descriptor for avgflag
    type(var_desc_t)   :: p2c_scale_type_desc    ! variable descriptor for p2c_scale_type
    type(var_desc_t)   :: c2l_scale_type_desc    ! variable descriptor for c2l_scale_type
    type(var_desc_t)   :: l2g_scale_type_desc    ! variable descriptor for l2g_scale_type
    integer :: status                            ! error status
    integer :: dimid                             ! dimension ID
    integer :: k                                 ! 1d index
    integer :: ntapes_onfile                     ! number of history tapes on the restart file
    logical, allocatable :: history_tape_in_use_onfile(:) ! whether a given history tape is in use, according to the restart file
    integer :: nflds_onfile                      ! number of history fields on the restart file
    logical :: readvar                           ! whether a variable was read successfully
    integer :: t                                 ! tape index
    integer :: f                                 ! field index
    integer :: varid                             ! variable id
    integer, allocatable :: itemp(:)             ! temporary
    real(r8), pointer :: hbuf(:,:)               ! history buffer
    real(r8), pointer :: hbuf1d(:)               ! 1d history buffer
    integer , pointer :: nacs(:,:)               ! accumulation counter
    integer , pointer :: nacs1d(:)               ! 1d accumulation counter
    integer           :: ier                     ! error code
    type(Var_desc_t)  :: vardesc                 ! netCDF variable description
    character(len=*),parameter :: subname = 'hist_restart_ncd'
!------------------------------------------------------------------------

    call get_proc_global(ng=numg, nl=numl, nc=numc, np=nump)

    ! If branch run, initialize file times and return

    if (flag == 'read') then
       if (nsrest == nsrBranch) then
          do t = 1,ntapes
             tape(t)%ntimes = 0
          end do
          return
       end if
       ! If startup run just return
       if (nsrest == nsrStartup) then
          RETURN
       end if
    endif

    ! Read history file data only for restart run (not for branch run)

    !
    ! First when writing out and in define mode, create files and define all variables
    !
    !================================================
    if (flag == 'define') then
    !================================================

       if (.not. present(rdate)) then
          call endrun(msg=' variable rdate must be present for writing restart files'//&
               errMsg(sourcefile, __LINE__))
       end if

       !
       ! On master restart file add ntapes/max_chars dimension
       ! and then add the history and history restart filenames
       !
       call ncd_defdim( ncid, 'ntapes'       , ntapes      , dimid)
       call ncd_defdim( ncid, 'max_chars'    , max_chars   , dimid)

       call ncd_defvar(ncid=ncid, varname='history_tape_in_use', xtype=ncd_log, &
            long_name="Whether this history tape is in use", &
            dim1name="ntapes")
       ier = PIO_inq_varid(ncid, 'history_tape_in_use', vardesc)
       ier = PIO_put_att(ncid, vardesc%varid, 'interpinic_flag', iflag_skip)

       call ncd_defvar(ncid=ncid, varname='locfnh', xtype=ncd_char, &
            long_name="History filename",     &
            comment="This variable NOT needed for startup or branch simulations", &
            dim1name='max_chars', dim2name="ntapes" )
       ier = PIO_inq_varid(ncid, 'locfnh', vardesc)
       ier = PIO_put_att(ncid, vardesc%varid, 'interpinic_flag', iflag_skip)

       call ncd_defvar(ncid=ncid, varname='locfnhr', xtype=ncd_char, &
            long_name="Restart history filename",     &
            comment="This variable NOT needed for startup or branch simulations", &
            dim1name='max_chars', dim2name="ntapes" )
       ier = PIO_inq_varid(ncid, 'locfnhr', vardesc)
       ier = PIO_put_att(ncid, vardesc%varid, 'interpinic_flag', iflag_skip)

       ! max_nflds is the maximum number of fields on any tape
       ! max_flds is the maximum number possible number of fields

       max_nflds = max_nFields()

       ! Loop over tapes - write out namelist information to each restart-history tape
       ! only read/write accumulators and counters if needed

       do t = 1,ntapes
          if (.not. history_tape_in_use(t)) then
             cycle
          end if

          ! Create the restart history filename and open it
          write(hnum,'(i1.1)') t-1
          locfnhr(t) = "./" // trim(caseid) //"."// trim(compname) // trim(inst_suffix) &
                        // ".rh" // hnum //"."// trim(rdate) //".nc"

          call htape_create( t, histrest=.true. )

          ! Add read/write accumultators and counters if needed
          if (.not. tape(t)%is_endhist) then
             do f = 1,tape(t)%nflds
                name           =  tape(t)%hlist(f)%field%name
                long_name      =  tape(t)%hlist(f)%field%long_name
                units          =  tape(t)%hlist(f)%field%units
                name_acc       =  trim(name) // "_acc"
                units_acc      =  "unitless positive integer"
                long_name_acc  =  trim(long_name) // " accumulator number of samples"
                type1d_out     =  tape(t)%hlist(f)%field%type1d_out
                type2d         =  tape(t)%hlist(f)%field%type2d
                num2d          =  tape(t)%hlist(f)%field%num2d
                nacs           => tape(t)%hlist(f)%nacs
                hbuf           => tape(t)%hlist(f)%hbuf

                if (type1d_out == grlnd) then
                   if (ldomain%isgrid2d) then
                      dim1name = 'lon'      ; dim2name = 'lat'
                   else
                      dim1name = trim(grlnd); dim2name = 'undefined'
                   end if
                else
                   dim1name = type1d_out ; dim2name = 'undefined'
                endif

                if (dim2name == 'undefined') then
                   if (num2d == 1) then
                      call ncd_defvar(ncid=ncid_hist(t), varname=trim(name), xtype=ncd_double, &
                           dim1name=dim1name, &
                           long_name=trim(long_name), units=trim(units))
                      call ncd_defvar(ncid=ncid_hist(t), varname=trim(name_acc), xtype=ncd_int,  &
                           dim1name=dim1name, &
                           long_name=trim(long_name_acc), units=trim(units_acc))
                   else
                      call ncd_defvar(ncid=ncid_hist(t), varname=trim(name), xtype=ncd_double, &
                           dim1name=dim1name, dim2name=type2d, &
                           long_name=trim(long_name), units=trim(units))
                      call ncd_defvar(ncid=ncid_hist(t), varname=trim(name_acc), xtype=ncd_int,  &
                           dim1name=dim1name, dim2name=type2d, &
                           long_name=trim(long_name_acc), units=trim(units_acc))
                   end if
                else
                   if (num2d == 1) then
                      call ncd_defvar(ncid=ncid_hist(t), varname=trim(name), xtype=ncd_double, &
                           dim1name=dim1name, dim2name=dim2name, &
                           long_name=trim(long_name), units=trim(units))
                      call ncd_defvar(ncid=ncid_hist(t), varname=trim(name_acc), xtype=ncd_int,  &
                           dim1name=dim1name, dim2name=dim2name, &
                           long_name=trim(long_name_acc), units=trim(units_acc))
                   else
                      call ncd_defvar(ncid=ncid_hist(t), varname=trim(name), xtype=ncd_double, &
                           dim1name=dim1name, dim2name=dim2name, dim3name=type2d, &
                           long_name=trim(long_name), units=trim(units))
                      call ncd_defvar(ncid=ncid_hist(t), varname=trim(name_acc), xtype=ncd_int,  &
                           dim1name=dim1name, dim2name=dim2name, dim3name=type2d, &
                           long_name=trim(long_name_acc), units=trim(units_acc))
                   end if
                endif
             end do
          endif

          !
          ! Add namelist information to each restart history tape
          !
          call ncd_defdim( ncid_hist(t), 'fname_lenp2'  , max_namlen+2, dimid)
          call ncd_defdim( ncid_hist(t), 'fname_len'    , max_namlen  , dimid)
          call ncd_defdim( ncid_hist(t), 'avgflag_len'  , avgflag_strlen, dimid)
          call ncd_defdim( ncid_hist(t), 'scalar'       , 1           , dimid)
          call ncd_defdim( ncid_hist(t), 'max_chars'    , max_chars   , dimid)
          call ncd_defdim( ncid_hist(t), 'max_nflds'    , max_nflds   ,  dimid)
          call ncd_defdim( ncid_hist(t), 'max_flds'     , max_flds    , dimid)

          call ncd_defvar(ncid=ncid_hist(t), varname='nhtfrq', xtype=ncd_int, &
               long_name="Frequency of history writes",               &
               comment="Namelist item", &
               units="absolute value of negative is in hours, 0=monthly, positive is time-steps",     &
               dim1name='scalar')
          call ncd_defvar(ncid=ncid_hist(t), varname='mfilt', xtype=ncd_int, &
               long_name="Number of history time samples on a file", units="unitless",     &
               comment="Namelist item", &
               dim1name='scalar')
          call ncd_defvar(ncid=ncid_hist(t), varname='ncprec', xtype=ncd_int, &
               long_name="Flag for data precision", flag_values=(/1,2/), &
               comment="Namelist item", &
               nvalid_range=(/1,2/), &
               flag_meanings=(/"single-precision", "double-precision"/), &
               dim1name='scalar')
          call ncd_defvar(ncid=ncid_hist(t), varname='dov2xy', xtype=ncd_log, &
               long_name="Output on 2D grid format (TRUE) or vector format (FALSE)", &
               comment="Namelist item", &
               dim1name='scalar')
          call ncd_defvar(ncid=ncid_hist(t), varname='fincl', xtype=ncd_char, &
               comment="Namelist item", &
               long_name="Fieldnames to include", &
               dim1name='fname_lenp2', dim2name='max_flds' )
          call ncd_defvar(ncid=ncid_hist(t), varname='fexcl', xtype=ncd_char, &
               comment="Namelist item", &
               long_name="Fieldnames to exclude",  &
               dim1name='fname_lenp2', dim2name='max_flds' )

          call ncd_defvar(ncid=ncid_hist(t), varname='nflds', xtype=ncd_int, &
               long_name="Number of fields on file", units="unitless",        &
               dim1name='scalar')
          call ncd_defvar(ncid=ncid_hist(t), varname='ntimes', xtype=ncd_int, &
               long_name="Number of time steps on file", units="time-step",     &
               dim1name='scalar')
          call ncd_defvar(ncid=ncid_hist(t), varname='is_endhist', xtype=ncd_log, &
               long_name="End of history file", dim1name='scalar')
          call ncd_defvar(ncid=ncid_hist(t), varname='begtime', xtype=ncd_double, &
               long_name="Beginning time", units="time units",     &
               dim1name='scalar')

          call ncd_defvar(ncid=ncid_hist(t), varname='num2d', xtype=ncd_int, &
               long_name="Size of second dimension", units="unitless",     &
               dim1name='max_nflds' )
          call ncd_defvar(ncid=ncid_hist(t), varname='hpindex', xtype=ncd_int, &
               long_name="History pointer index", units="unitless",     &
               dim1name='max_nflds' )

          call ncd_defvar(ncid=ncid_hist(t), varname='avgflag', xtype=ncd_char, &
               long_name="Averaging flag", &
               units="A=Average, X=Maximum, M=Minimum, I=Instantaneous, SUM=Sum", &
               dim1name='avgflag_len', dim2name='max_nflds' )
          call ncd_defvar(ncid=ncid_hist(t), varname='name', xtype=ncd_char, &
               long_name="Fieldnames",  &
               dim1name='fname_len', dim2name='max_nflds' )
          call ncd_defvar(ncid=ncid_hist(t), varname='long_name', xtype=ncd_char, &
               long_name="Long descriptive names for fields", &
               dim1name='max_chars', dim2name='max_nflds' )
          call ncd_defvar(ncid=ncid_hist(t), varname='units', xtype=ncd_char, &
               long_name="Units for each history field output", &
               dim1name='max_chars', dim2name='max_nflds' )
          call ncd_defvar(ncid=ncid_hist(t), varname='type1d', xtype=ncd_char, &
               long_name="1st dimension type", &
               dim1name='string_length', dim2name='max_nflds' )
          call ncd_defvar(ncid=ncid_hist(t), varname='type1d_out', xtype=ncd_char, &
               long_name="1st output dimension type", &
               dim1name='string_length', dim2name='max_nflds' )
          call ncd_defvar(ncid=ncid_hist(t), varname='type2d', xtype=ncd_char, &
               long_name="2nd dimension type", &
               dim1name='string_length', dim2name='max_nflds' )
          call ncd_defvar(ncid=ncid_hist(t), varname='p2c_scale_type', xtype=ncd_char, &
               long_name="PFT to column scale type", &
               dim1name='scale_type_string_length', dim2name='max_nflds' )
          call ncd_defvar(ncid=ncid_hist(t), varname='c2l_scale_type', xtype=ncd_char, &
               long_name="column to landunit scale type", &
               dim1name='scale_type_string_length', dim2name='max_nflds' )
          call ncd_defvar(ncid=ncid_hist(t), varname='l2g_scale_type', xtype=ncd_char, &
               long_name="landunit to gridpoint scale type", &
               dim1name='scale_type_string_length', dim2name='max_nflds' )

          call ncd_enddef(ncid_hist(t))

       end do   ! end of ntapes loop

       RETURN

    !
    ! First write out namelist information to each restart history file
    !
    !================================================
    else if (flag == 'write') then
    !================================================

       ! Add history filenames to master restart file
       do t = 1,ntapes
          call ncd_io('history_tape_in_use', history_tape_in_use(t), 'write', ncid, nt=t)
          if (history_tape_in_use(t)) then
             my_locfnh  = locfnh(t)
             my_locfnhr = locfnhr(t)
          else
             my_locfnh  = 'non_existent_file'
             my_locfnhr = 'non_existent_file'
          end if
          call ncd_io('locfnh',  my_locfnh,  'write', ncid, nt=t)
          call ncd_io('locfnhr', my_locfnhr, 'write', ncid, nt=t)
       end do

       fincl(:,1)  = hist_fincl1(:)
       fincl(:,2)  = hist_fincl2(:)
       fincl(:,3)  = hist_fincl3(:)
       fincl(:,4)  = hist_fincl4(:)
       fincl(:,5)  = hist_fincl5(:)
       fincl(:,6)  = hist_fincl6(:)
       fincl(:,7)  = hist_fincl7(:)
       fincl(:,8)  = hist_fincl8(:)
       fincl(:,9)  = hist_fincl9(:)
       fincl(:,10) = hist_fincl10(:)

       fexcl(:,1)  = hist_fexcl1(:)
       fexcl(:,2)  = hist_fexcl2(:)
       fexcl(:,3)  = hist_fexcl3(:)
       fexcl(:,4)  = hist_fexcl4(:)
       fexcl(:,5)  = hist_fexcl5(:)
       fexcl(:,6)  = hist_fexcl6(:)
       fexcl(:,7)  = hist_fexcl7(:)
       fexcl(:,8)  = hist_fexcl8(:)
       fexcl(:,9)  = hist_fexcl9(:)
       fexcl(:,10) = hist_fexcl10(:)

       max_nflds = max_nFields()

       start(1)=1

       !
       ! Add history namelist data to each history restart tape
       !
       allocate(itemp(max_nflds))

       do t = 1,ntapes
          if (.not. history_tape_in_use(t)) then
             cycle
          end if

          call ncd_io(varname='fincl', data=fincl(:,t), ncid=ncid_hist(t), flag='write')

          call ncd_io(varname='fexcl', data=fexcl(:,t), ncid=ncid_hist(t), flag='write')

          call ncd_io(varname='is_endhist', data=tape(t)%is_endhist, ncid=ncid_hist(t), flag='write')

          call ncd_io(varname='dov2xy', data=tape(t)%dov2xy, ncid=ncid_hist(t), flag='write')

          itemp(:) = 0
          do f=1,tape(t)%nflds
             itemp(f) = tape(t)%hlist(f)%field%num2d
          end do
          call ncd_io(varname='num2d', data=itemp(:), ncid=ncid_hist(t), flag='write')

          itemp(:) = 0
          do f=1,tape(t)%nflds
             itemp(f) = tape(t)%hlist(f)%field%hpindex
          end do
          call ncd_io(varname='hpindex', data=itemp(:), ncid=ncid_hist(t), flag='write')

          call ncd_io('nflds',        tape(t)%nflds,   'write', ncid_hist(t) )
          call ncd_io('ntimes',       tape(t)%ntimes,  'write', ncid_hist(t) )
          call ncd_io('nhtfrq',  tape(t)%nhtfrq,  'write', ncid_hist(t) )
          call ncd_io('mfilt',   tape(t)%mfilt,   'write', ncid_hist(t) )
          call ncd_io('ncprec',  tape(t)%ncprec,  'write', ncid_hist(t) )
          call ncd_io('begtime',      tape(t)%begtime, 'write', ncid_hist(t) )
          allocate(tmpstr(tape(t)%nflds,3 ),tname(tape(t)%nflds), &
               tavgflag(tape(t)%nflds),tunits(tape(t)%nflds),tlongname(tape(t)%nflds), &
               p2c_scale_type(tape(t)%nflds), c2l_scale_type(tape(t)%nflds), &
               l2g_scale_type(tape(t)%nflds))
          do f=1,tape(t)%nflds
             tname(f)  = tape(t)%hlist(f)%field%name
             tunits(f) = tape(t)%hlist(f)%field%units
             tlongname(f) = tape(t)%hlist(f)%field%long_name
             tmpstr(f,1) = tape(t)%hlist(f)%field%type1d
             tmpstr(f,2) = tape(t)%hlist(f)%field%type1d_out
             tmpstr(f,3) = tape(t)%hlist(f)%field%type2d
             tavgflag(f) = tape(t)%hlist(f)%avgflag
             p2c_scale_type(f) = tape(t)%hlist(f)%field%p2c_scale_type
             c2l_scale_type(f) = tape(t)%hlist(f)%field%c2l_scale_type
             l2g_scale_type(f) = tape(t)%hlist(f)%field%l2g_scale_type
          end do
          call ncd_io( 'name', tname, 'write',ncid_hist(t))
          call ncd_io('long_name', tlongname, 'write', ncid_hist(t))
          call ncd_io('units', tunits, 'write',ncid_hist(t))
          call ncd_io('type1d', tmpstr(:,1), 'write', ncid_hist(t))
          call ncd_io('type1d_out', tmpstr(:,2), 'write', ncid_hist(t))
          call ncd_io('type2d', tmpstr(:,3), 'write', ncid_hist(t))
          call ncd_io('avgflag',tavgflag , 'write', ncid_hist(t))
          call ncd_io('p2c_scale_type', p2c_scale_type, 'write', ncid_hist(t))
          call ncd_io('c2l_scale_type', c2l_scale_type, 'write', ncid_hist(t))
          call ncd_io('l2g_scale_type', l2g_scale_type, 'write', ncid_hist(t))
          deallocate(tname,tlongname,tunits,tmpstr,tavgflag)
          deallocate(p2c_scale_type, c2l_scale_type, l2g_scale_type)
       enddo
       deallocate(itemp)

    !
    ! Read in namelist information
    !
    !================================================
    else if (flag == 'read') then
    !================================================

       call ncd_inqdlen(ncid,dimid,ntapes_onfile, name='ntapes')
       if (is_restart()) then
          if (ntapes_onfile /= ntapes) then
             write(iulog,*) 'ntapes = ', ntapes, ' ntapes_onfile = ', ntapes_onfile
             call endrun(msg=' ERROR: number of ntapes differs from restart file. '// &
                  'You can NOT change history options on restart.', &
                  additional_msg=errMsg(sourcefile, __LINE__))
          end if

          if (ntapes > 0) then
             allocate(history_tape_in_use_onfile(ntapes))
             call ncd_io('history_tape_in_use', history_tape_in_use_onfile, 'read', ncid, &
                  readvar=readvar)
             if (.not. readvar) then
                ! BACKWARDS_COMPATIBILITY(wjs, 2018-10-06) Old restart files do not have
                ! 'history_tape_in_use'. However, before now, this has implicitly been
                ! true for all tapes <= ntapes.
                history_tape_in_use_onfile(:) = .true.
             end if
             do t = 1, ntapes
                if (history_tape_in_use_onfile(t) .neqv. history_tape_in_use(t)) then
                   write(iulog,*) subname//' ERROR: history_tape_in_use on restart file'
                   write(iulog,*) 'disagrees with current run: For tape ', t
                   write(iulog,*) 'On restart file: ', history_tape_in_use_onfile(t)
                   write(iulog,*) 'In current run : ', history_tape_in_use(t)
                   write(iulog,*) 'This suggests that this tape was empty in one case,'
                   write(iulog,*) 'but non-empty in the other. (history_tape_in_use .false.'
                   write(iulog,*) 'means that history tape is empty.)'
                   call endrun(msg=' ERROR: history_tape_in_use differs from restart file. '// &
                        'You can NOT change history options on restart.', &
                        additional_msg=errMsg(sourcefile, __LINE__))
                end if
             end do

             call ncd_io('locfnh',  locfnh(1:ntapes),  'read', ncid )
             call ncd_io('locfnhr', locrest(1:ntapes), 'read', ncid )
             do t = 1,ntapes
                call strip_null(locrest(t))
                call strip_null(locfnh(t))
             end do
          end if
       end if

       ! Determine necessary indices - the following is needed if model decomposition is different on restart

       start(1)=1

       if ( is_restart() )then
          do t = 1,ntapes
             if (.not. history_tape_in_use(t)) then
                cycle
             end if

             call getfil( locrest(t), locfnhr(t), 0 )
             call ncd_pio_openfile (ncid_hist(t), trim(locfnhr(t)), ncd_nowrite)

             if ( t == 1 )then

                call ncd_inqdlen(ncid_hist(1),dimid,max_nflds,name='max_nflds')

                allocate(itemp(max_nflds))
             end if

             call ncd_inqvid(ncid_hist(t), 'name',           varid, name_desc)
             call ncd_inqvid(ncid_hist(t), 'long_name',      varid, longname_desc)
             call ncd_inqvid(ncid_hist(t), 'units',          varid, units_desc)
             call ncd_inqvid(ncid_hist(t), 'type1d',         varid, type1d_desc)
             call ncd_inqvid(ncid_hist(t), 'type1d_out',     varid, type1d_out_desc)
             call ncd_inqvid(ncid_hist(t), 'type2d',         varid, type2d_desc)
             call ncd_inqvid(ncid_hist(t), 'avgflag',        varid, avgflag_desc)
             call ncd_inqvid(ncid_hist(t), 'p2c_scale_type', varid, p2c_scale_type_desc)
             call ncd_inqvid(ncid_hist(t), 'c2l_scale_type', varid, c2l_scale_type_desc)
             call ncd_inqvid(ncid_hist(t), 'l2g_scale_type', varid, l2g_scale_type_desc)

             call ncd_io(varname='fincl', data=fincl(:,t), ncid=ncid_hist(t), flag='read')

             call ncd_io(varname='fexcl', data=fexcl(:,t), ncid=ncid_hist(t), flag='read')

             call ncd_io('nflds',   nflds_onfile, 'read', ncid_hist(t) )
             if ( nflds_onfile /= tape(t)%nflds )then
                write(iulog,*) 'nflds = ', tape(t)%nflds, ' nflds_onfile = ', nflds_onfile
                call endrun(msg=' ERROR: number of fields different than on restart file!,'// &
                     ' you can NOT change history options on restart!' //&
                     errMsg(sourcefile, __LINE__))
             end if
             call ncd_io('ntimes',  tape(t)%ntimes, 'read', ncid_hist(t) )
             call ncd_io('nhtfrq',  tape(t)%nhtfrq, 'read', ncid_hist(t) )
             call ncd_io('mfilt',   tape(t)%mfilt, 'read', ncid_hist(t) )
             call ncd_io('ncprec',  tape(t)%ncprec, 'read', ncid_hist(t) )
             call ncd_io('begtime', tape(t)%begtime, 'read', ncid_hist(t) )

             call ncd_io(varname='is_endhist', data=tape(t)%is_endhist, ncid=ncid_hist(t), flag='read')
             call ncd_io(varname='dov2xy', data=tape(t)%dov2xy, ncid=ncid_hist(t), flag='read')
             call ncd_io(varname='num2d', data=itemp(:), ncid=ncid_hist(t), flag='read')
             do f=1,tape(t)%nflds
                tape(t)%hlist(f)%field%num2d = itemp(f)
             end do

             call ncd_io(varname='hpindex', data=itemp(:), ncid=ncid_hist(t), flag='read')
             do f=1,tape(t)%nflds
                tape(t)%hlist(f)%field%hpindex = itemp(f)
             end do

             do f=1,tape(t)%nflds
                start(2) = f
                call ncd_io( name_desc,           tape(t)%hlist(f)%field%name,       &
                             'read', ncid_hist(t), start )
                call ncd_io( longname_desc,       tape(t)%hlist(f)%field%long_name,  &
                             'read', ncid_hist(t), start )
                call ncd_io( units_desc,          tape(t)%hlist(f)%field%units,      &
                             'read', ncid_hist(t), start )
                call ncd_io( type1d_desc,         tape(t)%hlist(f)%field%type1d,     &
                             'read', ncid_hist(t), start )
                call ncd_io( type1d_out_desc,     tape(t)%hlist(f)%field%type1d_out, &
                             'read', ncid_hist(t), start )
                call ncd_io( type2d_desc,         tape(t)%hlist(f)%field%type2d,     &
                             'read', ncid_hist(t), start )
                call ncd_io( avgflag_desc,        tape(t)%hlist(f)%avgflag,          &
                             'read', ncid_hist(t), start )
                call ncd_io( p2c_scale_type_desc, tape(t)%hlist(f)%field%p2c_scale_type,   &
                             'read', ncid_hist(t), start )
                call ncd_io( c2l_scale_type_desc, tape(t)%hlist(f)%field%c2l_scale_type,   &
                             'read', ncid_hist(t), start )
                call ncd_io( l2g_scale_type_desc, tape(t)%hlist(f)%field%l2g_scale_type,   &
                             'read', ncid_hist(t), start )
                call strip_null(tape(t)%hlist(f)%field%name)
                call strip_null(tape(t)%hlist(f)%field%long_name)
                call strip_null(tape(t)%hlist(f)%field%units)
                call strip_null(tape(t)%hlist(f)%field%type1d)
                call strip_null(tape(t)%hlist(f)%field%type1d_out)
                call strip_null(tape(t)%hlist(f)%field%type2d)
                call strip_null(tape(t)%hlist(f)%field%p2c_scale_type)
                call strip_null(tape(t)%hlist(f)%field%c2l_scale_type)
                call strip_null(tape(t)%hlist(f)%field%l2g_scale_type)
                call strip_null(tape(t)%hlist(f)%avgflag)

                type1d_out = trim(tape(t)%hlist(f)%field%type1d_out)
                select case (trim(type1d_out))
                case (grlnd)
                   num1d_out = numg
                   beg1d_out = bounds%begg
                   end1d_out = bounds%endg
                case (nameg)
                   num1d_out = numg
                   beg1d_out = bounds%begg
                   end1d_out = bounds%endg
                case (namel)
                   num1d_out = numl
                   beg1d_out = bounds%begl
                   end1d_out = bounds%endl
                case (namec)
                   num1d_out = numc
                   beg1d_out = bounds%begc
                   end1d_out = bounds%endc
                case (namep)
                   num1d_out = nump
                   beg1d_out = bounds%begp
                   end1d_out = bounds%endp
                case default
                   write(iulog,*) trim(subname),' ERROR: read unknown 1d output type=',trim(type1d_out)
                   call endrun(msg=errMsg(sourcefile, __LINE__))
                end select

                tape(t)%hlist(f)%field%num1d_out = num1d_out
                tape(t)%hlist(f)%field%beg1d_out = beg1d_out
                tape(t)%hlist(f)%field%end1d_out = end1d_out

                num2d  = tape(t)%hlist(f)%field%num2d
                allocate (tape(t)%hlist(f)%hbuf(beg1d_out:end1d_out,num2d), &
                          tape(t)%hlist(f)%nacs(beg1d_out:end1d_out,num2d), &
                          stat=status)
                if (status /= 0) then
                   write(iulog,*) trim(subname),' ERROR: allocation error for hbuf,nacs at t,f=',t,f
                   call endrun(msg=errMsg(sourcefile, __LINE__))
                endif
                tape(t)%hlist(f)%hbuf(:,:) = 0._r8
                tape(t)%hlist(f)%nacs(:,:) = 0

                type1d = tape(t)%hlist(f)%field%type1d
                select case (type1d)
                case (grlnd)
                   num1d = numg
                   beg1d = bounds%begg
                   end1d = bounds%endg
                case (nameg)
                   num1d = numg
                   beg1d = bounds%begg
                   end1d = bounds%endg
                case (namel)
                   num1d = numl
                   beg1d = bounds%begl
                   end1d = bounds%endl
                case (namec)
                   num1d = numc
                   beg1d = bounds%begc
                   end1d = bounds%endc
                case (namep)
                   num1d = nump
                   beg1d = bounds%begp
                   end1d = bounds%endp
                case default
                   write(iulog,*) trim(subname),' ERROR: read unknown 1d type=',type1d
                   call endrun(msg=errMsg(sourcefile, __LINE__))
                end select

                tape(t)%hlist(f)%field%num1d = num1d
                tape(t)%hlist(f)%field%beg1d = beg1d
                tape(t)%hlist(f)%field%end1d = end1d

             end do   ! end of flds loop

             ! If history file is not full, open it

             if (tape(t)%ntimes /= 0) then
                call ncd_pio_openfile (nfid(t), trim(locfnh(t)), ncd_write)
             end if

          end do  ! end of tapes loop

          hist_fincl1(:)  = fincl(:,1)
          hist_fincl2(:)  = fincl(:,2)
          hist_fincl3(:)  = fincl(:,3)
          hist_fincl4(:)  = fincl(:,4)
          hist_fincl5(:)  = fincl(:,5)
          hist_fincl6(:)  = fincl(:,6)
          hist_fincl7(:)  = fincl(:,7)
          hist_fincl8(:)  = fincl(:,8)
          hist_fincl9(:)  = fincl(:,9)
          hist_fincl10(:) = fincl(:,10)

          hist_fexcl1(:)  = fexcl(:,1)
          hist_fexcl2(:)  = fexcl(:,2)
          hist_fexcl3(:)  = fexcl(:,3)
          hist_fexcl4(:)  = fexcl(:,4)
          hist_fexcl5(:)  = fexcl(:,5)
          hist_fexcl6(:)  = fexcl(:,6)
          hist_fexcl7(:)  = fexcl(:,7)
          hist_fexcl8(:)  = fexcl(:,8)
          hist_fexcl9(:)  = fexcl(:,9)
          hist_fexcl10(:) = fexcl(:,10)

       end if

       if ( allocated(itemp) ) deallocate(itemp)

    end if

    !======================================================================
    ! Read/write history file restart data.
    ! If the current history file(s) are not full, file(s) are opened
    ! so that subsequent time samples are added until the file is full.
    ! A new history file is used on a branch run.
    !======================================================================

    if (flag == 'write') then

       do t = 1,ntapes
          if (.not. history_tape_in_use(t)) then
             cycle
          end if

          if (.not. tape(t)%is_endhist) then

             do f = 1,tape(t)%nflds
                name       =  tape(t)%hlist(f)%field%name
                name_acc   =  trim(name) // "_acc"
                type1d_out =  tape(t)%hlist(f)%field%type1d_out
                type2d     =  tape(t)%hlist(f)%field%type2d
                num2d      =  tape(t)%hlist(f)%field%num2d
                beg1d_out  =  tape(t)%hlist(f)%field%beg1d_out
                end1d_out  =  tape(t)%hlist(f)%field%end1d_out
                nacs       => tape(t)%hlist(f)%nacs
                hbuf       => tape(t)%hlist(f)%hbuf

                if (num2d == 1) then
                   allocate(hbuf1d(beg1d_out:end1d_out), &
                            nacs1d(beg1d_out:end1d_out), stat=status)
                   if (status /= 0) then
                      write(iulog,*) trim(subname),' ERROR: allocation'
                      call endrun(msg=errMsg(sourcefile, __LINE__))
                   end if

                   hbuf1d(beg1d_out:end1d_out) = hbuf(beg1d_out:end1d_out,1)
                   nacs1d(beg1d_out:end1d_out) = nacs(beg1d_out:end1d_out,1)

                   call ncd_io(ncid=ncid_hist(t), flag='write', varname=trim(name), &
                        dim1name=type1d_out, data=hbuf1d)
                   call ncd_io(ncid=ncid_hist(t), flag='write', varname=trim(name_acc), &
                        dim1name=type1d_out, data=nacs1d)

                   deallocate(hbuf1d)
                   deallocate(nacs1d)
                else
                   call ncd_io(ncid=ncid_hist(t), flag='write', varname=trim(name), &
                        dim1name=type1d_out, data=hbuf)
                   call ncd_io(ncid=ncid_hist(t), flag='write', varname=trim(name_acc), &
                        dim1name=type1d_out, data=nacs)
                end if

             end do

          end if  ! end of is_endhist block

          call ncd_pio_closefile(ncid_hist(t))

       end do   ! end of ntapes loop

    else if (flag == 'read') then

       ! Read history restart information if history files are not full

       do t = 1,ntapes
          if (.not. history_tape_in_use(t)) then
             cycle
          end if

          if (.not. tape(t)%is_endhist) then

             do f = 1,tape(t)%nflds
                name       =  tape(t)%hlist(f)%field%name
                name_acc   =  trim(name) // "_acc"
                type1d_out =  tape(t)%hlist(f)%field%type1d_out
                type2d     =  tape(t)%hlist(f)%field%type2d
                num2d      =  tape(t)%hlist(f)%field%num2d
                beg1d_out  =  tape(t)%hlist(f)%field%beg1d_out
                end1d_out  =  tape(t)%hlist(f)%field%end1d_out
                nacs       => tape(t)%hlist(f)%nacs
                hbuf       => tape(t)%hlist(f)%hbuf

                if (num2d == 1) then
                   allocate(hbuf1d(beg1d_out:end1d_out), &
                        nacs1d(beg1d_out:end1d_out), stat=status)
                   if (status /= 0) then
                      write(iulog,*) trim(subname),' ERROR: allocation'
                      call endrun(msg=errMsg(sourcefile, __LINE__))
                   end if

                   call ncd_io(ncid=ncid_hist(t), flag='read', varname=trim(name), &
                        dim1name=type1d_out, data=hbuf1d)
                   call ncd_io(ncid=ncid_hist(t), flag='read', varname=trim(name_acc), &
                        dim1name=type1d_out, data=nacs1d)

                   hbuf(beg1d_out:end1d_out,1) = hbuf1d(beg1d_out:end1d_out)
                   nacs(beg1d_out:end1d_out,1) = nacs1d(beg1d_out:end1d_out)

                   deallocate(hbuf1d)
                   deallocate(nacs1d)
                else
                   call ncd_io(ncid=ncid_hist(t), flag='read', varname=trim(name), &
                        dim1name=type1d_out, data=hbuf)
                   call ncd_io(ncid=ncid_hist(t), flag='read', varname=trim(name_acc), &
                        dim1name=type1d_out, data=nacs)
                end if
             end do

          end if

          call ncd_pio_closefile(ncid_hist(t))

       end do

    end if

  end subroutine hist_restart_ncd

  !-----------------------------------------------------------------------
  integer function max_nFields()
    !
    ! !DESCRIPTION:
    ! Get the maximum number of fields on all tapes.
    !
    ! !ARGUMENTS:
    !
    ! !LOCAL VARIABLES:
    integer :: t  ! index
    character(len=*),parameter :: subname = 'max_nFields'
    !-----------------------------------------------------------------------

    max_nFields = 0
    do t = 1,ntapes
       max_nFields = max(max_nFields, tape(t)%nflds)
    end do
    return
  end function max_nFields

  !-----------------------------------------------------------------------
  character(len=max_namlen) function getname (inname)
    !
    ! !DESCRIPTION:
    ! Retrieve name portion of inname. If an averaging flag separater character
    ! is present (:) in inname, lop it off.
    !
    ! !ARGUMENTS:
    character(len=*), intent(in) :: inname
    !
    ! !LOCAL VARIABLES:
    integer :: length
    integer :: i
    character(len=*),parameter :: subname = 'getname'
    !-----------------------------------------------------------------------

     length = len (inname)

     if (length < max_namlen .or. length > max_namlen+2) then
        write(iulog,*) trim(subname),' ERROR: bad length=',length
        call endrun(msg=errMsg(sourcefile, __LINE__))
     end if

     getname = ' '
     do i = 1,max_namlen
        if (inname(i:i) == ':') exit
        getname(i:i) = inname(i:i)
     end do

   end function getname

   !-----------------------------------------------------------------------
   character(len=avgflag_strlen) function getflag (inname)
     !
     ! !DESCRIPTION:
     ! Retrieve flag portion of inname. If an averaging flag separater character
     ! is present (:) in inname, return the character after it as the flag
     !
     ! !ARGUMENTS:
     character(len=*) inname   ! character string
     !
     ! !LOCAL VARIABLES:
     integer :: length         ! length of inname
     integer :: i              ! loop index
     character(len=*),parameter :: subname = 'getflag'
     !-----------------------------------------------------------------------

     length = len (inname)

     if (length < max_namlen .or. length > max_namlen+2) then
        write(iulog,*) trim(subname),' ERROR: bad length=',length
        call endrun(msg=errMsg(sourcefile, __LINE__))
     end if

     getflag = ' '
     do i = 1,length
        if (inname(i:i) == ':') then
           getflag = trim(inname(i+1:length))
           exit
        end if
     end do

   end function getflag

   !-----------------------------------------------------------------------
   subroutine list_index (list, name, index)
     !
     ! !ARGUMENTS:
     character(len=*), intent(in) :: list(max_flds)  ! input list of names, possibly ":" delimited
     character(len=max_namlen), intent(in) :: name   ! name to be searched for
     integer, intent(out) :: index                   ! index of "name" in "list"
     !
     ! !LOCAL VARIABLES:
     !EOP
     character(len=max_namlen) :: listname           ! input name with ":" stripped off.
     integer f                                       ! field index
     character(len=*),parameter :: subname = 'list_index'
     !-----------------------------------------------------------------------

     ! Only list items

     index = 0
     do f=1,max_flds
        listname = getname (list(f))
        if (listname == ' ') exit
        if (listname == name) then
           index = f
           exit
        end if
     end do

   end subroutine list_index

   !-----------------------------------------------------------------------
   character(len=max_length_filename) function set_hist_filename (hist_freq, hist_mfilt, hist_file)
     !
     ! !DESCRIPTION:
     ! Determine history dataset filenames.
     !
     ! !USES:
     use clm_varctl, only : caseid, inst_suffix
     use clm_time_manager, only : get_curr_date, get_prev_date
     !
     ! !ARGUMENTS:
     integer, intent(in)  :: hist_freq   !history file frequency
     integer, intent(in)  :: hist_mfilt  !history file number of time-samples
     integer, intent(in)  :: hist_file   !history file index
     !
     ! !LOCAL VARIABLES:
     !EOP
     character(len=max_chars) :: cdate !date char string
     character(len=  1) :: hist_index  !p,1 or 2 (currently)
     integer :: day                    !day (1 -> 31)
     integer :: mon                    !month (1 -> 12)
     integer :: yr                     !year (0 -> ...)
     integer :: sec                    !seconds into current day
     integer :: filename_length
     character(len=*),parameter :: subname = 'set_hist_filename'
     !-----------------------------------------------------------------------

   if (hist_freq == 0 .and. hist_mfilt == 1) then   !monthly
      call get_prev_date (yr, mon, day, sec)
      write(cdate,'(i4.4,"-",i2.2)') yr,mon
   else                        !other
      call get_curr_date (yr, mon, day, sec)
      write(cdate,'(i4.4,"-",i2.2,"-",i2.2,"-",i5.5)') yr,mon,day,sec
   endif
   write(hist_index,'(i1.1)') hist_file - 1
   set_hist_filename = "./"//trim(caseid)//"."//trim(compname)//trim(inst_suffix)//&
                       ".h"//hist_index//"."//trim(cdate)//".nc"

   ! check to see if the concatenated filename exceeded the
   ! length. Simplest way to do this is ensure that the file
   ! extension is '.nc'.
   filename_length = len_trim(set_hist_filename)
   if (set_hist_filename(filename_length-2:filename_length) /= '.nc') then
      write(iulog, '(a,a,a,a,a)') 'ERROR: ', subname, &
           ' : expected file extension ".nc", received extension "', &
           set_hist_filename(filename_length-2:filename_length), '"'
      write(iulog, '(a,a,a,a,a)') 'ERROR: ', subname, &
           ' : filename : "', set_hist_filename, '"'
      write(iulog, '(a,a,a,i3,a,i3)') 'ERROR: ', subname, &
           ' Did the constructed filename exceed the maximum length? : filename length = ', &
           filename_length, ', max length = ', max_length_filename
      call endrun(msg=errMsg(sourcefile, __LINE__))
   end if
  end function set_hist_filename

  !-----------------------------------------------------------------------
  subroutine hist_addfld1d (fname, units, avgflag, long_name, type1d_out, &
                        ptr_gcell, ptr_lunit, ptr_col, ptr_patch, ptr_lnd, &
                        ptr_atm, p2c_scale_type, c2l_scale_type, &
                        l2g_scale_type, set_lake, set_nolake, set_urb, set_nourb, &
                        set_noglc, set_spec, default)
    !
    ! !DESCRIPTION:
    ! Initialize a single level history field. The pointer, ptrhist,
    ! is a pointer to the data type array that the history buffer will use.
    ! The value of type1d passed to masterlist\_add\_fld determines which of the
    ! 1d type of the output and the beginning and ending indices the history
    ! buffer field). Default history contents for given field on all tapes
    ! are set by calling [masterlist\_make\_active] for the appropriate tape.
    ! After the masterlist is built, routine [htapes\_build] is called for an
    ! initial or branch run to initialize the actual history tapes.
    !
    ! !ARGUMENTS:
    character(len=*), intent(in)           :: fname          ! field name
    character(len=*), intent(in)           :: units          ! units of field
    character(len=*), intent(in)           :: avgflag        ! time averaging flag
    character(len=*), intent(in)           :: long_name      ! long name of field
    character(len=*), optional, intent(in) :: type1d_out     ! output type (from data type)
    real(r8)        , optional, pointer    :: ptr_gcell(:)   ! pointer to gridcell array
    real(r8)        , optional, pointer    :: ptr_lunit(:)   ! pointer to landunit array
    real(r8)        , optional, pointer    :: ptr_col(:)     ! pointer to column array
    real(r8)        , optional, pointer    :: ptr_patch(:)   ! pointer to patch array
    real(r8)        , optional, pointer    :: ptr_lnd(:)     ! pointer to lnd array
    real(r8)        , optional, pointer    :: ptr_atm(:)     ! pointer to atm array
    real(r8)        , optional, intent(in) :: set_lake       ! value to set lakes to
    real(r8)        , optional, intent(in) :: set_nolake     ! value to set non-lakes to
    real(r8)        , optional, intent(in) :: set_urb        ! value to set urban to
    real(r8)        , optional, intent(in) :: set_nourb      ! value to set non-urban to
    real(r8)        , optional, intent(in) :: set_noglc      ! value to set non-glacier to
    real(r8)        , optional, intent(in) :: set_spec       ! value to set special to
    character(len=*), optional, intent(in) :: p2c_scale_type ! scale type for subgrid averaging of pfts to column
    character(len=*), optional, intent(in) :: c2l_scale_type ! scale type for subgrid averaging of columns to landunits
    character(len=*), optional, intent(in) :: l2g_scale_type ! scale type for subgrid averaging of landunits to gridcells
    character(len=*), optional, intent(in) :: default        ! if set to 'inactive, field will not appear on primary tape
    !
    ! !LOCAL VARIABLES:
    integer :: p,c,l,g                 ! indices
    integer :: hpindex                 ! history buffer pointer index
    character(len=hist_dim_name_length) :: l_type1d       ! 1d data type
    character(len=hist_dim_name_length) :: l_type1d_out   ! 1d output type
    character(len=scale_type_strlen) :: scale_type_p2c ! scale type for subgrid averaging of pfts to column
    character(len=scale_type_strlen) :: scale_type_c2l ! scale type for subgrid averaging of columns to landunits
    character(len=scale_type_strlen) :: scale_type_l2g ! scale type for subgrid averaging of landunits to gridcells
    type(bounds_type):: bounds         ! boudns
    character(len=16):: l_default      ! local version of 'default'
    character(len=*),parameter :: subname = 'hist_addfld1d'
!------------------------------------------------------------------------

    ! Determine processor bounds

    call get_proc_bounds(bounds)

    ! History buffer pointer

    hpindex = pointer_index()

    if (present(ptr_lnd)) then
       l_type1d = grlnd
       l_type1d_out = grlnd
       clmptr_rs(hpindex)%ptr => ptr_lnd

    else if (present(ptr_gcell)) then
       l_type1d = nameg
       l_type1d_out = nameg
       clmptr_rs(hpindex)%ptr => ptr_gcell

    else if (present(ptr_lunit)) then
       l_type1d = namel
       l_type1d_out = namel
       clmptr_rs(hpindex)%ptr => ptr_lunit
       if (present(set_lake)) then
          do l = bounds%begl,bounds%endl
             if (lun%lakpoi(l)) ptr_lunit(l) = set_lake
          end do
       end if
       if (present(set_nolake)) then
          do l = bounds%begl,bounds%endl
             if (.not.(lun%lakpoi(l))) ptr_lunit(l) = set_nolake
          end do
       end if
       if (present(set_urb)) then
          do l = bounds%begl,bounds%endl
             if (lun%urbpoi(l)) ptr_lunit(l) = set_urb
          end do
       end if
       if (present(set_nourb)) then
          do l = bounds%begl,bounds%endl
             if (.not.(lun%urbpoi(l))) ptr_lunit(l) = set_nourb
          end do
       end if
       if (present(set_spec)) then
          do l = bounds%begl,bounds%endl
             if (lun%ifspecial(l)) ptr_lunit(l) = set_spec
          end do
       end if

    else if (present(ptr_col)) then
       l_type1d = namec
       l_type1d_out = namec
       clmptr_rs(hpindex)%ptr => ptr_col
       if (present(set_lake)) then
          do c = bounds%begc,bounds%endc
             l =col%landunit(c)
             if (lun%lakpoi(l)) ptr_col(c) = set_lake
          end do
       end if
       if (present(set_nolake)) then
          do c = bounds%begc,bounds%endc
             l =col%landunit(c)
             if (.not.(lun%lakpoi(l))) ptr_col(c) = set_nolake
          end do
       end if
       if (present(set_urb)) then
          do c = bounds%begc,bounds%endc
             l =col%landunit(c)
             if (lun%urbpoi(l)) ptr_col(c) = set_urb
          end do
       end if
       if (present(set_nourb)) then
          do c = bounds%begc,bounds%endc
             l =col%landunit(c)
             if (.not.(lun%urbpoi(l))) ptr_col(c) = set_nourb
          end do
       end if
       if (present(set_spec)) then
          do c = bounds%begc,bounds%endc
             l =col%landunit(c)
             if (lun%ifspecial(l)) ptr_col(c) = set_spec
          end do
       end if
       if (present(set_noglc)) then
          do c = bounds%begc,bounds%endc
             l =col%landunit(c)
             if (.not.(lun%glcpoi(l))) ptr_col(c) = set_noglc
          end do
       endif

    else if (present(ptr_patch)) then
       l_type1d = namep
       l_type1d_out = namep
       clmptr_rs(hpindex)%ptr => ptr_patch
       if (present(set_lake)) then
          do p = bounds%begp,bounds%endp
             l =patch%landunit(p)
             if (lun%lakpoi(l)) ptr_patch(p) = set_lake
          end do
       end if
       if (present(set_nolake)) then
          do p = bounds%begp,bounds%endp
             l =patch%landunit(p)
             if (.not.(lun%lakpoi(l))) ptr_patch(p) = set_nolake
          end do
       end if
       if (present(set_urb)) then
          do p = bounds%begp,bounds%endp
             l =patch%landunit(p)
             if (lun%urbpoi(l)) ptr_patch(p) = set_urb
          end do
       end if
       if (present(set_nourb)) then
          do p = bounds%begp,bounds%endp
             l =patch%landunit(p)
             if (.not.(lun%urbpoi(l))) ptr_patch(p) = set_nourb
          end do
       end if
       if (present(set_spec)) then
          do p = bounds%begp,bounds%endp
             l =patch%landunit(p)
             if (lun%ifspecial(l)) ptr_patch(p) = set_spec
          end do
       end if
       if (present(set_noglc)) then
          do p = bounds%begp,bounds%endp
             l =patch%landunit(p)
             if (.not.(lun%glcpoi(l))) ptr_patch(p) = set_noglc
          end do
       end if
    else
       write(iulog,*) trim(subname),' ERROR: must specify a valid pointer index,', &
          ' choices are [ptr_atm, ptr_lnd, ptr_gcell, ptr_lunit, ptr_col, ptr_patch] '
       call endrun(msg=errMsg(sourcefile, __LINE__))

    end if

    ! Set scaling factor

    scale_type_p2c = 'unity'
    scale_type_c2l = 'unity'
    scale_type_l2g = 'unity'

    if (present(p2c_scale_type)) scale_type_p2c = p2c_scale_type
    if (present(c2l_scale_type)) scale_type_c2l = c2l_scale_type
    if (present(l2g_scale_type)) scale_type_l2g = l2g_scale_type
    if (present(type1d_out)) l_type1d_out = type1d_out

    ! Add field to masterlist

    call masterlist_addfld (fname=trim(fname), numdims=1, type1d=l_type1d, &
          type1d_out=l_type1d_out, type2d='unset', num2d=1, &
          units=units, avgflag=avgflag, long_name=long_name, hpindex=hpindex, &
          p2c_scale_type=scale_type_p2c, c2l_scale_type=scale_type_c2l, &
          l2g_scale_type=scale_type_l2g)

    l_default = 'active'
    if (present(default)) then
       l_default = default
    end if
    if (trim(l_default) == 'inactive') then
       return
    else
       call masterlist_make_active (name=trim(fname), tape_index=1)
    end if

  end subroutine hist_addfld1d

  !-----------------------------------------------------------------------
  subroutine hist_addfld2d (fname, type2d, units, avgflag, long_name, type1d_out, &
                        ptr_gcell, ptr_lunit, ptr_col, ptr_patch, ptr_lnd, ptr_atm, &
                        p2c_scale_type, c2l_scale_type, l2g_scale_type, &
                        set_lake, set_nolake, set_urb, set_nourb, set_spec, &
                        no_snow_behavior, default)
    !
    ! !DESCRIPTION:
    ! Initialize a single level history field. The pointer, ptrhist,
    ! is a pointer to the data type array that the history buffer will use.
    ! The value of type1d passed to masterlist\_add\_fld determines which of the
    ! 1d type of the output and the beginning and ending indices the history
    ! buffer field). Default history contents for given field on all tapes
    ! are set by calling [masterlist\_make\_active] for the appropriatae tape.
    ! After the masterlist is built, routine [htapes\_build] is called for an
    ! initial or branch run to initialize the actual history tapes.
    !
    ! !USES:
    use clm_varpar      , only : nlevgrnd, nlevsno, nlevlak, numrad, nlevdecomp_full, nlevcan, nvegwcs,nlevsoi
    use clm_varpar      , only : natpft_size, cft_size, maxpatch_glc
    use landunit_varcon , only : max_lunit
    !
    ! !ARGUMENTS:
    character(len=*), intent(in) :: fname                      ! field name
    character(len=*), intent(in) :: type2d                     ! 2d output type
    character(len=*), intent(in) :: units                      ! units of field
    character(len=*), intent(in) :: avgflag                    ! time averaging flag
    character(len=*), intent(in) :: long_name                  ! long name of field
    character(len=*), optional, intent(in) :: type1d_out       ! output type (from data type)
    real(r8)        , optional, pointer    :: ptr_atm(:,:)     ! pointer to atm array
    real(r8)        , optional, pointer    :: ptr_lnd(:,:)     ! pointer to lnd array
    real(r8)        , optional, pointer    :: ptr_gcell(:,:)   ! pointer to gridcell array
    real(r8)        , optional, pointer    :: ptr_lunit(:,:)   ! pointer to landunit array
    real(r8)        , optional, pointer    :: ptr_col(:,:)     ! pointer to column array
    real(r8)        , optional, pointer    :: ptr_patch(:,:)     ! pointer to patch array
    real(r8)        , optional, intent(in) :: set_lake         ! value to set lakes to
    real(r8)        , optional, intent(in) :: set_nolake       ! value to set non-lakes to
    real(r8)        , optional, intent(in) :: set_urb          ! value to set urban to
    real(r8)        , optional, intent(in) :: set_nourb        ! value to set non-urban to
    real(r8)        , optional, intent(in) :: set_spec         ! value to set special to
    integer         , optional, intent(in) :: no_snow_behavior ! if a multi-layer snow field, behavior to use for absent snow layers (should be one of the public no_snow_* parameters defined above)
    character(len=*), optional, intent(in) :: p2c_scale_type   ! scale type for subgrid averaging of pfts to column
    character(len=*), optional, intent(in) :: c2l_scale_type   ! scale type for subgrid averaging of columns to landunits
    character(len=*), optional, intent(in) :: l2g_scale_type   ! scale type for subgrid averaging of landunits to gridcells
    character(len=*), optional, intent(in) :: default          ! if set to 'inactive, field will not appear on primary tape
    !
    ! !LOCAL VARIABLES:
    integer :: p,c,l,g                 ! indices
    integer :: num2d                   ! size of second dimension (e.g. number of vertical levels)
    integer :: hpindex                 ! history buffer index
    character(len=hist_dim_name_length) :: l_type1d         ! 1d data type
    character(len=hist_dim_name_length) :: l_type1d_out     ! 1d output type
    character(len=scale_type_strlen) :: scale_type_p2c ! scale type for subgrid averaging of pfts to column
    character(len=scale_type_strlen) :: scale_type_c2l ! scale type for subgrid averaging of columns to landunits
    character(len=scale_type_strlen) :: scale_type_l2g ! scale type for subgrid averaging of landunits to gridcells
    type(bounds_type):: bounds
    character(len=16):: l_default      ! local version of 'default'
    character(len=*),parameter :: subname = 'hist_addfld2d'
!------------------------------------------------------------------------

    call get_proc_bounds(bounds)

    ! Error-check no_snow_behavior optional argument: It should be present if and only if
    ! type2d is 'levsno', and its value should be one of the public no_snow_* parameters
    ! defined above.
    if (present(no_snow_behavior)) then
       if (type2d /= 'levsno') then
          write(iulog,*) trim(subname), &
               ' ERROR: Only specify no_snow_behavior for fields with dimension levsno'
          call endrun()
       end if

       if (no_snow_behavior < no_snow_MIN .or. no_snow_behavior > no_snow_MAX) then
          write(iulog,*) trim(subname), &
               ' ERROR: Invalid value for no_snow_behavior: ', no_snow_behavior
          call endrun()
       end if

    else  ! no_snow_behavior is absent
       if (type2d == 'levsno') then
          write(iulog,*) trim(subname), &
               ' ERROR: must specify no_snow_behavior for fields with dimension levsno'
          call endrun()
       end if
    end if

    ! Determine second dimension size

    select case (type2d)
    case ('levgrnd')
       num2d = nlevgrnd
    case ('levsoi')
       num2d = nlevsoi
    case ('levlak')
       num2d = nlevlak
    case ('numrad')
       num2d = numrad
    case ('levdcmp')
       num2d = nlevdecomp_full
    case ('fates_levscls')
       num2d = nlevsclass
    case('fates_levcacls')
       num2d = nlevcoage
    case ('fates_levpft')
       num2d = numpft_fates
    case ('fates_levage')
       num2d = nlevage
    case ('fates_levheight')
       num2d = nlevheight
    case ('fates_levfuel')
       num2d = nfsc
    case ('fates_levcwdsc')
       num2d = ncwd
    case ('fates_levscpf')
       num2d = nlevsclass*numpft_fates
    case ('fates_levcapf')
       num2d = nlevcoage*numpft_fates
    case ('fates_levscag')
       num2d = nlevsclass*nlevage
    case ('fates_levscagpf')
       num2d = nlevsclass*nlevage*numpft_fates
    case ('fates_levagepft')
       num2d = nlevage*numpft_fates
    case ('fates_levcan')
       num2d = nclmax
    case ('fates_levcnlf')
       num2d = nlevleaf * nclmax
    case ('fates_levcnlfpf')
       num2d = nlevleaf * nclmax * numpft_fates
    case ('ltype')
       num2d = max_lunit
    case ('natpft')
       num2d = natpft_size
    case ('fates_levelem')
       num2d = num_elements_fates
    case ('fates_levelpft')
       num2d = num_elements_fates*numpft_fates
    case ('fates_levelcwd')
       num2d = num_elements_fates*ncwd
    case ('fates_levelage')
       num2d = num_elements_fates*nlevage
    case ('fates_levagefuel')
       num2d = nlevage*nfsc
    case('cft')
       if (cft_size > 0) then
          num2d = cft_size
       else
          write(iulog,*) trim(subname),' ERROR: 2d type =', trim(type2d), &
               ' only valid for cft_size > 0'
          call endrun()
       end if
    case ('glc_nec')
       num2d = maxpatch_glc
    case ('elevclas')
       ! add one because indexing starts at 0 (elevclas, unlike glc_nec, includes the
       ! bare ground "elevation class")
       num2d = maxpatch_glc + 1
    case ('levsno')
       num2d = nlevsno
    case ('nlevcan')
        num2d = nlevcan
    case ('nvegwcs')
        num2d = nvegwcs
    case default
       write(iulog,*) trim(subname),' ERROR: unsupported 2d type ',type2d, &
          ' currently supported types for multi level fields are: ', &
          '[levgrnd,levsoi,levlak,numrad,levdcmp,levtrc,ltype,natpft,cft,glc_nec,elevclas,levsno,nvegwcs]'
       call endrun(msg=errMsg(sourcefile, __LINE__))
    end select

    ! History buffer pointer
    hpindex = pointer_index()


    if (present(ptr_lnd)) then
       l_type1d = grlnd
       l_type1d_out = grlnd
       clmptr_ra(hpindex)%ptr => ptr_lnd

    else if (present(ptr_gcell)) then
       l_type1d = nameg
       l_type1d_out = nameg
       clmptr_ra(hpindex)%ptr => ptr_gcell

    else if (present(ptr_lunit)) then
       l_type1d = namel
       l_type1d_out = namel
       clmptr_ra(hpindex)%ptr => ptr_lunit

       if (present(set_lake)) then
          do l = bounds%begl,bounds%endl
             if (lun%lakpoi(l)) ptr_lunit(l,:) = set_lake
          end do
       end if
       if (present(set_nolake)) then
          do l = bounds%begl,bounds%endl
             if (.not.(lun%lakpoi(l))) ptr_lunit(l,:) = set_nolake
          end do
       end if
       if (present(set_urb)) then
          do l = bounds%begl,bounds%endl
             if (lun%urbpoi(l)) ptr_lunit(l,:) = set_urb
          end do
       end if
       if (present(set_nourb)) then
          do l = bounds%begl,bounds%endl
             if (.not.(lun%urbpoi(l))) ptr_lunit(l,:) = set_nourb
          end do
       end if
       if (present(set_spec)) then
          do l = bounds%begl,bounds%endl
             if (lun%ifspecial(l)) ptr_lunit(l,:) = set_spec
          end do
       end if

    else if (present(ptr_col)) then
       l_type1d = namec
       l_type1d_out = namec
       clmptr_ra(hpindex)%ptr => ptr_col
       if (present(set_lake)) then
          do c = bounds%begc,bounds%endc
             l =col%landunit(c)
             if (lun%lakpoi(l)) ptr_col(c,:) = set_lake
          end do
       end if
       if (present(set_nolake)) then
          do c = bounds%begc,bounds%endc
             l =col%landunit(c)
             if (.not.(lun%lakpoi(l))) ptr_col(c,:) = set_nolake
          end do
       end if
       if (present(set_urb)) then
          do c = bounds%begc,bounds%endc
             l =col%landunit(c)
             if (lun%urbpoi(l)) ptr_col(c,:) = set_urb
          end do
       end if
       if (present(set_nourb)) then
          do c = bounds%begc,bounds%endc
             l =col%landunit(c)
             if (.not.(lun%urbpoi(l))) ptr_col(c,:) = set_nourb
          end do
       end if
       if (present(set_spec)) then
          do c = bounds%begc,bounds%endc
             l =col%landunit(c)
             if (lun%ifspecial(l)) ptr_col(c,:) = set_spec
          end do
       end if

    else if (present(ptr_patch)) then
       l_type1d = namep
       l_type1d_out = namep
       clmptr_ra(hpindex)%ptr => ptr_patch

       if (present(set_lake)) then
          do p = bounds%begp,bounds%endp
             l =patch%landunit(p)
             if (lun%lakpoi(l)) ptr_patch(p,:) = set_lake
          end do
       end if
       if (present(set_nolake)) then
          do p = bounds%begp,bounds%endp
             l =patch%landunit(p)
             if (.not.(lun%lakpoi(l))) ptr_patch(p,:) = set_nolake
          end do
       end if
       if (present(set_urb)) then
          do p = bounds%begp,bounds%endp
             l =patch%landunit(p)
             if (lun%urbpoi(l)) ptr_patch(p,:) = set_urb
          end do
       end if
       if (present(set_nourb)) then
          do p = bounds%begp,bounds%endp
             l =patch%landunit(p)
             if (.not.(lun%urbpoi(l))) ptr_patch(p,:) = set_nourb
          end do
       end if
       if (present(set_spec)) then
          do p = bounds%begp,bounds%endp
             l =patch%landunit(p)
             if (lun%ifspecial(l)) ptr_patch(p,:) = set_spec
          end do
       end if

    else
       write(iulog,*) trim(subname),' ERROR: must specify a valid pointer index,', &
          ' choices are ptr_atm, ptr_lnd, ptr_gcell, ptr_lunit, ptr_col, ptr_patch'
       call endrun(msg=errMsg(sourcefile, __LINE__))

    end if

    ! Set scaling factor

    scale_type_p2c = 'unity'
    scale_type_c2l = 'unity'
    scale_type_l2g = 'unity'

    if (present(p2c_scale_type)) scale_type_p2c = p2c_scale_type
    if (present(c2l_scale_type)) scale_type_c2l = c2l_scale_type
    if (present(l2g_scale_type)) scale_type_l2g = l2g_scale_type
    if (present(type1d_out)) l_type1d_out = type1d_out

    ! Add field to masterlist

    call masterlist_addfld (fname=trim(fname), numdims=2, type1d=l_type1d, &
          type1d_out=l_type1d_out, type2d=type2d, num2d=num2d, &
          units=units, avgflag=avgflag, long_name=long_name, hpindex=hpindex, &
          p2c_scale_type=scale_type_p2c, c2l_scale_type=scale_type_c2l, &
          l2g_scale_type=scale_type_l2g, no_snow_behavior=no_snow_behavior)

    l_default = 'active'
    if (present(default)) then
       l_default = default
    end if
    if (trim(l_default) == 'inactive') then
       return
    else
       call masterlist_make_active (name=trim(fname), tape_index=1)
    end if

  end subroutine hist_addfld2d

  !-----------------------------------------------------------------------
  subroutine hist_addfld_decomp (fname, type2d, units, avgflag, long_name, ptr_col, &
       ptr_patch, l2g_scale_type, default)

    !
    ! !USES:
    use clm_varpar  , only : nlevdecomp_full
    use clm_varctl  , only : iulog
    use abortutils  , only : endrun
    use shr_log_mod , only : errMsg => shr_log_errMsg
    !
    ! !ARGUMENTS:
    character(len=*), intent(in) :: fname                    ! field name
    character(len=*), intent(in) :: type2d                   ! 2d output type
    character(len=*), intent(in) :: units                    ! units of field
    character(len=*), intent(in) :: avgflag                  ! time averaging flag
    character(len=*), intent(in) :: long_name                ! long name of field
    real(r8)        , optional, pointer    :: ptr_col(:,:)   ! pointer to column array
    real(r8)        , optional, pointer    :: ptr_patch(:,:)   ! pointer to patch array
    character(len=*), optional, intent(in) :: l2g_scale_type ! scale type for subgrid averaging of landunits to gridcells
    character(len=*), optional, intent(in) :: default        ! if set to 'inactive, field will not appear on primary tape
    !
    ! !LOCAL VARIABLES:
    real(r8), pointer  :: ptr_1d(:)
    !-----------------------------------------------------------------------

    if (present(ptr_col)) then

       ! column-level data
       if (present(default)) then
          if ( nlevdecomp_full > 1 ) then
             call hist_addfld2d (fname=trim(fname), units=units, type2d=type2d, &
                  avgflag=avgflag, long_name=long_name, &
                  ptr_col=ptr_col, l2g_scale_type=l2g_scale_type, default=default)
          else
             ptr_1d => ptr_col(:,1)
             call hist_addfld1d (fname=trim(fname), units=units, &
                  avgflag=avgflag, long_name=long_name, &
                  ptr_col=ptr_1d, l2g_scale_type=l2g_scale_type, default=default)
          endif
       else
          if ( nlevdecomp_full > 1 ) then
             call hist_addfld2d (fname=trim(fname), units=units, type2d=type2d, &
                  avgflag=avgflag, long_name=long_name, &
                  ptr_col=ptr_col, l2g_scale_type=l2g_scale_type)
          else
             ptr_1d => ptr_col(:,1)
             call hist_addfld1d (fname=trim(fname), units=units, &
                  avgflag=avgflag, long_name=long_name, &
                  ptr_col=ptr_1d, l2g_scale_type=l2g_scale_type)
          endif
       endif

    else if (present(ptr_patch)) then

       ! patch-level data
       if (present(default)) then
          if ( nlevdecomp_full > 1 ) then
             call hist_addfld2d (fname=trim(fname), units=units, type2d=type2d, &
                  avgflag=avgflag, long_name=long_name, &
                  ptr_patch=ptr_patch, l2g_scale_type=l2g_scale_type, default=default)
          else
             ptr_1d => ptr_patch(:,1)
             call hist_addfld1d (fname=trim(fname), units=units, &
                  avgflag=avgflag, long_name=long_name, &
                  ptr_patch=ptr_1d, l2g_scale_type=l2g_scale_type, default=default)
          endif
       else
          if ( nlevdecomp_full > 1 ) then
             call hist_addfld2d (fname=trim(fname), units=units, type2d=type2d, &
                  avgflag=avgflag, long_name=long_name, &
                  ptr_patch=ptr_patch, l2g_scale_type=l2g_scale_type)
          else
             ptr_1d => ptr_patch(:,1)
             call hist_addfld1d (fname=trim(fname), units=units, &
                  avgflag=avgflag, long_name=long_name, &
                  ptr_patch=ptr_1d, l2g_scale_type=l2g_scale_type)
          endif
       endif

    else
       write(iulog, *) ' error: hist_addfld_decomp needs either patch or column level pointer'
       write(iulog, *) fname
       call endrun(msg=errMsg(sourcefile, __LINE__))
    endif

  end subroutine hist_addfld_decomp

  !-----------------------------------------------------------------------
  integer function pointer_index ()
    !
    ! !DESCRIPTION:
    ! Set the current pointer index and increment the value of the index.
    !
    ! !ARGUMENTS:
    !
    integer, save :: lastindex = 1
    character(len=*),parameter :: subname = 'pointer_index'
    !-----------------------------------------------------------------------

    pointer_index = lastindex
    lastindex = lastindex + 1
    if (lastindex > max_mapflds) then
       write(iulog,*) trim(subname),' ERROR: ',&
            ' lastindex = ',lastindex,' greater than max_mapflds= ',max_mapflds
       call endrun(msg=errMsg(sourcefile, __LINE__))
    endif

  end function pointer_index

  !-----------------------------------------------------------------------
  subroutine hist_add_subscript(name, dim)
    !
    ! !DESCRIPTION:
    ! Add a history variable to the output history tape.
    !
    ! !ARGUMENTS:
    character(len=*), intent(in) :: name ! name of subscript
    integer         , intent(in) :: dim  ! dimension of subscript
    !
    ! !LOCAL VARIABLES:
    character(len=*),parameter :: subname = 'hist_add_subscript'
    !-----------------------------------------------------------------------

    num_subs = num_subs + 1
    if (num_subs > max_subs) then
       write(iulog,*) trim(subname),' ERROR: ',&
            ' num_subs = ',num_subs,' greater than max_subs= ',max_subs
       call endrun(msg=errMsg(sourcefile, __LINE__))
    endif
    subs_name(num_subs) = name
    subs_dim(num_subs) =  dim

  end subroutine hist_add_subscript

  !-----------------------------------------------------------------------

  subroutine strip_null(str)
    character(len=*), intent(inout) :: str
    integer :: i
    do i=1,len(str)
       if(ichar(str(i:i))==0) str(i:i)=' '
    end do
  end subroutine strip_null

  !------------------------------------------------------------------------
  subroutine hist_do_disp (ntapes, hist_ntimes, hist_mfilt, if_stop, if_disphist, rstwr, nlend)
    !
    ! !DESCRIPTION:
    ! Determine logic for closing and/or disposing history file
    ! Sets values for if_disphist, if_stop (arguments)
    ! Remove history files unless this is end of run or
    ! history file is not full.
    !
    ! !ARGUMENTS:
    integer, intent(in)  :: ntapes              !actual number of history tapes
    integer, intent(in)  :: hist_ntimes(ntapes) !current numbers of time samples on history tape
    integer, intent(in)  :: hist_mfilt(ntapes)  !maximum number of time samples per tape
    logical, intent(out) :: if_stop             !true => last time step of run
    logical, intent(out) :: if_disphist(ntapes) !true => save and dispose history file
    logical, intent(in)  :: rstwr
    logical, intent(in)  :: nlend
    !
    ! !LOCAL VARIABLES:
    integer :: t                   ! history tape index
    logical :: rest_now            ! temporary
    logical :: stop_now            ! temporary
    !------------------------------------------------------------------------

    rest_now = .false.
    stop_now = .false.

    if (nlend) stop_now = .true.
    if (rstwr) rest_now = .true.

    if_stop = stop_now

    if (stop_now) then
       ! End of run -  dispose all history files

       if_disphist(1:ntapes) = .true.

    else if (rest_now) then
       ! Restart - dispose all history files

       do t = 1,ntapes
          if_disphist(t) = .true.
       end do
    else
       ! Dispose

       if_disphist(1:ntapes) = .false.
       do t = 1,ntapes
          if (hist_ntimes(t) ==  hist_mfilt(t)) then
             if_disphist(t) = .true.
          endif
       end do
    endif

  end subroutine hist_do_disp

  !-----------------------------------------------------------------------
  function avgflag_valid(avgflag, blank_valid) result(valid)
    !
    ! !DESCRIPTION:
    ! Returns true if the given avgflag is a valid option, false if not
    !
    ! !USES:
    use clm_varcon      , only : isecspday
    use clm_time_manager, only : get_step_size
    !
    ! !ARGUMENTS:
    logical :: valid  ! function result
    character(len=*), intent(in) :: avgflag
    logical, intent(in) :: blank_valid  ! whether ' ' is a valid avgflag in this context
    !
    ! !LOCAL VARIABLES:

    character(len=*), parameter :: subname = 'avgflag_valid'
    integer :: tod                      ! Desired local solar time of output in seconds
    integer :: dtime                    ! timestep size [seconds]
    !-----------------------------------------------------------------------

    ! This initial check is mainly here to catch the possibility that someone has added a
    ! new "valid" avgflag option that exceeds avgflag_strlen
    if (len_trim(avgflag) > avgflag_strlen) then
       valid = .false.

    else if (avgflag == ' ' .and. blank_valid) then
       valid = .true.
    else if (avgflag == 'A' .or. avgflag == 'I' .or. &
         avgflag == 'X' .or. avgflag == 'M' .or. &
         avgflag == 'SUM') then
       valid = .true.
    else if (avgflag(1:1) == 'L') then
       dtime = get_step_size()
       if ( len_trim(avgflag) < 6 )then
          valid = .false.
       else
          read(avgflag(2:6), *) tod
          if (tod >= 0 .and. tod <= isecspday) then
             valid = .true.
             if(tod < dtime .or. isecspday - tod <= dtime) then
                write(iulog,*) 'Warning: Local time history output ', avgflag, ' is closer than ', &
                   'dtime to midnight! This is problematic particularly for daily output.'
             end if
          else
             valid = .false.
          end if
       end if
    else
       valid = .false.
    end if

  end function avgflag_valid

  !-----------------------------------------------------------------------
  subroutine add_landunit_mask_metadata(ncid, varid, l2g_scale_type)
    !
    ! !DESCRIPTION:
    ! Add landunit_mask metadata for the given history field
    !
    ! !ARGUMENTS:
    class(file_desc_t), intent(inout) :: ncid  ! netcdf file id
    integer           , intent(in)    :: varid ! netcdf var id
    character(len=*)  , intent(in)    :: l2g_scale_type ! l2g_scale_type for this variable
    !
    ! !LOCAL VARIABLES:
    character(len=:), allocatable :: landunit_mask_string

    character(len=*), parameter :: subname = 'add_landunit_mask_metadata'
    !-----------------------------------------------------------------------

    if (l2g_scale_type == 'unity') then
       ! BUG(wjs, 2021-04-19, ESCOMP/CTSM#1347) Once we consistently set l2g_scale_type
       ! for all variables, and have stopped using other mechanisms (particularly the
       ! setting of variables to spval everywhere) then we can stop setting this to
       ! 'unknown': we can instead set this to something like 'all', with reasonable
       ! confidence that the field truly applies over all landunits.
       landunit_mask_string = 'unknown'
    else
       landunit_mask_string = l2g_scale_type
    end if

    call ncd_putatt(ncid, varid, 'landunit_mask', landunit_mask_string)

  end subroutine add_landunit_mask_metadata

end module histFileMod<|MERGE_RESOLUTION|>--- conflicted
+++ resolved
@@ -12,11 +12,7 @@
   use shr_sys_mod    , only : shr_sys_flush
   use spmdMod        , only : masterproc
   use abortutils     , only : endrun
-<<<<<<< HEAD
-  use clm_varctl     , only : iulog, use_vertsoilc, use_fates, compname, use_hillslope
-=======
   use clm_varctl     , only : iulog, use_fates, compname
->>>>>>> dd9e6d71
   use clm_varcon     , only : spval, ispval
   use clm_varcon     , only : grlnd, nameg, namel, namec, namep
   use decompMod      , only : get_proc_bounds, get_proc_global, bounds_type, get_global_index_array
@@ -2430,10 +2426,6 @@
     call ncd_defdim(lnfid, 'string_length', hist_dim_name_length, strlen_dimid)
     call ncd_defdim(lnfid, 'scale_type_string_length', scale_type_strlen, dimid)
     call ncd_defdim( lnfid, 'levdcmp', nlevdecomp_full, dimid)
-<<<<<<< HEAD
-=======
-
->>>>>>> dd9e6d71
 
     if(use_fates)then
        call ncd_defdim(lnfid, 'fates_levscag', nlevsclass * nlevage, dimid)
@@ -2965,6 +2957,7 @@
     !
     ! !USES:
     use clm_varpar      , only : nlevsoi
+    use clm_varctl      , only : use_hillslope
     use clm_varcon      , only : zsoi, zlak, secspday, isecspday, isecsphr, isecspmin
     use domainMod       , only : ldomain, lon1d, lat1d
     use clm_time_manager, only : get_nstep, get_curr_date, get_curr_time
@@ -3717,7 +3710,7 @@
                long_name='true => do computations on this column', ifill_value=0, ncid=ncid)
 
           call ncd_defvar(varname='cols1d_nbedrock', xtype=ncd_int, dim1name=namec, &
-               long_name='column bedrock depth index', ncid=ncid)
+               long_name='column bedrock depth index', ifill_value=ispval, ncid=ncid)
 
           ! Define patch info
 
