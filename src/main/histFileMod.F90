--- conflicted
+++ resolved
@@ -2270,17 +2270,10 @@
                                                       /)
     !-----------------------------------------------------------------------
 
-<<<<<<< HEAD
-    SHR_ASSERT_ALL((ubound(watsat_col) == (/bounds%endc, nlevmaxurbgrnd/)), errMsg(sourcefile, __LINE__))
-    SHR_ASSERT_ALL((ubound(sucsat_col) == (/bounds%endc, nlevgrnd/)), errMsg(sourcefile, __LINE__))
-    SHR_ASSERT_ALL((ubound(bsw_col)    == (/bounds%endc, nlevgrnd/)), errMsg(sourcefile, __LINE__))
-    SHR_ASSERT_ALL((ubound(hksat_col)  == (/bounds%endc, nlevgrnd/)), errMsg(sourcefile, __LINE__))
-=======
-    SHR_ASSERT_ALL_FL((ubound(watsat_col) == (/bounds%endc, nlevgrnd/)), sourcefile, __LINE__)
+    SHR_ASSERT_ALL_FL((ubound(watsat_col) == (/bounds%endc, nlevmaxurbgrnd/)), sourcefile, __LINE__)
     SHR_ASSERT_ALL_FL((ubound(sucsat_col) == (/bounds%endc, nlevgrnd/)), sourcefile, __LINE__)
     SHR_ASSERT_ALL_FL((ubound(bsw_col)    == (/bounds%endc, nlevgrnd/)), sourcefile, __LINE__)
     SHR_ASSERT_ALL_FL((ubound(hksat_col)  == (/bounds%endc, nlevgrnd/)), sourcefile, __LINE__)
->>>>>>> 437e9507
 
     !-------------------------------------------------------------------------------
     !***      Non-time varying 3D fields                    ***
@@ -3420,17 +3413,10 @@
     character(len=*),parameter :: subname = 'hist_htapes_wrapup'
     !-----------------------------------------------------------------------
 
-<<<<<<< HEAD
-    SHR_ASSERT_ALL((ubound(watsat_col) == (/bounds%endc, nlevmaxurbgrnd/)), errMsg(sourcefile, __LINE__))
-    SHR_ASSERT_ALL((ubound(sucsat_col) == (/bounds%endc, nlevgrnd/)), errMsg(sourcefile, __LINE__))
-    SHR_ASSERT_ALL((ubound(bsw_col)    == (/bounds%endc, nlevgrnd/)), errMsg(sourcefile, __LINE__))
-    SHR_ASSERT_ALL((ubound(hksat_col)  == (/bounds%endc, nlevgrnd/)), errMsg(sourcefile, __LINE__))
-=======
-    SHR_ASSERT_ALL_FL((ubound(watsat_col) == (/bounds%endc, nlevgrnd/)), sourcefile, __LINE__)
+    SHR_ASSERT_ALL_FL((ubound(watsat_col) == (/bounds%endc, nlevmaxurbgrnd/)), sourcefile, __LINE__)
     SHR_ASSERT_ALL_FL((ubound(sucsat_col) == (/bounds%endc, nlevgrnd/)), sourcefile, __LINE__)
     SHR_ASSERT_ALL_FL((ubound(bsw_col)    == (/bounds%endc, nlevgrnd/)), sourcefile, __LINE__)
     SHR_ASSERT_ALL_FL((ubound(hksat_col)  == (/bounds%endc, nlevgrnd/)), sourcefile, __LINE__)
->>>>>>> 437e9507
 
     ! get current step
 
