module histFileMod

#include "shr_assert.h"

  !-----------------------------------------------------------------------
  ! !DESCRIPTION:
  ! Module containing methods to for CLM history file handling.
  !
  ! !USES:
  use shr_kind_mod   , only : r8 => shr_kind_r8
  use shr_log_mod    , only : errMsg => shr_log_errMsg
  use shr_sys_mod    , only : shr_sys_flush
  use spmdMod        , only : masterproc
  use abortutils     , only : endrun
<<<<<<< HEAD
  use clm_varctl     , only : iulog, use_vertsoilc, use_fates, compname
  use clm_varcon     , only : spval, ispval, dzsoi_decomp 
=======
  use clm_varctl     , only : iulog, use_vertsoilc, use_fates
  use clm_varcon     , only : spval, ispval, dzsoi_decomp
>>>>>>> 9c9ce12f
  use clm_varcon     , only : grlnd, nameg, namel, namec, namep, nameCohort
  use decompMod      , only : get_proc_bounds, get_proc_global, bounds_type
  use GetGlobalValuesMod , only : GetGlobalIndexArray
  use GridcellType   , only : grc
  use LandunitType   , only : lun
  use ColumnType     , only : col
  use PatchType      , only : patch
  use EDTypesMod     , only : nclmax
  use EDTypesMod     , only : nlevleaf
  use FatesInterfaceMod , only : nlevsclass, nlevage
  use FatesInterfaceMod , only : nlevheight
  use EDTypesMod        , only : nfsc
  use FatesLitterMod    , only : ncwd
  use EDTypesMod        , only : num_elements_fates => num_elements
  use FatesInterfaceMod , only : maxveg_fates => numpft
  use ncdio_pio

  !
  implicit none
  save
  private
  !
  ! !PUBLIC TYPES:
  !
  ! Constants
  !
  integer , public, parameter :: max_tapes = 10         ! max number of history tapes
  integer , public, parameter :: max_flds = 2500        ! max number of history fields
  integer , public, parameter :: max_namlen = 64        ! maximum number of characters for field name
  integer , public, parameter :: scale_type_strlen = 32 ! maximum number of characters for scale types
  integer , private, parameter :: avgflag_strlen = 3 ! maximum number of characters for avgflag
  integer , private, parameter :: hist_dim_name_length = 16 ! lenngth of character strings in dimension names

  ! Possible ways to treat multi-layer snow fields at times when no snow is present in a
  ! given layer. Note that the public parameters are the only ones that can be used by
  ! calls to hist_addfld2d; the private parameters are just used internally by the
  ! histFile implementation.
  integer , private, parameter :: no_snow_MIN = 1                 ! minimum valid value for this flag
  integer , public , parameter :: no_snow_normal = 1              ! normal treatment, which should be used for most fields (use spval when snow layer not present)
  integer , public , parameter :: no_snow_zero = 2                ! average in a 0 value for times when the snow layer isn't present
  integer , private, parameter :: no_snow_MAX = 2                 ! maximum valid value for this flag
  integer , private, parameter :: no_snow_unset = no_snow_MIN - 1 ! flag specifying that field is NOT a multi-layer snow field
  !
  ! Counters
  !
  ! ntapes gives the index of the max history file requested. There can be "holes" in the
  ! numbering - e.g., we can have h0, h1 and h3 tapes, but no h2 tape (because there are
  ! no fields on the h2 tape). In this case, ntapes will be 4 (for h0, h1, h2 and h3,
  ! since h3 is the last requested file), not 3 (the number of files actually produced).
  integer , private :: ntapes = 0        ! index of max history file requested
  !
  ! Namelist
  !
  integer :: ni                          ! implicit index below
  logical, public :: &
       hist_empty_htapes  = .false.      ! namelist: flag indicates no default history fields
  integer, public :: &
       hist_ndens(max_tapes) = 2         ! namelist: output density of netcdf history files
  integer, public :: &
       hist_mfilt(max_tapes) = (/ 1, (30, ni=2, max_tapes)/)        ! namelist: number of time samples per tape
  logical, public :: &
       hist_dov2xy(max_tapes) = (/.true.,(.true.,ni=2,max_tapes)/) ! namelist: true=> do grid averaging
  integer, public :: &
       hist_nhtfrq(max_tapes) = (/0, (-24, ni=2,max_tapes)/)        ! namelist: history write freq(0=monthly)
  character(len=avgflag_strlen), public :: &
       hist_avgflag_pertape(max_tapes) = (/(' ',ni=1,max_tapes)/)   ! namelist: per tape averaging flag
  character(len=max_namlen), public :: &
       hist_type1d_pertape(max_tapes)  = (/(' ',ni=1,max_tapes)/)   ! namelist: per tape type1d

  character(len=max_namlen+2), public :: &
       fincl(max_flds,max_tapes)         ! namelist-equivalence list of fields to add

  character(len=max_namlen+2), public :: &
       hist_fincl1(max_flds) = ' '       ! namelist: list of fields to add
  character(len=max_namlen+2), public :: &
       hist_fincl2(max_flds) = ' '       ! namelist: list of fields to add
  character(len=max_namlen+2), public :: &
       hist_fincl3(max_flds) = ' '       ! namelist: list of fields to add
  character(len=max_namlen+2), public :: &
       hist_fincl4(max_flds) = ' '       ! namelist: list of fields to add
  character(len=max_namlen+2), public :: &
       hist_fincl5(max_flds) = ' '       ! namelist: list of fields to add
  character(len=max_namlen+2), public :: &
       hist_fincl6(max_flds) = ' '       ! namelist: list of fields to add
  character(len=max_namlen+2), public :: &
       hist_fincl7(max_flds) = ' '       ! namelist: list of fields to add
  character(len=max_namlen+2), public :: &
       hist_fincl8(max_flds) = ' '       ! namelist: list of fields to add
  character(len=max_namlen+2), public :: &
       hist_fincl9(max_flds) = ' '       ! namelist: list of fields to add
  character(len=max_namlen+2), public :: &
       hist_fincl10(max_flds) = ' '       ! namelist: list of fields to add

  character(len=max_namlen+2), public :: &
       fexcl(max_flds,max_tapes)         ! namelist-equivalence list of fields to remove

  character(len=max_namlen+2), public :: &
       hist_fexcl1(max_flds) = ' ' ! namelist: list of fields to remove
  character(len=max_namlen+2), public :: &
       hist_fexcl2(max_flds) = ' ' ! namelist: list of fields to remove
  character(len=max_namlen+2), public :: &
       hist_fexcl3(max_flds) = ' ' ! namelist: list of fields to remove
  character(len=max_namlen+2), public :: &
       hist_fexcl4(max_flds) = ' ' ! namelist: list of fields to remove
  character(len=max_namlen+2), public :: &
       hist_fexcl5(max_flds) = ' ' ! namelist: list of fields to remove
  character(len=max_namlen+2), public :: &
       hist_fexcl6(max_flds) = ' ' ! namelist: list of fields to remove
  character(len=max_namlen+2), public :: &
       hist_fexcl7(max_flds) = ' ' ! namelist: list of fields to remove
  character(len=max_namlen+2), public :: &
       hist_fexcl8(max_flds) = ' ' ! namelist: list of fields to remove
  character(len=max_namlen+2), public :: &
       hist_fexcl9(max_flds) = ' ' ! namelist: list of fields to remove
  character(len=max_namlen+2), public :: &
       hist_fexcl10(max_flds) = ' ' ! namelist: list of fields to remove

  logical, private :: if_disphist(max_tapes)   ! restart, true => save history file
  !
  ! !PUBLIC MEMBER FUNCTIONS:
  public :: hist_addfld1d        ! Add a 1d single-level field to the master field list
  public :: hist_addfld2d        ! Add a 2d multi-level field to the master field list
  public :: hist_addfld_decomp   ! Add a 2d multi-level field to the master field list
  public :: hist_add_subscript   ! Add a 2d subscript dimension
  public :: hist_printflds       ! Print summary of master field list
  public :: hist_htapes_build    ! Initialize history file handler for initial or continue run
  public :: hist_update_hbuf     ! Updates history buffer for all fields and tapes
  public :: hist_htapes_wrapup   ! Write history tape(s)
  public :: hist_restart_ncd     ! Read/write history file restart data
  public :: htapes_fieldlist     ! Define the contents of each history file based on namelist
  !
  ! !PRIVATE MEMBER FUNCTIONS:
  private :: is_mapping_upto_subgrid   ! Is this field being mapped up to a higher subgrid level?
  private :: masterlist_make_active    ! Add a field to a history file default "on" list
  private :: masterlist_addfld         ! Add a field to the master field list
  private :: masterlist_change_timeavg ! Override default history tape contents for specific tape
  private :: htape_addfld              ! Add a field to the active list for a history tape
  private :: htape_create              ! Define contents of history file t
  private :: htape_add_ltype_metadata  ! Add global metadata defining landunit types
  private :: htape_add_ctype_metadata  ! Add global metadata defining column types
  private :: htape_add_natpft_metadata ! Add global metadata defining natpft types
  private :: htape_add_cft_metadata    ! Add global metadata defining cft types
  private :: htape_timeconst           ! Write time constant values to history tape
  private :: htape_timeconst3D         ! Write time constant 3D values to primary history tape
  private :: hfields_normalize         ! Normalize history file fields by number of accumulations
  private :: hfields_zero              ! Zero out accumulation and hsitory buffers for a tape
  private :: hfields_write             ! Write a variable to a history tape
  private :: hfields_1dinfo            ! Define/output 1d subgrid info if appropriate
  private :: hist_update_hbuf_field_1d ! Updates history buffer for specific field and tape
  private :: hist_update_hbuf_field_2d ! Updates history buffer for specific field and tape
  private :: hist_set_snow_field_2d    ! Set values in history field dimensioned by levsno
  private :: list_index                ! Find index of field in exclude list
  private :: set_hist_filename         ! Determine history dataset filenames
  private :: getname                   ! Retrieve name portion of input "inname"
  private :: getflag                   ! Retrieve flag
  private :: pointer_index             ! Track data pointer indices
  private :: max_nFields               ! The max number of fields on any tape
  private :: avgflag_valid             ! Whether a given avgflag is a valid option
  !
  ! !PRIVATE TYPES:
  ! Constants
  !
  integer, parameter :: max_length_filename = 199 ! max length of a filename. on most linux systems this
                                                  ! is 255. But this can't be increased until all hard
                                                  ! coded values throughout the i/o stack are updated.
  integer, parameter :: max_chars = 199        ! max chars for char variables
  integer, parameter :: max_subs = 100         ! max number of subscripts
  integer            :: num_subs = 0           ! actual number of subscripts
  character(len=32)  :: subs_name(max_subs)    ! name of subscript
  integer            :: subs_dim(max_subs)     ! dimension of subscript
  !
  type field_info
     character(len=max_namlen) :: name         ! field name
     character(len=max_chars)  :: long_name    ! long name
     character(len=max_chars)  :: units        ! units
     character(len=hist_dim_name_length) :: type1d                ! pointer to first dimension type from data type (nameg, etc)
     character(len=hist_dim_name_length) :: type1d_out            ! hbuf first dimension type from data type (nameg, etc)
     character(len=hist_dim_name_length) :: type2d                ! hbuf second dimension type ["levgrnd","levlak","numrad","ltype","natpft","cft","glc_nec","elevclas","subname(n)"]
     integer :: beg1d                          ! on-node 1d clm pointer start index
     integer :: end1d                          ! on-node 1d clm pointer end index
     integer :: num1d                          ! size of clm pointer first dimension (all nodes)
     integer :: beg1d_out                      ! on-node 1d hbuf pointer start index
     integer :: end1d_out                      ! on-node 1d hbuf pointer end index
     integer :: num1d_out                      ! size of hbuf first dimension (all nodes)
     integer :: numdims                        ! the actual number of dimensions, this allows
                                               ! for 2D arrays, where the second dimension is allowed
                                               ! to be 1
     integer :: num2d                          ! size of hbuf second dimension (e.g. number of vertical levels)
     integer :: hpindex                        ! history pointer index
     character(len=scale_type_strlen) :: p2c_scale_type       ! scale factor when averaging patch to column
     character(len=scale_type_strlen) :: c2l_scale_type       ! scale factor when averaging column to landunit
     character(len=scale_type_strlen) :: l2g_scale_type       ! scale factor when averaging landunit to gridcell
     integer :: no_snow_behavior               ! for multi-layer snow fields, flag saying how to treat times when a given snow layer is absent
  end type field_info

  type master_entry
     type (field_info)  :: field               ! field information
     logical            :: actflag(max_tapes)  ! active/inactive flag
     character(len=avgflag_strlen) :: avgflag(max_tapes)  ! time averaging flag ("X","A","M","I","SUM")
  end type master_entry

  type history_entry
     type (field_info) :: field                ! field information
     character(len=avgflag_strlen) :: avgflag  ! time averaging flag
     real(r8), pointer :: hbuf(:,:)            ! history buffer (dimensions: dim1d x num2d)
     integer , pointer :: nacs(:,:)            ! accumulation counter (dimensions: dim1d x num2d)
  end type history_entry

  type history_tape
     integer  :: nflds                         ! number of active fields on tape
     integer  :: ntimes                        ! current number of time samples on tape
     integer  :: mfilt                         ! maximum number of time samples per tape
     integer  :: nhtfrq                        ! number of time samples per tape
     integer  :: ncprec                        ! netcdf output precision
     logical  :: dov2xy                        ! true => do xy average for all fields
     logical  :: is_endhist                    ! true => current time step is end of history interval
     real(r8) :: begtime                       ! time at beginning of history averaging interval
     type (history_entry) :: hlist(max_flds)   ! array of active history tape entries
  end type history_tape

  type clmpoint_rs                             ! Pointer to real scalar data (1D)
     real(r8), pointer :: ptr(:)
  end type clmpoint_rs
  type clmpoint_ra                             ! Pointer to real array data (2D)
     real(r8), pointer :: ptr(:,:)
  end type clmpoint_ra

  ! Pointers into datatype  arrays
  integer, parameter :: max_mapflds = 2500     ! Maximum number of fields to track
  type (clmpoint_rs) :: clmptr_rs(max_mapflds) ! Real scalar data (1D)
  type (clmpoint_ra) :: clmptr_ra(max_mapflds) ! Real array data (2D)
  !
  ! Master list: an array of master_entry entities
  !
  type (master_entry) :: masterlist(max_flds)  ! master field list
  !
  ! Whether each history tape is in use in this run. If history_tape_in_use(i) is false,
  ! then data in tape(i) is undefined and should not be referenced.
  !
  logical :: history_tape_in_use(max_tapes)  ! whether each history tape is in use in this run
  !
  ! History tape: an array of history_tape entities (only active fields)
  !
  type (history_tape) :: tape(max_tapes)       ! array history tapes
  !
  ! Namelist input
  !
  ! Counters
  !
  integer :: nfmaster = 0                        ! number of fields in master field list
  !
  ! Other variables
  !
  character(len=max_length_filename) :: locfnh(max_tapes)  ! local history file names
  character(len=max_length_filename) :: locfnhr(max_tapes) ! local history restart file names
  logical :: htapes_defined = .false.            ! flag indicates history contents have been defined
  !
  ! NetCDF  Id's
  !
  type(file_desc_t), target :: nfid(max_tapes)       ! file ids
  type(file_desc_t), target :: ncid_hist(max_tapes)  ! file ids for history restart files
  integer :: time_dimid                      ! time dimension id
  integer :: hist_interval_dimid             ! time bounds dimension id
  integer :: strlen_dimid                    ! string dimension id
  !
  ! Time Constant variable names and filename
  !
  character(len=max_chars) :: TimeConst3DVars_Filename = ' '
  !
  ! time_period_freq variable
  !
  character(len=max_chars) :: time_period_freq         = ' '

  character(len=max_chars) :: TimeConst3DVars          = ' '

  character(len=*), parameter, private :: sourcefile = &
       __FILE__
  !-----------------------------------------------------------------------

contains

  !-----------------------------------------------------------------------
  subroutine hist_printflds()
    !
    ! !DESCRIPTION:
    ! Print summary of master field list.
    !
    ! !ARGUMENTS:
    !
    ! !LOCAL VARIABLES:
    integer nf
    character(len=*),parameter :: subname = 'CLM_hist_printflds'
    !-----------------------------------------------------------------------

    if (masterproc) then
       write(iulog,*) trim(subname),' : number of master fields = ',nfmaster
       write(iulog,*)' ******* MASTER FIELD LIST *******'
       do nf = 1,nfmaster
          write(iulog,9000)nf, masterlist(nf)%field%name, masterlist(nf)%field%units
9000      format (i5,1x,a32,1x,a16)
       end do
       call shr_sys_flush(iulog)
    end if

  end subroutine hist_printflds

  !-----------------------------------------------------------------------
  subroutine masterlist_addfld (fname, numdims, type1d, type1d_out, &
        type2d, num2d, units, avgflag, long_name, hpindex, &
        p2c_scale_type, c2l_scale_type, l2g_scale_type, &
        no_snow_behavior)
    !
    ! !DESCRIPTION:
    ! Add a field to the master field list. Put input arguments of
    ! field name, units, number of levels, averaging flag, and long name
    ! into a type entry in the global master field list (masterlist).
    !
    ! The optional argument no_snow_behavior should be given when this is a multi-layer
    ! snow field, and should be absent otherwise. It should take on one of the no_snow_*
    ! parameters defined above
    !
    ! !ARGUMENTS:
    character(len=*), intent(in)  :: fname            ! field name
    integer         , intent(in)  :: numdims          ! number of dimensions
    character(len=*), intent(in)  :: type1d           ! 1d data type
    character(len=*), intent(in)  :: type1d_out       ! 1d output type
    character(len=*), intent(in)  :: type2d           ! 2d output type
    integer         , intent(in)  :: num2d            ! size of second dimension (e.g. number of vertical levels)
    character(len=*), intent(in)  :: units            ! units of field
    character(len=*), intent(in)  :: avgflag          ! time averaging flag
    character(len=*), intent(in)  :: long_name        ! long name of field
    integer         , intent(in)  :: hpindex          ! data type index for history buffer output
    character(len=*), intent(in)  :: p2c_scale_type   ! scale type for subgrid averaging of pfts to column
    character(len=*), intent(in)  :: c2l_scale_type   ! scale type for subgrid averaging of columns to landunits
    character(len=*), intent(in)  :: l2g_scale_type   ! scale type for subgrid averaging of landunits to gridcells
    integer, intent(in), optional :: no_snow_behavior ! if a multi-layer snow field, behavior to use for absent snow layers
    !
    ! !LOCAL VARIABLES:
    integer :: n            ! loop index
    integer :: f            ! masterlist index
    integer :: numa         ! total number of atm cells across all processors
    integer :: numg         ! total number of gridcells across all processors
    integer :: numl         ! total number of landunits across all processors
    integer :: numc         ! total number of columns across all processors
    integer :: nump         ! total number of pfts across all processors
    type(bounds_type) :: bounds
    character(len=*),parameter :: subname = 'masterlist_addfld'
    !------------------------------------------------------------------------

    if (.not. avgflag_valid(avgflag, blank_valid=.true.)) then
       write(iulog,*) trim(subname),' ERROR: unknown averaging flag=', avgflag
       call endrun(msg=errMsg(sourcefile, __LINE__))
    end if

    ! Determine bounds

    call get_proc_bounds(bounds)
    call get_proc_global(ng=numg, nl=numl, nc=numc, np=nump)

    ! Ensure that new field is not all blanks

    if (fname == ' ') then
       write(iulog,*) trim(subname),' ERROR: blank field name not allowed'
       call endrun(msg=errMsg(sourcefile, __LINE__))
    end if

    ! Ensure that new field name isn't too long

    if (len_trim(fname) > max_namlen ) then
       write(iulog,*) trim(subname),' ERROR: field name too long: ', trim(fname)
       call endrun(msg=errMsg(sourcefile, __LINE__))
    end if
    ! Ensure that new field doesn't already exist

    do n = 1,nfmaster
       if (masterlist(n)%field%name == fname) then
          write(iulog,*) trim(subname),' ERROR:', fname, ' already on list'
          call endrun(msg=errMsg(sourcefile, __LINE__))
       end if
    end do

    ! Increase number of fields on master field list

    nfmaster = nfmaster + 1
    f = nfmaster

    ! Check number of fields in master list against maximum number for master list

    if (nfmaster > max_flds) then
       write(iulog,*) trim(subname),' ERROR: too many fields for primary history file ', &
            '-- max_flds,nfmaster=', max_flds, nfmaster
       call endrun(msg=errMsg(sourcefile, __LINE__))
    end if

    ! Add field to master list

    masterlist(f)%field%name           = fname
    masterlist(f)%field%long_name      = long_name
    masterlist(f)%field%units          = units
    masterlist(f)%field%type1d         = type1d
    masterlist(f)%field%type1d_out     = type1d_out
    masterlist(f)%field%type2d         = type2d
    masterlist(f)%field%numdims        = numdims
    masterlist(f)%field%num2d          = num2d
    masterlist(f)%field%hpindex        = hpindex
    masterlist(f)%field%p2c_scale_type = p2c_scale_type
    masterlist(f)%field%c2l_scale_type = c2l_scale_type
    masterlist(f)%field%l2g_scale_type = l2g_scale_type

    select case (type1d)
    case (grlnd)
       masterlist(f)%field%beg1d = bounds%begg
       masterlist(f)%field%end1d = bounds%endg
       masterlist(f)%field%num1d = numg
    case (nameg)
       masterlist(f)%field%beg1d = bounds%begg
       masterlist(f)%field%end1d = bounds%endg
       masterlist(f)%field%num1d = numg
    case (namel)
       masterlist(f)%field%beg1d = bounds%begl
       masterlist(f)%field%end1d = bounds%endl
       masterlist(f)%field%num1d = numl
    case (namec)
       masterlist(f)%field%beg1d = bounds%begc
       masterlist(f)%field%end1d = bounds%endc
       masterlist(f)%field%num1d = numc
    case (namep)
       masterlist(f)%field%beg1d = bounds%begp
       masterlist(f)%field%end1d = bounds%endp
       masterlist(f)%field%num1d = nump
    case default
       write(iulog,*) trim(subname),' ERROR: unknown 1d output type= ',type1d
       call endrun(msg=errMsg(sourcefile, __LINE__))
    end select

    if (present(no_snow_behavior)) then
       masterlist(f)%field%no_snow_behavior = no_snow_behavior
    else
       masterlist(f)%field%no_snow_behavior = no_snow_unset
    end if

    ! The following two fields are used only in master field list,
    ! NOT in the runtime active field list
    ! ALL FIELDS IN THE MASTER LIST ARE INITIALIZED WITH THE ACTIVE
    ! FLAG SET TO FALSE

    masterlist(f)%avgflag(:) = avgflag
    masterlist(f)%actflag(:) = .false.

  end subroutine masterlist_addfld

  !-----------------------------------------------------------------------
  subroutine hist_htapes_build ()
    !
    ! !DESCRIPTION:
    ! Initialize history file for initial or continuation run.  For example,
    ! on an initial run, this routine initializes ``ntapes'' history files.
    ! On a restart run, this routine only initializes history files declared
    ! beyond what existed on the previous run.  Files which already existed on
    ! the previous run have already been initialized (i.e. named and opened)
    ! in routine restart\_history.  Loop over tapes and fields per tape setting
    ! appropriate variables and calling appropriate routines
    !
    ! !USES:
    use clm_time_manager, only: get_prev_time
    use clm_varcon      , only: secspday
    !
    ! !ARGUMENTS:
    !
    ! !LOCAL VARIABLES:
    integer :: i                   ! index
    integer :: ier                 ! error code
    integer :: t, f                ! tape, field indices
    integer :: day, sec            ! day and seconds from base date
    character(len=*),parameter :: subname = 'hist_htapes_build'
    !-----------------------------------------------------------------------

    if (masterproc) then
       write(iulog,*)  trim(subname),' Initializing ', trim(compname), ' history files'
       write(iulog,'(72a1)') ("-",i=1,60)
       call shr_sys_flush(iulog)
    endif

    ! Define field list information for all history files.
    ! Update ntapes to reflect number of active history files
    ! Note - branch runs can have additional auxiliary history files
    ! declared).

    call htapes_fieldlist()

    ! Determine if gridcell (xy) averaging is done for all fields on tape

    do t=1,ntapes
       tape(t)%dov2xy = hist_dov2xy(t)
       if (masterproc) then
          write(iulog,*)trim(subname),' hist tape = ',t,&
               ' written with dov2xy= ',tape(t)%dov2xy
       end if
    end do

    ! Set number of time samples in each history file and
    ! Note - the following entries will be overwritten by history restart
    ! Note - with netcdf, only 1 (ncd_double) and 2 (ncd_float) are allowed

    do t=1,ntapes
       tape(t)%ntimes = 0
       tape(t)%dov2xy = hist_dov2xy(t)
       tape(t)%nhtfrq = hist_nhtfrq(t)
       tape(t)%mfilt = hist_mfilt(t)
       if (hist_ndens(t) == 1) then
          tape(t)%ncprec = ncd_double
       else
          tape(t)%ncprec = ncd_float
       endif
    end do

    ! Set time of beginning of current averaging interval
    ! First etermine elapased time since reference date

    call get_prev_time(day, sec)
    do t=1,ntapes
       tape(t)%begtime = day + sec/secspday
    end do

    if (masterproc) then
       write(iulog,*)  trim(subname),' Successfully initialized ', trim(compname), ' history files'
       write(iulog,'(72a1)') ("-",i=1,60)
       call shr_sys_flush(iulog)
    endif

  end subroutine hist_htapes_build

  !-----------------------------------------------------------------------
  subroutine masterlist_make_active (name, tape_index, avgflag)
    !
    ! !DESCRIPTION:
    ! Add a field to the default ``on'' list for a given history file.
    ! Also change the default time averaging flag if requested.
    !
    ! !ARGUMENTS:
    character(len=*), intent(in) :: name          ! field name
    integer, intent(in) :: tape_index             ! history tape index
    character(len=*), intent(in), optional :: avgflag  ! time averaging flag
    !
    ! !LOCAL VARIABLES:
    integer :: f            ! field index
    logical :: found        ! flag indicates field found in masterlist
    character(len=*),parameter :: subname = 'masterlist_make_active'
    !-----------------------------------------------------------------------

    ! Check validity of input arguments

    if (tape_index > max_tapes) then
       write(iulog,*) trim(subname),' ERROR: tape index=', tape_index, ' is too big'
       call endrun(msg=errMsg(sourcefile, __LINE__))
    end if

    if (present(avgflag)) then
       if (.not. avgflag_valid(avgflag, blank_valid=.true.)) then
          write(iulog,*) trim(subname),' ERROR: unknown averaging flag=', avgflag
          call endrun(msg=errMsg(sourcefile, __LINE__))
       endif
    end if

    ! Look through master list for input field name.
    ! When found, set active flag for that tape to true.
    ! Also reset averaging flag if told to use other than default.

    found = .false.
    do f = 1,nfmaster
       if (trim(name) == trim(masterlist(f)%field%name)) then
          masterlist(f)%actflag(tape_index) = .true.
          if (present(avgflag)) then
             if (avgflag/= ' ') masterlist(f)%avgflag(tape_index) = avgflag
          end if
          found = .true.
          exit
       end if
    end do
    if (.not. found) then
       write(iulog,*) trim(subname),' ERROR: field=', name, ' not found'
       call endrun(msg=errMsg(sourcefile, __LINE__))
    end if

  end subroutine masterlist_make_active

  !-----------------------------------------------------------------------
  subroutine masterlist_change_timeavg (t)
    !
    ! !DESCRIPTION:
    ! Override default history tape contents for a specific tape.
    ! Copy the flag into the master field list.
    !
    ! !ARGUMENTS:
    integer, intent(in) :: t         ! history tape index
    !
    ! !LOCAL VARIABLES:
    integer :: f                     ! field index
    character(len=avgflag_strlen) :: avgflag      ! local equiv of hist_avgflag_pertape(t)
    character(len=*),parameter :: subname = 'masterlist_change_timeavg'
    !-----------------------------------------------------------------------

    avgflag = hist_avgflag_pertape(t)
    if (.not. avgflag_valid(avgflag, blank_valid = .false.)) then
       write(iulog,*) trim(subname),' ERROR: unknown avgflag=',avgflag
       call endrun(msg=errMsg(sourcefile, __LINE__))
    end if

    do f = 1,nfmaster
       masterlist(f)%avgflag(t) = avgflag
    end do

  end subroutine masterlist_change_timeavg

  !-----------------------------------------------------------------------
  subroutine htapes_fieldlist()
    !
    ! !DESCRIPTION:
    ! Define the contents of each history file based on namelist
    ! input for initial or branch run, and restart data if a restart run.
    ! Use arrays fincl and fexcl to modify default history tape contents.
    ! Then sort the result alphanumerically.
    !
    ! !ARGUMENTS:
    !
    ! !LOCAL VARIABLES:
    integer :: t, f                         ! tape, field indices
    integer :: ff                           ! index into include, exclude and fprec list
    character(len=max_namlen) :: name       ! field name portion of fincl (i.e. no avgflag separator)
    character(len=max_namlen) :: mastername ! name from masterlist field
    character(len=avgflag_strlen) :: avgflag ! averaging flag
    character(len=1)  :: prec_acc           ! history buffer precision flag
    character(len=1)  :: prec_wrt           ! history buffer write precision flag
    type (history_entry) :: tmp             ! temporary used for swapping
    character(len=*),parameter :: subname = 'htapes_fieldlist'
    !-----------------------------------------------------------------------

    ! Override averaging flag for all fields on a particular tape
    ! if namelist input so specifies

    do t=1,max_tapes
       if (hist_avgflag_pertape(t) /= ' ') then
          call masterlist_change_timeavg (t)
       end if
    end do

    fincl(:,1)  = hist_fincl1(:)
    fincl(:,2)  = hist_fincl2(:)
    fincl(:,3)  = hist_fincl3(:)
    fincl(:,4)  = hist_fincl4(:)
    fincl(:,5)  = hist_fincl5(:)
    fincl(:,6)  = hist_fincl6(:)
    fincl(:,7)  = hist_fincl7(:)
    fincl(:,8)  = hist_fincl8(:)
    fincl(:,9)  = hist_fincl9(:)
    fincl(:,10) = hist_fincl10(:)

    fexcl(:,1)  = hist_fexcl1(:)
    fexcl(:,2)  = hist_fexcl2(:)
    fexcl(:,3)  = hist_fexcl3(:)
    fexcl(:,4)  = hist_fexcl4(:)
    fexcl(:,5)  = hist_fexcl5(:)
    fexcl(:,6)  = hist_fexcl6(:)
    fexcl(:,7)  = hist_fexcl7(:)
    fexcl(:,8)  = hist_fexcl8(:)
    fexcl(:,9)  = hist_fexcl9(:)
    fexcl(:,10) = hist_fexcl10(:)


    ! First ensure contents of fincl and fexcl are valid names

    do t = 1,max_tapes
       f = 1
       do while (f < max_flds .and. fincl(f,t) /= ' ')
          name = getname (fincl(f,t))
          do ff = 1,nfmaster
             mastername = masterlist(ff)%field%name
             if (name == mastername) exit
          end do
          if (name /= mastername) then
             write(iulog,*) trim(subname),' ERROR: ', trim(name), ' in fincl(', f, ') ',&
                  'for history tape ',t,' not found'
             call endrun(msg=errMsg(sourcefile, __LINE__))
          end if
          f = f + 1
       end do

       f = 1
       do while (f < max_flds .and. fexcl(f,t) /= ' ')
          do ff = 1,nfmaster
             mastername = masterlist(ff)%field%name
             if (fexcl(f,t) == mastername) exit
          end do
          if (fexcl(f,t) /= mastername) then
             write(iulog,*) trim(subname),' ERROR: ', fexcl(f,t), ' in fexcl(', f, ') ', &
                  'for history tape ',t,' not found'
             call endrun(msg=errMsg(sourcefile, __LINE__))
          end if
          f = f + 1
       end do
    end do

    history_tape_in_use(:) = .false.
    tape(:)%nflds = 0
    do t = 1,max_tapes

       ! Loop through the masterlist set of field names and determine if any of those
       ! are in the FINCL or FEXCL arrays
       ! The call to list_index determines the index in the FINCL or FEXCL arrays
       ! that the masterlist field corresponds to
       ! Add the field to the tape if specified via namelist (FINCL[1-max_tapes]),
       ! or if it is on by default and was not excluded via namelist (FEXCL[1-max_tapes]).

       do f = 1,nfmaster
          mastername = masterlist(f)%field%name
          call list_index (fincl(1,t), mastername, ff)

          if (ff > 0) then

             ! if field is in include list, ff > 0 and htape_addfld
             ! will not be called for field

             avgflag = getflag (fincl(ff,t))
             call htape_addfld (t, f, avgflag)

          else if (.not. hist_empty_htapes) then

             ! find index of field in exclude list

             call list_index (fexcl(1,t), mastername, ff)

             ! if field is in exclude list, ff > 0 and htape_addfld
             ! will not be called for field
             ! if field is not in exclude list, ff =0 and htape_addfld
             ! will be called for field (note that htape_addfld will be
             ! called below only if field is not in exclude list OR in
             ! include list

             if (ff == 0 .and. masterlist(f)%actflag(t)) then
                call htape_addfld (t, f, ' ')
             end if

          end if
       end do

       ! Specification of tape contents now complete.
       ! Sort each list of active entries

       do f = tape(t)%nflds-1,1,-1
          do ff = 1,f
             if (tape(t)%hlist(ff)%field%name > tape(t)%hlist(ff+1)%field%name) then

                tmp = tape(t)%hlist(ff)
                tape(t)%hlist(ff  ) = tape(t)%hlist(ff+1)
                tape(t)%hlist(ff+1) = tmp

             else if (tape(t)%hlist(ff)%field%name == tape(t)%hlist(ff+1)%field%name) then

                write(iulog,*) trim(subname),' ERROR: Duplicate field ', &
                   tape(t)%hlist(ff)%field%name, &
                   't,ff,name=',t,ff,tape(t)%hlist(ff+1)%field%name
                call endrun(msg=errMsg(sourcefile, __LINE__))

             end if
          end do
       end do

       if (masterproc) then
          if (tape(t)%nflds > 0) then
             write(iulog,*) trim(subname),' : Included fields tape ',t,'=',tape(t)%nflds
          end if
          do f = 1,tape(t)%nflds
             write(iulog,*) f,' ',tape(t)%hlist(f)%field%name, &
                  tape(t)%hlist(f)%field%num2d,' ',tape(t)%hlist(f)%avgflag
          end do
          call shr_sys_flush(iulog)
       end if
    end do

    ! Determine index of max active history tape, and whether each tape is in use

    ntapes = 0
    do t = max_tapes,1,-1
       if (tape(t)%nflds > 0) then
          ntapes = t
          exit
       end if
    end do

    do t = 1, ntapes
       if (tape(t)%nflds > 0) then
          history_tape_in_use(t) = .true.
       end if
    end do

    ! Change 1d output per tape output flag if requested - only for history
    ! tapes where 2d xy averaging is not enabled

    do t = 1,ntapes
       if (hist_type1d_pertape(t) /= ' ' .and. (.not. hist_dov2xy(t))) then
          select case (trim(hist_type1d_pertape(t)))
          case ('PFTS','COLS', 'LAND', 'GRID')
             if ( masterproc ) &
             write(iulog,*)'history tape ',t,' will have 1d output type of ',hist_type1d_pertape(t)
          case default
             write(iulog,*) trim(subname),' ERROR: unknown namelist type1d per tape=',hist_type1d_pertape(t)
             call endrun(msg=errMsg(sourcefile, __LINE__))
          end select
       end if
    end do

    if (masterproc) then
       write(iulog,*) 'There will be a total of ',ntapes,' history tapes'
       do t=1,ntapes
          write(iulog,*)
          if (hist_nhtfrq(t) == 0) then
             write(iulog,*)'History tape ',t,' write frequency is MONTHLY'
          else
             write(iulog,*)'History tape ',t,' write frequency = ',hist_nhtfrq(t)
          endif
          if (hist_dov2xy(t)) then
             write(iulog,*)'All fields on history tape ',t,' are grid averaged'
          else
             write(iulog,*)'All fields on history tape ',t,' are not grid averaged'
          end if
          write(iulog,*)'Number of time samples on history tape ',t,' is ',hist_mfilt(t)
          write(iulog,*)'Output precision on history tape ',t,'=',hist_ndens(t)
          if (.not. history_tape_in_use(t)) then
             write(iulog,*) 'History tape ',t,' does not have any fields,'
             write(iulog,*) 'so it will not be written!'
          end if
          write(iulog,*)
       end do
       call shr_sys_flush(iulog)
    end if

    ! Set flag indicating h-tape contents are now defined (needed by masterlist_addfld)

    htapes_defined = .true.


  end subroutine htapes_fieldlist

  !-----------------------------------------------------------------------
  logical function is_mapping_upto_subgrid( type1d, type1d_out ) result ( mapping)
    !
    ! !DESCRIPTION:
    !
    ! Return true if this field will be mapped into a higher subgrid level
    ! If false it will be output on it's native grid
    !
    ! !ARGUMENTS:
    implicit none
    character(len=8), intent(in) :: type1d      ! clm pointer 1d type
    character(len=8), intent(in) :: type1d_out  ! history buffer 1d type
    !
    mapping = .false.
    if (type1d_out == nameg .or. type1d_out == grlnd) then
       if (type1d == namep) then
          mapping = .true.
       else if (type1d == namec) then
          mapping = .true.
       else if (type1d == namel) then
          mapping = .true.
       end if
    else if (type1d_out == namel ) then
       if (type1d == namep) then
          mapping = .true.
       else if (type1d == namec) then
          mapping = .true.
       end if
    else if (type1d_out == namec ) then
       if (type1d == namep) then
          mapping = .true.
       end if
    end if
  end function is_mapping_upto_subgrid

  !-----------------------------------------------------------------------
  subroutine htape_addfld (t, f, avgflag)
    !
    ! !DESCRIPTION:
    ! Add a field to the active list for a history tape. Copy the data from
    ! the master field list to the active list for the tape.
    !
    ! !ARGUMENTS:
    integer, intent(in) :: t                 ! history tape index
    integer, intent(in) :: f                 ! field index from master field list
    character(len=*), intent(in) :: avgflag  ! time averaging flag
    !
    ! !LOCAL VARIABLES:
    integer :: n                    ! field index on defined tape
    character(len=hist_dim_name_length) :: type1d      ! clm pointer 1d type
    character(len=hist_dim_name_length) :: type1d_out  ! history buffer 1d type
    integer :: numa                 ! total number of atm cells across all processors
    integer :: numg                 ! total number of gridcells across all processors
    integer :: numl                 ! total number of landunits across all processors
    integer :: numc                 ! total number of columns across all processors
    integer :: nump                 ! total number of pfts across all processors
    integer :: num2d                ! size of second dimension (e.g. .number of vertical levels)
    integer :: beg1d_out,end1d_out  ! history output per-proc 1d beginning and ending indices
    integer :: beg1d,end1d          ! beginning and ending indices for this field (assume already set)
    integer :: num1d_out            ! history output 1d size
    type(bounds_type) :: bounds
    character(len=*),parameter :: subname = 'htape_addfld'
    !-----------------------------------------------------------------------

    ! Ensure that it is not to late to add a field to the history tape

    if (htapes_defined) then
       write(iulog,*) trim(subname),' ERROR: attempt to add field ', &
            masterlist(f)%field%name, ' after history files are set'
       call endrun(msg=errMsg(sourcefile, __LINE__))
    end if

    tape(t)%nflds = tape(t)%nflds + 1
    n = tape(t)%nflds

    ! Copy field information

    tape(t)%hlist(n)%field = masterlist(f)%field

    ! Determine bounds

    call get_proc_bounds(bounds)
    call get_proc_global(ng=numg, nl=numl, nc=numc, np=nump)

    ! Modify type1d_out if necessary

    if (hist_dov2xy(t)) then

       ! If xy output averaging is requested, set output 1d type to grlnd
       ! ***NOTE- the following logic is what permits non lat/lon grids to
       ! be written to clm history file

       type1d = tape(t)%hlist(n)%field%type1d

       if (type1d == nameg .or. &
           type1d == namel .or. &
           type1d == namec .or. &
           type1d == namep) then
          tape(t)%hlist(n)%field%type1d_out = grlnd
       end if
       if (type1d == grlnd) then
          tape(t)%hlist(n)%field%type1d_out = grlnd
       end if

    else if (hist_type1d_pertape(t) /= ' ') then

       ! Set output 1d type  based on namelist setting of  hist_type1d_pertape
       ! Only applies to tapes when xy output is not required

       type1d = tape(t)%hlist(n)%field%type1d

       select case (trim(hist_type1d_pertape(t)))
       case('GRID')
          tape(t)%hlist(n)%field%type1d_out = nameg
       case('LAND')
          tape(t)%hlist(n)%field%type1d_out = namel
       case('COLS')
          tape(t)%hlist(n)%field%type1d_out = namec
       case ('PFTS')
          tape(t)%hlist(n)%field%type1d_out = namep
       case default
          write(iulog,*) trim(subname),' ERROR: unknown input hist_type1d_pertape= ', hist_type1d_pertape(t)
          call endrun(msg=errMsg(sourcefile, __LINE__))
       end select

    endif

    ! Determine output 1d dimensions

    type1d_out = tape(t)%hlist(n)%field%type1d_out
    if (type1d_out == grlnd) then
       beg1d_out = bounds%begg
       end1d_out = bounds%endg
       num1d_out = numg
    else if (type1d_out == nameg) then
       beg1d_out = bounds%begg
       end1d_out = bounds%endg
       num1d_out = numg
    else if (type1d_out == namel) then
       beg1d_out = bounds%begl
       end1d_out = bounds%endl
       num1d_out = numl
    else if (type1d_out == namec) then
       beg1d_out = bounds%begc
       end1d_out = bounds%endc
       num1d_out = numc
    else if (type1d_out == namep) then
       beg1d_out = bounds%begp
       end1d_out = bounds%endp
       num1d_out = nump
    else
       write(iulog,*) trim(subname),' ERROR: incorrect value of type1d_out= ',type1d_out
       call endrun(msg=errMsg(sourcefile, __LINE__))
    end if

    ! Output bounds for the field
    tape(t)%hlist(n)%field%beg1d_out = beg1d_out
    tape(t)%hlist(n)%field%end1d_out = end1d_out
    tape(t)%hlist(n)%field%num1d_out = num1d_out

    ! Fields native bounds
    beg1d = masterlist(f)%field%beg1d
    end1d = masterlist(f)%field%end1d

    ! Alloccate and initialize history buffer and related info

    num2d = tape(t)%hlist(n)%field%num2d
    if ( is_mapping_upto_subgrid( type1d, type1d_out ) ) then
       allocate (tape(t)%hlist(n)%hbuf(beg1d_out:end1d_out,num2d))
       allocate (tape(t)%hlist(n)%nacs(beg1d_out:end1d_out,num2d))
    else
       allocate (tape(t)%hlist(n)%hbuf(beg1d:end1d,num2d))
       allocate (tape(t)%hlist(n)%nacs(beg1d:end1d,num2d))
    end if
    tape(t)%hlist(n)%hbuf(:,:) = 0._r8
    tape(t)%hlist(n)%nacs(:,:) = 0

    ! Set time averaging flag based on masterlist setting or
    ! override the default averaging flag with namelist setting

    if (.not. avgflag_valid(avgflag, blank_valid=.true.)) then
       write(iulog,*) trim(subname),' ERROR: unknown avgflag=', avgflag
       call endrun(msg=errMsg(sourcefile, __LINE__))
    end if

    if (avgflag == ' ') then
       tape(t)%hlist(n)%avgflag = masterlist(f)%avgflag(t)
    else
       tape(t)%hlist(n)%avgflag = avgflag
    end if

  end subroutine htape_addfld

  !-----------------------------------------------------------------------
  subroutine hist_update_hbuf(bounds)
    !
    ! !DESCRIPTION:
    ! Accumulate (or take min, max, etc. as appropriate) input field
    ! into its history buffer for appropriate tapes.
    !
    ! !ARGUMENTS:
    type(bounds_type), intent(in) :: bounds
    !
    ! !LOCAL VARIABLES:
    integer :: t                   ! tape index
    integer :: f                   ! field index
    integer :: num2d               ! size of second dimension (e.g. number of vertical levels)
    integer :: numdims             ! number of dimensions
    character(len=*),parameter :: subname = 'hist_update_hbuf'
    character(len=hist_dim_name_length) :: type2d     ! hbuf second dimension type ["levgrnd","levlak","numrad","ltype","natpft","cft","glc_nec","elevclas","subname(n)"]
    !-----------------------------------------------------------------------

    do t = 1,ntapes
!$OMP PARALLEL DO PRIVATE (f, num2d, numdims)
       do f = 1,tape(t)%nflds
          numdims = tape(t)%hlist(f)%field%numdims

          if ( numdims == 1) then
             call hist_update_hbuf_field_1d (t, f, bounds)
          else
             num2d = tape(t)%hlist(f)%field%num2d
             call hist_update_hbuf_field_2d (t, f, bounds, num2d)
          end if
       end do
!$OMP END PARALLEL DO
    end do

  end subroutine hist_update_hbuf

  !-----------------------------------------------------------------------
  subroutine hist_update_hbuf_field_1d (t, f, bounds)
    !
    ! !DESCRIPTION:
    ! Accumulate (or take min, max, etc. as appropriate) input field
    ! into its history buffer for appropriate tapes.
    !
    ! This canNOT be called from within a threaded region (see comment below regarding the
    ! call to p2g, and the lack of explicit bounds on its arguments; see also bug 1786)
    !
    ! !USES:
    use subgridAveMod   , only : p2g, c2g, l2g, p2l, c2l, p2c
    use decompMod       , only : BOUNDS_LEVEL_PROC
    !
    ! !ARGUMENTS:
    integer, intent(in) :: t            ! tape index
    integer, intent(in) :: f            ! field index
    type(bounds_type), intent(in) :: bounds
    !
    ! !LOCAL VARIABLES:
    integer  :: hpindex                 ! history pointer index
    integer  :: k                       ! gridcell, landunit, column or patch index
    integer  :: beg1d,end1d             ! beginning and ending indices
    integer  :: beg1d_out,end1d_out     ! beginning and ending indices on output grid
    logical  :: check_active            ! true => check 'active' flag of each point (this refers to a point being active, NOT a history field being active)
    logical  :: valid                   ! true => history operation is valid
    logical  :: map2gcell               ! true => map clm pointer field to gridcell
    character(len=hist_dim_name_length)  :: type1d         ! 1d clm pointerr type   ["gridcell","landunit","column","pft"]
    character(len=hist_dim_name_length)  :: type1d_out     ! 1d history buffer type ["gridcell","landunit","column","pft"]
    character(len=avgflag_strlen) :: avgflag ! time averaging flag
    character(len=scale_type_strlen)  :: p2c_scale_type ! scale type for subgrid averaging of pfts to column
    character(len=scale_type_strlen)  :: c2l_scale_type ! scale type for subgrid averaging of columns to landunits
    character(len=scale_type_strlen) :: l2g_scale_type ! scale type for subgrid averaging of landunits to gridcells
    real(r8), pointer :: hbuf(:,:)      ! history buffer
    integer , pointer :: nacs(:,:)      ! accumulation counter
    real(r8), pointer :: field(:)       ! clm 1d pointer field
    logical , pointer :: active(:)      ! flag saying whether each point is active (used for type1d = landunit/column/pft) (this refers to a point being active, NOT a history field being active)
    real(r8), allocatable :: field_gcell(:)  ! gricell level field (used if mapping to gridcell is done)
    integer j
    character(len=*),parameter :: subname = 'hist_update_hbuf_field_1d'
    integer k_offset                    ! offset for mapping sliced subarray pointers when outputting variables in PFT/col vector form
    !-----------------------------------------------------------------------

    SHR_ASSERT_FL(bounds%level == BOUNDS_LEVEL_PROC, sourcefile, __LINE__)

    avgflag        =  tape(t)%hlist(f)%avgflag
    nacs           => tape(t)%hlist(f)%nacs
    hbuf           => tape(t)%hlist(f)%hbuf
    beg1d          =  tape(t)%hlist(f)%field%beg1d
    end1d          =  tape(t)%hlist(f)%field%end1d
    beg1d_out      =  tape(t)%hlist(f)%field%beg1d_out
    end1d_out      =  tape(t)%hlist(f)%field%end1d_out
    type1d         =  tape(t)%hlist(f)%field%type1d
    type1d_out     =  tape(t)%hlist(f)%field%type1d_out
    p2c_scale_type =  tape(t)%hlist(f)%field%p2c_scale_type
    c2l_scale_type =  tape(t)%hlist(f)%field%c2l_scale_type
    l2g_scale_type =  tape(t)%hlist(f)%field%l2g_scale_type
    hpindex        =  tape(t)%hlist(f)%field%hpindex
    field          => clmptr_rs(hpindex)%ptr

    ! set variables to check weights when allocate all pfts

    map2gcell = .false.
    if (type1d_out == nameg .or. type1d_out == grlnd) then
       SHR_ASSERT_FL(beg1d_out == bounds%begg, sourcefile, __LINE__)
       SHR_ASSERT_FL(end1d_out == bounds%endg, sourcefile, __LINE__)
       if (type1d == namep) then
          ! In this and the following calls, we do NOT explicitly subset field using
          ! bounds (e.g., we do NOT do field(bounds%begp:bounds%endp). This is because,
          ! for some fields, the lower bound has been reset to 1 due to taking a pointer
          ! to an array slice. Thus, this code will NOT work properly if done within a
          ! threaded region! (See also bug 1786)
          allocate( field_gcell(beg1d_out:end1d_out) )
          call p2g(bounds, &
               field, &
               field_gcell(bounds%begg:bounds%endg), &
               p2c_scale_type, c2l_scale_type, l2g_scale_type)
          map2gcell = .true.
       else if (type1d == namec) then
          allocate( field_gcell(beg1d_out:end1d_out) )
          call c2g(bounds, &
               field, &
               field_gcell(bounds%begg:bounds%endg), &
               c2l_scale_type, l2g_scale_type)
          map2gcell = .true.
       else if (type1d == namel) then
          allocate( field_gcell(beg1d_out:end1d_out) )
          call l2g(bounds, &
               field, &
               field_gcell(bounds%begg:bounds%endg), &
               l2g_scale_type)
          map2gcell = .true.
       end if
    end if
    if (type1d_out == namel ) then
       SHR_ASSERT_FL(beg1d_out == bounds%begl, sourcefile, __LINE__)
       SHR_ASSERT_FL(end1d_out == bounds%endl, sourcefile, __LINE__)
       if (type1d == namep) then
          ! In this and the following calls, we do NOT explicitly subset field using
          ! bounds (e.g., we do NOT do field(bounds%begp:bounds%endp). This is because,
          ! for some fields, the lower bound has been reset to 1 due to taking a pointer
          ! to an array slice. Thus, this code will NOT work properly if done within a
          ! threaded region! (See also bug 1786)
          allocate( field_gcell(beg1d_out:end1d_out) )
          call p2l(bounds, &
               field, &
               field_gcell(beg1d_out:end1d_out), &
               p2c_scale_type, c2l_scale_type)
          map2gcell = .true.
       else if (type1d == namec) then
          allocate( field_gcell(beg1d_out:end1d_out) )
          call c2l(bounds, &
               field, &
               field_gcell(beg1d_out:end1d_out), &
               c2l_scale_type)
          map2gcell = .true.
       end if
    end if
    if (type1d_out == namec ) then
       SHR_ASSERT_FL(beg1d_out == bounds%begc, sourcefile, __LINE__)
       SHR_ASSERT_FL(end1d_out == bounds%endc, sourcefile, __LINE__)
       if (type1d == namep) then
          ! In this and the following calls, we do NOT explicitly subset field using
          ! bounds (e.g., we do NOT do field(bounds%begp:bounds%endp). This is because,
          ! for some fields, the lower bound has been reset to 1 due to taking a pointer
          ! to an array slice. Thus, this code will NOT work properly if done within a
          ! threaded region! (See also bug 1786)
          allocate( field_gcell(beg1d_out:end1d_out) )
          call p2c(bounds, &
               field, &
               field_gcell(beg1d_out:end1d_out), &
               p2c_scale_type)
          map2gcell = .true.
       end if
    end if
    if ( map2gcell .and. .not. is_mapping_upto_subgrid(type1d, type1d_out) )then
       call endrun(msg=trim(subname)//' ERROR: mapping upto subgrid level is inconsistent'//errMsg(sourcefile, __LINE__))
    end if
    if ( .not. map2gcell .and. is_mapping_upto_subgrid(type1d, type1d_out) )then
       call endrun(msg=trim(subname)//' ERROR: mapping upto subgrid level is inconsistent'//errMsg(sourcefile, __LINE__))
    end if

    if (map2gcell) then  ! Map to gridcell

       ! note that in this case beg1d = begg and end1d=endg
       select case (avgflag)
       case ('I') ! Instantaneous
          do k = beg1d_out, end1d_out
             if (field_gcell(k) /= spval) then
                hbuf(k,1) = field_gcell(k)
             else
                hbuf(k,1) = spval
             end if
             nacs(k,1) = 1
          end do
       case ('A', 'SUM') ! Time average / sum
          do k = beg1d_out, end1d_out
             if (field_gcell(k) /= spval) then
                if (nacs(k,1) == 0) hbuf(k,1) = 0._r8
                hbuf(k,1) = hbuf(k,1) + field_gcell(k)
                nacs(k,1) = nacs(k,1) + 1
             else
                if (nacs(k,1) == 0) hbuf(k,1) = spval
             end if
          end do
       case ('X') ! Maximum over time
          do k = beg1d_out, end1d_out
             if (field_gcell(k) /= spval) then
                if (nacs(k,1) == 0) hbuf(k,1) = -1.e50_r8
                hbuf(k,1) = max( hbuf(k,1), field_gcell(k) )
             else
                hbuf(k,1) = spval
             endif
             nacs(k,1) = 1
          end do
       case ('M') ! Minimum over time
          do k = beg1d_out, end1d_out
             if (field_gcell(k) /= spval) then
                if (nacs(k,1) == 0) hbuf(k,1) = +1.e50_r8
                hbuf(k,1) = min( hbuf(k,1), field_gcell(k) )
             else
                hbuf(k,1) = spval
             endif
             nacs(k,1) = 1
          end do
       case default
          write(iulog,*) trim(subname),' ERROR: invalid time averaging flag ', avgflag
          call endrun(msg=errMsg(sourcefile, __LINE__))
       end select
       deallocate( field_gcell )

    else  ! Do not map to gridcell

       ! For data defined on the pft, col or landunit, we need to check if a point is active
       ! to determine whether that point should be assigned spval
       if (type1d == namep) then
          check_active = .true.
          active => patch%active
       else if (type1d == namec) then
          check_active = .true.
          active => col%active
       else if (type1d == namel) then
          check_active = .true.
          active =>lun%active
       else
          check_active = .false.
       end if

       select case (avgflag)
       case ('I') ! Instantaneous
          do k = beg1d,end1d
             valid = .true.
             if (check_active) then
                if (.not. active(k)) valid = .false.
             end if
             if (valid) then
                if (field(k) /= spval) then
                   hbuf(k,1) = field(k)
                else
                   hbuf(k,1) = spval
                end if
             else
                hbuf(k,1) = spval
             end if
             nacs(k,1) = 1
          end do
       case ('A', 'SUM') ! Time average / sum
          ! create mappings for array slice pointers (which go from 1 to size(field) rather than beg1d to end1d)
          if ( end1d .eq. ubound(field,1) ) then
             k_offset = 0
          else
             k_offset = 1 - beg1d
          endif
          do k = beg1d,end1d
             valid = .true.
             if (check_active) then
                if (.not. active(k)) valid = .false.
             end if
             if (valid) then
                if (field(k+k_offset) /= spval) then   ! add k_offset
                   if (nacs(k,1) == 0) hbuf(k,1) = 0._r8
                   hbuf(k,1) = hbuf(k,1) + field(k+k_offset)   ! add k_offset
                   nacs(k,1) = nacs(k,1) + 1
                else
                   if (nacs(k,1) == 0) hbuf(k,1) = spval
                end if
             else
                if (nacs(k,1) == 0) hbuf(k,1) = spval
             end if
          end do
       case ('X') ! Maximum over time
          do k = beg1d,end1d
             valid = .true.
             if (check_active) then
                if (.not. active(k)) valid = .false.
             end if
             if (valid) then
                if (field(k) /= spval) then
                   if (nacs(k,1) == 0) hbuf(k,1) = -1.e50_r8
                   hbuf(k,1) = max( hbuf(k,1), field(k) )
                else
                   if (nacs(k,1) == 0) hbuf(k,1) = spval
                end if
             else
                if (nacs(k,1) == 0) hbuf(k,1) = spval
             end if
             nacs(k,1) = 1
          end do
       case ('M') ! Minimum over time
          do k = beg1d,end1d
             valid = .true.
             if (check_active) then
                if (.not. active(k)) valid = .false.
             end if
             if (valid) then
                if (field(k) /= spval) then
                   if (nacs(k,1) == 0) hbuf(k,1) = +1.e50_r8
                   hbuf(k,1) = min( hbuf(k,1), field(k) )
                else
                   if (nacs(k,1) == 0) hbuf(k,1) = spval
                end if
             else
                if (nacs(k,1) == 0) hbuf(k,1) = spval
             end if
             nacs(k,1) = 1
          end do
       case default
          write(iulog,*) trim(subname),' ERROR: invalid time averaging flag ', avgflag
          call endrun(msg=errMsg(sourcefile, __LINE__))
       end select
    end if

  end subroutine hist_update_hbuf_field_1d

  !-----------------------------------------------------------------------
  subroutine hist_update_hbuf_field_2d (t, f, bounds, num2d)
    !
    ! !DESCRIPTION:
    ! Accumulate (or take min, max, etc. as appropriate) input field
    ! into its history buffer for appropriate tapes.
    !
    ! This canNOT be called from within a threaded region (see comment below regarding the
    ! call to p2g, and the lack of explicit bounds on its arguments; see also bug 1786)
    !
    ! !USES:
    use subgridAveMod   , only : p2g, c2g, l2g, p2l, c2l, p2c
    use decompMod       , only : BOUNDS_LEVEL_PROC
    !
    ! !ARGUMENTS:
    integer, intent(in) :: t            ! tape index
    integer, intent(in) :: f            ! field index
    type(bounds_type), intent(in) :: bounds
    integer, intent(in) :: num2d        ! size of second dimension
    !
    ! !LOCAL VARIABLES:
    integer  :: hpindex                 ! history pointer index
    integer  :: k                       ! gridcell, landunit, column or patch index
    integer  :: j                       ! level index
    integer  :: beg1d,end1d             ! beginning and ending indices
    integer  :: beg1d_out,end1d_out     ! beginning and ending indices for output level
    logical  :: check_active            ! true => check 'active' flag of each point (this refers to a point being active, NOT a history field being active)
    logical  :: valid                   ! true => history operation is valid
    logical  :: map2gcell               ! true => map clm pointer field to gridcell
    character(len=hist_dim_name_length)  :: type1d         ! 1d clm pointerr type   ["gridcell","landunit","column","pft"]
    character(len=hist_dim_name_length)  :: type1d_out     ! 1d history buffer type ["gridcell","landunit","column","pft"]
    character(len=avgflag_strlen) :: avgflag ! time averaging flag
    character(len=scale_type_strlen) :: p2c_scale_type ! scale type for subgrid averaging of pfts to column
    character(len=scale_type_strlen) :: c2l_scale_type ! scale type for subgrid averaging of columns to landunits
    character(len=scale_type_strlen) :: l2g_scale_type ! scale type for subgrid averaging of landunits to gridcells
    integer  :: no_snow_behavior        ! for multi-layer snow fields, behavior to use when a given layer is absent
    real(r8), pointer :: hbuf(:,:)      ! history buffer
    integer , pointer :: nacs(:,:)      ! accumulation counter
    real(r8), pointer :: field(:,:)     ! clm 2d pointer field
    logical           :: field_allocated! whether 'field' was allocated here
    logical , pointer :: active(:)      ! flag saying whether each point is active (used for type1d = landunit/column/pft)
                                        !(this refers to a point being active, NOT a history field being active)
    real(r8), allocatable :: field_gcell(:,:) ! gridcell level field (used if mapping to gridcell is done)
    character(len=*),parameter :: subname = 'hist_update_hbuf_field_2d'
    !-----------------------------------------------------------------------

    SHR_ASSERT_FL(bounds%level == BOUNDS_LEVEL_PROC, sourcefile, __LINE__)

    avgflag             =  tape(t)%hlist(f)%avgflag
    nacs                => tape(t)%hlist(f)%nacs
    hbuf                => tape(t)%hlist(f)%hbuf
    beg1d               =  tape(t)%hlist(f)%field%beg1d
    end1d               =  tape(t)%hlist(f)%field%end1d
    beg1d_out           =  tape(t)%hlist(f)%field%beg1d_out
    end1d_out           =  tape(t)%hlist(f)%field%end1d_out
    type1d              =  tape(t)%hlist(f)%field%type1d
    type1d_out          =  tape(t)%hlist(f)%field%type1d_out
    p2c_scale_type      =  tape(t)%hlist(f)%field%p2c_scale_type
    c2l_scale_type      =  tape(t)%hlist(f)%field%c2l_scale_type
    l2g_scale_type      =  tape(t)%hlist(f)%field%l2g_scale_type
    no_snow_behavior    =  tape(t)%hlist(f)%field%no_snow_behavior
    hpindex             =  tape(t)%hlist(f)%field%hpindex

    if (no_snow_behavior /= no_snow_unset) then
       ! For multi-layer snow fields, build a special output variable that handles
       ! missing snow layers appropriately

       ! Note, regarding bug 1786: The following allocation is not what we would want if
       ! this routine were operating in a threaded region (or, more generally, within a
       ! loop over nclumps) - in that case we would want to use the bounds information for
       ! this clump. But currently that's not possible because the bounds of some fields
       ! have been reset to 1 - see also bug 1786. Similarly, if we wanted to allow
       ! operation within a loop over clumps, we would need to pass 'bounds' to
       ! hist_set_snow_field_2d rather than relying on beg1d & end1d (which give the proc,
       ! bounds not the clump bounds)

       allocate(field(lbound(clmptr_ra(hpindex)%ptr, 1) : ubound(clmptr_ra(hpindex)%ptr, 1), 1:num2d))
       field_allocated = .true.

       call hist_set_snow_field_2d(field, clmptr_ra(hpindex)%ptr, no_snow_behavior, type1d, &
            beg1d, end1d)
    else
       field => clmptr_ra(hpindex)%ptr(:,1:num2d)
       field_allocated = .false.
    end if

    ! set variables to check weights when allocate all pfts

    map2gcell = .false.
    if (type1d_out == nameg .or. type1d_out == grlnd) then
       SHR_ASSERT_FL(beg1d_out == bounds%begg, sourcefile, __LINE__)
       SHR_ASSERT_FL(end1d_out == bounds%endg, sourcefile, __LINE__)
       if (type1d == namep) then
          ! In this and the following calls, we do NOT explicitly subset field using
          ! (e.g., we do NOT do field(bounds%begp:bounds%endp). This is because,
          ! for some fields, the lower bound has been reset to 1 due to taking a pointer
          ! to an array slice. Thus, this code will NOT work properly if done within a
          ! threaded region! (See also bug 1786)
          allocate(field_gcell(bounds%begg:bounds%endg,num2d) )
          call p2g(bounds, num2d, &
               field, &
               field_gcell(bounds%begg:bounds%endg, :), &
               p2c_scale_type, c2l_scale_type, l2g_scale_type)
          map2gcell = .true.
       else if (type1d == namec) then
          allocate(field_gcell(bounds%begg:bounds%endg,num2d) )
          call c2g(bounds, num2d, &
               field, &
               field_gcell(bounds%begg:bounds%endg, :), &
               c2l_scale_type, l2g_scale_type)
          map2gcell = .true.
       else if (type1d == namel) then
          allocate(field_gcell(bounds%begg:bounds%endg,num2d) )
          call l2g(bounds, num2d, &
               field, &
               field_gcell(bounds%begg:bounds%endg, :), &
               l2g_scale_type)
          map2gcell = .true.
       end if
    else if ( type1d_out == namel )then
       SHR_ASSERT_FL(beg1d_out == bounds%begl, sourcefile, __LINE__)
       SHR_ASSERT_FL(end1d_out == bounds%endl, sourcefile, __LINE__)
       if (type1d == namep) then
          ! In this and the following calls, we do NOT explicitly subset field using
          ! (e.g., we do NOT do field(bounds%begp:bounds%endp). This is because,
          ! for some fields, the lower bound has been reset to 1 due to taking a pointer
          ! to an array slice. Thus, this code will NOT work properly if done within a
          ! threaded region! (See also bug 1786)
          allocate(field_gcell(beg1d_out:end1d_out,num2d))
          call p2l(bounds, num2d, &
               field, &
               field_gcell(beg1d_out:end1d_out, :), &
               p2c_scale_type, c2l_scale_type)
          map2gcell = .true.
       else if (type1d == namec) then
          allocate(field_gcell(beg1d_out:end1d_out,num2d))
          call c2l(bounds, num2d, &
               field, &
               field_gcell(beg1d_out:end1d_out, :), &
               c2l_scale_type)
          map2gcell = .true.
       end if
    else if ( type1d_out == namec )then
       SHR_ASSERT_FL(beg1d_out == bounds%begc, sourcefile, __LINE__)
       SHR_ASSERT_FL(end1d_out == bounds%endc, sourcefile, __LINE__)
       if (type1d == namep) then
          ! In this and the following calls, we do NOT explicitly subset field using
          ! (e.g., we do NOT do field(bounds%begp:bounds%endp). This is because,
          ! for some fields, the lower bound has been reset to 1 due to taking a pointer
          ! to an array slice. Thus, this code will NOT work properly if done within a
          ! threaded region! (See also bug 1786)
          allocate(field_gcell(beg1d_out:end1d_out,num2d))
          call p2c(bounds, num2d, &
               field, &
               field_gcell(beg1d_out:end1d_out, :), &
               p2c_scale_type)
          map2gcell = .true.
       end if
    end if
    if ( map2gcell .and. .not. is_mapping_upto_subgrid(type1d, type1d_out) )then
       call endrun(msg=trim(subname)//' ERROR: mapping upto subgrid level is inconsistent'//errMsg(sourcefile, __LINE__))
    end if
    if ( .not. map2gcell .and. is_mapping_upto_subgrid(type1d, type1d_out) )then
       call endrun(msg=trim(subname)//' ERROR: mapping upto subgrid level is inconsistent'//errMsg(sourcefile, __LINE__))
    end if

    if (map2gcell) then  ! Map to gridcell

       ! note that in this case beg1d = begg and end1d=endg
       select case (avgflag)
       case ('I') ! Instantaneous
          do j = 1,num2d
             do k = beg1d_out, end1d_out
                if (field_gcell(k,j) /= spval) then
                   hbuf(k,j) = field_gcell(k,j)
                else
                   hbuf(k,j) = spval
                end if
                nacs(k,j) = 1
             end do
          end do
       case ('A', 'SUM') ! Time average / sum
          do j = 1,num2d
             do k = beg1d_out, end1d_out
                if (field_gcell(k,j) /= spval) then
                   if (nacs(k,j) == 0) hbuf(k,j) = 0._r8
                   hbuf(k,j) = hbuf(k,j) + field_gcell(k,j)
                   nacs(k,j) = nacs(k,j) + 1
                else
                   if (nacs(k,j) == 0) hbuf(k,j) = spval
                endif
             end do
          end do
       case ('X') ! Maximum over time
          do j = 1,num2d
             do k = beg1d_out, end1d_out
                if (field_gcell(k,j) /= spval) then
                   if (nacs(k,j) == 0) hbuf(k,j) = -1.e50_r8
                   hbuf(k,j) = max( hbuf(k,j), field_gcell(k,j) )
                else
                   hbuf(k,j) = spval
                endif
                nacs(k,j) = 1
             end do
          end do
       case ('M') ! Minimum over time
          do j = 1,num2d
             do k = beg1d_out, end1d_out
                if (field_gcell(k,j) /= spval) then
                   if (nacs(k,j) == 0) hbuf(k,j) = +1.e50_r8
                   hbuf(k,j) = min( hbuf(k,j), field_gcell(k,j) )
                else
                   hbuf(k,j) = spval
                endif
                nacs(k,j) = 1
             end do
          end do
       case default
          write(iulog,*) trim(subname),' ERROR: invalid time averaging flag ', avgflag
          call endrun(msg=errMsg(sourcefile, __LINE__))
       end select
       deallocate( field_gcell )

    else  ! Do not map to gridcell

       ! For data defined on the pft, col or landunit, we need to check if a point is active
       ! to determine whether that point should be assigned spval
       if (type1d == namep) then
          check_active = .true.
          active => patch%active
       else if (type1d == namec) then
          check_active = .true.
          active => col%active
       else if (type1d == namel) then
          check_active = .true.
          active =>lun%active
       else
          check_active = .false.
       end if

       ! Note that since field points to an array section the
       ! bounds are field(1:end1d-beg1d+1, num2d) - therefore
       ! need to do the shifting below

       select case (avgflag)
       case ('I') ! Instantaneous
          do j = 1,num2d
             do k = beg1d,end1d
                valid = .true.
                if (check_active) then
                   if (.not. active(k)) valid = .false.
                end if
                if (valid) then
                   if (field(k-beg1d+1,j) /= spval) then
                      hbuf(k,j) = field(k-beg1d+1,j)
                   else
                      hbuf(k,j) = spval
                   end if
                else
                   hbuf(k,j) = spval
                end if
                nacs(k,j) = 1
             end do
          end do
       case ('A', 'SUM') ! Time average / sum
          do j = 1,num2d
             do k = beg1d,end1d
                valid = .true.
                if (check_active) then
                   if (.not. active(k)) valid = .false.
                end if
                if (valid) then
                   if (field(k-beg1d+1,j) /= spval) then
                      if (nacs(k,j) == 0) hbuf(k,j) = 0._r8
                      hbuf(k,j) = hbuf(k,j) + field(k-beg1d+1,j)
                      nacs(k,j) = nacs(k,j) + 1
                   else
                      if (nacs(k,j) == 0) hbuf(k,j) = spval
                   end if
                else
                   if (nacs(k,j) == 0) hbuf(k,j) = spval
                end if
             end do
          end do
       case ('X') ! Maximum over time
          do j = 1,num2d
             do k = beg1d,end1d
                valid = .true.
                if (check_active) then
                   if (.not. active(k)) valid = .false.
                end if
                if (valid) then
                   if (field(k-beg1d+1,j) /= spval) then
                      if (nacs(k,j) == 0) hbuf(k,j) = -1.e50_r8
                      hbuf(k,j) = max( hbuf(k,j), field(k-beg1d+1,j) )
                   else
                      if (nacs(k,j) == 0) hbuf(k,j) = spval
                   end if
                else
                   if (nacs(k,j) == 0) hbuf(k,j) = spval
                end if
                nacs(k,j) = 1
             end do
          end do
       case ('M') ! Minimum over time
          do j = 1,num2d
             do k = beg1d,end1d
                valid = .true.
                if (check_active) then
                   if (.not. active(k)) valid = .false.
                end if
                if (valid) then
                   if (field(k-beg1d+1,j) /= spval) then
                      if (nacs(k,j) == 0) hbuf(k,j) = +1.e50_r8
                      hbuf(k,j) = min( hbuf(k,j), field(k-beg1d+1,j))
                   else
                      if (nacs(k,j) == 0) hbuf(k,j) = spval
                   end if
                else
                   if (nacs(k,j) == 0) hbuf(k,j) = spval
                end if
                nacs(k,j) = 1
             end do
          end do
       case default
          write(iulog,*) trim(subname),' ERROR: invalid time averaging flag ', avgflag
          call endrun(msg=errMsg(sourcefile, __LINE__))
       end select
    end if

    if (field_allocated) then
       deallocate(field)
    end if

  end subroutine hist_update_hbuf_field_2d

  !-----------------------------------------------------------------------
  subroutine hist_set_snow_field_2d (field_out, field_in, no_snow_behavior, type1d, beg1d, end1d)
    !
    ! !DESCRIPTION:
    ! Set values in history field dimensioned by levsno.
    !
    ! This routine handles what to do when a given snow layer doesn't exist for a given
    ! point, based on the no_snow_behavior argument. Options are:
    !
    ! - no_snow_normal: This is the normal behavior, which applies to most snow fields:
    !   Use spval (missing value flag). This means that temporal averages will just
    !   consider times when a particular snow layer actually existed
    !
    ! - no_snow_zero: Average in a 0 value for times when the snow layer isn't present
    !
    ! Input and output fields can be defined at the patch or column level
    !
    ! !ARGUMENTS:
    integer         , intent(in)  :: beg1d                    ! beginning spatial index
    integer         , intent(in)  :: end1d                    ! ending spatial index
    real(r8)        , intent(out) :: field_out( beg1d: , 1: ) ! output field [point, lev]
    real(r8)        , intent(in)  :: field_in ( beg1d: , 1: ) ! input field [point, lev]
    integer         , intent(in)  :: no_snow_behavior         ! behavior to use when a snow layer is absent
    character(len=*), intent(in)  :: type1d                   ! 1d clm pointer type ("column" or "pft")
    !
    ! !LOCAL VARIABLES:
    integer :: num_levels             ! total number of possible snow layers
    integer :: point
    integer :: level
    integer :: num_snow_layers        ! number of snow layers that exist at a point
    integer :: num_nonexistent_layers
    integer :: c                      ! column index
    real(r8):: no_snow_val            ! value to use when a snow layer is missing
    character(len=*), parameter :: subname = 'hist_set_snow_field_2d'
    !-----------------------------------------------------------------------

    SHR_ASSERT_ALL_FL((ubound(field_out, 1) == end1d), sourcefile, __LINE__)
    SHR_ASSERT_ALL_FL((ubound(field_in , 1) == end1d), sourcefile, __LINE__)
    SHR_ASSERT_ALL_FL((ubound(field_out, 2) == ubound(field_in, 2)), sourcefile, __LINE__)

    associate(&
    snl            => col%snl  &   ! Input: [integer (:)] number of snow layers (negative)
    )

    num_levels = ubound(field_in, 2)

    ! Determine no_snow_val
    select case (no_snow_behavior)
    case (no_snow_normal)
       no_snow_val = spval
    case (no_snow_zero)
       no_snow_val = 0._r8
    case default
       write(iulog,*) trim(subname), ' ERROR: unrecognized no_snow_behavior: ', &
            no_snow_behavior
       call endrun()
    end select

    do point = beg1d, end1d

       ! Get number of snow layers at this point

       if (type1d == namec) then
          c = point
       else if (type1d == namep) then
          c = patch%column(point)
       else
          write(iulog,*) trim(subname), ' ERROR: Only implemented for patch and col-level fields'
          write(iulog,*) 'type1d = ', trim(type1d)
          call endrun()
       end if

       num_snow_layers = abs(snl(c))
       num_nonexistent_layers = num_levels - num_snow_layers

       ! Fill output field appropriately for each layer
       ! When only a subset of snow layers exist, it is the LAST num_snow_layers that exist
       ! Levels are rearranged such that the top snow layer (surface layer) becomes level 1, etc.

       do level = num_levels, (num_levels-num_nonexistent_layers+1), -1
          field_out(point, level) = no_snow_val
       end do
       do level = (num_levels-num_nonexistent_layers), 1, -1
          field_out(point, level) = field_in(point, level+num_nonexistent_layers)
       end do

    end do

    end associate

  end subroutine hist_set_snow_field_2d


  !-----------------------------------------------------------------------
  subroutine hfields_normalize (t)
    !
    ! !DESCRIPTION:
    ! Normalize fields on a history file by the number of accumulations.
    ! Loop over fields on the tape.  Need averaging flag and number of
    ! accumulations to perform normalization.
    !
    ! !ARGUMENTS:
    integer, intent(in) :: t       ! tape index
    !
    ! !LOCAL VARIABLES:
    integer :: f                   ! field index
    integer :: k                   ! 1d index
    integer :: j                   ! 2d index
    logical :: aflag               ! averaging flag
    integer :: beg1d,end1d         ! hbuf 1d beginning and ending indices
    integer :: num2d               ! hbuf size of second dimension (e.g. number of vertical levels)
    character(len=avgflag_strlen)  :: avgflag   ! averaging flag
    real(r8), pointer :: hbuf(:,:) ! history buffer
    integer , pointer :: nacs(:,:) ! accumulation counter
    character(len=*),parameter :: subname = 'hfields_normalize'
    !-----------------------------------------------------------------------

    ! Normalize by number of accumulations for time averaged case

    do f = 1,tape(t)%nflds
       avgflag   =  tape(t)%hlist(f)%avgflag
       if ( is_mapping_upto_subgrid(tape(t)%hlist(f)%field%type1d, tape(t)%hlist(f)%field%type1d_out) )then
          beg1d =  tape(t)%hlist(f)%field%beg1d_out
          end1d =  tape(t)%hlist(f)%field%end1d_out
       else
          beg1d =  tape(t)%hlist(f)%field%beg1d
          end1d =  tape(t)%hlist(f)%field%end1d
       end if
       num2d     =  tape(t)%hlist(f)%field%num2d
       nacs      => tape(t)%hlist(f)%nacs
       hbuf      => tape(t)%hlist(f)%hbuf

       if (avgflag == 'A') then
          aflag = .true.
       else
          aflag = .false.
       end if

       do j = 1, num2d
          do k = beg1d, end1d
             if (aflag .and. nacs(k,j) /= 0) then
                hbuf(k,j) = hbuf(k,j) / float(nacs(k,j))
             end if
          end do
       end do
    end do

  end subroutine hfields_normalize

  !-----------------------------------------------------------------------
  subroutine hfields_zero (t)
    !
    ! !DESCRIPTION:
    ! Zero out accumulation and history buffers for a given history tape.
    ! Loop through fields on the tape.
    !
    ! !ARGUMENTS:
    integer, intent(in) :: t     ! tape index
    !
    ! !LOCAL VARIABLES:
    integer :: f                 ! field index
    character(len=*),parameter :: subname = 'hfields_zero'
    !-----------------------------------------------------------------------

    do f = 1,tape(t)%nflds
       tape(t)%hlist(f)%hbuf(:,:) = 0._r8
       tape(t)%hlist(f)%nacs(:,:) = 0
    end do

  end subroutine hfields_zero

  !-----------------------------------------------------------------------
  subroutine htape_create (t, histrest)
    !
    ! !DESCRIPTION:
    ! Define contents of history file t. Issue the required netcdf
    ! wrapper calls to define the history file contents.
    !
    ! !USES:
    use clm_varpar      , only : nlevgrnd, nlevsno, nlevlak, nlevurb, numrad, nlevcan, nvegwcs,nlevsoi
    use clm_varpar      , only : natpft_size, cft_size, maxpatch_glcmec, nlevdecomp_full
    use landunit_varcon , only : max_lunit
    use clm_varctl      , only : caseid, ctitle, fsurdat, finidat, paramfile
    use clm_varctl      , only : version, hostname, username, conventions, source
    use domainMod       , only : ldomain
    use fileutils       , only : get_filename
    !
    ! !ARGUMENTS:
    integer, intent(in) :: t                   ! tape index
    logical, intent(in), optional :: histrest  ! if creating the history restart file
    !
    ! !LOCAL VARIABLES:
    integer :: f                   ! field index
    integer :: p,c,l,n             ! indices
    integer :: ier                 ! error code
    integer :: num2d               ! size of second dimension (e.g. number of vertical levels)
    integer :: dimid               ! dimension id temporary
    integer :: dim1id(1)           ! netCDF dimension id
    integer :: dim2id(2)           ! netCDF dimension id
    integer :: ndims               ! dimension counter
    integer :: omode               ! returned mode from netCDF call
    integer :: ncprec              ! output netCDF write precision
    integer :: ret                 ! netCDF error status
    integer :: nump                ! total number of pfts across all processors
    integer :: numc                ! total number of columns across all processors
    integer :: numl                ! total number of landunits across all processors
    integer :: numg                ! total number of gridcells across all processors
    integer :: numa                ! total number of atm cells across all processors
    logical :: avoid_pnetcdf       ! whether we should avoid using pnetcdf
    logical :: lhistrest           ! local history restart flag
    type(file_desc_t), pointer :: lnfid     ! local file id
    character(len=  8) :: curdate  ! current date
    character(len=  8) :: curtime  ! current time
    character(len=256) :: name     ! name of attribute
    character(len=256) :: units    ! units of attribute
    character(len=256) :: str      ! global attribute string
    character(len=*),parameter :: subname = 'htape_create'
    !-----------------------------------------------------------------------

    if ( present(histrest) )then
       lhistrest = histrest
    else
       lhistrest = .false.
    end if

    ! Determine necessary indices

    call get_proc_global(ng=numg, nl=numl, nc=numc, np=nump)

    ! define output write precsion for tape

    ncprec = tape(t)%ncprec
    if (lhistrest) then
       lnfid => ncid_hist(t)
    else
       lnfid => nfid(t)
    endif

    ! BUG(wjs, 2014-10-20, bugz 1730) Workaround for
    ! http://bugs.cgd.ucar.edu/show_bug.cgi?id=1730
    ! - 1-d hist files have problems with pnetcdf. A better workaround in terms of
    ! performance is to keep pnetcdf, but set PIO_BUFFER_SIZE_LIMIT=0, but that can't be
    ! done on a per-file basis.
    if (.not. tape(t)%dov2xy) then
       avoid_pnetcdf = .true.
    else
       avoid_pnetcdf = .false.
    end if

    ! Create new netCDF file. It will be in define mode

    if ( .not. lhistrest )then
       if (masterproc) then
          write(iulog,*) trim(subname),' : Opening netcdf htape ', &
                                      trim(locfnh(t))
          call shr_sys_flush(iulog)
       end if
       call ncd_pio_createfile(lnfid, trim(locfnh(t)), avoid_pnetcdf=avoid_pnetcdf)
       call ncd_putatt(lnfid, ncd_global, 'title', 'CLM History file information' )
       call ncd_putatt(lnfid, ncd_global, 'comment', &
          "NOTE: None of the variables are weighted by land fraction!" )
    else
       if (masterproc) then
          write(iulog,*) trim(subname),' : Opening netcdf rhtape ', &
                                      trim(locfnhr(t))
          call shr_sys_flush(iulog)
       end if
       call ncd_pio_createfile(lnfid, trim(locfnhr(t)), avoid_pnetcdf=avoid_pnetcdf)
       call ncd_putatt(lnfid, ncd_global, 'title', &
          'CLM Restart History information, required to continue a simulation' )
       call ncd_putatt(lnfid, ncd_global, 'comment', &
                       "This entire file NOT needed for startup or branch simulations")
    end if

    ! Create global attributes. Attributes are used to store information
    ! about the data set. Global attributes are information about the
    ! data set as a whole, as opposed to a single variable

    call ncd_putatt(lnfid, ncd_global, 'Conventions', trim(conventions))
    call getdatetime(curdate, curtime)
    str = 'created on ' // curdate // ' ' // curtime
    call ncd_putatt(lnfid, ncd_global, 'history' , trim(str))
    call ncd_putatt(lnfid, ncd_global, 'source'  , trim(source))
    call ncd_putatt(lnfid, ncd_global, 'hostname', trim(hostname))
    call ncd_putatt(lnfid, ncd_global, 'username', trim(username))
    call ncd_putatt(lnfid, ncd_global, 'version' , trim(version))

    str = &
    '$Id: histFileMod.F90 42903 2012-12-21 15:32:10Z muszala $'
    call ncd_putatt(lnfid, ncd_global, 'revision_id', trim(str))
    call ncd_putatt(lnfid, ncd_global, 'case_title', trim(ctitle))
    call ncd_putatt(lnfid, ncd_global, 'case_id', trim(caseid))
    str = get_filename(fsurdat)
    call ncd_putatt(lnfid, ncd_global, 'Surface_dataset', trim(str))
    if (finidat == ' ') then
       str = 'arbitrary initialization'
    else
       str = get_filename(finidat)
    endif
    call ncd_putatt(lnfid, ncd_global, 'Initial_conditions_dataset', trim(str))
    str = get_filename(paramfile)
    call ncd_putatt(lnfid, ncd_global, 'PFT_physiological_constants_dataset', trim(str))

    ! Define dimensions.
    ! Time is an unlimited dimension. Character string is treated as an array of characters.

    ! Global uncompressed dimensions (including non-land points)
    if (ldomain%isgrid2d) then
       call ncd_defdim(lnfid, 'lon'   , ldomain%ni, dimid)
       call ncd_defdim(lnfid, 'lat'   , ldomain%nj, dimid)
    else
       call ncd_defdim(lnfid, trim(grlnd), ldomain%ns, dimid)
    end if

    ! Global compressed dimensions (not including non-land points)
    call ncd_defdim(lnfid, trim(nameg), numg, dimid)
    call ncd_defdim(lnfid, trim(namel), numl, dimid)
    call ncd_defdim(lnfid, trim(namec), numc, dimid)
    call ncd_defdim(lnfid, trim(namep), nump, dimid)

    ! "level" dimensions
    call ncd_defdim(lnfid, 'levgrnd', nlevgrnd, dimid)
    call ncd_defdim(lnfid, 'levsoi', nlevsoi, dimid)
    if (nlevurb > 0) then
       call ncd_defdim(lnfid, 'levurb' , nlevurb, dimid)
    end if
    call ncd_defdim(lnfid, 'levlak' , nlevlak, dimid)
    call ncd_defdim(lnfid, 'numrad' , numrad , dimid)
    call ncd_defdim(lnfid, 'levsno' , nlevsno , dimid)
    call ncd_defdim(lnfid, 'ltype', max_lunit, dimid)
    call ncd_defdim(lnfid, 'nlevcan',nlevcan, dimid)
    call ncd_defdim(lnfid, 'nvegwcs',nvegwcs, dimid)
    call htape_add_ltype_metadata(lnfid)
    call htape_add_ctype_metadata(lnfid)
    call ncd_defdim(lnfid, 'natpft', natpft_size, dimid)
    if (cft_size > 0) then
       call ncd_defdim(lnfid, 'cft', cft_size, dimid)
       call htape_add_cft_metadata(lnfid)
    end if
    call ncd_defdim(lnfid, 'glc_nec' , maxpatch_glcmec , dimid)
    ! elevclas (in contrast to glc_nec) includes elevation class 0 (bare land)
    ! (although on the history file it will go 1:(nec+1) rather than 0:nec)
    call ncd_defdim(lnfid, 'elevclas' , maxpatch_glcmec + 1, dimid)

    do n = 1,num_subs
       call ncd_defdim(lnfid, subs_name(n), subs_dim(n), dimid)
    end do
    call ncd_defdim(lnfid, 'string_length', hist_dim_name_length, strlen_dimid)
    call ncd_defdim(lnfid, 'scale_type_string_length', scale_type_strlen, dimid)
    call ncd_defdim( lnfid, 'levdcmp', nlevdecomp_full, dimid)

    if(use_fates)then
       call ncd_defdim(lnfid, 'fates_levscag', nlevsclass * nlevage, dimid)
       call ncd_defdim(lnfid, 'fates_levscagpf', nlevsclass * nlevage * maxveg_fates, dimid)
       call ncd_defdim(lnfid, 'fates_levagepft', nlevage * maxveg_fates, dimid)
       call ncd_defdim(lnfid, 'fates_levscls', nlevsclass, dimid)
       call ncd_defdim(lnfid, 'fates_levpft', maxveg_fates, dimid)
       call ncd_defdim(lnfid, 'fates_levage', nlevage, dimid)
       call ncd_defdim(lnfid, 'fates_levheight', nlevheight, dimid)
       call ncd_defdim(lnfid, 'fates_levfuel', nfsc, dimid)
       call ncd_defdim(lnfid, 'fates_levcwdsc', ncwd, dimid)
       call ncd_defdim(lnfid, 'fates_levscpf', nlevsclass*maxveg_fates, dimid)
       call ncd_defdim(lnfid, 'fates_levcan', nclmax, dimid)
       call ncd_defdim(lnfid, 'fates_levcnlf', nlevleaf * nclmax, dimid)
       call ncd_defdim(lnfid, 'fates_levcnlfpf', nlevleaf * nclmax * maxveg_fates, dimid)
       call ncd_defdim(lnfid, 'fates_levelem', num_elements_fates, dimid)
       call ncd_defdim(lnfid, 'fates_levelpft', num_elements_fates * maxveg_fates, dimid)
       call ncd_defdim(lnfid, 'fates_levelcwd', num_elements_fates * ncwd, dimid)
       call ncd_defdim(lnfid, 'fates_levelage', num_elements_fates * nlevage, dimid)
    end if

    if ( .not. lhistrest )then
       call ncd_defdim(lnfid, 'hist_interval', 2, hist_interval_dimid)
       call ncd_defdim(lnfid, 'time', ncd_unlimited, time_dimid)
       if (masterproc)then
          write(iulog,*) trim(subname), &
                          ' : Successfully defined netcdf history file ',t
          call shr_sys_flush(iulog)
       end if
    else
       if (masterproc)then
          write(iulog,*) trim(subname), &
                          ' : Successfully defined netcdf restart history file ',t
          call shr_sys_flush(iulog)
       end if
    end if

  end subroutine htape_create

  !-----------------------------------------------------------------------
  subroutine htape_add_ltype_metadata(lnfid)
    !
    ! !DESCRIPTION:
    ! Add global metadata defining landunit types
    !
    ! !USES:
    use landunit_varcon, only : max_lunit, landunit_names, landunit_name_length
    !
    ! !ARGUMENTS:
    type(file_desc_t), intent(inout) :: lnfid ! local file id
    !
    ! !LOCAL VARIABLES:
    integer :: ltype  ! landunit type
    character(len=*), parameter :: att_prefix = 'ltype_'  ! prefix for attributes
    character(len=len(att_prefix)+landunit_name_length) :: attname ! attribute name

    character(len=*), parameter :: subname = 'htape_add_ltype_metadata'
    !-----------------------------------------------------------------------

    do ltype = 1, max_lunit
       attname = att_prefix // landunit_names(ltype)
       call ncd_putatt(lnfid, ncd_global, attname, ltype)
    end do

  end subroutine htape_add_ltype_metadata

  !-----------------------------------------------------------------------
  subroutine htape_add_ctype_metadata(lnfid)
    !
    ! !DESCRIPTION:
    ! Add global metadata defining column types
    !
    ! !USES:
    use column_varcon, only : write_coltype_metadata
    !
    ! !ARGUMENTS:
    type(file_desc_t), intent(inout) :: lnfid ! local file id
    !
    ! !LOCAL VARIABLES:
    character(len=*), parameter :: att_prefix = 'ctype_'  ! prefix for attributes

    character(len=*), parameter :: subname = 'htape_add_ctype_metadata'
    !-----------------------------------------------------------------------

    call write_coltype_metadata(att_prefix, lnfid)

  end subroutine htape_add_ctype_metadata

  !-----------------------------------------------------------------------
  subroutine htape_add_natpft_metadata(lnfid)
    !
    ! !DESCRIPTION:
    ! Add global metadata defining natpft types
    !
    ! !USES:
    use clm_varpar, only : natpft_lb, natpft_ub
    use pftconMod , only : pftname_len, pftname
    !
    ! !ARGUMENTS:
    type(file_desc_t), intent(inout) :: lnfid ! local file id
    !
    ! !LOCAL VARIABLES:
    integer :: ptype  ! patch type
    integer :: ptype_1_indexing ! patch type, translated to 1 indexing
    character(len=*), parameter :: att_prefix = 'natpft_' ! prefix for attributes
    character(len=len(att_prefix)+pftname_len) :: attname ! attribute name

    character(len=*), parameter :: subname = 'htape_add_natpft_metadata'
    !-----------------------------------------------------------------------

    do ptype = natpft_lb, natpft_ub
       ptype_1_indexing = ptype + (1 - natpft_lb)
       attname = att_prefix // pftname(ptype)
       call ncd_putatt(lnfid, ncd_global, attname, ptype_1_indexing)
    end do

  end subroutine htape_add_natpft_metadata

  !-----------------------------------------------------------------------
  subroutine htape_add_cft_metadata(lnfid)
    !
    ! !DESCRIPTION:
    ! Add global metadata defining natpft types
    !
    ! !USES:
    use clm_varpar, only : cft_lb, cft_ub
    use pftconMod , only : pftname_len, pftname
    !
    ! !ARGUMENTS:
    type(file_desc_t), intent(inout) :: lnfid ! local file id
    !
    ! !LOCAL VARIABLES:
    integer :: ptype  ! patch type
    integer :: ptype_1_indexing ! patch type, translated to 1 indexing
    character(len=*), parameter :: att_prefix = 'cft_'    ! prefix for attributes
    character(len=len(att_prefix)+pftname_len) :: attname ! attribute name

    character(len=*), parameter :: subname = 'htape_add_cft_metadata'
    !-----------------------------------------------------------------------

    do ptype = cft_lb, cft_ub
       ptype_1_indexing = ptype + (1 - cft_lb)
       attname = att_prefix // pftname(ptype)
       call ncd_putatt(lnfid, ncd_global, attname, ptype_1_indexing)
    end do

  end subroutine htape_add_cft_metadata

  !-----------------------------------------------------------------------
  subroutine htape_timeconst3D(t, &
       bounds, watsat_col, sucsat_col, bsw_col, hksat_col, mode)
    !
    ! !DESCRIPTION:
    ! Write time constant 3D variables to history tapes.
    ! Only write out when this subroutine is called (normally only for
    ! primary history files at very first time-step, nstep=0).
    ! Issue the required netcdf wrapper calls to define the history file
    ! contents.
    !
    ! !USES:
    use subgridAveMod  , only : c2g
    use clm_varpar     , only : nlevgrnd ,nlevlak
    use shr_string_mod , only : shr_string_listAppend
    use domainMod      , only : ldomain
    !
    ! !ARGUMENTS:
    integer           , intent(in) :: t    ! tape index
    type(bounds_type) , intent(in) :: bounds
    real(r8)          , intent(in) :: watsat_col( bounds%begc:,1: )
    real(r8)          , intent(in) :: sucsat_col( bounds%begc:,1: )
    real(r8)          , intent(in) :: bsw_col( bounds%begc:,1: )
    real(r8)          , intent(in) :: hksat_col( bounds%begc:,1: )
    character(len=*)  , intent(in) :: mode ! 'define' or 'write'
    !
    ! !LOCAL VARIABLES:
    integer :: c,l,lev,ifld               ! indices
    integer :: ier                        ! error status
    character(len=max_chars) :: long_name ! variable long name
    character(len=max_namlen):: varname   ! variable name
    character(len=max_namlen):: units     ! variable units
    character(len=scale_type_strlen) :: l2g_scale_type    ! scale type for subgrid averaging of landunits to grid cells
    !
    real(r8), pointer :: histi(:,:)       ! temporary
    real(r8), pointer :: histo(:,:)       ! temporary
    integer, parameter :: nflds = 6       ! Number of 3D time-constant fields
    character(len=*),parameter :: subname = 'htape_timeconst3D'
    character(len=*),parameter :: varnames(nflds) = (/ &
                                                        'ZSOI  ', &
                                                        'DZSOI ', &
                                                        'WATSAT', &
                                                        'SUCSAT', &
                                                        'BSW   ', &
                                                        'HKSAT '  &
                                                    /)
    real(r8), pointer :: histil(:,:)      ! temporary
    real(r8), pointer :: histol(:,:)
    integer, parameter :: nfldsl = 2
    character(len=*),parameter :: varnamesl(nfldsl) = (/ &
                                                          'ZLAKE ', &
                                                          'DZLAKE' &
                                                      /)
    !-----------------------------------------------------------------------

    SHR_ASSERT_ALL_FL((ubound(watsat_col) == (/bounds%endc, nlevgrnd/)), sourcefile, __LINE__)
    SHR_ASSERT_ALL_FL((ubound(sucsat_col) == (/bounds%endc, nlevgrnd/)), sourcefile, __LINE__)
    SHR_ASSERT_ALL_FL((ubound(bsw_col)    == (/bounds%endc, nlevgrnd/)), sourcefile, __LINE__)
    SHR_ASSERT_ALL_FL((ubound(hksat_col)  == (/bounds%endc, nlevgrnd/)), sourcefile, __LINE__)

    !-------------------------------------------------------------------------------
    !***      Non-time varying 3D fields                    ***
    !***      Only write out when this subroutine is called ***
    !***       Normally only called once for primary tapes  ***
    !-------------------------------------------------------------------------------

    if (mode == 'define') then

       do ifld = 1,nflds
          ! Field indices MUST match varnames array order above!
          if (ifld == 1) then
             long_name='soil depth'; units = 'm'
          else if (ifld == 2) then
             long_name='soil thickness'; units = 'm'
          else if (ifld == 3) then
             long_name='saturated soil water content (porosity)';  units = 'mm3/mm3'
          else if (ifld == 4) then
             long_name='saturated soil matric potential'; units = 'mm'
          else if (ifld == 5) then
             long_name='slope of soil water retention curve'; units = 'unitless'
          else if (ifld == 6) then
             long_name='saturated hydraulic conductivity'; units = 'mm s-1'
          else
             call endrun(msg=' ERROR: bad 3D time-constant field index'//errMsg(sourcefile, __LINE__))
          end if
          if (tape(t)%dov2xy) then
             if (ldomain%isgrid2d) then
                call ncd_defvar(ncid=nfid(t), varname=trim(varnames(ifld)), xtype=tape(t)%ncprec,&
                     dim1name='lon', dim2name='lat', dim3name='levgrnd', &
                     long_name=long_name, units=units, missing_value=spval, fill_value=spval)
             else
                call ncd_defvar(ncid=nfid(t), varname=trim(varnames(ifld)), xtype=tape(t)%ncprec, &
                        dim1name=grlnd, dim2name='levgrnd', &
                     long_name=long_name, units=units, missing_value=spval, fill_value=spval)
             end if
          else
             call ncd_defvar(ncid=nfid(t), varname=trim(varnames(ifld)), xtype=tape(t)%ncprec, &
                  dim1name=namec, dim2name='levgrnd', &
                  long_name=long_name, units=units, missing_value=spval, fill_value=spval)
          end if
          call shr_string_listAppend(TimeConst3DVars,varnames(ifld))
       end do

    else if (mode == 'write') then

       allocate(histi(bounds%begc:bounds%endc,nlevgrnd), stat=ier)
       if (ier /= 0) then
          write(iulog,*) trim(subname),' ERROR: allocation error for histi'
          call endrun(msg=errMsg(sourcefile, __LINE__))
       end if

       ! Write time constant fields

       if (tape(t)%dov2xy) then
          allocate(histo(bounds%begg:bounds%endg,nlevgrnd), stat=ier)
          if (ier /= 0) then
             write(iulog,*)  trim(subname),' ERROR: allocation error for histo'
             call endrun(msg=errMsg(sourcefile, __LINE__))
          end if
       end if

       do ifld = 1,nflds

          ! WJS (10-25-11): Note about l2g_scale_type in the following: ZSOI & DZSOI are
          ! currently constant in space, except for urban points, so their scale type
          ! doesn't matter at the moment as long as it excludes urban points. I am using
          ! 'nonurb' so that the values are output everywhere where the fields are
          ! constant (i.e., everywhere except urban points). For the other fields, I am
          ! using 'veg' to be consistent with the l2g_scale_type that is now used for many
          ! of the 3-d time-variant fields; in theory, though, one might want versions of
          ! these variables output for different landunits.

          ! Field indices MUST match varnames array order above!
          if      (ifld == 1) then  ! ZSOI
             l2g_scale_type = 'nonurb'
          else if (ifld == 2) then  ! DZSOI
             l2g_scale_type = 'nonurb'
          else if (ifld == 3) then  ! WATSAT
             l2g_scale_type = 'veg'
          else if (ifld == 4) then  ! SUCSAT
             l2g_scale_type = 'veg'
          else if (ifld == 5) then  ! BSW
             l2g_scale_type = 'veg'
          else if (ifld == 6) then  ! HKSAT
             l2g_scale_type = 'veg'
          end if

          histi(:,:) = spval
          do lev = 1,nlevgrnd
             do c = bounds%begc,bounds%endc
                l = col%landunit(c)
                   ! Field indices MUST match varnames array order above!
                   if (ifld ==1) histi(c,lev) = col%z(c,lev)
                   if (ifld ==2) histi(c,lev) = col%dz(c,lev)
                   if (ifld ==3) histi(c,lev) = watsat_col(c,lev)
                   if (ifld ==4) histi(c,lev) = sucsat_col(c,lev)
                   if (ifld ==5) histi(c,lev) = bsw_col(c,lev)
                   if (ifld ==6) histi(c,lev) = hksat_col(c,lev)
             end do
          end do
          if (tape(t)%dov2xy) then
             histo(:,:) = spval

             call c2g(bounds, nlevgrnd, &
                  histi(bounds%begc:bounds%endc, :), &
                  histo(bounds%begg:bounds%endg, :), &
                  c2l_scale_type='unity', l2g_scale_type=l2g_scale_type)

             if (ldomain%isgrid2d) then
                call ncd_io(varname=trim(varnames(ifld)), dim1name=grlnd, &
                     data=histo, ncid=nfid(t), flag='write')
             else
                call ncd_io(varname=trim(varnames(ifld)), dim1name=grlnd, &
                     data=histo, ncid=nfid(t), flag='write')
             end if
          else
             call ncd_io(varname=trim(varnames(ifld)), dim1name=namec, &
                  data=histi, ncid=nfid(t), flag='write')
          end if
       end do

       if (tape(t)%dov2xy) deallocate(histo)
       deallocate(histi)

    end if  ! (define/write mode

    if (mode == 'define') then
       do ifld = 1,nfldsl
          ! Field indices MUST match varnamesl array order above!
          if (ifld == 1) then
             long_name='lake layer node depth'; units = 'm'
          else if (ifld == 2) then
             long_name='lake layer thickness'; units = 'm'
          else
             call endrun(msg=' ERROR: bad 3D time-constant field index'//errMsg(sourcefile, __LINE__))
          end if
          if (tape(t)%dov2xy) then
             if (ldomain%isgrid2d) then
                call ncd_defvar(ncid=nfid(t), varname=trim(varnamesl(ifld)), xtype=tape(t)%ncprec,&
                     dim1name='lon', dim2name='lat', dim3name='levlak', &
                     long_name=long_name, units=units, missing_value=spval, fill_value=spval)
             else
                call ncd_defvar(ncid=nfid(t), varname=trim(varnamesl(ifld)), xtype=tape(t)%ncprec, &
                        dim1name=grlnd, dim2name='levlak', &
                     long_name=long_name, units=units, missing_value=spval, fill_value=spval)
             end if
          else
             call ncd_defvar(ncid=nfid(t), varname=trim(varnamesl(ifld)), xtype=tape(t)%ncprec, &
                  dim1name=namec, dim2name='levlak', &
                  long_name=long_name, units=units, missing_value=spval, fill_value=spval)
          end if
          call shr_string_listAppend(TimeConst3DVars,varnamesl(ifld))
       end do

    else if (mode == 'write') then

       allocate(histil(bounds%begc:bounds%endc,nlevlak), stat=ier)
       if (ier /= 0) then
          write(iulog,*) trim(subname),' ERROR: allocation error for histil'
          call endrun(msg=errMsg(sourcefile, __LINE__))
       end if

       ! Write time constant fields

       if (tape(t)%dov2xy) then
          allocate(histol(bounds%begg:bounds%endg,nlevlak), stat=ier)
          if (ier /= 0) then
             write(iulog,*)  trim(subname),' ERROR: allocation error for histol'
             call endrun(msg=errMsg(sourcefile, __LINE__))
          end if
       end if

       do ifld = 1,nfldsl
          histil(:,:) = spval
          do lev = 1,nlevlak
             do c = bounds%begc,bounds%endc
                l = col%landunit(c)
                if (lun%lakpoi(l)) then
                   ! Field indices MUST match varnamesl array order above!
                   if (ifld ==1) histil(c,lev) = col%z_lake(c,lev)
                   if (ifld ==2) histil(c,lev) = col%dz_lake(c,lev)
                end if
             end do
          end do
          if (tape(t)%dov2xy) then
             histol(:,:) = spval
             call c2g(bounds, nlevlak, &
                  histil(bounds%begc:bounds%endc, :), &
                  histol(bounds%begg:bounds%endg, :), &
                  c2l_scale_type='unity', l2g_scale_type='lake')
             if (ldomain%isgrid2d) then
                call ncd_io(varname=trim(varnamesl(ifld)), dim1name=grlnd, &
                     data=histol, ncid=nfid(t), flag='write')
             else
                call ncd_io(varname=trim(varnamesl(ifld)), dim1name=grlnd, &
                     data=histol, ncid=nfid(t), flag='write')
             end if
          else
             call ncd_io(varname=trim(varnamesl(ifld)), dim1name=namec,  &
                  data=histil, ncid=nfid(t), flag='write')
          end if
       end do

       if (tape(t)%dov2xy) deallocate(histol)
       deallocate(histil)

    end if  ! (define/write mode

  end subroutine htape_timeconst3D

  !-----------------------------------------------------------------------
  subroutine htape_timeconst(t, mode)
    !
    ! !DESCRIPTION:
    ! Write time constant values to primary history tape.
    use clm_time_manager, only : get_step_size
    ! Issue the required netcdf wrapper calls to define the history file
    ! contents.
    !
    ! !USES:
    use clm_varcon      , only : zsoi, zlak, secspday, isecspday, isecsphr, isecspmin
    use domainMod       , only : ldomain, lon1d, lat1d
    use clm_time_manager, only : get_nstep, get_curr_date, get_curr_time
    use clm_time_manager, only : get_ref_date, get_calendar, NO_LEAP_C, GREGORIAN_C
    use FatesInterfaceMod, only : fates_hdim_levsclass
    use FatesInterfaceMod, only : fates_hdim_pfmap_levscpf
    use FatesInterfaceMod, only : fates_hdim_scmap_levscpf
    use FatesInterfaceMod, only : fates_hdim_levage
    use FatesInterfaceMod, only : fates_hdim_levheight
    use FatesInterfaceMod, only : fates_hdim_levpft
    use FatesInterfaceMod, only : fates_hdim_scmap_levscag
    use FatesInterfaceMod, only : fates_hdim_agmap_levscag
    use FatesInterfaceMod, only : fates_hdim_scmap_levscagpft
    use FatesInterfaceMod, only : fates_hdim_agmap_levscagpft
    use FatesInterfaceMod, only : fates_hdim_pftmap_levscagpft
    use FatesInterfaceMod, only : fates_hdim_agmap_levagepft
    use FatesInterfaceMod, only : fates_hdim_pftmap_levagepft
    use FatesInterfaceMod, only : fates_hdim_levfuel
    use FatesInterfaceMod, only : fates_hdim_levcwdsc
    use FatesInterfaceMod, only : fates_hdim_levcan
    use FatesInterfaceMod, only : fates_hdim_canmap_levcnlf
    use FatesInterfaceMod, only : fates_hdim_lfmap_levcnlf
    use FatesInterfaceMod, only : fates_hdim_canmap_levcnlfpf
    use FatesInterfaceMod, only : fates_hdim_lfmap_levcnlfpf
    use FatesInterfaceMod, only : fates_hdim_pftmap_levcnlfpf
    use FatesInterfaceMod, only : fates_hdim_levelem
    use FatesInterfaceMod, only : fates_hdim_elmap_levelpft
    use FatesInterfaceMod, only : fates_hdim_pftmap_levelpft
    use FatesInterfaceMod, only : fates_hdim_elmap_levelcwd
    use FatesInterfaceMod, only : fates_hdim_cwdmap_levelcwd
    use FatesInterfaceMod, only : fates_hdim_elmap_levelage
    use FatesInterfaceMod, only : fates_hdim_agemap_levelage


    !
    ! !ARGUMENTS:
    integer, intent(in) :: t              ! tape index
    integer :: dtime                      ! timestep size
    character(len=*), intent(in) :: mode  ! 'define' or 'write'
    !
    integer :: sec_hist_nhtfrq            ! hist_nhtfrq converted to seconds
    ! !LOCAL VARIABLES:
    integer :: vid,n,i,j,m                ! indices
    integer :: nstep                      ! current step
    integer :: mcsec                      ! seconds of current date
    integer :: mdcur                      ! current day
    integer :: mscur                      ! seconds of current day
    integer :: mcdate                     ! current date
    integer :: yr,mon,day,nbsec           ! year,month,day,seconds components of a date
    integer :: hours,minutes,secs         ! hours,minutes,seconds of hh:mm:ss
    character(len= 10) :: basedate        ! base date (yyyymmdd)
    character(len=  8) :: basesec         ! base seconds
    character(len=  8) :: cdate           ! system date
    character(len=  8) :: ctime           ! system time
    real(r8):: time                       ! current time
    real(r8):: timedata(2)                ! time interval boundaries
    integer :: dim1id(1)                  ! netCDF dimension id
    integer :: dim2id(2)                  ! netCDF dimension id
    integer :: varid                      ! netCDF variable id
    character(len=max_chars) :: long_name ! variable long name
    character(len=max_namlen):: varname   ! variable name
    character(len=max_namlen):: units     ! variable units
    character(len=max_namlen):: cal       ! calendar from the time-manager
    character(len=max_namlen):: caldesc   ! calendar description to put on file
    character(len=256):: str              ! global attribute string
    real(r8), pointer :: histo(:,:)       ! temporary
    integer :: status
    real(r8) :: zsoi_1d(1)
    character(len=*),parameter :: subname = 'htape_timeconst'
    !-----------------------------------------------------------------------

    !-------------------------------------------------------------------------------
    !***     Time constant grid variables only on first time-sample of file ***
    !-------------------------------------------------------------------------------

    if (tape(t)%ntimes == 1) then
       if (mode == 'define') then
          call ncd_defvar(varname='levgrnd', xtype=tape(t)%ncprec, &
               dim1name='levgrnd', &
               long_name='coordinate soil levels', units='m', ncid=nfid(t))
          call ncd_defvar(varname='levlak', xtype=tape(t)%ncprec, &
               dim1name='levlak', &
               long_name='coordinate lake levels', units='m', ncid=nfid(t))
          call ncd_defvar(varname='levdcmp', xtype=tape(t)%ncprec, dim1name='levdcmp', &
               long_name='coordinate soil levels', units='m', ncid=nfid(t))

          if(use_fates)then

             call ncd_defvar(varname='fates_levscls', xtype=tape(t)%ncprec, dim1name='fates_levscls', &
                  long_name='FATES diameter size class lower bound', units='cm', ncid=nfid(t))
             call ncd_defvar(varname='fates_scmap_levscag', xtype=ncd_int, dim1name='fates_levscag', &
                   long_name='FATES size-class map into size x patch age', units='-', ncid=nfid(t))
             call ncd_defvar(varname='fates_agmap_levscag', xtype=ncd_int, dim1name='fates_levscag', &
                   long_name='FATES age-class map into size x patch age', units='-', ncid=nfid(t))
             call ncd_defvar(varname='fates_pftmap_levscpf',xtype=ncd_int, dim1name='fates_levscpf', &
                  long_name='FATES pft index of the combined pft-size class dimension', units='-', ncid=nfid(t))
             call ncd_defvar(varname='fates_scmap_levscpf',xtype=ncd_int, dim1name='fates_levscpf', &
                  long_name='FATES size index of the combined pft-size class dimension', units='-', ncid=nfid(t))
             call ncd_defvar(varname='fates_levage',xtype=tape(t)%ncprec, dim1name='fates_levage', &
                  long_name='FATES patch age (yr)', ncid=nfid(t))
             call ncd_defvar(varname='fates_levheight',xtype=tape(t)%ncprec, dim1name='fates_levheight', &
                  long_name='FATES height (m)', ncid=nfid(t))
             call ncd_defvar(varname='fates_levpft',xtype=ncd_int, dim1name='fates_levpft', &
                  long_name='FATES pft number', ncid=nfid(t))
             call ncd_defvar(varname='fates_levfuel',xtype=ncd_int, dim1name='fates_levfuel', &
                  long_name='FATES fuel index', ncid=nfid(t))
             call ncd_defvar(varname='fates_levcwdsc',xtype=ncd_int, dim1name='fates_levcwdsc', &
                  long_name='FATES cwd size class', ncid=nfid(t))
             call ncd_defvar(varname='fates_levcan',xtype=ncd_int, dim1name='fates_levcan', &
                  long_name='FATES canopy level', ncid=nfid(t))
             call ncd_defvar(varname='fates_canmap_levcnlf',xtype=ncd_int, dim1name='fates_levcnlf', &
                  long_name='FATES canopy level of combined canopy-leaf dimension', ncid=nfid(t))
             call ncd_defvar(varname='fates_lfmap_levcnlf',xtype=ncd_int, dim1name='fates_levcnlf', &
                  long_name='FATES leaf level of combined canopy-leaf dimension', ncid=nfid(t))
             call ncd_defvar(varname='fates_canmap_levcnlfpf',xtype=ncd_int, dim1name='fates_levcnlfpf', &
                  long_name='FATES canopy level of combined canopy x leaf x pft dimension', ncid=nfid(t))
             call ncd_defvar(varname='fates_lfmap_levcnlfpf',xtype=ncd_int, dim1name='fates_levcnlfpf', &
                  long_name='FATES leaf level of combined canopy x leaf x pft dimension', ncid=nfid(t))
             call ncd_defvar(varname='fates_pftmap_levcnlfpf',xtype=ncd_int, dim1name='fates_levcnlfpf', &
                  long_name='FATES PFT level of combined canopy x leaf x pft dimension', ncid=nfid(t))
             call ncd_defvar(varname='fates_scmap_levscagpft', xtype=ncd_int, dim1name='fates_levscagpf', &
                  long_name='FATES size-class map into size x patch age x pft', units='-', ncid=nfid(t))
             call ncd_defvar(varname='fates_agmap_levscagpft', xtype=ncd_int, dim1name='fates_levscagpf', &
                   long_name='FATES age-class map into size x patch age x pft', units='-', ncid=nfid(t))
             call ncd_defvar(varname='fates_pftmap_levscagpft', xtype=ncd_int, dim1name='fates_levscagpf', &
                   long_name='FATES pft map into size x patch age x pft', units='-', ncid=nfid(t))
             call ncd_defvar(varname='fates_pftmap_levagepft', xtype=ncd_int, dim1name='fates_levagepft', &
                   long_name='FATES pft map into patch age x pft', units='-', ncid=nfid(t))
             call ncd_defvar(varname='fates_agmap_levagepft', xtype=ncd_int, dim1name='fates_levagepft', &
                   long_name='FATES age-class map into patch age x pft', units='-', ncid=nfid(t))

          end if


       elseif (mode == 'write') then
          if ( masterproc ) write(iulog, *) ' zsoi:',zsoi
          call ncd_io(varname='levgrnd', data=zsoi, ncid=nfid(t), flag='write')
          call ncd_io(varname='levlak' , data=zlak, ncid=nfid(t), flag='write')
          if (use_vertsoilc) then
             call ncd_io(varname='levdcmp', data=zsoi, ncid=nfid(t), flag='write')
          else
             zsoi_1d(1) = 1._r8
             call ncd_io(varname='levdcmp', data=zsoi_1d, ncid=nfid(t), flag='write')
          end if
          if(use_fates)then
             call ncd_io(varname='fates_scmap_levscag',data=fates_hdim_scmap_levscag, ncid=nfid(t), flag='write')
             call ncd_io(varname='fates_agmap_levscag',data=fates_hdim_agmap_levscag, ncid=nfid(t), flag='write')
             call ncd_io(varname='fates_levscls',data=fates_hdim_levsclass, ncid=nfid(t), flag='write')
             call ncd_io(varname='fates_pftmap_levscpf',data=fates_hdim_pfmap_levscpf, ncid=nfid(t), flag='write')
             call ncd_io(varname='fates_scmap_levscpf',data=fates_hdim_scmap_levscpf, ncid=nfid(t), flag='write')
             call ncd_io(varname='fates_levage',data=fates_hdim_levage, ncid=nfid(t), flag='write')
             call ncd_io(varname='fates_levheight',data=fates_hdim_levheight, ncid=nfid(t), flag='write')
             call ncd_io(varname='fates_levpft',data=fates_hdim_levpft, ncid=nfid(t), flag='write')
             call ncd_io(varname='fates_levfuel',data=fates_hdim_levfuel, ncid=nfid(t), flag='write')
             call ncd_io(varname='fates_levcwdsc',data=fates_hdim_levcwdsc, ncid=nfid(t), flag='write')
             call ncd_io(varname='fates_levcan',data=fates_hdim_levcan, ncid=nfid(t), flag='write')
             call ncd_io(varname='fates_canmap_levcnlf',data=fates_hdim_canmap_levcnlf, ncid=nfid(t), flag='write')
             call ncd_io(varname='fates_lfmap_levcnlf',data=fates_hdim_lfmap_levcnlf, ncid=nfid(t), flag='write')
             call ncd_io(varname='fates_canmap_levcnlfpf',data=fates_hdim_canmap_levcnlfpf, ncid=nfid(t), flag='write')
             call ncd_io(varname='fates_lfmap_levcnlfpf',data=fates_hdim_lfmap_levcnlfpf, ncid=nfid(t), flag='write')
             call ncd_io(varname='fates_pftmap_levcnlfpf',data=fates_hdim_pftmap_levcnlfpf, ncid=nfid(t), flag='write')
             call ncd_io(varname='fates_scmap_levscagpft',data=fates_hdim_scmap_levscagpft, ncid=nfid(t), flag='write')
             call ncd_io(varname='fates_agmap_levscagpft',data=fates_hdim_agmap_levscagpft, ncid=nfid(t), flag='write')
             call ncd_io(varname='fates_pftmap_levscagpft',data=fates_hdim_pftmap_levscagpft, ncid=nfid(t), flag='write')
             call ncd_io(varname='fates_pftmap_levagepft',data=fates_hdim_pftmap_levagepft, ncid=nfid(t), flag='write')
             call ncd_io(varname='fates_agmap_levagepft',data=fates_hdim_agmap_levagepft, ncid=nfid(t), flag='write')
          end if

       endif
    endif

    !-------------------------------------------------------------------------------
    !***     Time definition variables ***
    !-------------------------------------------------------------------------------

    ! For define mode -- only do this for first time-sample
    if (mode == 'define' .and. tape(t)%ntimes == 1) then
       call get_ref_date(yr, mon, day, nbsec)
       nstep = get_nstep()
       hours   = nbsec / 3600
       minutes = (nbsec - hours*3600) / 60
       secs    = (nbsec - hours*3600 - minutes*60)
       write(basedate,80) yr,mon,day
80     format(i4.4,'-',i2.2,'-',i2.2)
       write(basesec ,90) hours, minutes, secs
90     format(i2.2,':',i2.2,':',i2.2)

       dim1id(1) = time_dimid
       str = 'days since ' // basedate // " " // basesec
       call ncd_defvar(nfid(t), 'time', tape(t)%ncprec, 1, dim1id, varid, &
            long_name='time',units=str)
       cal = get_calendar()
       if (      trim(cal) == NO_LEAP_C   )then
          caldesc = "noleap"
       else if ( trim(cal) == GREGORIAN_C )then
          caldesc = "gregorian"
       end if
       call ncd_putatt(nfid(t), varid, 'calendar', caldesc)
       call ncd_putatt(nfid(t), varid, 'bounds', 'time_bounds')

       dim1id(1) = time_dimid
       call ncd_defvar(nfid(t) , 'mcdate', ncd_int, 1, dim1id , varid, &
          long_name = 'current date (YYYYMMDD)')
       !
       ! add global attribute time_period_freq
       !
       if (hist_nhtfrq(t) < 0) then !hour need to convert to seconds
          sec_hist_nhtfrq = abs(hist_nhtfrq(t))*3600
       else
          sec_hist_nhtfrq = hist_nhtfrq(t)
       end if

       dtime = get_step_size()
       if (sec_hist_nhtfrq == 0) then !month
          time_period_freq = 'month_1'
       else if (mod(sec_hist_nhtfrq*dtime,isecspday) == 0) then ! day
          write(time_period_freq,999) 'day_',sec_hist_nhtfrq*dtime/isecspday
       else if (mod(sec_hist_nhtfrq*dtime,isecsphr) == 0) then ! hour
          write(time_period_freq,999) 'hour_',(sec_hist_nhtfrq*dtime)/isecsphr
       else if (mod(sec_hist_nhtfrq*dtime,isecspmin) == 0) then ! minute
          write(time_period_freq,999) 'minute_',(sec_hist_nhtfrq*dtime)/isecspmin
       else                     ! second
          write(time_period_freq,999) 'second_',sec_hist_nhtfrq*dtime
       end if
999    format(a,i0)

       call ncd_putatt(nfid(t), ncd_global, 'time_period_freq',          &
                          trim(time_period_freq))

       call ncd_defvar(nfid(t) , 'mcsec' , ncd_int, 1, dim1id , varid, &
          long_name = 'current seconds of current date', units='s')
       call ncd_defvar(nfid(t) , 'mdcur' , ncd_int, 1, dim1id , varid, &
          long_name = 'current day (from base day)')
       call ncd_defvar(nfid(t) , 'mscur' , ncd_int, 1, dim1id , varid, &
          long_name = 'current seconds of current day')
       call ncd_defvar(nfid(t) , 'nstep' , ncd_int, 1, dim1id , varid, &
          long_name = 'time step')

       dim2id(1) = hist_interval_dimid;  dim2id(2) = time_dimid
       call ncd_defvar(nfid(t), 'time_bounds', ncd_double, 2, dim2id, varid, &
          long_name = 'history time interval endpoints')

       dim2id(1) = strlen_dimid;  dim2id(2) = time_dimid
       call ncd_defvar(nfid(t), 'date_written', ncd_char, 2, dim2id, varid)
       call ncd_defvar(nfid(t), 'time_written', ncd_char, 2, dim2id, varid)

       if ( len_trim(TimeConst3DVars_Filename) > 0 )then
          call ncd_putatt(nfid(t), ncd_global, 'Time_constant_3Dvars_filename', &
                          trim(TimeConst3DVars_Filename))
       end if
       if ( len_trim(TimeConst3DVars)          > 0 )then
          call ncd_putatt(nfid(t), ncd_global, 'Time_constant_3Dvars',          &
                          trim(TimeConst3DVars))
       end if

    elseif (mode == 'write') then

       call get_curr_time (mdcur, mscur)
       call get_curr_date (yr, mon, day, mcsec)
       mcdate = yr*10000 + mon*100 + day
       nstep = get_nstep()

       call ncd_io('mcdate', mcdate, 'write', nfid(t), nt=tape(t)%ntimes)
       call ncd_io('mcsec' , mcsec , 'write', nfid(t), nt=tape(t)%ntimes)
       call ncd_io('mdcur' , mdcur , 'write', nfid(t), nt=tape(t)%ntimes)
       call ncd_io('mscur' , mscur , 'write', nfid(t), nt=tape(t)%ntimes)
       call ncd_io('nstep' , nstep , 'write', nfid(t), nt=tape(t)%ntimes)

       time = mdcur + mscur/secspday
       call ncd_io('time'  , time  , 'write', nfid(t), nt=tape(t)%ntimes)

       timedata(1) = tape(t)%begtime
       timedata(2) = time
       call ncd_io('time_bounds', timedata, 'write', nfid(t), nt=tape(t)%ntimes)

       call getdatetime (cdate, ctime)
       call ncd_io('date_written', cdate, 'write', nfid(t), nt=tape(t)%ntimes)

       call ncd_io('time_written', ctime, 'write', nfid(t), nt=tape(t)%ntimes)

    endif

    !-------------------------------------------------------------------------------
    !***     Grid definition variables ***
    !-------------------------------------------------------------------------------
    ! For define mode -- only do this for first time-sample
    if (mode == 'define' .and. tape(t)%ntimes == 1) then

       if (ldomain%isgrid2d) then
          call ncd_defvar(varname='lon', xtype=tape(t)%ncprec, dim1name='lon', &
              long_name='coordinate longitude', units='degrees_east', &
              ncid=nfid(t), missing_value=spval, fill_value=spval)
       else
          call ncd_defvar(varname='lon', xtype=tape(t)%ncprec, &
              dim1name=grlnd, &
              long_name='coordinate longitude', units='degrees_east', ncid=nfid(t), &
              missing_value=spval, fill_value=spval)
       end if
       if (ldomain%isgrid2d) then
          call ncd_defvar(varname='lat', xtype=tape(t)%ncprec, dim1name='lat', &
              long_name='coordinate latitude', units='degrees_north', &
              ncid=nfid(t), missing_value=spval, fill_value=spval)
       else
          call ncd_defvar(varname='lat', xtype=tape(t)%ncprec, &
              dim1name=grlnd, &
              long_name='coordinate latitude', units='degrees_north', ncid=nfid(t), &
              missing_value=spval, fill_value=spval)
       end if
       if (ldomain%isgrid2d) then
          call ncd_defvar(varname='area', xtype=tape(t)%ncprec, &
              dim1name='lon', dim2name='lat',&
              long_name='grid cell areas', units='km^2', ncid=nfid(t), &
              missing_value=spval, fill_value=spval)
       else
          call ncd_defvar(varname='area', xtype=tape(t)%ncprec, &
              dim1name=grlnd, &
              long_name='grid cell areas', units='km^2', ncid=nfid(t), &
              missing_value=spval, fill_value=spval)
       end if
       if (ldomain%isgrid2d) then
          call ncd_defvar(varname='landfrac', xtype=tape(t)%ncprec, &
              dim1name='lon', dim2name='lat', &
              long_name='land fraction', ncid=nfid(t), &
              missing_value=spval, fill_value=spval)
       else
          call ncd_defvar(varname='landfrac', xtype=tape(t)%ncprec, &
              dim1name=grlnd, &
              long_name='land fraction', ncid=nfid(t), &
              missing_value=spval, fill_value=spval)
       end if
       if (ldomain%isgrid2d) then
          call ncd_defvar(varname='landmask', xtype=ncd_int, &
              dim1name='lon', dim2name='lat', &
              long_name='land/ocean mask (0.=ocean and 1.=land)', ncid=nfid(t), &
              imissing_value=ispval, ifill_value=ispval)
       else
          call ncd_defvar(varname='landmask', xtype=ncd_int, &
              dim1name=grlnd, &
              long_name='land/ocean mask (0.=ocean and 1.=land)', ncid=nfid(t), &
              imissing_value=ispval, ifill_value=ispval)
       end if
       if (ldomain%isgrid2d) then
          call ncd_defvar(varname='pftmask' , xtype=ncd_int, &
              dim1name='lon', dim2name='lat', &
              long_name='pft real/fake mask (0.=fake and 1.=real)', ncid=nfid(t), &
              imissing_value=ispval, ifill_value=ispval)
       else
          call ncd_defvar(varname='pftmask' , xtype=ncd_int, &
              dim1name=grlnd, &
              long_name='pft real/fake mask (0.=fake and 1.=real)', ncid=nfid(t), &
              imissing_value=ispval, ifill_value=ispval)
       end if
       if (ldomain%isgrid2d) then
          call ncd_defvar(varname='nbedrock' , xtype=ncd_int, &
              dim1name='lon', dim2name='lat', &
              long_name='index of shallowest bedrock layer', ncid=nfid(t), &
              imissing_value=ispval, ifill_value=ispval)
       else
          call ncd_defvar(varname='nbedrock' , xtype=ncd_int, &
              dim1name=grlnd, &
              long_name='index of shallowest bedrock layer', ncid=nfid(t), &
              imissing_value=ispval, ifill_value=ispval)
       end if

    else if (mode == 'write') then

       ! Most of this is constant and only needs to be done on tape(t)%ntimes=1
       ! But, some may change for dynamic PATCH mode for example

       if (ldomain%isgrid2d) then
          call ncd_io(varname='lon', data=lon1d, ncid=nfid(t), flag='write')
          call ncd_io(varname='lat', data=lat1d, ncid=nfid(t), flag='write')
       else
          call ncd_io(varname='lon', data=ldomain%lonc, dim1name=grlnd, ncid=nfid(t), flag='write')
          call ncd_io(varname='lat', data=ldomain%latc, dim1name=grlnd, ncid=nfid(t), flag='write')
       end if
       call ncd_io(varname='area'    , data=ldomain%area, dim1name=grlnd, ncid=nfid(t), flag='write')
       call ncd_io(varname='landfrac', data=ldomain%frac, dim1name=grlnd, ncid=nfid(t), flag='write')
       call ncd_io(varname='landmask', data=ldomain%mask, dim1name=grlnd, ncid=nfid(t), flag='write')
       call ncd_io(varname='pftmask' , data=ldomain%pftm, dim1name=grlnd, ncid=nfid(t), flag='write')
       call ncd_io(varname='nbedrock' , data=grc%nbedrock, dim1name=grlnd, ncid=nfid(t), flag='write')

    end if  ! (define/write mode

  end subroutine htape_timeconst

  !-----------------------------------------------------------------------
  subroutine hfields_write(t, mode)
    !
    ! !DESCRIPTION:
    ! Write history tape.  Issue the call to write the variable.
    !
    ! !USES:
    use domainMod , only : ldomain
    !
    ! !ARGUMENTS:
    integer, intent(in) :: t                ! tape index
    character(len=*), intent(in) :: mode    ! 'define' or 'write'
    !
    ! !LOCAL VARIABLES:
    integer :: f                         ! field index
    integer :: k                         ! 1d index
    integer :: c,l,p                     ! indices
    integer :: beg1d                     ! on-node 1d field pointer start index
    integer :: end1d                     ! on-node 1d field pointer end index
    integer :: beg1d_out                 ! on-node 1d hbuf pointer start index
    integer :: end1d_out                 ! on-node 1d hbuf pointer end index
    integer :: num1d_out                 ! size of hbuf first dimension (overall all nodes)
    integer :: num2d                     ! hbuf second dimension size
    integer :: nt                        ! time index
    integer :: ier                       ! error status
    integer :: numdims                   ! number of dimensions
    character(len=avgflag_strlen) :: avgflag  ! time averaging flag
    character(len=max_chars) :: long_name! long name
    character(len=max_chars) :: units    ! units
    character(len=max_namlen):: varname  ! variable name
    character(len=32) :: avgstr          ! time averaging type
    character(len=hist_dim_name_length)  :: type1d          ! field 1d type
    character(len=hist_dim_name_length)  :: type1d_out      ! history output 1d type
    character(len=hist_dim_name_length)  :: type2d          ! history output 2d type
    character(len=32) :: dim1name        ! temporary
    character(len=32) :: dim2name        ! temporary
    real(r8), pointer :: histo(:,:)      ! temporary
    real(r8), pointer :: hist1do(:)      ! temporary
    character(len=*),parameter :: subname = 'hfields_write'
!-----------------------------------------------------------------------

    ! Write/define 1d topological info

    if (.not. tape(t)%dov2xy) then
       if (mode == 'define') then
          call hfields_1dinfo(t, mode='define')
       else if (mode == 'write') then
          call hfields_1dinfo(t, mode='write')
       end if
    end if

    ! Define time-dependent variables create variables and attributes for field list

    do f = 1,tape(t)%nflds

       ! Set history field variables

       varname    = tape(t)%hlist(f)%field%name
       long_name  = tape(t)%hlist(f)%field%long_name
       units      = tape(t)%hlist(f)%field%units
       avgflag    = tape(t)%hlist(f)%avgflag
       type1d     = tape(t)%hlist(f)%field%type1d
       type1d_out = tape(t)%hlist(f)%field%type1d_out
       beg1d      = tape(t)%hlist(f)%field%beg1d
       end1d      = tape(t)%hlist(f)%field%end1d
       beg1d_out  = tape(t)%hlist(f)%field%beg1d_out
       end1d_out  = tape(t)%hlist(f)%field%end1d_out
       num1d_out  = tape(t)%hlist(f)%field%num1d_out
       type2d     = tape(t)%hlist(f)%field%type2d
       numdims    = tape(t)%hlist(f)%field%numdims
       num2d      = tape(t)%hlist(f)%field%num2d
       nt         = tape(t)%ntimes

       if (mode == 'define') then

          select case (avgflag)
          case ('A')
             avgstr = 'mean'
          case ('I')
             avgstr = 'instantaneous'
          case ('X')
             avgstr = 'maximum'
          case ('M')
             avgstr = 'minimum'
          case ('SUM')
             avgstr = 'sum'
          case default
             write(iulog,*) trim(subname),' ERROR: unknown time averaging flag (avgflag)=',avgflag
             call endrun(msg=errMsg(sourcefile, __LINE__))
          end select

          if (type1d_out == grlnd) then
             if (ldomain%isgrid2d) then
                dim1name = 'lon'      ; dim2name = 'lat'
             else
                dim1name = trim(grlnd); dim2name = 'undefined'
             end if
          else
             dim1name = type1d_out ; dim2name = 'undefined'
          endif

          if (dim2name == 'undefined') then
             if (numdims == 1) then
                call ncd_defvar(ncid=nfid(t), varname=varname, xtype=tape(t)%ncprec, &
                     dim1name=dim1name, dim2name='time', &
                     long_name=long_name, units=units, cell_method=avgstr, &
                     missing_value=spval, fill_value=spval)
             else
                call ncd_defvar(ncid=nfid(t), varname=varname, xtype=tape(t)%ncprec, &
                     dim1name=dim1name, dim2name=type2d, dim3name='time', &
                     long_name=long_name, units=units, cell_method=avgstr, &
                     missing_value=spval, fill_value=spval)
             end if
          else
             if (numdims == 1) then
                call ncd_defvar(ncid=nfid(t), varname=varname, xtype=tape(t)%ncprec, &
                     dim1name=dim1name, dim2name=dim2name, dim3name='time', &
                     long_name=long_name, units=units, cell_method=avgstr, &
                     missing_value=spval, fill_value=spval)
             else
                call ncd_defvar(ncid=nfid(t), varname=varname, xtype=tape(t)%ncprec, &
                     dim1name=dim1name, dim2name=dim2name, dim3name=type2d, dim4name='time', &
                     long_name=long_name, units=units, cell_method=avgstr, &
                     missing_value=spval, fill_value=spval)
             end if
          endif

       else if (mode == 'write') then

          ! Determine output buffer

          histo => tape(t)%hlist(f)%hbuf

          ! Allocate dynamic memory

          if (numdims == 1) then
             allocate(hist1do(beg1d_out:end1d_out), stat=ier)
             if (ier /= 0) then
                write(iulog,*) trim(subname),' ERROR: allocation'
                call endrun(msg=errMsg(sourcefile, __LINE__))
             end if
             hist1do(beg1d_out:end1d_out) = histo(beg1d_out:end1d_out,1)
          end if

          ! Write history output.  Always output land and ocean runoff on xy grid.

          if (numdims == 1) then
             call ncd_io(flag='write', varname=varname, &
                  dim1name=type1d_out, data=hist1do, ncid=nfid(t), nt=nt)
          else
             call ncd_io(flag='write', varname=varname, &
                  dim1name=type1d_out, data=histo, ncid=nfid(t), nt=nt)
          end if


          ! Deallocate dynamic memory

          if (numdims == 1) then
             deallocate(hist1do)
          end if

       end if

    end do

  end subroutine hfields_write

  !-----------------------------------------------------------------------
  subroutine hfields_1dinfo(t, mode)
    !
    ! !DESCRIPTION:
    ! Write/define 1d info for history tape.
    !
    ! !USES:
    use decompMod   , only : ldecomp
    use domainMod   , only : ldomain, ldomain
    !
    ! !ARGUMENTS:
    integer, intent(in) :: t                ! tape index
    character(len=*), intent(in) :: mode    ! 'define' or 'write'
    !
    ! !LOCAL VARIABLES:
    integer :: f                         ! field index
    integer :: k                         ! 1d index
    integer :: g,c,l,p                   ! indices
    integer :: ier                       ! errir status
    real(r8), pointer :: rgarr(:)        ! temporary
    real(r8), pointer :: rcarr(:)        ! temporary
    real(r8), pointer :: rlarr(:)        ! temporary
    real(r8), pointer :: rparr(:)        ! temporary
    integer , pointer :: igarr(:)        ! temporary
    integer , pointer :: icarr(:)        ! temporary
    integer , pointer :: ilarr(:)        ! temporary
    integer , pointer :: iparr(:)        ! temporary
    type(file_desc_t), pointer :: ncid            ! netcdf file
    type(bounds_type) :: bounds
    character(len=*),parameter :: subname = 'hfields_1dinfo'
!-----------------------------------------------------------------------

    call get_proc_bounds(bounds)

    ncid => nfid(t)

    if (mode == 'define') then

          ! Define gridcell info

          call ncd_defvar(varname='grid1d_lon', xtype=ncd_double, dim1name=nameg, &
               long_name='gridcell longitude', units='degrees_east', fill_value=spval, ncid=ncid)

          call ncd_defvar(varname='grid1d_lat', xtype=ncd_double,  dim1name=nameg, &
               long_name='gridcell latitude', units='degrees_north', fill_value=spval, ncid=ncid)

          call ncd_defvar(varname='grid1d_ixy', xtype=ncd_int, dim1name=nameg, &
               long_name='2d longitude index of corresponding gridcell', ifill_value=ispval, ncid=ncid)

          call ncd_defvar(varname='grid1d_jxy', xtype=ncd_int, dim1name=nameg, &
               long_name='2d latitude index of corresponding gridcell', ifill_value=ispval, ncid=ncid)

          ! Define landunit info

          call ncd_defvar(varname='land1d_lon', xtype=ncd_double, dim1name=namel, &
               long_name='landunit longitude', units='degrees_east', fill_value=spval, ncid=ncid)

          call ncd_defvar(varname='land1d_lat', xtype=ncd_double, dim1name=namel, &
               long_name='landunit latitude', units='degrees_north', fill_value=spval, ncid=ncid)

          call ncd_defvar(varname='land1d_ixy', xtype=ncd_int, dim1name=namel, &
               long_name='2d longitude index of corresponding landunit', ifill_value=ispval, ncid=ncid)

          call ncd_defvar(varname='land1d_jxy', xtype=ncd_int, dim1name=namel, &
               long_name='2d latitude index of corresponding landunit', ifill_value=ispval, ncid=ncid)

          call ncd_defvar(varname='land1d_gi', xtype=ncd_int, dim1name=namel, &
               long_name='1d grid index of corresponding landunit', ifill_value=ispval, ncid=ncid)

          call ncd_defvar(varname='land1d_wtgcell', xtype=ncd_double, dim1name=namel, &
               long_name='landunit weight relative to corresponding gridcell', fill_value=spval, ncid=ncid)

          call ncd_defvar(varname='land1d_ityplunit', xtype=ncd_int, dim1name=namel, &
               long_name='landunit type (vegetated,urban,lake,wetland,glacier or glacier_mec)', &
                  ifill_value=ispval, ncid=ncid)

          call ncd_defvar(varname='land1d_active', xtype=ncd_log, dim1name=namel, &
               long_name='true => do computations on this landunit', ifill_value=0, ncid=ncid)

          ! Define column info

          call ncd_defvar(varname='cols1d_lon', xtype=ncd_double, dim1name=namec, &
               long_name='column longitude', units='degrees_east', fill_value=spval, ncid=ncid)

          call ncd_defvar(varname='cols1d_lat', xtype=ncd_double, dim1name=namec, &
               long_name='column latitude', units='degrees_north', fill_value=spval, ncid=ncid)

          call ncd_defvar(varname='cols1d_ixy', xtype=ncd_int, dim1name=namec, &
               long_name='2d longitude index of corresponding column', ifill_value=ispval, ncid=ncid)

          call ncd_defvar(varname='cols1d_jxy', xtype=ncd_int, dim1name=namec, &
               long_name='2d latitude index of corresponding column', ifill_value=ispval, ncid=ncid)

          call ncd_defvar(varname='cols1d_gi', xtype=ncd_int, dim1name=namec, &
               long_name='1d grid index of corresponding column', ifill_value=ispval, ncid=ncid)

          call ncd_defvar(varname='cols1d_li', xtype=ncd_int, dim1name=namec, &
               long_name='1d landunit index of corresponding column', ifill_value=ispval, ncid=ncid)

          call ncd_defvar(varname='cols1d_wtgcell', xtype=ncd_double, dim1name=namec, &
               long_name='column weight relative to corresponding gridcell', fill_value=spval, ncid=ncid)

          call ncd_defvar(varname='cols1d_wtlunit', xtype=ncd_double, dim1name=namec, &
               long_name='column weight relative to corresponding landunit', fill_value=spval, ncid=ncid)

          call ncd_defvar(varname='cols1d_itype_col', xtype=ncd_int, dim1name=namec, &
               long_name='column type (see global attributes)', ifill_value=ispval, ncid=ncid)

          call ncd_defvar(varname='cols1d_itype_lunit', xtype=ncd_int, dim1name=namec, &
               long_name='column landunit type (vegetated,urban,lake,wetland,glacier or glacier_mec)', &
                  ifill_value=ispval, ncid=ncid)

          call ncd_defvar(varname='cols1d_active', xtype=ncd_log, dim1name=namec, &
               long_name='true => do computations on this column', ifill_value=0, ncid=ncid)

          ! Define patch info

          call ncd_defvar(varname='pfts1d_lon', xtype=ncd_double, dim1name=namep, &
               long_name='pft longitude', units='degrees_east', fill_value=spval, ncid=ncid)

          call ncd_defvar(varname='pfts1d_lat', xtype=ncd_double, dim1name=namep, &
               long_name='pft latitude', units='degrees_north', fill_value=spval, ncid=ncid)

          call ncd_defvar(varname='pfts1d_ixy', xtype=ncd_int, dim1name=namep, &
               long_name='2d longitude index of corresponding pft', ifill_value=ispval, ncid=ncid)

          call ncd_defvar(varname='pfts1d_jxy', xtype=ncd_int, dim1name=namep, &
               long_name='2d latitude index of corresponding pft', ifill_value=ispval,  ncid=ncid)

          call ncd_defvar(varname='pfts1d_gi', xtype=ncd_int, dim1name=namep, &
               long_name='1d grid index of corresponding pft', ifill_value=ispval, ncid=ncid)

          call ncd_defvar(varname='pfts1d_li', xtype=ncd_int, dim1name=namep, &
               long_name='1d landunit index of corresponding pft', ifill_value=ispval, ncid=ncid)

          call ncd_defvar(varname='pfts1d_ci', xtype=ncd_int, dim1name=namep, &
               long_name='1d column index of corresponding pft', ifill_value=ispval, ncid=ncid)

          call ncd_defvar(varname='pfts1d_wtgcell', xtype=ncd_double, dim1name=namep, &
               long_name='pft weight relative to corresponding gridcell', fill_value=spval, ncid=ncid)

          call ncd_defvar(varname='pfts1d_wtlunit', xtype=ncd_double, dim1name=namep, &
               long_name='pft weight relative to corresponding landunit', fill_value=spval, ncid=ncid)

          call ncd_defvar(varname='pfts1d_wtcol', xtype=ncd_double, dim1name=namep, &
               long_name='pft weight relative to corresponding column', fill_value=spval, ncid=ncid)

          call ncd_defvar(varname='pfts1d_itype_veg', xtype=ncd_int, dim1name=namep, &
               long_name='pft vegetation type', ifill_value=ispval, ncid=ncid)

          call ncd_defvar(varname='pfts1d_itype_col', xtype=ncd_int, dim1name=namep, &
               long_name='pft column type (see global attributes)', ifill_value=ispval, ncid=ncid)

          call ncd_defvar(varname='pfts1d_itype_lunit', xtype=ncd_int, dim1name=namep, &
               long_name='pft landunit type (vegetated,urban,lake,wetland,glacier or glacier_mec)',  &
                  ifill_value=ispval, ncid=ncid)

          call ncd_defvar(varname='pfts1d_active', xtype=ncd_log, dim1name=namep, &
               ifill_value=0, long_name='true => do computations on this pft', ncid=ncid)

    else if (mode == 'write') then

       ! Determine bounds

       allocate(&
            rgarr(bounds%begg:bounds%endg),&
            rlarr(bounds%begl:bounds%endl),&
            rcarr(bounds%begc:bounds%endc),&
            rparr(bounds%begp:bounds%endp),&
            stat=ier)
       if (ier /= 0) then
          call endrun(msg=' hfields_1dinfo allocation error of rarrs'//errMsg(sourcefile, __LINE__))
       end if

       allocate(&
            igarr(bounds%begg:bounds%endg),&
            ilarr(bounds%begl:bounds%endl),&
            icarr(bounds%begc:bounds%endc),&
            iparr(bounds%begp:bounds%endp),stat=ier)
       if (ier /= 0) then
          call endrun(msg=' hfields_1dinfo allocation error of iarrs'//errMsg(sourcefile, __LINE__))
       end if

       ! Write gridcell info

       call ncd_io(varname='grid1d_lon', data=grc%londeg, dim1name=nameg, ncid=ncid, flag='write')
       call ncd_io(varname='grid1d_lat', data=grc%latdeg, dim1name=nameg, ncid=ncid, flag='write')
       do g = bounds%begg,bounds%endg
         igarr(g)= mod(ldecomp%gdc2glo(g)-1,ldomain%ni) + 1
       enddo
       call ncd_io(varname='grid1d_ixy', data=igarr      , dim1name=nameg, ncid=ncid, flag='write')
       do g = bounds%begg,bounds%endg
         igarr(g)= (ldecomp%gdc2glo(g) - 1)/ldomain%ni + 1
       enddo
       call ncd_io(varname='grid1d_jxy', data=igarr      , dim1name=nameg, ncid=ncid, flag='write')

       ! Write landunit info

       do l = bounds%begl,bounds%endl
         rlarr(l) = grc%londeg(lun%gridcell(l))
       enddo
       call ncd_io(varname='land1d_lon', data=rlarr, dim1name=namel, ncid=ncid, flag='write')
       do l = bounds%begl,bounds%endl
         rlarr(l) = grc%latdeg(lun%gridcell(l))
       enddo
       call ncd_io(varname='land1d_lat', data=rlarr, dim1name=namel, ncid=ncid, flag='write')
       do l= bounds%begl,bounds%endl
         ilarr(l) = mod(ldecomp%gdc2glo(lun%gridcell(l))-1,ldomain%ni) + 1
       enddo
       call ncd_io(varname='land1d_ixy', data=ilarr, dim1name=namel, ncid=ncid, flag='write')
       do l = bounds%begl,bounds%endl
         ilarr(l) = (ldecomp%gdc2glo(lun%gridcell(l))-1)/ldomain%ni + 1
       enddo
       call ncd_io(varname='land1d_jxy'      , data=ilarr        , dim1name=namel, ncid=ncid, flag='write')
       ilarr = GetGlobalIndexArray(lun%gridcell(bounds%begl:bounds%endl), bounds%begl, bounds%endl, clmlevel=nameg)
       call ncd_io(varname='land1d_gi'       , data=ilarr, dim1name=namel, ncid=ncid, flag='write')
       call ncd_io(varname='land1d_wtgcell'  , data=lun%wtgcell , dim1name=namel, ncid=ncid, flag='write')
       call ncd_io(varname='land1d_ityplunit', data=lun%itype   , dim1name=namel, ncid=ncid, flag='write')
       call ncd_io(varname='land1d_active'   , data=lun%active  , dim1name=namel, ncid=ncid, flag='write')

       ! Write column info

       do c = bounds%begc,bounds%endc
         rcarr(c) = grc%londeg(col%gridcell(c))
       enddo
       call ncd_io(varname='cols1d_lon', data=rcarr, dim1name=namec, ncid=ncid, flag='write')
       do c = bounds%begc,bounds%endc
         rcarr(c) = grc%latdeg(col%gridcell(c))
       enddo
       call ncd_io(varname='cols1d_lat', data=rcarr, dim1name=namec, ncid=ncid, flag='write')
       do c = bounds%begc,bounds%endc
         icarr(c) = mod(ldecomp%gdc2glo(col%gridcell(c))-1,ldomain%ni) + 1
       enddo
       call ncd_io(varname='cols1d_ixy', data=icarr, dim1name=namec, ncid=ncid, flag='write')
       do c = bounds%begc,bounds%endc
         icarr(c) = (ldecomp%gdc2glo(col%gridcell(c))-1)/ldomain%ni + 1
       enddo
       call ncd_io(varname='cols1d_jxy'    , data=icarr         ,dim1name=namec, ncid=ncid, flag='write')
       icarr = GetGlobalIndexArray(col%gridcell(bounds%begc:bounds%endc), bounds%begc, bounds%endc, clmlevel=nameg)
       call ncd_io(varname='cols1d_gi'     , data=icarr, dim1name=namec, ncid=ncid, flag='write')
       icarr = GetGlobalIndexArray(col%landunit(bounds%begc:bounds%endc), bounds%begc, bounds%endc, clmlevel=namel)
       call ncd_io(varname='cols1d_li', data=icarr            , dim1name=namec, ncid=ncid, flag='write')

       call ncd_io(varname='cols1d_wtgcell', data=col%wtgcell , dim1name=namec, ncid=ncid, flag='write')
       call ncd_io(varname='cols1d_wtlunit', data=col%wtlunit , dim1name=namec, ncid=ncid, flag='write')
       call ncd_io(varname='cols1d_itype_col', data=col%itype , dim1name=namec, ncid=ncid, flag='write')

       do c = bounds%begc,bounds%endc
         icarr(c) = lun%itype(col%landunit(c))
       enddo
       call ncd_io(varname='cols1d_itype_lunit', data=icarr    , dim1name=namec, ncid=ncid, flag='write')

       call ncd_io(varname='cols1d_active' , data=col%active  , dim1name=namec, ncid=ncid, flag='write')

       ! Write patch info

       do p = bounds%begp,bounds%endp
         rparr(p) = grc%londeg(patch%gridcell(p))
       enddo
       call ncd_io(varname='pfts1d_lon', data=rparr, dim1name=namep, ncid=ncid, flag='write')
       do p = bounds%begp,bounds%endp
         rparr(p) = grc%latdeg(patch%gridcell(p))
       enddo
       call ncd_io(varname='pfts1d_lat', data=rparr, dim1name=namep, ncid=ncid, flag='write')
       do p = bounds%begp,bounds%endp
         iparr(p) = mod(ldecomp%gdc2glo(patch%gridcell(p))-1,ldomain%ni) + 1
       enddo
       call ncd_io(varname='pfts1d_ixy', data=iparr, dim1name=namep, ncid=ncid, flag='write')
       do p = bounds%begp,bounds%endp
         iparr(p) = (ldecomp%gdc2glo(patch%gridcell(p))-1)/ldomain%ni + 1
       enddo
       call ncd_io(varname='pfts1d_jxy'      , data=iparr        , dim1name=namep, ncid=ncid, flag='write')

       iparr = GetGlobalIndexArray(patch%gridcell(bounds%begp:bounds%endp), bounds%begp, bounds%endp, clmlevel=nameg)
       call ncd_io(varname='pfts1d_gi'       , data=iparr, dim1name=namep, ncid=ncid, flag='write')
       iparr = GetGlobalIndexArray(patch%landunit(bounds%begp:bounds%endp), bounds%begp, bounds%endp, clmlevel=namel)
       call ncd_io(varname='pfts1d_li'       , data=iparr, dim1name=namep, ncid=ncid, flag='write')
       iparr = GetGlobalIndexArray(patch%column(bounds%begp:bounds%endp), bounds%begp, bounds%endp, clmlevel=namec)
       call ncd_io(varname='pfts1d_ci'  , data=iparr              , dim1name=namep, ncid=ncid, flag='write')

       call ncd_io(varname='pfts1d_wtgcell'  , data=patch%wtgcell , dim1name=namep, ncid=ncid, flag='write')
       call ncd_io(varname='pfts1d_wtlunit'  , data=patch%wtlunit , dim1name=namep, ncid=ncid, flag='write')
       call ncd_io(varname='pfts1d_wtcol'    , data=patch%wtcol   , dim1name=namep, ncid=ncid, flag='write')
       call ncd_io(varname='pfts1d_itype_veg', data=patch%itype   , dim1name=namep, ncid=ncid, flag='write')

       do p = bounds%begp,bounds%endp
          iparr(p) = col%itype(patch%column(p))
       end do
       call ncd_io(varname='pfts1d_itype_col', data=iparr         , dim1name=namep, ncid=ncid, flag='write')

       do p = bounds%begp,bounds%endp
          iparr(p) = lun%itype(patch%landunit(p))
       enddo
       call ncd_io(varname='pfts1d_itype_lunit', data=iparr      , dim1name=namep, ncid=ncid, flag='write')

       call ncd_io(varname='pfts1d_active'   , data=patch%active  , dim1name=namep, ncid=ncid, flag='write')

       deallocate(rgarr,rlarr,rcarr,rparr)
       deallocate(igarr,ilarr,icarr,iparr)

    end if

  end subroutine hfields_1dinfo

  !-----------------------------------------------------------------------
  subroutine hist_htapes_wrapup( rstwr, nlend, bounds, &
       watsat_col, sucsat_col, bsw_col, hksat_col)
    !
    ! !DESCRIPTION:
    ! Write history tape(s)
    ! Determine if next time step is beginning of history interval and if so:
    !   increment the current time sample counter, open a new history file
    !   and if needed (i.e., when ntim = 1), write history data to current
    !   history file, reset field accumulation counters to zero.
    ! If primary history file is full or at the last time step of the simulation,
    !   write restart dataset and close all history fiels.
    ! If history file is full or at the last time step of the simulation:
    !   close history file
    !   and reset time sample counter to zero if file is full.
    ! Daily-averaged data for the first day in September are written on
    !   date = 00/09/02 with mscur = 0.
    ! Daily-averaged data for the first day in month mm are written on
    !   date = yyyy/mm/02 with mscur = 0.
    ! Daily-averaged data for the 30th day (last day in September) are written
    !   on date = 0000/10/01 mscur = 0.
    ! Daily-averaged data for the last day in month mm are written on
    !   date = yyyy/mm+1/01 with mscur = 0.
    !
    ! !USES:
    use clm_time_manager, only : get_nstep, get_curr_date, get_curr_time, get_prev_date
    use clm_varcon      , only : secspday
    use perf_mod        , only : t_startf, t_stopf
    use clm_varpar      , only : nlevgrnd
    !
    ! !ARGUMENTS:
    logical, intent(in) :: rstwr    ! true => write restart file this step
    logical, intent(in) :: nlend    ! true => end of run on this step
    type(bounds_type) , intent(in) :: bounds
    real(r8)          , intent(in) :: watsat_col( bounds%begc:,1: )
    real(r8)          , intent(in) :: sucsat_col( bounds%begc:,1: )
    real(r8)          , intent(in) :: bsw_col( bounds%begc:,1: )
    real(r8)          , intent(in) :: hksat_col( bounds%begc:,1: )
    !
    ! !LOCAL VARIABLES:
    integer :: t                          ! tape index
    integer :: f                          ! field index
    integer :: ier                        ! error code
    integer :: nstep                      ! current step
    integer :: day                        ! current day (1 -> 31)
    integer :: mon                        ! current month (1 -> 12)
    integer :: yr                         ! current year (0 -> ...)
    integer :: mdcur                      ! current day
    integer :: mscur                      ! seconds of current day
    integer :: mcsec                      ! current time of day [seconds]
    integer :: daym1                      ! nstep-1 day (1 -> 31)
    integer :: monm1                      ! nstep-1 month (1 -> 12)
    integer :: yrm1                       ! nstep-1 year (0 -> ...)
    integer :: mcsecm1                    ! nstep-1 time of day [seconds]
    real(r8):: time                       ! current time
    character(len=256) :: str             ! global attribute string
    logical :: if_stop                    ! true => last time step of run
    logical, save :: do_3Dtconst = .true. ! true => write out 3D time-constant data
    character(len=*),parameter :: subname = 'hist_htapes_wrapup'
    !-----------------------------------------------------------------------

    SHR_ASSERT_ALL_FL((ubound(watsat_col) == (/bounds%endc, nlevgrnd/)), sourcefile, __LINE__)
    SHR_ASSERT_ALL_FL((ubound(sucsat_col) == (/bounds%endc, nlevgrnd/)), sourcefile, __LINE__)
    SHR_ASSERT_ALL_FL((ubound(bsw_col)    == (/bounds%endc, nlevgrnd/)), sourcefile, __LINE__)
    SHR_ASSERT_ALL_FL((ubound(hksat_col)  == (/bounds%endc, nlevgrnd/)), sourcefile, __LINE__)

    ! get current step

    nstep = get_nstep()

    ! Set calendar for current time step

    call get_curr_date (yr, mon, day, mcsec)
    call get_curr_time (mdcur, mscur)
    time = mdcur + mscur/secspday

    ! Set calendar for current for previous time step

    call get_prev_date (yrm1, monm1, daym1, mcsecm1)

    ! Loop over active history tapes, create new history files if necessary
    ! and write data to history files if end of history interval.
    do t = 1, ntapes

       if (.not. history_tape_in_use(t)) then
          cycle
       end if

       ! Skip nstep=0 if monthly average

       if (nstep==0 .and. tape(t)%nhtfrq==0) then
          cycle
       end if

       ! Determine if end of history interval
       tape(t)%is_endhist = .false.
       if (tape(t)%nhtfrq==0) then   !monthly average
          if (mon /= monm1) tape(t)%is_endhist = .true.
       else
          if (mod(nstep,tape(t)%nhtfrq) == 0) tape(t)%is_endhist = .true.
       end if

       ! If end of history interval

       if (tape(t)%is_endhist) then

          ! Normalize history buffer if time averaged

          call hfields_normalize(t)

          ! Increment current time sample counter.

          tape(t)%ntimes = tape(t)%ntimes + 1

          ! Create history file if appropriate and build time comment

          ! If first time sample, generate unique history file name, open file,
          ! define dims, vars, etc.


          if (tape(t)%ntimes == 1) then
             call t_startf('hist_htapes_wrapup_define')
             locfnh(t) = set_hist_filename (hist_freq=tape(t)%nhtfrq, &
                                            hist_mfilt=tape(t)%mfilt, hist_file=t)
             if (masterproc) then
                write(iulog,*) trim(subname),' : Creating history file ', trim(locfnh(t)), &
                     ' at nstep = ',get_nstep()
                write(iulog,*)'calling htape_create for file t = ',t
             endif
             call htape_create (t)

             ! Define time-constant field variables
             call htape_timeconst(t, mode='define')

             ! Define 3D time-constant field variables on first history tapes
             if ( do_3Dtconst) then
                call htape_timeconst3D(t, &
                     bounds, watsat_col, sucsat_col, bsw_col, hksat_col, mode='define')
                TimeConst3DVars_Filename = trim(locfnh(t))
             end if

             ! Define model field variables
             call hfields_write(t, mode='define')

             ! Exit define model
             call ncd_enddef(nfid(t))
             call t_stopf('hist_htapes_wrapup_define')
          endif

          call t_startf('hist_htapes_wrapup_tconst')
          ! Write time constant history variables
          call htape_timeconst(t, mode='write')

          ! Write 3D time constant history variables to first history tapes
          if ( do_3Dtconst .and. tape(t)%ntimes == 1 )then
             call htape_timeconst3D(t, &
                  bounds, watsat_col, sucsat_col, bsw_col, hksat_col, mode='write')
             do_3Dtconst = .false.
          end if

          if (masterproc) then
             write(iulog,*)
             write(iulog,*) trim(subname),' : Writing current time sample to local history file ', &
                  trim(locfnh(t)),' at nstep = ',get_nstep(), &
                  ' for history time interval beginning at ', tape(t)%begtime, &
                  ' and ending at ',time
             write(iulog,*)
             call shr_sys_flush(iulog)
          endif

          ! Update beginning time of next interval
          tape(t)%begtime = time
          call t_stopf('hist_htapes_wrapup_tconst')

          ! Write history time samples
          call t_startf('hist_htapes_wrapup_write')
          call hfields_write(t, mode='write')
          call t_stopf('hist_htapes_wrapup_write')

          ! Zero necessary history buffers
          call hfields_zero(t)

       end if

    end do  ! end loop over history tapes

    ! Determine if file needs to be closed

    call hist_do_disp (ntapes, tape(:)%ntimes, tape(:)%mfilt, if_stop, if_disphist, rstwr, nlend)

    ! Close open history file
    ! Auxilary files may have been closed and saved off without being full,
    ! must reopen the files

    do t = 1, ntapes
       if (.not. history_tape_in_use(t)) then
          cycle
       end if

       if (if_disphist(t)) then
          if (tape(t)%ntimes /= 0) then
             if (masterproc) then
                write(iulog,*)
                write(iulog,*)  trim(subname),' : Closing local history file ',&
                     trim(locfnh(t)),' at nstep = ', get_nstep()
                write(iulog,*)
             endif

            call ncd_pio_closefile(nfid(t))

             if (.not.if_stop .and. (tape(t)%ntimes/=tape(t)%mfilt)) then
                call ncd_pio_openfile (nfid(t), trim(locfnh(t)), ncd_write)
             end if
          else
             if (masterproc) then
                write(iulog,*) trim(subname),' : history tape ',t,': no open file to close'
             end if
          endif
       endif
    end do

    ! Reset number of time samples to zero if file is full

    do t = 1, ntapes
       if (.not. history_tape_in_use(t)) then
          cycle
       end if

       if (if_disphist(t) .and. tape(t)%ntimes==tape(t)%mfilt) then
          tape(t)%ntimes = 0
       end if
    end do

  end subroutine hist_htapes_wrapup

  !-----------------------------------------------------------------------
  subroutine hist_restart_ncd (bounds, ncid, flag, rdate)
    !
    ! !DESCRIPTION:
    ! Read/write history file restart data.
    ! If the current history file(s) are not full, file(s) are opened
    ! so that subsequent time samples are added until the file is full.
    ! A new history file is used on a branch run.
    !
    ! !USES:
    use clm_varctl      , only : nsrest, caseid, inst_suffix, nsrStartup, nsrBranch
    use fileutils       , only : getfil
    use domainMod       , only : ldomain
    use clm_varpar      , only : nlevgrnd, nlevlak, numrad, nlevdecomp_full
    use clm_time_manager, only : is_restart
    use restUtilMod     , only : iflag_skip
    use pio
    !
    ! !ARGUMENTS:
    type(bounds_type), intent(in)    :: bounds
    type(file_desc_t), intent(inout) :: ncid     ! netcdf file
    character(len=*) , intent(in)    :: flag     !'read' or 'write'
    character(len=*) , intent(in), optional :: rdate    ! restart file time stamp for name
    !
    ! !LOCAL VARIABLES:
    integer :: max_nflds                     ! Max number of fields
    integer :: num1d,beg1d,end1d             ! 1d size, beginning and ending indices
    integer :: num1d_out,beg1d_out,end1d_out ! 1d size, beginning and ending indices
    integer :: num2d                         ! 2d size (e.g. number of vertical levels)
    integer :: numa                 ! total number of atm cells across all processors
    integer :: numg                 ! total number of gridcells across all processors
    integer :: numl                 ! total number of landunits across all processors
    integer :: numc                 ! total number of columns across all processors
    integer :: nump                 ! total number of pfts across all processors
    character(len=max_namlen) :: name            ! variable name
    character(len=max_namlen) :: name_acc        ! accumulator variable name
    character(len=max_namlen) :: long_name       ! long name of variable
    character(len=max_chars)  :: long_name_acc   ! long name for accumulator
    character(len=max_chars)  :: units           ! units of variable
    character(len=max_chars)  :: units_acc       ! accumulator units
    character(len=max_chars)  :: fname           ! full name of history file
    character(len=max_chars)  :: locrest(max_tapes)  ! local history restart file names
    character(len=max_length_filename) :: my_locfnh  ! temporary version of locfnh
    character(len=max_length_filename) :: my_locfnhr ! temporary version of locfnhr

    character(len=max_namlen),allocatable :: tname(:)
    character(len=max_chars), allocatable :: tunits(:),tlongname(:)
    character(len=hist_dim_name_length), allocatable :: tmpstr(:,:)
    character(len=scale_type_strlen), allocatable :: p2c_scale_type(:)
    character(len=scale_type_strlen), allocatable :: c2l_scale_type(:)
    character(len=scale_type_strlen), allocatable :: l2g_scale_type(:)
    character(len=avgflag_strlen), allocatable :: tavgflag(:)
    integer :: start(2)

    character(len=1)   :: hnum                   ! history file index
    character(len=hist_dim_name_length)   :: type1d                 ! clm pointer 1d type
    character(len=hist_dim_name_length)   :: type1d_out             ! history buffer 1d type
    character(len=hist_dim_name_length)   :: type2d                 ! history buffer 2d type
    character(len=32)  :: dim1name               ! temporary
    character(len=32)  :: dim2name               ! temporary
    type(var_desc_t)   :: name_desc              ! variable descriptor for name
    type(var_desc_t)   :: longname_desc          ! variable descriptor for long_name
    type(var_desc_t)   :: units_desc             ! variable descriptor for units
    type(var_desc_t)   :: type1d_desc            ! variable descriptor for type1d
    type(var_desc_t)   :: type1d_out_desc        ! variable descriptor for type1d_out
    type(var_desc_t)   :: type2d_desc            ! variable descriptor for type2d
    type(var_desc_t)   :: avgflag_desc           ! variable descriptor for avgflag
    type(var_desc_t)   :: p2c_scale_type_desc    ! variable descriptor for p2c_scale_type
    type(var_desc_t)   :: c2l_scale_type_desc    ! variable descriptor for c2l_scale_type
    type(var_desc_t)   :: l2g_scale_type_desc    ! variable descriptor for l2g_scale_type
    integer :: status                            ! error status
    integer :: dimid                             ! dimension ID
    integer :: k                                 ! 1d index
    integer :: ntapes_onfile                     ! number of history tapes on the restart file
    logical, allocatable :: history_tape_in_use_onfile(:) ! whether a given history tape is in use, according to the restart file
    integer :: nflds_onfile                      ! number of history fields on the restart file
    logical :: readvar                           ! whether a variable was read successfully
    integer :: t                                 ! tape index
    integer :: f                                 ! field index
    integer :: varid                             ! variable id
    integer, allocatable :: itemp(:)             ! temporary
    real(r8), pointer :: hbuf(:,:)               ! history buffer
    real(r8), pointer :: hbuf1d(:)               ! 1d history buffer
    integer , pointer :: nacs(:,:)               ! accumulation counter
    integer , pointer :: nacs1d(:)               ! 1d accumulation counter
    integer           :: ier                     ! error code
    type(Var_desc_t)  :: vardesc                 ! netCDF variable description
    character(len=*),parameter :: subname = 'hist_restart_ncd'
!------------------------------------------------------------------------

    call get_proc_global(ng=numg, nl=numl, nc=numc, np=nump)

    ! If branch run, initialize file times and return

    if (flag == 'read') then
       if (nsrest == nsrBranch) then
          do t = 1,ntapes
             tape(t)%ntimes = 0
          end do
          return
       end if
       ! If startup run just return
       if (nsrest == nsrStartup) then
          RETURN
       end if
    endif

    ! Read history file data only for restart run (not for branch run)

    !
    ! First when writing out and in define mode, create files and define all variables
    !
    !================================================
    if (flag == 'define') then
    !================================================

       if (.not. present(rdate)) then
          call endrun(msg=' variable rdate must be present for writing restart files'//&
               errMsg(sourcefile, __LINE__))
       end if

       !
       ! On master restart file add ntapes/max_chars dimension
       ! and then add the history and history restart filenames
       !
       call ncd_defdim( ncid, 'ntapes'       , ntapes      , dimid)
       call ncd_defdim( ncid, 'max_chars'    , max_chars   , dimid)

       call ncd_defvar(ncid=ncid, varname='history_tape_in_use', xtype=ncd_log, &
            long_name="Whether this history tape is in use", &
            dim1name="ntapes")
       ier = PIO_inq_varid(ncid, 'history_tape_in_use', vardesc)
       ier = PIO_put_att(ncid, vardesc%varid, 'interpinic_flag', iflag_skip)

       call ncd_defvar(ncid=ncid, varname='locfnh', xtype=ncd_char, &
            long_name="History filename",     &
            comment="This variable NOT needed for startup or branch simulations", &
            dim1name='max_chars', dim2name="ntapes" )
       ier = PIO_inq_varid(ncid, 'locfnh', vardesc)
       ier = PIO_put_att(ncid, vardesc%varid, 'interpinic_flag', iflag_skip)

       call ncd_defvar(ncid=ncid, varname='locfnhr', xtype=ncd_char, &
            long_name="Restart history filename",     &
            comment="This variable NOT needed for startup or branch simulations", &
            dim1name='max_chars', dim2name="ntapes" )
       ier = PIO_inq_varid(ncid, 'locfnhr', vardesc)
       ier = PIO_put_att(ncid, vardesc%varid, 'interpinic_flag', iflag_skip)

       ! max_nflds is the maximum number of fields on any tape
       ! max_flds is the maximum number possible number of fields

       max_nflds = max_nFields()

       ! Loop over tapes - write out namelist information to each restart-history tape
       ! only read/write accumulators and counters if needed

       do t = 1,ntapes
          if (.not. history_tape_in_use(t)) then
             cycle
          end if

          ! Create the restart history filename and open it
          write(hnum,'(i1.1)') t-1
          locfnhr(t) = "./" // trim(caseid) //"."// trim(compname) // trim(inst_suffix) &
                        // ".rh" // hnum //"."// trim(rdate) //".nc"

          call htape_create( t, histrest=.true. )

          ! Add read/write accumultators and counters if needed
          if (.not. tape(t)%is_endhist) then
             do f = 1,tape(t)%nflds
                name           =  tape(t)%hlist(f)%field%name
                long_name      =  tape(t)%hlist(f)%field%long_name
                units          =  tape(t)%hlist(f)%field%units
                name_acc       =  trim(name) // "_acc"
                units_acc      =  "unitless positive integer"
                long_name_acc  =  trim(long_name) // " accumulator number of samples"
                type1d_out     =  tape(t)%hlist(f)%field%type1d_out
                type2d         =  tape(t)%hlist(f)%field%type2d
                num2d          =  tape(t)%hlist(f)%field%num2d
                nacs           => tape(t)%hlist(f)%nacs
                hbuf           => tape(t)%hlist(f)%hbuf

                if (type1d_out == grlnd) then
                   if (ldomain%isgrid2d) then
                      dim1name = 'lon'      ; dim2name = 'lat'
                   else
                      dim1name = trim(grlnd); dim2name = 'undefined'
                   end if
                else
                   dim1name = type1d_out ; dim2name = 'undefined'
                endif

                if (dim2name == 'undefined') then
                   if (num2d == 1) then
                      call ncd_defvar(ncid=ncid_hist(t), varname=trim(name), xtype=ncd_double, &
                           dim1name=dim1name, &
                           long_name=trim(long_name), units=trim(units))
                      call ncd_defvar(ncid=ncid_hist(t), varname=trim(name_acc), xtype=ncd_int,  &
                           dim1name=dim1name, &
                           long_name=trim(long_name_acc), units=trim(units_acc))
                   else
                      call ncd_defvar(ncid=ncid_hist(t), varname=trim(name), xtype=ncd_double, &
                           dim1name=dim1name, dim2name=type2d, &
                           long_name=trim(long_name), units=trim(units))
                      call ncd_defvar(ncid=ncid_hist(t), varname=trim(name_acc), xtype=ncd_int,  &
                           dim1name=dim1name, dim2name=type2d, &
                           long_name=trim(long_name_acc), units=trim(units_acc))
                   end if
                else
                   if (num2d == 1) then
                      call ncd_defvar(ncid=ncid_hist(t), varname=trim(name), xtype=ncd_double, &
                           dim1name=dim1name, dim2name=dim2name, &
                           long_name=trim(long_name), units=trim(units))
                      call ncd_defvar(ncid=ncid_hist(t), varname=trim(name_acc), xtype=ncd_int,  &
                           dim1name=dim1name, dim2name=dim2name, &
                           long_name=trim(long_name_acc), units=trim(units_acc))
                   else
                      call ncd_defvar(ncid=ncid_hist(t), varname=trim(name), xtype=ncd_double, &
                           dim1name=dim1name, dim2name=dim2name, dim3name=type2d, &
                           long_name=trim(long_name), units=trim(units))
                      call ncd_defvar(ncid=ncid_hist(t), varname=trim(name_acc), xtype=ncd_int,  &
                           dim1name=dim1name, dim2name=dim2name, dim3name=type2d, &
                           long_name=trim(long_name_acc), units=trim(units_acc))
                   end if
                endif
             end do
          endif

          !
          ! Add namelist information to each restart history tape
          !
          call ncd_defdim( ncid_hist(t), 'fname_lenp2'  , max_namlen+2, dimid)
          call ncd_defdim( ncid_hist(t), 'fname_len'    , max_namlen  , dimid)
          call ncd_defdim( ncid_hist(t), 'avgflag_len'  , avgflag_strlen, dimid)
          call ncd_defdim( ncid_hist(t), 'scalar'       , 1           , dimid)
          call ncd_defdim( ncid_hist(t), 'max_chars'    , max_chars   , dimid)
          call ncd_defdim( ncid_hist(t), 'max_nflds'    , max_nflds   ,  dimid)
          call ncd_defdim( ncid_hist(t), 'max_flds'     , max_flds    , dimid)

          call ncd_defvar(ncid=ncid_hist(t), varname='nhtfrq', xtype=ncd_int, &
               long_name="Frequency of history writes",               &
               comment="Namelist item", &
               units="absolute value of negative is in hours, 0=monthly, positive is time-steps",     &
               dim1name='scalar')
          call ncd_defvar(ncid=ncid_hist(t), varname='mfilt', xtype=ncd_int, &
               long_name="Number of history time samples on a file", units="unitless",     &
               comment="Namelist item", &
               dim1name='scalar')
          call ncd_defvar(ncid=ncid_hist(t), varname='ncprec', xtype=ncd_int, &
               long_name="Flag for data precision", flag_values=(/1,2/), &
               comment="Namelist item", &
               nvalid_range=(/1,2/), &
               flag_meanings=(/"single-precision", "double-precision"/), &
               dim1name='scalar')
          call ncd_defvar(ncid=ncid_hist(t), varname='dov2xy', xtype=ncd_log, &
               long_name="Output on 2D grid format (TRUE) or vector format (FALSE)", &
               comment="Namelist item", &
               dim1name='scalar')
          call ncd_defvar(ncid=ncid_hist(t), varname='fincl', xtype=ncd_char, &
               comment="Namelist item", &
               long_name="Fieldnames to include", &
               dim1name='fname_lenp2', dim2name='max_flds' )
          call ncd_defvar(ncid=ncid_hist(t), varname='fexcl', xtype=ncd_char, &
               comment="Namelist item", &
               long_name="Fieldnames to exclude",  &
               dim1name='fname_lenp2', dim2name='max_flds' )

          call ncd_defvar(ncid=ncid_hist(t), varname='nflds', xtype=ncd_int, &
               long_name="Number of fields on file", units="unitless",        &
               dim1name='scalar')
          call ncd_defvar(ncid=ncid_hist(t), varname='ntimes', xtype=ncd_int, &
               long_name="Number of time steps on file", units="time-step",     &
               dim1name='scalar')
          call ncd_defvar(ncid=ncid_hist(t), varname='is_endhist', xtype=ncd_log, &
               long_name="End of history file", dim1name='scalar')
          call ncd_defvar(ncid=ncid_hist(t), varname='begtime', xtype=ncd_double, &
               long_name="Beginning time", units="time units",     &
               dim1name='scalar')

          call ncd_defvar(ncid=ncid_hist(t), varname='num2d', xtype=ncd_int, &
               long_name="Size of second dimension", units="unitless",     &
               dim1name='max_nflds' )
          call ncd_defvar(ncid=ncid_hist(t), varname='hpindex', xtype=ncd_int, &
               long_name="History pointer index", units="unitless",     &
               dim1name='max_nflds' )

          call ncd_defvar(ncid=ncid_hist(t), varname='avgflag', xtype=ncd_char, &
               long_name="Averaging flag", &
               units="A=Average, X=Maximum, M=Minimum, I=Instantaneous, SUM=Sum", &
               dim1name='avgflag_len', dim2name='max_nflds' )
          call ncd_defvar(ncid=ncid_hist(t), varname='name', xtype=ncd_char, &
               long_name="Fieldnames",  &
               dim1name='fname_len', dim2name='max_nflds' )
          call ncd_defvar(ncid=ncid_hist(t), varname='long_name', xtype=ncd_char, &
               long_name="Long descriptive names for fields", &
               dim1name='max_chars', dim2name='max_nflds' )
          call ncd_defvar(ncid=ncid_hist(t), varname='units', xtype=ncd_char, &
               long_name="Units for each history field output", &
               dim1name='max_chars', dim2name='max_nflds' )
          call ncd_defvar(ncid=ncid_hist(t), varname='type1d', xtype=ncd_char, &
               long_name="1st dimension type", &
               dim1name='string_length', dim2name='max_nflds' )
          call ncd_defvar(ncid=ncid_hist(t), varname='type1d_out', xtype=ncd_char, &
               long_name="1st output dimension type", &
               dim1name='string_length', dim2name='max_nflds' )
          call ncd_defvar(ncid=ncid_hist(t), varname='type2d', xtype=ncd_char, &
               long_name="2nd dimension type", &
               dim1name='string_length', dim2name='max_nflds' )
          call ncd_defvar(ncid=ncid_hist(t), varname='p2c_scale_type', xtype=ncd_char, &
               long_name="PFT to column scale type", &
               dim1name='scale_type_string_length', dim2name='max_nflds' )
          call ncd_defvar(ncid=ncid_hist(t), varname='c2l_scale_type', xtype=ncd_char, &
               long_name="column to landunit scale type", &
               dim1name='scale_type_string_length', dim2name='max_nflds' )
          call ncd_defvar(ncid=ncid_hist(t), varname='l2g_scale_type', xtype=ncd_char, &
               long_name="landunit to gridpoint scale type", &
               dim1name='scale_type_string_length', dim2name='max_nflds' )

          call ncd_enddef(ncid_hist(t))

       end do   ! end of ntapes loop

       RETURN

    !
    ! First write out namelist information to each restart history file
    !
    !================================================
    else if (flag == 'write') then
    !================================================

       ! Add history filenames to master restart file
       do t = 1,ntapes
          call ncd_io('history_tape_in_use', history_tape_in_use(t), 'write', ncid, nt=t)
          if (history_tape_in_use(t)) then
             my_locfnh  = locfnh(t)
             my_locfnhr = locfnhr(t)
          else
             my_locfnh  = 'non_existent_file'
             my_locfnhr = 'non_existent_file'
          end if
          call ncd_io('locfnh',  my_locfnh,  'write', ncid, nt=t)
          call ncd_io('locfnhr', my_locfnhr, 'write', ncid, nt=t)
       end do

       fincl(:,1)  = hist_fincl1(:)
       fincl(:,2)  = hist_fincl2(:)
       fincl(:,3)  = hist_fincl3(:)
       fincl(:,4)  = hist_fincl4(:)
       fincl(:,5)  = hist_fincl5(:)
       fincl(:,6)  = hist_fincl6(:)
       fincl(:,7)  = hist_fincl7(:)
       fincl(:,8)  = hist_fincl8(:)
       fincl(:,9)  = hist_fincl9(:)
       fincl(:,10) = hist_fincl10(:)

       fexcl(:,1)  = hist_fexcl1(:)
       fexcl(:,2)  = hist_fexcl2(:)
       fexcl(:,3)  = hist_fexcl3(:)
       fexcl(:,4)  = hist_fexcl4(:)
       fexcl(:,5)  = hist_fexcl5(:)
       fexcl(:,6)  = hist_fexcl6(:)
       fexcl(:,7)  = hist_fexcl7(:)
       fexcl(:,8)  = hist_fexcl8(:)
       fexcl(:,9)  = hist_fexcl9(:)
       fexcl(:,10) = hist_fexcl10(:)

       max_nflds = max_nFields()

       start(1)=1


       !
       ! Add history namelist data to each history restart tape
       !
       allocate(itemp(max_nflds))

       do t = 1,ntapes
          if (.not. history_tape_in_use(t)) then
             cycle
          end if

          call ncd_io(varname='fincl', data=fincl(:,t), ncid=ncid_hist(t), flag='write')

          call ncd_io(varname='fexcl', data=fexcl(:,t), ncid=ncid_hist(t), flag='write')

          call ncd_io(varname='is_endhist', data=tape(t)%is_endhist, ncid=ncid_hist(t), flag='write')

          call ncd_io(varname='dov2xy', data=tape(t)%dov2xy, ncid=ncid_hist(t), flag='write')

          itemp(:) = 0
          do f=1,tape(t)%nflds
             itemp(f) = tape(t)%hlist(f)%field%num2d
          end do
          call ncd_io(varname='num2d', data=itemp(:), ncid=ncid_hist(t), flag='write')

          itemp(:) = 0
          do f=1,tape(t)%nflds
             itemp(f) = tape(t)%hlist(f)%field%hpindex
          end do
          call ncd_io(varname='hpindex', data=itemp(:), ncid=ncid_hist(t), flag='write')

          call ncd_io('nflds',        tape(t)%nflds,   'write', ncid_hist(t) )
          call ncd_io('ntimes',       tape(t)%ntimes,  'write', ncid_hist(t) )
          call ncd_io('nhtfrq',  tape(t)%nhtfrq,  'write', ncid_hist(t) )
          call ncd_io('mfilt',   tape(t)%mfilt,   'write', ncid_hist(t) )
          call ncd_io('ncprec',  tape(t)%ncprec,  'write', ncid_hist(t) )
          call ncd_io('begtime',      tape(t)%begtime, 'write', ncid_hist(t) )
          allocate(tmpstr(tape(t)%nflds,3 ),tname(tape(t)%nflds), &
               tavgflag(tape(t)%nflds),tunits(tape(t)%nflds),tlongname(tape(t)%nflds), &
               p2c_scale_type(tape(t)%nflds), c2l_scale_type(tape(t)%nflds), &
               l2g_scale_type(tape(t)%nflds))
          do f=1,tape(t)%nflds
             tname(f)  = tape(t)%hlist(f)%field%name
             tunits(f) = tape(t)%hlist(f)%field%units
             tlongname(f) = tape(t)%hlist(f)%field%long_name
             tmpstr(f,1) = tape(t)%hlist(f)%field%type1d
             tmpstr(f,2) = tape(t)%hlist(f)%field%type1d_out
             tmpstr(f,3) = tape(t)%hlist(f)%field%type2d
             tavgflag(f) = tape(t)%hlist(f)%avgflag
             p2c_scale_type(f) = tape(t)%hlist(f)%field%p2c_scale_type
             c2l_scale_type(f) = tape(t)%hlist(f)%field%c2l_scale_type
             l2g_scale_type(f) = tape(t)%hlist(f)%field%l2g_scale_type
          end do
          call ncd_io( 'name', tname, 'write',ncid_hist(t))
          call ncd_io('long_name', tlongname, 'write', ncid_hist(t))
          call ncd_io('units', tunits, 'write',ncid_hist(t))
          call ncd_io('type1d', tmpstr(:,1), 'write', ncid_hist(t))
          call ncd_io('type1d_out', tmpstr(:,2), 'write', ncid_hist(t))
          call ncd_io('type2d', tmpstr(:,3), 'write', ncid_hist(t))
          call ncd_io('avgflag',tavgflag , 'write', ncid_hist(t))
          call ncd_io('p2c_scale_type', p2c_scale_type, 'write', ncid_hist(t))
          call ncd_io('c2l_scale_type', c2l_scale_type, 'write', ncid_hist(t))
          call ncd_io('l2g_scale_type', l2g_scale_type, 'write', ncid_hist(t))
          deallocate(tname,tlongname,tunits,tmpstr,tavgflag)
          deallocate(p2c_scale_type, c2l_scale_type, l2g_scale_type)
       enddo
       deallocate(itemp)

    !
    ! Read in namelist information
    !
    !================================================
    else if (flag == 'read') then
    !================================================

       call ncd_inqdlen(ncid,dimid,ntapes_onfile, name='ntapes')
       if (is_restart()) then
          if (ntapes_onfile /= ntapes) then
             write(iulog,*) 'ntapes = ', ntapes, ' ntapes_onfile = ', ntapes_onfile
             call endrun(msg=' ERROR: number of ntapes differs from restart file. '// &
                  'You can NOT change history options on restart.', &
                  additional_msg=errMsg(sourcefile, __LINE__))
          end if

          if (ntapes > 0) then
             allocate(history_tape_in_use_onfile(ntapes))
             call ncd_io('history_tape_in_use', history_tape_in_use_onfile, 'read', ncid, &
                  readvar=readvar)
             if (.not. readvar) then
                ! BACKWARDS_COMPATIBILITY(wjs, 2018-10-06) Old restart files do not have
                ! 'history_tape_in_use'. However, before now, this has implicitly been
                ! true for all tapes <= ntapes.
                history_tape_in_use_onfile(:) = .true.
             end if
             do t = 1, ntapes
                if (history_tape_in_use_onfile(t) .neqv. history_tape_in_use(t)) then
                   write(iulog,*) subname//' ERROR: history_tape_in_use on restart file'
                   write(iulog,*) 'disagrees with current run: For tape ', t
                   write(iulog,*) 'On restart file: ', history_tape_in_use_onfile(t)
                   write(iulog,*) 'In current run : ', history_tape_in_use(t)
                   write(iulog,*) 'This suggests that this tape was empty in one case,'
                   write(iulog,*) 'but non-empty in the other. (history_tape_in_use .false.'
                   write(iulog,*) 'means that history tape is empty.)'
                   call endrun(msg=' ERROR: history_tape_in_use differs from restart file. '// &
                        'You can NOT change history options on restart.', &
                        additional_msg=errMsg(sourcefile, __LINE__))
                end if
             end do

             call ncd_io('locfnh',  locfnh(1:ntapes),  'read', ncid )
             call ncd_io('locfnhr', locrest(1:ntapes), 'read', ncid )
             do t = 1,ntapes
                call strip_null(locrest(t))
                call strip_null(locfnh(t))
             end do
          end if
       end if

       ! Determine necessary indices - the following is needed if model decomposition is different on restart

       start(1)=1

       if ( is_restart() )then
          do t = 1,ntapes
             if (.not. history_tape_in_use(t)) then
                cycle
             end if

             call getfil( locrest(t), locfnhr(t), 0 )
             call ncd_pio_openfile (ncid_hist(t), trim(locfnhr(t)), ncd_nowrite)

             if ( t == 1 )then

                call ncd_inqdlen(ncid_hist(1),dimid,max_nflds,name='max_nflds')

                allocate(itemp(max_nflds))
             end if

             call ncd_inqvid(ncid_hist(t), 'name',           varid, name_desc)
             call ncd_inqvid(ncid_hist(t), 'long_name',      varid, longname_desc)
             call ncd_inqvid(ncid_hist(t), 'units',          varid, units_desc)
             call ncd_inqvid(ncid_hist(t), 'type1d',         varid, type1d_desc)
             call ncd_inqvid(ncid_hist(t), 'type1d_out',     varid, type1d_out_desc)
             call ncd_inqvid(ncid_hist(t), 'type2d',         varid, type2d_desc)
             call ncd_inqvid(ncid_hist(t), 'avgflag',        varid, avgflag_desc)
             call ncd_inqvid(ncid_hist(t), 'p2c_scale_type', varid, p2c_scale_type_desc)
             call ncd_inqvid(ncid_hist(t), 'c2l_scale_type', varid, c2l_scale_type_desc)
             call ncd_inqvid(ncid_hist(t), 'l2g_scale_type', varid, l2g_scale_type_desc)

             call ncd_io(varname='fincl', data=fincl(:,t), ncid=ncid_hist(t), flag='read')

             call ncd_io(varname='fexcl', data=fexcl(:,t), ncid=ncid_hist(t), flag='read')

             call ncd_io('nflds',   nflds_onfile, 'read', ncid_hist(t) )
             if ( nflds_onfile /= tape(t)%nflds )then
                write(iulog,*) 'nflds = ', tape(t)%nflds, ' nflds_onfile = ', nflds_onfile
                call endrun(msg=' ERROR: number of fields different than on restart file!,'// &
                     ' you can NOT change history options on restart!' //&
                     errMsg(sourcefile, __LINE__))
             end if
             call ncd_io('ntimes',  tape(t)%ntimes, 'read', ncid_hist(t) )
             call ncd_io('nhtfrq',  tape(t)%nhtfrq, 'read', ncid_hist(t) )
             call ncd_io('mfilt',   tape(t)%mfilt, 'read', ncid_hist(t) )
             call ncd_io('ncprec',  tape(t)%ncprec, 'read', ncid_hist(t) )
             call ncd_io('begtime', tape(t)%begtime, 'read', ncid_hist(t) )

             call ncd_io(varname='is_endhist', data=tape(t)%is_endhist, ncid=ncid_hist(t), flag='read')
             call ncd_io(varname='dov2xy', data=tape(t)%dov2xy, ncid=ncid_hist(t), flag='read')
             call ncd_io(varname='num2d', data=itemp(:), ncid=ncid_hist(t), flag='read')
             do f=1,tape(t)%nflds
                tape(t)%hlist(f)%field%num2d = itemp(f)
             end do

             call ncd_io(varname='hpindex', data=itemp(:), ncid=ncid_hist(t), flag='read')
             do f=1,tape(t)%nflds
                tape(t)%hlist(f)%field%hpindex = itemp(f)
             end do

             do f=1,tape(t)%nflds
                start(2) = f
                call ncd_io( name_desc,           tape(t)%hlist(f)%field%name,       &
                             'read', ncid_hist(t), start )
                call ncd_io( longname_desc,       tape(t)%hlist(f)%field%long_name,  &
                             'read', ncid_hist(t), start )
                call ncd_io( units_desc,          tape(t)%hlist(f)%field%units,      &
                             'read', ncid_hist(t), start )
                call ncd_io( type1d_desc,         tape(t)%hlist(f)%field%type1d,     &
                             'read', ncid_hist(t), start )
                call ncd_io( type1d_out_desc,     tape(t)%hlist(f)%field%type1d_out, &
                             'read', ncid_hist(t), start )
                call ncd_io( type2d_desc,         tape(t)%hlist(f)%field%type2d,     &
                             'read', ncid_hist(t), start )
                call ncd_io( avgflag_desc,        tape(t)%hlist(f)%avgflag,          &
                             'read', ncid_hist(t), start )
                call ncd_io( p2c_scale_type_desc, tape(t)%hlist(f)%field%p2c_scale_type,   &
                             'read', ncid_hist(t), start )
                call ncd_io( c2l_scale_type_desc, tape(t)%hlist(f)%field%c2l_scale_type,   &
                             'read', ncid_hist(t), start )
                call ncd_io( l2g_scale_type_desc, tape(t)%hlist(f)%field%l2g_scale_type,   &
                             'read', ncid_hist(t), start )
                call strip_null(tape(t)%hlist(f)%field%name)
                call strip_null(tape(t)%hlist(f)%field%long_name)
                call strip_null(tape(t)%hlist(f)%field%units)
                call strip_null(tape(t)%hlist(f)%field%type1d)
                call strip_null(tape(t)%hlist(f)%field%type1d_out)
                call strip_null(tape(t)%hlist(f)%field%type2d)
                call strip_null(tape(t)%hlist(f)%field%p2c_scale_type)
                call strip_null(tape(t)%hlist(f)%field%c2l_scale_type)
                call strip_null(tape(t)%hlist(f)%field%l2g_scale_type)
                call strip_null(tape(t)%hlist(f)%avgflag)

                type1d_out = trim(tape(t)%hlist(f)%field%type1d_out)
                select case (trim(type1d_out))
                case (grlnd)
                   num1d_out = numg
                   beg1d_out = bounds%begg
                   end1d_out = bounds%endg
                case (nameg)
                   num1d_out = numg
                   beg1d_out = bounds%begg
                   end1d_out = bounds%endg
                case (namel)
                   num1d_out = numl
                   beg1d_out = bounds%begl
                   end1d_out = bounds%endl
                case (namec)
                   num1d_out = numc
                   beg1d_out = bounds%begc
                   end1d_out = bounds%endc
                case (namep)
                   num1d_out = nump
                   beg1d_out = bounds%begp
                   end1d_out = bounds%endp
                case default
                   write(iulog,*) trim(subname),' ERROR: read unknown 1d output type=',trim(type1d_out)
                   call endrun(msg=errMsg(sourcefile, __LINE__))
                end select

                tape(t)%hlist(f)%field%num1d_out = num1d_out
                tape(t)%hlist(f)%field%beg1d_out = beg1d_out
                tape(t)%hlist(f)%field%end1d_out = end1d_out

                num2d  = tape(t)%hlist(f)%field%num2d
                allocate (tape(t)%hlist(f)%hbuf(beg1d_out:end1d_out,num2d), &
                          tape(t)%hlist(f)%nacs(beg1d_out:end1d_out,num2d), &
                          stat=status)
                if (status /= 0) then
                   write(iulog,*) trim(subname),' ERROR: allocation error for hbuf,nacs at t,f=',t,f
                   call endrun(msg=errMsg(sourcefile, __LINE__))
                endif
                tape(t)%hlist(f)%hbuf(:,:) = 0._r8
                tape(t)%hlist(f)%nacs(:,:) = 0

                type1d = tape(t)%hlist(f)%field%type1d
                select case (type1d)
                case (grlnd)
                   num1d = numg
                   beg1d = bounds%begg
                   end1d = bounds%endg
                case (nameg)
                   num1d = numg
                   beg1d = bounds%begg
                   end1d = bounds%endg
                case (namel)
                   num1d = numl
                   beg1d = bounds%begl
                   end1d = bounds%endl
                case (namec)
                   num1d = numc
                   beg1d = bounds%begc
                   end1d = bounds%endc
                case (namep)
                   num1d = nump
                   beg1d = bounds%begp
                   end1d = bounds%endp
                case default
                   write(iulog,*) trim(subname),' ERROR: read unknown 1d type=',type1d
                   call endrun(msg=errMsg(sourcefile, __LINE__))
                end select

                tape(t)%hlist(f)%field%num1d = num1d
                tape(t)%hlist(f)%field%beg1d = beg1d
                tape(t)%hlist(f)%field%end1d = end1d

             end do   ! end of flds loop

             ! If history file is not full, open it

             if (tape(t)%ntimes /= 0) then
                call ncd_pio_openfile (nfid(t), trim(locfnh(t)), ncd_write)
             end if

          end do  ! end of tapes loop

          hist_fincl1(:)  = fincl(:,1)
          hist_fincl2(:)  = fincl(:,2)
          hist_fincl3(:)  = fincl(:,3)
          hist_fincl4(:)  = fincl(:,4)
          hist_fincl5(:)  = fincl(:,5)
          hist_fincl6(:)  = fincl(:,6)
          hist_fincl7(:)  = fincl(:,7)
          hist_fincl8(:)  = fincl(:,8)
          hist_fincl9(:)  = fincl(:,9)
          hist_fincl10(:) = fincl(:,10)

          hist_fexcl1(:)  = fexcl(:,1)
          hist_fexcl2(:)  = fexcl(:,2)
          hist_fexcl3(:)  = fexcl(:,3)
          hist_fexcl4(:)  = fexcl(:,4)
          hist_fexcl5(:)  = fexcl(:,5)
          hist_fexcl6(:)  = fexcl(:,6)
          hist_fexcl7(:)  = fexcl(:,7)
          hist_fexcl8(:)  = fexcl(:,8)
          hist_fexcl9(:)  = fexcl(:,9)
          hist_fexcl10(:) = fexcl(:,10)

       end if

       if ( allocated(itemp) ) deallocate(itemp)

    end if

    !======================================================================
    ! Read/write history file restart data.
    ! If the current history file(s) are not full, file(s) are opened
    ! so that subsequent time samples are added until the file is full.
    ! A new history file is used on a branch run.
    !======================================================================

    if (flag == 'write') then

       do t = 1,ntapes
          if (.not. history_tape_in_use(t)) then
             cycle
          end if

          if (.not. tape(t)%is_endhist) then

             do f = 1,tape(t)%nflds
                name       =  tape(t)%hlist(f)%field%name
                name_acc   =  trim(name) // "_acc"
                type1d_out =  tape(t)%hlist(f)%field%type1d_out
                type2d     =  tape(t)%hlist(f)%field%type2d
                num2d      =  tape(t)%hlist(f)%field%num2d
                beg1d_out  =  tape(t)%hlist(f)%field%beg1d_out
                end1d_out  =  tape(t)%hlist(f)%field%end1d_out
                nacs       => tape(t)%hlist(f)%nacs
                hbuf       => tape(t)%hlist(f)%hbuf

                if (num2d == 1) then
                   allocate(hbuf1d(beg1d_out:end1d_out), &
                            nacs1d(beg1d_out:end1d_out), stat=status)
                   if (status /= 0) then
                      write(iulog,*) trim(subname),' ERROR: allocation'
                      call endrun(msg=errMsg(sourcefile, __LINE__))
                   end if

                   hbuf1d(beg1d_out:end1d_out) = hbuf(beg1d_out:end1d_out,1)
                   nacs1d(beg1d_out:end1d_out) = nacs(beg1d_out:end1d_out,1)

                   call ncd_io(ncid=ncid_hist(t), flag='write', varname=trim(name), &
                        dim1name=type1d_out, data=hbuf1d)
                   call ncd_io(ncid=ncid_hist(t), flag='write', varname=trim(name_acc), &
                        dim1name=type1d_out, data=nacs1d)

                   deallocate(hbuf1d)
                   deallocate(nacs1d)
                else
                   call ncd_io(ncid=ncid_hist(t), flag='write', varname=trim(name), &
                        dim1name=type1d_out, data=hbuf)
                   call ncd_io(ncid=ncid_hist(t), flag='write', varname=trim(name_acc), &
                        dim1name=type1d_out, data=nacs)
                end if

             end do

          end if  ! end of is_endhist block

          call ncd_pio_closefile(ncid_hist(t))

       end do   ! end of ntapes loop

    else if (flag == 'read') then

       ! Read history restart information if history files are not full

       do t = 1,ntapes
          if (.not. history_tape_in_use(t)) then
             cycle
          end if

          if (.not. tape(t)%is_endhist) then

             do f = 1,tape(t)%nflds
                name       =  tape(t)%hlist(f)%field%name
                name_acc   =  trim(name) // "_acc"
                type1d_out =  tape(t)%hlist(f)%field%type1d_out
                type2d     =  tape(t)%hlist(f)%field%type2d
                num2d      =  tape(t)%hlist(f)%field%num2d
                beg1d_out  =  tape(t)%hlist(f)%field%beg1d_out
                end1d_out  =  tape(t)%hlist(f)%field%end1d_out
                nacs       => tape(t)%hlist(f)%nacs
                hbuf       => tape(t)%hlist(f)%hbuf

                if (num2d == 1) then
                   allocate(hbuf1d(beg1d_out:end1d_out), &
                        nacs1d(beg1d_out:end1d_out), stat=status)
                   if (status /= 0) then
                      write(iulog,*) trim(subname),' ERROR: allocation'
                      call endrun(msg=errMsg(sourcefile, __LINE__))
                   end if

                   call ncd_io(ncid=ncid_hist(t), flag='read', varname=trim(name), &
                        dim1name=type1d_out, data=hbuf1d)
                   call ncd_io(ncid=ncid_hist(t), flag='read', varname=trim(name_acc), &
                        dim1name=type1d_out, data=nacs1d)

                   hbuf(beg1d_out:end1d_out,1) = hbuf1d(beg1d_out:end1d_out)
                   nacs(beg1d_out:end1d_out,1) = nacs1d(beg1d_out:end1d_out)

                   deallocate(hbuf1d)
                   deallocate(nacs1d)
                else
                   call ncd_io(ncid=ncid_hist(t), flag='read', varname=trim(name), &
                        dim1name=type1d_out, data=hbuf)
                   call ncd_io(ncid=ncid_hist(t), flag='read', varname=trim(name_acc), &
                        dim1name=type1d_out, data=nacs)
                end if
             end do

          end if

          call ncd_pio_closefile(ncid_hist(t))

       end do

    end if

  end subroutine hist_restart_ncd

  !-----------------------------------------------------------------------
  integer function max_nFields()
    !
    ! !DESCRIPTION:
    ! Get the maximum number of fields on all tapes.
    !
    ! !ARGUMENTS:
    !
    ! !LOCAL VARIABLES:
    integer :: t  ! index
    character(len=*),parameter :: subname = 'max_nFields'
    !-----------------------------------------------------------------------

    max_nFields = 0
    do t = 1,ntapes
       max_nFields = max(max_nFields, tape(t)%nflds)
    end do
    return
  end function max_nFields

  !-----------------------------------------------------------------------
  character(len=max_namlen) function getname (inname)
    !
    ! !DESCRIPTION:
    ! Retrieve name portion of inname. If an averaging flag separater character
    ! is present (:) in inname, lop it off.
    !
    ! !ARGUMENTS:
    character(len=*), intent(in) :: inname
    !
    ! !LOCAL VARIABLES:
    integer :: length
    integer :: i
    character(len=*),parameter :: subname = 'getname'
    !-----------------------------------------------------------------------

     length = len (inname)

     if (length < max_namlen .or. length > max_namlen+2) then
        write(iulog,*) trim(subname),' ERROR: bad length=',length
        call endrun(msg=errMsg(sourcefile, __LINE__))
     end if

     getname = ' '
     do i = 1,max_namlen
        if (inname(i:i) == ':') exit
        getname(i:i) = inname(i:i)
     end do

   end function getname

   !-----------------------------------------------------------------------
   character(len=1) function getflag (inname)
     !
     ! !DESCRIPTION:
     ! Retrieve flag portion of inname. If an averaging flag separater character
     ! is present (:) in inname, return the character after it as the flag
     !
     ! !ARGUMENTS:
     character(len=*) inname   ! character string
     !
     ! !LOCAL VARIABLES:
     integer :: length         ! length of inname
     integer :: i              ! loop index
     character(len=*),parameter :: subname = 'getflag'
     !-----------------------------------------------------------------------

     length = len (inname)

     if (length < max_namlen .or. length > max_namlen+2) then
        write(iulog,*) trim(subname),' ERROR: bad length=',length
        call endrun(msg=errMsg(sourcefile, __LINE__))
     end if

     getflag = ' '
     do i = 1,length
        if (inname(i:i) == ':') then
           getflag = inname(i+1:i+1)
           exit
        end if
     end do

   end function getflag

   !-----------------------------------------------------------------------
   subroutine list_index (list, name, index)
     !
     ! !ARGUMENTS:
     character(len=*), intent(in) :: list(max_flds)  ! input list of names, possibly ":" delimited
     character(len=max_namlen), intent(in) :: name   ! name to be searched for
     integer, intent(out) :: index                   ! index of "name" in "list"
     !
     ! !LOCAL VARIABLES:
     !EOP
     character(len=max_namlen) :: listname           ! input name with ":" stripped off.
     integer f                                       ! field index
     character(len=*),parameter :: subname = 'list_index'
     !-----------------------------------------------------------------------

     ! Only list items

     index = 0
     do f=1,max_flds
        listname = getname (list(f))
        if (listname == ' ') exit
        if (listname == name) then
           index = f
           exit
        end if
     end do

   end subroutine list_index

   !-----------------------------------------------------------------------
   character(len=max_length_filename) function set_hist_filename (hist_freq, hist_mfilt, hist_file)
     !
     ! !DESCRIPTION:
     ! Determine history dataset filenames.
     !
     ! !USES:
     use clm_varctl, only : caseid, inst_suffix
     use clm_time_manager, only : get_curr_date, get_prev_date
     !
     ! !ARGUMENTS:
     integer, intent(in)  :: hist_freq   !history file frequency
     integer, intent(in)  :: hist_mfilt  !history file number of time-samples
     integer, intent(in)  :: hist_file   !history file index
     !
     ! !LOCAL VARIABLES:
     !EOP
     character(len=max_chars) :: cdate !date char string
     character(len=  1) :: hist_index  !p,1 or 2 (currently)
     integer :: day                    !day (1 -> 31)
     integer :: mon                    !month (1 -> 12)
     integer :: yr                     !year (0 -> ...)
     integer :: sec                    !seconds into current day
     integer :: filename_length
     character(len=*),parameter :: subname = 'set_hist_filename'
     !-----------------------------------------------------------------------

   if (hist_freq == 0 .and. hist_mfilt == 1) then   !monthly
      call get_prev_date (yr, mon, day, sec)
      write(cdate,'(i4.4,"-",i2.2)') yr,mon
   else                        !other
      call get_curr_date (yr, mon, day, sec)
      write(cdate,'(i4.4,"-",i2.2,"-",i2.2,"-",i5.5)') yr,mon,day,sec
   endif
   write(hist_index,'(i1.1)') hist_file - 1
   set_hist_filename = "./"//trim(caseid)//"."//trim(compname)//trim(inst_suffix)//&
                       ".h"//hist_index//"."//trim(cdate)//".nc"

   ! check to see if the concatenated filename exceeded the
   ! length. Simplest way to do this is ensure that the file
   ! extension is '.nc'.
   filename_length = len_trim(set_hist_filename)
   if (set_hist_filename(filename_length-2:filename_length) /= '.nc') then
      write(iulog, '(a,a,a,a,a)') 'ERROR: ', subname, &
           ' : expected file extension ".nc", received extension "', &
           set_hist_filename(filename_length-2:filename_length), '"'
      write(iulog, '(a,a,a,a,a)') 'ERROR: ', subname, &
           ' : filename : "', set_hist_filename, '"'
      write(iulog, '(a,a,a,i3,a,i3)') 'ERROR: ', subname, &
           ' Did the constructed filename exceed the maximum length? : filename length = ', &
           filename_length, ', max length = ', max_length_filename
      call endrun(msg=errMsg(sourcefile, __LINE__))
   end if
  end function set_hist_filename

  !-----------------------------------------------------------------------
  subroutine hist_addfld1d (fname, units, avgflag, long_name, type1d_out, &
                        ptr_gcell, ptr_lunit, ptr_col, ptr_patch, ptr_lnd, &
                        ptr_atm, p2c_scale_type, c2l_scale_type, &
                        l2g_scale_type, set_lake, set_nolake, set_urb, set_nourb, &
                        set_noglcmec, set_spec, default)
    !
    ! !DESCRIPTION:
    ! Initialize a single level history field. The pointer, ptrhist,
    ! is a pointer to the data type array that the history buffer will use.
    ! The value of type1d passed to masterlist\_add\_fld determines which of the
    ! 1d type of the output and the beginning and ending indices the history
    ! buffer field). Default history contents for given field on all tapes
    ! are set by calling [masterlist\_make\_active] for the appropriate tape.
    ! After the masterlist is built, routine [htapes\_build] is called for an
    ! initial or branch run to initialize the actual history tapes.
    !
    ! !ARGUMENTS:
    character(len=*), intent(in)           :: fname          ! field name
    character(len=*), intent(in)           :: units          ! units of field
    character(len=*), intent(in)           :: avgflag        ! time averaging flag
    character(len=*), intent(in)           :: long_name      ! long name of field
    character(len=*), optional, intent(in) :: type1d_out     ! output type (from data type)
    real(r8)        , optional, pointer    :: ptr_gcell(:)   ! pointer to gridcell array
    real(r8)        , optional, pointer    :: ptr_lunit(:)   ! pointer to landunit array
    real(r8)        , optional, pointer    :: ptr_col(:)     ! pointer to column array
    real(r8)        , optional, pointer    :: ptr_patch(:)   ! pointer to patch array
    real(r8)        , optional, pointer    :: ptr_lnd(:)     ! pointer to lnd array
    real(r8)        , optional, pointer    :: ptr_atm(:)     ! pointer to atm array
    real(r8)        , optional, intent(in) :: set_lake       ! value to set lakes to
    real(r8)        , optional, intent(in) :: set_nolake     ! value to set non-lakes to
    real(r8)        , optional, intent(in) :: set_urb        ! value to set urban to
    real(r8)        , optional, intent(in) :: set_nourb      ! value to set non-urban to
    real(r8)        , optional, intent(in) :: set_noglcmec   ! value to set non-glacier_mec to
    real(r8)        , optional, intent(in) :: set_spec       ! value to set special to
    character(len=*), optional, intent(in) :: p2c_scale_type ! scale type for subgrid averaging of pfts to column
    character(len=*), optional, intent(in) :: c2l_scale_type ! scale type for subgrid averaging of columns to landunits
    character(len=*), optional, intent(in) :: l2g_scale_type ! scale type for subgrid averaging of landunits to gridcells
    character(len=*), optional, intent(in) :: default        ! if set to 'inactive, field will not appear on primary tape
    !
    ! !LOCAL VARIABLES:
    integer :: p,c,l,g                 ! indices
    integer :: hpindex                 ! history buffer pointer index
    character(len=hist_dim_name_length) :: l_type1d       ! 1d data type
    character(len=hist_dim_name_length) :: l_type1d_out   ! 1d output type
    character(len=scale_type_strlen) :: scale_type_p2c ! scale type for subgrid averaging of pfts to column
    character(len=scale_type_strlen) :: scale_type_c2l ! scale type for subgrid averaging of columns to landunits
    character(len=scale_type_strlen) :: scale_type_l2g ! scale type for subgrid averaging of landunits to gridcells
    type(bounds_type):: bounds         ! boudns
    character(len=16):: l_default      ! local version of 'default'
    character(len=*),parameter :: subname = 'hist_addfld1d'
!------------------------------------------------------------------------

    ! Determine processor bounds

    call get_proc_bounds(bounds)

    ! History buffer pointer

    hpindex = pointer_index()

    if (present(ptr_lnd)) then
       l_type1d = grlnd
       l_type1d_out = grlnd
       clmptr_rs(hpindex)%ptr => ptr_lnd

    else if (present(ptr_gcell)) then
       l_type1d = nameg
       l_type1d_out = nameg
       clmptr_rs(hpindex)%ptr => ptr_gcell

    else if (present(ptr_lunit)) then
       l_type1d = namel
       l_type1d_out = namel
       clmptr_rs(hpindex)%ptr => ptr_lunit
       if (present(set_lake)) then
          do l = bounds%begl,bounds%endl
             if (lun%lakpoi(l)) ptr_lunit(l) = set_lake
          end do
       end if
       if (present(set_nolake)) then
          do l = bounds%begl,bounds%endl
             if (.not.(lun%lakpoi(l))) ptr_lunit(l) = set_nolake
          end do
       end if
       if (present(set_urb)) then
          do l = bounds%begl,bounds%endl
             if (lun%urbpoi(l)) ptr_lunit(l) = set_urb
          end do
       end if
       if (present(set_nourb)) then
          do l = bounds%begl,bounds%endl
             if (.not.(lun%urbpoi(l))) ptr_lunit(l) = set_nourb
          end do
       end if
       if (present(set_spec)) then
          do l = bounds%begl,bounds%endl
             if (lun%ifspecial(l)) ptr_lunit(l) = set_spec
          end do
       end if

    else if (present(ptr_col)) then
       l_type1d = namec
       l_type1d_out = namec
       clmptr_rs(hpindex)%ptr => ptr_col
       if (present(set_lake)) then
          do c = bounds%begc,bounds%endc
             l =col%landunit(c)
             if (lun%lakpoi(l)) ptr_col(c) = set_lake
          end do
       end if
       if (present(set_nolake)) then
          do c = bounds%begc,bounds%endc
             l =col%landunit(c)
             if (.not.(lun%lakpoi(l))) ptr_col(c) = set_nolake
          end do
       end if
       if (present(set_urb)) then
          do c = bounds%begc,bounds%endc
             l =col%landunit(c)
             if (lun%urbpoi(l)) ptr_col(c) = set_urb
          end do
       end if
       if (present(set_nourb)) then
          do c = bounds%begc,bounds%endc
             l =col%landunit(c)
             if (.not.(lun%urbpoi(l))) ptr_col(c) = set_nourb
          end do
       end if
       if (present(set_spec)) then
          do c = bounds%begc,bounds%endc
             l =col%landunit(c)
             if (lun%ifspecial(l)) ptr_col(c) = set_spec
          end do
       end if
       if (present(set_noglcmec)) then
          do c = bounds%begc,bounds%endc
             l =col%landunit(c)
             if (.not.(lun%glcmecpoi(l))) ptr_col(c) = set_noglcmec
          end do
       endif

    else if (present(ptr_patch)) then
       l_type1d = namep
       l_type1d_out = namep
       clmptr_rs(hpindex)%ptr => ptr_patch
       if (present(set_lake)) then
          do p = bounds%begp,bounds%endp
             l =patch%landunit(p)
             if (lun%lakpoi(l)) ptr_patch(p) = set_lake
          end do
       end if
       if (present(set_nolake)) then
          do p = bounds%begp,bounds%endp
             l =patch%landunit(p)
             if (.not.(lun%lakpoi(l))) ptr_patch(p) = set_nolake
          end do
       end if
       if (present(set_urb)) then
          do p = bounds%begp,bounds%endp
             l =patch%landunit(p)
             if (lun%urbpoi(l)) ptr_patch(p) = set_urb
          end do
       end if
       if (present(set_nourb)) then
          do p = bounds%begp,bounds%endp
             l =patch%landunit(p)
             if (.not.(lun%urbpoi(l))) ptr_patch(p) = set_nourb
          end do
       end if
       if (present(set_spec)) then
          do p = bounds%begp,bounds%endp
             l =patch%landunit(p)
             if (lun%ifspecial(l)) ptr_patch(p) = set_spec
          end do
       end if
       if (present(set_noglcmec)) then
          do p = bounds%begp,bounds%endp
             l =patch%landunit(p)
             if (.not.(lun%glcmecpoi(l))) ptr_patch(p) = set_noglcmec
          end do
       end if
    else
       write(iulog,*) trim(subname),' ERROR: must specify a valid pointer index,', &
          ' choices are [ptr_atm, ptr_lnd, ptr_gcell, ptr_lunit, ptr_col, ptr_patch] '
       call endrun(msg=errMsg(sourcefile, __LINE__))

    end if

    ! Set scaling factor

    scale_type_p2c = 'unity'
    scale_type_c2l = 'unity'
    scale_type_l2g = 'unity'

    if (present(p2c_scale_type)) scale_type_p2c = p2c_scale_type
    if (present(c2l_scale_type)) scale_type_c2l = c2l_scale_type
    if (present(l2g_scale_type)) scale_type_l2g = l2g_scale_type
    if (present(type1d_out)) l_type1d_out = type1d_out

    ! Add field to masterlist

    call masterlist_addfld (fname=trim(fname), numdims=1, type1d=l_type1d, &
          type1d_out=l_type1d_out, type2d='unset', num2d=1, &
          units=units, avgflag=avgflag, long_name=long_name, hpindex=hpindex, &
          p2c_scale_type=scale_type_p2c, c2l_scale_type=scale_type_c2l, &
          l2g_scale_type=scale_type_l2g)

    l_default = 'active'
    if (present(default)) then
       l_default = default
    end if
    if (trim(l_default) == 'inactive') then
       return
    else
       call masterlist_make_active (name=trim(fname), tape_index=1)
    end if

  end subroutine hist_addfld1d

  !-----------------------------------------------------------------------
  subroutine hist_addfld2d (fname, type2d, units, avgflag, long_name, type1d_out, &
                        ptr_gcell, ptr_lunit, ptr_col, ptr_patch, ptr_lnd, ptr_atm, &
                        p2c_scale_type, c2l_scale_type, l2g_scale_type, &
                        set_lake, set_nolake, set_urb, set_nourb, set_spec, &
                        no_snow_behavior, default)
    !
    ! !DESCRIPTION:
    ! Initialize a single level history field. The pointer, ptrhist,
    ! is a pointer to the data type array that the history buffer will use.
    ! The value of type1d passed to masterlist\_add\_fld determines which of the
    ! 1d type of the output and the beginning and ending indices the history
    ! buffer field). Default history contents for given field on all tapes
    ! are set by calling [masterlist\_make\_active] for the appropriatae tape.
    ! After the masterlist is built, routine [htapes\_build] is called for an
    ! initial or branch run to initialize the actual history tapes.
    !
    ! !USES:
    use clm_varpar      , only : nlevgrnd, nlevsno, nlevlak, numrad, nlevdecomp_full, nlevcan, nvegwcs,nlevsoi
    use clm_varpar      , only : natpft_size, cft_size, maxpatch_glcmec
    use landunit_varcon , only : max_lunit
    !
    ! !ARGUMENTS:
    character(len=*), intent(in) :: fname                      ! field name
    character(len=*), intent(in) :: type2d                     ! 2d output type
    character(len=*), intent(in) :: units                      ! units of field
    character(len=*), intent(in) :: avgflag                    ! time averaging flag
    character(len=*), intent(in) :: long_name                  ! long name of field
    character(len=*), optional, intent(in) :: type1d_out       ! output type (from data type)
    real(r8)        , optional, pointer    :: ptr_atm(:,:)     ! pointer to atm array
    real(r8)        , optional, pointer    :: ptr_lnd(:,:)     ! pointer to lnd array
    real(r8)        , optional, pointer    :: ptr_gcell(:,:)   ! pointer to gridcell array
    real(r8)        , optional, pointer    :: ptr_lunit(:,:)   ! pointer to landunit array
    real(r8)        , optional, pointer    :: ptr_col(:,:)     ! pointer to column array
    real(r8)        , optional, pointer    :: ptr_patch(:,:)     ! pointer to patch array
    real(r8)        , optional, intent(in) :: set_lake         ! value to set lakes to
    real(r8)        , optional, intent(in) :: set_nolake       ! value to set non-lakes to
    real(r8)        , optional, intent(in) :: set_urb          ! value to set urban to
    real(r8)        , optional, intent(in) :: set_nourb        ! value to set non-urban to
    real(r8)        , optional, intent(in) :: set_spec         ! value to set special to
    integer         , optional, intent(in) :: no_snow_behavior ! if a multi-layer snow field, behavior to use for absent snow layers (should be one of the public no_snow_* parameters defined above)
    character(len=*), optional, intent(in) :: p2c_scale_type   ! scale type for subgrid averaging of pfts to column
    character(len=*), optional, intent(in) :: c2l_scale_type   ! scale type for subgrid averaging of columns to landunits
    character(len=*), optional, intent(in) :: l2g_scale_type   ! scale type for subgrid averaging of landunits to gridcells
    character(len=*), optional, intent(in) :: default          ! if set to 'inactive, field will not appear on primary tape
    !
    ! !LOCAL VARIABLES:
    integer :: p,c,l,g                 ! indices
    integer :: num2d                   ! size of second dimension (e.g. number of vertical levels)
    integer :: hpindex                 ! history buffer index
    character(len=hist_dim_name_length) :: l_type1d         ! 1d data type
    character(len=hist_dim_name_length) :: l_type1d_out     ! 1d output type
    character(len=scale_type_strlen) :: scale_type_p2c ! scale type for subgrid averaging of pfts to column
    character(len=scale_type_strlen) :: scale_type_c2l ! scale type for subgrid averaging of columns to landunits
    character(len=scale_type_strlen) :: scale_type_l2g ! scale type for subgrid averaging of landunits to gridcells
    type(bounds_type):: bounds
    character(len=16):: l_default      ! local version of 'default'
    character(len=*),parameter :: subname = 'hist_addfld2d'
!------------------------------------------------------------------------

    call get_proc_bounds(bounds)

    ! Error-check no_snow_behavior optional argument: It should be present if and only if
    ! type2d is 'levsno', and its value should be one of the public no_snow_* parameters
    ! defined above.
    if (present(no_snow_behavior)) then
       if (type2d /= 'levsno') then
          write(iulog,*) trim(subname), &
               ' ERROR: Only specify no_snow_behavior for fields with dimension levsno'
          call endrun()
       end if

       if (no_snow_behavior < no_snow_MIN .or. no_snow_behavior > no_snow_MAX) then
          write(iulog,*) trim(subname), &
               ' ERROR: Invalid value for no_snow_behavior: ', no_snow_behavior
          call endrun()
       end if

    else  ! no_snow_behavior is absent
       if (type2d == 'levsno') then
          write(iulog,*) trim(subname), &
               ' ERROR: must specify no_snow_behavior for fields with dimension levsno'
          call endrun()
       end if
    end if

    ! Determine second dimension size

    select case (type2d)
    case ('levgrnd')
       num2d = nlevgrnd
    case ('levsoi')
       num2d = nlevsoi
    case ('levlak')
       num2d = nlevlak
    case ('numrad')
       num2d = numrad
    case ('levdcmp')
       num2d = nlevdecomp_full
    case ('fates_levscls')
       num2d = nlevsclass
    case ('fates_levpft')
       num2d = maxveg_fates
    case ('fates_levage')
       num2d = nlevage
    case ('fates_levheight')
       num2d = nlevheight
    case ('fates_levfuel')
       num2d = nfsc
    case ('fates_levcwdsc')
       num2d = ncwd
    case ('fates_levscpf')
       num2d = nlevsclass*maxveg_fates
    case ('fates_levscag')
       num2d = nlevsclass*nlevage
    case ('fates_levscagpf')
       num2d = nlevsclass*nlevage*maxveg_fates
    case ('fates_levagepft')
       num2d = nlevage*maxveg_fates
    case ('fates_levcan')
       num2d = nclmax
    case ('fates_levcnlf')
       num2d = nlevleaf * nclmax
    case ('fates_levcnlfpf')
       num2d = nlevleaf * nclmax * maxveg_fates
    case ('ltype')
       num2d = max_lunit
    case ('natpft')
       num2d = natpft_size
    case ('fates_levelem')
       num2d = num_elements_fates
    case ('fates_levelpft')
       num2d = num_elements_fates*maxveg_fates
    case ('fates_levelcwd')
       num2d = num_elements_fates*ncwd
    case ('fates_levelage')
       num2d = num_elements_fates*nlevage
    case('cft')
       if (cft_size > 0) then
          num2d = cft_size
       else
          write(iulog,*) trim(subname),' ERROR: 2d type =', trim(type2d), &
               ' only valid for cft_size > 0'
          call endrun()
       end if
    case ('glc_nec')
       num2d = maxpatch_glcmec
    case ('elevclas')
       ! add one because indexing starts at 0 (elevclas, unlike glc_nec, includes the
       ! bare ground "elevation class")
       num2d = maxpatch_glcmec + 1
    case ('levsno')
       num2d = nlevsno
    case ('nlevcan')
        num2d = nlevcan
    case ('nvegwcs')
        num2d = nvegwcs
    case default
       write(iulog,*) trim(subname),' ERROR: unsupported 2d type ',type2d, &
          ' currently supported types for multi level fields are: ', &
          '[levgrnd,levsoi,levlak,numrad,levdcmp,levtrc,ltype,natpft,cft,glc_nec,elevclas,levsno,nvegwcs]'
       call endrun(msg=errMsg(sourcefile, __LINE__))
    end select

    ! History buffer pointer

    hpindex = pointer_index()

    if (present(ptr_lnd)) then
       l_type1d = grlnd
       l_type1d_out = grlnd
       clmptr_ra(hpindex)%ptr => ptr_lnd

    else if (present(ptr_gcell)) then
       l_type1d = nameg
       l_type1d_out = nameg
       clmptr_ra(hpindex)%ptr => ptr_gcell

    else if (present(ptr_lunit)) then
       l_type1d = namel
       l_type1d_out = namel
       clmptr_ra(hpindex)%ptr => ptr_lunit
       if (present(set_lake)) then
          do l = bounds%begl,bounds%endl
             if (lun%lakpoi(l)) ptr_lunit(l,:) = set_lake
          end do
       end if
       if (present(set_nolake)) then
          do l = bounds%begl,bounds%endl
             if (.not.(lun%lakpoi(l))) ptr_lunit(l,:) = set_nolake
          end do
       end if
       if (present(set_urb)) then
          do l = bounds%begl,bounds%endl
             if (lun%urbpoi(l)) ptr_lunit(l,:) = set_urb
          end do
       end if
       if (present(set_nourb)) then
          do l = bounds%begl,bounds%endl
             if (.not.(lun%urbpoi(l))) ptr_lunit(l,:) = set_nourb
          end do
       end if
       if (present(set_spec)) then
          do l = bounds%begl,bounds%endl
             if (lun%ifspecial(l)) ptr_lunit(l,:) = set_spec
          end do
       end if

    else if (present(ptr_col)) then
       l_type1d = namec
       l_type1d_out = namec
       clmptr_ra(hpindex)%ptr => ptr_col
       if (present(set_lake)) then
          do c = bounds%begc,bounds%endc
             l =col%landunit(c)
             if (lun%lakpoi(l)) ptr_col(c,:) = set_lake
          end do
       end if
       if (present(set_nolake)) then
          do c = bounds%begc,bounds%endc
             l =col%landunit(c)
             if (.not.(lun%lakpoi(l))) ptr_col(c,:) = set_nolake
          end do
       end if
       if (present(set_urb)) then
          do c = bounds%begc,bounds%endc
             l =col%landunit(c)
             if (lun%urbpoi(l)) ptr_col(c,:) = set_urb
          end do
       end if
       if (present(set_nourb)) then
          do c = bounds%begc,bounds%endc
             l =col%landunit(c)
             if (.not.(lun%urbpoi(l))) ptr_col(c,:) = set_nourb
          end do
       end if
       if (present(set_spec)) then
          do c = bounds%begc,bounds%endc
             l =col%landunit(c)
             if (lun%ifspecial(l)) ptr_col(c,:) = set_spec
          end do
       end if

    else if (present(ptr_patch)) then
       l_type1d = namep
       l_type1d_out = namep
       clmptr_ra(hpindex)%ptr => ptr_patch
       if (present(set_lake)) then
          do p = bounds%begp,bounds%endp
             l =patch%landunit(p)
             if (lun%lakpoi(l)) ptr_patch(p,:) = set_lake
          end do
       end if
       if (present(set_nolake)) then
          do p = bounds%begp,bounds%endp
             l =patch%landunit(p)
             if (.not.(lun%lakpoi(l))) ptr_patch(p,:) = set_nolake
          end do
       end if
       if (present(set_urb)) then
          do p = bounds%begp,bounds%endp
             l =patch%landunit(p)
             if (lun%urbpoi(l)) ptr_patch(p,:) = set_urb
          end do
       end if
       if (present(set_nourb)) then
          do p = bounds%begp,bounds%endp
             l =patch%landunit(p)
             if (.not.(lun%urbpoi(l))) ptr_patch(p,:) = set_nourb
          end do
       end if
       if (present(set_spec)) then
          do p = bounds%begp,bounds%endp
             l =patch%landunit(p)
             if (lun%ifspecial(l)) ptr_patch(p,:) = set_spec
          end do
       end if

    else
       write(iulog,*) trim(subname),' ERROR: must specify a valid pointer index,', &
          ' choices are ptr_atm, ptr_lnd, ptr_gcell, ptr_lunit, ptr_col, ptr_patch'
       call endrun(msg=errMsg(sourcefile, __LINE__))

    end if

    ! Set scaling factor

    scale_type_p2c = 'unity'
    scale_type_c2l = 'unity'
    scale_type_l2g = 'unity'

    if (present(p2c_scale_type)) scale_type_p2c = p2c_scale_type
    if (present(c2l_scale_type)) scale_type_c2l = c2l_scale_type
    if (present(l2g_scale_type)) scale_type_l2g = l2g_scale_type
    if (present(type1d_out)) l_type1d_out = type1d_out

    ! Add field to masterlist

    call masterlist_addfld (fname=trim(fname), numdims=2, type1d=l_type1d, &
          type1d_out=l_type1d_out, type2d=type2d, num2d=num2d, &
          units=units, avgflag=avgflag, long_name=long_name, hpindex=hpindex, &
          p2c_scale_type=scale_type_p2c, c2l_scale_type=scale_type_c2l, &
          l2g_scale_type=scale_type_l2g, no_snow_behavior=no_snow_behavior)

    l_default = 'active'
    if (present(default)) then
       l_default = default
    end if
    if (trim(l_default) == 'inactive') then
       return
    else
       call masterlist_make_active (name=trim(fname), tape_index=1)
    end if

  end subroutine hist_addfld2d

  !-----------------------------------------------------------------------
  subroutine hist_addfld_decomp (fname, type2d, units, avgflag, long_name, ptr_col, &
       ptr_patch, l2g_scale_type, default)

    !
    ! !USES:
    use clm_varpar  , only : nlevdecomp_full
    use clm_varctl  , only : iulog
    use abortutils  , only : endrun
    use shr_log_mod , only : errMsg => shr_log_errMsg
    !
    ! !ARGUMENTS:
    character(len=*), intent(in) :: fname                    ! field name
    character(len=*), intent(in) :: type2d                   ! 2d output type
    character(len=*), intent(in) :: units                    ! units of field
    character(len=*), intent(in) :: avgflag                  ! time averaging flag
    character(len=*), intent(in) :: long_name                ! long name of field
    real(r8)        , optional, pointer    :: ptr_col(:,:)   ! pointer to column array
    real(r8)        , optional, pointer    :: ptr_patch(:,:)   ! pointer to patch array
    character(len=*), optional, intent(in) :: l2g_scale_type ! scale type for subgrid averaging of landunits to gridcells
    character(len=*), optional, intent(in) :: default        ! if set to 'inactive, field will not appear on primary tape
    !
    ! !LOCAL VARIABLES:
    real(r8), pointer  :: ptr_1d(:)
    !-----------------------------------------------------------------------

    if (present(ptr_col)) then

       ! column-level data
       if (present(default)) then
          if ( nlevdecomp_full > 1 ) then
             call hist_addfld2d (fname=trim(fname), units=units, type2d=type2d, &
                  avgflag=avgflag, long_name=long_name, &
                  ptr_col=ptr_col, l2g_scale_type=l2g_scale_type, default=default)
          else
             ptr_1d => ptr_col(:,1)
             call hist_addfld1d (fname=trim(fname), units=units, &
                  avgflag=avgflag, long_name=long_name, &
                  ptr_col=ptr_1d, l2g_scale_type=l2g_scale_type, default=default)
          endif
       else
          if ( nlevdecomp_full > 1 ) then
             call hist_addfld2d (fname=trim(fname), units=units, type2d=type2d, &
                  avgflag=avgflag, long_name=long_name, &
                  ptr_col=ptr_col, l2g_scale_type=l2g_scale_type)
          else
             ptr_1d => ptr_col(:,1)
             call hist_addfld1d (fname=trim(fname), units=units, &
                  avgflag=avgflag, long_name=long_name, &
                  ptr_col=ptr_1d, l2g_scale_type=l2g_scale_type)
          endif
       endif

    else if (present(ptr_patch)) then

       ! patch-level data
       if (present(default)) then
          if ( nlevdecomp_full > 1 ) then
             call hist_addfld2d (fname=trim(fname), units=units, type2d=type2d, &
                  avgflag=avgflag, long_name=long_name, &
                  ptr_patch=ptr_patch, l2g_scale_type=l2g_scale_type, default=default)
          else
             ptr_1d => ptr_patch(:,1)
             call hist_addfld1d (fname=trim(fname), units=units, &
                  avgflag=avgflag, long_name=long_name, &
                  ptr_patch=ptr_1d, l2g_scale_type=l2g_scale_type, default=default)
          endif
       else
          if ( nlevdecomp_full > 1 ) then
             call hist_addfld2d (fname=trim(fname), units=units, type2d=type2d, &
                  avgflag=avgflag, long_name=long_name, &
                  ptr_patch=ptr_patch, l2g_scale_type=l2g_scale_type)
          else
             ptr_1d => ptr_patch(:,1)
             call hist_addfld1d (fname=trim(fname), units=units, &
                  avgflag=avgflag, long_name=long_name, &
                  ptr_patch=ptr_1d, l2g_scale_type=l2g_scale_type)
          endif
       endif

    else
       write(iulog, *) ' error: hist_addfld_decomp needs either patch or column level pointer'
       write(iulog, *) fname
       call endrun(msg=errMsg(sourcefile, __LINE__))
    endif

  end subroutine hist_addfld_decomp

  !-----------------------------------------------------------------------
  integer function pointer_index ()
    !
    ! !DESCRIPTION:
    ! Set the current pointer index and increment the value of the index.
    !
    ! !ARGUMENTS:
    !
    integer, save :: lastindex = 1
    character(len=*),parameter :: subname = 'pointer_index'
    !-----------------------------------------------------------------------

    pointer_index = lastindex
    lastindex = lastindex + 1
    if (lastindex > max_mapflds) then
       write(iulog,*) trim(subname),' ERROR: ',&
            ' lastindex = ',lastindex,' greater than max_mapflds= ',max_mapflds
       call endrun(msg=errMsg(sourcefile, __LINE__))
    endif

  end function pointer_index

  !-----------------------------------------------------------------------
  subroutine hist_add_subscript(name, dim)
    !
    ! !DESCRIPTION:
    ! Add a history variable to the output history tape.
    !
    ! !ARGUMENTS:
    character(len=*), intent(in) :: name ! name of subscript
    integer         , intent(in) :: dim  ! dimension of subscript
    !
    ! !LOCAL VARIABLES:
    character(len=*),parameter :: subname = 'hist_add_subscript'
    !-----------------------------------------------------------------------

    num_subs = num_subs + 1
    if (num_subs > max_subs) then
       write(iulog,*) trim(subname),' ERROR: ',&
            ' num_subs = ',num_subs,' greater than max_subs= ',max_subs
       call endrun(msg=errMsg(sourcefile, __LINE__))
    endif
    subs_name(num_subs) = name
    subs_dim(num_subs) =  dim

  end subroutine hist_add_subscript

  !-----------------------------------------------------------------------

  subroutine strip_null(str)
    character(len=*), intent(inout) :: str
    integer :: i
    do i=1,len(str)
       if(ichar(str(i:i))==0) str(i:i)=' '
    end do
  end subroutine strip_null

  !------------------------------------------------------------------------
  subroutine hist_do_disp (ntapes, hist_ntimes, hist_mfilt, if_stop, if_disphist, rstwr, nlend)
    !
    ! !DESCRIPTION:
    ! Determine logic for closing and/or disposing history file
    ! Sets values for if_disphist, if_stop (arguments)
    ! Remove history files unless this is end of run or
    ! history file is not full.
    !
    ! !ARGUMENTS:
    integer, intent(in)  :: ntapes              !actual number of history tapes
    integer, intent(in)  :: hist_ntimes(ntapes) !current numbers of time samples on history tape
    integer, intent(in)  :: hist_mfilt(ntapes)  !maximum number of time samples per tape
    logical, intent(out) :: if_stop             !true => last time step of run
    logical, intent(out) :: if_disphist(ntapes) !true => save and dispose history file
    logical, intent(in)  :: rstwr
    logical, intent(in)  :: nlend
    !
    ! !LOCAL VARIABLES:
    integer :: t                   ! history tape index
    logical :: rest_now            ! temporary
    logical :: stop_now            ! temporary
    !------------------------------------------------------------------------

    rest_now = .false.
    stop_now = .false.

    if (nlend) stop_now = .true.
    if (rstwr) rest_now = .true.

    if_stop = stop_now

    if (stop_now) then
       ! End of run -  dispose all history files

       if_disphist(1:ntapes) = .true.

    else if (rest_now) then
       ! Restart - dispose all history files

       do t = 1,ntapes
          if_disphist(t) = .true.
       end do
    else
       ! Dispose

       if_disphist(1:ntapes) = .false.
       do t = 1,ntapes
          if (hist_ntimes(t) ==  hist_mfilt(t)) then
             if_disphist(t) = .true.
          endif
       end do
    endif

  end subroutine hist_do_disp

  !-----------------------------------------------------------------------
  function avgflag_valid(avgflag, blank_valid) result(valid)
    !
    ! !DESCRIPTION:
    ! Returns true if the given avgflag is a valid option, false if not
    !
    ! !USES:
    !
    ! !ARGUMENTS:
    logical :: valid  ! function result
    character(len=*), intent(in) :: avgflag
    logical, intent(in) :: blank_valid  ! whether ' ' is a valid avgflag in this context
    !
    ! !LOCAL VARIABLES:

    character(len=*), parameter :: subname = 'avgflag_valid'
    !-----------------------------------------------------------------------

    ! This initial check is mainly here to catch the possibility that someone has added a
    ! new "valid" avgflag option that exceeds avgflag_strlen
    if (len_trim(avgflag) > avgflag_strlen) then
       valid = .false.

    else if (avgflag == ' ' .and. blank_valid) then
       valid = .true.
    else if (avgflag == 'A' .or. avgflag == 'I' .or. &
         avgflag == 'X' .or. avgflag == 'M' .or. &
         avgflag == 'SUM') then
       valid = .true.
    else
       valid = .false.
    end if

  end function avgflag_valid


end module histFileMod<|MERGE_RESOLUTION|>--- conflicted
+++ resolved
@@ -12,13 +12,8 @@
   use shr_sys_mod    , only : shr_sys_flush
   use spmdMod        , only : masterproc
   use abortutils     , only : endrun
-<<<<<<< HEAD
   use clm_varctl     , only : iulog, use_vertsoilc, use_fates, compname
-  use clm_varcon     , only : spval, ispval, dzsoi_decomp 
-=======
-  use clm_varctl     , only : iulog, use_vertsoilc, use_fates
   use clm_varcon     , only : spval, ispval, dzsoi_decomp
->>>>>>> 9c9ce12f
   use clm_varcon     , only : grlnd, nameg, namel, namec, namep, nameCohort
   use decompMod      , only : get_proc_bounds, get_proc_global, bounds_type
   use GetGlobalValuesMod , only : GetGlobalIndexArray
