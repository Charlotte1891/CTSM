module surfrdMod

  !-----------------------------------------------------------------------
  ! !DESCRIPTION:
  ! Contains methods for reading in surface data file and determining
  ! subgrid weights
  !
  ! !USES:
#include "shr_assert.h"
  use shr_kind_mod    , only : r8 => shr_kind_r8
  use shr_log_mod     , only : errMsg => shr_log_errMsg
  use abortutils      , only : endrun
  use clm_varpar      , only : nlevsoifl
  use landunit_varcon , only : numurbl
  use clm_varcon      , only : grlnd
  use clm_varctl      , only : iulog
  use clm_varctl      , only : use_cndv, use_crop, use_fates
  use surfrdUtilsMod  , only : check_sums_equal_1, collapse_crop_types
  use surfrdUtilsMod  , only : collapse_to_dominant, collapse_crop_var, collapse_individual_lunits
  use ncdio_pio       , only : file_desc_t, var_desc_t, ncd_pio_openfile, ncd_pio_closefile
  use ncdio_pio       , only : ncd_io, check_var, ncd_inqfdims, check_dim_size, ncd_inqdid, ncd_inqdlen
  use pio
  use spmdMod
  !
  ! !PUBLIC TYPES:
  implicit none
  save
  !
  ! !PUBLIC MEMBER FUNCTIONS:
  public :: surfrd_get_data         ! Read surface dataset and determine subgrid weights
  public :: surfrd_get_num_patches  ! Read surface dataset to determine maxsoil_patches and numcft

  ! !PRIVATE MEMBER FUNCTIONS:
  private :: surfrd_special   ! Read the special landunits
  private :: surfrd_veg_all   ! Read all of the vegetated landunits
  private :: surfrd_veg_dgvm  ! Read vegetated landunits for DGVM mode
  private :: surfrd_pftformat ! Read crop pfts in file format where they are part of the vegetated land unit
  private :: surfrd_cftformat ! Read crop pfts in file format where they are on their own landunit
  !
  ! !PRIVATE DATA MEMBERS:
  character(len=*), parameter, private :: sourcefile = &
       __FILE__
  !-----------------------------------------------------------------------

contains

  !-----------------------------------------------------------------------
  subroutine surfrd_get_data (begg, endg, ldomain, lfsurdat, actual_numcft)
    !
    ! !DESCRIPTION:
    ! Read the surface dataset and create subgrid weights.
    ! The model's surface dataset recognizes 6 basic land cover types within a grid
    ! cell: lake, wetland, urban, glacier, glacier_mec and vegetated. The vegetated
    ! part of the grid cell cosists of up to [maxsoil_patches] patches. These
    ! subgrid patches are read in explicitly for each grid cell. This is in
    ! contrast to LSMv1, where the patches were built implicitly from biome types.
    !    o real latitude  of grid cell (degrees)
    !    o real longitude of grid cell (degrees)
    !    o integer surface type: 0 = ocean or 1 = land
    !    o integer soil color (1 to 20) for use with soil albedos
    !    o real soil texture, %sand, for thermal and hydraulic properties
    !    o real soil texture, %clay, for thermal and hydraulic properties
    !    o real % of cell covered by lake    for use as subgrid patch
    !    o real % of cell covered by wetland for use as subgrid patch
    !    o real % of cell that is urban      for use as subgrid patch
    !    o real % of cell that is glacier    for use as subgrid patch
    !    o real % of cell that is glacier_mec for use as subgrid patch
    !    o integer PFTs
    !    o real % abundance PFTs (as a percent of vegetated area)
    !
    ! !USES:
    use clm_varctl  , only : create_crop_landunit, collapse_urban, &
                             toosmall_soil, toosmall_crop, toosmall_glacier, &
                             toosmall_lake, toosmall_wetland, toosmall_urban, &
                             n_dom_landunits
    use fileutils           , only : getfil
    use domainMod           , only : domain_type, domain_init, domain_clean
    use clm_instur          , only : wt_lunit, topo_glc_mec, pct_urban_max
    use landunit_varcon     , only : max_lunit, istsoil, isturb_MIN, isturb_MAX
    use dynSubgridControlMod, only : get_flanduse_timeseries
    use dynSubgridControlMod, only : get_do_transient_lakes
    use dynSubgridControlMod, only : get_do_transient_urban

    !
    ! !ARGUMENTS:
    integer,          intent(in) :: begg, endg, actual_numcft
    type(domain_type),intent(in) :: ldomain     ! land domain
    character(len=*), intent(in) :: lfsurdat    ! surface dataset filename
    !
    ! !LOCAL VARIABLES:
    type(domain_type) :: surfdata_domain      ! local domain associated with surface dataset
    character(len=256):: locfn                ! local file name
    integer, parameter :: n_dom_urban = 1     ! # of dominant urban landunits
    integer           :: n                    ! loop indices
    integer           :: ni,nj,ns             ! domain sizes
    character(len=16) :: lon_var, lat_var     ! names of lat/lon on dataset
    logical           :: readvar              ! true => variable is on dataset
    real(r8)          :: rmaxlon,rmaxlat      ! local min/max vars
    type(file_desc_t) :: ncid                 ! netcdf id
    logical           :: istype_domain        ! true => input file is of type domain
    logical           :: isgrid2d             ! true => intut grid is 2d

    character(len=32) :: subname = 'surfrd_get_data'    ! subroutine name
    !-----------------------------------------------------------------------

    if (masterproc) then
       write(iulog,*) 'Attempting to read surface boundary data .....'
       if (lfsurdat == ' ') then
          write(iulog,*)'lfsurdat must be specified'
          call endrun(msg=errMsg(sourcefile, __LINE__))
       endif
    endif

    wt_lunit(:,:) = 0._r8
    topo_glc_mec(:,:) = 0._r8

    ! Read surface data

    call getfil( lfsurdat, locfn, 0 )
    call ncd_pio_openfile (ncid, trim(locfn), 0)

    ! Read in patch mask - this variable is only on the surface dataset - but not
    ! on the domain dataset

    call ncd_io(ncid=ncid, varname= 'PFTDATA_MASK', flag='read', data=ldomain%pftm, &
         dim1name=grlnd, readvar=readvar)
    if (.not. readvar) call endrun( msg=' ERROR: pftm NOT on surface dataset'//errMsg(sourcefile, __LINE__))

    ! Cmopare surfdat_domain attributes to ldomain attributes

    call check_var(ncid=ncid, varname='xc', readvar=readvar)
    if (readvar) then
       istype_domain = .true.
    else
       call check_var(ncid=ncid, varname='LONGXY', readvar=readvar)
       if (readvar) then
          istype_domain = .false.
       else
          call endrun( msg=' ERROR: unknown domain type'//errMsg(sourcefile, __LINE__))
       end if
    end if
    if (istype_domain) then
       lon_var  = 'xc'
       lat_var  = 'yc'
    else
       lon_var  = 'LONGXY'
       lat_var  = 'LATIXY'
    end if
    if ( masterproc )then
       write(iulog,*) trim(subname),' lon_var = ',trim(lon_var),' lat_var =',trim(lat_var)
    end if

    call ncd_inqfdims(ncid, isgrid2d, ni, nj, ns)
    call domain_init(surfdata_domain, isgrid2d, ni, nj, begg, endg, subgrid_level=grlnd)

    call ncd_io(ncid=ncid, varname=lon_var, flag='read', data=surfdata_domain%lonc, &
         dim1name=grlnd, readvar=readvar)
    if (.not. readvar) call endrun( msg=' ERROR: lon var NOT on surface dataset'//errMsg(sourcefile, __LINE__))

    call ncd_io(ncid=ncid, varname=lat_var, flag='read', data=surfdata_domain%latc, &
         dim1name=grlnd, readvar=readvar)
    if (.not. readvar) call endrun( msg=' ERROR: lat var NOT on surface dataset'//errMsg(sourcefile, __LINE__))

    rmaxlon = 0.0_r8
    rmaxlat = 0.0_r8
    do n = begg,endg
       if (ldomain%lonc(n)-surfdata_domain%lonc(n) > 300.) then
          rmaxlon = max(rmaxlon,abs(ldomain%lonc(n)-surfdata_domain%lonc(n)-360._r8))
       elseif (ldomain%lonc(n)-surfdata_domain%lonc(n) < -300.) then
          rmaxlon = max(rmaxlon,abs(ldomain%lonc(n)-surfdata_domain%lonc(n)+360._r8))
       else
          rmaxlon = max(rmaxlon,abs(ldomain%lonc(n)-surfdata_domain%lonc(n)))
       endif
       rmaxlat = max(rmaxlat,abs(ldomain%latc(n)-surfdata_domain%latc(n)))
    enddo
    if (rmaxlon > 0.001_r8 .or. rmaxlat > 0.001_r8) then
       write(iulog,*)' ERROR: surfdata_domain/ldomain lon/lat mismatch error', rmaxlon,rmaxlat
       call endrun(msg=errMsg(sourcefile, __LINE__))
    end if

    !~! TODO(SPM, 022015) - if we deallocate and clean ldomain here, then you
    !~! get errors in htape_timeconst where the information is needed to write
    !~! the *.h0* file
    !~!call domain_clean(surfdata_domain)

    ! Obtain special landunit info

    call surfrd_special(begg, endg, ncid, ldomain%ns)

    ! Obtain vegetated landunit info

    call surfrd_veg_all(begg, endg, ncid, ldomain%ns, actual_numcft)

    if (use_cndv) then
       call surfrd_veg_dgvm(begg, endg)
    end if

    call ncd_pio_closefile(ncid)

    call check_sums_equal_1(wt_lunit, begg, 'wt_lunit', subname)

    ! if collapse_urban = .true.
    ! collapse urban landunits to the dominant urban landunit

    if (collapse_urban) then
       call collapse_to_dominant(wt_lunit(begg:endg,isturb_MIN:isturb_MAX), isturb_MIN, isturb_MAX, begg, endg, n_dom_urban)
    end if

    ! Select N dominant landunits
    ! ---------------------------
    ! n_dom_landunits set by user in namelist
    ! Call resembles the surfrd_veg_all call to the same subr that selects
    ! n_dom_pfts (also set by the user in the namelist)

    call collapse_to_dominant(wt_lunit(begg:endg,:), istsoil, max_lunit, &
                              begg, endg, n_dom_landunits)

    ! Remove landunits using thresholds set by user in namelist
    ! ---------------------------------------------------------
    ! Thresholds are set in the namelist parameters toosmall_* in units of %.
    ! TODO Remove corresponding thresholds from the mksurfdat tool
    !      Found 2 such cases (had expected to encounter one per landunit):
    !         mkurbanparCommonMod.F90 MIN_DENS = 0.1 and
    !         mksurfdat.F90 toosmallPFT = 1.e-10

    call collapse_individual_lunits(wt_lunit, begg, endg, toosmall_soil, &
                                    toosmall_crop, toosmall_glacier, &
                                    toosmall_lake, toosmall_wetland, &
                                    toosmall_urban)

    if ( masterproc )then
       write(iulog,*) 'Successfully read surface boundary data'
       write(iulog,*)
    end if

    ! read the lakemask (necessary for initialisation of dynamical lakes)
    if (get_do_transient_lakes()) then
        call surfrd_lakemask(begg, endg)
    end if

    ! read the urbanmask (necessary for initialization of dynamical urban)
    if (get_do_transient_urban()) then
        call surfrd_urbanmask(begg, endg)
    else
        ! Set this to zero here. pct_urban_max is used in subgridWeightsMod to check 
        ! whether urban landunits should be run virtually.
        pct_urban_max(:,:) = 0._r8
    end if
    
  end subroutine surfrd_get_data

!-----------------------------------------------------------------------

  subroutine surfrd_get_num_patches (lfsurdat, actual_maxsoil_patches, actual_numpft, actual_numcft)
    !
    ! !DESCRIPTION:
    ! Read maxsoil_patches and numcft from the surface dataset
    !
    ! !USES:
    use fileutils   , only : getfil
    !
    ! !ARGUMENTS:
    character(len=*), intent(in) :: lfsurdat  ! surface dataset filename
    integer, intent(out) :: actual_maxsoil_patches  ! value from surface dataset
    integer, intent(out) :: actual_numcft           ! cft value from sfc dataset
    integer, intent(out) :: actual_numpft           ! pft value from sfc dataset
    
    !
    ! !LOCAL VARIABLES:
    character(len=256):: locfn                ! local file name
    type(file_desc_t) :: ncid                 ! netcdf file id
    integer :: dimid                          ! netCDF dimension id
    logical :: cft_dim_exists                 ! dimension exists on dataset
    integer :: check_numpft                   ! Surface dataset count of numpft, should
                                              ! match maxsoil_patches - actual_numcft
    character(len=32) :: subname = 'surfrd_get_num_patches'  ! subroutine name
    !-----------------------------------------------------------------------

    if (masterproc) then
       if(use_fates)then
          write(iulog,*) 'Attempting to read numcft from the surface data .....'
       else
          write(iulog,*) 'Attempting to read maxsoil_patches and numcft from the surface data .....'
       end if
       if (lfsurdat == ' ') then
          write(iulog,*)'lfsurdat must be specified'
          call endrun(msg=errMsg(sourcefile, __LINE__))
       endif
    endif

    ! Open surface dataset
    call getfil( lfsurdat, locfn, 0 )
    call ncd_pio_openfile (ncid, trim(locfn), 0)

    ! Read numcft
    call ncd_inqdid(ncid, 'cft', dimid, cft_dim_exists)
    if ( cft_dim_exists ) then
       call ncd_inqdlen(ncid, dimid, actual_numcft, 'cft')
    else
       actual_numcft = 0
    end if
    
    ! Read maxsoil_patches
    call ncd_inqdlen(ncid, dimid, actual_maxsoil_patches, 'lsmpft')
    actual_numpft = actual_maxsoil_patches - actual_numcft

    call ncd_inqdlen(ncid, dimid, check_numpft, 'natpft')

    if(check_numpft.ne.actual_numpft)then
       write(iulog,*)'the sum of the cftdim and the natpft dim should match the lsmpft dim in the surface file'
       write(iulog,*)'natpft: ',check_numpft
       write(iulog,*)'lsmpft: ',actual_maxsoil_patches
       write(iulog,*)'cft: ',actual_numcft
       call endrun(msg=errMsg(sourcefile, __LINE__))
    end if
    
    if ( masterproc )then
       write(iulog,*) 'Successfully read maxsoil_patches and numcft from the surface data'
       write(iulog,*)
    end if

  end subroutine surfrd_get_num_patches

!-----------------------------------------------------------------------
  subroutine surfrd_special(begg, endg, ncid, ns)
    !
    ! !DESCRIPTION:
    ! Determine weight with respect to gridcell of all special "patches" as well
    ! as soil color and percent sand and clay
    !
    ! !USES:
    use clm_varpar      , only : maxpatch_glc, nlevurb
    use landunit_varcon , only : isturb_MIN, isturb_MAX, istdlak, istwet, istice
    use clm_instur      , only : wt_lunit, urban_valid, wt_glc_mec, topo_glc_mec
    use UrbanParamsType , only : CheckUrban
    !
    ! !ARGUMENTS:
    integer          , intent(in)    :: begg, endg
    type(file_desc_t), intent(inout) :: ncid   ! netcdf id
    integer          , intent(in)    :: ns     ! domain size
    !
    ! !LOCAL VARIABLES:
    integer          :: n,nl,nurb,g   ! indices
    integer          :: dimid,varid   ! netCDF id's
    real(r8)         :: nlevsoidata(nlevsoifl)
    logical          :: found         ! temporary for error check
    integer          :: nindx         ! temporary for error check
    integer          :: ier           ! error status
    logical          :: readvar
    real(r8),pointer :: pctgla(:)     ! percent of grid cell is glacier
    real(r8),pointer :: pctlak(:)     ! percent of grid cell is lake
    real(r8),pointer :: pctwet(:)     ! percent of grid cell is wetland
    real(r8),pointer :: pcturb(:,:)   ! percent of grid cell is urbanized
    integer ,pointer :: urban_region_id(:)
    real(r8),pointer :: pcturb_tot(:) ! percent of grid cell is urban (sum over density classes)
    real(r8),pointer :: pctspec(:)    ! percent of spec lunits wrt gcell
    integer          :: dens_index    ! urban density index
    real(r8)         :: closelat,closelon
    integer, parameter :: urban_invalid_region = 0   ! urban_region_id indicating invalid point
    character(len=32) :: subname = 'surfrd_special'  ! subroutine name
!-----------------------------------------------------------------------

    allocate(pctgla(begg:endg))
    allocate(pctlak(begg:endg))
    allocate(pctwet(begg:endg))
    allocate(pcturb(begg:endg,numurbl))
    allocate(pcturb_tot(begg:endg))
    allocate(urban_region_id(begg:endg))
    allocate(pctspec(begg:endg))

    call check_dim_size(ncid, 'nlevsoi', nlevsoifl)

       ! Obtain non-grid surface properties of surface dataset other than percent patch

    call ncd_io(ncid=ncid, varname='PCT_WETLAND', flag='read', data=pctwet, &
         dim1name=grlnd, readvar=readvar)
    if (.not. readvar) call endrun( msg=' ERROR: PCT_WETLAND  NOT on surfdata file'//errMsg(sourcefile, __LINE__))

    call ncd_io(ncid=ncid, varname='PCT_LAKE'   , flag='read', data=pctlak, &
         dim1name=grlnd, readvar=readvar)
    if (.not. readvar) call endrun( msg=' ERROR: PCT_LAKE NOT on surfdata file'//errMsg(sourcefile, __LINE__))

    call ncd_io(ncid=ncid, varname='PCT_GLACIER', flag='read', data=pctgla, &
         dim1name=grlnd, readvar=readvar)
    if (.not. readvar) call endrun( msg=' ERROR: PCT_GLACIER NOT on surfdata file'//errMsg(sourcefile, __LINE__))

    ! Read urban info
    if (nlevurb == 0) then
      ! If PCT_URBAN is not multi-density then set pcturb to zero
      pcturb = 0._r8
      urban_valid(begg:endg) = .false.
      write(iulog,*)'PCT_URBAN is not multi-density, pcturb set to 0'
    else
      call ncd_io(ncid=ncid, varname='PCT_URBAN'  , flag='read', data=pcturb, &
           dim1name=grlnd, readvar=readvar)
      if (.not. readvar) call endrun( msg=' ERROR: PCT_URBAN NOT on surfdata file'//errMsg(sourcefile, __LINE__))

      call ncd_io(ncid=ncid, varname='URBAN_REGION_ID', flag='read', data=urban_region_id, &
           dim1name=grlnd, readvar=readvar)
      if (.not. readvar) call endrun( msg= ' ERROR: URBAN_REGION_ID NOT on surfdata file'//errMsg(sourcefile, __LINE__))
      where (urban_region_id == urban_invalid_region)
         urban_valid = .false.
      elsewhere
         urban_valid = .true.
      end where
    end if
    if ( nlevurb == 0 )then
       if ( any(pcturb > 0.0_r8) ) then
          call endrun( msg=' ERROR: PCT_URBAN MUST be zero when nlevurb=0'//errMsg(sourcefile, __LINE__))
       end if
    end if

    pcturb_tot(:) = 0._r8
    do n = 1, numurbl
       do nl = begg,endg
          pcturb_tot(nl) = pcturb_tot(nl) + pcturb(nl,n)
       enddo
    enddo

    ! Read glacier info

    call check_dim_size(ncid, 'nglcec',   maxpatch_glc   )
    call check_dim_size(ncid, 'nglcecp1', maxpatch_glc+1 )

    call ncd_io(ncid=ncid, varname='PCT_GLC_MEC', flag='read', data=wt_glc_mec, &
         dim1name=grlnd, readvar=readvar)
    if (.not. readvar) call endrun( msg=' ERROR: PCT_GLC_MEC NOT on surfdata file'//errMsg(sourcefile, __LINE__))

    wt_glc_mec(:,:) = wt_glc_mec(:,:) / 100._r8
    call check_sums_equal_1(wt_glc_mec, begg, 'wt_glc_mec', subname)

    call ncd_io(ncid=ncid, varname='TOPO_GLC_MEC',  flag='read', data=topo_glc_mec, &
         dim1name=grlnd, readvar=readvar)
    if (.not. readvar) call endrun( msg=' ERROR: TOPO_GLC_MEC NOT on surfdata file'//errMsg(sourcefile, __LINE__))

    topo_glc_mec(:,:) = max(topo_glc_mec(:,:), 0._r8)

    pctspec = pctwet + pctlak + pcturb_tot + pctgla

    ! Error check: glacier, lake, wetland, urban sum must be less than 100

    found = .false.
    do nl = begg,endg
       if (pctspec(nl) > 100._r8+1.e-04_r8) then
          found = .true.
          nindx = nl
          exit
       end if
       if (found) exit
    end do
    if ( found ) then
       write(iulog,*)'surfrd error: patch cover>100 for nl=',nindx
       call endrun(msg=errMsg(sourcefile, __LINE__))
    end if

    ! Determine wt_lunit for special landunits

    do nl = begg,endg

       wt_lunit(nl,istdlak)     = pctlak(nl)/100._r8

       wt_lunit(nl,istwet)      = pctwet(nl)/100._r8

       wt_lunit(nl,istice)  = pctgla(nl)/100._r8

       do n = isturb_MIN, isturb_MAX
          dens_index = n - isturb_MIN + 1
          wt_lunit(nl,n)        = pcturb(nl,dens_index) / 100._r8
       end do

    end do

    call CheckUrban(begg, endg, pcturb(begg:endg,:), subname)

    deallocate(pctgla,pctlak,pctwet,pcturb,pcturb_tot,urban_region_id,pctspec)

  end subroutine surfrd_special

  !-----------------------------------------------------------------------
  subroutine surfrd_cftformat( ncid, begg, endg, wt_cft, fert_cft, cftsize, natpft_size )
    !
    ! !DESCRIPTION:
    !     Handle generic crop types for file format where they are on their own
    !     crop landunit and read in as Crop Function Types.
    ! !USES:
    use clm_instur      , only : wt_nat_patch, irrig_method
    use clm_varpar      , only : cft_size, cft_lb, natpft_lb, cft_ub, natpft_ub
    use IrrigationMod   , only : irrig_method_unset
    ! !ARGUMENTS:
    implicit none
    type(file_desc_t), intent(inout) :: ncid         ! netcdf id
    integer          , intent(in)    :: begg, endg
    integer          , intent(in)    :: cftsize      ! CFT size
    real(r8), pointer, intent(inout) :: wt_cft(:,:)  ! CFT weights
    real(r8), pointer, intent(inout) :: fert_cft(:,:)! Fertilizer
    integer          , intent(in)    :: natpft_size  ! natural PFT size
    !
    ! !LOCAL VARIABLES:
    logical  :: readvar                              ! is variable on dataset
    real(r8),pointer :: array2D(:,:)                 ! local array
    character(len=32) :: subname = 'surfrd_cftformat'! subroutine name
!-----------------------------------------------------------------------
    SHR_ASSERT_ALL_FL((lbound(wt_cft)          == (/begg, cft_lb/)), sourcefile, __LINE__)
    SHR_ASSERT_ALL_FL((ubound(wt_cft, dim=1)   == (/endg/)), sourcefile, __LINE__)
    SHR_ASSERT_ALL_FL((ubound(wt_cft, dim=2)   >= (/cftsize+1-cft_lb/)), sourcefile, __LINE__)
    SHR_ASSERT_ALL_FL((lbound(fert_cft)        == (/begg, cft_lb/)), sourcefile, __LINE__)
    SHR_ASSERT_ALL_FL((ubound(fert_cft, dim=1) == (/endg/)), sourcefile, __LINE__)
    SHR_ASSERT_ALL_FL((ubound(fert_cft, dim=2) >= (/cftsize+1-cft_lb/)), sourcefile, __LINE__)
    SHR_ASSERT_ALL_FL((ubound(wt_nat_patch)    >= (/endg,natpft_size-1+natpft_lb/)), sourcefile, __LINE__)

    call check_dim_size(ncid, 'cft',    cftsize)
    call check_dim_size(ncid, 'natpft', natpft_size)
    
    call ncd_io(ncid=ncid, varname='PCT_CFT', flag='read', data=wt_cft, &
            dim1name=grlnd, readvar=readvar)
    if (.not. readvar) call endrun( msg=' ERROR: PCT_CFT NOT on surfdata file'//errMsg(sourcefile, __LINE__))

    if ( cft_size > 0 )then
       call ncd_io(ncid=ncid, varname='CONST_FERTNITRO_CFT', flag='read', data=fert_cft, &
               dim1name=grlnd, readvar=readvar)
       if (.not. readvar) then
          if ( masterproc ) &
                write(iulog,*) ' WARNING: CONST_FERTNITRO_CFT NOT on surfdata file zero out'
          fert_cft = 0.0_r8
       end if
    else
       fert_cft = 0.0_r8
    end if

    if ( cft_size > 0 )then
       call ncd_io(ncid=ncid, varname='irrigation_method', flag='read', data=irrig_method, &
               dim1name=grlnd, readvar=readvar)
       if (.not. readvar) then
          if ( masterproc ) &
                write(iulog,*) ' WARNING: irrigation_method NOT on surfdata file; using default'
          irrig_method = irrig_method_unset
       end if
    else
       irrig_method = irrig_method_unset
    end if

    allocate( array2D(begg:endg,1:natpft_size) )
    call ncd_io(ncid=ncid, varname='PCT_NAT_PFT', flag='read', data=array2D, &
         dim1name=grlnd, readvar=readvar)
    if (.not. readvar) call endrun( msg=' ERROR: PCT_NAT_PFT NOT on surfdata file'//errMsg(sourcefile, __LINE__))
    wt_nat_patch(begg:,natpft_lb:natpft_size-1+natpft_lb) = array2D(begg:,:)
    deallocate( array2D )
 

  end subroutine surfrd_cftformat

  subroutine surfrd_wtfates( ncid, begg, endg )

    !--------------------------------------------------------------------------
    !     This routine evaluates the natural and crop functional
    !     type fractions in the surface file and returns them to
    !     a single, concatenated vector.  These weights
    !     are only used for a satellite phenology run.
    !     Note that FATES will actually allocate a different number of patches
    !     and will use a mapping table to connect its own pft and cft
    !     definitions to those it finds in the surface file.
    !--------------------------------------------------------------------------
    
    ! !USES:
    use clm_instur      , only : wt_nat_patch, wt_lunit
    use clm_varpar      , only : cft_size, surfpft_lb, surfpft_ub
    use landunit_varcon , only : istsoil, istcrop
    
    ! !ARGUMENTS:
    implicit none
    type(file_desc_t), intent(inout) :: ncid         ! netcdf id
    integer          , intent(in)    :: begg, endg

    !
    ! !LOCAL VARIABLES:
    logical  :: readvar                              ! is variable on dataset
    real(r8),pointer :: array2d_pft(:,:)                 ! local array
    real(r8),pointer :: array2d_cft(:,:)                 ! local array
    integer :: g,p
    integer :: cft_dimlen,natpft_dimlen,dimid
    
    character(len=32) :: subname = 'surfrd_fates'! subroutine name
    
    call ncd_inqdlen(ncid, dimid, cft_dimlen, 'cft')
    call ncd_inqdlen(ncid, dimid, natpft_dimlen, 'natpft')

    ! double check that cft_dimlen+natpft_dimlen = natpft_size
    if((cft_dimlen+natpft_dimlen).ne.(surfpft_ub-surfpft_lb+1))then
       call endrun( msg=' ERROR: PCT+CFT dimlen does not match array size for wt_nat_patch when fates is on'//errMsg(sourcefile, __LINE__))
    end if
    
    allocate( array2d_cft(begg:endg,1:cft_dimlen) )
    allocate( array2d_pft(begg:endg,1:natpft_dimlen) )
    
    call ncd_io(ncid=ncid, varname='PCT_CFT', flag='read', data=array2d_cft, &
         dim1name=grlnd, readvar=readvar)
    if (.not. readvar) call endrun( msg=' ERROR: PCT_CFT NOT on surfdata file'//errMsg(sourcefile, __LINE__))
    
    call ncd_io(ncid=ncid, varname='PCT_NAT_PFT', flag='read', data=array2d_pft, &
         dim1name=grlnd, readvar=readvar)
    if (.not. readvar) call endrun( msg=' ERROR: PCT_NAT_PFT NOT on surfdata file'//errMsg(sourcefile, __LINE__))

    ! In fates, all the weights in both the cft and pfts go into this array
    ! It is only used by SP mode, and it can choose what PFTs to align with
    
    wt_nat_patch(begg:,0:natpft_dimlen-1) = array2d_pft(begg:,:)
    wt_nat_patch(begg:,natpft_dimlen:natpft_dimlen+cft_dimlen-1) = array2d_cft(begg:,:)

    if(.false.)then
       ! Scale the weights by the lu weights from the dataset
       do g = begg, endg
          
          if((wt_lunit(g,istsoil)+wt_lunit(g,istcrop))>0._r8)then
             do p = 0,natpft_dimlen-1
                wt_nat_patch(g,p) = wt_nat_patch(g,p) * wt_lunit(g,istsoil)/(wt_lunit(g,istsoil)+wt_lunit(g,istcrop))
             end do
             do p = natpft_dimlen,natpft_dimlen+cft_dimlen-1
                wt_nat_patch(g,p) = wt_nat_patch(g,p) * wt_lunit(g,istcrop)/(wt_lunit(g,istsoil)+wt_lunit(g,istcrop))
             end do
          else
             wt_nat_patch(g,:) = 0._r8
             wt_nat_patch(g,0) = 100._r8
          end if
       end do
       ! Add the crop weight to the natveg weight and zero the crop weight
       wt_lunit(begg:,istsoil) = wt_lunit(begg:,istsoil) + wt_lunit(begg:,istcrop)
       wt_lunit(begg:,istcrop) = 0._r8
       
    else
       ! Legacy method
       do g = begg, endg
          if ( wt_lunit(g,istcrop) > 0.0_r8 )then
             ! Move CFT over to PFT and do weighted average of the crop and soil parts
             wt_nat_patch(g,0:natpft_dimlen-1) = wt_nat_patch(g,0:natpft_dimlen-1) * wt_lunit(g,istsoil)
             wt_nat_patch(g,natpft_dimlen:natpft_dimlen+cft_dimlen-1)       = &
                  wt_nat_patch(g,natpft_dimlen:natpft_dimlen+cft_dimlen-1) * wt_lunit(g,istcrop)
             wt_lunit(g,istsoil) = (wt_lunit(g,istsoil) + wt_lunit(g,istcrop)) ! Add crop landunit to soil landunit
             wt_nat_patch(g,:)   =  wt_nat_patch(g,:) / wt_lunit(g,istsoil)
             wt_lunit(g,istcrop) = 0.0_r8                ! Zero out crop CFT's
          else
             wt_nat_patch(g,natpft_dimlen:natpft_dimlen+cft_dimlen-1) = 0.0_r8    ! Make sure generic crops are zeroed out
          end if
       end do
       
    end if
    
    deallocate(array2d_cft,array2d_pft)
    

  end subroutine surfrd_wtfates

  
  !-----------------------------------------------------------------------
  
  subroutine surfrd_pftformat( begg, endg, ncid )
    !
    ! !DESCRIPTION:
    !     Handle generic crop types for file format where they are part of the
    !     natural vegetation landunit.
    ! !USES:
    use clm_instur      , only : fert_cft, irrig_method, wt_nat_patch
    use clm_varpar      , only : natpft_size, cft_size, natpft_lb
    use IrrigationMod   , only : irrig_method_unset
    ! !ARGUMENTS:
    implicit none
    integer, intent(in) :: begg, endg
    type(file_desc_t), intent(inout) :: ncid                    ! netcdf id
    !
    ! !LOCAL VARIABLES:
    logical  :: cft_dim_exists                 ! does the dimension 'cft' exist on the dataset?
    integer  :: dimid                          ! netCDF id's
    logical  :: readvar                        ! is variable on dataset
    character(len=32) :: subname = 'surfrd_pftformat'! subroutine name
!-----------------------------------------------------------------------
    SHR_ASSERT_ALL_FL((ubound(wt_nat_patch) == (/endg, natpft_size-1+natpft_lb/)), sourcefile, __LINE__)

    call check_dim_size(ncid, 'natpft', natpft_size)
    
    ! If cft_size == 0, then we expect to be running with a surface dataset
    ! that does
    ! NOT have a PCT_CFT array (or CONST_FERTNITRO_CFT array), and thus does not have a 'cft' dimension.
    ! Make sure
    ! that's the case.
    call ncd_inqdid(ncid, 'cft', dimid, cft_dim_exists)
    if (cft_dim_exists) then
       call endrun( msg= ' ERROR: unexpectedly found cft dimension on dataset when cft_size=0'// &
               ' (if the surface dataset has a separate crop landunit, then the code'// &
               ' must also have a separate crop landunit, and vice versa)'//&
               errMsg(sourcefile, __LINE__))
    end if
    call ncd_io(ncid=ncid, varname='CONST_FERTNITRO_CFT', flag='read', data=fert_cft, &
            dim1name=grlnd, readvar=readvar)
    if (readvar) then
       call endrun( msg= ' ERROR: unexpectedly found CONST_FERTNITRO_CFT on dataset when cft_size=0'// &
               ' (if the surface dataset has a separate crop landunit, then the code'// &
               ' must also have a separate crop landunit, and vice versa)'//&
               errMsg(sourcefile, __LINE__))
    end if
    fert_cft = 0.0_r8

    call ncd_io(ncid=ncid, varname='irrigation_method', flag='read', data=irrig_method, &
            dim1name=grlnd, readvar=readvar)
    if (readvar) then
       call endrun( msg= ' ERROR: unexpectedly found irrigation_method on dataset when cft_size=0'// &
               ' (if the surface dataset has a separate crop landunit, then the code'// &
               ' must also have a separate crop landunit, and vice versa)'//&
               errMsg(sourcefile, __LINE__))
    end if
    irrig_method = irrig_method_unset

    call ncd_io(ncid=ncid, varname='PCT_NAT_PFT', flag='read', data=wt_nat_patch, &
         dim1name=grlnd, readvar=readvar)
    if (.not. readvar) call endrun( msg=' ERROR: PCT_NAT_PFT NOT on surfdata file'//errMsg(sourcefile, __LINE__))
       
  end subroutine surfrd_pftformat

!-----------------------------------------------------------------------
  subroutine surfrd_veg_all(begg, endg, ncid, ns, actual_numcft)
    !
    ! !DESCRIPTION:
    ! Determine weight arrays for non-dynamic landuse mode
    !
    ! !USES:
    use clm_varctl      , only : create_crop_landunit, use_fates, n_dom_pfts, use_hillslope
    use clm_varpar      , only : natpft_lb, natpft_ub, natpft_size, cft_size, cft_lb, cft_ub
    use clm_instur      , only : wt_lunit, wt_nat_patch, wt_cft, fert_cft
    use landunit_varcon , only : istsoil, istcrop
    use surfrdUtilsMod  , only : convert_cft_to_pft

    !
    ! !ARGUMENTS:
    implicit none
    integer, intent(in) :: begg, endg, actual_numcft
    type(file_desc_t),intent(inout) :: ncid   ! netcdf id
    integer          ,intent(in)    :: ns     ! domain size
    !
    ! !LOCAL VARIABLES:
    integer  :: dimid                                ! netCDF id's
    integer  :: cftsize                              ! size of CFT's
    logical  :: readvar                              ! is variable on dataset
    logical  :: cft_dim_exists                       ! does the dimension 'cft' exist on the dataset?
    real(r8),pointer :: arrayl(:)                    ! local array
    real(r8),pointer :: array2DCFT(:,:)              ! local 2D array for CFTs
    real(r8),pointer :: array2DFERT(:,:)             ! local 2D array for fertilizer
    character(len=32) :: subname = 'surfrd_veg_all'  ! subroutine name

    !-----------------------------------------------------------------------
    !
    ! Read in variables that are handled the same for all formats
    !

    ! This temporary array is needed because ncd_io expects a pointer, so we can't
    ! directly pass wt_lunit(begg:endg,istsoil)
    allocate(arrayl(begg:endg))

    call ncd_io(ncid=ncid, varname='PCT_NATVEG', flag='read', data=arrayl, &
         dim1name=grlnd, readvar=readvar)
    if (.not. readvar) call endrun( msg=' ERROR: PCT_NATVEG NOT on surfdata file'//errMsg(sourcefile, __LINE__))
    wt_lunit(begg:endg,istsoil) = arrayl(begg:endg)

    call ncd_io(ncid=ncid, varname='PCT_CROP', flag='read', data=arrayl, &
         dim1name=grlnd, readvar=readvar)
    if (.not. readvar) call endrun( msg=' ERROR: PCT_CROP NOT on surfdata file'//errMsg(sourcefile, __LINE__))
    wt_lunit(begg:endg,istcrop) = arrayl(begg:endg)

    deallocate(arrayl)

    
    ! Check the file format for CFT's and handle accordingly
    if ( actual_numcft > 0 ) then
       if ( create_crop_landunit )then
          ! Cases: Full crop in file and in model
          !        Generic crop in file and in model
          !        Full crop in file, generic crop in model
          cftsize = actual_numcft
          allocate(array2DCFT (begg:endg,cft_lb:cftsize-1+cft_lb))
          allocate(array2DFERT(begg:endg,cft_lb:cftsize-1+cft_lb))
          call surfrd_cftformat( ncid, begg, endg, array2DCFT, array2DFERT, cftsize, natpft_size )
          wt_cft  (begg:,cft_lb:) = array2DCFT (begg:,cft_lb:cft_ub)
          fert_cft(begg:,cft_lb:) = array2DFERT(begg:,cft_lb:cft_ub)
          deallocate(array2DCFT)
          deallocate(array2DFERT)
       else if ( .not. create_crop_landunit )then
          if ( masterproc ) write(iulog,*) "WARNING: New CFT-based format surface datasets should be run with ", &
                                           "create_crop_landunit=T"
          if ( use_fates ) then
             if ( masterproc ) write(iulog,*) "WARNING: When fates is on we allow new CFT based surface datasets ", &
                                              "to be used with create_crop_land FALSE"

             call surfrd_wtfates( ncid, begg, endg )
             ! Set the weighting on the crop patches to zero
             fert_cft(begg:,cft_lb:cft_ub) = 0.0_r8
             wt_cft(begg:,cft_lb:cft_ub) = 0.0_r8

          else
             call endrun( msg=' ERROR: New format surface datasets require create_crop_landunit TRUE'//errMsg(sourcefile, __LINE__))
          end if
       else
          call endrun( msg=' ERROR: Problem figuring out how to handle new format input fsurdat file'//errMsg(sourcefile, __LINE__))
       end if
    else if ( (.not. cft_dim_exists) .and. (.not. create_crop_landunit) )then
       if ( masterproc ) write(iulog,*) "WARNING: The PFT format is an unsupported format that will be removed in the future!"
       ! Check dimension size
       call surfrd_pftformat( begg, endg, ncid )                                 ! Format where crop is part of the natural veg. landunit
    else
       call endrun( msg=' ERROR: Problem figuring out format of input fsurdat file'//errMsg(sourcefile, __LINE__))
    end if

    ! Do some checking

    if ( (cft_size == 0) .and. any(wt_lunit(begg:endg,istcrop) > 0._r8) ) then
       call endrun( msg=' ERROR: if PCT_CROP > 0 anywhere, then cft_size must be > 0'// &
               ' (if the surface dataset has a separate crop landunit, then the code'// &
               ' must also have a separate crop landunit, and vice versa)'//&
               errMsg(sourcefile, __LINE__))
    end if
<<<<<<< HEAD

    ! Obtain hillslope hydrology information and modify pft weights
    if(use_hillslope) then 
       call surfrd_hillslope(begg, endg, ncid, ns)
    endif

=======
    
>>>>>>> a5e62180
    ! Convert from percent to fraction
    wt_lunit(begg:endg,istsoil) = wt_lunit(begg:endg,istsoil) / 100._r8
    wt_lunit(begg:endg,istcrop) = wt_lunit(begg:endg,istcrop) / 100._r8
    wt_nat_patch(begg:endg,:)   = wt_nat_patch(begg:endg,:) / 100._r8
    wt_cft(begg:endg,:)         = wt_cft(begg:endg,:) / 100._r8

    ! Check sum of vegetation adds to 1
    call check_sums_equal_1(wt_nat_patch, begg, 'wt_nat_patch', subname)

    ! if ( use_fates ) wt_cft = 0 because called convert_cft_to_pft, else...
    if ( .not. use_fates ) then
       ! Check sum of vegetation adds to 1
       call check_sums_equal_1(wt_cft, begg, 'wt_cft', subname)
    end if

    ! Call collapse_crop_types: allows need to maintain only 78-pft input data
    ! For use_crop = .false. collapsing 78->16 pfts or 16->16 or some new
       !    configuration
    ! For use_crop = .true. most likely collapsing 78 to the list of crops for
    !    which the CLM includes parameterizations
    ! The call collapse_crop_types also appears in subroutine dyncrop_interp
    call collapse_crop_types(wt_cft(begg:endg,:), fert_cft(begg:endg,:), cft_size, begg, endg, verbose=.true.)
    
    ! Collapse crop variables as needed
    ! The call to collapse_crop_var also appears in subroutine dyncrop_interp
    ! - fert_cft TODO Is this call redundant because it simply sets the crop
    !                 variable to 0 where is_pft_known_to_model = .false.?
    call collapse_crop_var(fert_cft(begg:endg,:), cft_size, begg, endg)

    ! Call collapse_to_dominant: enhance ctsm performance with fewer active pfts
    ! Collapsing to the top N dominant pfts (n_dom_pfts set in namelist).
    ! - Bare ground could be up to 1 patch before collapsing.
    ! - Pfts could be up to 14 before collapsing if create_crop_landunit = .T.
    ! - Pfts could be up to 16 before collapsing if create_crop_landunit = .F.
    ! TODO Add the same call to subroutine dynpft_interp for transient runs
    
    call collapse_to_dominant(wt_nat_patch(begg:endg,:), natpft_lb, natpft_ub, &
         begg, endg, n_dom_pfts)
    
  end subroutine surfrd_veg_all

  !-----------------------------------------------------------------------
  subroutine surfrd_veg_dgvm(begg, endg)
    !
    ! !DESCRIPTION:
    ! Determine weights for CNDV mode.
    !
    ! !USES:
    use pftconMod , only : noveg
    use clm_instur, only : wt_nat_patch
    !
    ! !ARGUMENTS:
    integer, intent(in) :: begg, endg
    !
    ! !LOCAL VARIABLES:
    character(len=*), parameter :: subname = 'surfrd_veg_dgvm'
    !-----------------------------------------------------------------------

    ! Bare ground gets 100% weight; all other natural patches are zeroed out
    wt_nat_patch(begg:endg, :)     = 0._r8
    wt_nat_patch(begg:endg, noveg) = 1._r8

    call check_sums_equal_1(wt_nat_patch, begg, 'wt_nat_patch', subname)

  end subroutine surfrd_veg_dgvm

  !-----------------------------------------------------------------------
  subroutine surfrd_hillslope(begg, endg, ncid, ns)
    !
    ! !DESCRIPTION:
    ! Determine number of hillslopes and columns for hillslope hydrology mode
    !
    ! !USES:
    use clm_instur, only : ncolumns_hillslope, wt_nat_patch
    use clm_varctl, only : nhillslope,max_columns_hillslope
    use clm_varpar, only : natpft_size, natpft_lb
    use ncdio_pio,  only : ncd_inqdid, ncd_inqdlen
    use pftconMod , only : noveg
    use HillslopeHydrologyMod, only : pft_distribution_method, pft_from_file, pft_uniform_dominant_pft, pft_lowland_dominant_pft, pft_lowland_upland
    use HillslopeHydrologyMod, only : HillslopeDominantPftIndex,HillslopeTwoLargestPftIndices

    !
    ! !ARGUMENTS:
    integer, intent(in) :: begg, endg
    type(file_desc_t),intent(inout) :: ncid   ! netcdf id
    integer          ,intent(in)    :: ns     ! domain size
    !
    ! !LOCAL VARIABLES:
    integer  :: g, nh, m, n                    ! index
    integer  :: dimid,varid                    ! netCDF id's
    integer  :: ier                            ! error status	
    logical  :: readvar                        ! is variable on dataset
    integer,pointer :: arrayl(:)               ! local array (needed because ncd_io expects a pointer)
    character(len=32) :: subname = 'surfrd_hillslope'  ! subroutine name
    !-----------------------------------------------------------------------

    ! number of hillslopes per landunit
    call ncd_inqdid(ncid,'nhillslope',dimid,readvar) 
    if (.not. readvar) then
       call endrun( msg=' ERROR: nhillslope not on surface data file'//errMsg(sourcefile, __LINE__))
    else
       call ncd_inqdlen(ncid,dimid,nh)
       nhillslope = nh
    endif
    ! maximum number of columns per landunit
    call ncd_inqdid(ncid,'nmaxhillcol',dimid,readvar) 
    if (.not. readvar) then
       call endrun( msg=' ERROR: nmaxhillcol not on surface data file'//errMsg(sourcefile, __LINE__))
    else
       call ncd_inqdlen(ncid,dimid,nh)
       max_columns_hillslope = nh
    endif
    ! actual number of columns per landunit
    allocate(arrayl(begg:endg))
    call ncd_io(ncid=ncid, varname='nhillcolumns', flag='read', data=arrayl, &
         dim1name=grlnd, readvar=readvar)
    if (.not. readvar) then
       call endrun( msg=' ERROR: nhillcolumns not on surface data file'//errMsg(sourcefile, __LINE__))
    else
       ncolumns_hillslope(begg:endg) = arrayl(begg:endg)
    endif
    deallocate(arrayl)

    ! pft_from_file and pft_lowland_upland assume that 1 pft
    ! will exist on each hillslope column.  In prepration, set one
    ! pft weight to 100 and the rest to 0.  The vegetation type
    ! (patch%itype) will be reassigned when initHillslope is called later.
    if(pft_distribution_method == pft_from_file .or. &
         pft_distribution_method == pft_lowland_upland) then
       do g = begg, endg
          ! If hillslopes will be used in a gridcell, modify wt_nat_patch, otherwise use original patch distribution
          if(ncolumns_hillslope(g) > 0) then
             ! First patch gets 100% weight; all other natural patches are zeroed out
             wt_nat_patch(g,:)         = 0._r8
             wt_nat_patch(g,natpft_lb) = 100._r8
          endif
       enddo
    endif

    ! pft_uniform_dominant_pft uses the patch with the
    ! largest weight for all hillslope columns in the gridcell
    if (pft_distribution_method == pft_uniform_dominant_pft) then
       do g = begg, endg
          ! If hillslopes will be used in a gridcell, modify wt_nat_patch,
          ! otherwise use original patch distribution
          if(ncolumns_hillslope(g) > 0) then
             call HillslopeDominantPftIndex(wt_nat_patch(g,:),natpft_lb,m)
             wt_nat_patch(g,:) = 0._r8
             wt_nat_patch(g,m) = 100._r8
          endif
       enddo
    endif

    ! pft_lowland_dominant_pft uses the two patches with the
    ! largest weights for the hillslope columns in the gridcell
    if (pft_distribution_method == pft_lowland_dominant_pft) then
       do g = begg, endg
          ! If hillslopes will be used in a gridcell, modify wt_nat_patch, otherwise use original patch distribution
          if(ncolumns_hillslope(g) > 0) then
             call HillslopeTwoLargestPftIndices(wt_nat_patch(g,:),natpft_lb,m,n)
             ! Preserve the relative weights of the largest and
             ! next largest weights using arbitrarily chosen values
             ! (i.e. m should be larger than n)  This will minimize
             ! memory usage while still allowing HillslopeDominantLowlandPft
             ! to pick out the two largest patch types.
             if(m /= n) then
                wt_nat_patch(g,:) = 0._r8
                wt_nat_patch(g,m) = 75._r8
                wt_nat_patch(g,n) = 25._r8
             endif
          endif
       enddo
    endif

  end subroutine surfrd_hillslope

  subroutine surfrd_lakemask(begg, endg)
    !
    ! !DESCRIPTION:
    ! Reads the lake mask, indicating where lakes are and will grow
    ! of the landuse.timeseries file.
    ! Necessary for the initialisation of the lake land units
    !
    ! !USES:
     use clm_instur           , only : haslake
     use dynSubgridControlMod , only : get_flanduse_timeseries
     use clm_varctl           , only : fname_len
     use fileutils            , only : getfil
    !
    ! !ARGUMENTS:
    integer,           intent(in)    :: begg, endg
    !
    !
    ! !LOCAL VARIABLES:
    type(file_desc_t)         :: ncid_dynuse          ! netcdf id for landuse timeseries file
    character(len=256)        :: locfn                ! local file name
    character(len=fname_len)  :: fdynuse              ! landuse.timeseries filename
    logical                   :: readvar
    !
    character(len=*), parameter :: subname = 'surfrd_lakemask'
    !
    !-----------------------------------------------------------------------

    ! get filename of landuse_timeseries file
    fdynuse = get_flanduse_timeseries()

    if (masterproc) then
       write(iulog,*) 'Attempting to read landuse.timeseries data .....'
       if (fdynuse == ' ') then
          write(iulog,*)'fdynuse must be specified'
          call endrun(msg=errMsg(sourcefile, __LINE__))
       end if
    end if

    call getfil(fdynuse, locfn, 0 )

   ! open landuse_timeseries file
    call ncd_pio_openfile (ncid_dynuse, trim(locfn), 0)

    ! read the lakemask
    call ncd_io(ncid=ncid_dynuse, varname='HASLAKE'  , flag='read', data=haslake, &
           dim1name=grlnd, readvar=readvar)
    if (.not. readvar) call endrun( msg=' ERROR: HASLAKE is not on landuse.timeseries file'//errMsg(sourcefile, __LINE__))

    ! close landuse_timeseries file again
    call ncd_pio_closefile(ncid_dynuse)

  end subroutine surfrd_lakemask

  !-----------------------------------------------------------------------
  subroutine surfrd_urbanmask(begg, endg)
    !
    ! !DESCRIPTION:
    ! Reads the urban mask, indicating where urban areas are and will grow
    ! of the landuse.timeseries file.
    ! Necessary for the initialization of the urban land units.
    ! All urban density types will intialize if any type exists or will grow.
    !
    ! !USES:
     use clm_instur           , only : pct_urban_max
     use dynSubgridControlMod , only : get_flanduse_timeseries
     use clm_varctl           , only : fname_len
     use fileutils            , only : getfil
    !
    ! !ARGUMENTS:
    integer,           intent(in)    :: begg, endg
    !
    !
    ! !LOCAL VARIABLES:
    type(file_desc_t)         :: ncid_dynuse          ! netcdf id for landuse timeseries file
    character(len=256)        :: locfn                ! local file name
    character(len=fname_len)  :: fdynuse              ! landuse.timeseries filename
    logical                   :: readvar
    !
    character(len=*), parameter :: subname = 'surfrd_urbanmask'
    !
    !-----------------------------------------------------------------------

    ! get filename of landuse_timeseries file
    fdynuse = get_flanduse_timeseries()

    if (masterproc) then
       write(iulog,*) 'Attempting to read landuse.timeseries data .....'
       if (fdynuse == ' ') then
          write(iulog,*)'fdynuse must be specified'
          call endrun(msg=errMsg(sourcefile, __LINE__))
       end if
    end if

    call getfil(fdynuse, locfn, 0 )

   ! open landuse_timeseries file
    call ncd_pio_openfile (ncid_dynuse, trim(locfn), 0)

    ! read the urbanmask
    call ncd_io(ncid=ncid_dynuse, varname='PCT_URBAN_MAX', flag='read', data=pct_urban_max, &
           dim1name=grlnd, readvar=readvar)
    if (.not. readvar) call endrun( msg=' ERROR: PCT_URBAN_MAX is not on landuse.timeseries file'//errMsg(sourcefile, __LINE__))

    ! close landuse_timeseries file again
    call ncd_pio_closefile(ncid_dynuse)

  end subroutine surfrd_urbanmask
  
end module surfrdMod<|MERGE_RESOLUTION|>--- conflicted
+++ resolved
@@ -814,16 +814,12 @@
                ' must also have a separate crop landunit, and vice versa)'//&
                errMsg(sourcefile, __LINE__))
     end if
-<<<<<<< HEAD
 
     ! Obtain hillslope hydrology information and modify pft weights
     if(use_hillslope) then 
        call surfrd_hillslope(begg, endg, ncid, ns)
     endif
 
-=======
-    
->>>>>>> a5e62180
     ! Convert from percent to fraction
     wt_lunit(begg:endg,istsoil) = wt_lunit(begg:endg,istsoil) / 100._r8
     wt_lunit(begg:endg,istcrop) = wt_lunit(begg:endg,istcrop) / 100._r8
