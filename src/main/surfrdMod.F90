--- conflicted
+++ resolved
@@ -285,11 +285,7 @@
     !    o real % abundance PFTs (as a percent of vegetated area)
     !
     ! !USES:
-<<<<<<< HEAD
-    use clm_varctl  , only : create_crop_landunit, use_hillslope
-=======
-    use clm_varctl  , only : create_crop_landunit, n_dom_landunits
->>>>>>> 570bfea5
+    use clm_varctl  , only : create_crop_landunit, n_dom_landunits, use_hillslope
     use fileutils   , only : getfil
     use domainMod   , only : domain_type, domain_init, domain_clean
     use clm_instur  , only : wt_lunit, topo_glc_mec
