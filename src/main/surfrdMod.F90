module surfrdMod

  !-----------------------------------------------------------------------
  ! !DESCRIPTION:
  ! Contains methods for reading in surface data file and determining
  ! subgrid weights
  !
  ! !USES:
#include "shr_assert.h"
  use shr_kind_mod    , only : r8 => shr_kind_r8
  use shr_log_mod     , only : errMsg => shr_log_errMsg
  use abortutils      , only : endrun
  use clm_varpar      , only : nlevsoifl
  use landunit_varcon , only : numurbl
  use clm_varcon      , only : grlnd
  use clm_varctl      , only : iulog
  use clm_varctl      , only : use_cndv, use_crop
  use surfrdUtilsMod  , only : check_sums_equal_1, collapse_crop_types, collapse_to_dominant, collapse_crop_var, collapse_individual_lunits
  use ncdio_pio       , only : file_desc_t, var_desc_t, ncd_pio_openfile, ncd_pio_closefile
  use ncdio_pio       , only : ncd_io, check_var, ncd_inqfdims, check_dim_size, ncd_inqdid, ncd_inqdlen
  use pio
  use spmdMod
  !
  ! !PUBLIC TYPES:
  implicit none
  save
  !
  ! !PUBLIC MEMBER FUNCTIONS:
  public :: surfrd_get_globmask  ! Reads global land mask (needed for setting domain decomp)
  public :: surfrd_get_grid      ! Read grid/ladnfrac data into domain (after domain decomp)
  public :: surfrd_get_data      ! Read surface dataset and determine subgrid weights
  public :: surfrd_get_num_patches  ! Read surface dataset to determine maxsoil_patches and numcft

  ! !PRIVATE MEMBER FUNCTIONS:
  private :: surfrd_special             ! Read the special landunits
  private :: surfrd_veg_all             ! Read all of the vegetated landunits
  private :: surfrd_veg_dgvm            ! Read vegetated landunits for DGVM mode
  private :: surfrd_pftformat           ! Read crop pfts in file format where they are part of the vegetated land unit
  private :: surfrd_cftformat           ! Read crop pfts in file format where they are on their own landunit
  !
  ! !PRIVATE DATA MEMBERS:
  ! default multiplication factor for epsilon for error checks
  real(r8), private, parameter :: eps_fact = 2._r8

  character(len=*), parameter, private :: sourcefile = &
       __FILE__
  !-----------------------------------------------------------------------

contains

  !-----------------------------------------------------------------------
  subroutine surfrd_get_globmask(filename, mask, ni, nj)
    !
    ! !DESCRIPTION:
    ! Read the surface dataset grid related information:
    ! This is the first routine called by clm_initialize
    ! NO DOMAIN DECOMPOSITION  HAS BEEN SET YET
    !
    ! !USES:
    use fileutils , only : getfil
    !
    ! !ARGUMENTS:
    character(len=*), intent(in)    :: filename  ! grid filename
    integer         , pointer       :: mask(:)   ! grid mask
    integer         , intent(out)   :: ni, nj    ! global grid sizes
    !
    ! !LOCAL VARIABLES:
    logical :: isgrid2d
    integer :: dimid,varid         ! netCDF id's
    integer :: ns                  ! size of grid on file
    integer :: n,i,j               ! index
    integer :: ier                 ! error status
    type(file_desc_t)  :: ncid     ! netcdf id
    character(len=256) :: varname  ! variable name
    character(len=256) :: locfn    ! local file name
    logical :: readvar             ! read variable in or not
    integer , allocatable :: idata2d(:,:)
    character(len=32) :: subname = 'surfrd_get_globmask' ! subroutine name
    !-----------------------------------------------------------------------

    if (filename == ' ') then
       mask(:) = 1
       RETURN
    end if

    if (masterproc) then
       if (filename == ' ') then
          write(iulog,*) trim(subname),' ERROR: filename must be specified '
          call endrun(msg=errMsg(sourcefile, __LINE__))
       endif
    end if

    call getfil( filename, locfn, 0 )
    call ncd_pio_openfile (ncid, trim(locfn), 0)

    ! Determine dimensions and if grid file is 2d or 1d

    call ncd_inqfdims(ncid, isgrid2d, ni, nj, ns)
    if (masterproc) then
       write(iulog,*)'lat/lon grid flag (isgrid2d) is ',isgrid2d
    end if

    allocate(mask(ns))
    mask(:) = 1

    if (isgrid2d) then
       allocate(idata2d(ni,nj))
       idata2d(:,:) = 1
       call ncd_io(ncid=ncid, varname='LANDMASK', data=idata2d, flag='read', readvar=readvar)
       if (.not. readvar) then
          call ncd_io(ncid=ncid, varname='mask', data=idata2d, flag='read', readvar=readvar)
       end if
       if (readvar) then
          do j = 1,nj
          do i = 1,ni
             n = (j-1)*ni + i
             mask(n) = idata2d(i,j)
          enddo
          enddo
       end if
       deallocate(idata2d)
    else
       call ncd_io(ncid=ncid, varname='LANDMASK', data=mask, flag='read', readvar=readvar)
       if (.not. readvar) then
          call ncd_io(ncid=ncid, varname='mask', data=mask, flag='read', readvar=readvar)
       end if
    end if
    if (.not. readvar) call endrun( msg=' ERROR: landmask not on fatmlndfrc file'//errMsg(sourcefile, __LINE__))

    call ncd_pio_closefile(ncid)

  end subroutine surfrd_get_globmask

  !-----------------------------------------------------------------------
  subroutine surfrd_get_grid(begg, endg, ldomain, filename, glcfilename)
    !
    ! !DESCRIPTION:
    ! THIS IS CALLED AFTER THE DOMAIN DECOMPOSITION HAS BEEN CREATED
    ! Read the surface dataset grid related information:
    ! o real latitude  of grid cell (degrees)
    ! o real longitude of grid cell (degrees)
    !
    ! !USES:
    use clm_varcon, only : spval, re
    use domainMod , only : domain_type, domain_init, domain_clean, lon1d, lat1d
    use fileutils , only : getfil
    !
    ! !ARGUMENTS:
    integer          ,intent(in)    :: begg, endg
    type(domain_type),intent(inout) :: ldomain   ! domain to init
    character(len=*) ,intent(in)    :: filename  ! grid filename
    character(len=*) ,optional, intent(in) :: glcfilename ! glc mask filename
    !
    ! !LOCAL VARIABLES:
    type(file_desc_t) :: ncid               ! netcdf id
    integer :: beg                          ! local beg index
    integer :: end                          ! local end index
    integer :: ni,nj,ns                     ! size of grid on file
    integer :: dimid,varid                  ! netCDF id's
    integer :: start(1), count(1)           ! 1d lat/lon array sections
    integer :: ier,ret                      ! error status
    logical :: readvar                      ! true => variable is on input file
    logical :: isgrid2d                     ! true => file is 2d lat/lon
    logical :: istype_domain                ! true => input file is of type domain
    real(r8), allocatable :: rdata2d(:,:)   ! temporary
    character(len=16) :: vname              ! temporary
    character(len=256):: locfn              ! local file name
    integer :: n                            ! indices
    real(r8):: eps = 1.0e-12_r8             ! lat/lon error tolerance
    character(len=32) :: subname = 'surfrd_get_grid'     ! subroutine name
!-----------------------------------------------------------------------

    if (masterproc) then
       if (filename == ' ') then
          write(iulog,*) trim(subname),' ERROR: filename must be specified '
          call endrun(msg=errMsg(sourcefile, __LINE__))
       endif
    end if

    call getfil( filename, locfn, 0 )
    call ncd_pio_openfile (ncid, trim(locfn), 0)

    ! Determine dimensions
    call ncd_inqfdims(ncid, isgrid2d, ni, nj, ns)

    ! Determine isgrid2d flag for domain
    call domain_init(ldomain, isgrid2d=isgrid2d, ni=ni, nj=nj, nbeg=begg, nend=endg)

    ! Determine type of file - old style grid file or new style domain file
    call check_var(ncid=ncid, varname='xc', readvar=readvar)
    if (readvar)then
        istype_domain = .true.
    else
        istype_domain = .false.
    end if

    ! Read in area, lon, lat

    if (istype_domain) then
       call ncd_io(ncid=ncid, varname= 'area', flag='read', data=ldomain%area, &
            dim1name=grlnd, readvar=readvar)
       ! convert from radians**2 to km**2
       ldomain%area = ldomain%area * (re**2)
       if (.not. readvar) call endrun( msg=' ERROR: area NOT on file'//errMsg(sourcefile, __LINE__))

       call ncd_io(ncid=ncid, varname= 'xc', flag='read', data=ldomain%lonc, &
            dim1name=grlnd, readvar=readvar)
       if (.not. readvar) call endrun( msg=' ERROR: xc NOT on file'//errMsg(sourcefile, __LINE__))

       call ncd_io(ncid=ncid, varname= 'yc', flag='read', data=ldomain%latc, &
            dim1name=grlnd, readvar=readvar)
       if (.not. readvar) call endrun( msg=' ERROR: yc NOT on file'//errMsg(sourcefile, __LINE__))
    else
       call endrun( msg=" ERROR: can no longer read non domain files" )
    end if

    if (isgrid2d) then
       allocate(rdata2d(ni,nj), lon1d(ni), lat1d(nj))
       if (istype_domain) vname = 'xc'
       call ncd_io(ncid=ncid, varname=trim(vname), data=rdata2d, flag='read', readvar=readvar)
       lon1d(:) = rdata2d(:,1)
       if (istype_domain) vname = 'yc'
       call ncd_io(ncid=ncid, varname=trim(vname), data=rdata2d, flag='read', readvar=readvar)
       lat1d(:) = rdata2d(1,:)
       deallocate(rdata2d)
    end if

    ! Check lat limited to -90,90

    if (minval(ldomain%latc) < -90.0_r8 .or. &
        maxval(ldomain%latc) >  90.0_r8) then
       write(iulog,*) trim(subname),' WARNING: lat/lon min/max is ', &
            minval(ldomain%latc),maxval(ldomain%latc)
       ! call endrun( msg=' ERROR: lat is outside [-90,90]'//errMsg(sourcefile, __LINE__))
       ! write(iulog,*) trim(subname),' Limiting lat/lon to [-90/90] from ', &
       !     minval(domain%latc),maxval(domain%latc)
       ! where (ldomain%latc < -90.0_r8) ldomain%latc = -90.0_r8
       ! where (ldomain%latc >  90.0_r8) ldomain%latc =  90.0_r8
    endif
    if ( any(ldomain%lonc < 0.0_r8) )then
       call endrun( msg=' ERROR: lonc is negative and currently can NOT be (see https://github.com/ESCOMP/ctsm/issues/507)' &
                      //errMsg(sourcefile, __LINE__))
    endif

    call ncd_io(ncid=ncid, varname='mask', flag='read', data=ldomain%mask, &
         dim1name=grlnd, readvar=readvar)
    if (.not. readvar) then
       call endrun( msg=' ERROR: LANDMASK NOT on fracdata file'//errMsg(sourcefile, __LINE__))
    end if

    call ncd_io(ncid=ncid, varname='frac', flag='read', data=ldomain%frac, &
         dim1name=grlnd, readvar=readvar)
    if (.not. readvar) then
       call endrun( msg=' ERROR: LANDFRAC NOT on fracdata file'//errMsg(sourcefile, __LINE__))
    end if

    call ncd_pio_closefile(ncid)

  end subroutine surfrd_get_grid

  !-----------------------------------------------------------------------
  subroutine surfrd_get_data (begg, endg, ldomain, lfsurdat, actual_numcft)
    !
    ! !DESCRIPTION:
    ! Read the surface dataset and create subgrid weights.
    ! The model's surface dataset recognizes 6 basic land cover types within a grid
    ! cell: lake, wetland, urban, glacier, glacier_mec and vegetated. The vegetated
    ! part of the grid cell cosists of up to [maxsoil_patches] patches. These
    ! subgrid patches are read in explicitly for each grid cell. This is in
    ! contrast to LSMv1, where the patches were built implicitly from biome types.
    !    o real latitude  of grid cell (degrees)
    !    o real longitude of grid cell (degrees)
    !    o integer surface type: 0 = ocean or 1 = land
    !    o integer soil color (1 to 20) for use with soil albedos
    !    o real soil texture, %sand, for thermal and hydraulic properties
    !    o real soil texture, %clay, for thermal and hydraulic properties
    !    o real % of cell covered by lake    for use as subgrid patch
    !    o real % of cell covered by wetland for use as subgrid patch
    !    o real % of cell that is urban      for use as subgrid patch
    !    o real % of cell that is glacier    for use as subgrid patch
    !    o real % of cell that is glacier_mec for use as subgrid patch
    !    o integer PFTs
    !    o real % abundance PFTs (as a percent of vegetated area)
    !
    ! !USES:
    use clm_varctl  , only : create_crop_landunit, collapse_urban, &
                             toosmall_soil, toosmall_crop, toosmall_glacier, &
                             toosmall_lake, toosmall_wetland, toosmall_urban, &
<<<<<<< HEAD
                             n_dom_landunits, use_hillslope
    use fileutils   , only : getfil
    use domainMod   , only : domain_type, domain_init, domain_clean
    use clm_instur  , only : wt_lunit, topo_glc_mec
    use landunit_varcon, only: max_lunit, istsoil, isturb_MIN, isturb_MAX
=======
                             n_dom_landunits
    use fileutils           , only : getfil
    use domainMod           , only : domain_type, domain_init, domain_clean
    use clm_instur          , only : wt_lunit, topo_glc_mec
    use landunit_varcon     , only : max_lunit, istsoil, isturb_MIN, isturb_MAX
    use dynSubgridControlMod, only : get_flanduse_timeseries
    use dynSubgridControlMod, only : get_do_transient_lakes

>>>>>>> e1674e60
    !
    ! !ARGUMENTS:
    integer,          intent(in) :: begg, endg, actual_numcft
    type(domain_type),intent(in) :: ldomain     ! land domain
    character(len=*), intent(in) :: lfsurdat    ! surface dataset filename
    !
    ! !LOCAL VARIABLES:
    type(domain_type) :: surfdata_domain      ! local domain associated with surface dataset
    character(len=256):: locfn                ! local file name
    integer, parameter :: n_dom_urban = 1     ! # of dominant urban landunits
    integer           :: n                    ! loop indices
    integer           :: ni,nj,ns             ! domain sizes
    character(len=16) :: lon_var, lat_var     ! names of lat/lon on dataset
    logical           :: readvar              ! true => variable is on dataset
    real(r8)          :: rmaxlon,rmaxlat      ! local min/max vars
    type(file_desc_t) :: ncid                 ! netcdf id
    logical           :: istype_domain        ! true => input file is of type domain
    logical           :: isgrid2d             ! true => intut grid is 2d

    character(len=32) :: subname = 'surfrd_get_data'    ! subroutine name
    !-----------------------------------------------------------------------

    if (masterproc) then
       write(iulog,*) 'Attempting to read surface boundary data .....'
       if (lfsurdat == ' ') then
          write(iulog,*)'lfsurdat must be specified'
          call endrun(msg=errMsg(sourcefile, __LINE__))
       endif
    endif

    wt_lunit(:,:) = 0._r8
    topo_glc_mec(:,:) = 0._r8

    ! Read surface data

    call getfil( lfsurdat, locfn, 0 )
    call ncd_pio_openfile (ncid, trim(locfn), 0)

    ! Read in patch mask - this variable is only on the surface dataset - but not
    ! on the domain dataset

    call ncd_io(ncid=ncid, varname= 'PFTDATA_MASK', flag='read', data=ldomain%pftm, &
         dim1name=grlnd, readvar=readvar)
    if (.not. readvar) call endrun( msg=' ERROR: pftm NOT on surface dataset'//errMsg(sourcefile, __LINE__))

    ! Check if fsurdat grid is "close" to fatmlndfrc grid, exit if lats/lon > 0.001

    call check_var(ncid=ncid, varname='xc', readvar=readvar)
    if (readvar) then
       istype_domain = .true.
    else
       call check_var(ncid=ncid, varname='LONGXY', readvar=readvar)
       if (readvar) then
          istype_domain = .false.
       else
          call endrun( msg=' ERROR: unknown domain type'//errMsg(sourcefile, __LINE__))
       end if
    end if
    if (istype_domain) then
       lon_var  = 'xc'
       lat_var  = 'yc'
    else
       lon_var  = 'LONGXY'
       lat_var  = 'LATIXY'
    end if
    if ( masterproc )then
       write(iulog,*) trim(subname),' lon_var = ',trim(lon_var),' lat_var =',trim(lat_var)
    end if

    call ncd_inqfdims(ncid, isgrid2d, ni, nj, ns)
    call domain_init(surfdata_domain, isgrid2d, ni, nj, begg, endg, clmlevel=grlnd)

    call ncd_io(ncid=ncid, varname=lon_var, flag='read', data=surfdata_domain%lonc, &
         dim1name=grlnd, readvar=readvar)
    if (.not. readvar) call endrun( msg=' ERROR: lon var NOT on surface dataset'//errMsg(sourcefile, __LINE__))

    call ncd_io(ncid=ncid, varname=lat_var, flag='read', data=surfdata_domain%latc, &
         dim1name=grlnd, readvar=readvar)
    if (.not. readvar) call endrun( msg=' ERROR: lat var NOT on surface dataset'//errMsg(sourcefile, __LINE__))

    rmaxlon = 0.0_r8
    rmaxlat = 0.0_r8
    do n = begg,endg
       if (ldomain%lonc(n)-surfdata_domain%lonc(n) > 300.) then
          rmaxlon = max(rmaxlon,abs(ldomain%lonc(n)-surfdata_domain%lonc(n)-360._r8))
       elseif (ldomain%lonc(n)-surfdata_domain%lonc(n) < -300.) then
          rmaxlon = max(rmaxlon,abs(ldomain%lonc(n)-surfdata_domain%lonc(n)+360._r8))
       else
          rmaxlon = max(rmaxlon,abs(ldomain%lonc(n)-surfdata_domain%lonc(n)))
       endif
       rmaxlat = max(rmaxlat,abs(ldomain%latc(n)-surfdata_domain%latc(n)))
    enddo
    if (rmaxlon > 0.001_r8 .or. rmaxlat > 0.001_r8) then
       write(iulog,*)' ERROR: surfdata/fatmgrid lon/lat mismatch error', rmaxlon,rmaxlat
       call endrun(msg=errMsg(sourcefile, __LINE__))
    end if

    !~! TODO(SPM, 022015) - if we deallocate and clean ldomain here, then you
    !~! get errors in htape_timeconst where the information is needed to write
    !~! the *.h0* file
    !~!call domain_clean(surfdata_domain)

    ! Obtain special landunit info

    call surfrd_special(begg, endg, ncid, ldomain%ns)

    ! Obtain vegetated landunit info

    call surfrd_veg_all(begg, endg, ncid, ldomain%ns, actual_numcft)

    ! Obtain hillslope hydrology info
    if(use_hillslope) then 
       call surfrd_hillslope(begg, endg, ncid, ldomain%ns)
    endif

    if (use_cndv) then
       call surfrd_veg_dgvm(begg, endg)
    end if

    call ncd_pio_closefile(ncid)

    call check_sums_equal_1(wt_lunit, begg, 'wt_lunit', subname)

    ! if collapse_urban = .true.
    ! collapse urban landunits to the dominant urban landunit

    if (collapse_urban) then
       call collapse_to_dominant(wt_lunit(begg:endg,isturb_MIN:isturb_MAX), isturb_MIN, isturb_MAX, begg, endg, n_dom_urban)
    end if

    ! Select N dominant landunits
    ! ---------------------------
    ! n_dom_landunits set by user in namelist
    ! Call resembles the surfrd_veg_all call to the same subr that selects
    ! n_dom_pfts (also set by the user in the namelist)

    call collapse_to_dominant(wt_lunit(begg:endg,:), istsoil, max_lunit, &
                              begg, endg, n_dom_landunits)

    ! Remove landunits using thresholds set by user in namelist
    ! ---------------------------------------------------------
    ! Thresholds are set in the namelist parameters toosmall_* in units of %.
    ! TODO Remove corresponding thresholds from the mksurfdat tool
    !      Found 2 such cases (had expected to encounter one per landunit):
    !         mkurbanparCommonMod.F90 MIN_DENS = 0.1 and
    !         mksurfdat.F90 toosmallPFT = 1.e-10

    call collapse_individual_lunits(wt_lunit, begg, endg, toosmall_soil, &
                                    toosmall_crop, toosmall_glacier, &
                                    toosmall_lake, toosmall_wetland, &
                                    toosmall_urban)

    if ( masterproc )then
       write(iulog,*) 'Successfully read surface boundary data'
       write(iulog,*)
    end if

    ! read the lakemask (necessary for initialisation of dynamical lakes)
    if (get_do_transient_lakes()) then
        call surfrd_lakemask(begg, endg)
    end if

  end subroutine surfrd_get_data

!-----------------------------------------------------------------------

  subroutine surfrd_get_num_patches (lfsurdat, actual_maxsoil_patches, actual_numcft)
    !
    ! !DESCRIPTION:
    ! Read maxsoil_patches and numcft from the surface dataset
    !
    ! !USES:
    use fileutils   , only : getfil
    !
    ! !ARGUMENTS:
    character(len=*), intent(in) :: lfsurdat  ! surface dataset filename
    integer, intent(out) :: actual_maxsoil_patches  ! value from surface dataset
    integer, intent(out) :: actual_numcft           ! cft value from sfc dataset
    !
    ! !LOCAL VARIABLES:
    character(len=256):: locfn                ! local file name
    type(file_desc_t) :: ncid                 ! netcdf file id
    integer :: dimid                          ! netCDF dimension id
    logical :: cft_dim_exists                 ! dimension exists on dataset
    character(len=32) :: subname = 'surfrd_get_num_patches'  ! subroutine name
    !-----------------------------------------------------------------------

    if (masterproc) then
       write(iulog,*) 'Attempting to read maxsoil_patches and numcft from the surface data .....'
       if (lfsurdat == ' ') then
          write(iulog,*)'lfsurdat must be specified'
          call endrun(msg=errMsg(sourcefile, __LINE__))
       endif
    endif

    ! Open surface dataset
    call getfil( lfsurdat, locfn, 0 )
    call ncd_pio_openfile (ncid, trim(locfn), 0)

    ! Read maxsoil_patches and numcft
    call ncd_inqdlen(ncid, dimid, actual_maxsoil_patches, 'lsmpft')
    call ncd_inqdid(ncid, 'cft', dimid, cft_dim_exists)
    if ( cft_dim_exists ) then
       call ncd_inqdlen(ncid, dimid, actual_numcft, 'cft')
    else
       actual_numcft = 0
    end if

    if ( masterproc )then
       write(iulog,*) 'Successfully read maxsoil_patches and numcft from the surface data'
       write(iulog,*)
    end if

  end subroutine surfrd_get_num_patches

!-----------------------------------------------------------------------
  subroutine surfrd_special(begg, endg, ncid, ns)
    !
    ! !DESCRIPTION:
    ! Determine weight with respect to gridcell of all special "patches" as well
    ! as soil color and percent sand and clay
    !
    ! !USES:
    use clm_varpar      , only : maxpatch_glcmec, nlevurb
    use landunit_varcon , only : isturb_MIN, isturb_MAX, istdlak, istwet, istice_mec
    use clm_instur      , only : wt_lunit, urban_valid, wt_glc_mec, topo_glc_mec
    use UrbanParamsType , only : CheckUrban
    !
    ! !ARGUMENTS:
    integer          , intent(in)    :: begg, endg
    type(file_desc_t), intent(inout) :: ncid   ! netcdf id
    integer          , intent(in)    :: ns     ! domain size
    !
    ! !LOCAL VARIABLES:
    integer  :: n,nl,nurb,g                ! indices
    integer  :: dimid,varid                ! netCDF id's
    real(r8) :: nlevsoidata(nlevsoifl)
    logical  :: found                      ! temporary for error check
    integer  :: nindx                      ! temporary for error check
    integer  :: ier                        ! error status
    logical  :: readvar
    real(r8),pointer :: pctgla(:)      ! percent of grid cell is glacier
    real(r8),pointer :: pctlak(:)      ! percent of grid cell is lake
    real(r8),pointer :: pctwet(:)      ! percent of grid cell is wetland
    real(r8),pointer :: pcturb(:,:)    ! percent of grid cell is urbanized
    integer ,pointer :: urban_region_id(:)
    real(r8),pointer :: pcturb_tot(:)  ! percent of grid cell is urban (sum over density classes)
    real(r8),pointer :: pctspec(:)     ! percent of spec lunits wrt gcell
    integer  :: dens_index             ! urban density index
    character(len=32) :: subname = 'surfrd_special'  ! subroutine name
    real(r8) closelat,closelon
    integer, parameter :: urban_invalid_region = 0   ! urban_region_id indicating invalid point
!-----------------------------------------------------------------------

    allocate(pctgla(begg:endg))
    allocate(pctlak(begg:endg))
    allocate(pctwet(begg:endg))
    allocate(pcturb(begg:endg,numurbl))
    allocate(pcturb_tot(begg:endg))
    allocate(urban_region_id(begg:endg))
    allocate(pctspec(begg:endg))

    call check_dim_size(ncid, 'nlevsoi', nlevsoifl)

       ! Obtain non-grid surface properties of surface dataset other than percent patch

    call ncd_io(ncid=ncid, varname='PCT_WETLAND', flag='read', data=pctwet, &
         dim1name=grlnd, readvar=readvar)
    if (.not. readvar) call endrun( msg=' ERROR: PCT_WETLAND  NOT on surfdata file'//errMsg(sourcefile, __LINE__))

    call ncd_io(ncid=ncid, varname='PCT_LAKE'   , flag='read', data=pctlak, &
         dim1name=grlnd, readvar=readvar)
    if (.not. readvar) call endrun( msg=' ERROR: PCT_LAKE NOT on surfdata file'//errMsg(sourcefile, __LINE__))

    call ncd_io(ncid=ncid, varname='PCT_GLACIER', flag='read', data=pctgla, &
         dim1name=grlnd, readvar=readvar)
    if (.not. readvar) call endrun( msg=' ERROR: PCT_GLACIER NOT on surfdata file'//errMsg(sourcefile, __LINE__))

    ! Read urban info
    if (nlevurb == 0) then
      ! If PCT_URBAN is not multi-density then set pcturb to zero
      pcturb = 0._r8
      urban_valid(begg:endg) = .false.
      write(iulog,*)'PCT_URBAN is not multi-density, pcturb set to 0'
    else
      call ncd_io(ncid=ncid, varname='PCT_URBAN'  , flag='read', data=pcturb, &
           dim1name=grlnd, readvar=readvar)
      if (.not. readvar) call endrun( msg=' ERROR: PCT_URBAN NOT on surfdata file'//errMsg(sourcefile, __LINE__))

      call ncd_io(ncid=ncid, varname='URBAN_REGION_ID', flag='read', data=urban_region_id, &
           dim1name=grlnd, readvar=readvar)
      if (.not. readvar) call endrun( msg= ' ERROR: URBAN_REGION_ID NOT on surfdata file'//errMsg(sourcefile, __LINE__))
      where (urban_region_id == urban_invalid_region)
         urban_valid = .false.
      elsewhere
         urban_valid = .true.
      end where
    end if
    if ( nlevurb == 0 )then
       if ( any(pcturb > 0.0_r8) ) then
          call endrun( msg=' ERROR: PCT_URBAN MUST be zero when nlevurb=0'//errMsg(sourcefile, __LINE__))
       end if
    end if

    pcturb_tot(:) = 0._r8
    do n = 1, numurbl
       do nl = begg,endg
          pcturb_tot(nl) = pcturb_tot(nl) + pcturb(nl,n)
       enddo
    enddo

    ! Read glacier info

    call check_dim_size(ncid, 'nglcec',   maxpatch_glcmec   )
    call check_dim_size(ncid, 'nglcecp1', maxpatch_glcmec+1 )

    call ncd_io(ncid=ncid, varname='PCT_GLC_MEC', flag='read', data=wt_glc_mec, &
         dim1name=grlnd, readvar=readvar)
    if (.not. readvar) call endrun( msg=' ERROR: PCT_GLC_MEC NOT on surfdata file'//errMsg(sourcefile, __LINE__))

    wt_glc_mec(:,:) = wt_glc_mec(:,:) / 100._r8
    call check_sums_equal_1(wt_glc_mec, begg, 'wt_glc_mec', subname)

    call ncd_io(ncid=ncid, varname='TOPO_GLC_MEC',  flag='read', data=topo_glc_mec, &
         dim1name=grlnd, readvar=readvar)
    if (.not. readvar) call endrun( msg=' ERROR: TOPO_GLC_MEC NOT on surfdata file'//errMsg(sourcefile, __LINE__))

    topo_glc_mec(:,:) = max(topo_glc_mec(:,:), 0._r8)

    pctspec = pctwet + pctlak + pcturb_tot + pctgla

    ! Error check: glacier, lake, wetland, urban sum must be less than 100

    found = .false.
    do nl = begg,endg
       if (pctspec(nl) > 100._r8+1.e-04_r8) then
          found = .true.
          nindx = nl
          exit
       end if
       if (found) exit
    end do
    if ( found ) then
       write(iulog,*)'surfrd error: patch cover>100 for nl=',nindx
       call endrun(msg=errMsg(sourcefile, __LINE__))
    end if

    ! Determine wt_lunit for special landunits

    do nl = begg,endg

       wt_lunit(nl,istdlak)     = pctlak(nl)/100._r8

       wt_lunit(nl,istwet)      = pctwet(nl)/100._r8

       wt_lunit(nl,istice_mec)  = pctgla(nl)/100._r8

       do n = isturb_MIN, isturb_MAX
          dens_index = n - isturb_MIN + 1
          wt_lunit(nl,n)        = pcturb(nl,dens_index) / 100._r8
       end do

    end do

    call CheckUrban(begg, endg, pcturb(begg:endg,:), subname)

    deallocate(pctgla,pctlak,pctwet,pcturb,pcturb_tot,urban_region_id,pctspec)

  end subroutine surfrd_special

!-----------------------------------------------------------------------
  subroutine surfrd_cftformat( ncid, begg, endg, wt_cft, fert_cft, cftsize, natpft_size )
    !
    ! !DESCRIPTION:
    !     Handle generic crop types for file format where they are on their own
    !     crop landunit and read in as Crop Function Types.
    ! !USES:
    use clm_instur      , only : wt_nat_patch, irrig_method
    use clm_varpar      , only : cft_size, cft_lb, natpft_lb
    use IrrigationMod   , only : irrig_method_unset
    ! !ARGUMENTS:
    implicit none
    type(file_desc_t), intent(inout) :: ncid         ! netcdf id
    integer          , intent(in)    :: begg, endg
    integer          , intent(in)    :: cftsize      ! CFT size
    real(r8), pointer, intent(inout) :: wt_cft(:,:)  ! CFT weights
    real(r8), pointer, intent(inout) :: fert_cft(:,:)! Fertilizer
    integer          , intent(in)    :: natpft_size  ! natural PFT size
    !
    ! !LOCAL VARIABLES:
    logical  :: readvar                              ! is variable on dataset
    real(r8),pointer :: array2D(:,:)                 ! local array
    character(len=32) :: subname = 'surfrd_cftformat'! subroutine name
!-----------------------------------------------------------------------
    SHR_ASSERT_ALL_FL((lbound(wt_cft)          == (/begg, cft_lb/)), sourcefile, __LINE__)
    SHR_ASSERT_ALL_FL((ubound(wt_cft, dim=1)   == (/endg/)), sourcefile, __LINE__)
    SHR_ASSERT_ALL_FL((ubound(wt_cft, dim=2)   >= (/cftsize+1-cft_lb/)), sourcefile, __LINE__)
    SHR_ASSERT_ALL_FL((lbound(fert_cft)        == (/begg, cft_lb/)), sourcefile, __LINE__)
    SHR_ASSERT_ALL_FL((ubound(fert_cft, dim=1) == (/endg/)), sourcefile, __LINE__)
    SHR_ASSERT_ALL_FL((ubound(fert_cft, dim=2) >= (/cftsize+1-cft_lb/)), sourcefile, __LINE__)
    SHR_ASSERT_ALL_FL((ubound(wt_nat_patch)    >= (/endg,natpft_size-1+natpft_lb/)), sourcefile, __LINE__)

    call check_dim_size(ncid, 'cft',    cftsize)
    call check_dim_size(ncid, 'natpft', natpft_size)

    call ncd_io(ncid=ncid, varname='PCT_CFT', flag='read', data=wt_cft, &
            dim1name=grlnd, readvar=readvar)
    if (.not. readvar) call endrun( msg=' ERROR: PCT_CFT NOT on surfdata file'//errMsg(sourcefile, __LINE__))

    if ( cft_size > 0 )then
       call ncd_io(ncid=ncid, varname='CONST_FERTNITRO_CFT', flag='read', data=fert_cft, &
               dim1name=grlnd, readvar=readvar)
       if (.not. readvar) then
          if ( masterproc ) &
                write(iulog,*) ' WARNING: CONST_FERTNITRO_CFT NOT on surfdata file zero out'
          fert_cft = 0.0_r8
       end if
    else
       fert_cft = 0.0_r8
    end if

    if ( cft_size > 0 )then
       call ncd_io(ncid=ncid, varname='irrigation_method', flag='read', data=irrig_method, &
               dim1name=grlnd, readvar=readvar)
       if (.not. readvar) then
          if ( masterproc ) &
                write(iulog,*) ' WARNING: irrigation_method NOT on surfdata file; using default'
          irrig_method = irrig_method_unset
       end if
    else
       irrig_method = irrig_method_unset
    end if

    allocate( array2D(begg:endg,1:natpft_size) )
    call ncd_io(ncid=ncid, varname='PCT_NAT_PFT', flag='read', data=array2D, &
         dim1name=grlnd, readvar=readvar)
    if (.not. readvar) call endrun( msg=' ERROR: PCT_NAT_PFT NOT on surfdata file'//errMsg(sourcefile, __LINE__))
    wt_nat_patch(begg:,natpft_lb:natpft_size-1+natpft_lb) = array2D(begg:,:)
    deallocate( array2D )

  end subroutine surfrd_cftformat

!-----------------------------------------------------------------------
  subroutine surfrd_pftformat( begg, endg, ncid )
    !
    ! !DESCRIPTION:
    !     Handle generic crop types for file format where they are part of the
    !     natural vegetation landunit.
    ! !USES:
    use clm_instur      , only : fert_cft, irrig_method, wt_nat_patch
    use clm_varpar      , only : natpft_size, cft_size, natpft_lb
    use IrrigationMod   , only : irrig_method_unset
    ! !ARGUMENTS:
    implicit none
    integer, intent(in) :: begg, endg
    type(file_desc_t), intent(inout) :: ncid                    ! netcdf id
    !
    ! !LOCAL VARIABLES:
    logical  :: cft_dim_exists                 ! does the dimension 'cft' exist on the dataset?
    integer  :: dimid                          ! netCDF id's
    logical  :: readvar                        ! is variable on dataset
    character(len=32) :: subname = 'surfrd_pftformat'! subroutine name
!-----------------------------------------------------------------------
    SHR_ASSERT_ALL_FL((ubound(wt_nat_patch) == (/endg, natpft_size-1+natpft_lb/)), sourcefile, __LINE__)

    call check_dim_size(ncid, 'natpft', natpft_size)
    ! If cft_size == 0, then we expect to be running with a surface dataset
    ! that does
    ! NOT have a PCT_CFT array (or CONST_FERTNITRO_CFT array), and thus does not have a 'cft' dimension.
    ! Make sure
    ! that's the case.
    call ncd_inqdid(ncid, 'cft', dimid, cft_dim_exists)
    if (cft_dim_exists) then
       call endrun( msg= ' ERROR: unexpectedly found cft dimension on dataset when cft_size=0'// &
               ' (if the surface dataset has a separate crop landunit, then the code'// &
               ' must also have a separate crop landunit, and vice versa)'//&
               errMsg(sourcefile, __LINE__))
    end if
    call ncd_io(ncid=ncid, varname='CONST_FERTNITRO_CFT', flag='read', data=fert_cft, &
            dim1name=grlnd, readvar=readvar)
    if (readvar) then
       call endrun( msg= ' ERROR: unexpectedly found CONST_FERTNITRO_CFT on dataset when cft_size=0'// &
               ' (if the surface dataset has a separate crop landunit, then the code'// &
               ' must also have a separate crop landunit, and vice versa)'//&
               errMsg(sourcefile, __LINE__))
    end if
    fert_cft = 0.0_r8

    call ncd_io(ncid=ncid, varname='irrigation_method', flag='read', data=irrig_method, &
            dim1name=grlnd, readvar=readvar)
    if (readvar) then
       call endrun( msg= ' ERROR: unexpectedly found irrigation_method on dataset when cft_size=0'// &
               ' (if the surface dataset has a separate crop landunit, then the code'// &
               ' must also have a separate crop landunit, and vice versa)'//&
               errMsg(sourcefile, __LINE__))
    end if
    irrig_method = irrig_method_unset

    call ncd_io(ncid=ncid, varname='PCT_NAT_PFT', flag='read', data=wt_nat_patch, &
         dim1name=grlnd, readvar=readvar)
    if (.not. readvar) call endrun( msg=' ERROR: PCT_NAT_PFT NOT on surfdata file'//errMsg(sourcefile, __LINE__))

  end subroutine surfrd_pftformat

!-----------------------------------------------------------------------
  subroutine surfrd_veg_all(begg, endg, ncid, ns, actual_numcft)
    !
    ! !DESCRIPTION:
    ! Determine weight arrays for non-dynamic landuse mode
    !
    ! !USES:
    use clm_varctl      , only : create_crop_landunit, use_fates, n_dom_pfts
    use clm_varpar      , only : natpft_lb, natpft_ub, natpft_size, cft_size, cft_lb, cft_ub
    use clm_instur      , only : wt_lunit, wt_nat_patch, wt_cft, fert_cft
    use landunit_varcon , only : istsoil, istcrop
    use surfrdUtilsMod  , only : convert_cft_to_pft
    !
    ! !ARGUMENTS:
    implicit none
    integer, intent(in) :: begg, endg, actual_numcft
    type(file_desc_t),intent(inout) :: ncid   ! netcdf id
    integer          ,intent(in)    :: ns     ! domain size
    !
    ! !LOCAL VARIABLES:
    integer  :: dimid                                ! netCDF id's
    integer  :: cftsize                              ! size of CFT's
    logical  :: readvar                              ! is variable on dataset
    logical  :: cft_dim_exists                       ! does the dimension 'cft' exist on the dataset?
    real(r8),pointer :: arrayl(:)                    ! local array
    real(r8),pointer :: array2DCFT(:,:)              ! local 2D array for CFTs
    real(r8),pointer :: array2DFERT(:,:)             ! local 2D array for fertilizer
    character(len=32) :: subname = 'surfrd_veg_all'  ! subroutine name
!-----------------------------------------------------------------------
    !
    ! Read in variables that are handled the same for all formats
    !

    ! This temporary array is needed because ncd_io expects a pointer, so we can't
    ! directly pass wt_lunit(begg:endg,istsoil)
    allocate(arrayl(begg:endg))

    call ncd_io(ncid=ncid, varname='PCT_NATVEG', flag='read', data=arrayl, &
         dim1name=grlnd, readvar=readvar)
    if (.not. readvar) call endrun( msg=' ERROR: PCT_NATVEG NOT on surfdata file'//errMsg(sourcefile, __LINE__))
    wt_lunit(begg:endg,istsoil) = arrayl(begg:endg)

    call ncd_io(ncid=ncid, varname='PCT_CROP', flag='read', data=arrayl, &
         dim1name=grlnd, readvar=readvar)
    if (.not. readvar) call endrun( msg=' ERROR: PCT_CROP NOT on surfdata file'//errMsg(sourcefile, __LINE__))
    wt_lunit(begg:endg,istcrop) = arrayl(begg:endg)

    deallocate(arrayl)

    ! Check the file format for CFT's and handle accordingly
    if ( actual_numcft > 0 ) then
       if ( create_crop_landunit )then
          ! Cases: Full crop in file and in model
          !        Generic crop in file and in model
          !        Full crop in file, generic crop in model
          cftsize = actual_numcft
          allocate(array2DCFT (begg:endg,cft_lb:cftsize-1+cft_lb))
          allocate(array2DFERT(begg:endg,cft_lb:cftsize-1+cft_lb))
          call surfrd_cftformat( ncid, begg, endg, array2DCFT, array2DFERT, cftsize, natpft_size )
          wt_cft  (begg:,cft_lb:) = array2DCFT (begg:,cft_lb:cft_ub)
          fert_cft(begg:,cft_lb:) = array2DFERT(begg:,cft_lb:cft_ub)
          deallocate(array2DCFT)
          deallocate(array2DFERT)
       else if ( .not. create_crop_landunit )then
          if ( masterproc ) write(iulog,*) "WARNING: New CFT-based format surface datasets should be run with ", &
                                           "create_crop_landunit=T"
          if ( use_fates ) then
             if ( masterproc ) write(iulog,*) "WARNING: When fates is on we allow new CFT based surface datasets ", &
                                              "to be used with create_crop_land FALSE"
             cftsize = 2
             allocate(array2DCFT (begg:endg,cft_lb:cftsize-1+cft_lb))
             allocate(array2DFERT(begg:endg,cft_lb:cftsize-1+cft_lb))
             call surfrd_cftformat( ncid, begg, endg, array2DCFT, array2DFERT, cftsize, natpft_size-cftsize ) ! Read crops in as CFT's
             call convert_cft_to_pft( begg, endg, cftsize, array2DCFT )                          ! Convert from CFT to natural veg. landunit
             fert_cft(begg:,cft_lb:) = 0.0_r8
          else
             call endrun( msg=' ERROR: New format surface datasets require create_crop_landunit TRUE'//errMsg(sourcefile, __LINE__))
          end if
       else
          call endrun( msg=' ERROR: Problem figuring out how to handle new format input fsurdat file'//errMsg(sourcefile, __LINE__))
       end if
    else if ( (.not. cft_dim_exists) .and. (.not. create_crop_landunit) )then
       if ( masterproc ) write(iulog,*) "WARNING: The PFT format is an unsupported format that will be removed in the future!"
       ! Check dimension size
       call surfrd_pftformat( begg, endg, ncid )                                 ! Format where crop is part of the natural veg. landunit
    else
       call endrun( msg=' ERROR: Problem figuring out format of input fsurdat file'//errMsg(sourcefile, __LINE__))
    end if

    ! Do some checking

    if ( (cft_size == 0) .and. any(wt_lunit(begg:endg,istcrop) > 0._r8) ) then
       call endrun( msg=' ERROR: if PCT_CROP > 0 anywhere, then cft_size must be > 0'// &
               ' (if the surface dataset has a separate crop landunit, then the code'// &
               ' must also have a separate crop landunit, and vice versa)'//&
               errMsg(sourcefile, __LINE__))
    end if
    ! Convert from percent to fraction
    wt_lunit(begg:endg,istsoil) = wt_lunit(begg:endg,istsoil) / 100._r8
    wt_lunit(begg:endg,istcrop) = wt_lunit(begg:endg,istcrop) / 100._r8
    wt_nat_patch(begg:endg,:)   = wt_nat_patch(begg:endg,:) / 100._r8
    wt_cft(begg:endg,:) = wt_cft(begg:endg,:) / 100._r8

    ! Check sum of vegetation adds to 1
    call check_sums_equal_1(wt_nat_patch, begg, 'wt_nat_patch', subname)
    ! if ( use_fates ) wt_cft = 0 because called convert_cft_to_pft, else...
    if ( .not. use_fates ) then
       ! Check sum of vegetation adds to 1
       call check_sums_equal_1(wt_cft, begg, 'wt_cft', subname)
    end if
    ! Call collapse_crop_types: allows need to maintain only 78-pft input data
    ! For use_crop = .false. collapsing 78->16 pfts or 16->16 or some new
    !    configuration
    ! For use_crop = .true. most likely collapsing 78 to the list of crops for
    !    which the CLM includes parameterizations
    ! The call collapse_crop_types also appears in subroutine dyncrop_interp
    call collapse_crop_types(wt_cft(begg:endg,:), fert_cft(begg:endg,:), cft_size, begg, endg, verbose=.true.)

    ! Collapse crop variables as needed
    ! The call to collapse_crop_var also appears in subroutine dyncrop_interp
    ! - fert_cft TODO Is this call redundant because it simply sets the crop
    !                 variable to 0 where is_pft_known_to_model = .false.?
    call collapse_crop_var(fert_cft(begg:endg,:), cft_size, begg, endg)

    ! Call collapse_to_dominant: enhance ctsm performance with fewer active pfts
    ! Collapsing to the top N dominant pfts (n_dom_pfts set in namelist).
    ! - Bare ground could be up to 1 patch before collapsing.
    ! - Pfts could be up to 14 before collapsing if create_crop_landunit = .T.
    ! - Pfts could be up to 16 before collapsing if create_crop_landunit = .F.
    ! TODO Add the same call to subroutine dynpft_interp for transient runs
    call collapse_to_dominant(wt_nat_patch(begg:endg,:), natpft_lb, natpft_ub, &
                              begg, endg, n_dom_pfts)
  end subroutine surfrd_veg_all

  !-----------------------------------------------------------------------
  subroutine surfrd_veg_dgvm(begg, endg)
    !
    ! !DESCRIPTION:
    ! Determine weights for CNDV mode.
    !
    ! !USES:
    use pftconMod , only : noveg
    use clm_instur, only : wt_nat_patch
    !
    ! !ARGUMENTS:
    integer, intent(in) :: begg, endg
    !
    ! !LOCAL VARIABLES:
    character(len=*), parameter :: subname = 'surfrd_veg_dgvm'
    !-----------------------------------------------------------------------

    ! Bare ground gets 100% weight; all other natural patches are zeroed out
    wt_nat_patch(begg:endg, :)     = 0._r8
    wt_nat_patch(begg:endg, noveg) = 1._r8

    call check_sums_equal_1(wt_nat_patch, begg, 'wt_nat_patch', subname)

  end subroutine surfrd_veg_dgvm

  !-----------------------------------------------------------------------
<<<<<<< HEAD
  subroutine surfrd_hillslope(begg, endg, ncid, ns)
    !
    ! !DESCRIPTION:
    ! Determine number of hillslopes and columns for hillslope hydrology mode
    !
    ! !USES:
    use clm_instur, only : ncol_per_hillslope
    use clm_varctl, only : nhillslope,nmax_col_per_hill
    use ncdio_pio       , only : ncd_inqdid, ncd_inqdlen
    !
    ! !ARGUMENTS:
    integer, intent(in) :: begg, endg
    type(file_desc_t),intent(inout) :: ncid   ! netcdf id
    integer          ,intent(in)    :: ns     ! domain size
    !
    ! !LOCAL VARIABLES:
    integer  :: nh, m                          ! index
    integer  :: dimid,varid                    ! netCDF id's
    integer  :: ier                            ! error status	
    logical  :: readvar                        ! is variable on dataset
    integer,pointer :: arrayl(:)              ! local array
    character(len=32) :: subname = 'surfrd_hillslope'  ! subroutine name
!-----------------------------------------------------------------------

    ! This temporary array is needed because ncd_io expects a pointer, 
    !so we can't directly pass 

    ! number of hillslopes per landunit
    call ncd_inqdid(ncid,'nhillslope',dimid,readvar) 
    if (.not. readvar) then
       write(iulog,*)'surfrd error: nhillslope not on surface data file'
       nhillslope = 1
    else
       call ncd_inqdlen(ncid,dimid,nh)
       nhillslope = nh
    endif
    ! maximum number of columns per landunit
    call ncd_inqdid(ncid,'nmaxhillcol',dimid,readvar) 
    if (.not. readvar) then
       write(iulog,*)'surfrd error: nmax_col_per_hill not on surface data file'
       nmax_col_per_hill = 1
    else
       call ncd_inqdlen(ncid,dimid,nh)
       nmax_col_per_hill = nh
    endif
    ! actual number of columns per landunit
    allocate(arrayl(begg:endg))
    call ncd_io(ncid=ncid, varname='nhillcolumns', flag='read', data=arrayl, &
         dim1name=grlnd, readvar=readvar)
    if (.not. readvar) then
       write(iulog,*)'surfrd error: nhillcolumns not on surface data file'
       ncol_per_hillslope(begg:endg) = 1
       write(iulog,*)'setting ncol_per_hillslope[:] = 1'
    else
       ncol_per_hillslope(begg:endg) = arrayl(begg:endg)
    endif
    deallocate(arrayl)

  end subroutine surfrd_hillslope
=======
  subroutine surfrd_lakemask(begg, endg)
    !
    ! !DESCRIPTION:
    ! Reads the lake mask, indicating where lakes are and will grow
    ! of the landuse.timeseries file.
    ! Necessary for the initialisation of the lake land units
    !
    ! !USES:
     use clm_instur           , only : haslake
     use dynSubgridControlMod , only : get_flanduse_timeseries
     use clm_varctl           , only : fname_len
     use fileutils            , only : getfil
    !
    ! !ARGUMENTS:
    integer,           intent(in)    :: begg, endg
    !
    !
    ! !LOCAL VARIABLES:
    type(file_desc_t)         :: ncid_dynuse          ! netcdf id for landuse timeseries file
    character(len=256)        :: locfn                ! local file name
    character(len=fname_len)  :: fdynuse              ! landuse.timeseries filename
    logical                   :: readvar
    !
    character(len=*), parameter :: subname = 'surfrd_lakemask'
    !
    !-----------------------------------------------------------------------

    ! get filename of landuse_timeseries file
    fdynuse = get_flanduse_timeseries()

    if (masterproc) then
       write(iulog,*) 'Attempting to read landuse.timeseries data .....'
       if (fdynuse == ' ') then
          write(iulog,*)'fdynuse must be specified'
          call endrun(msg=errMsg(sourcefile, __LINE__))
       end if
    end if

    call getfil(fdynuse, locfn, 0 )

   ! open landuse_timeseries file
    call ncd_pio_openfile (ncid_dynuse, trim(locfn), 0)

    ! read the lakemask
    call ncd_io(ncid=ncid_dynuse, varname='HASLAKE'  , flag='read', data=haslake, &
           dim1name=grlnd, readvar=readvar)
    if (.not. readvar) call endrun( msg=' ERROR: HASLAKE is not on landuse.timeseries file'//errMsg(sourcefile, __LINE__))

    ! close landuse_timeseries file again
    call ncd_pio_closefile(ncid_dynuse)

  end subroutine surfrd_lakemask

>>>>>>> e1674e60

end module surfrdMod<|MERGE_RESOLUTION|>--- conflicted
+++ resolved
@@ -286,14 +286,7 @@
     use clm_varctl  , only : create_crop_landunit, collapse_urban, &
                              toosmall_soil, toosmall_crop, toosmall_glacier, &
                              toosmall_lake, toosmall_wetland, toosmall_urban, &
-<<<<<<< HEAD
                              n_dom_landunits, use_hillslope
-    use fileutils   , only : getfil
-    use domainMod   , only : domain_type, domain_init, domain_clean
-    use clm_instur  , only : wt_lunit, topo_glc_mec
-    use landunit_varcon, only: max_lunit, istsoil, isturb_MIN, isturb_MAX
-=======
-                             n_dom_landunits
     use fileutils           , only : getfil
     use domainMod           , only : domain_type, domain_init, domain_clean
     use clm_instur          , only : wt_lunit, topo_glc_mec
@@ -301,7 +294,6 @@
     use dynSubgridControlMod, only : get_flanduse_timeseries
     use dynSubgridControlMod, only : get_do_transient_lakes
 
->>>>>>> e1674e60
     !
     ! !ARGUMENTS:
     integer,          intent(in) :: begg, endg, actual_numcft
@@ -966,7 +958,6 @@
   end subroutine surfrd_veg_dgvm
 
   !-----------------------------------------------------------------------
-<<<<<<< HEAD
   subroutine surfrd_hillslope(begg, endg, ncid, ns)
     !
     ! !DESCRIPTION:
@@ -1026,7 +1017,7 @@
     deallocate(arrayl)
 
   end subroutine surfrd_hillslope
-=======
+
   subroutine surfrd_lakemask(begg, endg)
     !
     ! !DESCRIPTION:
@@ -1080,6 +1071,4 @@
 
   end subroutine surfrd_lakemask
 
->>>>>>> e1674e60
-
 end module surfrdMod