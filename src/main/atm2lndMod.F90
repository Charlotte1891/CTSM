--- conflicted
+++ resolved
@@ -22,11 +22,7 @@
   use filterColMod   , only : filter_col_type
   use LandunitType   , only : lun                
   use ColumnType     , only : col
-<<<<<<< HEAD
-  use landunit_varcon, only : istice_mec, istsoil
-=======
-  use landunit_varcon, only : istice
->>>>>>> 05c1eaee
+  use landunit_varcon, only : istice, istsoil
   use WaterType      , only : water_type
   use Wateratm2lndBulkType, only : wateratm2lndbulk_type
 
