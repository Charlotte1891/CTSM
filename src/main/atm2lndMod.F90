--- conflicted
+++ resolved
@@ -22,12 +22,9 @@
   use filterColMod   , only : filter_col_type
   use LandunitType   , only : lun                
   use ColumnType     , only : col
-<<<<<<< HEAD
   use landunit_varcon, only : istice_mec, istsoil
-=======
-  use landunit_varcon, only : istice_mec
   use Wateratm2lndBulkType, only : wateratm2lndbulk_type
->>>>>>> a3440441
+
   !
   ! !PUBLIC TYPES:
   implicit none
@@ -57,12 +54,7 @@
 
   !-----------------------------------------------------------------------
   subroutine downscale_forcings(bounds, &
-<<<<<<< HEAD
-!scs       topo_inst, atm2lnd_inst, eflx_sh_precip_conversion)
-       topo_inst, atm2lnd_inst, surfalb_inst, eflx_sh_precip_conversion)
-=======
-       topo_inst, atm2lnd_inst, wateratm2lndbulk_inst, eflx_sh_precip_conversion)
->>>>>>> a3440441
+       topo_inst, atm2lnd_inst, surfalb_inst, wateratm2lndbulk_inst, eflx_sh_precip_conversion)
     !
     ! !DESCRIPTION:
     ! Downscale atmospheric forcing fields from gridcell to column.
@@ -89,11 +81,8 @@
     type(bounds_type)  , intent(in)    :: bounds  
     class(topo_type)   , intent(in)    :: topo_inst
     type(atm2lnd_type) , intent(inout) :: atm2lnd_inst
-<<<<<<< HEAD
-    class(surfalb_type)   , intent(in)    :: surfalb_inst !scs
-=======
+    class(surfalb_type)   , intent(in)    :: surfalb_inst
     type(wateratm2lndbulk_type) , intent(inout) :: wateratm2lndbulk_inst
->>>>>>> a3440441
     real(r8)           , intent(out)   :: eflx_sh_precip_conversion(bounds%begc:) ! sensible heat flux from precipitation conversion (W/m**2) [+ to atm]
     !
     ! !LOCAL VARIABLES:
@@ -224,15 +213,10 @@
 
       end do
 
-<<<<<<< HEAD
       if(use_hillslope) then
          call downscale_hillslope_solar(bounds, atm2lnd_inst, surfalb_inst)
       endif
-
-      call partition_precip(bounds, atm2lnd_inst, &
-=======
       call partition_precip(bounds, atm2lnd_inst, wateratm2lndbulk_inst, &
->>>>>>> a3440441
            eflx_sh_precip_conversion(bounds%begc:bounds%endc))
 
       call downscale_longwave(bounds, downscale_filter_c, topo_inst, atm2lnd_inst)
