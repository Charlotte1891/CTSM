--- conflicted
+++ resolved
@@ -194,12 +194,8 @@
           call shr_sys_abort(subname//' ERROR: Unrecognized pre-defined soil layer structure')
        end if
     endif
-<<<<<<< HEAD
     nlevmaxurbgrnd = max0(nlevurb,nlevgrnd)
-    if ( masterproc ) write(iulog, *) 'soil_layerstruct varpar ',soil_layerstruct,nlevsoi,nlevgrnd
-=======
     if ( masterproc ) write(iulog, *) 'nlevsoi, nlevgrnd varpar ', nlevsoi, nlevgrnd
->>>>>>> 437e9507
 
     if (use_vichydro) then
        nlayert     =  nlayer + (nlevgrnd -nlevsoi)
