--- conflicted
+++ resolved
@@ -73,11 +73,13 @@
   integer, public            :: i_litr3 = -9  ! TEMPORARY FOR CascadeCN TO BUILD
   ! The code currently expects i_litr_min = i_met_lit = 1 and
   !                            i_litr_max = 2 or 3
-<<<<<<< HEAD
-  integer, public            :: i_litr_min = -9  ! min index of litter pools; overwritten in SoilBiogeochemDecompCascade*Mod
-  integer, public            :: i_litr_max = -9  ! max index of litter pools; overwritten in SoilBiogeochemDecompCascade*Mod
-  integer, public            :: i_met_lit = -9  ! index of metabolic litter pool; overwritten in SoilBiogeochemDecompCascade*Mod
-  integer, public            :: i_cwd      = -9  ! index of cwd pool; overwritten in SoilBiogeochemDecompCascade*Mod
+  integer, public            :: i_litr_min    = -9    ! min index of litter pools; overwritten in SoilBiogeochemDecompCascade*Mod
+  integer, public            :: i_litr_max    = -9    ! max index of litter pools; overwritten in SoilBiogeochemDecompCascade*Mod
+  integer, public            :: i_met_lit     = -9    ! index of metabolic litter pool; overwritten in SoilBiogeochemDecompCascade*Mod
+  integer, public            :: i_cop_mic     = -9    ! index of copiotrophic microbial pool; overwritten in SoilBiogeochemDecompCascade*Mod
+  integer, public            :: i_oli_mic     = -9    ! index of oligotrophic microbial pool; overwritten in SoilBiogeochemDecompCascade*Mod
+  integer, public            :: i_cwd         = -9    ! index of cwd pool; overwritten in SoilBiogeochemDecompCascade*Mod
+  integer, public            :: i_cwdl2       = -9    ! index of cwd to l2 transition; overwritten in SoilBiogeochemDecompCascade*Mod
   integer, public, parameter :: ileaf         = 1     ! leaf pool index
   integer, public, parameter :: ileaf_st      = 2     ! leaf storage pool index
   integer, public, parameter :: ileaf_xf      = 3     ! leaf transfer pool index
@@ -118,15 +120,6 @@
      
   integer, public    :: ioutc                 ! external C pool index
   integer, public    :: ioutn                 ! external N pool index
-=======
-  integer, public :: i_litr_min = -9  ! min index of litter pools; overwritten in SoilBiogeochemDecompCascade*Mod
-  integer, public :: i_litr_max = -9  ! max index of litter pools; overwritten in SoilBiogeochemDecompCascade*Mod
-  integer, public :: i_met_lit = -9  ! index of metabolic litter pool; overwritten in SoilBiogeochemDecompCascade*Mod
-  integer, public :: i_cop_mic = -9  ! index of copiotrophic microbial pool; overwritten in SoilBiogeochemDecompCascade*Mod
-  integer, public :: i_oli_mic = -9  ! index of oligotrophic microbial pool; overwritten in SoilBiogeochemDecompCascade*Mod
-  integer, public :: i_cwd      = -9  ! index of cwd pool; overwritten in SoilBiogeochemDecompCascade*Mod
-  integer, public :: i_cwdl2 = -9  ! index of cwd to l2 transition; overwritten in SoilBiogeochemDecompCascade*Mod
->>>>>>> 8d9f988f
 
   integer, public :: ndecomp_pools_max
   integer, public :: ndecomp_pools
