module clm_varpar

  !-----------------------------------------------------------------------
  ! !DESCRIPTION:
  ! Module containing CLM parameters
  !
  ! !USES:
  use shr_kind_mod , only: r8 => shr_kind_r8
  use shr_sys_mod  , only: shr_sys_abort
  use spmdMod      , only: masterproc
  use clm_varctl   , only: use_extralakelayers, use_vertsoilc
  use clm_varctl   , only: use_century_decomp, use_mimics_decomp
  use clm_varctl   , only: use_c13, use_c14
  use clm_varctl   , only: iulog, use_crop, create_crop_landunit, irrigate
  use clm_varctl   , only: use_vichydro, rundef
  use clm_varctl   , only: soil_layerstruct_predefined
  use clm_varctl   , only: soil_layerstruct_userdefined
  use clm_varctl   , only: soil_layerstruct_userdefined_nlevsoi
  use clm_varctl   , only: use_fates

  !
  ! !PUBLIC TYPES:
  implicit none
  save
  private

  ! Note - model resolution is read in from the surface dataset

  integer, public, parameter :: nlev_equalspace   = 15
  integer, public, parameter :: toplev_equalspace =  6
  integer, public    :: nlevsoi               ! number of hydrologically active soil layers
  integer, public    :: nlevsoifl             ! number of soil layers on input file
  integer, public    :: nlevgrnd              ! number of ground layers 
                                              ! (includes lower layers that are hydrologically inactive)
  integer, public    :: nlevurb               ! number of urban layers
  integer, public    :: nlevmaxurbgrnd        ! maximum of the number of ground and urban layers
  integer, public    :: nlevlak               ! number of lake layers
  integer, public    :: nlevdecomp            ! number of biogeochemically active soil layers
  integer, public    :: nlevdecomp_full       ! number of biogeochemical layers 
                                              ! (includes lower layers that are biogeochemically inactive)
  integer, public    :: nlevsno     =  -1     ! maximum number of snow layers
  integer, public, parameter :: ngases      =   3     ! CH4, O2, & CO2
  integer, public, parameter :: nlevcan     =   1     ! number of leaf layers in canopy layer
  integer, public, parameter :: nvegwcs     =   4     ! number of vegetation water conductance segments
  !ED variables
  integer, public, parameter :: numwat      =   5     ! number of water types (soil, ice, 2 lakes, wetland)
  integer, public, parameter :: numrad      =   2     ! number of solar radiation bands: vis, nir
  integer, public, parameter :: ivis        =   1     ! index for visible band
  integer, public, parameter :: inir        =   2     ! index for near-infrared band
  integer, public, parameter :: numsolar    =   2     ! number of solar type bands: direct, diffuse
  integer, public, parameter :: ndst        =   4     ! number of dust size classes (BGC only)
  integer, public, parameter :: dst_src_nbr =   3     ! number of size distns in src soil (BGC only)
  integer, public, parameter :: sz_nbr      = 200     ! number of sub-grid bins in large bin of dust size distribution (BGC only)
  integer, public, parameter :: mxpft       =  78     ! maximum number of PFT's for any mode;
  ! FIX(RF,032414) might we set some of these automatically from reading pft-physiology?
  integer, public, parameter :: nlayer      =   3     ! number of VIC soil layer --Added by AWang
  integer, public    :: nlayert               ! number of VIC soil layer + 3 lower thermal layers
  integer, public, parameter :: nvariants   =   2     ! number of variants of PFT constants

  integer, public :: maxveg           ! # of pfts + cfts
  integer, public :: maxpatch_urb= 5       ! max number of urban patches (columns) in urban landunit

  integer, public :: maxsoil_patches  ! # of pfts + cfts + bare ground; replaces maxpatch_pft, which is obsolete

  ! constants for decomposition cascade

  integer, public, parameter :: i_litr1 = 1   ! TEMPORARY FOR CascadeCN TO BUILD
  integer, public            :: i_litr2 = -9  ! TEMPORARY FOR CascadeCN TO BUILD
  integer, public            :: i_litr3 = -9  ! TEMPORARY FOR CascadeCN TO BUILD
  ! The code currently expects i_litr_min = i_met_lit = 1 and
  !                            i_litr_max = 2 or 3
  integer, public :: i_litr_min = -9  ! min index of litter pools; overwritten in SoilBiogeochemDecompCascade*Mod
  integer, public :: i_litr_max = -9  ! max index of litter pools; overwritten in SoilBiogeochemDecompCascade*Mod
  integer, public :: i_met_lit = -9  ! index of metabolic litter pool; overwritten in SoilBiogeochemDecompCascade*Mod
  integer, public :: i_cwd      = -9  ! index of cwd pool; overwritten in SoilBiogeochemDecompCascade*Mod

  integer, public :: ndecomp_pools_max
  integer, public :: ndecomp_pools
  integer, public :: ndecomp_cascade_transitions

  ! Indices used in surface file read and set in clm_varpar_init

  integer, public :: natpft_lb          ! In PATCH arrays, lower bound of Patches on the natural veg landunit (i.e., bare ground index)
  integer, public :: natpft_ub          ! In PATCH arrays, upper bound of Patches on the natural veg landunit
  integer, public :: natpft_size        ! Number of Patches on natural veg landunit (including bare ground)

  ! The following variables pertain to arrays of all PFTs - e.g., those dimensioned (g,
  ! pft_index). These include unused CFTs that are merged into other CFTs. Thus, these
  ! variables do NOT give the actual number of CFTs on the crop landunit - that number
  ! will generally be less because CLM does not simulate all crop types (some crop types
  ! are merged into other types).
  integer, public :: cft_lb             ! In arrays of PFTs, lower bound of PFTs on the crop landunit
  integer, public :: cft_ub             ! In arrays of PFTs, upper bound of PFTs on the crop landunit
  integer, public :: cft_size           ! Number of PFTs on crop landunit in arrays of PFTs

  integer, public :: maxpatch_glc    ! max number of elevation classes
  integer, public :: max_patch_per_col
  !
  ! !PUBLIC MEMBER FUNCTIONS:
  public clm_varpar_init          ! set parameters
  !
  !-----------------------------------------------------------------------

contains

  !------------------------------------------------------------------------------
  subroutine clm_varpar_init(actual_maxsoil_patches, actual_numcft)
    !
    ! !DESCRIPTION:
    ! Initialize module variables 
    !
    ! !ARGUMENTS:
    implicit none
    integer, intent(in) :: actual_maxsoil_patches  ! value from surface dataset
    integer, intent(in) :: actual_numcft  ! Actual number of crops
    !
    ! !LOCAL VARIABLES:
    !
    integer :: j  ! loop index
    character(len=32) :: subname = 'clm_varpar_init'  ! subroutine name
    !------------------------------------------------------------------------------

    ! actual_maxsoil_patches and actual_numcft were read directly from the
    ! surface dataset
    maxsoil_patches = actual_maxsoil_patches  ! # of patches with bare ground
    maxveg = maxsoil_patches - 1  ! # of patches without bare ground

    ! For arrays containing all Patches (natural veg & crop), determine lower and upper bounds
    ! for (1) Patches on the natural vegetation landunit (includes bare ground, and includes
    ! crops if create_crop_landunit=false), and (2) CFTs on the crop landunit (no elements
    ! if create_crop_landunit=false)

    if (create_crop_landunit) then
       natpft_size = maxsoil_patches - actual_numcft  ! includes bare ground
       cft_size    = actual_numcft
    else
       natpft_size = maxsoil_patches  ! includes bare ground
       cft_size    = 0
    end if

    natpft_lb = 0
    natpft_ub = natpft_lb + natpft_size - 1
    cft_lb = natpft_ub + 1
    cft_ub = cft_lb + cft_size - 1

    ! TODO(wjs, 2015-10-04, bugz 2227) Using actual_numcft in this 'max' gives a significant
    ! overestimate of max_patch_per_col when use_crop is true. This should be reworked -
    ! or, better, removed from the code entirely (because it is a maintenance problem, and
    ! I can't imagine that looping idioms that use it help performance that much, and
    ! likely they hurt performance.)
    max_patch_per_col= max(maxsoil_patches, actual_numcft, maxpatch_urb)

    nlevsoifl   =  10
    nlevurb     =  5

    if ( masterproc ) write(iulog, *) 'soil_layerstruct_predefined varpar ', soil_layerstruct_predefined
    if ( masterproc ) write(iulog, *) 'soil_layerstruct_userdefined varpar ', soil_layerstruct_userdefined

    if (soil_layerstruct_userdefined(1) /= rundef) then  ! user defined soil layers
       if (soil_layerstruct_predefined /= 'UNSET') then
          write(iulog,*) subname//' ERROR: Both soil_layerstruct_predefined and soil_layer_userdefined have values'
          call shr_sys_abort(subname//' ERROR: Cannot decide how to set the soil layer structure')
       else
          nlevgrnd = size(soil_layerstruct_userdefined)
          ! loops backwards until it hits the last valid user-defined value
          do j = nlevgrnd,1,-1
             if (soil_layerstruct_userdefined(j) /= rundef) then
                exit
             else
                nlevgrnd = nlevgrnd - 1
             end if
          end do
          nlevsoi = soil_layerstruct_userdefined_nlevsoi  ! read in namelist
          if (nlevsoi >= nlevgrnd) then
             write(iulog,*) subname//' ERROR: nlevsoi >= nlevgrnd; did you enter soil_layerstruct_userdefined_nlevsoi correctly in user_nl_clm?'
             call shr_sys_abort(subname//' ERROR: nlevsoi must be less than nlevgrnd')
          end if
       end if
    else  ! pre-defined soil structure options
       if ( soil_layerstruct_predefined == '10SL_3.5m' ) then
          nlevsoi     =  nlevsoifl
          nlevgrnd    =  15
       else if ( soil_layerstruct_predefined == '23SL_3.5m' ) then
          nlevsoi     =  8  + nlev_equalspace
          nlevgrnd    =  15 + nlev_equalspace
       else if ( soil_layerstruct_predefined == '49SL_10m' ) then
          nlevsoi     =  49 ! 10x10 + 9x100 + 30x300 = 1e4mm = 10m
!          nlevsoi     =  29 ! 10x10 + 9x100 + 10x300 = 4e3mm = 4m
          nlevgrnd    =  nlevsoi+5
       else if ( soil_layerstruct_predefined == '20SL_8.5m' ) then
         nlevsoi     =  20
         nlevgrnd    =  nlevsoi+5
       else if ( soil_layerstruct_predefined == '4SL_2m' ) then
          nlevsoi     =  4
          nlevgrnd    =  5
       else if (soil_layerstruct_predefined == 'UNSET') then
          write(iulog,*) subname//' ERROR: Both soil_layerstruct_predefined and soil_layer_userdefined currently undefined'
          call shr_sys_abort(subname//' ERROR: Cannot set the soil layer structure')
       else
          write(iulog,*) subname//' ERROR: Unrecognized pre-defined soil layer structure: ', trim(soil_layerstruct_predefined)
          call shr_sys_abort(subname//' ERROR: Unrecognized pre-defined soil layer structure')
       end if
    endif
    nlevmaxurbgrnd = max0(nlevurb,nlevgrnd)
    if ( masterproc ) write(iulog, *) 'nlevsoi, nlevgrnd varpar ', nlevsoi, nlevgrnd

    if (use_vichydro) then
       nlayert     =  nlayer + (nlevgrnd -nlevsoi)
    endif

    ! here is a switch to set the number of soil levels for the biogeochemistry calculations.
    ! currently it works on either a single level or on nlevsoi and nlevgrnd levels
    if (use_vertsoilc) then
       nlevdecomp      = nlevsoi
       nlevdecomp_full = nlevgrnd
    else
       nlevdecomp      = 1
       nlevdecomp_full = 1
    end if

    if (.not. use_extralakelayers) then
       nlevlak     =  10     ! number of lake layers
    else
       nlevlak     =  25     ! number of lake layers (Yields better results for site simulations)
    end if

    if ( masterproc )then
       write(iulog, *) 'CLM varpar subsurface discretization levels '
       write(iulog, '(a, i3)') '    nlevsoi = ', nlevsoi
       write(iulog, '(a, i3)') '    nlevgrnd = ', nlevgrnd
       write(iulog, '(a, i3)') '    nlevdecomp = ', nlevdecomp
       write(iulog, '(a, i3)') '    nlevdecomp_full = ', nlevdecomp_full
       write(iulog, '(a, i3)') '    nlevlak = ', nlevlak
       write(iulog, *)
    end if

    ! We hardwire these parameters here because we use them
    ! in InitAllocate (in SoilBiogeochemStateType) which is called earlier than
    ! init_decompcascade_bgc where they might have otherwise been derived on the
    ! fly. For reference, if they were determined in init_decompcascade_bgc:
    ! ndecomp_pools would get the value of i_avl_som or i_cwd and
    ! ndecomp_cascade_transitions would get the value of i_s3s1 or i_cwdl3
    ! depending on how use_fates is set.
    if ( use_fates ) then
       if (use_century_decomp) then
          ndecomp_pools = 6
          ndecomp_cascade_transitions = 8
<<<<<<< HEAD
       else if (use_mimics_decomp) then
          ndecomp_pools = ?
          ndecomp_cascade_transitions = ?
       else
=======
       else  ! TODO slevis: Currently for CN. MIMICS will get its own.
>>>>>>> 1e3cc271
          ndecomp_pools = 7
          ndecomp_cascade_transitions = 7
       end if
    else
       if (use_century_decomp) then
          ndecomp_pools = 7
          ndecomp_cascade_transitions = 10
<<<<<<< HEAD
       else if (use_mimics_decomp) then
          ndecomp_pools = ?
          ndecomp_cascade_transitions = ?
       else
=======
       else  ! TODO slevis: Currently for CN. MIMICS will get its own.
>>>>>>> 1e3cc271
          ndecomp_pools = 8
          ndecomp_cascade_transitions = 9
       end if
    endif
    ! The next param also appears as a dimension in the params files dated
    ! c210418.nc and later
    ndecomp_pools_max = 8  ! largest ndecomp_pools value above

  end subroutine clm_varpar_init

end module clm_varpar<|MERGE_RESOLUTION|>--- conflicted
+++ resolved
@@ -245,14 +245,10 @@
        if (use_century_decomp) then
           ndecomp_pools = 6
           ndecomp_cascade_transitions = 8
-<<<<<<< HEAD
        else if (use_mimics_decomp) then
           ndecomp_pools = ?
           ndecomp_cascade_transitions = ?
-       else
-=======
-       else  ! TODO slevis: Currently for CN. MIMICS will get its own.
->>>>>>> 1e3cc271
+       else  ! TODO slevis: Currently for CN (deprecated)
           ndecomp_pools = 7
           ndecomp_cascade_transitions = 7
        end if
@@ -260,14 +256,10 @@
        if (use_century_decomp) then
           ndecomp_pools = 7
           ndecomp_cascade_transitions = 10
-<<<<<<< HEAD
        else if (use_mimics_decomp) then
           ndecomp_pools = ?
           ndecomp_cascade_transitions = ?
-       else
-=======
-       else  ! TODO slevis: Currently for CN. MIMICS will get its own.
->>>>>>> 1e3cc271
+       else  ! TODO slevis: Currently for CN (deprecated)
           ndecomp_pools = 8
           ndecomp_cascade_transitions = 9
        end if
