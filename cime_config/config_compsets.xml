<?xml version="1.0"?>

<compsets version="2.0">

  <help>
    =========================================
    compset naming convention
    =========================================
    The compset longname below has the specified order
    atm, lnd, ice, ocn, river, glc wave cesm-options

    The notation for the compset longname is
    TIME_ATM[%phys]_LND[%phys]_ICE[%phys]_OCN[%phys]_ROF[%phys]_GLC[%phys]_WAV[%phys][_BGC%phys]
    Where for the CAM specific compsets below the following is supported
    TIME = Time period (e.g. 2000, HIST, SSP585...)
    ATM  = [CAM40, CAM50, CAM55]
    LND  = [CLM45, CLM50, CLM51, SLND]
    ICE  = [CICE, DICE, SICE]
    OCN  = [DOCN, ,AQUAP, SOCN]
    ROF  = [RTM, SROF]
    GLC  = [CISM1, CISM2]
    WAV  = [SWAV]
    BGC  = optional BGC scenario

    The OPTIONAL %phys attributes specify submodes of the given system
    For example DOCN%DOM is the data ocean model for DOCN
    ALL the possible %phys choices for each component are listed
    with the -list command for create_newcase
    ALL data models must have a %phys option that corresponds to the data  model mode

    Each compset node is associated with the following elements
    - lname
    - alias
    - science_support  (if this compset is supported scientifically with control simulations)
  </help>

<!-- I single point forcing -->

  <compset>
    <alias>I1PtClm50SpRs</alias>
    <lname>2000_DATM%1PT_CLM50%SP_SICE_SOCN_SROF_SGLC_SWAV</lname>
  </compset>

  <compset>
    <alias>I1PtClm45SpRs</alias>
    <lname>2000_DATM%1PT_CLM45%SP_SICE_SOCN_SROF_SGLC_SWAV</lname>
  </compset>

<!-- I CLM50 Compsets -->

  <compset>
    <alias>I2000Clm50Sp</alias>
    <lname>2000_DATM%GSWP3v1_CLM50%SP_SICE_SOCN_MOSART_SGLC_SWAV</lname>
  </compset>

  <!-- Primarily for testing -->
  <compset>
    <alias>I2000Clm50SpRs</alias>
    <lname>2000_DATM%GSWP3v1_CLM50%SP_SICE_SOCN_SROF_SGLC_SWAV</lname>
  </compset>

  <!-- Primarily for testing -->
  <compset>
    <alias>I2000Clm50SpRtm</alias>
    <lname>2000_DATM%GSWP3v1_CLM50%SP_SICE_SOCN_RTM_SGLC_SWAV</lname>
  </compset>

  <compset>
    <alias>I2010Clm50Sp</alias>
    <lname>2010_DATM%GSWP3v1_CLM50%SP_SICE_SOCN_MOSART_SGLC_SWAV</lname>
  </compset>

  <compset>
    <alias>I2000Clm50BgcCru</alias>
    <lname>2000_DATM%CRUv7_CLM50%BGC_SICE_SOCN_MOSART_SGLC_SWAV</lname>
  </compset>

  <!-- Primarily for testing -->
  <compset>
    <alias>I2000Clm50BgcCropRtm</alias>
    <lname>2000_DATM%GSWP3v1_CLM50%BGC-CROP_SICE_SOCN_RTM_SGLC_SWAV</lname>
  </compset>

  <compset>
    <alias>I2000Clm50BgcCrop</alias>
    <lname>2000_DATM%GSWP3v1_CLM50%BGC-CROP_SICE_SOCN_MOSART_SGLC_SWAV</lname>
  </compset>

  <compset>
    <alias>I2000Clm51BgcCrop</alias>
    <lname>2000_DATM%GSWP3v1_CLM51%BGC-CROP_SICE_SOCN_MOSART_SGLC_SWAV</lname>
  </compset>

  <compset>
    <alias>I2000Clm51Bgc</alias>
    <lname>2000_DATM%GSWP3v1_CLM51%BGC_SICE_SOCN_MOSART_SGLC_SWAV</lname>
  </compset>

  <!-- Primarily for testing -->
  <compset>
    <alias>I2000Clm50Cn</alias>
    <lname>2000_DATM%GSWP3v1_CLM50%CN_SICE_SOCN_MOSART_SGLC_SWAV</lname>
  </compset>

  <compset>
    <alias>I1850Clm50Sp</alias>
    <lname>1850_DATM%GSWP3v1_CLM50%SP_SICE_SOCN_MOSART_SGLC_SWAV</lname>
    <science_support grid="f09_g17"/>
    <science_support grid="f19_g17"/>
  </compset>

  <compset>
    <alias>I1850Clm50SpCru</alias>
    <lname>1850_DATM%CRUv7_CLM50%SP_SICE_SOCN_MOSART_SGLC_SWAV</lname>
    <science_support grid="f09_g17"/>
    <science_support grid="f19_g17"/>
  </compset>

  <compset>
    <alias>I1850Clm50BgcCrop</alias>
    <lname>1850_DATM%GSWP3v1_CLM50%BGC-CROP_SICE_SOCN_MOSART_SGLC_SWAV</lname>
    <science_support grid="f09_g17"/>
    <science_support grid="f19_g17"/>
  </compset>

  <compset>
    <alias>I1850Clm51Bgc</alias>
    <lname>1850_DATM%GSWP3v1_CLM51%BGC_SICE_SOCN_MOSART_SGLC_SWAV</lname>
  </compset>


  <!-- Primarily for testing the CMIP6DECK compset option -->
  <compset>
    <alias>I1850Clm50BgcCropCmip6</alias>
    <lname>1850_DATM%GSWP3v1_CLM50%BGC-CROP-CMIP6DECK_SICE_SOCN_MOSART_SGLC_SWAV</lname>
  </compset>

  <!-- Primarily for testing the CMIP6WACCMDECK compset option -->
  <compset>
    <alias>I1850Clm50BgcCropCmip6waccm</alias>
    <lname>1850_DATM%GSWP3v1_CLM50%BGC-CROP-CMIP6WACCMDECK_SICE_SOCN_MOSART_SGLC_SWAV</lname>
  </compset>

  <compset>
    <alias>I1850Clm50BgcCropCru</alias>
    <lname>1850_DATM%CRUv7_CLM50%BGC-CROP_SICE_SOCN_MOSART_SGLC_SWAV</lname>
    <science_support grid="f09_g17"/>
    <science_support grid="f19_g17"/>
  </compset>

<<<<<<< HEAD
  <compset>
    <alias>I2000Clm50SpGs</alias>
    <lname>2000_DATM%GSWP3v1_CLM50%SP_SICE_SOCN_MOSART_SGLC_SWAV</lname>
  </compset>

  <!-- Primarily for testing -->
  <compset>
    <alias>I2000Clm50BgcCropGs</alias>
    <lname>2000_DATM%GSWP3v1_CLM50%BGC-CROP_SICE_SOCN_MOSART_SGLC_SWAV</lname>
  </compset>

  <!-- Primarily for testing (stub glc needed for single-point tests); uses Qian
       atmospheric forcing simply to give faster datm throughput, which is
       particularly relevant for single-point cases (where datm dominates the
       runtime) -->
  <compset>
    <alias>I2000Clm50BgcCropQianRsGs</alias>
    <lname>2000_DATM%QIA_CLM50%BGC-CROP_SICE_SOCN_SROF_SGLC_SWAV</lname>
  </compset>

  <compset>
    <alias>I1850Clm50BgcCropQianGs</alias>
    <lname>1850_DATM%QIA_CLM50%BGC-CROP_SICE_SOCN_MOSART_SGLC_SWAV</lname>
  </compset>

=======
>>>>>>> 5736c2b2
  <!-- Primarily for testing - when we want builds and runs to be as
       fast as possible, but still with full-featured CTSM: uses Qian
       atm forcing to speed up datm, SROF to speed up build and run -->
  <compset>
    <alias>I2000Clm50BgcCropQianRs</alias>
    <lname>2000_DATM%QIA_CLM50%BGC-CROP_SICE_SOCN_SROF_SGLC_SWAV</lname>
  </compset>
  <compset>
    <alias>I2000Clm45BgcCropQianRs</alias>
    <lname>2000_DATM%QIA_CLM45%BGC-CROP_SICE_SOCN_SROF_SGLC_SWAV</lname>
  </compset>

  <compset>
    <alias>I2000Clm50BgcCruRs</alias>
    <lname>2000_DATM%CRUv7_CLM50%BGC_SICE_SOCN_SROF_SGLC_SWAV</lname>
  </compset>

  <!-- Primarily for testing -->
  <compset>
    <alias>I2000Clm50SpRtmFl</alias>
    <lname>2000_DATM%GSWP3v1_CLM50%SP_SICE_SOCN_RTM%FLOOD_SGLC_SWAV</lname>
  </compset>

  <!---I FATES compsets -->
  <compset>
    <alias>I2000Clm50Fates</alias>
    <lname>2000_DATM%GSWP3v1_CLM50%FATES_SICE_SOCN_MOSART_SGLC_SWAV</lname>
  </compset>
  <compset>
    <alias>I2000Clm50FatesCru</alias>
    <lname>2000_DATM%CRUv7_CLM50%FATES_SICE_SOCN_MOSART_SGLC_SWAV</lname>
  </compset>

  <compset>
    <alias>I2000Clm50FatesRs</alias>
    <lname>2000_DATM%GSWP3v1_CLM50%FATES_SICE_SOCN_SROF_SGLC_SWAV</lname>
  </compset>

  <compset>
     <alias>I1850Clm50Bgc</alias>
     <lname>1850_DATM%GSWP3v1_CLM50%BGC_SICE_SOCN_MOSART_SGLC_SWAV</lname>
   </compset>

  <compset>
     <alias>I1850Clm50BgcNoAnthro</alias>
     <lname>1850_DATM%GSWP3v1_CLM50%BGC-NOANTHRO_SICE_SOCN_MOSART_SGLC_SWAV</lname>
   </compset>

  <compset>
     <alias>I1850Clm50SpNoAnthro</alias>
     <lname>1850_DATM%GSWP3v1_CLM50%SP-NOANTHRO_SICE_SOCN_MOSART_SGLC_SWAV</lname>
   </compset>

  <compset>
    <alias>IHistClm50BgcCrop</alias>
    <lname>HIST_DATM%GSWP3v1_CLM50%BGC-CROP_SICE_SOCN_MOSART_SGLC_SWAV</lname>
    <science_support grid="f09_g17"/>
    <science_support grid="f19_g17"/>
  </compset>

  <compset>
    <alias>IHistClm51Bgc</alias>
    <lname>HIST_DATM%GSWP3v1_CLM51%BGC_SICE_SOCN_MOSART_SGLC_SWAV</lname>
  </compset>

  <compset>
    <alias>IHistClm51BgcCrop</alias>
    <lname>HIST_DATM%GSWP3v1_CLM51%BGC-CROP_SICE_SOCN_MOSART_SGLC_SWAV</lname>
  </compset>

  <compset>
    <alias>IHistClm50Sp</alias>
    <lname>HIST_DATM%GSWP3v1_CLM50%SP_SICE_SOCN_MOSART_SGLC_SWAV</lname>
    <science_support grid="f09_g17"/>
    <science_support grid="f19_g17"/>
  </compset>

  <compset>
    <alias>IHistClm50SpCru</alias>
    <lname>HIST_DATM%CRUv7_CLM50%SP_SICE_SOCN_MOSART_SGLC_SWAV</lname>
    <science_support grid="f09_g17"/>
    <science_support grid="f19_g17"/>
  </compset>

  <compset>
    <alias>IHistClm50Bgc</alias>
    <lname>HIST_DATM%GSWP3v1_CLM50%BGC_SICE_SOCN_MOSART_SGLC_SWAV</lname>
  </compset>

  <!-- Primarily for testing; uses Qian atmospheric forcing simply to
       give faster datm throughput, which is particularly relevant for
       single-point cases (where datm dominates the runtime) -->
  <compset>
    <alias>IHistClm50BgcQian</alias>
    <lname>HIST_DATM%QIA_CLM50%BGC_SICE_SOCN_MOSART_SGLC_SWAV</lname>
  </compset>

  <compset>
    <alias>IHistClm50BgcQianRs</alias>
    <lname>HIST_DATM%QIA_CLM50%BGC_SICE_SOCN_SROF_SGLC_SWAV</lname>
  </compset>

  <!-- Future scenario compsets -->
  <compset>
    <alias>ISSP585Clm50BgcCrop</alias>
    <lname>SSP585_DATM%GSWP3v1_CLM50%BGC-CROP_SICE_SOCN_MOSART_SGLC_SWAV</lname>
  </compset>

  <compset>
    <alias>ISSP126Clm50BgcCrop</alias>
    <lname>SSP126_DATM%GSWP3v1_CLM50%BGC-CROP_SICE_SOCN_MOSART_SGLC_SWAV</lname>
  </compset>

  <compset>
    <alias>ISSP119Clm50BgcCrop</alias>
    <lname>SSP119_DATM%GSWP3v1_CLM50%BGC-CROP_SICE_SOCN_MOSART_SGLC_SWAV</lname>
  </compset>

  <compset>
    <alias>ISSP245Clm50BgcCrop</alias>
    <lname>SSP245_DATM%GSWP3v1_CLM50%BGC-CROP_SICE_SOCN_MOSART_SGLC_SWAV</lname>
  </compset>

  <compset>
    <alias>ISSP370Clm50BgcCrop</alias>
    <lname>SSP370_DATM%GSWP3v1_CLM50%BGC-CROP_SICE_SOCN_MOSART_SGLC_SWAV</lname>
  </compset>

  <compset>
    <alias>ISSP434Clm50BgcCrop</alias>
    <lname>SSP434_DATM%GSWP3v1_CLM50%BGC-CROP_SICE_SOCN_MOSART_SGLC_SWAV</lname>
  </compset>

  <compset>
    <alias>ISSP460Clm50BgcCrop</alias>
    <lname>SSP460_DATM%GSWP3v1_CLM50%BGC-CROP_SICE_SOCN_MOSART_SGLC_SWAV</lname>
  </compset>

  <compset>
    <alias>ISSP534Clm50BgcCrop</alias>
    <lname>SSP534_DATM%GSWP3v1_CLM50%BGC-CROP_SICE_SOCN_MOSART_SGLC_SWAV</lname>
  </compset>


  <!-- Primarily for testing; uses Qian atmospheric forcing simply to
       give faster datm throughput, which is particularly relevant for
       single-point cases (where datm dominates the runtime) -->
  <compset>
    <alias>IHistClm50BgcCropQianRs</alias>
    <lname>HIST_DATM%QIA_CLM50%BGC-CROP_SICE_SOCN_SROF_SGLC_SWAV</lname>
  </compset>

  <!-- Primarily for testing -->
  <compset>
    <alias>IHistClm50BgcCropRs</alias>
    <lname>HIST_DATM%GSWP3v1_CLM50%BGC-CROP_SICE_SOCN_SROF_SGLC_SWAV</lname>
  </compset>

  <!-- Primarily for testing, not entirely sure this configure works -->
  <compset>
    <alias>I2000Clm50BgcDvCrop</alias>
    <lname>2000_DATM%GSWP3v1_CLM50%BGCDV-CROP_SICE_SOCN_MOSART_SGLC_SWAV</lname>
  </compset>

  <!-- Primarily for testing; uses Qian atmospheric forcing simply to give
       faster datm throughput, which is particularly relevant for single-point
       cases (where datm dominates the runtime) -->
  <compset>
    <alias>I2000Clm50BgcDvCropQianRs</alias>
    <lname>2000_DATM%QIA_CLM50%BGCDV-CROP_SICE_SOCN_SROF_SGLC_SWAV</lname>
  </compset>

<!-- I cpl history MOAR forcing spinup compsets -->

  <compset>
    <alias>I1850Clm50BgcSpinup</alias>
    <lname>1850_DATM%CPLHIST_CLM50%BGC_SICE_SOCN_MOSART_SGLC_SWAV</lname>
  </compset>

<!-- I CLM50 NWP Compsets -->

  <!-- GSWP datm forcing, for global runs or regional runs outside the CONUS -->
  <compset>
    <alias>I2000Ctsm50NwpSpGswp</alias>
    <lname>2000_DATM%GSWP3v1_CLM50%NWP-SP_SICE_SOCN_MOSART_SGLC_SWAV</lname>
  </compset>

  <compset>
    <alias>I2000Ctsm50NwpBgcCropGswp</alias>
    <lname>2000_DATM%GSWP3v1_CLM50%NWP-BGC-CROP_SICE_SOCN_MOSART_SGLC_SWAV</lname>
  </compset>

  <!-- NLDAS datm forcing, for regional runs over the CONUS, e.g., using
       the nldas grid -->
  <compset>
    <alias>I2000Ctsm50NwpSpNldas</alias>
    <lname>2000_DATM%NLDAS2_CLM50%NWP-SP_SICE_SOCN_MOSART_SGLC_SWAV</lname>
  </compset>

  <!-- NLDAS datm forcing, for regional runs over the CONUS, e.g., using
       the nldas grid; stub ROF to improve performance -->
  <compset>
    <alias>I2000Ctsm50NwpSpNldasRs</alias>
    <lname>2000_DATM%NLDAS2_CLM50%NWP-SP_SICE_SOCN_SROF_SGLC_SWAV</lname>
  </compset>

<!-- I CLM45 Compsets -->

  <compset>
    <alias>I1850Clm45BgcCrop</alias>
    <lname>1850_DATM%GSWP3v1_CLM45%BGC-CROP_SICE_SOCN_RTM_SGLC_SWAV</lname>
  </compset>

  <compset>
    <alias>I1850Clm45BgcCru</alias>
    <lname>1850_DATM%CRUv7_CLM45%BGC_SICE_SOCN_RTM_SGLC_SWAV</lname>
    <science_support grid="f09_g17"/>
    <science_support grid="f19_g17"/>
  </compset>

  <!-- Primarily for testing -->
  <compset>
    <alias>IHistClm45BgcCrop</alias>
    <lname>HIST_DATM%GSWP3v1_CLM45%BGC-CROP_SICE_SOCN_RTM_SGLC_SWAV</lname>
  </compset>

  <!-- Primarily for testing; uses Qian atmospheric forcing simply to give
       faster datm throughput, which is particularly relevant for single-point
       cases (where datm dominates the runtime) -->
  <compset>
    <alias>IHistClm45BgcCropQianRs</alias>
    <lname>HIST_DATM%QIA_CLM45%BGC-CROP_SICE_SOCN_SROF_SGLC_SWAV</lname>
  </compset>

  <compset>
    <alias>I2000Clm45Sp</alias>
    <lname>2000_DATM%GSWP3v1_CLM45%SP_SICE_SOCN_RTM_SGLC_SWAV</lname>
  </compset>

  <compset>
    <alias>I2000Clm45BgcCrop</alias>
    <lname>2000_DATM%GSWP3v1_CLM45%BGC-CROP_SICE_SOCN_RTM_SGLC_SWAV</lname>
  </compset>

  <compset>
    <alias>I2000Clm45Fates</alias>
    <lname>2000_DATM%GSWP3v1_CLM45%FATES_SICE_SOCN_RTM_SGLC_SWAV</lname>
  </compset>

  <!-- Stub rof needed for regional / single-point -->
  <compset>
    <alias>I2000Clm45FatesRs</alias>
    <lname>2000_DATM%GSWP3v1_CLM45%FATES_SICE_SOCN_SROF_SGLC_SWAV</lname>
  </compset>

  <compset>
    <alias>I1850Clm45Cn</alias>
    <lname>1850_DATM%GSWP3v1_CLM45%CN_SICE_SOCN_RTM_SGLC_SWAV</lname>
  </compset>

  <compset>
    <alias>I1850Clm45Bgc</alias>
    <lname>1850_DATM%GSWP3v1_CLM45%BGC_SICE_SOCN_RTM_SGLC_SWAV</lname>
    <science_support grid="f09_g17"/>
    <science_support grid="f19_g17"/>
  </compset>

  <compset>
    <alias>IHistClm45Bgc</alias>
    <lname>HIST_DATM%GSWP3v1_CLM45%BGC_SICE_SOCN_RTM_SGLC_SWAV</lname>
    <science_support grid="f09_g17"/>
    <science_support grid="f19_g17"/>
  </compset>

  <compset>
    <alias>IHistClm45BgcCru</alias>
    <lname>HIST_DATM%CRUv7_CLM45%BGC_SICE_SOCN_RTM_SGLC_SWAV</lname>
    <science_support grid="f09_g17"/>
    <science_support grid="f19_g17"/>
  </compset>

  <compset>
    <alias>IHistClm45Sp</alias>
    <lname>HIST_DATM%GSWP3v1_CLM45%SP_SICE_SOCN_RTM_SGLC_SWAV</lname>
    <science_support grid="f09_g17"/>
    <science_support grid="f19_g17"/>
  </compset>

  <!-- Primarily for testing -->
  <compset>
    <alias>I2000Clm50Vic</alias>
    <lname>2000_DATM%GSWP3v1_CLM50%SP-VIC_SICE_SOCN_RTM_SGLC_SWAV</lname>
  </compset>
  <compset>
    <alias>I2000Clm45VicCru</alias>
    <lname>2000_DATM%CRUv7_CLM45%SP-VIC_SICE_SOCN_RTM_SGLC_SWAV</lname>
  </compset>

<!-- IG compsets -->

  <compset>
    <alias>I1850Clm50SpG</alias>
    <lname>1850_DATM%GSWP3v1_CLM50%SP_SICE_SOCN_MOSART_CISM2%EVOLVE_SWAV</lname>
  </compset>

  <compset>
    <alias>IHistClm50SpG</alias>
    <lname>HIST_DATM%GSWP3v1_CLM50%SP_SICE_SOCN_MOSART_CISM2%EVOLVE_SWAV</lname>
  </compset>

  <compset>
    <alias>I1850Clm50BgcCropG</alias>
    <lname>1850_DATM%GSWP3v1_CLM50%BGC-CROP_SICE_SOCN_MOSART_CISM2%EVOLVE_SWAV</lname>
  </compset>

  <compset>
    <alias>IHistClm50BgcCropG</alias>
    <lname>HIST_DATM%GSWP3v1_CLM50%BGC-CROP_SICE_SOCN_MOSART_CISM2%EVOLVE_SWAV</lname>
  </compset>

  <!-- For LILAC. Uses a stub atmosphere to avoid needing to download
       datm input data. (That avoidance is just needed for the compset
       used in the LILAC system tests: it's not an issue in the
       build_ctsm workflow. In principle we could use a different
       compset in build_ctsm than the one used in the LILAC system
       tests, but it seems most intuitive to use the same compset for
       both purposes.) -->
  <compset>
    <alias>I2000Ctsm50NwpSpAsRs</alias>
    <lname>2000_SATM_CLM50%NWP-SP_SICE_SOCN_SROF_SGLC_SWAV</lname>
  </compset>

  <!-- changes to driver xml variables - in case of a tie in the values matches the last match is taken -->

  <entries>
    <entry id="RUN_STARTDATE">
      <values>
	<value compset="HIST_"			  >1850-01-01</value>
        <value compset="2000_"                    >2000-01-01</value>
        <value compset="2010_"                    >2010-01-01</value>
        <value compset="SSP"			  >2015-01-01</value>
	<value compset="CLM[45].*_CISM.*_TEST"	  >1980-01-15</value>
	<value compset="CLM[45]%[^_]*CNDV.*_TEST" >1997-12-31</value>
	<value grid="a%1x1_mexicocityMEX"	  >1993-12-01</value>
	<value grid="a%1x1_vancouverCAN"	  >1992-08-12</value>
	<value grid="a%1x1_urbanc_alpha"	  >0001-08-12</value>
      </values>
    </entry>

    <entry id="STOP_OPTION">
      <values>
	<value grid="a%1x1_mexicocityMEX">nsteps</value>
	<value grid="a%1x1_vancouverCAN" >nsteps</value>
	<value grid="a%1x1_urbanc_alpha" >nsteps</value>
      </values>
    </entry>

    <entry id="STOP_N">
      <values>
	<value grid="a%1x1_mexicocityMEX">158</value>
	<value grid="a%1x1_vancouverCAN" >331</value>
	<value grid="a%1x1_urbanc_alpha" >22772</value>
      </values>
    </entry>

  </entries>

</compsets><|MERGE_RESOLUTION|>--- conflicted
+++ resolved
@@ -148,15 +148,14 @@
     <science_support grid="f19_g17"/>
   </compset>
 
-<<<<<<< HEAD
-  <compset>
-    <alias>I2000Clm50SpGs</alias>
+  <compset>
+    <alias>I2000Clm50Sp</alias>
     <lname>2000_DATM%GSWP3v1_CLM50%SP_SICE_SOCN_MOSART_SGLC_SWAV</lname>
   </compset>
 
   <!-- Primarily for testing -->
   <compset>
-    <alias>I2000Clm50BgcCropGs</alias>
+    <alias>I2000Clm50BgcCrop</alias>
     <lname>2000_DATM%GSWP3v1_CLM50%BGC-CROP_SICE_SOCN_MOSART_SGLC_SWAV</lname>
   </compset>
 
@@ -165,17 +164,15 @@
        particularly relevant for single-point cases (where datm dominates the
        runtime) -->
   <compset>
-    <alias>I2000Clm50BgcCropQianRsGs</alias>
+    <alias>I2000Clm50BgcCropQianRs</alias>
     <lname>2000_DATM%QIA_CLM50%BGC-CROP_SICE_SOCN_SROF_SGLC_SWAV</lname>
   </compset>
 
   <compset>
-    <alias>I1850Clm50BgcCropQianGs</alias>
+    <alias>I1850Clm50BgcCropQian</alias>
     <lname>1850_DATM%QIA_CLM50%BGC-CROP_SICE_SOCN_MOSART_SGLC_SWAV</lname>
   </compset>
 
-=======
->>>>>>> 5736c2b2
   <!-- Primarily for testing - when we want builds and runs to be as
        fast as possible, but still with full-featured CTSM: uses Qian
        atm forcing to speed up datm, SROF to speed up build and run -->
