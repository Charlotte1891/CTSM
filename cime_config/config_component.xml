--- conflicted
+++ resolved
@@ -77,13 +77,8 @@
           Other atm forcing options are invalid to run CLM and will result in an error.
     </desc>
     <default_value>UNSET</default_value>
-<<<<<<< HEAD
-    <!-- 9 forcing options for each CLM physics option: CRUv7, GSWP3, cam6.0, cam5.0, cam4.0, QIAN, 1PT, NLDAS2, ERA5 -->
-    <valid_values>clm5_0_cam6.0,clm5.0_cam5.0,clm5.0_cam4.0,clm5_0_GSWP3v1,clm5_0_CRUv7,clm5_0_QIAN,clm5_0_1PT,clm5_0_NLDAS2,clm5_0_ERA5,clm4_5_CRUv7,clm4_5_GSWP3v1,clm4_5_QIAN,clm4_5_cam6.0,clm4_5_cam5.0,clm4_5_cam4.0,clm4_5_1PT,clm4_5_NLDAS2,clm4_5_ERA5,clm5_1_CRUv7,clm5_1_GSWP3v1,clm5_1_cam6.0,clm5_1_cam5.0,clm5_1_cam4.0,clm5_1_QIAN,clm5_1_1PT,clm5_1_NLDAS2,clm5_1_ERA5,clm6_0_CRUv7,clm6_0_GSWP3v1,clm6_0_cam6.0,clm6_0_cam5.0,clm6_0_cam4.0,clm6_0_QIAN,clm6_0_1PT,clm6_0_NLDAS2,clm6_0_ERA5</valid_values>
-=======
-    <!-- 7 forcing options for each CLM physics option: CRUv7, GSWP3, cam6.0, cam7.0, QIAN, 1PT, NLDAS2, ERA5 -->
-    <valid_values>clm5_0_cam6.0,clm5_0_cam7.0,clm5_0_GSWP3v1,clm5_0_CRUv7,clm5_0_QIAN,clm5_0_1PT,clm5_0_NLDAS2,clm5_0_ERA5,clm4_5_CRUv7,clm4_5_GSWP3v1,clm4_5_QIAN,clm4_5_cam6.0,clm4_5_cam7.0,clm4_5_1PT,clm4_5_NLDAS2,clm4_5_ERA5,clm5_1_CRUv7,clm5_1_GSWP3v1,clm5_1_cam6.0,clm5_1_QIAN,clm5_1_1PT,clm5_1_NLDAS2,clm5_1_ERA5,clm6_0_CRUv7,clm6_0_GSWP3v1,clm6_0_cam6.0,clm6_0_cam7.0,clm6_0_QIAN,clm6_0_1PT,clm6_0_NLDAS2,clm6_0_ERA5</valid_values>
->>>>>>> 6bfb9af0
+    <!-- 10 forcing options for each CLM physics option: CRUv7, GSWP3, cam7.0, cam6.0, cam5.0, cam4.0, QIAN, 1PT, NLDAS2, ERA5 -->
+    <valid_values>clm5_0_cam6.0,clm5_0_cam7.0,clm5.0_cam5.0,clm5.0_cam4.0,clm5_0_GSWP3v1,clm5_0_CRUv7,clm5_0_QIAN,clm5_0_1PT,clm5_0_NLDAS2,clm5_0_ERA5,clm4_5_CRUv7,clm4_5_GSWP3v1,clm4_5_QIAN,clm4_5_cam6.0,clm4_5_cam7.0,clm4_5_cam5.0,clm4_5_cam4.0,clm4_5_1PT,clm4_5_NLDAS2,clm4_5_ERA5,clm5_1_CRUv7,clm5_1_GSWP3v1,clm5_1_cam6.0,clm5_1_QIAN,clm5_1_1PT,clm5_1_NLDAS2,clm5_1_ERA5,clm6_0_CRUv7,clm6_0_GSWP3v1,clm6_0_cam6.0,clm6_0_cam7.0,clm6_0_cam5.0,clm6_0_cam4.0,clm6_0_QIAN,clm6_0_1PT,clm6_0_NLDAS2,clm6_0_ERA5</valid_values>
     <values match="last">
       <!-- Options for atm forcing are: CRU, CRUv7, GSWP3, cam6.0 (also used for DATM%CPLHIST), cam5.0, cam4.0, QIAN, WISOQIA, 1PT, NLDAS2, and ERA5) -->
       <!-- All the clm4_5 physics options -->
@@ -92,12 +87,9 @@
       <value compset="DATM%CRU_CLM45"    >clm4_5_CRUv7</value>
       <value compset="DATM%GSWP3v1_CLM45">clm4_5_GSWP3v1</value>
       <value compset="CAM[^_]+_CLM45"    >clm4_5_cam6.0</value>
-<<<<<<< HEAD
       <value compset="CAM40.*_CLM45"     >clm4_5_cam4.0</value>
       <value compset="CAM50.*_CLM45"     >clm4_5_cam5.0</value>
-=======
       <value compset="CAM7[^_]+_CLM45"   >clm4_5_cam7.0</value>
->>>>>>> 6bfb9af0
       <value compset="DATM%CPLHIST_CLM45">clm4_5_cam6.0</value>
       <value compset="DATM%QIA_CLM45"    >clm4_5_QIAN</value>
       <value compset="DATM%WISOQIA_CLM45">clm4_5_QIAN</value>
@@ -110,12 +102,9 @@
       <value compset="SATM_CLM50"        >clm5_0_GSWP3v1</value>
       <value compset="DATM%GSWP3v1_CLM50">clm5_0_GSWP3v1</value>
       <value compset="CAM[^_]+_CLM50"    >clm5_0_cam6.0</value>
-<<<<<<< HEAD
       <value compset="CAM40.*_CLM50"     >clm5_0_cam4.0</value>
       <value compset="CAM50.*_CLM50"     >clm5_0_cam5.0</value>
-=======
       <value compset="CAM7[^_]+_CLM50"   >clm5_0_cam7.0</value>
->>>>>>> 6bfb9af0
       <value compset="DATM%CPLHIST_CLM50">clm5_0_cam6.0</value>
       <value compset="DATM%QIA_CLM50"    >clm5_0_QIAN</value>
       <value compset="DATM%WISOQIA_CLM50">clm5_0_QIAN</value>
@@ -135,12 +124,9 @@
       <value compset="SATM_CLM60"        >clm6_0_GSWP3v1</value>
       <value compset="DATM%GSWP3v1_CLM60">clm6_0_GSWP3v1</value>
       <value compset="CAM[^_]+_CLM60"    >clm6_0_cam6.0</value>
-<<<<<<< HEAD
       <value compset="CAM40.*_CLM60"     >clm6_0_cam4.0</value>
       <value compset="CAM50.*_CLM60"     >clm6_0_cam5.0</value>
-=======
       <value compset="CAM7[^_]+_CLM60"   >clm6_0_cam7.0</value>
->>>>>>> 6bfb9af0
       <value compset="DATM%CPLHIST_CLM60">clm6_0_cam6.0</value>
       <value compset="DATM%QIA_CLM60"    >clm6_0_QIAN</value>
       <value compset="DATM%WISOQIA_CLM60">clm6_0_QIAN</value>
