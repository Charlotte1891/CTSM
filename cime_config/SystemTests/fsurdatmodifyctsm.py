--- conflicted
+++ resolved
@@ -68,7 +68,6 @@
     def _run_modify_fsurdat(self):
         tool_path = os.path.join(self._ctsm_root,
                                  'tools/modify_input_files/fsurdat_modifier')
-<<<<<<< HEAD
 
         self._case.load_env(reset=True)
         conda_env = ". "+self._get_caseroot()+"/.env_mach_specific.sh; "
@@ -93,12 +92,6 @@
         except:
             print("ERROR trying to run fsurdat_modifier tool.")
             raise
-=======
-        # Need to specify a specific python version that has the required
-        # dependencies
-        python_path = _get_python_path()
-        subprocess.check_call([python_path, tool_path, self._cfg_file_path, "--verbose", "--overwrite", "--allow_ideal_and_include_non_veg"])
->>>>>>> 22913070
 
     def _modify_user_nl(self):
         append_to_user_nl_files(caseroot = self._get_caseroot(),
