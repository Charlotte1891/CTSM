#!/usr/bin/env python

"""
build clm library
"""
import sys, os

_CIMEROOT = os.environ.get("CIMEROOT")
if _CIMEROOT is None:
    raise SystemExit("ERROR: must set CIMEROOT environment variable")

_LIBDIR = os.path.join(_CIMEROOT, "scripts", "Tools")
sys.path.append(_LIBDIR)

from standard_script_setup import *
from CIME.buildlib import parse_input
from CIME.build import get_standard_makefile_args
from CIME.case import Case
from CIME.utils import run_cmd, expect

logger = logging.getLogger(__name__)

###############################################################################
def _main_func():
###############################################################################

    caseroot, libroot, bldroot = parse_input(sys.argv)

    with Case(caseroot) as case:

        casetools = case.get_value("CASETOOLS")
        lnd_root = case.get_value("COMP_ROOT_DIR_LND")
        gmake_j = case.get_value("GMAKE_J")
        gmake = case.get_value("GMAKE")
<<<<<<< HEAD
        mach = case.get_value("MACH")
        driver = case.get_value("COMP_INTERFACE").lower()
=======
>>>>>>> 8ab1d373

        #-------------------------------------------------------
        # create Filepath file
        #-------------------------------------------------------
        filepath_file = os.path.join(bldroot,"Filepath")
        if not os.path.isfile(filepath_file):
            caseroot = case.get_value("CASEROOT")
            paths = [os.path.join(caseroot,"SourceMods","src.clm"),
                     os.path.join(lnd_root,"src","main"),
                     os.path.join(lnd_root,"src","biogeophys"),
                     os.path.join(lnd_root,"src","biogeochem"),
                     os.path.join(lnd_root,"src","soilbiogeochem"),
                     os.path.join(lnd_root,"src","dyn_subgrid"),
                     os.path.join(lnd_root,"src","init_interp"),
                     os.path.join(lnd_root,"src","fates"),
                     os.path.join(lnd_root,"src","fates","main"),
                     os.path.join(lnd_root,"src","fates","biogeophys"),
                     os.path.join(lnd_root,"src","fates","biogeochem"),
                     os.path.join(lnd_root,"src","fates","fire"),
                     os.path.join(lnd_root,"src","utils"),
                     os.path.join(lnd_root,"src","cpl"),
                     os.path.join(lnd_root,"src","cpl",driver)]
            with open(filepath_file, "w") as filepath:
                filepath.write("\n".join(paths))
                filepath.write("\n")

        #-------------------------------------------------------
        # create the library in libroot
        #-------------------------------------------------------

        complib = os.path.join(libroot,"libclm.a")
        makefile = os.path.join(casetools, "Makefile")

        cmd = "{} complib -j {} MODEL=clm COMPLIB={} -f {} {}" \
              .format(gmake, gmake_j, complib, makefile, get_standard_makefile_args(case))

        rc, out, err = run_cmd(cmd)
        logger.info("%s: \n\n output:\n %s \n\n err:\n\n%s\n"%(cmd,out,err))
        expect(rc == 0, "Command %s failed with rc=%s" % (cmd, rc))

###############################################################################

if __name__ == "__main__":
    _main_func()<|MERGE_RESOLUTION|>--- conflicted
+++ resolved
@@ -32,11 +32,7 @@
         lnd_root = case.get_value("COMP_ROOT_DIR_LND")
         gmake_j = case.get_value("GMAKE_J")
         gmake = case.get_value("GMAKE")
-<<<<<<< HEAD
-        mach = case.get_value("MACH")
         driver = case.get_value("COMP_INTERFACE").lower()
-=======
->>>>>>> 8ab1d373
 
         #-------------------------------------------------------
         # create Filepath file
