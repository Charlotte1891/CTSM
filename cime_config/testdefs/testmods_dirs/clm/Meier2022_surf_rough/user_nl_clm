--- conflicted
+++ resolved
@@ -1,8 +1,4 @@
 z0param_method = 'Meier2022'
 use_z0m_snowmelt = .true.
-<<<<<<< HEAD
-calc_human_stress_indices = 'NONE'   ! Currently dies when turned on because of a negative humidity (about -31) in Wet Bulb calculation
-=======
 use_z0mg_2d = .false.
->>>>>>> 6be9820b
 paramfile = '$DIN_LOC_ROOT/lnd/clm2/paramdata/ctsm51_params.RMz0.c220304.nc'
