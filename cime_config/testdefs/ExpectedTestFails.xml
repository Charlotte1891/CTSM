<?xml version= "1.0"?>

<expectedFails version="1.1">

  <!-- Notes about the format of this file:

       The required elements for a given failure are just:

         <test name="...">
           <phase name="...">
             <status>...</status>
           </phase>
         </test>

       There can be multiple phase blocks in a given test block.

       In addition, a number of optional elements are allowed, which
       currently are just for human consumption (not parsed by any
       scripts):

       - A phase block can contain an "issue" element, which gives the
       issue number associated with this failure. (#123 refers to issue
       #123 in the ESCOMP/ctsm repository. Issues in other repositories
       should be specified as ORG/repo#123 - e.g., ESMCI/cime#123.)

       - A phase block can contain a "comment" element, which gives any
       sort of comment you desire.
  -->


  <!-- ctsm_sci test suite failures -->
  <test name="RXCROPMATURITY_Lm61.f09_g17.IHistClm50BgcCrop.derecho_intel.clm-cropMonthOutput">
    <phase name="RUN">
      <status>FAIL</status>
      <issue>#2460</issue>
    </phase>
  </test>

  <test name="SMS_Ld12_Mmpi-serial.1x1_urbanc_alpha.I1PtClm60SpRs.derecho_intel.clm-output_sp_highfreq">
    <phase name="RUN">
      <status>FAIL</status>
      <issue>CDEPS/#243</issue>
    </phase>
  </test>

  <!-- aux_clm test suite failures -->
  <test name="ERI_D_Ld9_P48x1.f10_f10_mg37.I2000Clm50BgcCru.izumi_nag.clm-reduceOutput">
    <phase name="RUN">
      <status>FAIL</status>
      <issue>https://github.com/ESCOMP/CMEPS/pull/460</issue>
    </phase>
  </test>
  <test name="ERI_D_Ld9_P48x1.f10_f10_mg37.I2000Clm50Sp.izumi_nag.clm-reduceOutput">
    <phase name="RUN">
      <status>FAIL</status>
      <issue>https://github.com/ESCOMP/CMEPS/pull/460</issue>
    </phase>
  </test>
  <test name="ERI_D_Ld9_P48x1.f10_f10_mg37.I2000Clm50Sp.izumi_nag.clm-SNICARFRC">
    <phase name="RUN">
      <status>FAIL</status>
      <issue>https://github.com/ESCOMP/CMEPS/pull/460</issue>
    </phase>
  </test>
  <test name="ERP_D_Ld5_P48x1.f10_f10_mg37.I1850Clm50Bgc.izumi_nag.clm-ciso">
    <phase name="RUN">
      <status>FAIL</status>
      <issue>https://github.com/ESCOMP/CMEPS/pull/460</issue>
    </phase>
  </test>
  <test name="ERP_D_Ld5_P48x1.f10_f10_mg37.I1850Clm60Bgc.izumi_nag.clm-ciso">
    <phase name="RUN">
      <status>FAIL</status>
      <issue>https://github.com/ESCOMP/CMEPS/pull/460</issue>
    </phase>
  </test>
  <test name="ERP_D_Ld5_P48x1.f10_f10_mg37.I2000Clm50BgcCru.izumi_nag.clm-flexCN_FUN">
    <phase name="RUN">
      <status>FAIL</status>
      <issue>https://github.com/ESCOMP/CMEPS/pull/460</issue>
    </phase>
  </test>
  <test name="ERP_D_Ld5_P48x1.f10_f10_mg37.I2000Clm50BgcCru.izumi_nag.clm-luna">
    <phase name="RUN">
      <status>FAIL</status>
      <issue>https://github.com/ESCOMP/CMEPS/pull/460</issue>
    </phase>
  </test>
  <test name="ERP_D_Ld5_P48x1.f10_f10_mg37.I2000Clm50BgcCru.izumi_nag.clm-noFUN_flexCN">
    <phase name="RUN">
      <status>FAIL</status>
      <issue>https://github.com/ESCOMP/CMEPS/pull/460</issue>
    </phase>
  </test>
  <test name="ERP_D_Ld5_P48x1.f10_f10_mg37.I2000Clm50BgcCru.izumi_nag.clm-reduceOutput">
    <phase name="RUN">
      <status>FAIL</status>
      <issue>https://github.com/ESCOMP/CMEPS/pull/460</issue>
    </phase>
  </test>
  <test name="ERP_D_Ld5_P48x1.f10_f10_mg37.I2000Clm50Sp.izumi_nag.clm-o3lombardozzi2015">
    <phase name="RUN">
      <status>FAIL</status>
      <issue>https://github.com/ESCOMP/CMEPS/pull/460</issue>
    </phase>
  </test>
  <test name="ERP_D_Ld9.f10_f10_mg37.I1850Clm60BgcCrop.izumi_nag.clm-clm60cam6LndTuningModeZDustSoilErod">
    <phase name="RUN">
      <status>FAIL</status>
      <issue>https://github.com/ESCOMP/CMEPS/pull/460</issue>
    </phase>
  </test>
  <test name="ERP_D_P48x1.f10_f10_mg37.IHistClm60Bgc.izumi_nag.clm-decStart">
    <phase name="RUN">
      <status>FAIL</status>
      <issue>https://github.com/ESCOMP/CMEPS/pull/460</issue>
    </phase>
  </test>
  <test name="ERS_D.f10_f10_mg37.I1850Clm60Sp.izumi_nag.clm-ExcessIceStreams">
    <phase name="RUN">
      <status>FAIL</status>
      <issue>https://github.com/ESCOMP/CMEPS/pull/460</issue>
    </phase>
  </test>
  <test name="ERS_D_Ld5.f10_f10_mg37.I2000Clm50Fates.izumi_nag.clm-FatesCold">
    <phase name="RUN">
      <status>FAIL</status>
      <issue>https://github.com/ESCOMP/CMEPS/pull/460</issue>
    </phase>
  </test>

<<<<<<< HEAD
  <test name="SMS_D_Ld10.f10_f10_mg37.I2000Clm50BgcCrop.izumi_intel.clm-tracer_consistency">
    <phase name="RUN">
=======
  <test name="PEM_D_Ld3.ne30pg3_t232.I1850Clm60BgcCropG.derecho_intel.clm-clm60cam6LndTuningMode">
    <phase name="COMPARE_base_modpes">
      <status>FAIL</status>
      <issue>#2542</issue>
    </phase>
  </test>

  <test name="SMS_D_Ld1_Mmpi-serial_Vmct.f45_f45_mg37.I2000Clm50SpRs.izumi_gnu.clm-ptsRLA">
    <phase name="SHAREDLIB_BUILD">
>>>>>>> 75b34d2d
      <status>FAIL</status>
      <issue>#2444</issue>
    </phase>
  </test>

  <test name="SMS_D.f10_f10_mg37.I2000Clm60BgcCrop.derecho_nvhpc.clm-crop">
    <phase name="SHAREDLIB_BUILD">
      <status>FAIL</status>
      <issue>#1733</issue>
    </phase>
  </test>

  <test name="SMS_Ld10_D_Mmpi-serial.CLM_USRDAT.I1PtClm60Bgc.derecho_gnu.clm-default--clm-NEON-NIWO">
    <phase name="SHAREDLIB_BUILD">
      <status>FAIL</status>
      <issue>#2310</issue>
    </phase>
    <phase name="RUN">
      <status>FAIL</status>
      <issue>#2310</issue>
    </phase>
  </test>
  
  <test name="SMS_Ld10_D_Mmpi-serial.CLM_USRDAT.I1PtClm60Bgc.derecho_gnu.clm-NEON-MOAB--clm-PRISM">
    <phase name="SHAREDLIB_BUILD">
      <status>FAIL</status>
      <issue>#2310</issue>
    </phase>
    <phase name="RUN">
      <status>FAIL</status>
      <issue>#2310</issue>
    </phase>
  </test>
  
  <test name="SMS_Ld10_D_Mmpi-serial.CLM_USRDAT.I1PtClm60Fates.derecho_gnu.clm-FatesFireLightningPopDens--clm-NEON-FATES-NIWO">
    <phase name="SHAREDLIB_BUILD">
      <status>FAIL</status>
      <issue>#2310</issue>
    </phase>
    <phase name="RUN">
      <status>FAIL</status>
      <issue>#2310</issue>
    </phase>
  </test>
  
  <test name="SMS_Ld10_D_Mmpi-serial.CLM_USRDAT.I1PtClm60Fates.derecho_gnu.clm-FatesPRISM--clm-NEON-FATES-YELL">
    <phase name="SHAREDLIB_BUILD">
      <status>FAIL</status>
      <issue>#2310</issue>
    </phase>
    <phase name="RUN">
      <status>FAIL</status>
      <issue>#2310</issue>
    </phase>
  </test>
  
  <test name="SMS_Ld10_D_Mmpi-serial.CLM_USRDAT.I1PtClm60SpRs.derecho_gnu.clm-default--clm-NEON-TOOL">
    <phase name="SHAREDLIB_BUILD">
      <status>FAIL</status>
      <issue>#2310</issue>
    </phase>
    <phase name="RUN">
      <status>FAIL</status>
      <issue>#2310</issue>
    </phase>
  </test>

  <test name="SMS_Lm3_D_Mmpi-serial.1x1_brazil.I2000Clm50FatesCruRsGs.izumi_intel.clm-FatesColdHydro">
    <phase name="RUN">
      <status>FAIL</status>
      <issue>#2373</issue>
    </phase>
  </test>

  <test name="SMS_Lm3_D_Mmpi-serial.1x1_brazil.I2000Clm50FatesCruRsGs.izumi_nag.clm-FatesColdHydro">
    <phase name="RUN">
      <status>FAIL</status>
      <issue>#2373</issue>
    </phase>
  </test>

  <test name="FUNITCTSM_P1x1.f10_f10_mg37.I2000Clm50Sp.izumi_intel">
    <phase name="RUN">
      <status>FAIL</status>
      <issue>#2453</issue>
    </phase>
  </test>

  <test name="ERS_D_Ld15.f45_f45_mg37.I2000Clm50FatesRs.izumi_nag.clm-FatesColdTwoStream">
    <phase name="CREATE_NEWCASE">
      <status>FAIL</status>
      <issue>#2454</issue>
    </phase>
  </test>

  <test name="SMS_Ld10_D_Mmpi-serial.CLM_USRDAT.I1PtClm60Fates.izumi_nag.clm-FatesFireLightningPopDens--clm-NEON-FATES-NIWO">
    <phase name="SHAREDLIB_BUILD">
      <status>FAIL</status>
      <issue>#2310</issue>
    </phase>
    <phase name="RUN">
      <status>FAIL</status>
      <issue>#2310</issue>
    </phase>
  </test>

  <test name="SMS_Ld10_D_Mmpi-serial.CLM_USRDAT.I1PtClm60Fates.izumi_nag.clm-FatesPRISM--clm-NEON-FATES-YELL">
    <phase name="SHAREDLIB_BUILD">
      <status>FAIL</status>
      <issue>#2310</issue>
    </phase>
    <phase name="RUN">
      <status>FAIL</status>
      <issue>#2310</issue>
    </phase>
  </test>

  <!-- fates test suite failures -->

  <test name="SMS_D_Ld3.f09_g17.I2000Clm60FatesSpCruRsGs.derecho_gnu.clm-FatesColdSatPhen_prescribed">
    <phase name="RUN">
      <status>FAIL</status>
      <issue>#2321</issue>
    </phase>
  </test>
      
  <test name="ERS_D_Ld5.1x1_brazil.I2000Clm50FatesCruRsGs.izumi_nag.clm-FatesColdHydro">
    <phase name="RUN">
      <status>FAIL</status>
      <issue>#2373</issue>
    </phase>
    <phase name="COMPARE_base_rest">
      <status>FAIL</status>
      <issue>FATES#701</issue>
    </phase>
  </test>

  <test name="SMS_Lm3_D_Mmpi-serial.1x1_brazil.I2000Clm50FatesCruRsGs.derecho_intel.clm-FatesColdHydro">
    <phase name="RUN">
      <status>FAIL</status>
      <issue>#2373</issue>
    </phase>
  </test>

  <test name="ERS_D_Ld5.1x1_brazil.I2000Clm50FatesCruRsGs.derecho_intel.clm-FatesColdHydro">
    <phase name="COMPARE_base_rest">
      <status>FAIL</status>
      <issue>FATES#701</issue>
    </phase>
  </test>

  <test name="ERP_P256x2_Ld30.f45_f45_mg37.I2000Clm60FatesRs.derecho_intel.clm-mimicsFatesCold">
    <phase name="RUN">
      <status>FAIL</status>
      <issue>#2261</issue>
    </phase>
  </test>

  <test name="ERS_D_Ld30.f45_f45_mg37.I2000Clm50FatesCruRsGs.izumi_nag.clm-FatesColdPRT2">
    <phase name="RUN">
      <status>PEND</status>
      <issue>FATES#983</issue>
      <comment>This job should time out on izumi, seems to be hanging on history output.</comment>
    </phase>
  </test>

  <test name="PEM_D_Ld15.f10_f10_mg37.I2000Clm50FatesRs.derecho_gnu.clm-FatesColdSeedDisp">
    <phase name="COMPARE_base_modpes">
      <status>FAIL</status>
      <issue>FATES#1089</issue>
    </phase>
  </test>

  <test name="PEM_D_Ld15.5x5_amazon.I2000Clm50FatesRs.derecho_gnu.clm-FatesColdSeedDisp">
    <phase name="COMPARE_base_modpes">
      <status>FAIL</status>
      <issue>FATES#1089</issue>
    </phase>
  </test>

  <test name="SMS_D_Ld5.5x5_amazon.I1850Clm51Bgc.derecho_gnu.clm-HillslopeC">
    <phase name="RUN">
      <status>FAIL</status>
      <issue>#2423</issue>
    </phase>
  </test>

  <test name="ERS_D_Ld15.f45_f45_mg37.I2000Clm50FatesRs.derecho_intel.clm-FatesColdTwoStream">
    <phase name="COMPARE_base_rest">
      <status>FAIL</status>
      <issue>#2325</issue>
    </phase>
  </test>

  <test name="ERS_D_Ld15.f45_f45_mg37.I2000Clm50FatesRs.izumi_nag.clm-FatesColdTwoStream">
    <phase name="COMPARE_base_rest">
      <status>FAIL</status>
      <issue>#2325</issue>
    </phase>
  </test>

  <test name="ERS_D_Ld15.f45_f45_mg37.I2000Clm50FatesRs.derecho_gnu.clm-FatesColdTwoStreamNoCompFixedBioGeo">
    <phase name="COMPARE_base_rest">
      <status>FAIL</status>
      <issue>#2325</issue>
    </phase>
  </test>

  <test name="SMS_Ld10_D_Mmpi-serial.CLM_USRDAT.I1PtClm60Fates.derecho_intel.clm-FatesFireLightningPopDens--clm-NEON-FATES-NIWO">
    <phase name="SHAREDLIB_BUILD">
      <status>FAIL</status>
      <issue>#2310</issue>
    </phase>
    <phase name="RUN">
      <status>FAIL</status>
      <issue>#2310</issue>
    </phase>
  </test>

  <!-- Other external test list failures (MOSART, RTM, etc. -->

  <test name="SMS_Lh3.f10_f10_mg37.I2000Clm51Sp.derecho_intel.mosart-clmAccelSpinupIgnoreWarn">
    <phase name="CREATE_NEWCASE">
      <status>FAIL</status>
      <issue>MOSART#91</issue>
    </phase>
  </test>

</expectedFails><|MERGE_RESOLUTION|>--- conflicted
+++ resolved
@@ -129,10 +129,13 @@
     </phase>
   </test>
 
-<<<<<<< HEAD
   <test name="SMS_D_Ld10.f10_f10_mg37.I2000Clm50BgcCrop.izumi_intel.clm-tracer_consistency">
     <phase name="RUN">
-=======
+      <status>FAIL</status>
+      <issue>#2444</issue>
+    </phase>
+  </test>
+
   <test name="PEM_D_Ld3.ne30pg3_t232.I1850Clm60BgcCropG.derecho_intel.clm-clm60cam6LndTuningMode">
     <phase name="COMPARE_base_modpes">
       <status>FAIL</status>
@@ -142,9 +145,8 @@
 
   <test name="SMS_D_Ld1_Mmpi-serial_Vmct.f45_f45_mg37.I2000Clm50SpRs.izumi_gnu.clm-ptsRLA">
     <phase name="SHAREDLIB_BUILD">
->>>>>>> 75b34d2d
-      <status>FAIL</status>
-      <issue>#2444</issue>
+      <status>FAIL</status>
+      <issue>#1887</issue>
     </phase>
   </test>
 
