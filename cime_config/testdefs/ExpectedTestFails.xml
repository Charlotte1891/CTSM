--- conflicted
+++ resolved
@@ -30,7 +30,6 @@
 
   <!-- aux_clm test suite failures -->
 
-<<<<<<< HEAD
   <test name="ERS_D.f10_f10_mg37.I1850Clm51Sp.cheyenne_intel.clm-Meier2022_surf_rough">
     <phase name="RUN">
       <status>FAIL</status>
@@ -38,12 +37,8 @@
     </phase>
   </test>
 
-  <test name="SMS.f10_f10_mg37.I2000Clm50BgcCrop.izumi_pgi.clm-crop">
-    <phase name="MODEL_BUILD">
-=======
   <test name="SMS_D_Ld1_Mmpi-serial_Vmct.f45_f45_mg37.I2000Clm50SpRs.izumi_gnu.clm-ptsRLA">
     <phase name="SHAREDLIB_BUILD">
->>>>>>> bb2a8d2c
       <status>FAIL</status>
       <issue>#1887</issue>
     </phase>
