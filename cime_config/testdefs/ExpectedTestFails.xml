--- conflicted
+++ resolved
@@ -30,14 +30,6 @@
 
   <!-- aux_clm test suite failures -->
 
-<<<<<<< HEAD
-  <test name="ERS_Ln9.ne0ARCTICne30x4_ne0ARCTICne30x4_mt12.IHistClm50SpGs.cheyenne_intel.clm-clm50cam6LndTuningMode_1979Start">
-    <phase name="COMPARE_base_rest">
-      <status>FAIL</status>
-      <issue>#1117</issue>
-    </phase>
-  </test>
-
   <test name="ERS_D.f10_f10_mg37.I1850Clm51Sp.cheyenne_intel.clm-Meier2022_surf_rough">
     <phase name="RUN">
       <status>FAIL</status>
@@ -52,77 +44,8 @@
     </phase>
   </test>
 
-  <!-- fates test suite failures -->
-
-  <test name="ERS_Ld60.f45_f45_mg37.I2000Clm45Fates.hobart_nag.clm-Fates">
-    <phase name="COMPARE_base_rest">
-      <status>FAIL</status>
-      <issue>NGEET/fates#315</issue>
-    </phase>
-  </test>
-
-  <test name="ERP_Ld9.f45_f45_mg37.I2000Clm45Fates.hobart_nag.clm-FatesAllVars">
-    <phase name="COMPARE_base_rest">
-      <status>FAIL</status>
-      <issue>NGEET/fates#315</issue>
-    </phase>
-  </test>
-
-  <test name="ERS_Ld60.f45_f45_mg37.I2000Clm45Fates.cheyenne_intel.clm-FatesLogging">
-    <phase name="COMPARE_base_rest">
-      <status>FAIL</status>
-      <issue>NGEET/fates#315</issue>
-    </phase>
-  </test>
-
-  <test name="ERS_Ld60.f45_f45_mg37.I2000Clm45Fates.cheyenne_intel.clm-Fates">
-    <phase name="COMPARE_base_rest">
-      <status>FAIL</status>
-      <issue>NGEET/fates#315</issue>
-    </phase>
-  </test>
-
-  <test name="ERS_Ld60.f45_f45_mg37.I2000Clm45Fates.cheyenne_intel.clm-FatesNoFire">
-    <phase name="COMPARE_base_rest">
-      <status>FAIL</status>
-      <issue>NGEET/fates#315</issue>
-    </phase>
-  </test>
-
-  <test name="SMS_Lm3_D_Mmpi-serial.1x1_brazil.I2000Clm50FatesCruGs.hobart_nag.clm-FatesHydro">
-    <phase name="MEMLEAK">
-      <status>FAIL</status>
-      <issue>NGEET/fates#510</issue>
-    </phase>
-  </test>
-
-  <test name="SMS_Lm3_D_Mmpi-serial.1x1_brazil.I2000Clm50FatesCruGs.izumi_nag.clm-FatesHydro">
-    <phase name="RUN">
-      <status>FAIL</status>
-      <issue>NGEET/fates#508</issue>
-    </phase>
-  </test>
-
-  <test name="SMS_Lm3_D_Mmpi-serial.1x1_brazil.I2000Clm50FatesCruGs.cheyenne_intel.clm-FatesHydro">
-    <phase name="RUN">
-      <status>FAIL</status>
-      <issue>NGEET/fates#508</issue>
-    </phase>
-  </test>
-
-  <test name="ERS_Ld60.f45_f45_mg37.I2000Clm45Fates.cheyenne_intel.clm-FatesPPhys">
-    <phase name="COMPARE_base_rest">
-      <status>FAIL</status>
-      <issue>NGEET/fates#315</issue>
-    </phase>
-  </test>
-
-  <test name="ERS_Ld60.f45_f45_mg37.I2000Clm45Fates.cheyenne_intel.clm-FatesST3">
-    <phase name="COMPARE_base_rest">
-=======
   <test name="SMS.f10_f10_mg37.I2000Clm50BgcCrop.izumi_pgi.clm-crop">
     <phase name="MODEL_BUILD">
->>>>>>> d6b23343
       <status>FAIL</status>
       <issue>PGI problems with the nuopc driver</issue>
     </phase>
