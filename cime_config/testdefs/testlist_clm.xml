<?xml version="1.0"?>
<testlist version="2.0">
  <test name="ERI_D_Ld9" grid="f10_f10_musgs" compset="I1850Clm51Bgc" testmods="clm/default">
    <machines>
      <machine name="cheyenne" compiler="gnu" category="aux_clm"/>
    </machines>
    <options>
      <option name="wallclock">00:20:00</option>
    </options>
  </test>
  <test name="SMS_D_Ld9" grid="f09_g17" compset="I1850Clm50BgcNoAnthro" testmods="clm/decStart1851_noinitial">
    <machines>
      <machine name="cheyenne" compiler="intel" category="aux_clm"/>
      <machine name="cheyenne" compiler="intel" category="prebeta"/>
    </machines>
    <options>
      <option name="wallclock">00:20:00</option>
    </options>
  </test>
  <test name="ERI_D_Ld9" grid="1x1_camdenNJ" compset="I2000Clm50BgcCruRs" testmods="clm/default">
    <machines>
      <machine name="cheyenne" compiler="intel" category="aux_clm"/>
      <machine name="cheyenne" compiler="intel" category="prebeta"/>
    </machines>
    <options>
     <option name="wallclock">00:20:00</option>
    </options>
  </test>
  <test name="SMS_Ld5" grid="f09_g17" compset="I1850Clm45BgcCru" testmods="clm/default">
    <machines>
      <machine name="cheyenne" compiler="intel" category="ctsm_sci"/>
      <machine name="izumi"    compiler="intel" category="ctsm_sci"/>
    </machines>
    <options>
      <option name="wallclock">00:20:00</option>
      <option name="comment"  >Science support for I1850Clm45BgcCru at f09</option>
    </options>
  </test>
  <test name="SMS_Ld5" grid="f19_g17" compset="I1850Clm45BgcCru" testmods="clm/default">
    <machines>
      <machine name="cheyenne" compiler="intel" category="ctsm_sci"/>
      <machine name="izumi"    compiler="intel" category="ctsm_sci"/>
    </machines>
    <options>
      <option name="wallclock">00:20:00</option>
      <option name="comment"  >Science support for I1850Clm45BgcCru at f19</option>
    </options>
  </test>
  <test name="ERI_D_Ld9" grid="f10_f10_musgs" compset="I2000Clm50BgcCru" testmods="clm/default">
    <machines>
      <machine name="cheyenne" compiler="gnu" category="aux_clm"/>
      <machine name="cheyenne" compiler="intel" category="aux_clm"/>
    </machines>
    <options>
      <option name="wallclock">00:20:00</option>
    </options>
  </test>
  <test name="SMS_Ln9" grid="C96_t061" compset="I2000Clm50SpRs" testmods="clm/default">
    <machines>
      <machine name="cheyenne" compiler="intel" category="ctsm_sci"/>
    </machines>
    <options>
      <option name="wallclock">00:60:00</option>
      <option name="comment">We have one C96 test in aux_clm; this is another that uses a different compset. No need to run this additional C96 test with every tag, but include it in the less frequent ctsm_sci testing.</option>
    </options>
  </test>
  <test name="ERI_D_Ld9" grid="ne30_g17" compset="I2000Clm50BgcCru" testmods="clm/vrtlay">
    <machines>
      <machine name="cheyenne" compiler="intel" category="aux_clm"/>
    </machines>
    <options>
      <option name="wallclock">00:60:00</option>
    </options>
  </test>
  <test name="ERI_D_Ld9" grid="T31_g37" compset="I2000Clm50Sp" testmods="clm/SNICARFRC">
    <machines>
      <machine name="cheyenne" compiler="intel" category="aux_clm"/>
    </machines>
    <options>
      <option name="wallclock">00:20:00</option>
    </options>
  </test>
  <test name="SMS_D_Ld1" grid="f09_g17" compset="I1850Clm50Sp" testmods="clm/default">
    <machines>
      <machine name="cheyenne" compiler="intel" category="aux_clm"/>
    </machines>
    <options>
      <option name="wallclock">00:20:00</option>
      <option name="comment"  >Include a test of this scientifically-supported compset at a scientifically-supported resolution</option>
    </options>
  </test>
  <test name="SMS_Ld1" grid="f09_g17" compset="I1850Clm50Sp" testmods="clm/default">
    <machines>
      <machine name="cheyenne" compiler="intel" category="ctsm_sci"/>
      <machine name="izumi"    compiler="intel" category="ctsm_sci"/>
    </machines>
    <options>
      <option name="wallclock">00:20:00</option>
      <option name="comment"  >Science support for I1850Clm50Sp at f09</option>
    </options>
  </test>
  <test name="SMS_Ld1" grid="f19_g17" compset="I1850Clm50Sp" testmods="clm/default">
    <machines>
      <machine name="cheyenne" compiler="intel" category="ctsm_sci"/>
      <machine name="izumi"    compiler="intel" category="ctsm_sci"/>
    </machines>
    <options>
      <option name="wallclock">00:20:00</option>
      <option name="comment"  >Science support for I1850Clm50Sp at f19</option>
    </options>
  </test>
  <test name="SMS_Ld1" grid="f09_g17" compset="I1850Clm50SpCru" testmods="clm/default">
    <machines>
      <machine name="cheyenne" compiler="intel" category="ctsm_sci"/>
      <machine name="izumi"    compiler="intel" category="ctsm_sci"/>
    </machines>
    <options>
      <option name="wallclock">00:20:00</option>
      <option name="comment"  >Science support for I1850Clm50SpCru at f09</option>
    </options>
  </test>
  <test name="SMS_Ld1" grid="f19_g17" compset="I1850Clm50SpCru" testmods="clm/default">
    <machines>
      <machine name="cheyenne" compiler="intel" category="ctsm_sci"/>
      <machine name="izumi"    compiler="intel" category="ctsm_sci"/>
    </machines>
    <options>
      <option name="wallclock">00:20:00</option>
      <option name="comment"  >Science support for I1850Clm50SpCru at f19</option>
    </options>
  </test>
  <test name="ERP_D_Ld3" grid="f09_g17" compset="I2000Clm50Sp" testmods="clm/prescribed">
    <machines>
      <machine name="cheyenne" compiler="intel" category="aux_clm"/>
      <machine name="cheyenne" compiler="intel" category="prealpha"/>
    </machines>
    <options>
      <option name="wallclock">00:20:00</option>
      <option name="comment"  >Include a test of prescribed soil-moisture, has to be at f09, should be 2000 and for SP</option>
    </options>
  </test>
  <test name="ERI_D_Ld9_P48x1" grid="f10_f10_musgs" compset="I2000Clm50BgcCru" testmods="clm/reduceOutput">
    <machines>
      <machine name="izumi" compiler="nag" category="aux_clm"/>
      <machine name="izumi" compiler="nag" category="prebeta"/>
    </machines>
    <options>
      <option name="wallclock">00:40:00</option>
    </options>
  </test>
  <test name="ERI_D_Ld9_P48x1" grid="T31_g37" compset="I2000Clm50Sp" testmods="clm/reduceOutput">
    <machines>
      <machine name="izumi" compiler="nag" category="aux_clm"/>
    </machines>
    <options>
      <option name="wallclock">00:40:00</option>
    </options>
  </test>
  <test name="ERI_D_Ld9_P48x1" grid="f10_f10_musgs" compset="I2000Clm50Sp" testmods="clm/SNICARFRC">
    <machines>
      <machine name="izumi" compiler="nag" category="aux_clm"/>
    </machines>
    <options>
      <option name="wallclock">00:40:00</option>
    </options>
  </test>
  <test name="SMS_Ld1" grid="f09_g17" compset="I1850Clm50Bgc" testmods="clm/drydepnomegan">
    <machines>
      <machine name="cheyenne" compiler="intel" category="aux_clm"/>
    </machines>
    <options>
      <option name="wallclock">00:20:00</option>
    </options>
  </test>
  <test name="SMS_Ln9_P144x3" grid="f19_g17" compset="IHistClm50Sp" testmods="clm/waccmx_offline2005Start">
    <machines>
      <machine name="cheyenne" compiler="intel" category="aux_clm"/>
    </machines>
    <options>
      <option name="wallclock">00:20:00</option>
      <option name="comment">Do a test similar to FXHIST starting at a 2005 start date, will interpoalte from the 2003 IC file</option>
    </options>
  </test>
  <test name="SMS_D_Ln9_P480x3" grid="f19_g17" compset="IHistClm50Sp" testmods="clm/waccmx_offline">
    <machines>
      <machine name="cheyenne" compiler="intel" category="aux_clm"/>
    </machines>
    <options>
      <option name="wallclock">00:20:00</option>
      <option name="comment">Run a transient case with standalone settings similar to the FXHIST waccm test</option>
    </options>
  </test>
  <test name="ERP_D_P36x2_Ld3" grid="f10_f10_musgs" compset="I2000Clm50BgcCru" testmods="clm/cn_conly">
    <machines>
      <machine name="cheyenne" compiler="intel" category="aux_clm"/>
    </machines>
    <options>
      <option name="wallclock">00:20:00</option>
    </options>
  </test>
  <test name="ERP_D_P36x2_Ld3" grid="f10_f10_musgs" compset="I2000Clm50BgcCru" testmods="clm/snowveg_norad">
    <machines>
      <machine name="cheyenne" compiler="gnu" category="aux_clm"/>
    </machines>
    <options>
      <option name="wallclock">00:20:00</option>
    </options>
  </test>
  <test name="ERI_Ld9" grid="f10_f10_musgs" compset="I2000Clm50BgcCru" testmods="clm/drydepnomegan">
    <machines>
      <machine name="cheyenne" compiler="intel" category="aux_clm"/>
    </machines>
    <options>
      <option name="wallclock">00:20:00</option>
    </options>
  </test>
  <test name="ERI_Ld9" grid="f10_f10_musgs" compset="I2000Clm50BgcCru" testmods="clm/default">
    <machines>
      <machine name="cheyenne" compiler="gnu" category="aux_clm"/>
      <machine name="cheyenne" compiler="intel" category="aux_clm"/>
    </machines>
    <options>
      <option name="wallclock">00:20:00</option>
    </options>
  </test>
  <test name="ERI_Ld9" grid="f45_g37" compset="I2000Clm50BgcCru" testmods="clm/nofire">
    <machines>
      <machine name="cheyenne" compiler="intel" category="aux_clm"/>
    </machines>
    <options>
      <option name="wallclock">00:20:00</option>
    </options>
  </test>
  <test name="ERI_N2_Ld9" grid="f19_g17" compset="I2000Clm51BgcCrop" testmods="clm/default">
    <machines>
      <machine name="cheyenne" compiler="intel" category="aux_clm"/>
    </machines>
    <options>
      <option name="wallclock">00:20:00</option>
    </options>
  </test>
  <test name="ERP_Ld9" grid="f45_g37" compset="I2000Clm51Bgc" testmods="clm/default">
    <machines>
      <machine name="cheyenne" compiler="intel" category="aux_clm"/>
    </machines>
    <options>
      <option name="wallclock">00:20:00</option>
    </options>
  </test>
  <test name="ERP_D" grid="f10_f10_musgs" compset="IHistClm51Bgc" testmods="clm/decStart">
    <machines>
      <machine name="cheyenne" compiler="gnu" category="aux_clm"/>
      <machine name="cheyenne" compiler="intel" category="aux_clm"/>
    </machines>
    <options>
      <option name="wallclock">00:20:00</option>
    </options>
  </test>
  <test name="ERP_D_Ld3_P36x2" grid="f10_f10_musgs" compset="I2000Clm50BgcCru" testmods="clm/default">
    <machines>
      <machine name="cheyenne" compiler="intel" category="aux_clm"/>
      <machine name="cheyenne" compiler="gnu" category="aux_clm"/>
    </machines>
    <options>
      <option name="wallclock">00:20:00</option>
    </options>
  </test>
  <test name="ERP_D_Ld5" grid="f10_f10_musgs" compset="I1850Clm50BgcCropG" testmods="clm/glcMEC_changeFlags">
    <machines>
      <machine name="cheyenne" compiler="gnu" category="aux_clm"/>
    </machines>
    <options>
      <option name="wallclock">00:20:00</option>
      <option name="comment"  >cism is not answer preserving across processor changes, but short test length should be ok.</option>
    </options>
  </test>
  <test name="SMS_Ld5" grid="f19_g17" compset="I1850Clm50Bgc" testmods="clm/default">
    <machines>
      <machine name="cheyenne" compiler="intel" category="ctsm_sci"/>
      <machine name="izumi"    compiler="intel" category="ctsm_sci"/>
    </machines>
    <options>
      <option name="wallclock">00:20:00</option>
      <option name="comment"  >Science support for I1850Clm50Bgc at f19</option>
    </options>
  </test>
  <test name="SMS_Ld5" grid="f09_g17" compset="I1850Clm50Bgc" testmods="clm/default">
    <machines>
      <machine name="cheyenne" compiler="intel" category="ctsm_sci"/>
      <machine name="izumi"    compiler="intel" category="ctsm_sci"/>
    </machines>
    <options>
      <option name="wallclock">00:20:00</option>
      <option name="comment"  >Science support for I1850Clm50Bgc at f09</option>
    </options>
  </test>
  <test name="ERP_D_Ld5" grid="ne30_g17" compset="I1850Clm50BgcCrop" testmods="clm/default">
    <machines>
      <machine name="izumi" compiler="nag" category="prealpha"/>
    </machines>
    <options>
      <option name="wallclock">00:60:00</option>
    </options>
  </test>
  <test name="SMS_Ln9_P360x2" grid="C96_C96_mg17" compset="IHistClm50BgcCrop" testmods="clm/default">
    <machines>
      <machine name="cheyenne" compiler="intel" category="aux_clm"/>
    </machines>
    <options>
      <option name="wallclock">00:10:00</option>
      <option name="comment">Want one C96 test in the aux_clm test suite; just a short smoke test to make sure it can get off the ground. Use a PE layout that (1) has threading, because CAM uses threading at this resolution; and (2) has a smaller-than-standard task count in order to get through the queue faster.</option>
    </options>
  </test>
  <test name="SMS_Ld5" grid="f09_g17" compset="IHistClm50BgcCrop" testmods="clm/default">
    <machines>
      <machine name="cheyenne" compiler="intel" category="ctsm_sci"/>
      <machine name="izumi"    compiler="intel" category="ctsm_sci"/>
    </machines>
    <options>
      <option name="wallclock">00:20:00</option>
      <option name="comment"  >Science support for IHistClm50BgcCrop at f09</option>
    </options>
  </test>
  <test name="SMS_Ld5" grid="f19_g17" compset="IHistClm50BgcCrop" testmods="clm/default">
    <machines>
      <machine name="cheyenne" compiler="intel" category="ctsm_sci"/>
      <machine name="izumi"    compiler="intel" category="ctsm_sci"/>
    </machines>
    <options>
      <option name="wallclock">00:20:00</option>
      <option name="comment"  >Science support for IHistClm50BgcCrop at f19</option>
    </options>
  </test>
  <test name="ERP_D_Ld5" grid="f10_f10_musgs" compset="IHistClm50BgcCrop" testmods="clm/allActive">
    <machines>
      <machine name="cheyenne" compiler="intel" category="aux_clm"/>
    </machines>
    <options>
      <option name="wallclock">00:20:00</option>
      <option name="comment">Use a transient compset so we allocate and run all PFTs (non-transient cases only allocate memory for non-zero-weight PFTs)</option>
    </options>
  </test>
  <test name="ERP_D_Ld5" grid="f10_f10_musgs" compset="I2000Clm50BgcCru" testmods="clm/NoVSNoNI">
    <machines>
      <machine name="cheyenne" compiler="intel" category="aux_clm"/>
    </machines>
    <options>
      <option name="wallclock">00:20:00</option>
    </options>
  </test>
  <test name="ERP_D_Ld5" grid="f10_f10_musgs" compset="I2000Clm50BgcCru" testmods="clm/rootlit">
    <machines>
      <machine name="cheyenne" compiler="intel" category="aux_clm"/>
    </machines>
    <options>
      <option name="wallclock">00:20:00</option>
    </options>
  </test>
  <test name="ERP_D_Ld5" grid="f10_f10_musgs" compset="I2000Clm50BgcCru" testmods="clm/ciso_flexCN_FUN">
    <machines>
      <machine name="cheyenne" compiler="gnu" category="aux_clm"/>
    </machines>
    <options>
      <option name="wallclock">00:20:00</option>
    </options>
  </test>
  <test name="ERP_D_Ld5" grid="f19_g17" compset="I2000Clm50BgcCru" testmods="clm/default">
    <machines>
      <machine name="cheyenne" compiler="intel" category="aux_clm"/>
    </machines>
    <options>
      <option name="wallclock">00:20:00</option>
    </options>
  </test>
  <test name="ERP_D_Ld5" grid="f19_g17" compset="I2000Clm50BgcCru" testmods="clm/fire_emis">
    <machines>
      <machine name="cheyenne" compiler="intel" category="aux_clm"/>
      <machine name="cheyenne" compiler="intel" category="prebeta"/>
    </machines>
    <options>
      <option name="wallclock">00:20:00</option>
    </options>
  </test>
  <test name="ERP_D_Ld5" grid="f10_f10_musgs" compset="I2000Clm51Sp" testmods="clm/decStart">
    <machines>
      <machine name="cheyenne" compiler="intel" category="aux_clm"/>
    </machines>
    <options>
      <option name="wallclock">00:20:00</option>
      <option name="comment">2000 Sp test for CLM51</option>
    </options>
  </test>
  <test name="ERP_D_Ld5" grid="f10_f10_musgs" compset="I2000Clm50Sp" testmods="clm/reduceOutput">
    <machines>
      <machine name="cheyenne" compiler="gnu" category="aux_clm"/>
      <machine name="cheyenne" compiler="intel" category="aux_clm"/>
    </machines>
    <options>
      <option name="wallclock">00:20:00</option>
    </options>
  </test>
  <test name="ERP_D_Ld5" grid="f09_g17" compset="I2000Clm50Vic" testmods="clm/vrtlay">
    <machines>
      <machine name="cheyenne" compiler="intel" category="aux_clm"/>
    </machines>
    <options>
      <option name="wallclock">00:20:00</option>
    </options>
  </test>
  <test name="ERP_D_Ld5" grid="f10_f10_musgs" compset="I2000Clm50Vic" testmods="clm/vrtlay">
    <machines>
      <machine name="cheyenne" compiler="intel" category="aux_clm"/>
    </machines>
    <options>
      <option name="wallclock">00:20:00</option>
    </options>
  </test>
  <test name="ERP_D_Ld5" grid="f19_g17" compset="IHistClm50SpCru" testmods="clm/drydepnomegan">
    <machines>
      <machine name="cheyenne" compiler="intel" category="aux_clm"/>
      <machine name="cheyenne" compiler="intel" category="prebeta"/>
    </machines>
    <options>
      <option name="wallclock">00:20:00</option>
    </options>
  </test>
  <test name="ERP_D_Ld5" grid="f10_f10_musgs" compset="IHistClm51Sp" testmods="clm/default">
    <machines>
      <machine name="cheyenne" compiler="intel" category="aux_clm"/>
    </machines>
    <options>
      <option name="wallclock">00:20:00</option>
      <option name="comment"  >Test Hist compset with Sp for CLM5.1</option>
    </options>
  </test>
  <test name="SMS_Ld5" grid="f09_g17" compset="IHistClm50SpCru" testmods="clm/default">
    <machines>
      <machine name="cheyenne" compiler="intel" category="ctsm_sci"/>
      <machine name="izumi"    compiler="intel" category="ctsm_sci"/>
    </machines>
    <options>
      <option name="wallclock">00:20:00</option>
      <option name="comment"  >Science support for IHistClm50SpCru at f09</option>
    </options>
  </test>
  <test name="SMS_Ld5" grid="f19_g17" compset="IHistClm50SpCru" testmods="clm/default">
    <machines>
      <machine name="cheyenne" compiler="intel" category="ctsm_sci"/>
      <machine name="izumi"    compiler="intel" category="ctsm_sci"/>
    </machines>
    <options>
      <option name="wallclock">00:20:00</option>
      <option name="comment"  >Science support for IHistClm50SpCru at f19</option>
    </options>
  </test>
  <test name="ERP_D_Ld5_P48x1" grid="f10_f10_musgs" compset="I1850Clm51Bgc" testmods="clm/ciso">
    <machines>
      <machine name="izumi" compiler="nag" category="aux_clm"/>
    </machines>
    <options>
      <option name="wallclock">00:20:00</option>
    </options>
  </test>
  <test name="ERP_D_Ld10_P36x2" grid="f10_f10_musgs" compset="IHistClm51BgcCrop" testmods="clm/ciso_decStart">
    <machines>
      <machine name="cheyenne" compiler="intel" category="aux_clm"/>
    </machines>
    <options>
      <option name="wallclock">00:20:00</option>
      <option name="comment"  >Transient case with isotopes with a december start</option>
    </options>
  </test>
  <test name="ERP_D_Ld5_P48x1" grid="f10_f10_musgs" compset="I2000Clm50BgcCru" testmods="clm/reduceOutput">
    <machines>
      <machine name="izumi" compiler="nag" category="aux_clm"/>
    </machines>
    <options>
      <option name="wallclock">00:20:00</option>
    </options>
  </test>
  <test name="ERP_D_Ld5_P48x1" grid="f10_f10_musgs" compset="I2000Clm50Sp" testmods="clm/o3">
    <machines>
      <machine name="izumi" compiler="nag" category="aux_clm"/>
    </machines>
    <options>
      <option name="wallclock">00:20:00</option>
    </options>
  </test>
  <test name="ERP_D_Ld9" grid="f19_g17" compset="I2000Clm50Cn" testmods="clm/drydepnomegan">
    <machines>
      <machine name="cheyenne" compiler="intel" category="aux_clm"/>
    </machines>
    <options>
      <option name="wallclock">00:20:00</option>
    </options>
  </test>
  <test name="ERP_D_P36x2_Ld3" grid="f10_f10_musgs" compset="I1850Clm50BgcCrop" testmods="clm/default">
    <machines>
      <machine name="cheyenne" compiler="intel" category="aux_clm"/>
      <machine name="cheyenne" compiler="gnu" category="aux_clm"/>
      <machine name="cheyenne" compiler="intel" category="clm_short"/>
      <machine name="cheyenne" compiler="gnu" category="clm_short"/>
    </machines>
    <options>
      <option name="wallclock">00:20:00</option>
    </options>
  </test>
  <test name="ERP_D_P36x2_Ld3" grid="f10_f10_musgs" compset="I2000Clm51BgcCrop" testmods="clm/coldStart">
    <machines>
      <machine name="cheyenne" compiler="intel" category="aux_clm"/>
    </machines>
    <options>
      <option name="wallclock">00:20:00</option>
    </options>
  </test>
  <test name="ERP_D_P36x2_Ld3" grid="f10_f10_musgs" compset="I2000Clm50BgcCru" testmods="clm/flexCN_FUN">
    <machines>
      <machine name="cheyenne" compiler="intel" category="aux_clm"/>
    </machines>
    <options>
      <option name="wallclock">00:20:00</option>
    </options>
  </test>
  <test name="ERP_D_P36x2_Ld3" grid="f10_f10_musgs" compset="I2000Clm50BgcCru" testmods="clm/noFUN_flexCN">
    <machines>
      <machine name="cheyenne" compiler="intel" category="aux_clm"/>
    </machines>
    <options>
      <option name="wallclock">00:20:00</option>
    </options>
  </test>
  <test name="ERP_D_P36x2_Ld3" grid="f10_f10_musgs" compset="I2000Clm50BgcCru" testmods="clm/luna">
    <machines>
      <machine name="cheyenne" compiler="intel" category="aux_clm"/>
    </machines>
    <options>
      <option name="wallclock">00:20:00</option>
    </options>
  </test>
  <test name="ERP_D_P36x2_Ld3" grid="f10_f10_musgs" compset="I2000Clm50BgcCru" testmods="clm/default">
    <machines>
      <machine name="cheyenne" compiler="intel" category="aux_clm"/>
      <machine name="cheyenne" compiler="gnu" category="aux_clm"/>
    </machines>
    <options>
      <option name="wallclock">00:20:00</option>
    </options>
  </test>
  <test name="ERP_D_P36x2_Ld30" grid="f10_f10_musgs" compset="I2000Clm50BgcCru" testmods="clm/default">
    <machines>
      <machine name="cheyenne" compiler="intel" category="aux_clm"/>
    </machines>
    <options>
      <option name="wallclock">00:40:00</option>
      <option name="comment"  >NOTE(bja, 201509) constrain_stress_deciduous_onset is on by default for clm50, but functionality is not exercised by nine day tests, Sean Swenson verified that it is active during 30 day tests.</option>
    </options>
  </test>
  <test name="ERP_D_P36x2_Ld5" grid="f10_f10_musgs" compset="I2000Clm51BgcCrop" testmods="clm/irrig_spunup">
    <machines>
      <machine name="cheyenne" compiler="intel" category="aux_clm"/>
    </machines>
    <options>
      <option name="wallclock">00:20:00</option>
      <option name="comment"  >Want ERP _D test with irrigation on</option>
    </options>
  </test>
  <test name="ERP_D_P36x2_Ld5" grid="f10_f10_musgs" compset="I2000Clm50BgcCropRtm" testmods="clm/irrig_spunup">
    <machines>
      <machine name="cheyenne" compiler="intel" category="aux_clm"/>
    </machines>
    <options>
      <option name="wallclock">00:20:00</option>
      <option name="comment"  >Include an irrigation test with RTM to test irrigation-river feedbacks with that component</option>
    </options>
  </test>
  <test name="ERS_D_Ld5" grid="f10_f10_musgs" compset="I2000Clm50BgcCropRtm" testmods="rtm/rtmOnFloodOnEffvelOn">
    <machines>
      <machine name="cheyenne" compiler="intel" category="aux_clm"/>
      <machine name="cheyenne" compiler="intel" category="prebeta"/>
    </machines>
    <options>
      <option name="wallclock">00:20:00</option>
      <option name="comment"  >Do a test with RTM and flooding on as that also impacts CLM code</option>
    </options>
  </test>
  <test name="ERP_D_P48x1" grid="f10_f10_musgs" compset="IHistClm51Bgc" testmods="clm/decStart">
    <machines>
      <machine name="izumi" compiler="nag" category="aux_clm"/>
      <machine name="izumi" compiler="nag" category="prealpha"/>
    </machines>
    <options>
      <option name="wallclock">00:20:00</option>
    </options>
  </test>
  <test name="ERP_Ld5" grid="f10_f10_musgs" compset="I1850Clm50Bgc" testmods="clm/drydepnomegan">
    <machines>
      <machine name="cheyenne" compiler="intel" category="aux_clm"/>
    </machines>
    <options>
      <option name="wallclock">00:20:00</option>
    </options>
  </test>
  <test name="ERI_Ld9" grid="f10_f10_musgs" compset="I1850Clm50Bgc" testmods="clm/drydepnomegan">
    <machines>
      <machine name="cheyenne" compiler="gnu" category="aux_clm"/>
    </machines>
    <options>
      <option name="wallclock">00:40:00</option>
    </options>
  </test>
  <test name="ERP_Ld5" grid="f10_f10_musgs" compset="I1850Clm50Bgc" testmods="clm/default">
    <machines>
      <machine name="cheyenne" compiler="gnu" category="aux_clm"/>
      <machine name="cheyenne" compiler="intel" category="aux_clm"/>
    </machines>
    <options>
      <option name="wallclock">00:20:00</option>
    </options>
  </test>
  <test name="ERP_Ld5" grid="f19_g17" compset="I1850Clm50Bgc" testmods="clm/default">
    <machines>
      <machine name="cheyenne" compiler="intel" category="aux_clm"/>
    </machines>
    <options>
      <option name="wallclock">00:20:00</option>
    </options>
  </test>
  <test name="ERP_Ld5" grid="f19_g17" compset="I2000Clm50BgcCru" testmods="clm/default">
    <machines>
      <machine name="cheyenne" compiler="intel" category="aux_clm"/>
    </machines>
    <options>
      <option name="wallclock">00:20:00</option>
    </options>
  </test>
  <test name="ERP_Ld5" grid="f19_g17" compset="I2000Clm50SpRtmFl" testmods="clm/default">
    <machines>
      <machine name="izumi" compiler="gnu" category="aux_clm"/>
      <machine name="izumi" compiler="gnu" category="prebeta"/>
      <machine name="izumi" compiler="gnu" category="prealpha"/>
    </machines>
    <options>
      <option name="wallclock">00:20:00</option>
    </options>
  </test>
  <test name="ERP_Ld5" grid="f09_g17" compset="I2000Clm50Vic" testmods="clm/vrtlay">
    <machines>
      <machine name="cheyenne" compiler="intel" category="aux_clm"/>
    </machines>
    <options>
      <option name="wallclock">00:20:00</option>
    </options>
  </test>
  <test name="ERP_Ld5" grid="f10_f10_musgs" compset="I2000Clm50Vic" testmods="clm/decStart">
    <machines>
      <machine name="cheyenne" compiler="gnu" category="aux_clm"/>
    </machines>
    <options>
      <option name="wallclock">00:20:00</option>
    </options>
  </test>
  <test name="ERP_Ld5_P48x1" grid="f10_f10_musgs" compset="I1850Clm50Bgc" testmods="clm/ciso">
    <machines>
      <machine name="izumi" compiler="nag" category="aux_clm"/>
    </machines>
    <options>
      <option name="wallclock">00:20:00</option>
    </options>
  </test>
  <test name="ERP_Ld3" grid="f09_g17" compset="I1850Clm50BgcCropCru" testmods="clm/ciso">
    <machines>
      <machine name="cheyenne" compiler="intel" category="aux_clm"/>
    </machines>
    <options>
      <option name="wallclock">00:20:00</option>
    </options>
  </test>
  <test name="SMS_Ld3" grid="f09_g17" compset="I1850Clm50BgcCropCru" testmods="clm/default">
    <machines>
      <machine name="cheyenne" compiler="intel" category="ctsm_sci"/>
      <machine name="izumi"    compiler="intel" category="ctsm_sci"/>
    </machines>
    <options>
      <option name="wallclock">00:20:00</option>
      <option name="comment"  >Science support for I1850Clm50BgcCropCru at f09</option>
    </options>
  </test>
  <test name="SMS_Ld3" grid="f19_g17" compset="I1850Clm50BgcCropCru" testmods="clm/default">
    <machines>
      <machine name="cheyenne" compiler="intel" category="ctsm_sci"/>
      <machine name="izumi"    compiler="intel" category="ctsm_sci"/>
    </machines>
    <options>
      <option name="wallclock">00:20:00</option>
      <option name="comment"  >Science support for I1850Clm50BgcCropCru at f19</option>
    </options>
  </test>
  <test name="ERP_Ld5_P48x1" grid="f10_f10_musgs" compset="I1850Clm50Bgc" testmods="clm/default">
    <machines>
      <machine name="izumi" compiler="nag" category="aux_clm"/>
    </machines>
    <options>
      <option name="wallclock">00:20:00</option>
    </options>
  </test>
  <test name="ERP_Ld5_P48x1" grid="f10_f10_musgs" compset="I2000Clm50BgcCru" testmods="clm/reduceOutput">
    <machines>
      <machine name="izumi" compiler="nag" category="aux_clm"/>
    </machines>
    <options>
      <option name="wallclock">00:20:00</option>
    </options>
  </test>
  <test name="ERP_Ld5_P48x1" grid="f10_f10_musgs" compset="I2000Clm50BgcCru" testmods="clm/flexCN_FUN">
    <machines>
      <machine name="izumi" compiler="nag" category="aux_clm"/>
    </machines>
    <options>
      <option name="wallclock">00:20:00</option>
    </options>
  </test>
  <test name="ERP_Ld5_P48x1" grid="f10_f10_musgs" compset="I2000Clm50BgcCru" testmods="clm/noFUN_flexCN">
    <machines>
      <machine name="izumi" compiler="nag" category="aux_clm"/>
    </machines>
    <options>
      <option name="wallclock">00:20:00</option>
    </options>
  </test>
  <test name="ERP_Ld5_P48x1" grid="f10_f10_musgs" compset="I2000Clm50BgcCru" testmods="clm/luna">
    <machines>
      <machine name="izumi" compiler="nag" category="aux_clm"/>
    </machines>
    <options>
      <option name="wallclock">00:20:00</option>
    </options>
  </test>
  <test name="ERP_Ly3_P72x2" grid="f10_f10_musgs" compset="IHistClm50BgcCrop" testmods="clm/cropMonthOutput">
    <machines>
      <machine name="cheyenne" compiler="intel" category="aux_clm"/>
    </machines>
    <options>
      <option name="wallclock">01:40:00</option>
      <option name="comment"  >Multi-year global test of transient crops together with transient glaciers. Use no-evolve glaciers with ERP test</option>
    </options>
  </test>
  <test name="SMS_Ld5" grid="f09_g17" compset="I1850Clm45Bgc" testmods="clm/default">
    <machines>
      <machine name="cheyenne" compiler="intel" category="ctsm_sci"/>
      <machine name="izumi"    compiler="intel" category="ctsm_sci"/>
    </machines>
    <options>
      <option name="wallclock">00:20:00</option>
      <option name="comment"  >Science support for I1850Clm45Bgc at f09</option>
    </options>
  </test>
  <test name="SMS_Ld5" grid="f19_g17" compset="I1850Clm45Bgc" testmods="clm/default">
    <machines>
      <machine name="cheyenne" compiler="intel" category="ctsm_sci"/>
      <machine name="izumi"    compiler="intel" category="ctsm_sci"/>
    </machines>
    <options>
      <option name="wallclock">00:20:00</option>
      <option name="comment"  >Science support for I1850Clm45Bgc at f19</option>
    </options>
  </test>
  <test name="ERI_D_Ld9" grid="f10_f10_musgs" compset="I1850Clm45Bgc" testmods="clm/default">
    <machines>
      <machine name="cheyenne" compiler="gnu" category="aux_clm"/>
    </machines>
    <options>
      <option name="wallclock">00:40:00</option>
      <option name="comment"  >include a Clm45 ERI test; also, want a debug test of I1850Clm45Bgc</option>
    </options>
  </test>
  <test name="ERP_P36x2_D_Ld5" grid="f10_f10_musgs" compset="I1850Clm45BgcCru" testmods="clm/ciso">
    <machines>
      <machine name="cheyenne" compiler="intel" category="prealpha"/>
      <machine name="cheyenne" compiler="intel" category="aux_cime_baselines"/>
    </machines>
    <options>
      <option name="wallclock">00:20:00</option>
    </options>
  </test>
  <test name="ERP_P36x2_D_Ld5" grid="f10_f10_musgs" compset="I1850Clm45Cn" testmods="clm/default">
    <machines>
      <machine name="cheyenne" compiler="intel" category="aux_clm"/>
    </machines>
    <options>
      <option name="wallclock">00:20:00</option>
    </options>
  </test>
  <test name="ERP_P36x2_D_Ld5" grid="f10_f10_musgs" compset="I1850Clm50Bgc" testmods="clm/ciso">
    <machines>
      <machine name="cheyenne" compiler="intel" category="aux_clm"/>
    </machines>
    <options>
      <option name="wallclock">00:20:00</option>
    </options>
  </test>
  <test name="ERP_P36x2_D_Ld5" grid="f10_f10_musgs" compset="I2000Clm45Sp" testmods="clm/default">
    <machines>
      <machine name="cheyenne" compiler="intel" category="aux_clm"/>
    </machines>
    <options>
      <option name="wallclock">00:20:00</option>
      <option name="comment"  >include a debug test of I2000Clm45Sp</option>
    </options>
  </test>
  <test name="ERP_P36x2_D_Ld5" grid="f10_f10_musgs" compset="I2000Clm50Cn" testmods="clm/default">
    <machines>
      <machine name="cheyenne" compiler="intel" category="aux_clm"/>
      <machine name="cheyenne" compiler="gnu" category="aux_clm"/>
    </machines>
    <options>
      <option name="wallclock">00:20:00</option>
      <option name="comment"  >Include a few debug tests of Cn</option>
    </options>
  </test>
  <test name="ERP_P36x2_D_Ld5" grid="f10_f10_musgs" compset="IHistClm45BgcCru" testmods="clm/decStart">
    <machines>
      <machine name="cheyenne" compiler="intel" category="aux_clm"/>
    </machines>
    <options>
      <option name="wallclock">00:20:00</option>
      <option name="comment"  >include a debug test of IHistClm45BgcCru</option>
    </options>
  </test>
  <test name="SMS_Ld5" grid="f09_g17" compset="IHistClm45BgcCru" testmods="clm/default">
    <machines>
      <machine name="cheyenne" compiler="intel" category="ctsm_sci"/>
      <machine name="izumi"    compiler="intel" category="ctsm_sci"/>
    </machines>
    <options>
      <option name="wallclock">00:20:00</option>
      <option name="comment"  >Science support for IHistClm45BgcCru at f09</option>
    </options>
  </test>
  <test name="SMS_Ld5" grid="f19_g17" compset="IHistClm45BgcCru" testmods="clm/default">
    <machines>
      <machine name="cheyenne" compiler="intel" category="ctsm_sci"/>
      <machine name="izumi"    compiler="intel" category="ctsm_sci"/>
    </machines>
    <options>
      <option name="wallclock">00:20:00</option>
      <option name="comment"  >Science support for IHistClm45BgcCru at f19</option>
    </options>
  </test>
  <test name="SMS_Ld5" grid="f09_g17" compset="IHistClm45Bgc" testmods="clm/default">
    <machines>
      <machine name="cheyenne" compiler="intel" category="ctsm_sci"/>
      <machine name="izumi"    compiler="intel" category="ctsm_sci"/>
    </machines>
    <options>
      <option name="wallclock">00:20:00</option>
      <option name="comment"  >Science support for IHistClm45Bgc at f09</option>
    </options>
  </test>
  <test name="SMS_Ld5" grid="f19_g17" compset="IHistClm45Bgc" testmods="clm/default">
    <machines>
      <machine name="cheyenne" compiler="intel" category="ctsm_sci"/>
      <machine name="izumi"    compiler="intel" category="ctsm_sci"/>
    </machines>
    <options>
      <option name="wallclock">00:20:00</option>
      <option name="comment"  >Science support for IHistClm45Bgc at f19</option>
    </options>
  </test>
  <test name="ERP_D_Ld5" grid="f10_f10_musgs" compset="IHistClm45Sp" testmods="clm/decStart">
    <machines>
      <machine name="cheyenne" compiler="intel" category="aux_clm"/>
    </machines>
    <options>
      <option name="wallclock">00:20:00</option>
    </options>
  </test>
  <test name="SMS_Ld5" grid="f09_g17" compset="IHistClm45Sp" testmods="clm/default">
    <machines>
      <machine name="cheyenne" compiler="intel" category="ctsm_sci"/>
      <machine name="izumi"    compiler="intel" category="ctsm_sci"/>
    </machines>
    <options>
      <option name="wallclock">00:20:00</option>
      <option name="comment"  >Science support for IHistClm45Sp at f09</option>
    </options>
  </test>
  <test name="SMS_Ld5" grid="f19_g17" compset="IHistClm45Sp" testmods="clm/default">
    <machines>
      <machine name="cheyenne" compiler="intel" category="ctsm_sci"/>
      <machine name="izumi"    compiler="intel" category="ctsm_sci"/>
    </machines>
    <options>
      <option name="wallclock">00:20:00</option>
      <option name="comment"  >Science support for IHistClm45Sp at f19</option>
    </options>
  </test>
  <test name="ERP_P36x2_Lm13" grid="f10_f10_musgs" compset="IHistClm51Bgc" testmods="clm/monthly">
    <machines>
      <machine name="cheyenne" compiler="intel" category="aux_clm"/>
      <machine name="cheyenne" compiler="gnu" category="aux_clm"/>
    </machines>
    <options>
      <option name="wallclock">02:00:00</option>
      <option name="tput_tolerance">0.5</option>
    </options>
  </test>
  <test name="ERP_P180x2_D" grid="f19_g17" compset="I2000Clm50SpRtmFl" testmods="clm/default">
    <machines>
      <machine name="cheyenne" compiler="intel" category="aux_clm"/>
    </machines>
    <options>
      <option name="wallclock">00:20:00</option>
      <option name="comment"  >include a debug test with flooding on</option>
    </options>
  </test>
  <test name="ERP_P180x2_D_Ld5" grid="f19_g17_gl4" compset="I1850Clm50BgcCropG" testmods="clm/default">
    <machines>
      <machine name="cheyenne" compiler="intel" category="aux_clm"/>
      <machine name="cheyenne" compiler="intel" category="prealpha"/>
    </machines>
    <options>
      <option name="wallclock">00:20:00</option>
    </options>
  </test>
  <test name="ERP_P180x2_D_Ld5" grid="f19_g17_gl4" compset="I1850Clm50BgcCropG" testmods="clm/glcMEC_increase">
    <machines>
      <machine name="cheyenne" compiler="intel" category="aux_clm"/>
    </machines>
    <options>
      <option name="wallclock">00:20:00</option>
      <option name="comment"  >cism is not answer preserving across processor changes, but short test length should be ok.</option>
    </options>
  </test>
  <test name="ERP_P180x2_D_Ld5" grid="f19_g17" compset="I2000Clm50Sp" testmods="clm/default">
    <machines>
      <machine name="cheyenne" compiler="intel" category="aux_clm"/>
      <machine name="cheyenne" compiler="intel" category="prealpha"/>
    </machines>
    <options>
      <option name="wallclock">00:20:00</option>
    </options>
  </test>
  <test name="SMS_P180x2_D_Ld5" grid="f19_g17" compset="I2000Clm50Sp" testmods="clm/default">
    <machines>
      <machine name="cheyenne" compiler="intel" category="aux_cime_baselines"/>
    </machines>
    <options>
      <option name="wallclock">00:20:00</option>
    </options>
  </test>
  <test name="ERP_P72x2_Lm25" grid="f10_f10_musgs" compset="I2000Clm51BgcCrop" testmods="clm/monthly">
    <machines>
      <machine name="cheyenne" compiler="intel" category="aux_clm"/>
    </machines>
    <options>
      <option name="wallclock">01:40:00</option>
      <option name="comment"  >threaded ERP test for crop just over 2-years</option>
    </options>
  </test>
  <test name="ERP_P36x2_D_Ld5" grid="f10_f10_musgs" compset="I1850Clm45BgcCrop" testmods="clm/crop">
    <machines>
      <machine name="cheyenne" compiler="intel" category="aux_clm"/>
    </machines>
    <options>
      <option name="wallclock">00:20:00</option>
      <option name="comment"  >include a debug test of I1850Clm45BgcCrop</option>
      <option name="tput_tolerance">0.5</option>
    </options>
  </test>
  <test name="ERP_P36x2_D_Ld5" grid="f10_f10_musgs" compset="I1850Clm45BgcCru" testmods="clm/default">
    <machines>
      <machine name="cheyenne" compiler="intel" category="aux_clm"/>
    </machines>
    <options>
      <option name="wallclock">00:20:00</option>
    </options>
  </test>
  <test name="ERP_P72x2_Ly3" grid="f10_f10_musgs" compset="I2000Clm50BgcCrop" testmods="clm/irrig_o3_reduceOutput">
    <machines>
      <machine name="cheyenne" compiler="intel" category="aux_clm"/>
    </machines>
    <options>
      <option name="wallclock">01:40:00</option>
      <option name="comment"  >Want a multi-year global crop restart test; this was 5 years when we were doing cold start, but 3 years is probably sufficient given that we have spun-up crop initial conditions</option>
    </options>
  </test>
  <test name="ERP_P72x2_Lm36" grid="f10_f10_musgs" compset="I2000Clm50BgcCrop" testmods="clm/clm50cropIrrigMonth_interp">
    <machines>
      <machine name="cheyenne" compiler="intel" category="aux_clm"/>
      <machine name="cheyenne" compiler="intel" category="prebeta"/>
    </machines>
    <options>
      <option name="wallclock">01:40:00</option>
      <option name="comment"  >Want a multi-year global crop restart test; this was 5 years when we were doing cold start, but 3 years is probably sufficient given that we have spun-up crop initial conditions</option>
    </options>
  </test>
  <test name="ERP_P72x2_Lm7" grid="f10_f10_musgs" compset="I2000Clm50BgcCrop" testmods="clm/irrig_alternate_monthly">
    <machines>
      <machine name="cheyenne" compiler="intel" category="aux_clm">
        <options>
          <option name="wallclock">00:30:00</option>
          <option name="comment">Want an ERP test covering some non-default irrigation options. Long enough so that we're likely to exercise the various groundwater irrigation code.</option>
        </options>
      </machine>
    </machines>
  </test>
  <test name="ERS_D" grid="f10_f10_musgs" compset="I1850Clm50BgcCrop" testmods="clm/reseedresetsnow">
    <machines>
      <machine name="cheyenne" compiler="intel" category="aux_clm"/>
    </machines>
    <options>
      <option name="wallclock">00:20:00</option>
    </options>
  </test>
  <test name="ERP_P36x2_D_Ld10" grid="f10_f10_musgs" compset="IHistClm50SpG" testmods="clm/glcMEC_decrease">
    <machines>
      <machine name="cheyenne" compiler="intel" category="aux_clm"/>
    </machines>
    <options>
      <option name="wallclock">00:20:00</option>
      <option name="comment"  >Test transient PFTs (via HIST) in conjunction with changing glacier area. This test also covers the reset_dynbal_baselines option. CISM is not answer preserving across processor changes, but short test length should be OK.</option>
    </options>
  </test>
  <test name="SMS_Ln9" grid="C96_C96_mg17" compset="IHistClm50Sp" testmods="clm/decStart">
    <machines>
      <machine name="cheyenne" compiler="intel" category="ctsm_sci"/>
    </machines>
    <options>
      <option name="wallclock">00:10:00</option>
      <option name="comment">We have one C96 test in aux_clm; this is another that uses a different compset. No need to run this additional C96 test with every tag, but include it in the less frequent ctsm_sci testing. decStart doesn't accomplish a lot in this very short test, but we're using it anyway to be consistent with other Hist tests.</option>
    </options>
  </test>
  <test name="ERS_D_Ld10" grid="f10_f10_musgs" compset="IHistClm50Sp" testmods="clm/collapse_pfts_78_to_16_decStart_f10">
    <machines>
      <machine name="cheyenne" compiler="intel" category="aux_clm"/>
    </machines>
    <options>
      <option name="wallclock">00:20:00</option>
      <option name="comment"  >test transient PFTs (via HIST) with a December start, reading 78-pft data and running with 16 pfts</option>
    </options>
  </test>
  <test name="SOILSTRUCTUD_Ld5" grid="f10_f10_musgs" compset="I2000Clm50BgcCrop" testmods="clm/default">
    <machines>
      <machine name="cheyenne" compiler="intel" category="aux_clm"/>
    </machines>
    <options>
      <option name="wallclock">00:20:00</option>
      <option name="comment"  >test soil_layerstruct_userdefined set to the same dzsoi values as in the predefined case 4SL_2m and expect bfb same answers</option>
    </options>
  </test>
  <test name="ERS_D_Ld12" grid="f10_f10_musgs" compset="I1850Clm50BgcCropG" testmods="clm/glcMEC_spunup_inc_dec_bgc">
    <machines>
      <machine name="cheyenne" compiler="intel" category="aux_clm"/>
    </machines>
    <options>
      <option name="wallclock">00:20:00</option>
      <option name="comment"  >Tests updates of BGC variables with increasing and decreasing glacier areas</option>
    </options>
  </test>
  <test name="ERP_P36x2_D_Ld3" grid="f10_f10_musgs" compset="I1850Clm50BgcCrop" testmods="clm/extra_outputs">
    <machines>
      <machine name="cheyenne" compiler="gnu" category="aux_clm"/>
    </machines>
    <options>
      <option name="wallclock">00:20:00</option>
      <option name="comment"  >Among other extra outputs, ensure that writing the history field master list to a separate file does not cause failure"</option>
    </options>
  </test>
  <test name="ERS_D_Ld3" grid="f10_f10_musgs" compset="I1850Clm50BgcCrop" testmods="clm/default">
    <machines>
      <machine name="cheyenne" compiler="intel" category="aux_clm"/>
      <machine name="cheyenne" compiler="gnu" category="aux_clm"/>
      <machine name="cheyenne" compiler="intel" category="clm_short"/>
      <machine name="cheyenne" compiler="gnu" category="clm_short"/>
    </machines>
    <options>
      <option name="wallclock">00:20:00</option>
    </options>
  </test>
  <test name="ERS_D_Ld3" grid="f19_g17" compset="I1850Clm50BgcCrop" testmods="clm/clm50dynroots">
    <machines>
      <machine name="cheyenne" compiler="intel" category="aux_clm"/>
      <machine name="hobart" compiler="intel" category="prebeta"/>
      <machine name="hobart" compiler="pgi" category="prebeta"/>
    </machines>
    <options>
      <option name="wallclock">00:20:00</option>
    </options>
  </test>
  <test name="ERS_D_Ld3" grid="f10_f10_musgs" compset="I2000Clm50BgcCru" testmods="clm/default">
    <machines>
      <machine name="cheyenne" compiler="intel" category="aux_clm"/>
      <machine name="cheyenne" compiler="gnu" category="aux_clm"/>
    </machines>
    <options>
      <option name="wallclock">00:20:00</option>
    </options>
  </test>
  <test name="ERS_D_Ld3" grid="f10_f10_musgs" compset="I2000Clm50BgcCru" testmods="clm/deepsoil_bedrock">
    <machines>
      <machine name="cheyenne" compiler="intel" category="aux_clm"/>
    </machines>
    <options>
      <option name="wallclock">00:20:00</option>
    </options>
  </test>
  <test name="ERS_D_Ld5" grid="f10_f10_musgs" compset="I2000Clm50BgcCru" testmods="clm/default">
    <machines>
      <machine name="cheyenne" compiler="intel" category="aux_clm"/>
    </machines>
    <options>
      <option name="wallclock">00:20:00</option>
    </options>
  </test>
  <test name="ERS_D_Ld5_Mmpi-serial" grid="1x1_mexicocityMEX" compset="I1PtClm50SpRs" testmods="clm/default">
    <machines>
      <machine name="izumi" compiler="nag" category="aux_clm"/>
    </machines>
    <options>
      <option name="wallclock">00:20:00</option>
    </options>
  </test>
  <test name="ERS_D_Ld6" grid="f10_f10_musgs" compset="I1850Clm45BgcCrop" testmods="clm/clm50CMIP6frc">
    <machines>
      <machine name="cheyenne" compiler="gnu" category="aux_clm"/>
      <machine name="cheyenne" compiler="intel" category="aux_clm"/>
    </machines>
    <options>
      <option name="wallclock">00:20:00</option>
    </options>
  </test>
  <test name="ERS_D_Ld7_Mmpi-serial" grid="1x1_smallvilleIA" compset="IHistClm50BgcCropRs" testmods="clm/decStart1851_noinitial">
    <machines>
      <machine name="cheyenne" compiler="intel" category="aux_clm"/>
    </machines>
    <options>
      <option name="wallclock">00:20:00</option>
      <option name="comment"  >Transient crop run with a mid-year restart, restarting shortly after a big landunit transition, to make sure that the annually-dribbled fluxes generated from landunit transitions restart properly</option>
    </options>
  </test>
  <test name="ERS_Ld3" grid="f09_g17" compset="I1850Clm50BgcCrop" testmods="clm/rad_hrly_light_res_half">
    <machines>
      <machine name="cheyenne" compiler="intel" category="aux_clm"/>
    </machines>
    <options>
      <option name="wallclock">00:20:00</option>
    </options>
  </test>
  <test name="ERS_Ld5_Mmpi-serial" grid="1x1_vancouverCAN" compset="I1PtClm45SpRs" testmods="clm/default">
    <machines>
      <machine name="cheyenne" compiler="intel" category="aux_clm"/>
      <machine name="izumi" compiler="nag" category="prealpha"/>
    </machines>
    <options>
      <option name="wallclock">00:20:00</option>
    </options>
  </test>
  <test name="ERS_Ld5_Mmpi-serial" grid="1x1_vancouverCAN" compset="I1PtClm50SpRs" testmods="clm/default">
    <machines>
      <machine name="cheyenne" compiler="intel" category="aux_clm"/>
    </machines>
    <options>
      <option name="wallclock">00:20:00</option>
    </options>
  </test>
  <test name="ERS_Lm20_Mmpi-serial" grid="1x1_smallvilleIA" compset="I2000Clm50BgcCropQianRs" testmods="clm/monthly_noinitial">
    <machines>
      <machine name="cheyenne" compiler="gnu" category="aux_clm"/>
    </machines>
    <options>
      <option name="wallclock">01:20:00</option>
      <option name="comment"  >tests mid-year restart, with the restart file being written in the middle of the first year after cold start initialization</option>
    </options>
  </test>
  <test name="ERS_Ly5_Mmpi-serial" grid="1x1_smallvilleIA" compset="I2000Clm50BgcCropQianRs" testmods="clm/ciso_monthly">
    <machines>
      <machine name="cheyenne" compiler="gnu" category="aux_clm"/>
    </machines>
    <options>
      <option name="wallclock">02:00:00</option>
      <option name="comment"  >multi-year test with crops and isotopes that includes all crop types; added (2020-05-21) in order to test the new switchgrass and miscanthus crops (which otherwise aren't currently tested)</option>
    </options>
  </test>
  <test name="ERS_Lm40_Mmpi-serial" grid="1x1_numaIA" compset="I2000Clm50BgcCropQianRs" testmods="clm/monthly">
    <machines>
      <machine name="cheyenne" compiler="gnu" category="aux_clm"/>
    </machines>
    <options>
      <option name="wallclock">02:00:00</option>
      <option name="comment"  >tests mid-year restart, with the restart file being written in the middle of the second year</option>
    </options>
  </test>
  <test name="ERS_Lm54_Mmpi-serial" grid="1x1_numaIA" compset="I2000Clm50BgcCropQianRs" testmods="clm/cropMonthOutput">
    <machines>
      <machine name="cheyenne" compiler="intel" category="aux_clm"/>
    </machines>
    <options>
      <option name="wallclock">02:00:00</option>
      <option name="comment"  >tests mid-year restart, with the restart file being written after more than 2 years, which Sam Levis says is important for testing crop restarts</option>
    </options>
  </test>
  <test name="ERS_Ly20_Mmpi-serial" grid="1x1_numaIA" compset="I2000Clm50BgcCropQianRs" testmods="clm/cropMonthOutput">
    <machines>
      <machine name="cheyenne" compiler="intel" category="aux_clm"/>
    </machines>
    <options>
      <option name="wallclock"     >01:40:00</option>
      <option name="tput_tolerance">0.5</option>
      <option name="comment"       >20 year single point tests with BGC-Crop (Crop keeps a 20 year running mean)</option>
    </options>
  </test>
  <test name="ERS_Ly3" grid="f10_f10_musgs" compset="I1850Clm50BgcCropCmip6" testmods="clm/basic">
    <machines>
      <machine name="cheyenne" compiler="intel" category="aux_clm"/>
    </machines>
    <options>
      <option name="wallclock">01:40:00</option>
      <option name="comment"  >Include a long ERS test of the cmip6 configuration, though at coarse resolution. This gives a year+ test covering the output_crop usermod, which is something we want: if this is removed, we should add a test of at least a year duration covering the output_crop usermod. This test needs to use init_interp to work, because of adding virtual Antarctica columns (currently the default out-of-the-box setting uses init_interp for this).</option>
    </options>
  </test>
  <test name="ERS_Ly3_Mmpi-serial" grid="1x1_smallvilleIA" compset="IHistClm50BgcCropQianRs" testmods="clm/cropMonthOutput">
    <machines>
      <machine name="cheyenne" compiler="gnu" category="aux_clm"/>
    </machines>
    <options>
      <option name="wallclock">01:40:00</option>
      <option name="comment"  >restart is right before the transition from 100% nat veg to 100% crop</option>
    </options>
  </test>
  <test name="ERS_Ly3_P72x2" grid="f10_f10_musgs" compset="IHistClm50BgcCropG" testmods="clm/cropMonthOutput">
    <machines>
      <machine name="cheyenne" compiler="intel" category="aux_clm"/>
    </machines>
    <options>
      <option name="wallclock">01:40:00</option>
      <option name="comment"  >Multi-year global test of transient crops together with transient glaciers. Use glacier evolution with ERS test</option>
    </options>
  </test>
  <test name="ERS_Ly5_Mmpi-serial" grid="1x1_numaIA" compset="I2000Clm50BgcCropQianRs" testmods="clm/monthly">
    <machines>
      <machine name="izumi" compiler="nag" category="aux_clm"/>
    </machines>
    <options>
      <option name="wallclock">02:30:00</option>
    </options>
  </test>
  <test name="ERS_Ly5_P144x1" grid="f10_f10_musgs" compset="IHistClm51BgcCrop" testmods="clm/cropMonthOutput">
    <machines>
      <machine name="cheyenne" compiler="intel" category="aux_clm"/>
    </machines>
    <options>
      <option name="wallclock">01:40:00</option>
      <option name="comment"  >Want a multi-year global test of transient crops; also want a multi-year transient restart test.  Using P60x1 and ERS rather than ERP to get faster turnaround of this long-running test</option>
    </options>
  </test>
  <test name="ERS_Ly5_P72x1" grid="f10_f10_musgs" compset="IHistClm45BgcCrop" testmods="clm/cropMonthOutput">
    <machines>
      <machine name="cheyenne" compiler="intel" category="aux_clm"/>
    </machines>
    <options>
      <option name="wallclock">03:00:00</option>
      <option name="comment"  >include a long Clm45 test, and include a production intel test of Clm45</option>
    </options>
  </test>
  <test name="ERS_Ly6_Mmpi-serial" grid="1x1_smallvilleIA" compset="IHistClm50BgcCropQianRs" testmods="clm/cropMonthOutput">
    <machines>
      <machine name="cheyenne" compiler="intel" category="aux_clm"/>
    </machines>
    <options>
      <option name="wallclock">02:00:00</option>
      <option name="comment"  >restart is right before increasing natural veg to &gt; 0 while also shifting PCT_CFT</option>
      <option name="tput_tolerance">0.5</option>
    </options>
  </test>
  <test name="LII_D_Ld3" grid="f19_g17" compset="I2000Clm50BgcCrop" testmods="clm/default">
    <machines>
      <machine name="cheyenne" compiler="intel" category="aux_clm"/>
    </machines>
    <options>
      <option name="wallclock">00:20:00</option>
      <option name="comment"  >Basic LII test, covering the standard range of subgrid heterogeneity - particularly, including crop. Uses a year-2000 restart file so that the restart file has non-zero product pools, so that we exercise the gridcell-level code in init_interp.</option>
    </options>
  </test>
  <test name="LII2FINIDATAREAS_D_P360x2_Ld1" grid="f09_g17" compset="I1850Clm50BgcCrop" testmods="clm/default">
    <machines>
      <machine name="cheyenne" compiler="intel" category="aux_clm"/>
    </machines>
    <options>
      <option name="wallclock">00:20:00</option>
      <option name="comment"  >Exercise the init_interp_method='use_finidat_areas' option. See documentation at the top of the python script implementing this test for more details and rationale. This test requires a compatible finidat file (i.e., a file that can be used without interpolation). If no such file is available out-of-the-box, then the test will need to use a testmod that points to a compatible file.</option>
    </options>
  </test>
  <test name="LVG_Ld5_D" grid="f10_f10_musgs" compset="I1850Clm51Bgc" testmods="clm/no_vector_output">
    <machines>
      <machine name="cheyenne" compiler="intel" category="aux_clm"/>
    </machines>
    <options>
      <option name="wallclock">00:20:00</option>
      <option name="comment"  >Include one LVG debug test (exact configuration is not very important). Note that the LVG test will fail if there is any 1-d output, or output separated by glacier elevation classes (e.g., the various *_FORC fields), so this includes a testmod that turns off any 1-d output.</option>
    </options>
  </test>
  <test name="LCISO_Lm13" grid="f10_f10_musgs" compset="IHistClm51BgcCrop" testmods="clm/ciso_monthly">
    <machines>
      <machine name="cheyenne" compiler="intel" category="aux_clm"/>
      <machine name="cheyenne" compiler="intel" category="prebeta"/>
    </machines>
    <options>
      <option name="wallclock">01:30:00</option>
      <option name="comment"  >Make sure Carbon isotopes on and off with land-use change, does NOT change answers. To verify for landuse change must go beyond a year boundary, because of #404 we can't use a December start, so need to run for beyond the year boundary.</option>
    </options>
  </test>
  <test name="NCK_Ld1" grid="f10_f10_musgs" compset="I2000Clm50Sp" testmods="clm/default">
    <machines>
      <machine name="cheyenne" compiler="intel" category="aux_clm"/>
      <machine name="cheyenne" compiler="intel" category="prealpha"/>
    </machines>
    <options>
      <option name="wallclock">00:20:00</option>
    </options>
  </test>
  <test name="PEM_D_Ld5" grid="ne30_g17" compset="I2000Clm50BgcCru" testmods="clm/default">
    <machines>
      <machine name="cheyenne" compiler="intel" category="aux_clm"/>
      <machine name="cheyenne" compiler="intel" category="prealpha"/>
    </machines>
    <options>
      <option name="wallclock">00:60:00</option>
    </options>
  </test>
  <test name="PEM_Ld1" grid="f10_f10_musgs" compset="I2000Clm51BgcCrop" testmods="clm/crop">
    <machines>
      <machine name="izumi" compiler="intel" category="aux_clm"/>
      <machine name="izumi" compiler="intel" category="prebeta"/>
    </machines>
    <options>
      <option name="wallclock">00:20:00</option>
    </options>
  </test>
  <test name="PET_P36x2_D" grid="f10_f10_musgs" compset="I1850Clm50BgcCrop" testmods="clm/default">
    <machines>
      <machine name="cheyenne" compiler="intel" category="aux_clm"/>
    </machines>
    <options>
      <option name="wallclock">00:20:00</option>
      <option name="comment"  >The main purpose of this test is to test threading of init_interp, exercising the OpenMP directives in initInterp. (Note that ERP tests don't compare threaded vs. non-threaded runs of init_interp, since init_interp won't run in the restart case.) Note that this test will use init_interp as long as we don't have out-of-the-box initial conditions at f10 resolution. We could probably get a similar level of confidence in the threading directives by deleting this test and instead changing the LII test to use threading; the main loss would be that that wouldn't test threading combined with interpolating from one resolution to another, as this one does.</option>
      <option name="tput_tolerance">0.5</option>
    </options>
  </test>
  <test name="SMS" grid="f10_f10_musgs" compset="I2000Clm50BgcCrop" testmods="clm/crop">
    <machines>
      <machine name="izumi" compiler="intel" category="aux_clm"/>
      <machine name="izumi" compiler="pgi" category="aux_clm"/>
      <machine name="izumi" compiler="gnu" category="aux_clm"/>
    </machines>
    <options>
      <option name="wallclock">00:20:00</option>
    </options>
  </test>
  <test name="SMS_D_Ld1" grid="f09_g17" compset="I1850Clm50BgcSpinup" testmods="clm/cplhist">
    <machines>
      <machine name="cheyenne" compiler="intel" category="aux_clm"/>
    </machines>
    <options>
      <option name="wallclock">00:20:00</option>
    </options>
  </test>
  <test name="SMS_D" grid="f19_f19_mg17" compset="I2010Clm50Sp" testmods="clm/clm50cam6LndTuningMode">
    <machines>
      <machine name="cheyenne" compiler="intel" category="aux_clm"/>
    </machines>
    <options>
      <option name="wallclock">00:20:00</option>
    </options>
  </test>
  <test name="ERS_Ln9" grid="ne0ARCTICne30x4_ne0ARCTICne30x4_mt12" compset="IHistClm50Sp" testmods="clm/clm50cam6LndTuningMode_1979Start">
    <machines>
      <machine name="cheyenne" compiler="intel" category="ctsm_sci"/>
    </machines>
    <options>
      <option name="wallclock">00:20:00</option>
      <option name="comment"  >Run ARCTIC for transient case starting in 1979 as for AMIP CAM cases, be sure to run with stub GLC
for ERS test as otherwise it won't work for a sub-day test (no need to run this high core count test with every tag, but include it in the less frequent ctsm_sci testing)"</option>
    </options>
  </test>
  <test name="SMS_Ln9" grid="ne0ARCTICGRISne30x8_ne0ARCTICGRISne30x8_mt12" compset="IHistClm50Sp" testmods="clm/clm50cam6LndTuningMode_1979Start">
    <machines>
      <machine name="cheyenne" compiler="intel" category="ctsm_sci"/>
    </machines>
    <options>
      <option name="wallclock">00:20:00</option>
      <option name="comment"  >Run ARCTICGRIS for transient case starting in 1979 as for AMIP CAM cases (no need to run this high core count test with every tag, but include it in the less frequent ctsm_sci testing)"</option>
    </options>
  </test>
  <test name="SMS_Ln9" grid="ne0ARCTICGRISne30x8_ne0ARCTICGRISne30x8_mt12" compset="ISSP585Clm50BgcCrop" testmods="clm/clm50cam6LndTuningMode">
    <machines>
      <machine name="cheyenne" compiler="intel" category="ctsm_sci"/>
    </machines>
    <options>
      <option name="wallclock">00:40:00</option>
      <option name="comment"  >Run ARCTICGRIS for future transient case (do not run this expensive test with every tag, but include it in the less frequent ctsm_sci testing)"</option>
    </options>
  </test>
  <test name="SMS_Ln9" grid="ne0CONUSne30x8_ne0CONUSne30x8_mt12" compset="IHistClm50Sp" testmods="clm/clm50cam6LndTuningMode_2013Start">
    <machines>
      <machine name="cheyenne" compiler="intel" category="ctsm_sci"/>
    </machines>
    <options>
      <option name="wallclock">00:20:00</option>
      <option name="comment"  >Run CONUS for transient case starting in 2013 as for CAM case (no need to run this high core count test with every tag, but include it in the less frequent ctsm_sci testing)"</option>
    </options>
  </test>
  <test name="SMS_Ld5" grid="f09_g17" compset="IHistClm50Sp" testmods="clm/default">
    <machines>
      <machine name="cheyenne" compiler="intel" category="ctsm_sci"/>
      <machine name="izumi"    compiler="intel" category="ctsm_sci"/>
    </machines>
    <options>
      <option name="wallclock">00:20:00</option>
      <option name="comment"  >Science support for IHistClm50Sp at f09</option>
    </options>
  </test>
  <test name="SMS_Ld5" grid="f19_g17" compset="IHistClm50Sp" testmods="clm/default">
    <machines>
      <machine name="cheyenne" compiler="intel" category="ctsm_sci"/>
      <machine name="izumi"    compiler="intel" category="ctsm_sci"/>
    </machines>
    <options>
      <option name="wallclock">00:20:00</option>
      <option name="comment"  >Science support for IHistClm50Sp at f19</option>
    </options>
  </test>
  <test name="SMS_Ln9" grid="ne30pg2_ne30pg2_mg17" compset="I1850Clm50Sp" testmods="clm/clm50cam6LndTuningMode">
    <machines>
      <machine name="cheyenne" compiler="intel" category="aux_clm"/>
    </machines>
    <options>
      <option name="wallclock">00:40:00</option>
      <option name="comment"  >Run ne30np4.pg2 to make sure will work for CAM"</option>
    </options>
  </test>
  <test name="SMS_Ln9" grid="ne30pg2_ne30pg2_mg17" compset="I2000Clm50BgcCrop" testmods="clm/clm50cam6LndTuningMode">
    <machines>
      <machine name="cheyenne" compiler="intel" category="aux_clm"/>
    </machines>
    <options>
      <option name="wallclock">00:40:00</option>
      <option name="comment"  >Run ne30np4.pg3 to make sure will work for CAM"</option>
    </options>
  </test>
  <test name="SMS" grid="f19_g17" compset="I2000Clm50Cn" testmods="clm/default">
    <machines>
      <machine name="cheyenne" compiler="intel" category="aux_clm"/>
    </machines>
    <options>
      <option name="wallclock">00:20:00</option>
      <option name="comment"  >Include at least one production test with Cn</option>
    </options>
  </test>
  <test name="SMS_D" grid="f10_f10_musgs" compset="I2000Clm51BgcCrop" testmods="clm/crop">
    <machines>
      <machine name="izumi" compiler="intel" category="aux_clm"/>
      <machine name="izumi" compiler="pgi" category="aux_clm"/>
      <machine name="izumi" compiler="gnu" category="aux_clm"/>
    </machines>
    <options>
      <option name="wallclock">00:20:00</option>
    </options>
  </test>
  <test name="SMS_D_Ld1" grid="f19_g17" compset="I1850Clm45Cn" testmods="clm/default">
    <machines>
      <machine name="izumi" compiler="pgi" category="prebeta"/>
      <machine name="izumi" compiler="gnu" category="aux_clm"/>
    </machines>
    <options>
      <option name="wallclock">00:20:00</option>
    </options>
  </test>
  <test name="SMS_D_Ld1_Mmpi-serial" grid="1x1_vancouverCAN" compset="I1PtClm45SpRs" testmods="clm/default">
    <machines>
      <machine name="izumi" compiler="nag" category="aux_clm"/>
    </machines>
    <options>
      <option name="wallclock">00:20:00</option>
    </options>
  </test>
  <test name="SMS_D_Ld1_Mmpi-serial" grid="1x1_mexicocityMEX" compset="I1PtClm50SpRs" testmods="clm/default">
    <machines>
      <machine name="cheyenne" compiler="intel" category="aux_clm"/>
    </machines>
    <options>
      <option name="wallclock">00:20:00</option>
    </options>
  </test>
  <test name="SMS_D_Ld1_Mmpi-serial" grid="1x1_vancouverCAN" compset="I1PtClm50SpRs" testmods="clm/default">
    <machines>
      <machine name="izumi" compiler="nag" category="aux_clm"/>
      <machine name="cheyenne" compiler="gnu" category="aux_clm"/>
      <machine name="cheyenne" compiler="intel" category="aux_clm"/>
    </machines>
    <options>
      <option name="wallclock">00:20:00</option>
    </options>
  </test>
  <test name="SMS_D_Ld1_Mmpi-serial" grid="f45_f45_mg37" compset="I2000Clm50Sp" testmods="clm/ptsRLA">
    <machines>
      <machine name="cheyenne" compiler="intel" category="aux_clm"/>
      <machine name="cheyenne" compiler="gnu" category="aux_clm"/>
      <machine name="izumi" compiler="nag" category="aux_clm"/>
      <machine name="cheyenne" compiler="intel" category="prealpha"/>
      <machine name="izumi" compiler="nag" category="prealpha"/>
      <machine name="cheyenne" compiler="gnu" category="prealpha"/>
    </machines>
    <options>
      <option name="wallclock">00:20:00</option>
    </options>
  </test>
  <test name="SMS_D_Ld1_P48x1" grid="f10_f10_musgs" compset="I2000Clm45BgcCrop" testmods="clm/oldhyd">
    <machines>
      <machine name="izumi" compiler="nag" category="aux_clm"/>
    </machines>
    <options>
      <option name="wallclock">00:20:00</option>
    </options>
  </test>
  <test name="ERP_D_P36x2_Ld3" grid="f10_f10_musgs" compset="I2000Clm45BgcCrop" testmods="clm/no_subgrid_fluxes">
    <machines>
      <machine name="cheyenne" compiler="gnu" category="aux_clm">
        <options>
          <option name="wallclock">00:20:00</option>
          <option name="comment">This covers some code that isn't covered by any existing tests (such as the oldhyd test), though the amount of additional code coverage is small, so we don't necessarily need to keep this test long-term.</option>
        </options>
      </machine>
    </machines>
  </test>
  <test name="SMS_D_Ld1_P48x1" grid="f10_f10_musgs" compset="I2000Clm50BgcCru" testmods="clm/af_bias_v7">
    <machines>
      <machine name="izumi" compiler="nag" category="aux_clm"/>
    </machines>
    <options>
      <option name="wallclock">00:20:00</option>
    </options>
  </test>
  <test name="SMS_D_Ld3" grid="f10_f10_musgs" compset="I1850Clm50BgcCrop" testmods="clm/default">
    <machines>
      <machine name="cheyenne" compiler="intel" category="aux_clm"/>
      <machine name="cheyenne" compiler="intel" category="clm_short"/>
      <machine name="cheyenne" compiler="intel" category="prealpha"/>
      <machine name="cheyenne" compiler="intel" category="aux_cime_baselines"/>
    </machines>
    <options>
      <option name="wallclock">00:20:00</option>
    </options>
  </test>
  <test name="SMS_D_Ld3" grid="f10_f10_musgs" compset="I2000Clm50BgcCru" testmods="clm/default">
    <machines>
      <machine name="cheyenne" compiler="intel" category="aux_clm"/>
      <machine name="cheyenne" compiler="gnu" category="aux_clm"/>
      <machine name="cheyenne" compiler="gnu" category="prebeta"/>
    </machines>
    <options>
      <option name="wallclock">00:20:00</option>
    </options>
  </test>
  <test name="SMS_N2_D_Lh12" grid="f09_g17" compset="I2000Clm50Sp" testmods="clm/pauseResume">
    <machines>
      <machine name="cheyenne" compiler="intel" category="aux_clm"/>
    </machines>
    <options>
      <option name="wallclock">00:20:00</option>
    </options>
  </test>
  <test name="DAE_N2_D_Lh12" grid="f10_f10_musgs" compset="I2000Clm50BgcCrop" testmods="clm/DA_multidrv">
    <machines>
      <machine name="cheyenne" compiler="intel" category="aux_clm"/>
      <machine name="cheyenne" compiler="intel" category="prealpha"/>
    </machines>
    <options>
      <option name="wallclock">00:20:00</option>
    </options>
  </test>
  <test name="SMS_D_Ld5" grid="f10_f10_musgs" compset="I1850Clm45BgcCrop" testmods="clm/crop">
    <machines>
      <machine name="izumi" compiler="nag" category="aux_clm"/>
    </machines>
    <options>
      <option name="wallclock">00:20:00</option>
      <option name="comment"  >include a nag debug test of Clm45BgcCrop</option>
    </options>
  </test>
  <test name="SMS_D_Ld5_Mmpi-serial" grid="1x1_mexicocityMEX" compset="I1PtClm50SpRs" testmods="clm/default">
    <machines>
      <machine name="cheyenne" compiler="intel" category="aux_clm"/>
      <machine name="cheyenne" compiler="intel" category="prebeta"/>
    </machines>
    <options>
      <option name="wallclock">00:20:00</option>
      <option name="tput_tolerance">0.5</option>
    </options>
  </test>
  <test name="SMS_D_Lm1_Mmpi-serial" grid="CLM_USRDAT" compset="I1PtClm50SpRs" testmods="clm/USUMB">
    <machines>
      <machine name="cheyenne" compiler="intel" category="aux_clm"/>
      <machine name="cheyenne" compiler="intel" category="prebeta"/>
    </machines>
    <options>
      <option name="wallclock">00:20:00</option>
      <option name="tput_tolerance">0.5</option>
    </options>
  </test>
  <test name="ERS_D_Ld5" grid="f10_f10_musgs" compset="IHistClm50BgcQian" testmods="clm/ciso_bombspike1963DecStart">
    <machines>
      <machine name="cheyenne" compiler="intel" category="aux_clm"/>
    </machines>
    <options>
      <option name="wallclock">00:40:00</option>
      <option name="comment"  >Want a test of the c13 and c14 timeseries that crosses the year boundary. Ideally this test would include crops (in order to cover as much code as possible combined with the c13/c14 timeseries, even though there are no direct interactions between these timeseries and crops), but crop DecStart tests currently fail because of https://github.com/ESCOMP/ctsm/issues/404 and I didn't want to add another long test just to test these options, so for now using a compset without crops. Using a compset with SGLC to avoid problems with CISM in DecStart tests; the only IHistClm50Bgc compset we have with SGLC is this Qian compset, so I'm using this one.</option>
    </options>
  </test>
  <test name="SMS_D_Ly6_Mmpi-serial" grid="1x1_smallvilleIA" compset="IHistClm45BgcCropQianRs" testmods="clm/cropMonthOutput">
    <machines>
      <machine name="cheyenne" compiler="intel" category="aux_clm"/>
    </machines>
    <options>
      <option name="wallclock">02:00:00</option>
      <option name="comment"  >Want a debug test that tests a number of aspects of transient crops, including a new crop landunit and shifting PCT_CFT; move to CLM50 once we can get it fast enough (see bug 2391)</option>
    </options>
  </test>
  <test name="ERS_Lm25" grid="1x1_smallvilleIA" compset="IHistClm50BgcCropQianRs" testmods="clm/smallville_dynlakes_monthly">
    <machines>
      <machine name="cheyenne" compiler="gnu" category="aux_clm">
        <options>
          <option name="wallclock">0:50:00</option>
          <option name="comment">Include a test of transient lakes</option>
        </options>
      </machine>
    </machines>
  </test>
  <test name="SMS_D_P48x1_Ld5" grid="f10_f10_musgs" compset="I2000Clm50BgcCrop" testmods="clm/irrig_spunup">
    <machines>
      <machine name="izumi" compiler="nag" category="aux_clm"/>
      <machine name="izumi" compiler="nag" category="prebeta"/>
    </machines>
    <options>
      <option name="wallclock">00:20:00</option>
      <option name="comment"  >Want nag _D test with irrigation on</option>
    </options>
  </test>
  <test name="SMS_Ld1" grid="f09_g17" compset="I2000Clm50BgcCru" testmods="clm/af_bias_v7">
    <machines>
      <machine name="cheyenne" compiler="intel" category="aux_clm"/>
    </machines>
    <options>
      <option name="wallclock">00:20:00</option>
    </options>
  </test>
  <test name="SMS_Ld1" grid="f19_g17" compset="I2000Clm50BgcCru" testmods="clm/default">
    <machines>
      <machine name="cheyenne" compiler="intel" category="prebeta"/>
      <machine name="edison" compiler="intel" category="prebeta"/>
    </machines>
    <options>
      <option name="wallclock">00:20:00</option>
    </options>
  </test>
  <test name="SMS_Ld1" grid="f19_g17" compset="I2000Clm50Vic" testmods="clm/default">
    <machines>
      <machine name="cheyenne" compiler="intel" category="aux_clm"/>
    </machines>
    <options>
      <option name="wallclock">00:20:00</option>
    </options>
  </test>
  <test name="SMS_Ld1_Mmpi-serial" grid="1x1_mexicocityMEX" compset="I1PtClm50SpRs" testmods="clm/default">
    <machines>
      <machine name="cheyenne" compiler="intel" category="aux_clm"/>
    </machines>
    <options>
      <option name="wallclock">00:20:00</option>
    </options>
  </test>
  <test name="SMS_Ld1_Mmpi-serial" grid="f45_f45_mg37" compset="I2000Clm50Sp" testmods="clm/ptsRLA">
    <machines>
      <machine name="cheyenne" compiler="intel" category="aux_clm"/>
      <machine name="izumi" compiler="nag" category="aux_clm"/>
      <machine name="cheyenne" compiler="gnu" category="aux_clm"/>
    </machines>
    <options>
      <option name="wallclock">00:20:00</option>
    </options>
  </test>
  <test name="SMS_Ld1_Mmpi-serial" grid="f45_f45_mg37" compset="I2000Clm50Sp" testmods="clm/ptsRLB">
    <machines>
      <machine name="cheyenne" compiler="gnu" category="aux_clm"/>
    </machines>
    <options>
      <option name="wallclock">00:20:00</option>
    </options>
  </test>
  <test name="SMS_Ld1_Mmpi-serial" grid="f45_f45_mg37" compset="I2000Clm50Sp" testmods="clm/ptsROA">
    <machines>
      <machine name="cheyenne" compiler="gnu" category="aux_clm"/>
    </machines>
    <options>
      <option name="wallclock">00:20:00</option>
    </options>
  </test>
  <test name="SMS_Ld5" grid="f10_f10_musgs" compset="I1850Clm45BgcCrop" testmods="clm/crop">
    <machines>
      <machine name="cheyenne" compiler="gnu" category="aux_clm"/>
      <machine name="cheyenne" compiler="intel" category="aux_clm"/>
    </machines>
    <options>
      <option name="wallclock">00:20:00</option>
      <option name="comment"  >include a production gnu test of Clm45</option>
    </options>
  </test>
  <test name="SMS_Ld5" grid="f19_g17" compset="IHistClm50Bgc" testmods="clm/decStart">
    <machines>
      <machine name="cheyenne" compiler="intel" category="aux_clm"/>
    </machines>
    <options>
      <option name="wallclock">00:20:00</option>
    </options>
  </test>
  <test name="SMS_Ld2_D" grid="f09_g17" compset="I1850Clm50BgcCropCmip6" testmods="clm/basic_interp">
    <machines>
      <machine name="cheyenne" compiler="intel" category="aux_clm"/>
    </machines>
    <options>
      <option name="wallclock">00:20:00</option>
      <option name="comment"  >This gives a short debug test of the cmip6 configuration as well as a test of the cmip6 configuration at the production resolution, both of which we want. This test needs to use init_interp to work, because of adding virtual Antarctica columns.</option>
    </options>
  </test>
  <test name="SMS_Ld5_D_P48x1" grid="f10_f10_musgs" compset="IHistClm50Bgc" testmods="clm/monthly">
    <machines>
      <machine name="izumi" compiler="nag" category="aux_clm"/>
    </machines>
    <options>
      <option name="wallclock">00:20:00</option>
    </options>
  </test>
  <test name="SMS_Ld5_D_P48x1" grid="f10_f10_musgs" compset="IHistClm51Bgc" testmods="clm/decStart">
    <machines>
      <machine name="izumi" compiler="nag" category="aux_clm"/>
    </machines>
    <options>
      <option name="wallclock">00:20:00</option>
    </options>
  </test>
  <test name="SMS_Ld5" grid="f10_f10_musgs" compset="ISSP585Clm50BgcCrop" testmods="clm/ciso_dec2050Start">
    <machines>
      <machine name="cheyenne" compiler="intel" category="aux_clm"/>
      <machine name="cheyenne" compiler="intel" category="prebeta"/>
    </machines>
    <options>
      <option name="wallclock">00:20:00</option>
      <option name="comment"  >Transient production low res future scenario SSP5-8.5 case with isotopes with a december 2050 start</option>
    </options>
  </test>
  <test name="SMS_Ld5" grid="f10_f10_musgs" compset="ISSP245Clm50BgcCrop" testmods="clm/ciso_dec2050Start">
    <machines>
      <machine name="cheyenne" compiler="gnu" category="aux_clm"/>
    </machines>
    <options>
      <option name="wallclock">00:20:00</option>
      <option name="comment"  >Transient production low res future scenario SSP2-4.5 case with isotopes with a december 2050 start, use gnu to move off of intel</option>
    </options>
  </test>
  <test name="SMS_Ld5" grid="f10_f10_musgs" compset="ISSP370Clm50BgcCrop" testmods="clm/ciso_dec2050Start">
    <machines>
      <machine name="cheyenne" compiler="gnu" category="aux_clm"/>
    </machines>
    <options>
      <option name="wallclock">00:20:00</option>
      <option name="comment"  >Transient production low res future scenario SSP3-7.0 case with isotopes with a december 2050 start, use gnu to move off of intel</option>
    </options>
  </test>
  <test name="SMS_Lm1" grid="f19_g17" compset="I1850Clm50Bgc" testmods="clm/clm50dynroots">
    <machines>
      <machine name="cheyenne" compiler="intel" category="aux_clm"/>
    </machines>
    <options>
      <option name="wallclock">00:20:00</option>
    </options>
  </test>
  <test name="ERP_D_Ld5" grid="f10_f10_musgs" compset="I1850Clm50Bgc" testmods="clm/nlevgrnd_small">
    <machines>
      <machine name="izumi" compiler="intel" category="aux_clm">
        <options>
          <option name="wallclock">0:20:00</option>
          <option name="comment">The main point of this test is to exercise the case where nlevgrnd is less than nlevurb. See the README file in its testmod directory for details.</option>
        </options>
      </machine>
    </machines>
  </test>
  <test name="SMS_Lm13" grid="f19_g17" compset="I2000Clm51BgcCrop" testmods="clm/cropMonthOutput">
    <machines>
      <machine name="cheyenne" compiler="intel" category="aux_clm"/>
    </machines>
    <options>
      <option name="wallclock">00:40:00</option>
      <option name="comment"  >include a relatively long crop test at relatively high resolution</option>
    </options>
  </test>
  <test name="SMS_Lm37" grid="f10_f10_musgs" compset="I1850Clm50SpG" testmods="clm/glcMEC_long">
    <machines>
      <machine name="cheyenne" compiler="intel" category="aux_clm"/>
      <machine name="cheyenne" compiler="intel" category="prebeta"/>
    </machines>
    <options>
      <option name="wallclock">01:30:00</option>
      <option name="comment"  >Long enough test for SMB to be generated in bare land areas; add a month beyond the 3rd year to allow time for CLM to respond to CISM forcing from the 3rd year. (Note: if we had spun-up initial conditions for an IG compset, we could test this with much shorter test, if it also used the glc override options - much of the need for this long test is to allow the snow pack to spin up.)</option>
    </options>
  </test>
  <test name="SMS_Ly3_Mmpi-serial" grid="1x1_numaIA" compset="I2000Clm50BgcCropQianRs" testmods="clm/clm50dynroots">
    <machines>
      <machine name="cheyenne" compiler="intel" category="aux_clm"/>
      <machine name="cheyenne" compiler="intel" category="aux_cime_baselines"/>
    </machines>
    <options>
      <option name="wallclock">01:40:00</option>
    </options>
  </test>
  <test name="SMS_Ly3_Mmpi-serial" grid="1x1_numaIA" compset="I2000Clm50BgcDvCropQianRs" testmods="clm/ignor_warn_cropMonthOutputColdStart">
    <machines>
      <machine name="cheyenne" compiler="gnu" category="aux_clm"/>
    </machines>
    <options>
      <option name="wallclock">01:40:00</option>
      <option name="comment"  >Single point 3-year test with DV"</option>
    </options>
  </test>
  <test name="SMS_P48x1_D_Ld5" grid="f10_f10_musgs" compset="I2000Clm50Cn" testmods="clm/default">
    <machines>
      <machine name="izumi" compiler="nag" category="aux_clm"/>
    </machines>
    <options>
      <option name="wallclock">00:20:00</option>
      <option name="comment"  >Include a few debug tests of Cn</option>
    </options>
  </test>
  <test name="SSP_D_Ld10" grid="f19_g17" compset="I1850Clm51Bgc" testmods="clm/rtmColdSSP">
    <machines>
      <machine name="cheyenne" compiler="intel" category="aux_clm"/>
    </machines>
    <options>
      <option name="wallclock">00:20:00</option>
    </options>
  </test>
  <test name="SSP_D_Ld4" grid="f09_g17" compset="I1850Clm50BgcCrop" testmods="clm/ciso_rtmColdSSP">
    <machines>
      <machine name="cheyenne" compiler="intel" category="aux_clm"/>
    </machines>
    <options>
      <option name="wallclock">00:20:00</option>
    </options>
  </test>
  <test name="SSP_Ld10" grid="f19_g17" compset="I1850Clm50Bgc" testmods="clm/rtmColdSSP">
    <machines>
      <machine name="izumi" compiler="intel" category="prebeta"/>
      <machine name="cheyenne" compiler="intel" category="aux_clm"/>
    </machines>
    <options>
      <option name="wallclock">00:20:00</option>
    </options>
  </test>
  <test name="SMS_D_Mmpi-serial_Ld5" grid="5x5_amazon" compset="I2000Clm45FatesRs" testmods="clm/FatesColdDef">
    <machines>
      <machine name="cheyenne" compiler="intel" category="aux_clm"/>
      <machine name="izumi" compiler="nag" category="aux_clm"/>
    </machines>
    <options>
      <option name="wallclock">00:20:00</option>
    </options>
  </test>
  <test name="SMS_D_Mmpi-serial_Ld5" grid="5x5_amazon" compset="I2000Clm50FatesRs" testmods="clm/FatesColdDef">
    <machines>
      <machine name="cheyenne" compiler="intel" category="aux_clm"/>
      <machine name="izumi" compiler="nag" category="aux_clm"/>
      <machine name="cheyenne" compiler="gnu" category="aux_clm"/>
      <machine name="cheyenne" compiler="gnu" category="prebeta"/>
    </machines>
    <options>
      <option name="wallclock">00:20:00</option>
    </options>
  </test>
  <test name="ERS_D_Ld5" grid="f09_g17" compset="I2000Clm45Fates" testmods="clm/FatesColdDef">
    <machines>
      <machine name="cheyenne" compiler="intel" category="aux_clm"/>
    </machines>
    <options>
      <option name="wallclock">00:20:00</option>
    </options>
  </test>
  <test name="ERS_D_Ld5" grid="f10_f10_musgs" compset="I2000Clm45Fates" testmods="clm/FatesColdDef">
    <machines>
      <machine name="cheyenne" compiler="intel" category="aux_clm"/>
      <machine name="izumi" compiler="nag" category="aux_clm"/>
    </machines>
    <options>
      <option name="wallclock">00:20:00</option>
    </options>
  </test>
  <test name="ERS_D_Ld5" grid="f09_g17" compset="I2000Clm50Fates" testmods="clm/FatesColdDef">
    <machines>
      <machine name="cheyenne" compiler="intel" category="aux_clm"/>
    </machines>
    <options>
      <option name="wallclock">00:20:00</option>
      <option name="comment"  >Want one fates test on a large grid: Since FATES has cohorts, it has potential to be a massive memory consumer and netcdf array size maker, so the large grid test will help smoke out these types of issues (and it's a restart test to cover possible memory/netcdf size issues with the restart file).</option>
    </options>
  </test>
  <test name="ERS_D_Ld5" grid="f10_f10_musgs" compset="I2000Clm50Fates" testmods="clm/FatesColdDef">
    <machines>
      <machine name="cheyenne" compiler="intel" category="aux_clm"/>
      <machine name="izumi" compiler="nag" category="aux_clm"/>
    </machines>
    <options>
      <option name="wallclock">00:40:00</option>
    </options>
  </test>
  <test name="ERS_D_Mmpi-serial_Ld5" grid="1x1_brazil" compset="I2000Clm45FatesRs" testmods="clm/FatesColdDef">
    <machines>
      <machine name="cheyenne" compiler="intel" category="aux_clm"/>
      <machine name="izumi" compiler="nag" category="aux_clm"/>
    </machines>
    <options>
      <option name="wallclock">00:20:00</option>
    </options>
  </test>
  <test name="ERS_D_Mmpi-serial_Ld5" grid="5x5_amazon" compset="I2000Clm45FatesRs" testmods="clm/FatesColdDef">
    <machines>
      <machine name="cheyenne" compiler="intel" category="aux_clm"/>
    </machines>
    <options>
      <option name="wallclock">00:20:00</option>
    </options>
  </test>
  <test name="ERS_D_Mmpi-serial_Ld5" grid="1x1_brazil" compset="I2000Clm50FatesRs" testmods="clm/FatesColdDef">
    <machines>
      <machine name="cheyenne" compiler="intel" category="aux_clm"/>
      <machine name="izumi" compiler="nag" category="aux_clm"/>
      <machine name="cheyenne" compiler="gnu" category="aux_clm"/>
    </machines>
    <options>
      <option name="wallclock">00:20:00</option>
    </options>
  </test>
  <test name="ERS_D_Mmpi-serial_Ld5" grid="5x5_amazon" compset="I2000Clm50FatesRs" testmods="clm/FatesColdDef">
    <machines>
      <machine name="cheyenne" compiler="intel" category="aux_clm"/>
    </machines>
    <options>
      <option name="wallclock">00:20:00</option>
    </options>
  </test>
  <test name="SMS_D_Ld5" grid="f10_f10_musgs" compset="I2000Clm45Fates" testmods="clm/FatesColdDef">
    <machines>
      <machine name="cheyenne" compiler="intel" category="aux_clm"/>
      <machine name="izumi" compiler="nag" category="aux_clm"/>
      <machine name="cheyenne" compiler="gnu" category="aux_clm"/>
    </machines>
    <options>
      <option name="wallclock">00:20:00</option>
    </options>
  </test>
  <test name="SMS_D_Ld5" grid="f45_f45_mg37" compset="I2000Clm45Fates" testmods="clm/FatesColdDef">
    <machines>
      <machine name="cheyenne" compiler="intel" category="aux_clm"/>
    </machines>
    <options>
      <option name="wallclock">00:20:00</option>
    </options>
  </test>
  <test name="SMS_D_Ld5" grid="f10_f10_musgs" compset="I2000Clm50Fates" testmods="clm/FatesColdDef">
    <machines>
      <machine name="cheyenne" compiler="intel" category="aux_clm"/>
      <machine name="izumi" compiler="nag" category="aux_clm"/>
      <machine name="cheyenne" compiler="gnu" category="aux_clm"/>
      <machine name="cheyenne" compiler="gnu" category="prebeta"/>
    </machines>
    <options>
      <option name="wallclock">00:20:00</option>
    </options>
  </test>
  <test name="SMS_D_Ld5" grid="f45_f45_mg37" compset="I2000Clm50Fates" testmods="clm/FatesColdDef">
    <machines>
      <machine name="cheyenne" compiler="intel" category="aux_clm"/>
    </machines>
    <options>
      <option name="wallclock">00:20:00</option>
    </options>
  </test>
  <test name="SMS_D_Lm6" grid="f45_f45_mg37" compset="I2000Clm45Fates" testmods="clm/FatesColdDef">
    <machines>
      <machine name="cheyenne" compiler="intel" category="aux_clm"/>
    </machines>
    <options>
      <option name="wallclock">00:40:00</option>
    </options>
  </test>
  <test name="SMS_D_Lm6" grid="f45_f45_mg37" compset="I2000Clm50Fates" testmods="clm/FatesColdDef">
    <machines>
      <machine name="cheyenne" compiler="intel" category="aux_clm"/>
      <machine name="cheyenne" compiler="intel" category="aux_cime_baselines"/>
    </machines>
    <options>
      <option name="wallclock">00:40:00</option>
    </options>
  </test>
  <test name="SMS_D_Lm6_P144x1" grid="f45_f45_mg37" compset="I2000Clm50Fates" testmods="clm/FatesColdDef">
    <machines>
      <machine name="cheyenne" compiler="intel" category="aux_clm"/>
    </machines>
    <options>
      <option name="wallclock">00:20:00</option>
    </options>
  </test>
  <test name="SMS_Ld5" grid="f10_f10_musgs" compset="I2000Clm45Fates" testmods="clm/FatesColdDef">
    <machines>
      <machine name="cheyenne" compiler="intel" category="aux_clm"/>
    </machines>
    <options>
      <option name="wallclock">00:20:00</option>
    </options>
  </test>
  <test name="SMS_Ld5" grid="f19_g17" compset="I2000Clm45Fates" testmods="clm/FatesColdDef">
    <machines>
      <machine name="cheyenne" compiler="intel" category="aux_clm"/>
    </machines>
    <options>
      <option name="wallclock">00:20:00</option>
    </options>
  </test>
  <test name="SMS_Ld5" grid="f10_f10_musgs" compset="I2000Clm50Fates" testmods="clm/FatesColdDef">
    <machines>
      <machine name="cheyenne" compiler="intel" category="aux_clm"/>
      <machine name="cheyenne" compiler="gnu" category="aux_clm"/>
    </machines>
    <options>
      <option name="wallclock">00:20:00</option>
    </options>
  </test>
  <test name="SMS_Ld5" grid="f19_g17" compset="I2000Clm50Fates" testmods="clm/FatesColdDef">
    <machines>
      <machine name="cheyenne" compiler="intel" category="aux_clm"/>
    </machines>
    <options>
      <option name="wallclock">00:20:00</option>
    </options>
  </test>
  <test name="SMS_D_Ld5" grid="f10_f10_musgs" compset="I2000Clm50BgcCrop" testmods="clm/irrig_alternate">
    <machines>
      <machine name="izumi" compiler="nag" category="aux_clm">
        <options>
          <option name="wallclock">00:20:00</option>
          <option name="comment">Debug test covering some non-default irrigation options.</option>
        </options>
      </machine>
    </machines>
  </test>
  <test name="SMS_D_Ld10" grid="f10_f10_musgs" compset="I2000Clm50BgcCrop" testmods="clm/tracer_consistency">
    <machines>

      <machine name="izumi" compiler="intel" category="aux_clm">
        <options>
          <option name="wallclock">00:30:00</option>
          <option name="comment">Include a tracer consistency check in debug mode.</option>
        </options>
      </machine>

    </machines>
  </test>
  <test name="ERP_P36x2_D_Ld5" grid="f10_f10_musgs" compset="I2000Ctsm50NwpBgcCropGswp" testmods="clm/default">
    <machines>

      <machine name="cheyenne" compiler="intel" category="aux_clm">
        <options>
          <option name="wallclock">00:30:00</option>
          <option name="comment">A debug ERP test of the NWP configuration with active BGC and CROP.</option>
        </options>
      </machine>

    </machines>
  </test>
  <test name="LWISO_Ld10" grid="f10_f10_musgs" compset="I2000Clm50BgcCrop" testmods="clm/coldStart">
    <machines>
      <machine name="cheyenne" compiler="gnu" category="aux_clm">
        <options>
          <option name="wallclock">00:30:00</option>
          <option name="comment">Ensure that turning on water tracers doesn't change answers. Cold start for now, until we can use initial conditions from a non-isotope case in an isotope case; once we can do that, this should be changed to not be cold start (e.g., 5-day decStart transient test: see also https://github.com/ESCOMP/ctsm/issues/495#issuecomment-516619853).</option>
        </options>
      </machine>
    </machines>
  </test>
  <test name="ERP_P36x2_D_Ld5" grid="f10_f10_musgs" compset="I2000Ctsm50NwpSpGswp" testmods="clm/default">
    <machines>

      <machine name="cheyenne" compiler="intel" category="aux_clm">
        <options>
          <option name="wallclock">00:30:00</option>
          <option name="comment">Include a debug ERP test of the NWP configuration.</option>
        </options>
      </machine>

    </machines>
  </test>
  <test name="SMS_Ld1" grid="nldas2_rnldas2_mnldas2" compset="I2000Ctsm50NwpSpNldas" testmods="clm/default">
    <machines>

      <machine name="cheyenne" compiler="gnu" category="aux_clm">
        <options>
          <option name="wallclock">00:30:00</option>
          <option name="comment">Include a short smoke test covering the nldas2 grid and the I2000Ctsm50NwpSpNldas compset, which uses NLDAS datm forcing.</option>
        </options>
      </machine>

    </machines>
  </test>
  <test name="SMS_Ld1" grid="nldas2_rnldas2_mnldas2" compset="I2000Ctsm50NwpSpNldasRs" testmods="clm/default">
    <machines>

      <machine name="cheyenne" compiler="gnu" category="aux_clm">
        <options>
          <option name="wallclock">00:30:00</option>
          <option name="comment">Include a short smoke test covering the nldas2 grid and the I2000Ctsm50NwpSpNldasRs compset, which uses NLDAS datm forcing.</option>
        </options>
      </machine>

    </machines>
  </test>
<<<<<<< HEAD
  <test name="ERP_D_Ld3" grid="f19_g17" compset="I2000Clm50FatesCruGs" testmods="clm/FatesColdDef">
=======
  <test name="ERP_D_Ld3" grid="f19_g17" compset="I2000Clm50FatesCru" testmods="clm/Fates">
>>>>>>> 65a93198
    <machines>
      <machine name="cheyenne" compiler="intel" category="fates"/>
    </machines>
    <options>
      <option name="wallclock">00:20:00</option>
    </options>
  </test>
<<<<<<< HEAD
  <test name="ERP_D_P32x2_Ld3" grid="f19_g17" compset="I2000Clm50FatesCruGs" testmods="clm/FatesColdDef">
=======
  <test name="ERP_D_P15x2_Ld3" grid="f19_g17" compset="I2000Clm50FatesCru" testmods="clm/Fates">
>>>>>>> 65a93198
    <machines>
      <machine name="cheyenne" compiler="intel" category="fates"/>
    </machines>
    <options>
      <option name="wallclock">00:20:00</option>
    </options>
  </test>
  <test name="ERP_Ld3" grid="f09_g17" compset="I2000Clm50Fates" testmods="clm/FatesColdDef">
    <machines>
      <machine name="cheyenne" compiler="intel" category="fates"/>
      <machine name="izumi" compiler="nag" category="fates"/>
      <machine name="lawrencium-lr3" compiler="intel" category="fates"/>
    </machines>
    <options>
      <option name="wallclock">00:20:00</option>
    </options>
  </test>
  <test name="ERP_Ld9" grid="f45_f45_mg37" compset="I2000Clm50FatesCruGs" testmods="clm/FatesAllVars">
    <machines>
      <machine name="cheyenne" compiler="intel" category="fates"/>
      <machine name="izumi" compiler="nag" category="fates"/>
      <machine name="lawrencium-lr3" compiler="intel" category="fates"/>
    </machines>
    <options>
      <option name="wallclock">00:20:00</option>
    </options>
  </test>
<<<<<<< HEAD
  <test name="ERS_D_Ld30" grid="f45_f45_mg37" compset="I2000Clm50FatesCruGs" testmods="clm/FatesPRT2">
=======
  <test name="ERS_D_Ld3" grid="f19_g17" compset="I2000Clm50FatesCru" testmods="clm/Fates">
>>>>>>> 65a93198
    <machines>
      <machine name="cheyenne" compiler="intel" category="fates"/>
      <machine name="izumi" compiler="nag" category="fates"/>
      <machine name="lawrencium-lr3" compiler="intel" category="fates"/>
    </machines>
    <options>
      <option name="wallclock">00:40:00</option>
    </options>
  </test>
  <test name="ERS_D_Ld3" grid="f19_g17" compset="I2000Clm50FatesCruGs" testmods="clm/FatesColdDef">
    <machines>
      <machine name="cheyenne" compiler="intel" category="fates"/>
      <machine name="cheyenne" compiler="gnu" category="fates"/>
      <machine name="lawrencium-lr3" compiler="intel" category="fates"/>
    </machines>
    <options>
      <option name="wallclock">00:40:00</option>
    </options>
  </test>
  <test name="ERS_D_Ld5" grid="f19_g17" compset="I2000Clm50BgcCruGs" testmods="clm/default">
    <machines>
      <machine name="cheyenne" compiler="intel" category="fates"/>
      <machine name="lawrencium-lr3" compiler="intel" category="fates"/>
    </machines>
    <options>
      <option name="wallclock">00:20:00</option>
    </options>
  </test>
<<<<<<< HEAD
  <test name="ERS_D_Mmpi-serial_Ld5" grid="1x1_brazil" compset="I2000Clm50FatesCruGs" testmods="clm/FatesColdDef">
=======
  <test name="ERS_D_Ld5" grid="f19_g17" compset="I2000Clm50FatesCru" testmods="clm/default">
>>>>>>> 65a93198
    <machines>
      <machine name="cheyenne" compiler="intel" category="fates"/>
      <machine name="izumi" compiler="nag" category="fates"/>
      <machine name="lawrencium-lr3" compiler="intel" category="fates"/>
    </machines>
    <options>
      <option name="wallclock">00:20:00</option>
    </options>
  </test>
<<<<<<< HEAD
    <test name="SMS_Lm3_D_Mmpi-serial" grid="1x1_brazil" compset="I2000Clm50FatesCruGs" testmods="clm/FatesHydro">
=======
  <test name="ERS_D_Mmpi-serial_Ld5" grid="1x1_brazil" compset="I2000Clm50FatesCruRs" testmods="clm/Fates">
>>>>>>> 65a93198
    <machines>
      <machine name="cheyenne" compiler="intel" category="fates"/>
      <machine name="izumi" compiler="nag" category="fates"/>
    </machines>
    <options>
      <option name="wallclock">00:20:00</option>
    </options>
  </test>
  <test name="ERS_D_Ld5" grid="1x1_brazil" compset="I2000Clm50FatesCruGs" testmods="clm/FatesHydro">
    <machines>
      <machine name="cheyenne" compiler="intel" category="fates"/>
      <machine name="izumi" compiler="nag" category="fates"/>
      <machine name="lawrencium-lr3" compiler="intel" category="fates"/>
    </machines>
    <options>
      <option name="wallclock">00:40:00</option>
    </options>
  </test>
  <test name="ERS_Ld5" grid="f19_g17" compset="I2000Clm45Fates" testmods="clm/FatesColdDef">
    <machines>
      <machine name="cheyenne" compiler="intel" category="fates"/>
      <machine name="lawrencium-lr3" compiler="intel" category="fates"/>
    </machines>
    <options>
      <option name="wallclock">00:20:00</option>
    </options>
  </test>
  <test name="ERS_Ld60" grid="f45_f45_mg37" compset="I2000Clm50FatesCruGs" testmods="clm/Fates">
    <machines>
      <machine name="cheyenne" compiler="intel" category="fates"/>
      <machine name="izumi" compiler="nag" category="fates"/>
      <machine name="lawrencium-lr3" compiler="intel" category="fates"/>
    </machines>
    <options>
      <option name="wallclock">00:40:00</option>
    </options>
  </test>
  <test name="ERS_Ld60" grid="f45_f45_mg37" compset="I2000Clm50FatesCruGs" testmods="clm/FatesNoFire">
    <machines>
      <machine name="cheyenne" compiler="intel" category="fates"/>
      <machine name="lawrencium-lr3" compiler="intel" category="fates"/>
    </machines>
    <options>
      <option name="wallclock">00:40:00</option>
    </options>
  </test>
  <test name="ERS_Ld60" grid="f45_f45_mg37" compset="I2000Clm50FatesCruGs" testmods="clm/FatesST3">
    <machines>
      <machine name="cheyenne" compiler="intel" category="fates"/>
      <machine name="izumi" compiler="nag" category="fates"/>
      <machine name="lawrencium-lr3" compiler="intel" category="fates"/>
    </machines>
    <options>
      <option name="wallclock">00:20:00</option>
    </options>
  </test>
  <test name="ERS_Ld60" grid="f45_f45_mg37" compset="I2000Clm50FatesCruGs" testmods="clm/FatesPPhys">
    <machines>
      <machine name="cheyenne" compiler="intel" category="fates"/>
    </machines>
    <options>
      <option name="wallclock">00:20:00</option>
    </options>
  </test>
    <test name="ERS_Ld30" grid="f45_f45_mg37" compset="I2000Clm50FatesCruGs" testmods="clm/FatesReducedComplexFixedBiogeo">
    <machines>
      <machine name="cheyenne" compiler="intel" category="fates"/>
      <machine name="izumi" compiler="nag" category="fates"/>
      <machine name="lawrencium-lr3" compiler="intel" category="fates"/>      
    </machines>
    <options>
      <option name="wallclock">00:40:00</option>
    </options>
  </test>
  <test name="ERS_Ld60" grid="f45_f45_mg37" compset="I2000Clm50FatesCruGs" testmods="clm/FatesLogging">
    <machines>
      <machine name="cheyenne" compiler="intel" category="fates"/>
    </machines>
    <options>
      <option name="wallclock">00:40:00</option>
    </options>
  </test>
  <test name="ERS_Ld30" grid="f45_f45_mg37" compset="I2000Clm50FatesCruGs" testmods="clm/FatesSizeAgeMort">
    <machines>
      <machine name="cheyenne" compiler="intel" category="fates"/>
      <machine name="hobart" compiler="nag" category="fates"/>
      <machine name="lawrencium-lr3" compiler="intel" category="fates"/>      
    </machines>
    <options>
      <option name="wallclock">00:40:00</option>
    </options>
  </test>
  <test name="SMS_Lm6" grid="f45_f45_mg37" compset="I2000Clm50FatesCruGs" testmods="clm/Fates">
    <machines>
      <machine name="cheyenne" compiler="intel" category="fates"/>
      <machine name="lawrencium-lr3" compiler="intel" category="fates"/>
    </machines>
    <options>
      <option name="wallclock">00:20:00</option>
      <option name="comment"  >Run a short non-Fates test (without land-ice model) in the fates test list, to make sure fates changes do not mess up the standard model</option>
    </options>
  </test>
<<<<<<< HEAD
  <test name="SMS_Lm13" grid="1x1_brazil" compset="I2000Clm50FatesCruGs" testmods="clm/FatesColdDef">
=======
  <test name="SMS_Ly2" grid="1x1_brazil" compset="I2000Clm45FatesRs" testmods="clm/Fates">
>>>>>>> 65a93198
    <machines>
      <machine name="cheyenne" compiler="intel" category="fates"/>
      <machine name="cheyenne" compiler="gnu" category="fates"/>
    </machines>
    <options>
      <option name="wallclock">00:40:00</option>
    </options>
  </test>
  <test name="ERS_D_Lm12" grid="1x1_brazil" compset="I2000Clm50FatesCruGs" testmods="clm/Fates_nat_and_anthro_ignitions">
    <machines>
      <machine name="cheyenne" compiler="intel" category="fates"/>
    </machines>
    <options>
      <option name="wallclock">01:00:00</option>
    </options>
  </test>
  <test name="SMS_Lm1" grid="f10_f10_musgs" compset="I1850Clm50BgcCropCmip6waccm" testmods="clm/basic">
    <machines>
      <machine name="cheyenne" compiler="gnu" category="aux_clm"/>
      <machine name="cheyenne" compiler="gnu" category="prealpha"/>
      <machine name="cheyenne" compiler="gnu" category="prebeta"/>
    </machines>
    <options>
      <option name="wallclock">00:20:00</option>
      <option name="comment"  >The main point of this test is simply to make sure that the CMIP6WACCMDECK moifierd works. (This configuration is basically the same as I1850Clm50BgcCropCmip6, but without cmip6_glaciers_virtual_antarctica - so we don't need huge coverage of this.) Month-long so that we actually get some history output (because this test exercises a usermods directory with only monthly and yearly output).</option>
    </options>
  </test>
  <test name="SMS_Lm1" grid="f19_g17" compset="I1850Clm50BgcCropCmip6waccm" testmods="clm/basic">
    <machines>
      <machine name="cheyenne" compiler="intel" category="aux_clm"/>
      <machine name="cheyenne" compiler="intel" category="prebeta"/>
    </machines>
    <options>
      <option name="wallclock">00:60:00</option>
      <option name="comment"  >The main point of this test is simply to make sure that the CMIP6WACCMDECK modifier works for
2-degree since that resolution turns off Carbon isotopes </option>
    </options>
  </test>
  <test name="SMS_Lm1_D" grid="f10_f10_musgs" compset="I1850Clm50BgcCrop" testmods="clm/output_crop_highfreq">
    <machines>
      <machine name="cheyenne" compiler="intel" category="aux_clm">
        <options>
          <option name="wallclock">00:20:00</option>
          <option name="comment">Want at least a month-long debug test covering the output_crop usermod, as well as a test covering the output_crop_highfreq usermod. (Note that we already have a year+ test of output_crop via a cmip6 test, so having this test just be a month, rather than a year, seems good enough.)</option>
        </options>
      </machine>
    </machines>
  </test>
  <test name="SMS_Ly1_Mmpi-serial" grid="1x1_brazil" compset="IHistClm50BgcQianRs" testmods="clm/output_bgc_highfreq">
    <machines>
      <machine name="cheyenne" compiler="gnu" category="aux_clm">
        <options>
          <option name="wallclock">00:20:00</option>
          <option name="comment">Want a year-long test covering the output_bgc and output_bgc_highfreq usermods; don't want a highfreq, year-long global test because of the output volume, so this is single-point.</option>
        </options>
      </machine>
    </machines>
  </test>
  <test name="SMS_Ly1_Mmpi-serial" grid="1x1_vancouverCAN" compset="I1PtClm50SpRs" testmods="clm/output_sp_highfreq">
    <machines>
      <machine name="cheyenne" compiler="gnu" category="aux_clm">
        <options>
          <option name="wallclock">00:10:00</option>
          <option name="comment">Want a year-long test covering the output_sp and output_sp_highfreq usermods; don't want a highfreq, year-long global test because of the output volume, so this is single-point.</option>
        </options>
      </machine>
    </machines>
  </test>
  <test name="SMS_D_Ld5_Vnuopc" grid="f10_f10_musgs" compset="I2000Clm50BgcCrop" testmods="clm/default">
    <machines>
      <machine name="cheyenne" compiler="intel" category="aux_clm">
        <options>
          <option name="wallclock">00:30:00</option>
          <option name="comment">Include a test of the NUOPC cap</option>
        </options>
      </machine>
    </machines>
  </test>
  <test name="PFS_Ld20" grid="f09_g17" compset="I2000Clm50BgcCrop">
    <machines>
      <machine name="cheyenne" compiler="intel" category="aux_clm">
        <options>
          <option name="wallclock">00:30:00</option>
          <option name="comment">Can use this test to determine if there are significant throughput changes, at least for this common and important configuration. Note that this deliberately doesn't have any testmods in order to (1) avoid doing history output (because the timing of output can be very variable, and mixing output timing with other aspects of model time can be confusing), and (2) generally keep the test replicating a production configuration as closely as possible (so, for example, we do NOT set BFBFLAG=TRUE for this test).</option>
        </options>
      </machine>
    </machines>
  </test>

  <test name="LILACSMOKE_Vnuopc_D_Ld2" grid="f10_f10_musgs" compset="I2000Ctsm50NwpSpAsRs" testmods="clm-lilac">
    <machines>
      <machine name="cheyenne" compiler="intel" category="aux_clm">
        <options>
          <option name="wallclock">00:20:00</option>
          <option name="comment">Basic LILAC smoke test. Needs to use the nuopc driver. Uses stub atmosphere to avoid needing to download a bunch of unnecessary data if run on a different machine.</option>
        </options>
      </machine>
    </machines>
  </test>

  <test name="SMS_D_Ln1" grid="f10_f10_musgs" compset="I2000Clm50BgcCropQianRs" testmods="clm-run_self_tests">
    <machines>

      <machine name="izumi" compiler="intel" category="aux_clm">
        <options>
          <option name="wallclock">0:20:00</option>
          <option name="comment">Include a test that triggers runtime self-tests. The grid and compset aren't very important here, but we do want more than a single-point test so that we can run on more than one processor; we use Qian atm forcing to facilitate running this test on small systems (to avoid large input data needs). The self-tests are run in initialization, so we only need to run for a single time step.</option>
        </options>
      </machine>

    </machines>
  </test>

  <test name="FUNITCTSM_P1x1" grid="f10_f10_musgs" compset="I2000Clm50Sp">
    <machines>
      <machine name="cheyenne" compiler="intel" category="aux_clm">
        <options>
          <option name="wallclock">00:30:00</option>
          <option name="comment">This test runs CTSM's Fortran unit tests. We're abusing the system test infrastructure to run these, so that a run of the test suite results in the unit tests being run as well. Grid and compset are irrelevant here, except that compset must be one that includes CTSM in order for CIME to find the test definition.</option>
        </options>
      </machine>
    </machines>
  </test>
</testlist><|MERGE_RESOLUTION|>--- conflicted
+++ resolved
@@ -2129,11 +2129,7 @@
 
     </machines>
   </test>
-<<<<<<< HEAD
-  <test name="ERP_D_Ld3" grid="f19_g17" compset="I2000Clm50FatesCruGs" testmods="clm/FatesColdDef">
-=======
-  <test name="ERP_D_Ld3" grid="f19_g17" compset="I2000Clm50FatesCru" testmods="clm/Fates">
->>>>>>> 65a93198
+  <test name="ERP_D_Ld3" grid="f19_g17" compset="I2000Clm50FatesCru" testmods="clm/FatesColdDef">
     <machines>
       <machine name="cheyenne" compiler="intel" category="fates"/>
     </machines>
@@ -2141,11 +2137,7 @@
       <option name="wallclock">00:20:00</option>
     </options>
   </test>
-<<<<<<< HEAD
-  <test name="ERP_D_P32x2_Ld3" grid="f19_g17" compset="I2000Clm50FatesCruGs" testmods="clm/FatesColdDef">
-=======
-  <test name="ERP_D_P15x2_Ld3" grid="f19_g17" compset="I2000Clm50FatesCru" testmods="clm/Fates">
->>>>>>> 65a93198
+  <test name="ERP_D_P32x2_Ld3" grid="f19_g17" compset="I2000Clm50FatesCru" testmods="clm/FatesColdDef">
     <machines>
       <machine name="cheyenne" compiler="intel" category="fates"/>
     </machines>
@@ -2163,7 +2155,7 @@
       <option name="wallclock">00:20:00</option>
     </options>
   </test>
-  <test name="ERP_Ld9" grid="f45_f45_mg37" compset="I2000Clm50FatesCruGs" testmods="clm/FatesAllVars">
+  <test name="ERP_Ld9" grid="f45_f45_mg37" compset="I2000Clm50FatesCru" testmods="clm/FatesAllVars">
     <machines>
       <machine name="cheyenne" compiler="intel" category="fates"/>
       <machine name="izumi" compiler="nag" category="fates"/>
@@ -2173,11 +2165,7 @@
       <option name="wallclock">00:20:00</option>
     </options>
   </test>
-<<<<<<< HEAD
-  <test name="ERS_D_Ld30" grid="f45_f45_mg37" compset="I2000Clm50FatesCruGs" testmods="clm/FatesPRT2">
-=======
-  <test name="ERS_D_Ld3" grid="f19_g17" compset="I2000Clm50FatesCru" testmods="clm/Fates">
->>>>>>> 65a93198
+  <test name="ERS_D_Ld30" grid="f45_f45_mg37" compset="I2000Clm50FatesCru" testmods="clm/FatesPRT2">
     <machines>
       <machine name="cheyenne" compiler="intel" category="fates"/>
       <machine name="izumi" compiler="nag" category="fates"/>
@@ -2187,7 +2175,7 @@
       <option name="wallclock">00:40:00</option>
     </options>
   </test>
-  <test name="ERS_D_Ld3" grid="f19_g17" compset="I2000Clm50FatesCruGs" testmods="clm/FatesColdDef">
+  <test name="ERS_D_Ld3" grid="f19_g17" compset="I2000Clm50FatesCru" testmods="clm/FatesColdDef">
     <machines>
       <machine name="cheyenne" compiler="intel" category="fates"/>
       <machine name="cheyenne" compiler="gnu" category="fates"/>
@@ -2197,7 +2185,7 @@
       <option name="wallclock">00:40:00</option>
     </options>
   </test>
-  <test name="ERS_D_Ld5" grid="f19_g17" compset="I2000Clm50BgcCruGs" testmods="clm/default">
+  <test name="ERS_D_Ld5" grid="f19_g17" compset="I2000Clm50BgcCru" testmods="clm/default">
     <machines>
       <machine name="cheyenne" compiler="intel" category="fates"/>
       <machine name="lawrencium-lr3" compiler="intel" category="fates"/>
@@ -2206,11 +2194,7 @@
       <option name="wallclock">00:20:00</option>
     </options>
   </test>
-<<<<<<< HEAD
-  <test name="ERS_D_Mmpi-serial_Ld5" grid="1x1_brazil" compset="I2000Clm50FatesCruGs" testmods="clm/FatesColdDef">
-=======
-  <test name="ERS_D_Ld5" grid="f19_g17" compset="I2000Clm50FatesCru" testmods="clm/default">
->>>>>>> 65a93198
+  <test name="ERS_D_Mmpi-serial_Ld5" grid="1x1_brazil" compset="I2000Clm50FatesCru" testmods="clm/FatesColdDef">
     <machines>
       <machine name="cheyenne" compiler="intel" category="fates"/>
       <machine name="izumi" compiler="nag" category="fates"/>
@@ -2220,11 +2204,7 @@
       <option name="wallclock">00:20:00</option>
     </options>
   </test>
-<<<<<<< HEAD
-    <test name="SMS_Lm3_D_Mmpi-serial" grid="1x1_brazil" compset="I2000Clm50FatesCruGs" testmods="clm/FatesHydro">
-=======
-  <test name="ERS_D_Mmpi-serial_Ld5" grid="1x1_brazil" compset="I2000Clm50FatesCruRs" testmods="clm/Fates">
->>>>>>> 65a93198
+    <test name="SMS_Lm3_D_Mmpi-serial" grid="1x1_brazil" compset="I2000Clm50FatesCru" testmods="clm/FatesHydro">
     <machines>
       <machine name="cheyenne" compiler="intel" category="fates"/>
       <machine name="izumi" compiler="nag" category="fates"/>
@@ -2233,7 +2213,7 @@
       <option name="wallclock">00:20:00</option>
     </options>
   </test>
-  <test name="ERS_D_Ld5" grid="1x1_brazil" compset="I2000Clm50FatesCruGs" testmods="clm/FatesHydro">
+  <test name="ERS_D_Ld5" grid="1x1_brazil" compset="I2000Clm50FatesCru" testmods="clm/FatesHydro">
     <machines>
       <machine name="cheyenne" compiler="intel" category="fates"/>
       <machine name="izumi" compiler="nag" category="fates"/>
@@ -2252,7 +2232,7 @@
       <option name="wallclock">00:20:00</option>
     </options>
   </test>
-  <test name="ERS_Ld60" grid="f45_f45_mg37" compset="I2000Clm50FatesCruGs" testmods="clm/Fates">
+  <test name="ERS_Ld60" grid="f45_f45_mg37" compset="I2000Clm50FatesCru" testmods="clm/Fates">
     <machines>
       <machine name="cheyenne" compiler="intel" category="fates"/>
       <machine name="izumi" compiler="nag" category="fates"/>
@@ -2262,7 +2242,7 @@
       <option name="wallclock">00:40:00</option>
     </options>
   </test>
-  <test name="ERS_Ld60" grid="f45_f45_mg37" compset="I2000Clm50FatesCruGs" testmods="clm/FatesNoFire">
+  <test name="ERS_Ld60" grid="f45_f45_mg37" compset="I2000Clm50FatesCru" testmods="clm/FatesNoFire">
     <machines>
       <machine name="cheyenne" compiler="intel" category="fates"/>
       <machine name="lawrencium-lr3" compiler="intel" category="fates"/>
@@ -2271,7 +2251,7 @@
       <option name="wallclock">00:40:00</option>
     </options>
   </test>
-  <test name="ERS_Ld60" grid="f45_f45_mg37" compset="I2000Clm50FatesCruGs" testmods="clm/FatesST3">
+  <test name="ERS_Ld60" grid="f45_f45_mg37" compset="I2000Clm50FatesCru" testmods="clm/FatesST3">
     <machines>
       <machine name="cheyenne" compiler="intel" category="fates"/>
       <machine name="izumi" compiler="nag" category="fates"/>
@@ -2281,7 +2261,7 @@
       <option name="wallclock">00:20:00</option>
     </options>
   </test>
-  <test name="ERS_Ld60" grid="f45_f45_mg37" compset="I2000Clm50FatesCruGs" testmods="clm/FatesPPhys">
+  <test name="ERS_Ld60" grid="f45_f45_mg37" compset="I2000Clm50FatesCru" testmods="clm/FatesPPhys">
     <machines>
       <machine name="cheyenne" compiler="intel" category="fates"/>
     </machines>
@@ -2289,7 +2269,7 @@
       <option name="wallclock">00:20:00</option>
     </options>
   </test>
-    <test name="ERS_Ld30" grid="f45_f45_mg37" compset="I2000Clm50FatesCruGs" testmods="clm/FatesReducedComplexFixedBiogeo">
+    <test name="ERS_Ld30" grid="f45_f45_mg37" compset="I2000Clm50FatesCru" testmods="clm/FatesReducedComplexFixedBiogeo">
     <machines>
       <machine name="cheyenne" compiler="intel" category="fates"/>
       <machine name="izumi" compiler="nag" category="fates"/>
@@ -2299,7 +2279,7 @@
       <option name="wallclock">00:40:00</option>
     </options>
   </test>
-  <test name="ERS_Ld60" grid="f45_f45_mg37" compset="I2000Clm50FatesCruGs" testmods="clm/FatesLogging">
+  <test name="ERS_Ld60" grid="f45_f45_mg37" compset="I2000Clm50FatesCru" testmods="clm/FatesLogging">
     <machines>
       <machine name="cheyenne" compiler="intel" category="fates"/>
     </machines>
@@ -2307,7 +2287,7 @@
       <option name="wallclock">00:40:00</option>
     </options>
   </test>
-  <test name="ERS_Ld30" grid="f45_f45_mg37" compset="I2000Clm50FatesCruGs" testmods="clm/FatesSizeAgeMort">
+  <test name="ERS_Ld30" grid="f45_f45_mg37" compset="I2000Clm50FatesCru" testmods="clm/FatesSizeAgeMort">
     <machines>
       <machine name="cheyenne" compiler="intel" category="fates"/>
       <machine name="hobart" compiler="nag" category="fates"/>
@@ -2317,7 +2297,7 @@
       <option name="wallclock">00:40:00</option>
     </options>
   </test>
-  <test name="SMS_Lm6" grid="f45_f45_mg37" compset="I2000Clm50FatesCruGs" testmods="clm/Fates">
+  <test name="SMS_Lm6" grid="f45_f45_mg37" compset="I2000Clm50FatesCru" testmods="clm/Fates">
     <machines>
       <machine name="cheyenne" compiler="intel" category="fates"/>
       <machine name="lawrencium-lr3" compiler="intel" category="fates"/>
@@ -2327,11 +2307,7 @@
       <option name="comment"  >Run a short non-Fates test (without land-ice model) in the fates test list, to make sure fates changes do not mess up the standard model</option>
     </options>
   </test>
-<<<<<<< HEAD
-  <test name="SMS_Lm13" grid="1x1_brazil" compset="I2000Clm50FatesCruGs" testmods="clm/FatesColdDef">
-=======
-  <test name="SMS_Ly2" grid="1x1_brazil" compset="I2000Clm45FatesRs" testmods="clm/Fates">
->>>>>>> 65a93198
+  <test name="SMS_Lm13" grid="1x1_brazil" compset="I2000Clm50FatesCru" testmods="clm/FatesColdDef">
     <machines>
       <machine name="cheyenne" compiler="intel" category="fates"/>
       <machine name="cheyenne" compiler="gnu" category="fates"/>
@@ -2340,7 +2316,7 @@
       <option name="wallclock">00:40:00</option>
     </options>
   </test>
-  <test name="ERS_D_Lm12" grid="1x1_brazil" compset="I2000Clm50FatesCruGs" testmods="clm/Fates_nat_and_anthro_ignitions">
+  <test name="ERS_D_Lm12" grid="1x1_brazil" compset="I2000Clm50FatesCru" testmods="clm/Fates_nat_and_anthro_ignitions">
     <machines>
       <machine name="cheyenne" compiler="intel" category="fates"/>
     </machines>
