<?xml version="1.0"?>
<testlist version="2.0">
  <test name="ERI_D_Ld9" grid="f10_f10_musgs" compset="I1850Clm51Bgc" testmods="clm/default">
    <machines>
      <machine name="cheyenne" compiler="gnu" category="aux_clm"/>
    </machines>
    <options>
      <option name="wallclock">00:20:00</option>
    </options>
  </test>
  <test name="SMS_D_Ld9" grid="f09_g17" compset="I1850Clm50BgcNoAnthro" testmods="clm/decStart1851_noinitial">
    <machines>
      <machine name="cheyenne" compiler="intel" category="aux_clm"/>
      <machine name="cheyenne" compiler="intel" category="prebeta"/>
    </machines>
    <options>
      <option name="wallclock">00:20:00</option>
    </options>
  </test>
  <test name="ERI_D_Ld9" grid="1x1_camdenNJ" compset="I2000Clm50BgcCruRs" testmods="clm/default">
    <machines>
      <machine name="cheyenne" compiler="intel" category="aux_clm"/>
      <machine name="cheyenne" compiler="intel" category="prebeta"/>
    </machines>
    <options>
     <option name="wallclock">00:20:00</option>
    </options>
  </test>
  <test name="SMS_Ld5" grid="f09_g17" compset="I1850Clm45BgcCru" testmods="clm/default">
    <machines>
      <machine name="cheyenne" compiler="intel" category="ctsm_sci"/>
      <machine name="izumi"    compiler="intel" category="ctsm_sci"/>
    </machines>
    <options>
      <option name="wallclock">00:20:00</option>
      <option name="comment"  >Science support for I1850Clm45BgcCru at f09</option>
    </options>
  </test>
  <test name="SMS_Ld5" grid="f19_g17" compset="I1850Clm45BgcCru" testmods="clm/default">
    <machines>
      <machine name="cheyenne" compiler="intel" category="ctsm_sci"/>
      <machine name="izumi"    compiler="intel" category="ctsm_sci"/>
    </machines>
    <options>
      <option name="wallclock">00:20:00</option>
      <option name="comment"  >Science support for I1850Clm45BgcCru at f19</option>
    </options>
  </test>
  <test name="ERI_D_Ld9" grid="f10_f10_musgs" compset="I2000Clm50BgcCru" testmods="clm/default">
    <machines>
      <machine name="cheyenne" compiler="gnu" category="aux_clm"/>
      <machine name="cheyenne" compiler="intel" category="aux_clm"/>
    </machines>
    <options>
      <option name="wallclock">00:20:00</option>
    </options>
  </test>
  <test name="SMS_Ln9" grid="C96_t061" compset="I2000Clm50SpRs" testmods="clm/default">
    <machines>
      <machine name="cheyenne" compiler="intel" category="ctsm_sci"/>
    </machines>
    <options>
      <option name="wallclock">00:60:00</option>
      <option name="comment">We have one C96 test in aux_clm; this is another that uses a different compset. No need to run this additional C96 test with every tag, but include it in the less frequent ctsm_sci testing.</option>
    </options>
  </test>
  <test name="ERI_D_Ld9" grid="ne30_g17" compset="I2000Clm50BgcCru" testmods="clm/vrtlay">
    <machines>
      <machine name="cheyenne" compiler="intel" category="aux_clm"/>
    </machines>
    <options>
      <option name="wallclock">00:60:00</option>
    </options>
  </test>
  <test name="ERI_D_Ld9" grid="T31_g37" compset="I2000Clm50Sp" testmods="clm/SNICARFRC">
    <machines>
      <machine name="cheyenne" compiler="intel" category="aux_clm"/>
    </machines>
    <options>
      <option name="wallclock">00:20:00</option>
    </options>
  </test>
  <test name="SMS_D_Ld1" grid="f09_g17" compset="I1850Clm50Sp" testmods="clm/default">
    <machines>
      <machine name="cheyenne" compiler="intel" category="aux_clm"/>
    </machines>
    <options>
      <option name="wallclock">00:20:00</option>
      <option name="comment"  >Include a test of this scientifically-supported compset at a scientifically-supported resolution</option>
    </options>
  </test>
  <test name="SMS_Ld1" grid="f09_g17" compset="I1850Clm50Sp" testmods="clm/default">
    <machines>
      <machine name="cheyenne" compiler="intel" category="ctsm_sci"/>
      <machine name="izumi"    compiler="intel" category="ctsm_sci"/>
    </machines>
    <options>
      <option name="wallclock">00:20:00</option>
      <option name="comment"  >Science support for I1850Clm50Sp at f09</option>
    </options>
  </test>
  <test name="SMS_Ld1" grid="f19_g17" compset="I1850Clm50Sp" testmods="clm/default">
    <machines>
      <machine name="cheyenne" compiler="intel" category="ctsm_sci"/>
      <machine name="izumi"    compiler="intel" category="ctsm_sci"/>
    </machines>
    <options>
      <option name="wallclock">00:20:00</option>
      <option name="comment"  >Science support for I1850Clm50Sp at f19</option>
    </options>
  </test>
  <test name="SMS_Ld1" grid="f09_g17" compset="I1850Clm50SpCru" testmods="clm/default">
    <machines>
      <machine name="cheyenne" compiler="intel" category="ctsm_sci"/>
      <machine name="izumi"    compiler="intel" category="ctsm_sci"/>
    </machines>
    <options>
      <option name="wallclock">00:20:00</option>
      <option name="comment"  >Science support for I1850Clm50SpCru at f09</option>
    </options>
  </test>
  <test name="SMS_Ld1" grid="f19_g17" compset="I1850Clm50SpCru" testmods="clm/default">
    <machines>
      <machine name="cheyenne" compiler="intel" category="ctsm_sci"/>
      <machine name="izumi"    compiler="intel" category="ctsm_sci"/>
    </machines>
    <options>
      <option name="wallclock">00:20:00</option>
      <option name="comment"  >Science support for I1850Clm50SpCru at f19</option>
    </options>
  </test>
  <test name="ERP_D_Ld3" grid="f09_g17" compset="I2000Clm50Sp" testmods="clm/prescribed">
    <machines>
      <machine name="cheyenne" compiler="intel" category="aux_clm"/>
      <machine name="cheyenne" compiler="intel" category="prealpha"/>
    </machines>
    <options>
      <option name="wallclock">00:20:00</option>
      <option name="comment"  >Include a test of prescribed soil-moisture, has to be at f09, should be 2000 and for SP</option>
    </options>
  </test>
  <test name="ERI_D_Ld9_P48x1" grid="f10_f10_musgs" compset="I2000Clm50BgcCru" testmods="clm/reduceOutput">
    <machines>
      <machine name="izumi" compiler="nag" category="aux_clm"/>
      <machine name="izumi" compiler="nag" category="prebeta"/>
    </machines>
    <options>
      <option name="wallclock">00:40:00</option>
    </options>
  </test>
  <test name="ERI_D_Ld9_P48x1" grid="T31_g37" compset="I2000Clm50Sp" testmods="clm/reduceOutput">
    <machines>
      <machine name="izumi" compiler="nag" category="aux_clm"/>
    </machines>
    <options>
      <option name="wallclock">00:40:00</option>
    </options>
  </test>
  <test name="ERI_D_Ld9_P48x1" grid="f10_f10_musgs" compset="I2000Clm50Sp" testmods="clm/SNICARFRC">
    <machines>
      <machine name="izumi" compiler="nag" category="aux_clm"/>
    </machines>
    <options>
      <option name="wallclock">00:40:00</option>
    </options>
  </test>
  <test name="SMS_Ld1" grid="f09_g17" compset="I1850Clm50Bgc" testmods="clm/drydepnomegan">
    <machines>
      <machine name="cheyenne" compiler="intel" category="aux_clm"/>
    </machines>
    <options>
      <option name="wallclock">00:20:00</option>
    </options>
  </test>
  <test name="SMS_Ln9_P144x3" grid="f19_g17" compset="IHistClm50Sp" testmods="clm/waccmx_offline2005Start">
    <machines>
      <machine name="cheyenne" compiler="intel" category="aux_clm"/>
    </machines>
    <options>
      <option name="wallclock">00:20:00</option>
      <option name="comment">Do a test similar to FXHIST starting at a 2005 start date, will interpoalte from the 2003 IC file</option>
    </options>
  </test>
  <test name="SMS_D_Ln9_P480x3" grid="f19_g17" compset="IHistClm50Sp" testmods="clm/waccmx_offline">
    <machines>
      <machine name="cheyenne" compiler="intel" category="aux_clm"/>
    </machines>
    <options>
      <option name="wallclock">00:20:00</option>
      <option name="comment">Run a transient case with standalone settings similar to the FXHIST waccm test</option>
    </options>
  </test>
  <test name="ERP_D_P36x2_Ld3" grid="f10_f10_musgs" compset="I2000Clm50BgcCru" testmods="clm/cn_conly">
    <machines>
      <machine name="cheyenne" compiler="intel" category="aux_clm"/>
    </machines>
    <options>
      <option name="wallclock">00:20:00</option>
    </options>
  </test>
  <test name="ERP_D_P36x2_Ld3" grid="f10_f10_musgs" compset="I2000Clm50BgcCru" testmods="clm/snowveg_norad">
    <machines>
      <machine name="cheyenne" compiler="gnu" category="aux_clm"/>
    </machines>
    <options>
      <option name="wallclock">00:20:00</option>
    </options>
  </test>
  <test name="ERI_Ld9" grid="f10_f10_musgs" compset="I2000Clm50BgcCru" testmods="clm/drydepnomegan">
    <machines>
      <machine name="cheyenne" compiler="intel" category="aux_clm"/>
    </machines>
    <options>
      <option name="wallclock">00:20:00</option>
    </options>
  </test>
  <test name="ERI_Ld9" grid="f10_f10_musgs" compset="I2000Clm50BgcCru" testmods="clm/default">
    <machines>
      <machine name="cheyenne" compiler="gnu" category="aux_clm"/>
      <machine name="cheyenne" compiler="intel" category="aux_clm"/>
    </machines>
    <options>
      <option name="wallclock">00:20:00</option>
    </options>
  </test>
  <test name="ERI_Ld9" grid="f45_g37" compset="I2000Clm50BgcCru" testmods="clm/nofire">
    <machines>
      <machine name="cheyenne" compiler="intel" category="aux_clm"/>
    </machines>
    <options>
      <option name="wallclock">00:20:00</option>
    </options>
  </test>
  <test name="ERI_N2_Ld9" grid="f19_g17" compset="I2000Clm51BgcCrop" testmods="clm/default">
    <machines>
      <machine name="cheyenne" compiler="intel" category="aux_clm"/>
    </machines>
    <options>
      <option name="wallclock">00:20:00</option>
    </options>
  </test>
  <test name="ERP_Ld9" grid="f45_g37" compset="I2000Clm51Bgc" testmods="clm/default">
    <machines>
      <machine name="cheyenne" compiler="intel" category="aux_clm"/>
    </machines>
    <options>
      <option name="wallclock">00:20:00</option>
    </options>
  </test>
  <test name="ERP_D" grid="f10_f10_musgs" compset="IHistClm51Bgc" testmods="clm/decStart">
    <machines>
      <machine name="cheyenne" compiler="gnu" category="aux_clm"/>
      <machine name="cheyenne" compiler="intel" category="aux_clm"/>
    </machines>
    <options>
      <option name="wallclock">00:20:00</option>
    </options>
  </test>
  <test name="ERP_D_Ld3_P36x2" grid="f10_f10_musgs" compset="I2000Clm50BgcCru" testmods="clm/default">
    <machines>
      <machine name="cheyenne" compiler="intel" category="aux_clm"/>
      <machine name="cheyenne" compiler="gnu" category="aux_clm"/>
    </machines>
    <options>
      <option name="wallclock">00:20:00</option>
    </options>
  </test>
  <test name="ERP_D_Ld5" grid="f10_f10_musgs" compset="I1850Clm50BgcCropG" testmods="clm/glcMEC_changeFlags">
    <machines>
      <machine name="cheyenne" compiler="gnu" category="aux_clm"/>
    </machines>
    <options>
      <option name="wallclock">00:20:00</option>
      <option name="comment"  >cism is not answer preserving across processor changes, but short test length should be ok.</option>
    </options>
  </test>
  <test name="SMS_Ld5" grid="f19_g17" compset="I1850Clm50Bgc" testmods="clm/default">
    <machines>
      <machine name="cheyenne" compiler="intel" category="ctsm_sci"/>
      <machine name="izumi"    compiler="intel" category="ctsm_sci"/>
    </machines>
    <options>
      <option name="wallclock">00:20:00</option>
      <option name="comment"  >Science support for I1850Clm50Bgc at f19</option>
    </options>
  </test>
  <test name="SMS_Ld5" grid="f09_g17" compset="I1850Clm50Bgc" testmods="clm/default">
    <machines>
      <machine name="cheyenne" compiler="intel" category="ctsm_sci"/>
      <machine name="izumi"    compiler="intel" category="ctsm_sci"/>
    </machines>
    <options>
      <option name="wallclock">00:20:00</option>
      <option name="comment"  >Science support for I1850Clm50Bgc at f09</option>
    </options>
  </test>
  <test name="ERP_D_Ld5" grid="ne30_g17" compset="I1850Clm50BgcCrop" testmods="clm/default">
    <machines>
      <machine name="izumi" compiler="nag" category="prealpha"/>
    </machines>
    <options>
      <option name="wallclock">00:60:00</option>
    </options>
  </test>
  <test name="SMS_Ln9_P360x2" grid="C96_C96_mg17" compset="IHistClm50BgcCrop" testmods="clm/default">
    <machines>
      <machine name="cheyenne" compiler="intel" category="aux_clm"/>
    </machines>
    <options>
      <option name="wallclock">00:10:00</option>
      <option name="comment">Want one C96 test in the aux_clm test suite; just a short smoke test to make sure it can get off the ground. Use a PE layout that (1) has threading, because CAM uses threading at this resolution; and (2) has a smaller-than-standard task count in order to get through the queue faster.</option>
    </options>
  </test>
  <test name="SMS_Ld5" grid="f09_g17" compset="IHistClm50BgcCrop" testmods="clm/default">
    <machines>
      <machine name="cheyenne" compiler="intel" category="ctsm_sci"/>
      <machine name="izumi"    compiler="intel" category="ctsm_sci"/>
    </machines>
    <options>
      <option name="wallclock">00:20:00</option>
      <option name="comment"  >Science support for IHistClm50BgcCrop at f09</option>
    </options>
  </test>
  <test name="SMS_Ld5" grid="f19_g17" compset="IHistClm50BgcCrop" testmods="clm/default">
    <machines>
      <machine name="cheyenne" compiler="intel" category="ctsm_sci"/>
      <machine name="izumi"    compiler="intel" category="ctsm_sci"/>
    </machines>
    <options>
      <option name="wallclock">00:20:00</option>
      <option name="comment"  >Science support for IHistClm50BgcCrop at f19</option>
    </options>
  </test>
  <test name="ERP_D_Ld5" grid="f10_f10_musgs" compset="IHistClm50BgcCrop" testmods="clm/allActive">
    <machines>
      <machine name="cheyenne" compiler="intel" category="aux_clm"/>
    </machines>
    <options>
      <option name="wallclock">00:20:00</option>
      <option name="comment">Use a transient compset so we allocate and run all PFTs (non-transient cases only allocate memory for non-zero-weight PFTs)</option>
    </options>
  </test>
  <test name="ERP_D_Ld5" grid="f10_f10_musgs" compset="I2000Clm50BgcCru" testmods="clm/NoVSNoNI">
    <machines>
      <machine name="cheyenne" compiler="intel" category="aux_clm"/>
    </machines>
    <options>
      <option name="wallclock">00:20:00</option>
    </options>
  </test>
  <test name="ERP_D_Ld5" grid="f10_f10_musgs" compset="I2000Clm50BgcCru" testmods="clm/rootlit">
    <machines>
      <machine name="cheyenne" compiler="intel" category="aux_clm"/>
    </machines>
    <options>
      <option name="wallclock">00:20:00</option>
    </options>
  </test>
  <test name="ERP_D_Ld5" grid="f10_f10_musgs" compset="I2000Clm50BgcCru" testmods="clm/ciso_flexCN_FUN">
    <machines>
      <machine name="cheyenne" compiler="gnu" category="aux_clm"/>
    </machines>
    <options>
      <option name="wallclock">00:20:00</option>
    </options>
  </test>
  <test name="ERP_D_Ld5" grid="f19_g17" compset="I2000Clm50BgcCru" testmods="clm/default">
    <machines>
      <machine name="cheyenne" compiler="intel" category="aux_clm"/>
    </machines>
    <options>
      <option name="wallclock">00:20:00</option>
    </options>
  </test>
  <test name="ERP_D_Ld5" grid="f19_g17" compset="I2000Clm50BgcCru" testmods="clm/fire_emis">
    <machines>
      <machine name="cheyenne" compiler="intel" category="aux_clm"/>
      <machine name="cheyenne" compiler="intel" category="prebeta"/>
    </machines>
    <options>
      <option name="wallclock">00:20:00</option>
    </options>
  </test>
  <test name="ERP_D_Ld5" grid="f10_f10_musgs" compset="I2000Clm51Sp" testmods="clm/decStart">
    <machines>
      <machine name="cheyenne" compiler="intel" category="aux_clm"/>
    </machines>
    <options>
      <option name="wallclock">00:20:00</option>
      <option name="comment">2000 Sp test for CLM51</option>
    </options>
  </test>
  <test name="ERP_D_Ld5" grid="f10_f10_musgs" compset="I2000Clm50Sp" testmods="clm/reduceOutput">
    <machines>
      <machine name="cheyenne" compiler="gnu" category="aux_clm"/>
      <machine name="cheyenne" compiler="intel" category="aux_clm"/>
    </machines>
    <options>
      <option name="wallclock">00:20:00</option>
    </options>
  </test>
  <test name="ERP_D_Ld5" grid="f09_g17" compset="I2000Clm50Vic" testmods="clm/vrtlay">
    <machines>
      <machine name="cheyenne" compiler="intel" category="aux_clm"/>
    </machines>
    <options>
      <option name="wallclock">00:20:00</option>
    </options>
  </test>
  <test name="ERP_D_Ld5" grid="f10_f10_musgs" compset="I2000Clm50Vic" testmods="clm/vrtlay">
    <machines>
      <machine name="cheyenne" compiler="intel" category="aux_clm"/>
    </machines>
    <options>
      <option name="wallclock">00:20:00</option>
    </options>
  </test>
  <test name="ERP_D_Ld5" grid="f19_g17" compset="IHistClm50SpCru" testmods="clm/drydepnomegan">
    <machines>
      <machine name="cheyenne" compiler="intel" category="aux_clm"/>
      <machine name="cheyenne" compiler="intel" category="prebeta"/>
    </machines>
    <options>
      <option name="wallclock">00:20:00</option>
    </options>
  </test>
  <test name="ERP_D_Ld5" grid="f10_f10_musgs" compset="IHistClm51Sp" testmods="clm/default">
    <machines>
      <machine name="cheyenne" compiler="intel" category="aux_clm"/>
    </machines>
    <options>
      <option name="wallclock">00:20:00</option>
      <option name="comment"  >Test Hist compset with Sp for CLM5.1</option>
    </options>
  </test>
  <test name="SMS_Ld5" grid="f09_g17" compset="IHistClm50SpCru" testmods="clm/default">
    <machines>
      <machine name="cheyenne" compiler="intel" category="ctsm_sci"/>
      <machine name="izumi"    compiler="intel" category="ctsm_sci"/>
    </machines>
    <options>
      <option name="wallclock">00:20:00</option>
      <option name="comment"  >Science support for IHistClm50SpCru at f09</option>
    </options>
  </test>
  <test name="SMS_Ld5" grid="f19_g17" compset="IHistClm50SpCru" testmods="clm/default">
    <machines>
      <machine name="cheyenne" compiler="intel" category="ctsm_sci"/>
      <machine name="izumi"    compiler="intel" category="ctsm_sci"/>
    </machines>
    <options>
      <option name="wallclock">00:20:00</option>
      <option name="comment"  >Science support for IHistClm50SpCru at f19</option>
    </options>
  </test>
  <test name="ERP_D_Ld5_P48x1" grid="f10_f10_musgs" compset="I1850Clm51Bgc" testmods="clm/ciso">
    <machines>
      <machine name="izumi" compiler="nag" category="aux_clm"/>
    </machines>
    <options>
      <option name="wallclock">00:20:00</option>
    </options>
  </test>
  <test name="ERP_D_Ld10_P36x2" grid="f10_f10_musgs" compset="IHistClm51BgcCrop" testmods="clm/ciso_decStart">
    <machines>
      <machine name="cheyenne" compiler="intel" category="aux_clm"/>
    </machines>
    <options>
      <option name="wallclock">00:20:00</option>
      <option name="comment"  >Transient case with isotopes with a december start</option>
    </options>
  </test>
  <test name="ERP_D_Ld5_P48x1" grid="f10_f10_musgs" compset="I2000Clm50BgcCru" testmods="clm/reduceOutput">
    <machines>
      <machine name="izumi" compiler="nag" category="aux_clm"/>
    </machines>
    <options>
      <option name="wallclock">00:20:00</option>
    </options>
  </test>
  <test name="ERP_D_Ld5_P48x1" grid="f10_f10_musgs" compset="I2000Clm50Sp" testmods="clm/o3">
    <machines>
      <machine name="izumi" compiler="nag" category="aux_clm"/>
    </machines>
    <options>
      <option name="wallclock">00:20:00</option>
    </options>
  </test>
  <test name="ERP_D_Ld9" grid="f19_g17" compset="I2000Clm50Cn" testmods="clm/drydepnomegan">
    <machines>
      <machine name="cheyenne" compiler="intel" category="aux_clm"/>
    </machines>
    <options>
      <option name="wallclock">00:20:00</option>
    </options>
  </test>
  <test name="ERP_D_P36x2_Ld3" grid="f10_f10_musgs" compset="I1850Clm50BgcCrop" testmods="clm/default">
    <machines>
      <machine name="cheyenne" compiler="intel" category="aux_clm"/>
      <machine name="cheyenne" compiler="gnu" category="aux_clm"/>
      <machine name="cheyenne" compiler="intel" category="clm_short"/>
      <machine name="cheyenne" compiler="gnu" category="clm_short"/>
    </machines>
    <options>
      <option name="wallclock">00:20:00</option>
    </options>
  </test>
  <test name="ERP_D_P36x2_Ld3" grid="f10_f10_musgs" compset="I2000Clm51BgcCrop" testmods="clm/coldStart">
    <machines>
      <machine name="cheyenne" compiler="intel" category="aux_clm"/>
    </machines>
    <options>
      <option name="wallclock">00:20:00</option>
    </options>
  </test>
  <test name="ERP_D_P36x2_Ld3" grid="f10_f10_musgs" compset="I2000Clm50BgcCru" testmods="clm/flexCN_FUN">
    <machines>
      <machine name="cheyenne" compiler="intel" category="aux_clm"/>
    </machines>
    <options>
      <option name="wallclock">00:20:00</option>
    </options>
  </test>
  <test name="ERP_D_P36x2_Ld3" grid="f10_f10_musgs" compset="I2000Clm50BgcCru" testmods="clm/noFUN_flexCN">
    <machines>
      <machine name="cheyenne" compiler="intel" category="aux_clm"/>
    </machines>
    <options>
      <option name="wallclock">00:20:00</option>
    </options>
  </test>
  <test name="ERP_D_P36x2_Ld3" grid="f10_f10_musgs" compset="I2000Clm50BgcCru" testmods="clm/luna">
    <machines>
      <machine name="cheyenne" compiler="intel" category="aux_clm"/>
    </machines>
    <options>
      <option name="wallclock">00:20:00</option>
    </options>
  </test>
  <test name="ERP_D_P36x2_Ld3" grid="f10_f10_musgs" compset="I2000Clm50BgcCru" testmods="clm/default">
    <machines>
      <machine name="cheyenne" compiler="intel" category="aux_clm"/>
      <machine name="cheyenne" compiler="gnu" category="aux_clm"/>
    </machines>
    <options>
      <option name="wallclock">00:20:00</option>
    </options>
  </test>
  <test name="ERP_D_P36x2_Ld30" grid="f10_f10_musgs" compset="I2000Clm50BgcCru" testmods="clm/default">
    <machines>
      <machine name="cheyenne" compiler="intel" category="aux_clm"/>
    </machines>
    <options>
      <option name="wallclock">00:40:00</option>
      <option name="comment"  >NOTE(bja, 201509) constrain_stress_deciduous_onset is on by default for clm50, but functionality is not exercised by nine day tests, Sean Swenson verified that it is active during 30 day tests.</option>
    </options>
  </test>
  <test name="ERP_D_P36x2_Ld5" grid="f10_f10_musgs" compset="I2000Clm51BgcCrop" testmods="clm/irrig_spunup">
    <machines>
      <machine name="cheyenne" compiler="intel" category="aux_clm"/>
    </machines>
    <options>
      <option name="wallclock">00:20:00</option>
      <option name="comment"  >Want ERP _D test with irrigation on</option>
    </options>
  </test>
  <test name="ERP_D_P36x2_Ld5" grid="f10_f10_musgs" compset="I2000Clm50BgcCropRtm" testmods="clm/irrig_spunup">
    <machines>
      <machine name="cheyenne" compiler="intel" category="aux_clm"/>
    </machines>
    <options>
      <option name="wallclock">00:20:00</option>
      <option name="comment"  >Include an irrigation test with RTM to test irrigation-river feedbacks with that component</option>
    </options>
  </test>
  <test name="ERS_D_Ld5" grid="f10_f10_musgs" compset="I2000Clm50BgcCropRtm" testmods="rtm/rtmOnFloodOnEffvelOn">
    <machines>
      <machine name="cheyenne" compiler="intel" category="aux_clm"/>
      <machine name="cheyenne" compiler="intel" category="prebeta"/>
    </machines>
    <options>
      <option name="wallclock">00:20:00</option>
      <option name="comment"  >Do a test with RTM and flooding on as that also impacts CLM code</option>
    </options>
  </test>
  <test name="ERP_D_P48x1" grid="f10_f10_musgs" compset="IHistClm51Bgc" testmods="clm/decStart">
    <machines>
      <machine name="izumi" compiler="nag" category="aux_clm"/>
      <machine name="izumi" compiler="nag" category="prealpha"/>
    </machines>
    <options>
      <option name="wallclock">00:20:00</option>
    </options>
  </test>
  <test name="ERP_Ld5" grid="f10_f10_musgs" compset="I1850Clm50Bgc" testmods="clm/drydepnomegan">
    <machines>
      <machine name="cheyenne" compiler="intel" category="aux_clm"/>
    </machines>
    <options>
      <option name="wallclock">00:20:00</option>
    </options>
  </test>
  <test name="ERI_Ld9" grid="f10_f10_musgs" compset="I1850Clm50Bgc" testmods="clm/drydepnomegan">
    <machines>
      <machine name="cheyenne" compiler="gnu" category="aux_clm"/>
    </machines>
    <options>
      <option name="wallclock">00:40:00</option>
    </options>
  </test>
  <test name="ERP_Ld5" grid="f10_f10_musgs" compset="I1850Clm50Bgc" testmods="clm/default">
    <machines>
      <machine name="cheyenne" compiler="gnu" category="aux_clm"/>
      <machine name="cheyenne" compiler="intel" category="aux_clm"/>
    </machines>
    <options>
      <option name="wallclock">00:20:00</option>
    </options>
  </test>
  <test name="ERP_Ld5" grid="f19_g17" compset="I1850Clm50Bgc" testmods="clm/default">
    <machines>
      <machine name="cheyenne" compiler="intel" category="aux_clm"/>
    </machines>
    <options>
      <option name="wallclock">00:20:00</option>
    </options>
  </test>
  <test name="ERP_Ld5" grid="f19_g17" compset="I2000Clm50BgcCru" testmods="clm/default">
    <machines>
      <machine name="cheyenne" compiler="intel" category="aux_clm"/>
    </machines>
    <options>
      <option name="wallclock">00:20:00</option>
    </options>
  </test>
  <test name="ERP_Ld5" grid="f19_g17" compset="I2000Clm50SpRtmFl" testmods="clm/default">
    <machines>
      <machine name="izumi" compiler="gnu" category="aux_clm"/>
      <machine name="izumi" compiler="gnu" category="prebeta"/>
      <machine name="izumi" compiler="gnu" category="prealpha"/>
    </machines>
    <options>
      <option name="wallclock">00:20:00</option>
    </options>
  </test>
  <test name="ERP_Ld5" grid="f09_g17" compset="I2000Clm50Vic" testmods="clm/vrtlay">
    <machines>
      <machine name="cheyenne" compiler="intel" category="aux_clm"/>
    </machines>
    <options>
      <option name="wallclock">00:20:00</option>
    </options>
  </test>
  <test name="ERP_Ld5" grid="f10_f10_musgs" compset="I2000Clm50Vic" testmods="clm/decStart">
    <machines>
      <machine name="cheyenne" compiler="gnu" category="aux_clm"/>
    </machines>
    <options>
      <option name="wallclock">00:20:00</option>
    </options>
  </test>
  <test name="ERP_D_Ld5_P48x1" grid="f10_f10_musgs" compset="I1850Clm50Bgc" testmods="clm/ciso">
    <machines>
      <machine name="izumi" compiler="nag" category="aux_clm"/>
    </machines>
    <options>
      <option name="wallclock">00:20:00</option>
    </options>
  </test>
  <test name="ERP_Ld3" grid="f09_g17" compset="I1850Clm50BgcCropCru" testmods="clm/ciso">
    <machines>
      <machine name="cheyenne" compiler="intel" category="aux_clm"/>
    </machines>
    <options>
      <option name="wallclock">00:20:00</option>
    </options>
  </test>
  <test name="SMS_Ld3" grid="f09_g17" compset="I1850Clm50BgcCropCru" testmods="clm/default">
    <machines>
      <machine name="cheyenne" compiler="intel" category="ctsm_sci"/>
      <machine name="izumi"    compiler="intel" category="ctsm_sci"/>
    </machines>
    <options>
      <option name="wallclock">00:20:00</option>
      <option name="comment"  >Science support for I1850Clm50BgcCropCru at f09</option>
    </options>
  </test>
  <test name="SMS_Ld3" grid="f19_g17" compset="I1850Clm50BgcCropCru" testmods="clm/default">
    <machines>
      <machine name="cheyenne" compiler="intel" category="ctsm_sci"/>
      <machine name="izumi"    compiler="intel" category="ctsm_sci"/>
    </machines>
    <options>
      <option name="wallclock">00:20:00</option>
      <option name="comment"  >Science support for I1850Clm50BgcCropCru at f19</option>
    </options>
  </test>
  <test name="ERP_D_Ld5_P48x1" grid="f10_f10_musgs" compset="I2000Clm50BgcCru" testmods="clm/flexCN_FUN">
    <machines>
      <machine name="izumi" compiler="nag" category="aux_clm"/>
    </machines>
    <options>
      <option name="wallclock">00:20:00</option>
    </options>
  </test>
  <test name="ERP_D_Ld5_P48x1" grid="f10_f10_musgs" compset="I2000Clm50BgcCru" testmods="clm/noFUN_flexCN">
    <machines>
      <machine name="izumi" compiler="nag" category="aux_clm"/>
    </machines>
    <options>
      <option name="wallclock">00:20:00</option>
    </options>
  </test>
  <test name="ERP_D_Ld5_P48x1" grid="f10_f10_musgs" compset="I2000Clm50BgcCru" testmods="clm/luna">
    <machines>
      <machine name="izumi" compiler="nag" category="aux_clm"/>
    </machines>
    <options>
      <option name="wallclock">00:20:00</option>
    </options>
  </test>
  <test name="ERP_Ly3_P72x2" grid="f10_f10_musgs" compset="IHistClm50BgcCrop" testmods="clm/cropMonthOutput">
    <machines>
      <machine name="cheyenne" compiler="intel" category="aux_clm"/>
    </machines>
    <options>
      <option name="wallclock">01:40:00</option>
      <option name="comment"  >Multi-year global test of transient crops together with transient glaciers. Use no-evolve glaciers with ERP test</option>
    </options>
  </test>
  <test name="SMS_Ld5" grid="f09_g17" compset="I1850Clm45Bgc" testmods="clm/default">
    <machines>
      <machine name="cheyenne" compiler="intel" category="ctsm_sci"/>
      <machine name="izumi"    compiler="intel" category="ctsm_sci"/>
    </machines>
    <options>
      <option name="wallclock">00:20:00</option>
      <option name="comment"  >Science support for I1850Clm45Bgc at f09</option>
    </options>
  </test>
  <test name="SMS_Ld5" grid="f19_g17" compset="I1850Clm45Bgc" testmods="clm/default">
    <machines>
      <machine name="cheyenne" compiler="intel" category="ctsm_sci"/>
      <machine name="izumi"    compiler="intel" category="ctsm_sci"/>
    </machines>
    <options>
      <option name="wallclock">00:20:00</option>
      <option name="comment"  >Science support for I1850Clm45Bgc at f19</option>
    </options>
  </test>
  <test name="ERI_D_Ld9" grid="f10_f10_musgs" compset="I1850Clm45Bgc" testmods="clm/default">
    <machines>
      <machine name="cheyenne" compiler="gnu" category="aux_clm"/>
    </machines>
    <options>
      <option name="wallclock">00:40:00</option>
      <option name="comment"  >include a Clm45 ERI test; also, want a debug test of I1850Clm45Bgc</option>
    </options>
  </test>
  <test name="ERP_P36x2_D_Ld5" grid="f10_f10_musgs" compset="I1850Clm45BgcCru" testmods="clm/ciso">
    <machines>
      <machine name="cheyenne" compiler="intel" category="prealpha"/>
      <machine name="cheyenne" compiler="intel" category="aux_cime_baselines"/>
    </machines>
    <options>
      <option name="wallclock">00:20:00</option>
    </options>
  </test>
  <test name="ERP_P36x2_D_Ld5" grid="f10_f10_musgs" compset="I1850Clm45Cn" testmods="clm/default">
    <machines>
      <machine name="cheyenne" compiler="intel" category="aux_clm"/>
    </machines>
    <options>
      <option name="wallclock">00:20:00</option>
    </options>
  </test>
  <test name="ERP_P36x2_D_Ld5" grid="f10_f10_musgs" compset="I1850Clm50Bgc" testmods="clm/ciso">
    <machines>
      <machine name="cheyenne" compiler="intel" category="aux_clm"/>
    </machines>
    <options>
      <option name="wallclock">00:20:00</option>
    </options>
  </test>
  <test name="ERP_P36x2_D_Ld5" grid="f10_f10_musgs" compset="I2000Clm45Sp" testmods="clm/default">
    <machines>
      <machine name="cheyenne" compiler="intel" category="aux_clm"/>
    </machines>
    <options>
      <option name="wallclock">00:20:00</option>
      <option name="comment"  >include a debug test of I2000Clm45Sp</option>
    </options>
  </test>
  <test name="ERP_P36x2_D_Ld5" grid="f10_f10_musgs" compset="I2000Clm50Cn" testmods="clm/default">
    <machines>
      <machine name="cheyenne" compiler="intel" category="aux_clm"/>
      <machine name="cheyenne" compiler="gnu" category="aux_clm"/>
    </machines>
    <options>
      <option name="wallclock">00:20:00</option>
      <option name="comment"  >Include a few debug tests of Cn</option>
    </options>
  </test>
  <test name="ERP_P36x2_D_Ld5" grid="f10_f10_musgs" compset="IHistClm45BgcCru" testmods="clm/decStart">
    <machines>
      <machine name="cheyenne" compiler="intel" category="aux_clm"/>
    </machines>
    <options>
      <option name="wallclock">00:20:00</option>
      <option name="comment"  >include a debug test of IHistClm45BgcCru</option>
    </options>
  </test>
  <test name="SMS_Ld5" grid="f09_g17" compset="IHistClm45BgcCru" testmods="clm/default">
    <machines>
      <machine name="cheyenne" compiler="intel" category="ctsm_sci"/>
      <machine name="izumi"    compiler="intel" category="ctsm_sci"/>
    </machines>
    <options>
      <option name="wallclock">00:20:00</option>
      <option name="comment"  >Science support for IHistClm45BgcCru at f09</option>
    </options>
  </test>
  <test name="SMS_Ld5" grid="f19_g17" compset="IHistClm45BgcCru" testmods="clm/default">
    <machines>
      <machine name="cheyenne" compiler="intel" category="ctsm_sci"/>
      <machine name="izumi"    compiler="intel" category="ctsm_sci"/>
    </machines>
    <options>
      <option name="wallclock">00:20:00</option>
      <option name="comment"  >Science support for IHistClm45BgcCru at f19</option>
    </options>
  </test>
  <test name="SMS_Ld5" grid="f09_g17" compset="IHistClm45Bgc" testmods="clm/default">
    <machines>
      <machine name="cheyenne" compiler="intel" category="ctsm_sci"/>
      <machine name="izumi"    compiler="intel" category="ctsm_sci"/>
    </machines>
    <options>
      <option name="wallclock">00:20:00</option>
      <option name="comment"  >Science support for IHistClm45Bgc at f09</option>
    </options>
  </test>
  <test name="SMS_Ld5" grid="f19_g17" compset="IHistClm45Bgc" testmods="clm/default">
    <machines>
      <machine name="cheyenne" compiler="intel" category="ctsm_sci"/>
      <machine name="izumi"    compiler="intel" category="ctsm_sci"/>
    </machines>
    <options>
      <option name="wallclock">00:20:00</option>
      <option name="comment"  >Science support for IHistClm45Bgc at f19</option>
    </options>
  </test>
  <test name="ERP_D_Ld5" grid="f10_f10_musgs" compset="IHistClm45Sp" testmods="clm/decStart">
    <machines>
      <machine name="cheyenne" compiler="intel" category="aux_clm"/>
    </machines>
    <options>
      <option name="wallclock">00:20:00</option>
    </options>
  </test>
  <test name="SMS_Ld5" grid="f09_g17" compset="IHistClm45Sp" testmods="clm/default">
    <machines>
      <machine name="cheyenne" compiler="intel" category="ctsm_sci"/>
      <machine name="izumi"    compiler="intel" category="ctsm_sci"/>
    </machines>
    <options>
      <option name="wallclock">00:20:00</option>
      <option name="comment"  >Science support for IHistClm45Sp at f09</option>
    </options>
  </test>
  <test name="SMS_Ld5" grid="f19_g17" compset="IHistClm45Sp" testmods="clm/default">
    <machines>
      <machine name="cheyenne" compiler="intel" category="ctsm_sci"/>
      <machine name="izumi"    compiler="intel" category="ctsm_sci"/>
    </machines>
    <options>
      <option name="wallclock">00:20:00</option>
      <option name="comment"  >Science support for IHistClm45Sp at f19</option>
    </options>
  </test>
  <test name="ERP_P36x2_Lm13" grid="f10_f10_musgs" compset="IHistClm51Bgc" testmods="clm/monthly">
    <machines>
      <machine name="cheyenne" compiler="intel" category="aux_clm"/>
      <machine name="cheyenne" compiler="gnu" category="aux_clm"/>
    </machines>
    <options>
      <option name="wallclock">02:00:00</option>
      <option name="tput_tolerance">0.5</option>
    </options>
  </test>
  <test name="ERP_P180x2_D" grid="f19_g17" compset="I2000Clm50SpRtmFl" testmods="clm/default">
    <machines>
      <machine name="cheyenne" compiler="intel" category="aux_clm"/>
    </machines>
    <options>
      <option name="wallclock">00:20:00</option>
      <option name="comment"  >include a debug test with flooding on</option>
    </options>
  </test>
  <test name="ERP_P180x2_D_Ld5" grid="f19_g17_gl4" compset="I1850Clm50BgcCropG" testmods="clm/default">
    <machines>
      <machine name="cheyenne" compiler="intel" category="aux_clm"/>
      <machine name="cheyenne" compiler="intel" category="prealpha"/>
    </machines>
    <options>
      <option name="wallclock">00:20:00</option>
    </options>
  </test>
  <test name="ERP_P180x2_D_Ld5" grid="f19_g17_gl4" compset="I1850Clm50BgcCropG" testmods="clm/glcMEC_increase">
    <machines>
      <machine name="cheyenne" compiler="intel" category="aux_clm"/>
    </machines>
    <options>
      <option name="wallclock">00:20:00</option>
      <option name="comment"  >cism is not answer preserving across processor changes, but short test length should be ok.</option>
    </options>
  </test>
  <test name="ERP_P180x2_D_Ld5" grid="f19_g17" compset="I2000Clm50Sp" testmods="clm/default">
    <machines>
      <machine name="cheyenne" compiler="intel" category="aux_clm"/>
      <machine name="cheyenne" compiler="intel" category="prealpha"/>
    </machines>
    <options>
      <option name="wallclock">00:20:00</option>
    </options>
  </test>
  <test name="SMS_P180x2_D_Ld5" grid="f19_g17" compset="I2000Clm50Sp" testmods="clm/default">
    <machines>
      <machine name="cheyenne" compiler="intel" category="aux_cime_baselines"/>
    </machines>
    <options>
      <option name="wallclock">00:20:00</option>
    </options>
  </test>
  <test name="ERP_P72x2_Lm25" grid="f10_f10_musgs" compset="I2000Clm51BgcCrop" testmods="clm/monthly">
    <machines>
      <machine name="cheyenne" compiler="intel" category="aux_clm"/>
    </machines>
    <options>
      <option name="wallclock">01:40:00</option>
      <option name="comment"  >threaded ERP test for crop just over 2-years</option>
    </options>
  </test>
  <test name="ERP_P36x2_D_Ld5" grid="f10_f10_musgs" compset="I1850Clm45BgcCrop" testmods="clm/crop">
    <machines>
      <machine name="cheyenne" compiler="intel" category="aux_clm"/>
    </machines>
    <options>
      <option name="wallclock">00:20:00</option>
      <option name="comment"  >include a debug test of I1850Clm45BgcCrop</option>
      <option name="tput_tolerance">0.5</option>
    </options>
  </test>
  <test name="ERP_P36x2_D_Ld5" grid="f10_f10_musgs" compset="I1850Clm45BgcCru" testmods="clm/default">
    <machines>
      <machine name="cheyenne" compiler="intel" category="aux_clm"/>
    </machines>
    <options>
      <option name="wallclock">00:20:00</option>
    </options>
  </test>
  <test name="ERP_P72x2_Ly3" grid="f10_f10_musgs" compset="I2000Clm50BgcCrop" testmods="clm/irrig_o3_reduceOutput">
    <machines>
      <machine name="cheyenne" compiler="intel" category="aux_clm"/>
    </machines>
    <options>
      <option name="wallclock">01:40:00</option>
      <option name="comment"  >Want a multi-year global crop restart test; this was 5 years when we were doing cold start, but 3 years is probably sufficient given that we have spun-up crop initial conditions</option>
    </options>
  </test>
  <test name="ERP_P72x2_Lm36" grid="f10_f10_musgs" compset="I2000Clm50BgcCrop" testmods="clm/clm50cropIrrigMonth_interp">
    <machines>
      <machine name="cheyenne" compiler="intel" category="aux_clm"/>
      <machine name="cheyenne" compiler="intel" category="prebeta"/>
    </machines>
    <options>
      <option name="wallclock">01:40:00</option>
      <option name="comment"  >Want a multi-year global crop restart test; this was 5 years when we were doing cold start, but 3 years is probably sufficient given that we have spun-up crop initial conditions</option>
    </options>
  </test>
  <test name="ERP_P72x2_Lm7" grid="f10_f10_musgs" compset="I2000Clm50BgcCrop" testmods="clm/irrig_alternate_monthly">
    <machines>
      <machine name="cheyenne" compiler="intel" category="aux_clm">
        <options>
          <option name="wallclock">00:30:00</option>
          <option name="comment">Want an ERP test covering some non-default irrigation options. Long enough so that we're likely to exercise the various groundwater irrigation code.</option>
        </options>
      </machine>
    </machines>
  </test>
  <test name="ERS_D" grid="f10_f10_musgs" compset="I1850Clm50BgcCrop" testmods="clm/reseedresetsnow">
    <machines>
      <machine name="cheyenne" compiler="intel" category="aux_clm"/>
    </machines>
    <options>
      <option name="wallclock">00:20:00</option>
    </options>
  </test>
  <test name="ERP_P36x2_D_Ld10" grid="f10_f10_musgs" compset="IHistClm50SpG" testmods="clm/glcMEC_decrease">
    <machines>
      <machine name="cheyenne" compiler="intel" category="aux_clm"/>
    </machines>
    <options>
      <option name="wallclock">00:20:00</option>
      <option name="comment"  >Test transient PFTs (via HIST) in conjunction with changing glacier area. This test also covers the reset_dynbal_baselines option. CISM is not answer preserving across processor changes, but short test length should be OK.</option>
    </options>
  </test>
  <test name="SMS_Ln9" grid="C96_C96_mg17" compset="IHistClm50Sp" testmods="clm/decStart">
    <machines>
      <machine name="cheyenne" compiler="intel" category="ctsm_sci"/>
    </machines>
    <options>
      <option name="wallclock">00:10:00</option>
      <option name="comment">We have one C96 test in aux_clm; this is another that uses a different compset. No need to run this additional C96 test with every tag, but include it in the less frequent ctsm_sci testing. decStart doesn't accomplish a lot in this very short test, but we're using it anyway to be consistent with other Hist tests.</option>
    </options>
  </test>
  <test name="ERS_D_Ld10" grid="f10_f10_musgs" compset="IHistClm50Sp" testmods="clm/collapse_pfts_78_to_16_decStart_f10">
    <machines>
      <machine name="cheyenne" compiler="intel" category="aux_clm"/>
    </machines>
    <options>
      <option name="wallclock">00:20:00</option>
      <option name="comment"  >test transient PFTs (via HIST) with a December start, reading 78-pft data and running with 16 pfts</option>
    </options>
  </test>
  <test name="SOILSTRUCTUD_Ld5" grid="f10_f10_musgs" compset="I2000Clm50BgcCrop" testmods="clm/default">
    <machines>
      <machine name="cheyenne" compiler="intel" category="aux_clm"/>
    </machines>
    <options>
      <option name="wallclock">00:20:00</option>
      <option name="comment"  >test soil_layerstruct_userdefined set to the same dzsoi values as in the predefined case 4SL_2m and expect bfb same answers</option>
    </options>
  </test>
  <test name="ERS_D_Ld12" grid="f10_f10_musgs" compset="I1850Clm50BgcCropG" testmods="clm/glcMEC_spunup_inc_dec_bgc">
    <machines>
      <machine name="cheyenne" compiler="intel" category="aux_clm"/>
    </machines>
    <options>
      <option name="wallclock">00:20:00</option>
      <option name="comment"  >Tests updates of BGC variables with increasing and decreasing glacier areas</option>
    </options>
  </test>
  <test name="ERP_P36x2_D_Ld3" grid="f10_f10_musgs" compset="I1850Clm50BgcCrop" testmods="clm/extra_outputs">
    <machines>
      <machine name="cheyenne" compiler="gnu" category="aux_clm"/>
    </machines>
    <options>
      <option name="wallclock">00:20:00</option>
      <option name="comment"  >Among other extra outputs, ensure that writing the history field master list to a separate file does not cause failure"</option>
    </options>
  </test>
  <test name="ERS_D_Ld3" grid="f10_f10_musgs" compset="I1850Clm50BgcCrop" testmods="clm/default">
    <machines>
      <machine name="cheyenne" compiler="intel" category="aux_clm"/>
      <machine name="cheyenne" compiler="gnu" category="aux_clm"/>
      <machine name="cheyenne" compiler="intel" category="clm_short"/>
      <machine name="cheyenne" compiler="gnu" category="clm_short"/>
    </machines>
    <options>
      <option name="wallclock">00:20:00</option>
    </options>
  </test>
  <test name="ERS_D_Ld3" grid="f19_g17" compset="I1850Clm50BgcCrop" testmods="clm/clm50dynroots">
    <machines>
      <machine name="cheyenne" compiler="intel" category="aux_clm"/>
      <machine name="hobart" compiler="intel" category="prebeta"/>
      <machine name="hobart" compiler="pgi" category="prebeta"/>
    </machines>
    <options>
      <option name="wallclock">00:20:00</option>
    </options>
  </test>
  <test name="ERS_D_Ld3" grid="f10_f10_musgs" compset="I2000Clm50BgcCru" testmods="clm/default">
    <machines>
      <machine name="cheyenne" compiler="intel" category="aux_clm"/>
      <machine name="cheyenne" compiler="gnu" category="aux_clm"/>
    </machines>
    <options>
      <option name="wallclock">00:20:00</option>
    </options>
  </test>
  <test name="ERS_D_Ld3" grid="f10_f10_musgs" compset="I2000Clm50BgcCru" testmods="clm/deepsoil_bedrock">
    <machines>
      <machine name="cheyenne" compiler="intel" category="aux_clm"/>
    </machines>
    <options>
      <option name="wallclock">00:20:00</option>
    </options>
  </test>
  <test name="ERS_D_Ld5" grid="f10_f10_musgs" compset="I2000Clm50BgcCru" testmods="clm/default">
    <machines>
      <machine name="cheyenne" compiler="intel" category="aux_clm"/>
    </machines>
    <options>
      <option name="wallclock">00:20:00</option>
    </options>
  </test>
  <test name="ERS_D_Ld5_Mmpi-serial" grid="1x1_mexicocityMEX" compset="I1PtClm50SpRs" testmods="clm/default">
    <machines>
      <machine name="izumi" compiler="nag" category="aux_clm"/>
    </machines>
    <options>
      <option name="wallclock">00:20:00</option>
    </options>
  </test>
  <test name="ERS_D_Ld6" grid="f10_f10_musgs" compset="I1850Clm45BgcCrop" testmods="clm/clm50CMIP6frc">
    <machines>
      <machine name="cheyenne" compiler="gnu" category="aux_clm"/>
      <machine name="cheyenne" compiler="intel" category="aux_clm"/>
    </machines>
    <options>
      <option name="wallclock">00:20:00</option>
    </options>
  </test>
  <test name="ERS_D_Ld7_Mmpi-serial" grid="1x1_smallvilleIA" compset="IHistClm50BgcCropRs" testmods="clm/decStart1851_noinitial">
    <machines>
      <machine name="cheyenne" compiler="intel" category="aux_clm"/>
    </machines>
    <options>
      <option name="wallclock">00:20:00</option>
      <option name="comment"  >Transient crop run with a mid-year restart, restarting shortly after a big landunit transition, to make sure that the annually-dribbled fluxes generated from landunit transitions restart properly</option>
    </options>
  </test>
  <test name="ERS_Ld3" grid="f09_g17" compset="I1850Clm50BgcCrop" testmods="clm/rad_hrly_light_res_half">
    <machines>
      <machine name="cheyenne" compiler="intel" category="aux_clm"/>
    </machines>
    <options>
      <option name="wallclock">00:20:00</option>
    </options>
  </test>
  <test name="ERS_Ld5_Mmpi-serial" grid="1x1_vancouverCAN" compset="I1PtClm45SpRs" testmods="clm/default">
    <machines>
      <machine name="cheyenne" compiler="intel" category="aux_clm"/>
      <machine name="izumi" compiler="nag" category="prealpha"/>
    </machines>
    <options>
      <option name="wallclock">00:20:00</option>
    </options>
  </test>
  <test name="ERS_Ld5_Mmpi-serial" grid="1x1_vancouverCAN" compset="I1PtClm50SpRs" testmods="clm/default">
    <machines>
      <machine name="cheyenne" compiler="intel" category="aux_clm"/>
    </machines>
    <options>
      <option name="wallclock">00:20:00</option>
    </options>
  </test>
  <test name="ERS_Lm20_Mmpi-serial" grid="1x1_smallvilleIA" compset="I2000Clm50BgcCropQianRs" testmods="clm/monthly_noinitial">
    <machines>
      <machine name="cheyenne" compiler="gnu" category="aux_clm"/>
    </machines>
    <options>
      <option name="wallclock">01:20:00</option>
      <option name="comment"  >tests mid-year restart, with the restart file being written in the middle of the first year after cold start initialization</option>
    </options>
  </test>
  <test name="ERS_Ly5_Mmpi-serial" grid="1x1_smallvilleIA" compset="I2000Clm50BgcCropQianRs" testmods="clm/ciso_monthly">
    <machines>
      <machine name="cheyenne" compiler="gnu" category="aux_clm"/>
    </machines>
    <options>
      <option name="wallclock">02:00:00</option>
      <option name="comment"  >multi-year test with crops and isotopes that includes all crop types; added (2020-05-21) in order to test the new switchgrass and miscanthus crops (which otherwise aren't currently tested)</option>
    </options>
  </test>
  <test name="ERS_Lm40_Mmpi-serial" grid="1x1_numaIA" compset="I2000Clm50BgcCropQianRs" testmods="clm/monthly">
    <machines>
      <machine name="cheyenne" compiler="gnu" category="aux_clm"/>
    </machines>
    <options>
      <option name="wallclock">02:00:00</option>
      <option name="comment"  >tests mid-year restart, with the restart file being written in the middle of the second year</option>
    </options>
  </test>
  <test name="ERS_Lm54_Mmpi-serial" grid="1x1_numaIA" compset="I2000Clm50BgcCropQianRs" testmods="clm/cropMonthOutput">
    <machines>
      <machine name="cheyenne" compiler="intel" category="aux_clm"/>
    </machines>
    <options>
      <option name="wallclock">02:00:00</option>
      <option name="comment"  >tests mid-year restart, with the restart file being written after more than 2 years, which Sam Levis says is important for testing crop restarts</option>
    </options>
  </test>
  <test name="ERS_Ly20_Mmpi-serial" grid="1x1_numaIA" compset="I2000Clm50BgcCropQianRs" testmods="clm/cropMonthOutput">
    <machines>
      <machine name="cheyenne" compiler="intel" category="aux_clm"/>
    </machines>
    <options>
      <option name="wallclock"     >01:40:00</option>
      <option name="tput_tolerance">0.5</option>
      <option name="comment"       >20 year single point tests with BGC-Crop (Crop keeps a 20 year running mean)</option>
    </options>
  </test>
  <test name="ERS_Ly3" grid="f10_f10_musgs" compset="I1850Clm50BgcCropCmip6" testmods="clm/basic">
    <machines>
      <machine name="cheyenne" compiler="intel" category="aux_clm"/>
    </machines>
    <options>
      <option name="wallclock">01:40:00</option>
      <option name="comment"  >Include a long ERS test of the cmip6 configuration, though at coarse resolution. This gives a year+ test covering the output_crop usermod, which is something we want: if this is removed, we should add a test of at least a year duration covering the output_crop usermod. This test needs to use init_interp to work, because of adding virtual Antarctica columns (currently the default out-of-the-box setting uses init_interp for this).</option>
    </options>
  </test>
  <test name="ERS_Ly3_Mmpi-serial" grid="1x1_smallvilleIA" compset="IHistClm50BgcCropQianRs" testmods="clm/cropMonthOutput">
    <machines>
      <machine name="cheyenne" compiler="gnu" category="aux_clm"/>
    </machines>
    <options>
      <option name="wallclock">01:40:00</option>
      <option name="comment"  >restart is right before the transition from 100% nat veg to 100% crop</option>
    </options>
  </test>
  <test name="ERS_Ly3_P72x2" grid="f10_f10_musgs" compset="IHistClm50BgcCropG" testmods="clm/cropMonthOutput">
    <machines>
      <machine name="cheyenne" compiler="intel" category="aux_clm"/>
    </machines>
    <options>
      <option name="wallclock">01:40:00</option>
      <option name="comment"  >Multi-year global test of transient crops together with transient glaciers. Use glacier evolution with ERS test</option>
    </options>
  </test>
  <test name="ERS_Ly5_P144x1" grid="f10_f10_musgs" compset="IHistClm51BgcCrop" testmods="clm/cropMonthOutput">
    <machines>
      <machine name="cheyenne" compiler="intel" category="aux_clm"/>
    </machines>
    <options>
      <option name="wallclock">01:40:00</option>
      <option name="comment"  >Want a multi-year global test of transient crops; also want a multi-year transient restart test.  Using P60x1 and ERS rather than ERP to get faster turnaround of this long-running test</option>
    </options>
  </test>
  <test name="ERS_Ly5_P72x1" grid="f10_f10_musgs" compset="IHistClm45BgcCrop" testmods="clm/cropMonthOutput">
    <machines>
      <machine name="cheyenne" compiler="intel" category="aux_clm"/>
    </machines>
    <options>
      <option name="wallclock">03:00:00</option>
      <option name="comment"  >include a long Clm45 test, and include a production intel test of Clm45</option>
    </options>
  </test>
  <test name="ERS_Ly6_Mmpi-serial" grid="1x1_smallvilleIA" compset="IHistClm50BgcCropQianRs" testmods="clm/cropMonthOutput">
    <machines>
      <machine name="cheyenne" compiler="intel" category="aux_clm"/>
    </machines>
    <options>
      <option name="wallclock">02:00:00</option>
      <option name="comment"  >restart is right before increasing natural veg to &gt; 0 while also shifting PCT_CFT</option>
      <option name="tput_tolerance">0.5</option>
    </options>
  </test>
  <test name="LII_D_Ld3" grid="f19_g17" compset="I2000Clm50BgcCrop" testmods="clm/default">
    <machines>
      <machine name="cheyenne" compiler="intel" category="aux_clm"/>
    </machines>
    <options>
      <option name="wallclock">00:20:00</option>
      <option name="comment"  >Basic LII test, covering the standard range of subgrid heterogeneity - particularly, including crop. Uses a year-2000 restart file so that the restart file has non-zero product pools, so that we exercise the gridcell-level code in init_interp.</option>
    </options>
  </test>
  <test name="LII2FINIDATAREAS_D_P360x2_Ld1" grid="f09_g17" compset="I1850Clm50BgcCrop" testmods="clm/default">
    <machines>
      <machine name="cheyenne" compiler="intel" category="aux_clm"/>
    </machines>
    <options>
      <option name="wallclock">00:20:00</option>
      <option name="comment"  >Exercise the init_interp_method='use_finidat_areas' option. See documentation at the top of the python script implementing this test for more details and rationale. This test requires a compatible finidat file (i.e., a file that can be used without interpolation). If no such file is available out-of-the-box, then the test will need to use a testmod that points to a compatible file.</option>
    </options>
  </test>
  <test name="LVG_Ld5_D" grid="f10_f10_musgs" compset="I1850Clm51Bgc" testmods="clm/no_vector_output">
    <machines>
      <machine name="cheyenne" compiler="intel" category="aux_clm"/>
    </machines>
    <options>
      <option name="wallclock">00:20:00</option>
      <option name="comment"  >Include one LVG debug test (exact configuration is not very important). Note that the LVG test will fail if there is any 1-d output, or output separated by glacier elevation classes (e.g., the various *_FORC fields), so this includes a testmod that turns off any 1-d output.</option>
    </options>
  </test>
  <test name="LCISO_Lm13" grid="f10_f10_musgs" compset="IHistClm51BgcCrop" testmods="clm/ciso_monthly">
    <machines>
      <machine name="cheyenne" compiler="intel" category="aux_clm"/>
      <machine name="cheyenne" compiler="intel" category="prebeta"/>
    </machines>
    <options>
      <option name="wallclock">01:30:00</option>
      <option name="comment"  >Make sure Carbon isotopes on and off with land-use change, does NOT change answers. To verify for landuse change must go beyond a year boundary, because of #404 we can't use a December start, so need to run for beyond the year boundary.</option>
    </options>
  </test>
  <test name="NCK_Ld1" grid="f10_f10_musgs" compset="I2000Clm50Sp" testmods="clm/default">
    <machines>
      <machine name="cheyenne" compiler="intel" category="aux_clm"/>
      <machine name="cheyenne" compiler="intel" category="prealpha"/>
    </machines>
    <options>
      <option name="wallclock">00:20:00</option>
    </options>
  </test>
  <test name="PEM_D_Ld5" grid="ne30_g17" compset="I2000Clm50BgcCru" testmods="clm/default">
    <machines>
      <machine name="cheyenne" compiler="intel" category="aux_clm"/>
      <machine name="cheyenne" compiler="intel" category="prealpha"/>
    </machines>
    <options>
      <option name="wallclock">00:60:00</option>
    </options>
  </test>
  <test name="PEM_Ld1" grid="f10_f10_musgs" compset="I2000Clm51BgcCrop" testmods="clm/crop">
    <machines>
      <machine name="izumi" compiler="intel" category="aux_clm"/>
      <machine name="izumi" compiler="intel" category="prebeta"/>
    </machines>
    <options>
      <option name="wallclock">00:20:00</option>
    </options>
  </test>
  <test name="PET_P36x2_D" grid="f10_f10_musgs" compset="I1850Clm50BgcCrop" testmods="clm/default">
    <machines>
      <machine name="cheyenne" compiler="intel" category="aux_clm"/>
    </machines>
    <options>
      <option name="wallclock">00:20:00</option>
      <option name="comment"  >The main purpose of this test is to test threading of init_interp, exercising the OpenMP directives in initInterp. (Note that ERP tests don't compare threaded vs. non-threaded runs of init_interp, since init_interp won't run in the restart case.) Note that this test will use init_interp as long as we don't have out-of-the-box initial conditions at f10 resolution. We could probably get a similar level of confidence in the threading directives by deleting this test and instead changing the LII test to use threading; the main loss would be that that wouldn't test threading combined with interpolating from one resolution to another, as this one does.</option>
      <option name="tput_tolerance">0.5</option>
    </options>
  </test>
  <test name="SMS" grid="f10_f10_musgs" compset="I2000Clm50BgcCrop" testmods="clm/crop">
    <machines>
      <machine name="izumi" compiler="intel" category="aux_clm"/>
      <machine name="izumi" compiler="pgi" category="aux_clm"/>
      <machine name="izumi" compiler="gnu" category="aux_clm"/>
    </machines>
    <options>
      <option name="wallclock">00:20:00</option>
    </options>
  </test>
  <test name="SMS_D_Ld1" grid="f09_g17" compset="I1850Clm50BgcSpinup" testmods="clm/cplhist">
    <machines>
      <machine name="cheyenne" compiler="intel" category="aux_clm"/>
    </machines>
    <options>
      <option name="wallclock">00:20:00</option>
    </options>
  </test>
  <test name="SMS_D" grid="f19_f19_mg17" compset="I2010Clm50Sp" testmods="clm/clm50cam6LndTuningMode">
    <machines>
      <machine name="cheyenne" compiler="intel" category="aux_clm"/>
    </machines>
    <options>
      <option name="wallclock">00:20:00</option>
    </options>
  </test>
  <test name="ERS_Ln9" grid="ne0ARCTICne30x4_ne0ARCTICne30x4_mt12" compset="IHistClm50Sp" testmods="clm/clm50cam6LndTuningMode_1979Start">
    <machines>
      <machine name="cheyenne" compiler="intel" category="ctsm_sci"/>
    </machines>
    <options>
      <option name="wallclock">00:20:00</option>
      <option name="comment"  >Run ARCTIC for transient case starting in 1979 as for AMIP CAM cases, be sure to run with stub GLC
for ERS test as otherwise it won't work for a sub-day test (no need to run this high core count test with every tag, but include it in the less frequent ctsm_sci testing)"</option>
    </options>
  </test>
  <test name="SMS_Ln9" grid="ne0ARCTICGRISne30x8_ne0ARCTICGRISne30x8_mt12" compset="IHistClm50Sp" testmods="clm/clm50cam6LndTuningMode_1979Start">
    <machines>
      <machine name="cheyenne" compiler="intel" category="ctsm_sci"/>
    </machines>
    <options>
      <option name="wallclock">00:20:00</option>
      <option name="comment"  >Run ARCTICGRIS for transient case starting in 1979 as for AMIP CAM cases (no need to run this high core count test with every tag, but include it in the less frequent ctsm_sci testing)"</option>
    </options>
  </test>
  <test name="SMS_Ln9" grid="ne0ARCTICGRISne30x8_ne0ARCTICGRISne30x8_mt12" compset="ISSP585Clm50BgcCrop" testmods="clm/clm50cam6LndTuningMode">
    <machines>
      <machine name="cheyenne" compiler="intel" category="ctsm_sci"/>
    </machines>
    <options>
      <option name="wallclock">00:40:00</option>
      <option name="comment"  >Run ARCTICGRIS for future transient case (do not run this expensive test with every tag, but include it in the less frequent ctsm_sci testing)"</option>
    </options>
  </test>
  <test name="SMS_Ln9" grid="ne0CONUSne30x8_ne0CONUSne30x8_mt12" compset="IHistClm50Sp" testmods="clm/clm50cam6LndTuningMode_2013Start">
    <machines>
      <machine name="cheyenne" compiler="intel" category="ctsm_sci"/>
    </machines>
    <options>
      <option name="wallclock">00:20:00</option>
      <option name="comment"  >Run CONUS for transient case starting in 2013 as for CAM case (no need to run this high core count test with every tag, but include it in the less frequent ctsm_sci testing)"</option>
    </options>
  </test>
  <test name="SMS_Ld5" grid="f09_g17" compset="IHistClm50Sp" testmods="clm/default">
    <machines>
      <machine name="cheyenne" compiler="intel" category="ctsm_sci"/>
      <machine name="izumi"    compiler="intel" category="ctsm_sci"/>
    </machines>
    <options>
      <option name="wallclock">00:20:00</option>
      <option name="comment"  >Science support for IHistClm50Sp at f09</option>
    </options>
  </test>
  <test name="SMS_Ld5" grid="f19_g17" compset="IHistClm50Sp" testmods="clm/default">
    <machines>
      <machine name="cheyenne" compiler="intel" category="ctsm_sci"/>
      <machine name="izumi"    compiler="intel" category="ctsm_sci"/>
    </machines>
    <options>
      <option name="wallclock">00:20:00</option>
      <option name="comment"  >Science support for IHistClm50Sp at f19</option>
    </options>
  </test>
  <test name="SMS_Ln9" grid="ne30pg2_ne30pg2_mg17" compset="I1850Clm50Sp" testmods="clm/clm50cam6LndTuningMode">
    <machines>
      <machine name="cheyenne" compiler="intel" category="aux_clm"/>
    </machines>
    <options>
      <option name="wallclock">00:40:00</option>
      <option name="comment"  >Run ne30np4.pg2 to make sure will work for CAM"</option>
    </options>
  </test>
  <test name="SMS_Ln9" grid="ne30pg2_ne30pg2_mg17" compset="I2000Clm50BgcCrop" testmods="clm/clm50cam6LndTuningMode">
    <machines>
      <machine name="cheyenne" compiler="intel" category="aux_clm"/>
    </machines>
    <options>
      <option name="wallclock">00:40:00</option>
      <option name="comment"  >Run ne30np4.pg3 to make sure will work for CAM"</option>
    </options>
  </test>
  <test name="SMS" grid="f19_g17" compset="I2000Clm50Cn" testmods="clm/default">
    <machines>
      <machine name="cheyenne" compiler="intel" category="aux_clm"/>
    </machines>
    <options>
      <option name="wallclock">00:20:00</option>
      <option name="comment"  >Include at least one production test with Cn</option>
    </options>
  </test>
  <test name="SMS_D" grid="f10_f10_musgs" compset="I2000Clm51BgcCrop" testmods="clm/crop">
    <machines>
      <machine name="izumi" compiler="intel" category="aux_clm"/>
      <machine name="izumi" compiler="pgi" category="aux_clm"/>
      <machine name="izumi" compiler="gnu" category="aux_clm"/>
    </machines>
    <options>
      <option name="wallclock">00:20:00</option>
    </options>
  </test>
  <test name="SMS_D_Ld1" grid="f19_g17" compset="I1850Clm45Cn" testmods="clm/default">
    <machines>
      <machine name="izumi" compiler="pgi" category="prebeta"/>
      <machine name="izumi" compiler="gnu" category="aux_clm"/>
    </machines>
    <options>
      <option name="wallclock">00:20:00</option>
    </options>
  </test>
  <test name="SMS_D_Ld1_Mmpi-serial" grid="1x1_vancouverCAN" compset="I1PtClm45SpRs" testmods="clm/default">
    <machines>
      <machine name="izumi" compiler="nag" category="aux_clm"/>
    </machines>
    <options>
      <option name="wallclock">00:20:00</option>
    </options>
  </test>
  <test name="SMS_D_Ld1_Mmpi-serial" grid="1x1_mexicocityMEX" compset="I1PtClm50SpRs" testmods="clm/default">
    <machines>
      <machine name="cheyenne" compiler="intel" category="aux_clm"/>
    </machines>
    <options>
      <option name="wallclock">00:20:00</option>
    </options>
  </test>
  <test name="SMS_D_Ld1_Mmpi-serial" grid="1x1_vancouverCAN" compset="I1PtClm50SpRs" testmods="clm/default">
    <machines>
      <machine name="izumi" compiler="nag" category="aux_clm"/>
      <machine name="cheyenne" compiler="gnu" category="aux_clm"/>
      <machine name="cheyenne" compiler="intel" category="aux_clm"/>
    </machines>
    <options>
      <option name="wallclock">00:20:00</option>
    </options>
  </test>
  <test name="SMS_D_Ld1_Mmpi-serial" grid="f45_f45_mg37" compset="I2000Clm50Sp" testmods="clm/ptsRLA">
    <machines>
      <machine name="cheyenne" compiler="intel" category="aux_clm"/>
      <machine name="cheyenne" compiler="gnu" category="aux_clm"/>
      <machine name="izumi" compiler="nag" category="aux_clm"/>
      <machine name="cheyenne" compiler="intel" category="prealpha"/>
      <machine name="izumi" compiler="nag" category="prealpha"/>
      <machine name="cheyenne" compiler="gnu" category="prealpha"/>
    </machines>
    <options>
      <option name="wallclock">00:20:00</option>
    </options>
  </test>
  <test name="SMS_D_Ld1_P48x1" grid="f10_f10_musgs" compset="I2000Clm45BgcCrop" testmods="clm/oldhyd">
    <machines>
      <machine name="izumi" compiler="nag" category="aux_clm"/>
    </machines>
    <options>
      <option name="wallclock">00:20:00</option>
    </options>
  </test>
  <test name="ERP_D_P36x2_Ld3" grid="f10_f10_musgs" compset="I2000Clm45BgcCrop" testmods="clm/no_subgrid_fluxes">
    <machines>
      <machine name="cheyenne" compiler="gnu" category="aux_clm">
        <options>
          <option name="wallclock">00:20:00</option>
          <option name="comment">This covers some code that isn't covered by any existing tests (such as the oldhyd test), though the amount of additional code coverage is small, so we don't necessarily need to keep this test long-term.</option>
        </options>
      </machine>
    </machines>
  </test>
  <test name="SMS_D_Ld1_P48x1" grid="f10_f10_musgs" compset="I2000Clm50BgcCru" testmods="clm/af_bias_v7">
    <machines>
      <machine name="izumi" compiler="nag" category="aux_clm"/>
    </machines>
    <options>
      <option name="wallclock">00:20:00</option>
    </options>
  </test>
  <test name="SMS_D_Ld3" grid="f10_f10_musgs" compset="I1850Clm50BgcCrop" testmods="clm/default">
    <machines>
      <machine name="cheyenne" compiler="intel" category="aux_clm"/>
      <machine name="cheyenne" compiler="intel" category="clm_short"/>
      <machine name="cheyenne" compiler="intel" category="prealpha"/>
      <machine name="cheyenne" compiler="intel" category="aux_cime_baselines"/>
    </machines>
    <options>
      <option name="wallclock">00:20:00</option>
    </options>
  </test>
  <test name="SMS_D_Ld3" grid="f10_f10_musgs" compset="I2000Clm50BgcCru" testmods="clm/default">
    <machines>
      <machine name="cheyenne" compiler="intel" category="aux_clm"/>
      <machine name="cheyenne" compiler="gnu" category="aux_clm"/>
      <machine name="cheyenne" compiler="gnu" category="prebeta"/>
    </machines>
    <options>
      <option name="wallclock">00:20:00</option>
    </options>
  </test>
  <test name="SMS_N2_D_Lh12" grid="f09_g17" compset="I2000Clm50Sp" testmods="clm/pauseResume">
    <machines>
      <machine name="cheyenne" compiler="intel" category="aux_clm"/>
    </machines>
    <options>
      <option name="wallclock">00:20:00</option>
    </options>
  </test>
  <test name="DAE_N2_D_Lh12" grid="f10_f10_musgs" compset="I2000Clm50BgcCrop" testmods="clm/DA_multidrv">
    <machines>
      <machine name="cheyenne" compiler="intel" category="aux_clm"/>
      <machine name="cheyenne" compiler="intel" category="prealpha"/>
    </machines>
    <options>
      <option name="wallclock">00:20:00</option>
    </options>
  </test>
  <test name="SMS_D_Ld5" grid="f10_f10_musgs" compset="I1850Clm45BgcCrop" testmods="clm/crop">
    <machines>
      <machine name="izumi" compiler="nag" category="aux_clm"/>
    </machines>
    <options>
      <option name="wallclock">00:20:00</option>
      <option name="comment"  >include a nag debug test of Clm45BgcCrop</option>
    </options>
  </test>
  <test name="SMS_D_Ld5_Mmpi-serial" grid="1x1_mexicocityMEX" compset="I1PtClm50SpRs" testmods="clm/default">
    <machines>
      <machine name="cheyenne" compiler="intel" category="aux_clm"/>
      <machine name="cheyenne" compiler="intel" category="prebeta"/>
    </machines>
    <options>
      <option name="wallclock">00:20:00</option>
      <option name="tput_tolerance">0.5</option>
    </options>
  </test>
  <test name="SMS_D_Lm1_Mmpi-serial" grid="CLM_USRDAT" compset="I1PtClm50SpRs" testmods="clm/USUMB">
    <machines>
      <machine name="cheyenne" compiler="intel" category="aux_clm"/>
      <machine name="cheyenne" compiler="intel" category="prebeta"/>
    </machines>
    <options>
      <option name="wallclock">00:20:00</option>
      <option name="tput_tolerance">0.5</option>
    </options>
  </test>
  <test name="ERS_D_Ld5" grid="f10_f10_musgs" compset="IHistClm50BgcQian" testmods="clm/ciso_bombspike1963DecStart">
    <machines>
      <machine name="cheyenne" compiler="intel" category="aux_clm"/>
    </machines>
    <options>
      <option name="wallclock">00:40:00</option>
      <option name="comment"  >Want a test of the c13 and c14 timeseries that crosses the year boundary. Ideally this test would include crops (in order to cover as much code as possible combined with the c13/c14 timeseries, even though there are no direct interactions between these timeseries and crops), but crop DecStart tests currently fail because of https://github.com/ESCOMP/ctsm/issues/404 and I didn't want to add another long test just to test these options, so for now using a compset without crops. Using a compset with SGLC to avoid problems with CISM in DecStart tests; the only IHistClm50Bgc compset we have with SGLC is this Qian compset, so I'm using this one.</option>
    </options>
  </test>
  <test name="SMS_D_Ly6_Mmpi-serial" grid="1x1_smallvilleIA" compset="IHistClm45BgcCropQianRs" testmods="clm/cropMonthOutput">
    <machines>
      <machine name="cheyenne" compiler="intel" category="aux_clm"/>
    </machines>
    <options>
      <option name="wallclock">02:00:00</option>
      <option name="comment"  >Want a debug test that tests a number of aspects of transient crops, including a new crop landunit and shifting PCT_CFT; move to CLM50 once we can get it fast enough (see bug 2391)</option>
    </options>
  </test>
  <test name="ERS_Lm25" grid="1x1_smallvilleIA" compset="IHistClm50BgcCropQianRs" testmods="clm/smallville_dynlakes_monthly">
    <machines>
      <machine name="cheyenne" compiler="gnu" category="aux_clm">
        <options>
          <option name="wallclock">0:50:00</option>
          <option name="comment">Include a test of transient lakes</option>
        </options>
      </machine>
    </machines>
  </test>
  <test name="SMS_D_P48x1_Ld5" grid="f10_f10_musgs" compset="I2000Clm50BgcCrop" testmods="clm/irrig_spunup">
    <machines>
      <machine name="izumi" compiler="nag" category="aux_clm"/>
      <machine name="izumi" compiler="nag" category="prebeta"/>
    </machines>
    <options>
      <option name="wallclock">00:20:00</option>
      <option name="comment"  >Want nag _D test with irrigation on</option>
    </options>
  </test>
  <test name="SMS_Ld1" grid="f09_g17" compset="I2000Clm50BgcCru" testmods="clm/af_bias_v7">
    <machines>
      <machine name="cheyenne" compiler="intel" category="aux_clm"/>
    </machines>
    <options>
      <option name="wallclock">00:20:00</option>
    </options>
  </test>
  <test name="SMS_Ld1" grid="f19_g17" compset="I2000Clm50BgcCru" testmods="clm/default">
    <machines>
      <machine name="cheyenne" compiler="intel" category="prebeta"/>
    </machines>
    <options>
      <option name="wallclock">00:20:00</option>
    </options>
  </test>
  <test name="SMS_Ld1" grid="f19_g17" compset="I2000Clm50Vic" testmods="clm/default">
    <machines>
      <machine name="cheyenne" compiler="intel" category="aux_clm"/>
    </machines>
    <options>
      <option name="wallclock">00:20:00</option>
    </options>
  </test>
  <test name="SMS_Ld1_Mmpi-serial" grid="1x1_mexicocityMEX" compset="I1PtClm50SpRs" testmods="clm/default">
    <machines>
      <machine name="cheyenne" compiler="intel" category="aux_clm"/>
    </machines>
    <options>
      <option name="wallclock">00:20:00</option>
    </options>
  </test>
  <test name="SMS_Ld1_Mmpi-serial" grid="f45_f45_mg37" compset="I2000Clm50Sp" testmods="clm/ptsRLA">
    <machines>
      <machine name="cheyenne" compiler="intel" category="aux_clm"/>
      <machine name="cheyenne" compiler="gnu" category="aux_clm"/>
    </machines>
    <options>
      <option name="wallclock">00:20:00</option>
    </options>
  </test>
  <test name="SMS_Ld1_Mmpi-serial" grid="f45_f45_mg37" compset="I2000Clm50Sp" testmods="clm/ptsRLB">
    <machines>
      <machine name="cheyenne" compiler="gnu" category="aux_clm"/>
    </machines>
    <options>
      <option name="wallclock">00:20:00</option>
    </options>
  </test>
  <test name="SMS_Ld1_Mmpi-serial" grid="f45_f45_mg37" compset="I2000Clm50Sp" testmods="clm/ptsROA">
    <machines>
      <machine name="cheyenne" compiler="gnu" category="aux_clm"/>
    </machines>
    <options>
      <option name="wallclock">00:20:00</option>
    </options>
  </test>
  <test name="SMS_Ld5" grid="f10_f10_musgs" compset="I1850Clm45BgcCrop" testmods="clm/crop">
    <machines>
      <machine name="cheyenne" compiler="gnu" category="aux_clm"/>
      <machine name="cheyenne" compiler="intel" category="aux_clm"/>
    </machines>
    <options>
      <option name="wallclock">00:20:00</option>
      <option name="comment"  >include a production gnu test of Clm45</option>
    </options>
  </test>
  <test name="SMS_Ld5" grid="f19_g17" compset="IHistClm50Bgc" testmods="clm/decStart">
    <machines>
      <machine name="cheyenne" compiler="intel" category="aux_clm"/>
    </machines>
    <options>
      <option name="wallclock">00:20:00</option>
    </options>
  </test>
  <test name="SMS_Ld2_D" grid="f09_g17" compset="I1850Clm50BgcCropCmip6" testmods="clm/basic_interp">
    <machines>
      <machine name="cheyenne" compiler="intel" category="aux_clm"/>
    </machines>
    <options>
      <option name="wallclock">00:20:00</option>
      <option name="comment"  >This gives a short debug test of the cmip6 configuration as well as a test of the cmip6 configuration at the production resolution, both of which we want. This test needs to use init_interp to work, because of adding virtual Antarctica columns.</option>
    </options>
  </test>
  <test name="SMS_Ld5_D_P48x1" grid="f10_f10_musgs" compset="IHistClm50Bgc" testmods="clm/monthly">
    <machines>
      <machine name="izumi" compiler="nag" category="aux_clm"/>
    </machines>
    <options>
      <option name="wallclock">00:20:00</option>
    </options>
  </test>
  <test name="SMS_Ld5_D_P48x1" grid="f10_f10_musgs" compset="IHistClm51Bgc" testmods="clm/decStart">
    <machines>
      <machine name="izumi" compiler="nag" category="aux_clm"/>
    </machines>
    <options>
      <option name="wallclock">00:20:00</option>
    </options>
  </test>
  <test name="SMS_Ld5" grid="f10_f10_musgs" compset="ISSP585Clm50BgcCrop" testmods="clm/ciso_dec2050Start">
    <machines>
      <machine name="cheyenne" compiler="intel" category="aux_clm"/>
      <machine name="cheyenne" compiler="intel" category="prebeta"/>
    </machines>
    <options>
      <option name="wallclock">00:20:00</option>
      <option name="comment"  >Transient production low res future scenario SSP5-8.5 case with isotopes with a december 2050 start</option>
    </options>
  </test>
  <test name="SMS_Ld5" grid="f10_f10_musgs" compset="ISSP245Clm50BgcCrop" testmods="clm/ciso_dec2050Start">
    <machines>
      <machine name="cheyenne" compiler="gnu" category="aux_clm"/>
    </machines>
    <options>
      <option name="wallclock">00:20:00</option>
      <option name="comment"  >Transient production low res future scenario SSP2-4.5 case with isotopes with a december 2050 start, use gnu to move off of intel</option>
    </options>
  </test>
  <test name="SMS_Ld5" grid="f10_f10_musgs" compset="ISSP370Clm50BgcCrop" testmods="clm/ciso_dec2050Start">
    <machines>
      <machine name="cheyenne" compiler="gnu" category="aux_clm"/>
    </machines>
    <options>
      <option name="wallclock">00:20:00</option>
      <option name="comment"  >Transient production low res future scenario SSP3-7.0 case with isotopes with a december 2050 start, use gnu to move off of intel</option>
    </options>
  </test>
  <test name="SMS_Lm1" grid="f19_g17" compset="I1850Clm50Bgc" testmods="clm/clm50dynroots">
    <machines>
      <machine name="cheyenne" compiler="intel" category="aux_clm"/>
    </machines>
    <options>
      <option name="wallclock">00:20:00</option>
    </options>
  </test>
  <test name="ERP_D_Ld5" grid="f10_f10_musgs" compset="I1850Clm50Bgc" testmods="clm/nlevgrnd_small">
    <machines>
      <machine name="izumi" compiler="intel" category="aux_clm">
        <options>
          <option name="wallclock">0:20:00</option>
          <option name="comment">The main point of this test is to exercise the case where nlevgrnd is less than nlevurb. See the README file in its testmod directory for details.</option>
        </options>
      </machine>
    </machines>
  </test>
  <test name="SMS_Lm13" grid="f19_g17" compset="I2000Clm51BgcCrop" testmods="clm/cropMonthOutput">
    <machines>
      <machine name="cheyenne" compiler="intel" category="aux_clm"/>
    </machines>
    <options>
      <option name="wallclock">00:40:00</option>
      <option name="comment"  >include a relatively long crop test at relatively high resolution</option>
    </options>
  </test>
  <test name="SMS_Lm37" grid="f10_f10_musgs" compset="I1850Clm50SpG" testmods="clm/glcMEC_long">
    <machines>
      <machine name="cheyenne" compiler="intel" category="aux_clm"/>
      <machine name="cheyenne" compiler="intel" category="prebeta"/>
    </machines>
    <options>
      <option name="wallclock">01:30:00</option>
      <option name="comment"  >Long enough test for SMB to be generated in bare land areas; add a month beyond the 3rd year to allow time for CLM to respond to CISM forcing from the 3rd year. (Note: if we had spun-up initial conditions for an IG compset, we could test this with much shorter test, if it also used the glc override options - much of the need for this long test is to allow the snow pack to spin up.)</option>
    </options>
  </test>
  <test name="SMS_Ly3_Mmpi-serial" grid="1x1_numaIA" compset="I2000Clm50BgcCropQianRs" testmods="clm/clm50dynroots">
    <machines>
      <machine name="cheyenne" compiler="intel" category="aux_clm"/>
      <machine name="cheyenne" compiler="intel" category="aux_cime_baselines"/>
    </machines>
    <options>
      <option name="wallclock">01:40:00</option>
    </options>
  </test>
  <test name="SMS_Ly3_Mmpi-serial" grid="1x1_numaIA" compset="I2000Clm50BgcDvCropQianRs" testmods="clm/ignor_warn_cropMonthOutputColdStart">
    <machines>
      <machine name="cheyenne" compiler="gnu" category="aux_clm"/>
    </machines>
    <options>
      <option name="wallclock">01:40:00</option>
      <option name="comment"  >Single point 3-year test with DV"</option>
    </options>
  </test>
  <test name="SMS_P48x1_D_Ld5" grid="f10_f10_musgs" compset="I2000Clm50Cn" testmods="clm/default">
    <machines>
      <machine name="izumi" compiler="nag" category="aux_clm"/>
    </machines>
    <options>
      <option name="wallclock">00:20:00</option>
      <option name="comment"  >Include a few debug tests of Cn</option>
    </options>
  </test>
  <test name="SSP_D_Ld10" grid="f19_g17" compset="I1850Clm51Bgc" testmods="clm/rtmColdSSP">
    <machines>
      <machine name="cheyenne" compiler="intel" category="aux_clm"/>
    </machines>
    <options>
      <option name="wallclock">00:20:00</option>
    </options>
  </test>
  <test name="SSP_D_Ld4" grid="f09_g17" compset="I1850Clm50BgcCrop" testmods="clm/ciso_rtmColdSSP">
    <machines>
      <machine name="cheyenne" compiler="intel" category="aux_clm"/>
    </machines>
    <options>
      <option name="wallclock">00:20:00</option>
    </options>
  </test>
  <test name="SSP_Ld10" grid="f19_g17" compset="I1850Clm50Bgc" testmods="clm/rtmColdSSP">
    <machines>
      <machine name="izumi" compiler="intel" category="prebeta"/>
      <machine name="cheyenne" compiler="intel" category="aux_clm"/>
    </machines>
    <options>
      <option name="wallclock">00:20:00</option>
    </options>
  </test>
  <test name="SMS_D_Mmpi-serial_Ld5" grid="5x5_amazon" compset="I2000Clm45FatesRs" testmods="clm/FatesColdDef">
    <machines>
      <machine name="cheyenne" compiler="intel" category="aux_clm"/>
      <machine name="izumi" compiler="nag" category="aux_clm"/>
    </machines>
    <options>
      <option name="wallclock">00:20:00</option>
    </options>
  </test>
  <test name="SMS_D_Mmpi-serial_Ld5" grid="5x5_amazon" compset="I2000Clm50FatesRs" testmods="clm/FatesColdDef">
    <machines>
      <machine name="cheyenne" compiler="intel" category="aux_clm"/>
      <machine name="izumi" compiler="nag" category="aux_clm"/>
      <machine name="cheyenne" compiler="gnu" category="aux_clm"/>
      <machine name="cheyenne" compiler="gnu" category="prebeta"/>
    </machines>
    <options>
      <option name="wallclock">00:20:00</option>
    </options>
  </test>
  <test name="ERS_D_Ld5" grid="f09_g17" compset="I2000Clm45Fates" testmods="clm/FatesColdDef">
    <machines>
      <machine name="cheyenne" compiler="intel" category="aux_clm"/>
    </machines>
    <options>
      <option name="wallclock">00:20:00</option>
    </options>
  </test>
  <test name="ERS_D_Ld5" grid="f10_f10_musgs" compset="I2000Clm45Fates" testmods="clm/FatesColdDef">
    <machines>
      <machine name="cheyenne" compiler="intel" category="aux_clm"/>
      <machine name="izumi" compiler="nag" category="aux_clm"/>
    </machines>
    <options>
      <option name="wallclock">00:20:00</option>
    </options>
  </test>
  <test name="ERS_D_Ld5" grid="f09_g17" compset="I2000Clm50Fates" testmods="clm/FatesColdDef">
    <machines>
      <machine name="cheyenne" compiler="intel" category="aux_clm"/>
    </machines>
    <options>
      <option name="wallclock">00:20:00</option>
      <option name="comment"  >Want one fates test on a large grid: Since FATES has cohorts, it has potential to be a massive memory consumer and netcdf array size maker, so the large grid test will help smoke out these types of issues (and it's a restart test to cover possible memory/netcdf size issues with the restart file).</option>
    </options>
  </test>
  <test name="ERS_D_Ld5" grid="f10_f10_musgs" compset="I2000Clm50Fates" testmods="clm/FatesColdDef">
    <machines>
      <machine name="cheyenne" compiler="intel" category="aux_clm"/>
      <machine name="izumi" compiler="nag" category="aux_clm"/>
    </machines>
    <options>
      <option name="wallclock">00:40:00</option>
    </options>
  </test>
  <test name="ERS_D_Mmpi-serial_Ld5" grid="1x1_brazil" compset="I2000Clm45FatesRs" testmods="clm/FatesColdDef">
    <machines>
      <machine name="cheyenne" compiler="intel" category="aux_clm"/>
      <machine name="izumi" compiler="nag" category="aux_clm"/>
    </machines>
    <options>
      <option name="wallclock">00:20:00</option>
    </options>
  </test>
  <test name="ERS_D_Mmpi-serial_Ld5" grid="5x5_amazon" compset="I2000Clm45FatesRs" testmods="clm/FatesColdDef">
    <machines>
      <machine name="cheyenne" compiler="intel" category="aux_clm"/>
    </machines>
    <options>
      <option name="wallclock">00:20:00</option>
    </options>
  </test>
  <test name="ERS_D_Mmpi-serial_Ld5" grid="1x1_brazil" compset="I2000Clm50FatesRs" testmods="clm/FatesColdDef">
    <machines>
      <machine name="cheyenne" compiler="intel" category="aux_clm"/>
      <machine name="izumi" compiler="nag" category="aux_clm"/>
      <machine name="cheyenne" compiler="gnu" category="aux_clm"/>
    </machines>
    <options>
      <option name="wallclock">00:20:00</option>
    </options>
  </test>
  <test name="ERS_D_Mmpi-serial_Ld5" grid="5x5_amazon" compset="I2000Clm50FatesRs" testmods="clm/FatesColdDef">
    <machines>
      <machine name="cheyenne" compiler="intel" category="aux_clm"/>
    </machines>
    <options>
      <option name="wallclock">00:20:00</option>
    </options>
  </test>
  <test name="SMS_D_Ld5" grid="f10_f10_musgs" compset="I2000Clm45Fates" testmods="clm/FatesColdDef">
    <machines>
      <machine name="cheyenne" compiler="intel" category="aux_clm"/>
      <machine name="izumi" compiler="nag" category="aux_clm"/>
      <machine name="cheyenne" compiler="gnu" category="aux_clm"/>
    </machines>
    <options>
      <option name="wallclock">00:20:00</option>
    </options>
  </test>
  <test name="SMS_D_Ld5" grid="f45_f45_mg37" compset="I2000Clm45Fates" testmods="clm/FatesColdDef">
    <machines>
      <machine name="cheyenne" compiler="intel" category="aux_clm"/>
    </machines>
    <options>
      <option name="wallclock">00:20:00</option>
    </options>
  </test>
  <test name="SMS_D_Ld5" grid="f10_f10_musgs" compset="I2000Clm50Fates" testmods="clm/FatesColdDef">
    <machines>
      <machine name="cheyenne" compiler="intel" category="aux_clm"/>
      <machine name="izumi" compiler="nag" category="aux_clm"/>
      <machine name="cheyenne" compiler="gnu" category="aux_clm"/>
      <machine name="cheyenne" compiler="gnu" category="prebeta"/>
    </machines>
    <options>
      <option name="wallclock">00:20:00</option>
    </options>
  </test>
  <test name="SMS_D_Ld5" grid="f45_f45_mg37" compset="I2000Clm51Fates" testmods="clm/FatesColdDef">
    <machines>
      <machine name="cheyenne" compiler="intel" category="aux_clm"/>
    </machines>
    <options>
      <option name="wallclock">00:20:00</option>
      <option name="comment"  >Run a Fates test with latest Clm5_1</option>
    </options>
  </test>
  <test name="SMS_D_Lm6" grid="f45_f45_mg37" compset="I2000Clm45Fates" testmods="clm/FatesColdDef">
    <machines>
      <machine name="cheyenne" compiler="intel" category="aux_clm"/>
    </machines>
    <options>
      <option name="wallclock">00:40:00</option>
    </options>
  </test>
  <test name="SMS_D_Lm6" grid="f45_f45_mg37" compset="I2000Clm50Fates" testmods="clm/FatesColdDef">
    <machines>
      <machine name="cheyenne" compiler="intel" category="aux_clm"/>
      <machine name="cheyenne" compiler="intel" category="aux_cime_baselines"/>
    </machines>
    <options>
      <option name="wallclock">00:40:00</option>
    </options>
  </test>
  <test name="SMS_D_Lm6_P144x1" grid="f45_f45_mg37" compset="I2000Clm50Fates" testmods="clm/FatesColdDef">
    <machines>
      <machine name="cheyenne" compiler="intel" category="aux_clm"/>
    </machines>
    <options>
      <option name="wallclock">00:20:00</option>
    </options>
  </test>
  <test name="SMS_Ld5" grid="f10_f10_musgs" compset="I2000Clm45Fates" testmods="clm/FatesColdDef">
    <machines>
      <machine name="cheyenne" compiler="intel" category="aux_clm"/>
    </machines>
    <options>
      <option name="wallclock">00:20:00</option>
    </options>
  </test>
  <test name="SMS_Ld5" grid="f19_g17" compset="I2000Clm45Fates" testmods="clm/FatesColdDef">
    <machines>
      <machine name="cheyenne" compiler="intel" category="aux_clm"/>
    </machines>
    <options>
      <option name="wallclock">00:20:00</option>
    </options>
  </test>
  <test name="SMS_Ld5" grid="f10_f10_musgs" compset="I2000Clm50Fates" testmods="clm/FatesColdDef">
    <machines>
      <machine name="cheyenne" compiler="intel" category="aux_clm"/>
      <machine name="cheyenne" compiler="gnu" category="aux_clm"/>
    </machines>
    <options>
      <option name="wallclock">00:20:00</option>
    </options>
  </test>
  <test name="SMS_Ld5" grid="f19_g17" compset="I2000Clm50Fates" testmods="clm/FatesColdDef">
    <machines>
      <machine name="cheyenne" compiler="intel" category="aux_clm"/>
    </machines>
    <options>
      <option name="wallclock">00:20:00</option>
    </options>
  </test>
  <test name="SMS_D_Ld5" grid="f10_f10_musgs" compset="I2000Clm50BgcCrop" testmods="clm/irrig_alternate">
    <machines>
      <machine name="izumi" compiler="nag" category="aux_clm">
        <options>
          <option name="wallclock">00:20:00</option>
          <option name="comment">Debug test covering some non-default irrigation options.</option>
        </options>
      </machine>
    </machines>
  </test>
  <test name="SMS_D_Ld10" grid="f10_f10_musgs" compset="I2000Clm50BgcCrop" testmods="clm/tracer_consistency">
    <machines>

      <machine name="izumi" compiler="intel" category="aux_clm">
        <options>
          <option name="wallclock">00:30:00</option>
          <option name="comment">Include a tracer consistency check in debug mode.</option>
        </options>
      </machine>

    </machines>
  </test>
  <test name="ERP_P36x2_D_Ld5" grid="f10_f10_musgs" compset="I2000Ctsm50NwpBgcCropGswp" testmods="clm/default">
    <machines>

      <machine name="cheyenne" compiler="intel" category="aux_clm">
        <options>
          <option name="wallclock">00:30:00</option>
          <option name="comment">A debug ERP test of the NWP configuration with active BGC and CROP.</option>
        </options>
      </machine>

    </machines>
  </test>
  <test name="LWISO_Ld10" grid="f10_f10_musgs" compset="I2000Clm50BgcCrop" testmods="clm/coldStart">
    <machines>
      <machine name="cheyenne" compiler="gnu" category="aux_clm">
        <options>
          <option name="wallclock">00:30:00</option>
          <option name="comment">Ensure that turning on water tracers doesn't change answers. Cold start for now, until we can use initial conditions from a non-isotope case in an isotope case; once we can do that, this should be changed to not be cold start (e.g., 5-day decStart transient test: see also https://github.com/ESCOMP/ctsm/issues/495#issuecomment-516619853).</option>
        </options>
      </machine>
    </machines>
  </test>
  <test name="ERP_P36x2_D_Ld5" grid="f10_f10_musgs" compset="I2000Ctsm50NwpSpGswp" testmods="clm/default">
    <machines>

      <machine name="cheyenne" compiler="intel" category="aux_clm">
        <options>
          <option name="wallclock">00:30:00</option>
          <option name="comment">Include a debug ERP test of the NWP configuration.</option>
        </options>
      </machine>

    </machines>
  </test>
  <test name="SMS_Ld1" grid="nldas2_rnldas2_mnldas2" compset="I2000Ctsm50NwpSpNldas" testmods="clm/default">
    <machines>

      <machine name="cheyenne" compiler="gnu" category="aux_clm">
        <options>
          <option name="wallclock">00:30:00</option>
          <option name="comment">Include a short smoke test covering the nldas2 grid and the I2000Ctsm50NwpSpNldas compset, which uses NLDAS datm forcing.</option>
        </options>
      </machine>

    </machines>
  </test>
  <test name="SMS_Ld1" grid="nldas2_rnldas2_mnldas2" compset="I2000Ctsm50NwpSpNldasRs" testmods="clm/default">
    <machines>

      <machine name="cheyenne" compiler="gnu" category="aux_clm">
        <options>
          <option name="wallclock">00:30:00</option>
          <option name="comment">Include a short smoke test covering the nldas2 grid and the I2000Ctsm50NwpSpNldasRs compset, which uses NLDAS datm forcing.</option>
        </options>
      </machine>

    </machines>
  </test>
  <test name="ERP_D_Ld3" grid="f19_g17" compset="I2000Clm50FatesCru" testmods="clm/FatesColdDef">
    <machines>
      <machine name="cheyenne" compiler="intel" category="fates"/>
    </machines>
    <options>
      <option name="wallclock">00:20:00</option>
      <option name="comment">Short ERP debug FATES test for f19_g17 grid.</option>
    </options>
  </test>
  <test name="ERP_D_P32x2_Ld3" grid="f19_g17" compset="I2000Clm50FatesCru" testmods="clm/FatesColdDef">
    <machines>
      <machine name="cheyenne" compiler="intel" category="fates"/>
    </machines>
    <options>
      <option name="wallclock">00:20:00</option>
      <option name="comment">Short ERP debug FATES test for f19_g17 grid with modified task layout.</option>
    </options>
  </test>
  <test name="ERP_Ld3" grid="f09_g17" compset="I2000Clm50Fates" testmods="clm/FatesColdDef">
    <machines>
      <machine name="cheyenne" compiler="intel" category="fates"/>
      <machine name="izumi" compiler="nag" category="fates"/>
      <machine name="lawrencium-lr3" compiler="intel" category="fates"/>
    </machines>
    <options>
      <option name="wallclock">00:20:00</option>
      <option name="comment">Short ERP FATES test for f09_g17 grid.</option>
    </options>
  </test>
  <test name="ERP_Ld9" grid="f45_f45_mg37" compset="I2000Clm50FatesCru" testmods="clm/FatesAllVars">
    <machines>
      <machine name="cheyenne" compiler="intel" category="fates"/>
      <machine name="izumi" compiler="nag" category="fates"/>
      <machine name="lawrencium-lr3" compiler="intel" category="fates"/>
    </machines>
    <options>
      <option name="wallclock">00:20:00</option>
      <option name="comment">ERP FATES test covering all standard FATES history variables.</option>
    </options>
  </test>
  <test name="ERS_D_Ld30" grid="f45_f45_mg37" compset="I2000Clm50FatesCru" testmods="clm/FatesPRT2">
    <machines>
      <machine name="cheyenne" compiler="intel" category="fates"/>
      <machine name="izumi" compiler="nag" category="fates"/>
      <machine name="lawrencium-lr3" compiler="intel" category="fates"/>
    </machines>
    <options>
      <option name="wallclock">00:40:00</option>
      <option name="comment">Exact restart debug test covering Fates CNP nutrients mode.</option>
    </options>
  </test>
<<<<<<< HEAD
  <test name="ERS_D_Ld3" grid="f19_g17" compset="I2000Clm50FatesCru" testmods="clm/FatesColdDef">
=======
  <test name="ERS_D_Ld30" grid="f45_f45_mg37" compset="I2000Clm50FatesCruGs" testmods="clm/FatesLandUse">
    <machines>
      <machine name="cheyenne" compiler="intel" category="fates"/>
      <machine name="izumi" compiler="nag" category="fates"/>
      <machine name="lawrencium-lr3" compiler="intel" category="fates"/>
    </machines>
    <options>
      <option name="wallclock">00:40:00</option>
    </options>
  </test>
  <test name="ERS_D_Ld3" grid="f19_g16" compset="I2000Clm50FatesCruGs" testmods="clm/FatesColdDef">
>>>>>>> 61ee7734
    <machines>
      <machine name="cheyenne" compiler="intel" category="fates"/>
      <machine name="cheyenne" compiler="gnu" category="fates"/>
      <machine name="lawrencium-lr3" compiler="intel" category="fates"/>
    </machines>
    <options>
      <option name="wallclock">00:40:00</option>
      <option name="comment">Exact restart debug FATES test covering for the f19_g17 grid resolution.</option>
    </options>
  </test>
  <test name="ERS_D_Ld5" grid="f19_g17" compset="I2000Clm50BgcCru" testmods="clm/default">
    <machines>
      <machine name="cheyenne" compiler="intel" category="fates"/>
      <machine name="lawrencium-lr3" compiler="intel" category="fates"/>
    </machines>
    <options>
      <option name="wallclock">00:20:00</option>
      <option name="comment">Exact restart debug test to provide for some CLM coverage during fates suite tests.</option>
    </options>
  </test>
  <test name="ERS_D_Mmpi-serial_Ld5" grid="1x1_brazil" compset="I2000Clm50FatesCru" testmods="clm/FatesColdDef">
    <machines>
      <machine name="cheyenne" compiler="intel" category="fates"/>
      <machine name="izumi" compiler="nag" category="fates"/>
      <machine name="lawrencium-lr3" compiler="intel" category="fates"/>
    </machines>
    <options>
      <option name="wallclock">00:20:00</option>
      <option name="comment">Short ERP debug FATES test for single site grid with serial mpi.</option>
    </options>
  </test>
    <test name="SMS_Lm3_D_Mmpi-serial" grid="1x1_brazil" compset="I2000Clm50FatesCru" testmods="clm/FatesHydro">
    <machines>
      <machine name="cheyenne" compiler="intel" category="fates"/>
      <machine name="izumi" compiler="nag" category="fates"/>
    </machines>
    <options>
      <option name="wallclock">00:20:00</option>
      <option name="comment">Longer smoke debug test for single site grid with serial mpi with coverage for FATES Hydro.</option>
    </options>
  </test>
  <test name="ERS_D_Ld5" grid="1x1_brazil" compset="I2000Clm50FatesCru" testmods="clm/FatesHydro">
    <machines>
      <machine name="cheyenne" compiler="intel" category="fates"/>
      <machine name="izumi" compiler="nag" category="fates"/>
      <machine name="lawrencium-lr3" compiler="intel" category="fates"/>
    </machines>
    <options>
      <option name="wallclock">00:40:00</option>
      <option name="comment">Short exact restart debug test for single site grid with coverage for FATES Hydro.</option>
    </options>
  </test>
  <test name="ERS_Ld5" grid="f19_g17" compset="I2000Clm45Fates" testmods="clm/FatesColdDef">
    <machines>
      <machine name="cheyenne" compiler="intel" category="fates"/>
      <machine name="lawrencium-lr3" compiler="intel" category="fates"/>
    </machines>
    <options>
      <option name="wallclock">00:20:00</option>
      <option name="comment">Exact restart debug FATES test providing coverage for Clm45 physics.</option>
    </options>
  </test>
  <test name="ERS_Ld60" grid="f45_f45_mg37" compset="I2000Clm50FatesCru" testmods="clm/Fates">
    <machines>
      <machine name="cheyenne" compiler="intel" category="fates"/>
      <machine name="izumi" compiler="nag" category="fates"/>
      <machine name="lawrencium-lr3" compiler="intel" category="fates"/>
    </machines>
    <options>
      <option name="wallclock">00:40:00</option>
      <option name="comment">60 day exact restart FATES test on f45 grid.</option>
    </options>
  </test>
  <test name="ERS_Ld60" grid="f45_f45_mg37" compset="I2000Clm50FatesCru" testmods="clm/FatesNoFire">
    <machines>
      <machine name="cheyenne" compiler="intel" category="fates"/>
      <machine name="lawrencium-lr3" compiler="intel" category="fates"/>
    </machines>
    <options>
      <option name="wallclock">00:40:00</option>
      <option name="comment">60 day exact restart test that turns off all fire (both FATES and CLM) on an f45 grid.</option>
    </options>
  </test>
  <test name="ERS_Ld60" grid="f45_f45_mg37" compset="I2000Clm50FatesCru" testmods="clm/FatesST3">
    <machines>
      <machine name="cheyenne" compiler="intel" category="fates"/>
      <machine name="izumi" compiler="nag" category="fates"/>
      <machine name="lawrencium-lr3" compiler="intel" category="fates"/>
    </machines>
    <options>
      <option name="wallclock">00:20:00</option>
      <option name="comment">60 day exact restart test activating FATES static stand structure on an f45 grid.</option>
    </options>
  </test>
  <test name="ERS_Ld60" grid="f45_f45_mg37" compset="I2000Clm50FatesCru" testmods="clm/FatesPPhys">
    <machines>
      <machine name="cheyenne" compiler="intel" category="fates"/>
    </machines>
    <options>
      <option name="wallclock">00:20:00</option>
      <option name="comment">60 day exact restart test activating FATES prescribed physiology mode on an f45 grid.</option>
    </options>
  </test>
    <test name="ERS_Ld30" grid="f45_f45_mg37" compset="I2000Clm50FatesCru" testmods="clm/FatesReducedComplexFixedBiogeo">
    <machines>
      <machine name="cheyenne" compiler="intel" category="fates"/>
      <machine name="izumi" compiler="nag" category="fates"/>
      <machine name="lawrencium-lr3" compiler="intel" category="fates"/>      
    </machines>
    <options>
      <option name="wallclock">00:40:00</option>
      <option name="comment">30 day exact restart test for FATES fixed biogeography reduced complexity mode on an f45 grid.</option>
    </options>
  </test>
  <test name="ERS_Ld60" grid="f45_f45_mg37" compset="I2000Clm50FatesCru" testmods="clm/FatesLogging">
    <machines>
      <machine name="cheyenne" compiler="intel" category="fates"/>
    </machines>
    <options>
      <option name="wallclock">00:40:00</option>
      <option name="comment">60 day exact restart test providing coverage for the FATES logging mode on an f45 grid.</option>
    </options>
  </test>
  <test name="ERS_Ld30" grid="f45_f45_mg37" compset="I2000Clm50FatesCru" testmods="clm/FatesSizeAgeMort">
    <machines>
      <machine name="cheyenne" compiler="intel" category="fates"/>
      <machine name="hobart" compiler="nag" category="fates"/>
      <machine name="lawrencium-lr3" compiler="intel" category="fates"/>      
    </machines>
    <options>
      <option name="wallclock">00:40:00</option>
      <option name="comment">30 day exact restart test activating FATES size and age mortality mode on an f45 grid.</option>
    </options>
  </test>
  <test name="SMS_Lm6" grid="f45_f45_mg37" compset="I2000Clm50FatesCru" testmods="clm/Fates">
    <machines>
      <machine name="cheyenne" compiler="intel" category="fates"/>
      <machine name="lawrencium-lr3" compiler="intel" category="fates"/>
    </machines>
    <options>
      <option name="wallclock">00:20:00</option>
      <option name="comment"  >Run a short non-Fates test (without land-ice model) in the fates test list, to make sure fates changes do not mess up the standard model</option>
    </options>
  </test>
  <test name="SMS_Lm13" grid="1x1_brazil" compset="I2000Clm50FatesCru" testmods="clm/FatesColdDef">
    <machines>
      <machine name="cheyenne" compiler="intel" category="fates"/>
      <machine name="cheyenne" compiler="gnu" category="fates"/>
    </machines>
    <options>
      <option name="wallclock">00:40:00</option>
      <option name="comment">13 month single site FATES smoke test.</option>
    </options>
  </test>
  <test name="ERS_D_Lm12" grid="1x1_brazil" compset="I2000Clm50FatesCru" testmods="clm/Fates_nat_and_anthro_ignitions">
    <machines>
      <machine name="cheyenne" compiler="intel" category="fates"/>
    </machines>
    <options>
      <option name="wallclock">01:00:00</option>
      <option name="comment">12 month exact restart FATES single site debug test covering anthropogenic fire ignition mode.</option>
    </options>
  </test>
  <test name="SMS_Lm1" grid="f10_f10_musgs" compset="I1850Clm50BgcCropCmip6waccm" testmods="clm/basic">
    <machines>
      <machine name="cheyenne" compiler="gnu" category="aux_clm"/>
      <machine name="cheyenne" compiler="gnu" category="prealpha"/>
      <machine name="cheyenne" compiler="gnu" category="prebeta"/>
    </machines>
    <options>
      <option name="wallclock">00:20:00</option>
      <option name="comment"  >The main point of this test is simply to make sure that the CMIP6WACCMDECK moifierd works. (This configuration is basically the same as I1850Clm50BgcCropCmip6, but without cmip6_glaciers_virtual_antarctica - so we don't need huge coverage of this.) Month-long so that we actually get some history output (because this test exercises a usermods directory with only monthly and yearly output).</option>
    </options>
  </test>
  <test name="SMS_Lm1" grid="f19_g17" compset="I1850Clm50BgcCropCmip6waccm" testmods="clm/basic">
    <machines>
      <machine name="cheyenne" compiler="intel" category="aux_clm"/>
      <machine name="cheyenne" compiler="intel" category="prebeta"/>
    </machines>
    <options>
      <option name="wallclock">00:60:00</option>
      <option name="comment"  >The main point of this test is simply to make sure that the CMIP6WACCMDECK modifier works for
2-degree since that resolution turns off Carbon isotopes </option>
    </options>
  </test>
  <test name="SMS_Lm1_D" grid="f10_f10_musgs" compset="I1850Clm50BgcCrop" testmods="clm/output_crop_highfreq">
    <machines>
      <machine name="cheyenne" compiler="intel" category="aux_clm">
        <options>
          <option name="wallclock">00:20:00</option>
          <option name="comment">Want at least a month-long debug test covering the output_crop usermod, as well as a test covering the output_crop_highfreq usermod. (Note that we already have a year+ test of output_crop via a cmip6 test, so having this test just be a month, rather than a year, seems good enough.)</option>
        </options>
      </machine>
    </machines>
  </test>
  <test name="SMS_Ly1_Mmpi-serial" grid="1x1_brazil" compset="IHistClm50BgcQianRs" testmods="clm/output_bgc_highfreq">
    <machines>
      <machine name="cheyenne" compiler="gnu" category="aux_clm">
        <options>
          <option name="wallclock">00:20:00</option>
          <option name="comment">Want a year-long test covering the output_bgc and output_bgc_highfreq usermods; don't want a highfreq, year-long global test because of the output volume, so this is single-point.</option>
        </options>
      </machine>
    </machines>
  </test>
  <test name="SMS_Ly1_Mmpi-serial" grid="1x1_vancouverCAN" compset="I1PtClm50SpRs" testmods="clm/output_sp_highfreq">
    <machines>
      <machine name="cheyenne" compiler="gnu" category="aux_clm">
        <options>
          <option name="wallclock">00:10:00</option>
          <option name="comment">Want a year-long test covering the output_sp and output_sp_highfreq usermods; don't want a highfreq, year-long global test because of the output volume, so this is single-point.</option>
        </options>
      </machine>
    </machines>
  </test>
  <test name="SMS_D_Ld5_Vnuopc" grid="f10_f10_musgs" compset="I2000Clm50BgcCrop" testmods="clm/default">
    <machines>
      <machine name="cheyenne" compiler="intel" category="aux_clm">
        <options>
          <option name="wallclock">00:30:00</option>
          <option name="comment">Include a test of the NUOPC cap</option>
        </options>
      </machine>
    </machines>
  </test>
  <test name="PFS_Ld20" grid="f09_g17" compset="I2000Clm50BgcCrop">
    <machines>
      <machine name="cheyenne" compiler="intel" category="aux_clm">
        <options>
          <option name="wallclock">00:30:00</option>
          <option name="comment">Can use this test to determine if there are significant throughput changes, at least for this common and important configuration. Note that this deliberately doesn't have any testmods in order to (1) avoid doing history output (because the timing of output can be very variable, and mixing output timing with other aspects of model time can be confusing), and (2) generally keep the test replicating a production configuration as closely as possible (so, for example, we do NOT set BFBFLAG=TRUE for this test).</option>
          <!-- standard throughput tolerance is 25%, but for this PFS test we want a stricter tolerance -->
          <option name="tput_tolerance">0.1</option>
        </options>
      </machine>
    </machines>
  </test>

  <test name="LILACSMOKE_Vnuopc_D_Ld2" grid="f10_f10_musgs" compset="I2000Ctsm50NwpSpAsRs" testmods="clm-lilac">
    <machines>
      <machine name="cheyenne" compiler="intel" category="aux_clm">
        <options>
          <option name="wallclock">00:20:00</option>
          <option name="comment">Basic LILAC smoke test. Needs to use the nuopc driver. Uses stub atmosphere to avoid needing to download a bunch of unnecessary data if run on a different machine.</option>
        </options>
      </machine>
    </machines>
  </test>

  <test name="SMS_D_Ln1" grid="f10_f10_musgs" compset="I2000Clm50BgcCropQianRs" testmods="clm-run_self_tests">
    <machines>

      <machine name="izumi" compiler="intel" category="aux_clm">
        <options>
          <option name="wallclock">0:20:00</option>
          <option name="comment">Include a test that triggers runtime self-tests. The grid and compset aren't very important here, but we do want more than a single-point test so that we can run on more than one processor; we use Qian atm forcing to facilitate running this test on small systems (to avoid large input data needs). The self-tests are run in initialization, so we only need to run for a single time step.</option>
        </options>
      </machine>

    </machines>
  </test>

  <test name="FUNITCTSM_P1x1" grid="f10_f10_musgs" compset="I2000Clm50Sp">
    <machines>
      <machine name="cheyenne" compiler="intel" category="aux_clm">
        <options>
          <option name="wallclock">00:30:00</option>
          <option name="comment">This test runs CTSM's Fortran unit tests. We're abusing the system test infrastructure to run these, so that a run of the test suite results in the unit tests being run as well. Grid and compset are irrelevant here, except that compset must be one that includes CTSM in order for CIME to find the test definition.</option>
        </options>
      </machine>
    </machines>
  </test>
</testlist><|MERGE_RESOLUTION|>--- conflicted
+++ resolved
@@ -2155,9 +2155,6 @@
       <option name="comment">Exact restart debug test covering Fates CNP nutrients mode.</option>
     </options>
   </test>
-<<<<<<< HEAD
-  <test name="ERS_D_Ld3" grid="f19_g17" compset="I2000Clm50FatesCru" testmods="clm/FatesColdDef">
-=======
   <test name="ERS_D_Ld30" grid="f45_f45_mg37" compset="I2000Clm50FatesCruGs" testmods="clm/FatesLandUse">
     <machines>
       <machine name="cheyenne" compiler="intel" category="fates"/>
@@ -2168,8 +2165,7 @@
       <option name="wallclock">00:40:00</option>
     </options>
   </test>
-  <test name="ERS_D_Ld3" grid="f19_g16" compset="I2000Clm50FatesCruGs" testmods="clm/FatesColdDef">
->>>>>>> 61ee7734
+  <test name="ERS_D_Ld3" grid="f19_g17" compset="I2000Clm50FatesCru" testmods="clm/FatesColdDef">
     <machines>
       <machine name="cheyenne" compiler="intel" category="fates"/>
       <machine name="cheyenne" compiler="gnu" category="fates"/>
