<?xml version="1.0"?>
<testlist version="2.0">
  <test name="ERI_D_Ld9" grid="f10_f10_mg37" compset="I1850Clm51Bgc" testmods="clm/default">
    <machines>
      <machine name="cheyenne" compiler="gnu" category="aux_clm"/>
    </machines>
    <options>
      <option name="wallclock">00:20:00</option>
    </options>
  </test>
  <test name="SMS_D_Ld3_PS" grid="f09_g17" compset="I1850Clm50BgcNoAnthro" testmods="clm/decStart1851_noinitial">
    <machines>
      <machine name="cheyenne" compiler="intel" category="aux_clm"/>
      <machine name="cheyenne" compiler="intel" category="prebeta"/>
    </machines>
    <options>
      <option name="wallclock">00:20:00</option>
    </options>
  </test>
  <test name="SMS_Ld5" grid="f09_g17" compset="I1850Clm45BgcCru" testmods="clm/default">
    <machines>
      <machine name="cheyenne" compiler="intel" category="ctsm_sci"/>
    </machines>
    <options>
      <option name="wallclock">00:20:00</option>
      <option name="comment"  >Science support for I1850Clm45BgcCru at f09</option>
    </options>
  </test>
  <test name="SMS_Ld5" grid="f19_g17" compset="I1850Clm45BgcCru" testmods="clm/default">
    <machines>
      <machine name="cheyenne" compiler="intel" category="ctsm_sci"/>
    </machines>
    <options>
      <option name="wallclock">00:20:00</option>
      <option name="comment"  >Science support for I1850Clm45BgcCru at f19</option>
    </options>
  </test>
  <test name="ERI_D_Ld9" grid="f10_f10_mg37" compset="I2000Clm50BgcCru" testmods="clm/default">
    <machines>
      <machine name="cheyenne" compiler="gnu" category="aux_clm"/>
      <machine name="cheyenne" compiler="intel" category="aux_clm"/>
    </machines>
    <options>
      <option name="wallclock">00:20:00</option>
    </options>
  </test>
  <test name="SMS_Ln9" grid="C96_t061" compset="I2000Clm50SpRs" testmods="clm/clm50cam6LndTuningMode">
    <machines>
      <machine name="cheyenne" compiler="intel" category="ctsm_sci"/>
    </machines>
    <options>
      <option name="wallclock">00:60:00</option>
      <option name="comment">We have one C96 test in aux_clm; this is another that uses a different compset. No need to run this additional C96 test with every tag, but include it in the less frequent ctsm_sci testing.</option>
    </options>
  </test>
  <test name="SMS_Ln9" grid="mpasa120_mpasa120" compset="I2000Clm50SpRs" testmods="clm/clm50cam6LndTuningMode">
    <machines>
      <machine name="cheyenne" compiler="intel" category="ctsm_sci"/>
    </machines>
    <options>
      <option name="wallclock">00:60:00</option>
      <option name="comment">Test that the workhorse mpasa resolution functions for CAM. No need to run this test with every tag, but include it in the less frequent ctsm_sci testing.</option>
    </options>
  </test>
  <test name="ERI_D_Ld9" grid="ne30_g17" compset="I2000Clm50BgcCru" testmods="clm/vrtlay">
    <machines>
      <machine name="cheyenne" compiler="intel" category="aux_clm"/>
    </machines>
    <options>
      <option name="wallclock">00:60:00</option>
    </options>
  </test>
  <test name="ERI_D_Ld9" grid="T31_g37" compset="I2000Clm50Sp" testmods="clm/SNICARFRC">
    <machines>
      <machine name="cheyenne" compiler="intel" category="aux_clm"/>
    </machines>
    <options>
      <option name="wallclock">00:20:00</option>
    </options>
  </test>
  <test name="SMS_D_Ld1_PS" grid="f09_g17" compset="I1850Clm50Sp" testmods="clm/default">
    <machines>
      <machine name="cheyenne" compiler="intel" category="aux_clm"/>
    </machines>
    <options>
      <option name="wallclock">00:20:00</option>
      <option name="comment"  >Include a test of this scientifically-supported compset at a scientifically-supported resolution</option>
    </options>
  </test>
  <test name="SMS_Ld1" grid="f09_g17" compset="I1850Clm50Sp" testmods="clm/default">
    <machines>
      <machine name="cheyenne" compiler="intel" category="ctsm_sci"/>
    </machines>
    <options>
      <option name="wallclock">00:20:00</option>
      <option name="comment"  >Science support for I1850Clm50Sp at f09</option>
    </options>
  </test>
  <test name="SMS_Ld1" grid="f19_g17" compset="I1850Clm50Sp" testmods="clm/default">
    <machines>
      <machine name="cheyenne" compiler="intel" category="ctsm_sci"/>
    </machines>
    <options>
      <option name="wallclock">00:20:00</option>
      <option name="comment"  >Science support for I1850Clm50Sp at f19</option>
    </options>
  </test>
  <test name="SMS_Ld1" grid="f09_g17" compset="I1850Clm50SpCru" testmods="clm/default">
    <machines>
      <machine name="cheyenne" compiler="intel" category="ctsm_sci"/>
    </machines>
    <options>
      <option name="wallclock">00:20:00</option>
      <option name="comment"  >Science support for I1850Clm50SpCru at f09</option>
    </options>
  </test>
  <test name="SMS_Ld1" grid="f19_g17" compset="I1850Clm50SpCru" testmods="clm/default">
    <machines>
      <machine name="cheyenne" compiler="intel" category="ctsm_sci"/>
    </machines>
    <options>
      <option name="wallclock">00:20:00</option>
      <option name="comment"  >Science support for I1850Clm50SpCru at f19</option>
    </options>
  </test>
  <test name="ERP_D_Ld3_PS" grid="f09_g17" compset="I2000Clm50Sp" testmods="clm/prescribed">
    <machines>
      <machine name="cheyenne" compiler="intel" category="aux_clm"/>
      <machine name="cheyenne" compiler="intel" category="prealpha"/>
    </machines>
    <options>
      <option name="wallclock">00:20:00</option>
      <option name="comment"  >Include a test of prescribed soil-moisture, has to be at f09, should be 2000 and for SP</option>
    </options>
  </test>
  <test name="ERP_D_Ld3_Vmct_PS" grid="f09_g17" compset="I2000Clm50Sp" testmods="clm/prescribed">
    <machines>
      <machine name="cheyenne" compiler="intel" category="aux_clm"/>
      <machine name="cheyenne" compiler="intel" category="prealpha"/>
    </machines>
    <options>
      <option name="wallclock">00:20:00</option>
      <option name="comment"  >MCT test covering prescribed soil moisture stream (this stream uses different code in a mct test than in an mct test).</option>
    </options>
  </test>
  <test name="ERI_D_Ld9_P48x1" grid="f10_f10_mg37" compset="I2000Clm50BgcCru" testmods="clm/reduceOutput">
    <machines>
      <machine name="izumi" compiler="nag" category="aux_clm"/>
      <machine name="izumi" compiler="nag" category="prebeta"/>
    </machines>
    <options>
      <option name="wallclock">00:40:00</option>
    </options>
  </test>
  <test name="ERI_D_Ld9_P48x1" grid="T31_g37" compset="I2000Clm50Sp" testmods="clm/reduceOutput">
    <machines>
      <machine name="izumi" compiler="nag" category="aux_clm"/>
    </machines>
    <options>
      <option name="wallclock">00:40:00</option>
    </options>
  </test>
  <test name="ERI_D_Ld9_P48x1" grid="f10_f10_mg37" compset="I2000Clm50Sp" testmods="clm/SNICARFRC">
    <machines>
      <machine name="izumi" compiler="nag" category="aux_clm"/>
    </machines>
    <options>
      <option name="wallclock">00:40:00</option>
    </options>
  </test>
  <test name="ERI_D_Ld9_P48x1_Vmct" grid="f10_f10_mg37" compset="I2000Clm50Sp" testmods="clm/SNICARFRC">
    <machines>
      <machine name="izumi" compiler="nag" category="aux_clm"/>
    </machines>
    <options>
      <option name="wallclock">00:40:00</option>
      <option name="comment"  >Include an ERI test with MCT</option>
    </options>
  </test>
  <test name="SMS_Ln9_P144x3" grid="f19_g17" compset="IHistClm50Sp" testmods="clm/waccmx_offline2005Start">
    <machines>
      <machine name="cheyenne" compiler="intel" category="ctsm_sci"/>
    </machines>
    <options>
      <option name="wallclock">00:20:00</option>
      <option name="comment">Do a test similar to FXHIST starting at a 2005 start date, will interpoalte from the 2003 IC file</option>
    </options>
  </test>
  <test name="SMS_D_Ln9_P36x3" grid="f19_g17" compset="IHistClm50Sp" testmods="clm/waccmx_offline">
    <machines>
      <machine name="cheyenne" compiler="intel" category="aux_clm"/>
    </machines>
    <options>
      <option name="wallclock">00:20:00</option>
      <option name="comment">Run a transient case with standalone settings similar to the FXHIST waccm test</option>
    </options>
  </test>
  <test name="SMS_D_Ln9_P36x3_Vmct" grid="f19_g17" compset="IHistClm50Sp" testmods="clm/waccmx_offline">
    <machines>
      <machine name="cheyenne" compiler="intel" category="aux_clm"/>
    </machines>
    <options>
      <option name="wallclock">00:20:00</option>
      <option name="comment">MCT test covering drydep, megan and Gregorian calendar.</option>
    </options>
  </test>
  <test name="ERP_D_P36x2_Ld3" grid="f10_f10_mg37" compset="I2000Clm50BgcCru" testmods="clm/cn_conly">
    <machines>
      <machine name="cheyenne" compiler="intel" category="aux_clm"/>
    </machines>
    <options>
      <option name="wallclock">00:20:00</option>
    </options>
  </test>
  <test name="ERP_D_P36x2_Ld3" grid="f10_f10_mg37" compset="I2000Clm50BgcCru" testmods="clm/snowveg_norad">
    <machines>
      <machine name="cheyenne" compiler="gnu" category="aux_clm"/>
    </machines>
    <options>
      <option name="wallclock">00:20:00</option>
    </options>
  </test>
  <test name="ERI_Ld9" grid="f10_f10_mg37" compset="I2000Clm50BgcCru" testmods="clm/drydepnomegan">
    <machines>
      <machine name="cheyenne" compiler="gnu" category="aux_clm"/>
    </machines>
    <options>
      <option name="wallclock">00:20:00</option>
    </options>
  </test>
  <test name="ERI_Ld9" grid="f10_f10_mg37" compset="I2000Clm50BgcCru" testmods="clm/default">
    <machines>
      <machine name="cheyenne" compiler="gnu" category="aux_clm"/>
      <machine name="cheyenne" compiler="intel" category="aux_clm"/>
    </machines>
    <options>
      <option name="wallclock">00:20:00</option>
    </options>
  </test>
  <test name="ERI_Ld9" grid="f45_g37" compset="I2000Clm50BgcCru" testmods="clm/nofire">
    <machines>
      <machine name="cheyenne" compiler="intel" category="aux_clm"/>
    </machines>
    <options>
      <option name="wallclock">00:20:00</option>
    </options>
  </test>
  <test name="ERI_Ld9" grid="f09_g17" compset="I2000Clm51BgcCrop" testmods="clm/default">
    <machines>
      <machine name="cheyenne" compiler="intel" category="ctsm_sci"/>
    </machines>
    <options>
      <option name="wallclock">00:20:00</option>
      <option name="comment">Include an ERI test at production resolution in the ctsm_sci test list</option>
    </options>
  </test>
  <test name="ERI_C2_Ld9" grid="f10_f10_mg37" compset="I2000Clm51BgcCrop" testmods="clm/default">
    <machines>
      <machine name="cheyenne" compiler="gnu" category="aux_clm"/>
    </machines>
    <options>
      <option name="wallclock">00:20:00</option>
    </options>
  </test>
  <test name="ERS_Ld3" grid="f10_f10_mg37" compset="I2000Clm51Bgc" testmods="clm/ciso_cwd_hr">
    <machines>
      <machine name="cheyenne" compiler="intel" category="aux_clm"/>
    </machines>
    <options>
      <option name="wallclock">00:20:00</option>
    </options>
  </test>
  <test name="ERP_Ld9" grid="f45_g37" compset="I2000Clm51Bgc" testmods="clm/default">
    <machines>
      <machine name="cheyenne" compiler="intel" category="aux_clm"/>
    </machines>
    <options>
      <option name="wallclock">00:20:00</option>
    </options>
  </test>
  <test name="ERP_D" grid="f10_f10_mg37" compset="IHistClm51Bgc" testmods="clm/decStart">
    <machines>
      <machine name="cheyenne" compiler="gnu" category="aux_clm"/>
      <machine name="cheyenne" compiler="intel" category="aux_clm"/>
    </machines>
    <options>
      <option name="wallclock">00:20:00</option>
    </options>
  </test>
  <test name="ERP_D_Ld3_P36x2" grid="f10_f10_mg37" compset="I2000Clm50BgcCru" testmods="clm/default">
    <machines>
      <machine name="cheyenne" compiler="intel" category="aux_clm"/>
      <machine name="cheyenne" compiler="gnu" category="aux_clm"/>
    </machines>
    <options>
      <option name="wallclock">00:20:00</option>
    </options>
  </test>
  <test name="ERP_D_Ld5" grid="f10_f10_mg37" compset="I1850Clm50BgcCropG" testmods="clm/glcMEC_changeFlags">
    <machines>
      <machine name="cheyenne" compiler="gnu" category="aux_clm"/>
    </machines>
    <options>
      <option name="wallclock">00:20:00</option>
      <option name="comment"  >cism is not answer preserving across processor changes, but short test length should be ok.</option>
    </options>
  </test>
  <test name="SMS_Ld5" grid="f19_g17" compset="I1850Clm50Bgc" testmods="clm/default">
    <machines>
      <machine name="cheyenne" compiler="intel" category="ctsm_sci"/>
    </machines>
    <options>
      <option name="wallclock">00:20:00</option>
      <option name="comment"  >Science support for I1850Clm50Bgc at f19</option>
    </options>
  </test>
  <test name="SMS_Ld5" grid="f09_g17" compset="I1850Clm50Bgc" testmods="clm/default">
    <machines>
      <machine name="cheyenne" compiler="intel" category="ctsm_sci"/>
    </machines>
    <options>
      <option name="wallclock">00:20:00</option>
      <option name="comment"  >Science support for I1850Clm50Bgc at f09</option>
    </options>
  </test>
  <test name="ERP_D_Ld5" grid="ne30_g17" compset="I1850Clm50BgcCrop" testmods="clm/default">
    <machines>
      <machine name="izumi" compiler="nag" category="prealpha"/>
    </machines>
    <options>
      <option name="wallclock">00:60:00</option>
    </options>
  </test>
  <test name="SMS_Ln9_P72x2" grid="C96_C96_mg17" compset="IHistClm50BgcCrop" testmods="clm/clm50cam6LndTuningMode">
    <machines>
      <machine name="cheyenne" compiler="intel" category="aux_clm"/>
    </machines>
    <options>
      <option name="wallclock">00:20:00</option>
      <option name="comment">Want one C96 test in the aux_clm test suite; just a short smoke test to make sure it can get off the ground. Use a PE layout that (1) has threading, because CAM uses threading at this resolution; and (2) has a smaller-than-standard task count in order to get through the queue faster.</option>
    </options>
  </test>
  <test name="SMS_Ld5" grid="f09_g17" compset="IHistClm50BgcCrop" testmods="clm/default">
    <machines>
      <machine name="cheyenne" compiler="intel" category="ctsm_sci"/>
    </machines>
    <options>
      <option name="wallclock">00:20:00</option>
      <option name="comment"  >Science support for IHistClm50BgcCrop at f09</option>
    </options>
  </test>
  <test name="SMS_Ld5" grid="f19_g17" compset="IHistClm50BgcCrop" testmods="clm/default">
    <machines>
      <machine name="cheyenne" compiler="intel" category="ctsm_sci"/>
    </machines>
    <options>
      <option name="wallclock">00:20:00</option>
      <option name="comment"  >Science support for IHistClm50BgcCrop at f19</option>
    </options>
  </test>
  <test name="ERP_D_Ld5" grid="f10_f10_mg37" compset="IHistClm50BgcCrop" testmods="clm/allActive">
    <machines>
      <machine name="cheyenne" compiler="intel" category="aux_clm"/>
    </machines>
    <options>
      <option name="wallclock">00:20:00</option>
      <option name="comment">Use a transient compset so we allocate and run all PFTs (non-transient cases only allocate memory for non-zero-weight PFTs)</option>
    </options>
  </test>
  <test name="ERP_D_Ld5" grid="f10_f10_mg37" compset="I2000Clm50BgcCru" testmods="clm/anoxia">
    <machines>
      <machine name="cheyenne" compiler="intel" category="aux_clm"/>
    </machines>
    <options>
      <option name="wallclock">00:20:00</option>
      <option name="comment">Run a test with anoxia turned on</option>
    </options>
  </test>
  <test name="ERP_D_Ld5" grid="f10_f10_mg37" compset="I2000Clm50BgcCru" testmods="clm/ciso_flexCN_FUN">
    <machines>
      <machine name="cheyenne" compiler="gnu" category="aux_clm"/>
    </machines>
    <options>
      <option name="wallclock">00:20:00</option>
    </options>
  </test>
  <test name="ERP_D_Ld5" grid="f10_f10_mg37" compset="I2000Clm50BgcCru" testmods="clm/fire_emis">
    <machines>
      <machine name="cheyenne" compiler="gnu" category="aux_clm"/>
      <machine name="cheyenne" compiler="gnu" category="prebeta"/>
    </machines>
    <options>
      <option name="wallclock">00:20:00</option>
    </options>
  </test>
  <test name="ERP_D_Ld5" grid="f10_f10_mg37" compset="I2000Clm51Sp" testmods="clm/decStart">
    <machines>
      <machine name="cheyenne" compiler="intel" category="aux_clm"/>
    </machines>
    <options>
      <option name="wallclock">00:20:00</option>
      <option name="comment">2000 Sp test for CLM51</option>
    </options>
  </test>
  <test name="ERP_D_Ld5" grid="f10_f10_mg37" compset="I2000Clm50Sp" testmods="clm/reduceOutput">
    <machines>
      <machine name="cheyenne" compiler="gnu" category="aux_clm"/>
      <machine name="cheyenne" compiler="intel" category="aux_clm"/>
    </machines>
    <options>
      <option name="wallclock">00:20:00</option>
    </options>
  </test>
  <test name="ERP_D_Ld5" grid="f09_g17" compset="I2000Clm50Vic" testmods="clm/vrtlay">
    <machines>
      <machine name="cheyenne" compiler="intel" category="ctsm_sci"/>
    </machines>
    <options>
      <option name="wallclock">00:20:00</option>
    </options>
  </test>
  <test name="ERP_D_Ld5" grid="f10_f10_mg37" compset="I2000Clm50Vic" testmods="clm/vrtlay">
    <machines>
      <machine name="cheyenne" compiler="intel" category="aux_clm"/>
    </machines>
    <options>
      <option name="wallclock">00:20:00</option>
    </options>
  </test>
  <test name="ERP_D_Ld5" grid="f10_f10_mg37" compset="IHistClm50SpCru" testmods="clm/drydepnomegan">
    <machines>
      <machine name="cheyenne" compiler="gnu" category="aux_clm"/>
      <machine name="cheyenne" compiler="gnu" category="prebeta"/>
    </machines>
    <options>
      <option name="wallclock">00:20:00</option>
    </options>
  </test>
  <test name="ERP_D_Ld5" grid="f10_f10_mg37" compset="IHistClm51Sp" testmods="clm/default">
    <machines>
      <machine name="cheyenne" compiler="intel" category="aux_clm"/>
    </machines>
    <options>
      <option name="wallclock">00:20:00</option>
      <option name="comment"  >Test Hist compset with Sp for CLM5.1</option>
    </options>
  </test>
  <test name="SMS_Ld5" grid="f09_g17" compset="IHistClm50SpCru" testmods="clm/default">
    <machines>
      <machine name="cheyenne" compiler="intel" category="ctsm_sci"/>
    </machines>
    <options>
      <option name="wallclock">00:20:00</option>
      <option name="comment"  >Science support for IHistClm50SpCru at f09</option>
    </options>
  </test>
  <test name="SMS_Ld5" grid="f19_g17" compset="IHistClm50SpCru" testmods="clm/default">
    <machines>
      <machine name="cheyenne" compiler="intel" category="ctsm_sci"/>
    </machines>
    <options>
      <option name="wallclock">00:20:00</option>
      <option name="comment"  >Science support for IHistClm50SpCru at f19</option>
    </options>
  </test>
  <test name="ERP_D_Ld5_P48x1" grid="f10_f10_mg37" compset="I1850Clm51Bgc" testmods="clm/ciso">
    <machines>
      <machine name="izumi" compiler="nag" category="aux_clm"/>
    </machines>
    <options>
      <option name="wallclock">00:20:00</option>
    </options>
  </test>
  <test name="ERP_D_Ld10_P36x2" grid="f10_f10_mg37" compset="IHistClm51BgcCrop" testmods="clm/ciso_decStart">
    <machines>
      <machine name="cheyenne" compiler="intel" category="aux_clm"/>
    </machines>
    <options>
      <option name="wallclock">00:40:00</option>
      <option name="comment"  >Transient case with isotopes with a December start</option>
    </options>
  </test>
  <test name="SMS_Ld3_PS" grid="f09_g17" compset="IHistClm50BgcCrop" testmods="clm/f09_dec1990Start_GU_LULCC">
    <machines>
      <machine name="cheyenne" compiler="intel" category="aux_clm"/>
    </machines>
    <options>
      <option name="wallclock">00:40:00</option>
      <option name="comment"  >Transient case with a December 1990 start, and Gross Unrepresented Land Use and Land Cover change on, with f09 datasets with non-zero GU_LULCC values</option>
    </options>
  </test>
  <test name="ERP_D_Ld10_P36x2_Vmct" grid="f10_f10_mg37" compset="IHistClm51BgcCrop" testmods="clm/ciso_decStart">
    <machines>
      <machine name="cheyenne" compiler="intel" category="aux_clm"/>
    </machines>
    <options>
      <option name="wallclock">00:20:00</option>
      <option name="comment"  >MCT test covering both carbon isotopes and decStart (the latter is not very important, but we might as well have a test of that option).</option>
    </options>
  </test>
  <test name="ERP_D_Ld5_P48x1" grid="f10_f10_mg37" compset="I2000Clm50BgcCru" testmods="clm/reduceOutput">
    <machines>
      <machine name="izumi" compiler="nag" category="aux_clm"/>
    </machines>
    <options>
      <option name="wallclock">00:20:00</option>
    </options>
  </test>
  <test name="ERP_D_Ld5_P48x1" grid="f10_f10_mg37" compset="I2000Clm50Sp" testmods="clm/o3lombardozzi2015">
    <machines>
      <machine name="izumi" compiler="nag" category="aux_clm"/>
    </machines>
    <options>
      <option name="wallclock">00:20:00</option>
    </options>
  </test>
  <test name="ERP_D_P36x2_Ld3" grid="f10_f10_mg37" compset="I1850Clm50BgcCrop" testmods="clm/default">
    <machines>
      <machine name="cheyenne" compiler="intel" category="aux_clm"/>
      <machine name="cheyenne" compiler="gnu" category="aux_clm"/>
      <machine name="cheyenne" compiler="intel" category="clm_short"/>
      <machine name="cheyenne" compiler="gnu" category="clm_short"/>
    </machines>
    <options>
      <option name="wallclock">00:20:00</option>
    </options>
  </test>
  <test name="ERP_D_P36x2_Ld3" grid="f10_f10_mg37" compset="I2000Clm51BgcCrop" testmods="clm/coldStart">
    <machines>
      <machine name="cheyenne" compiler="intel" category="aux_clm"/>
    </machines>
    <options>
      <option name="wallclock">00:20:00</option>
    </options>
  </test>
  <test name="ERP_D_P36x2_Ld3" grid="f10_f10_mg37" compset="I1850Clm51BgcCrop" testmods="clm/mimics">
    <machines>
      <machine name="cheyenne" compiler="gnu" category="aux_clm"/>
    </machines>
    <options>
      <option name="wallclock">00:20:00</option>
      <option name="comment"  >Test soil_decomp_method = 'MIMICSWieder2015'</option>
    </options>
  </test>
  <test name="SMS_Ld5_Mmpi-serial" grid="1x1_brazil" compset="IHistClm50BgcQianRs" testmods="clm/mimics">
    <machines>
      <machine name="izumi" compiler="gnu" category="aux_clm"/>
    </machines>
    <options>
      <option name="wallclock">00:20:00</option>
      <option name="comment"  >Test soil_decomp_method = 'MIMICSWieder2015'</option>
    </options>
  </test>
  <test name="SMS_Ly5_Mmpi-serial" grid="1x1_brazil" compset="IHistClm50BgcQianRs" testmods="clm/newton_krylov_spinup">
    <machines>
      <machine name="izumi" compiler="intel" category="aux_clm"/>
    </machines>
    <options>
      <option name="wallclock">00:20:00</option>
      <option name="comment"  >Test soil_decomp_method = 'MIMICSWieder2015'</option>
    </options>
  </test>
  <test name="ERP_D_P36x2_Ld3" grid="f10_f10_mg37" compset="I2000Clm50BgcCru" testmods="clm/flexCN_FUN">
    <machines>
      <machine name="cheyenne" compiler="intel" category="aux_clm"/>
    </machines>
    <options>
      <option name="wallclock">00:20:00</option>
    </options>
  </test>
  <test name="ERP_D_P36x2_Ld3" grid="f10_f10_mg37" compset="I2000Clm50BgcCru" testmods="clm/noFUN_flexCN">
    <machines>
      <machine name="cheyenne" compiler="intel" category="aux_clm"/>
    </machines>
    <options>
      <option name="wallclock">00:20:00</option>
    </options>
  </test>
  <test name="ERP_D_P36x2_Ld3" grid="f10_f10_mg37" compset="I2000Clm50BgcCru" testmods="clm/luna">
    <machines>
      <machine name="cheyenne" compiler="intel" category="aux_clm"/>
    </machines>
    <options>
      <option name="wallclock">00:20:00</option>
    </options>
  </test>
  <test name="ERP_D_P36x2_Ld3" grid="f10_f10_mg37" compset="I2000Clm50BgcCru" testmods="clm/default">
    <machines>
      <machine name="cheyenne" compiler="intel" category="aux_clm"/>
      <machine name="cheyenne" compiler="gnu" category="aux_clm"/>
    </machines>
    <options>
      <option name="wallclock">00:20:00</option>
    </options>
  </test>
  <test name="ERP_D_P36x2_Ld30" grid="f10_f10_mg37" compset="I2000Clm50BgcCru" testmods="clm/default">
    <machines>
      <machine name="cheyenne" compiler="intel" category="aux_clm"/>
    </machines>
    <options>
      <option name="wallclock">00:40:00</option>
      <option name="comment"  >NOTE(bja, 201509) constrain_stress_deciduous_onset is on by default for clm50, but functionality is not exercised by nine day tests, Sean Swenson verified that it is active during 30 day tests.</option>
    </options>
  </test>
  <test name="ERP_D_P36x2_Ld5" grid="f10_f10_mg37" compset="I2000Clm51BgcCrop" testmods="clm/irrig_spunup">
    <machines>
      <machine name="cheyenne" compiler="intel" category="aux_clm"/>
    </machines>
    <options>
      <option name="wallclock">00:20:00</option>
      <option name="comment"  >Want ERP _D test with irrigation on</option>
    </options>
  </test>
  <test name="ERP_D_P36x2_Ld5" grid="f10_f10_mg37" compset="I2000Clm50BgcCropRtm" testmods="clm/irrig_spunup">
    <machines>
      <machine name="cheyenne" compiler="intel" category="aux_clm"/>
    </machines>
    <options>
      <option name="wallclock">00:20:00</option>
      <option name="comment"  >Include an irrigation test with RTM to test irrigation-river feedbacks with that component</option>
    </options>
  </test>
  <test name="ERS_D_Ld5" grid="f10_f10_mg37" compset="I2000Clm50BgcCropRtm" testmods="rtm/rtmOnFloodOnEffvelOn">
    <machines>
      <machine name="cheyenne" compiler="intel" category="aux_clm"/>
      <machine name="cheyenne" compiler="intel" category="prebeta"/>
    </machines>
    <options>
      <option name="wallclock">00:20:00</option>
      <option name="comment"  >Do a test with RTM and flooding on as that also impacts CLM code</option>
    </options>
  </test>
  <test name="ERS_D_Ld5_Vmct" grid="f10_f10_mg37" compset="I2000Clm50BgcCropRtm" testmods="rtm/rtmOnFloodOnEffvelOn">
    <machines>
      <machine name="cheyenne" compiler="intel" category="aux_clm"/>
      <machine name="cheyenne" compiler="intel" category="prebeta"/>
    </machines>
    <options>
      <option name="wallclock">00:40:00</option>
      <option name="comment"  >MCT test covering flooding.</option>
    </options>
  </test>
  <test name="ERP_D_P48x1" grid="f10_f10_mg37" compset="IHistClm51Bgc" testmods="clm/decStart">
    <machines>
      <machine name="izumi" compiler="nag" category="aux_clm"/>
      <machine name="izumi" compiler="nag" category="prealpha"/>
    </machines>
    <options>
      <option name="wallclock">00:20:00</option>
    </options>
  </test>
  <test name="ERP_D_Ld5" grid="f10_f10_mg37" compset="I1850Clm50Bgc" testmods="clm/drydepnomegan">
    <machines>
      <machine name="cheyenne" compiler="gnu" category="aux_clm"/>
    </machines>
    <options>
      <option name="wallclock">00:20:00</option>
    </options>
  </test>
  <test name="ERP_Ld5" grid="f10_f10_mg37" compset="I1850Clm50Bgc" testmods="clm/default">
    <machines>
      <machine name="cheyenne" compiler="gnu" category="aux_clm"/>
      <machine name="cheyenne" compiler="intel" category="aux_clm"/>
    </machines>
    <options>
      <option name="wallclock">00:20:00</option>
    </options>
  </test>
  <test name="ERP_Ld5" grid="f09_g17" compset="I2000Clm50Vic" testmods="clm/vrtlay">
    <machines>
      <machine name="cheyenne" compiler="intel" category="ctsm_sci"/>
    </machines>
    <options>
      <option name="wallclock">00:20:00</option>
    </options>
  </test>
  <test name="ERP_Ld5" grid="f10_f10_mg37" compset="I2000Clm50Vic" testmods="clm/decStart">
    <machines>
      <machine name="cheyenne" compiler="gnu" category="aux_clm"/>
    </machines>
    <options>
      <option name="wallclock">00:20:00</option>
    </options>
  </test>
  <test name="ERP_D_Ld5_P48x1" grid="f10_f10_mg37" compset="I1850Clm50Bgc" testmods="clm/ciso">
    <machines>
      <machine name="izumi" compiler="nag" category="aux_clm"/>
    </machines>
    <options>
      <option name="wallclock">00:20:00</option>
    </options>
  </test>
  <test name="SMS_Ld3" grid="f09_g17" compset="I1850Clm50BgcCropCru" testmods="clm/default">
    <machines>
      <machine name="cheyenne" compiler="intel" category="ctsm_sci"/>
    </machines>
    <options>
      <option name="wallclock">00:20:00</option>
      <option name="comment"  >Science support for I1850Clm50BgcCropCru at f09</option>
    </options>
  </test>
  <test name="SMS_Ld3" grid="f19_g17" compset="I1850Clm50BgcCropCru" testmods="clm/default">
    <machines>
      <machine name="cheyenne" compiler="intel" category="ctsm_sci"/>
    </machines>
    <options>
      <option name="wallclock">00:20:00</option>
      <option name="comment"  >Science support for I1850Clm50BgcCropCru at f19</option>
    </options>
  </test>
  <test name="ERP_D_Ld5_P48x1" grid="f10_f10_mg37" compset="I2000Clm50BgcCru" testmods="clm/flexCN_FUN">
    <machines>
      <machine name="izumi" compiler="nag" category="aux_clm"/>
    </machines>
    <options>
      <option name="wallclock">00:20:00</option>
    </options>
  </test>
  <test name="ERP_D_Ld5_P48x1" grid="f10_f10_mg37" compset="I2000Clm50BgcCru" testmods="clm/noFUN_flexCN">
    <machines>
      <machine name="izumi" compiler="nag" category="aux_clm"/>
    </machines>
    <options>
      <option name="wallclock">00:20:00</option>
    </options>
  </test>
  <test name="ERP_D_Ld5_P48x1" grid="f10_f10_mg37" compset="I2000Clm50BgcCru" testmods="clm/luna">
    <machines>
      <machine name="izumi" compiler="nag" category="aux_clm"/>
    </machines>
    <options>
      <option name="wallclock">00:20:00</option>
    </options>
  </test>
  <test name="ERP_Ly3_P72x2" grid="f10_f10_mg37" compset="IHistClm50BgcCrop" testmods="clm/cropMonthOutput">
    <machines>
      <machine name="cheyenne" compiler="intel" category="aux_clm"/>
    </machines>
    <options>
      <option name="wallclock">01:40:00</option>
      <option name="comment"  >Multi-year global test of transient crops together with transient glaciers. Use no-evolve glaciers with ERP test</option>
    </options>
  </test>
  <test name="SMS_Ld5" grid="f09_g17" compset="I1850Clm45Bgc" testmods="clm/default">
    <machines>
      <machine name="cheyenne" compiler="intel" category="ctsm_sci"/>
    </machines>
    <options>
      <option name="wallclock">00:20:00</option>
      <option name="comment"  >Science support for I1850Clm45Bgc at f09</option>
    </options>
  </test>
  <test name="SMS_Ld5" grid="f19_g17" compset="I1850Clm45Bgc" testmods="clm/default">
    <machines>
      <machine name="cheyenne" compiler="intel" category="ctsm_sci"/>
    </machines>
    <options>
      <option name="wallclock">00:20:00</option>
      <option name="comment"  >Science support for I1850Clm45Bgc at f19</option>
    </options>
  </test>
  <test name="ERI_D_Ld9" grid="f10_f10_mg37" compset="I1850Clm45Bgc" testmods="clm/default">
    <machines>
      <machine name="cheyenne" compiler="gnu" category="aux_clm"/>
    </machines>
    <options>
      <option name="wallclock">00:40:00</option>
      <option name="comment"  >include a Clm45 ERI test; also, want a debug test of I1850Clm45Bgc</option>
    </options>
  </test>
  <test name="ERP_P36x2_D_Ld5" grid="f10_f10_mg37" compset="I1850Clm45BgcCru" testmods="clm/ciso">
    <machines>
      <machine name="cheyenne" compiler="intel" category="prealpha"/>
      <machine name="cheyenne" compiler="intel" category="aux_cime_baselines"/>
    </machines>
    <options>
      <option name="wallclock">00:20:00</option>
    </options>
  </test>
  <test name="ERP_P36x2_D_Ld5" grid="f10_f10_mg37" compset="I1850Clm50Bgc" testmods="clm/ciso">
    <machines>
      <machine name="cheyenne" compiler="intel" category="aux_clm"/>
    </machines>
    <options>
      <option name="wallclock">00:20:00</option>
    </options>
  </test>
  <test name="ERP_P36x2_D_Ld5" grid="f10_f10_mg37" compset="I2000Clm45Sp" testmods="clm/default">
    <machines>
      <machine name="cheyenne" compiler="intel" category="aux_clm"/>
    </machines>
    <options>
      <option name="wallclock">00:20:00</option>
      <option name="comment"  >include a debug test of I2000Clm45Sp</option>
    </options>
  </test>
  <test name="ERP_P36x2_D_Ld5" grid="f10_f10_mg37" compset="IHistClm45BgcCru" testmods="clm/decStart">
    <machines>
      <machine name="cheyenne" compiler="intel" category="aux_clm"/>
    </machines>
    <options>
      <option name="wallclock">00:20:00</option>
      <option name="comment"  >include a debug test of IHistClm45BgcCru</option>
    </options>
  </test>
  <test name="SMS_Ld5" grid="f09_g17" compset="IHistClm45BgcCru" testmods="clm/default">
    <machines>
      <machine name="cheyenne" compiler="intel" category="ctsm_sci"/>
    </machines>
    <options>
      <option name="wallclock">00:20:00</option>
      <option name="comment"  >Science support for IHistClm45BgcCru at f09</option>
    </options>
  </test>
  <test name="SMS_Ld5" grid="f19_g17" compset="IHistClm45BgcCru" testmods="clm/default">
    <machines>
      <machine name="cheyenne" compiler="intel" category="ctsm_sci"/>
    </machines>
    <options>
      <option name="wallclock">00:20:00</option>
      <option name="comment"  >Science support for IHistClm45BgcCru at f19</option>
    </options>
  </test>
  <test name="SMS_Ld5" grid="f09_g17" compset="IHistClm45Bgc" testmods="clm/default">
    <machines>
      <machine name="cheyenne" compiler="intel" category="ctsm_sci"/>
    </machines>
    <options>
      <option name="wallclock">00:20:00</option>
      <option name="comment"  >Science support for IHistClm45Bgc at f09</option>
    </options>
  </test>
  <test name="SMS_Ld5" grid="f19_g17" compset="IHistClm45Bgc" testmods="clm/default">
    <machines>
      <machine name="cheyenne" compiler="intel" category="ctsm_sci"/>
    </machines>
    <options>
      <option name="wallclock">00:20:00</option>
      <option name="comment"  >Science support for IHistClm45Bgc at f19</option>
    </options>
  </test>
  <test name="ERP_D_Ld5" grid="f10_f10_mg37" compset="IHistClm45Sp" testmods="clm/decStart">
    <machines>
      <machine name="cheyenne" compiler="intel" category="aux_clm"/>
    </machines>
    <options>
      <option name="wallclock">00:20:00</option>
    </options>
  </test>
  <test name="SMS_Ld5" grid="f09_g17" compset="IHistClm45Sp" testmods="clm/default">
    <machines>
      <machine name="cheyenne" compiler="intel" category="ctsm_sci"/>
    </machines>
    <options>
      <option name="wallclock">00:20:00</option>
      <option name="comment"  >Science support for IHistClm45Sp at f09</option>
    </options>
  </test>
  <test name="SMS_Ld5" grid="f19_g17" compset="IHistClm45Sp" testmods="clm/default">
    <machines>
      <machine name="cheyenne" compiler="intel" category="ctsm_sci"/>
    </machines>
    <options>
      <option name="wallclock">00:20:00</option>
      <option name="comment"  >Science support for IHistClm45Sp at f19</option>
    </options>
  </test>
  <test name="ERP_P36x2_Lm13" grid="f10_f10_mg37" compset="IHistClm51Bgc" testmods="clm/monthly">
    <machines>
      <machine name="cheyenne" compiler="intel" category="aux_clm"/>
      <machine name="cheyenne" compiler="gnu" category="aux_clm"/>
    </machines>
    <options>
      <option name="wallclock">02:00:00</option>
      <option name="tput_tolerance">0.5</option>
    </options>
  </test>
  <test name="ERP_P36x2_D" grid="f10_f10_mg37" compset="I2000Clm50SpRtmFl" testmods="clm/default">
    <machines>
      <machine name="cheyenne" compiler="intel" category="aux_clm"/>
      <machine name="cheyenne" compiler="intel" category="prealpha"/>
    </machines>
    <options>
      <option name="wallclock">00:20:00</option>
      <option name="comment"  >include a debug test with flooding on</option>
    </options>
  </test>
  <test name="ERP_P72x2_D_Ld5" grid="f19_g17_gris4" compset="I1850Clm50BgcCropG" testmods="clm/glcMEC_increase">
    <machines>
      <machine name="cheyenne" compiler="intel" category="aux_clm"/>
      <machine name="cheyenne" compiler="intel" category="prealpha"/>
    </machines>
    <options>
      <option name="wallclock">00:20:00</option>
      <option name="comment"  >cism is not answer preserving across processor changes, but short test length should be ok.</option>
    </options>
  </test>
  <test name="ERP_P36x2_D_Ld5" grid="f10_f10_mg37" compset="I2000Clm50Sp" testmods="clm/default">
    <machines>
      <machine name="cheyenne" compiler="gnu" category="aux_clm"/>
      <machine name="cheyenne" compiler="gnu" category="prealpha"/>
    </machines>
    <options>
      <option name="wallclock">00:20:00</option>
    </options>
  </test>
  <test name="SMS_P180x2_D_Ld5" grid="f19_g17" compset="I2000Clm50Sp" testmods="clm/default">
    <machines>
      <machine name="cheyenne" compiler="intel" category="aux_cime_baselines"/>
    </machines>
    <options>
      <option name="wallclock">00:20:00</option>
    </options>
  </test>
  <test name="ERP_P72x2_Lm25" grid="f10_f10_mg37" compset="I2000Clm51BgcCrop" testmods="clm/monthly">
    <machines>
      <machine name="cheyenne" compiler="intel" category="aux_clm"/>
    </machines>
    <options>
      <option name="wallclock">01:40:00</option>
      <option name="comment"  >threaded ERP test for crop just over 2-years</option>
    </options>
  </test>
  <test name="ERP_P36x2_D_Ld5" grid="f10_f10_mg37" compset="I1850Clm45BgcCrop" testmods="clm/crop">
    <machines>
      <machine name="cheyenne" compiler="intel" category="aux_clm"/>
    </machines>
    <options>
      <option name="wallclock">00:20:00</option>
      <option name="comment"  >include a debug test of I1850Clm45BgcCrop</option>
      <option name="tput_tolerance">0.5</option>
    </options>
  </test>
  <test name="ERP_P36x2_D_Ld5" grid="f10_f10_mg37" compset="I1850Clm45BgcCru" testmods="clm/default">
    <machines>
      <machine name="cheyenne" compiler="intel" category="aux_clm"/>
    </machines>
    <options>
      <option name="wallclock">00:20:00</option>
    </options>
  </test>
  <test name="ERP_P72x2_Ly3" grid="f10_f10_mg37" compset="I2000Clm50BgcCrop" testmods="clm/irrig_o3falk_reduceOutput">
    <machines>
      <machine name="cheyenne" compiler="intel" category="aux_clm"/>
    </machines>
    <options>
      <option name="wallclock">01:40:00</option>
      <option name="comment"  >Want a multi-year global crop restart test; this was 5 years when we were doing cold start, but 3 years is probably sufficient given that we have spun-up crop initial conditions</option>
    </options>
  </test>
  <test name="ERP_P72x2_Lm36" grid="f10_f10_mg37" compset="I2000Clm50BgcCrop" testmods="clm/clm50cropIrrigMonth_interp">
    <machines>
      <machine name="cheyenne" compiler="intel" category="aux_clm"/>
      <machine name="cheyenne" compiler="intel" category="prebeta"/>
    </machines>
    <options>
      <option name="wallclock">01:40:00</option>
      <option name="comment"  >Want a multi-year global crop restart test; this was 5 years when we were doing cold start, but 3 years is probably sufficient given that we have spun-up crop initial conditions</option>
    </options>
  </test>
  <test name="ERP_P72x2_Lm7" grid="f10_f10_mg37" compset="I2000Clm50BgcCrop" testmods="clm/irrig_alternate_monthly">
    <machines>
      <machine name="cheyenne" compiler="intel" category="aux_clm">
        <options>
          <option name="wallclock">00:30:00</option>
          <option name="comment">Want an ERP test covering some non-default irrigation options. Long enough so that we're likely to exercise the various groundwater irrigation code.</option>
        </options>
      </machine>
    </machines>
  </test>
  <test name="ERP_P72x2_Lm7_Vmct" grid="f10_f10_mg37" compset="I2000Clm50BgcCrop" testmods="clm/irrig_alternate_monthly">
    <machines>
      <machine name="cheyenne" compiler="intel" category="aux_clm">
        <options>
          <option name="wallclock">00:30:00</option>
          <option name="comment">MCT test covering irrig_alternate, because this tests some rof coupling.</option>
        </options>
      </machine>
    </machines>
  </test>
  <test name="ERS_D" grid="f10_f10_mg37" compset="I1850Clm50BgcCrop" testmods="clm/reseedresetsnow">
    <machines>
      <machine name="cheyenne" compiler="intel" category="aux_clm"/>
    </machines>
    <options>
      <option name="wallclock">00:20:00</option>
    </options>
  </test>
  <test name="ERP_P36x2_D_Ld10" grid="f10_f10_mg37" compset="IHistClm50SpG" testmods="clm/glcMEC_decrease">
    <machines>
      <machine name="cheyenne" compiler="intel" category="aux_clm"/>
    </machines>
    <options>
      <option name="wallclock">00:20:00</option>
      <option name="comment"  >Test transient PFTs (via HIST) in conjunction with changing glacier area. This test also covers the reset_dynbal_baselines option. CISM is not answer preserving across processor changes, but short test length should be OK.</option>
    </options>
  </test>
  <test name="SMS_Ln9" grid="C96_C96_mg17" compset="IHistClm50Sp" testmods="clm/clm50cam6LndTuningMode">
    <machines>
      <machine name="cheyenne" compiler="intel" category="ctsm_sci"/>
    </machines>
    <options>
      <option name="wallclock">00:10:00</option>
      <option name="comment">We have one C96 test in aux_clm; this is another that uses a different compset. No need to run this additional C96 test with every tag, but include it in the less frequent ctsm_sci testing.</option>
    </options>
  </test>
  <test name="ERS_D_Ld10" grid="f10_f10_mg37" compset="IHistClm50Sp" testmods="clm/collapse_pfts_78_to_16_decStart_f10">
    <machines>
      <machine name="cheyenne" compiler="intel" category="aux_clm"/>
    </machines>
    <options>
      <option name="wallclock">00:20:00</option>
      <option name="comment"  >test transient PFTs (via HIST) with a December start, reading 78-pft data and running with 16 pfts</option>
    </options>
  </test>
  <test name="SOILSTRUCTUD_Ld5" grid="f10_f10_mg37" compset="I2000Clm50BgcCrop" testmods="clm/default">
    <machines>
      <machine name="cheyenne" compiler="intel" category="aux_clm"/>
    </machines>
    <options>
      <option name="wallclock">00:20:00</option>
      <option name="comment"  >test soil_layerstruct_userdefined set to the same dzsoi values as in the predefined case 4SL_2m and expect bfb same answers</option>
    </options>
  </test>
  <test name="ERS_D_Ld12" grid="f10_f10_mg37" compset="I1850Clm50BgcCropG" testmods="clm/glcMEC_spunup_inc_dec_bgc">
    <machines>
      <machine name="cheyenne" compiler="intel" category="aux_clm"/>
    </machines>
    <options>
      <option name="wallclock">00:20:00</option>
      <option name="comment"  >Tests updates of BGC variables with increasing and decreasing glacier areas</option>
    </options>
  </test>
  <test name="ERP_P36x2_D_Ld3" grid="f10_f10_mg37" compset="I1850Clm50BgcCrop" testmods="clm/extra_outputs">
    <machines>
      <machine name="cheyenne" compiler="gnu" category="aux_clm"/>
    </machines>
    <options>
      <option name="wallclock">00:20:00</option>
      <option name="comment"  >Among other extra outputs, ensure that writing the history field master list to a separate file does not cause failure"</option>
    </options>
  </test>
  <test name="ERS_D_Ld3" grid="f10_f10_mg37" compset="I1850Clm50BgcCrop" testmods="clm/default">
    <machines>
      <machine name="cheyenne" compiler="intel" category="aux_clm"/>
      <machine name="cheyenne" compiler="gnu" category="aux_clm"/>
      <machine name="cheyenne" compiler="intel" category="clm_short"/>
      <machine name="cheyenne" compiler="gnu" category="clm_short"/>
    </machines>
    <options>
      <option name="wallclock">00:20:00</option>
    </options>
  </test>
  <test name="ERS_D_Ld3" grid="f10_f10_mg37" compset="I1850Clm50BgcCrop" testmods="clm/clm50dynroots">
    <machines>
      <machine name="cheyenne" compiler="intel" category="aux_clm"/>
      <machine name="izumi"  compiler="intel" category="prebeta"/>
    </machines>
    <options>
      <option name="wallclock">00:20:00</option>
    </options>
  </test>
  <test name="ERS_D_Ld3" grid="f10_f10_mg37" compset="I2000Clm50BgcCru" testmods="clm/deepsoil_bedrock">
    <machines>
      <machine name="cheyenne" compiler="intel" category="aux_clm"/>
    </machines>
    <options>
      <option name="wallclock">00:20:00</option>
    </options>
  </test>
  <test name="ERS_D_Ld5" grid="f10_f10_mg37" compset="I2000Clm50BgcCru" testmods="clm/default">
    <machines>
      <machine name="cheyenne" compiler="intel" category="aux_clm"/>
    </machines>
    <options>
      <option name="wallclock">00:20:00</option>
    </options>
  </test>
  <test name="ERS_D_Ld6" grid="f10_f10_mg37" compset="I1850Clm45BgcCrop" testmods="clm/clm50CMIP6frc">
    <machines>
      <machine name="cheyenne" compiler="gnu" category="aux_clm"/>
      <machine name="cheyenne" compiler="intel" category="aux_clm"/>
    </machines>
    <options>
      <option name="wallclock">00:20:00</option>
    </options>
  </test>
  <test name="ERS_D_Ld7_Mmpi-serial" grid="1x1_smallvilleIA" compset="IHistClm50BgcCropRs" testmods="clm/decStart1851_noinitial">
    <machines>
      <machine name="izumi" compiler="intel" category="aux_clm"/>
    </machines>
    <options>
      <option name="wallclock">00:20:00</option>
      <option name="comment"  >Transient crop run with a mid-year restart, restarting shortly after a big landunit transition, to make sure that the annually-dribbled fluxes generated from landunit transitions restart properly</option>
    </options>
  </test>
  <test name="ERS_Ld3_D" grid="f10_f10_mg37" compset="I1850Clm50BgcCrop" testmods="clm/rad_hrly_light_res_half">
    <machines>
      <machine name="cheyenne" compiler="gnu" category="aux_clm"/>
    </machines>
    <options>
      <option name="wallclock">00:20:00</option>
    </options>
  </test>
  <test name="ERS_Lm20_Mmpi-serial" grid="1x1_smallvilleIA" compset="I2000Clm50BgcCropQianRs" testmods="clm/cropMonthlyNoinitial">
    <machines>
      <machine name="izumi" compiler="gnu" category="aux_clm"/>
    </machines>
    <options>
      <option name="wallclock">01:20:00</option>
      <option name="comment"  >tests mid-year restart, with the restart file being written in the middle of the first year after cold start initialization</option>
    </options>
  </test>
  <test name="ERS_Ly5_Mmpi-serial" grid="1x1_smallvilleIA" compset="I2000Clm50BgcCropQianRs" testmods="clm/ciso_monthly">
    <machines>
      <machine name="izumi" compiler="gnu" category="aux_clm"/>
    </machines>
    <options>
      <option name="wallclock">02:00:00</option>
      <option name="comment"  >multi-year test with crops and isotopes that includes all crop types; added (2020-05-21) in order to test the new switchgrass and miscanthus crops (which otherwise aren't currently tested)</option>
    </options>
  </test>
  <test name="ERS_Lm40_Mmpi-serial" grid="1x1_numaIA" compset="I2000Clm50BgcCropQianRs" testmods="clm/cropMonthlyNoinitial">
    <machines>
      <machine name="izumi" compiler="gnu" category="aux_clm"/>
    </machines>
    <options>
      <option name="wallclock">02:00:00</option>
      <option name="comment"  >tests mid-year restart, with the restart file being written in the middle of the second year after cold start initialization (to test crop restarts at different points throughout the first few years after cold start)</option>
    </options>
  </test>
  <test name="ERS_Lm54_Mmpi-serial" grid="1x1_numaIA" compset="I2000Clm50BgcCropQianRs" testmods="clm/cropMonthlyNoinitial">
    <machines>
      <machine name="izumi" compiler="intel" category="aux_clm"/>
    </machines>
    <options>
      <option name="wallclock">02:00:00</option>
      <option name="comment"  >tests mid-year restart, with the restart file being written after more than 2 years after cold start initialization (to test crop restarts at different points throughout the first few years after cold start)</option>
    </options>
  </test>
  <test name="ERS_Ly20_Mmpi-serial" grid="1x1_numaIA" compset="I2000Clm50BgcCropQianRs" testmods="clm/cropMonthlyNoinitial">
    <machines>
      <machine name="izumi" compiler="intel" category="aux_clm"/>
    </machines>
    <options>
      <option name="wallclock"     >04:00:00</option>
      <option name="tput_tolerance">0.5</option>
      <option name="comment"       >20 year single point tests with BGC-Crop starting from cold start (crop keeps a 20 year running mean, so this tests the sequence of that running mean being established)</option>
    </options>
  </test>
  <test name="ERS_Ly3" grid="f10_f10_mg37" compset="I1850Clm50BgcCropCmip6" testmods="clm/basic">
    <machines>
      <machine name="cheyenne" compiler="intel" category="aux_clm"/>
    </machines>
    <options>
      <option name="wallclock">01:40:00</option>
      <option name="comment"  >Include a long ERS test of the cmip6 configuration, though at coarse resolution. This gives a year+ test covering the output_crop usermod, which is something we want: if this is removed, we should add a test of at least a year duration covering the output_crop usermod. This test needs to use init_interp to work, because of adding virtual Antarctica columns (currently the default out-of-the-box setting uses init_interp for this).</option>
    </options>
  </test>
  <test name="ERS_Ly3_Mmpi-serial" grid="1x1_smallvilleIA" compset="IHistClm50BgcCropQianRs" testmods="clm/cropMonthOutput">
    <machines>
      <machine name="izumi" compiler="gnu" category="aux_clm"/>
    </machines>
    <options>
      <option name="wallclock">01:40:00</option>
      <option name="comment"  >restart is right before the transition from 100% nat veg to 100% crop</option>
    </options>
  </test>
  <test name="ERS_Ly3_P72x2" grid="f10_f10_mg37" compset="IHistClm50BgcCropG" testmods="clm/cropMonthOutput">
    <machines>
      <machine name="cheyenne" compiler="intel" category="aux_clm"/>
    </machines>
    <options>
      <option name="wallclock">01:40:00</option>
      <option name="comment"  >Multi-year global test of transient crops together with transient glaciers. Use glacier evolution with ERS test</option>
    </options>
  </test>
  <test name="ERS_Ly3_P72x2_Vmct" grid="f10_f10_mg37" compset="IHistClm50BgcCropG" testmods="clm/cropMonthOutput">
    <machines>
      <machine name="cheyenne" compiler="intel" category="aux_clm"/>
    </machines>
    <options>
      <option name="wallclock">01:40:00</option>
      <option name="comment"  >MCT test covering evolving glacier.</option>
    </options>
  </test>
  <test name="ERS_Ly5_P144x1" grid="f10_f10_mg37" compset="IHistClm51BgcCrop" testmods="clm/cropMonthOutput">
    <machines>
      <machine name="cheyenne" compiler="intel" category="aux_clm"/>
    </machines>
    <options>
      <option name="wallclock">01:40:00</option>
      <option name="comment"  >Want a multi-year global test of transient crops; also want a multi-year transient restart test.  Using P60x1 and ERS rather than ERP to get faster turnaround of this long-running test</option>
    </options>
  </test>
  <test name="ERS_Ly5_P72x1" grid="f10_f10_mg37" compset="IHistClm45BgcCrop" testmods="clm/cropMonthOutput">
    <machines>
      <machine name="cheyenne" compiler="intel" category="aux_clm"/>
    </machines>
    <options>
      <option name="wallclock">03:00:00</option>
      <option name="comment"  >include a long Clm45 test, and include a production intel test of Clm45</option>
    </options>
  </test>
  <test name="ERS_Ly6_Mmpi-serial" grid="1x1_smallvilleIA" compset="IHistClm50BgcCropQianRs" testmods="clm/cropMonthOutput">
    <machines>
      <machine name="izumi" compiler="intel" category="aux_clm"/>
    </machines>
    <options>
      <option name="wallclock">02:00:00</option>
      <option name="comment"  >restart is right before increasing natural veg to &gt; 0 while also shifting PCT_CFT</option>
      <option name="tput_tolerance">0.5</option>
    </options>
  </test>
  <test name="SMS_Ly5_Mmpi-serial" grid="1x1_smallvilleIA" compset="IHistClm50BgcCropQianRs" testmods="clm/gregorian_cropMonthOutput">
    <machines>
      <machine name="izumi" compiler="gnu" category="aux_clm"/>
    </machines>
    <options>
      <option name="wallclock">01:00:00</option>
      <option name="comment"  >Multi-year Gregorian test with transient and crop to test code that might break in leap years.</option>
      <option name="tput_tolerance">0.5</option>
    </options>
  </test>
  <test name="LII_D_Ld3_PS" grid="f19_g17" compset="I2000Clm50BgcCrop" testmods="clm/default">
    <machines>
      <machine name="cheyenne" compiler="intel" category="aux_clm"/>
    </machines>
    <options>
      <option name="wallclock">00:20:00</option>
      <option name="comment"  >Basic LII test, covering the standard range of subgrid heterogeneity - particularly, including crop. Uses a year-2000 restart file so that the restart file has non-zero product pools, so that we exercise the gridcell-level code in init_interp.</option>
    </options>
  </test>
  <test name="LII2FINIDATAREAS_D_P72x2_Ld1" grid="f09_g17" compset="I1850Clm50BgcCrop" testmods="clm/default">
    <machines>
      <machine name="cheyenne" compiler="intel" category="aux_clm"/>
    </machines>
    <options>
      <option name="wallclock">00:20:00</option>
      <option name="comment"  >Exercise the init_interp_method='use_finidat_areas' option. See documentation at the top of the python script implementing this test for more details and rationale. This test requires a compatible finidat file (i.e., a file that can be used without interpolation). If no such file is available out-of-the-box, then the test will need to use a testmod that points to a compatible file.</option>
    </options>
  </test>
  <test name="LVG_Ld5_D" grid="f10_f10_mg37" compset="I1850Clm51Bgc" testmods="clm/no_vector_output">
    <machines>
      <machine name="cheyenne" compiler="intel" category="aux_clm"/>
    </machines>
    <options>
      <option name="wallclock">00:20:00</option>
      <option name="comment"  >Include one LVG debug test (exact configuration is not very important). Note that the LVG test will fail if there is any 1-d output, or output separated by glacier elevation classes (e.g., the various *_FORC fields), so this includes a testmod that turns off any 1-d output.</option>
    </options>
  </test>
  <test name="LCISO_Lm13" grid="f10_f10_mg37" compset="IHistClm51BgcCrop" testmods="clm/ciso_monthly">
    <machines>
      <machine name="cheyenne" compiler="intel" category="aux_clm"/>
      <machine name="cheyenne" compiler="intel" category="prebeta"/>
    </machines>
    <options>
      <option name="wallclock">01:30:00</option>
      <option name="comment"  >Make sure Carbon isotopes on and off with land-use change, does NOT change answers. To verify for landuse change must go beyond a year boundary, because of #404 we can't use a December start, so need to run for beyond the year boundary.</option>
    </options>
  </test>
  <test name="NCK_Ld1" grid="f10_f10_mg37" compset="I2000Clm50Sp" testmods="clm/default">
    <machines>
      <machine name="cheyenne" compiler="intel" category="aux_clm"/>
      <machine name="cheyenne" compiler="intel" category="prealpha"/>
    </machines>
    <options>
      <option name="wallclock">00:20:00</option>
    </options>
  </test>
  <test name="PEM_D_Ld5" grid="ne30_g17" compset="I2000Clm50BgcCru" testmods="clm/default">
    <machines>
      <machine name="cheyenne" compiler="intel" category="aux_clm"/>
      <machine name="cheyenne" compiler="intel" category="prealpha"/>
    </machines>
    <options>
      <option name="wallclock">00:60:00</option>
    </options>
  </test>
  <test name="PEM_Ld1" grid="f10_f10_mg37" compset="I2000Clm51BgcCrop" testmods="clm/crop">
    <machines>
      <machine name="izumi" compiler="intel" category="aux_clm"/>
      <machine name="izumi" compiler="intel" category="prebeta"/>
    </machines>
    <options>
      <option name="wallclock">00:20:00</option>
    </options>
  </test>
  <test name="PET_P36x2_D" grid="f10_f10_mg37" compset="I1850Clm50BgcCrop" testmods="clm/default">
    <machines>
      <machine name="cheyenne" compiler="intel" category="aux_clm"/>
    </machines>
    <options>
      <option name="wallclock">00:20:00</option>
      <option name="comment"  >The main purpose of this test is to test threading of init_interp, exercising the OpenMP directives in initInterp. (Note that ERP tests don't compare threaded vs. non-threaded runs of init_interp, since init_interp won't run in the restart case.) Note that this test will use init_interp as long as we don't have out-of-the-box initial conditions at f10 resolution. We could probably get a similar level of confidence in the threading directives by deleting this test and instead changing the LII test to use threading; the main loss would be that that wouldn't test threading combined with interpolating from one resolution to another, as this one does.</option>
      <option name="tput_tolerance">0.5</option>
    </options>
  </test>
  <test name="SMS" grid="f10_f10_mg37" compset="I2000Clm50BgcCrop" testmods="clm/crop">
    <machines>
      <machine name="izumi" compiler="intel" category="aux_clm"/>
      <machine name="cheyenne" compiler="nvhpc" category="aux_clm"/>
      <machine name="izumi" compiler="gnu" category="aux_clm"/>
    </machines>
    <options>
      <option name="wallclock">00:20:00</option>
    </options>
  </test>
  <test name="SMS" grid="f45_f45_mg37" compset="I2000Clm51FatesSpRsGs" testmods="clm/FatesColdSatPhen">
    <machines>
      <machine name="cheyenne" compiler="nvhpc" category="aux_clm"/>
    </machines>
    <options>
      <option name="wallclock">00:20:00</option>
      <option name="comment"  >Simple test to make sure the basic Fates-SP compset works"</option>
    </options>
  </test>
  <test name="SMS_D_Ld1_PS" grid="f09_g17" compset="I1850Clm50BgcSpinup" testmods="clm/cplhist">
    <machines>
      <machine name="cheyenne" compiler="intel" category="aux_clm"/>
      <machine name="cheyenne" compiler="intel" category="prealpha"/>
    </machines>
    <options>
      <option name="wallclock">00:20:00</option>
    </options>
  </test>
  <test name="SMS_Vmct_D_Ld1_PS" grid="f09_g17" compset="I1850Clm50BgcSpinup" testmods="clm/cplhist">
    <machines>
      <machine name="cheyenne" compiler="intel" category="aux_clm"/>
    </machines>
    <options>
      <option name="wallclock">00:20:00</option>
      <option name="comment"  >Spinup test with MCT driver</option>
    </options>
  </test>
  <test name="SMS_D_Ld1_PS" grid="f19_f19_mg17" compset="I2010Clm50Sp" testmods="clm/clm50cam6LndTuningMode">
    <machines>
      <machine name="cheyenne" compiler="intel" category="aux_clm"/>
    </machines>
    <options>
      <option name="wallclock">00:20:00</option>
    </options>
  </test>
  <test name="ERS_Ln9" grid="ne0ARCTICne30x4_ne0ARCTICne30x4_mt12" compset="IHistClm50Sp" testmods="clm/clm50cam6LndTuningMode_1979Start">
    <machines>
      <machine name="cheyenne" compiler="intel" category="ctsm_sci"/>
    </machines>
    <options>
      <option name="wallclock">00:20:00</option>
      <option name="comment"  >Run ARCTIC for transient case starting in 1979 as for AMIP CAM cases,
                (no need to run this high core count test with every tag, but include it in the less frequent ctsm_sci testing)"</option>
    </options>
  </test>
  <test name="SMS_Ln9" grid="ne0ARCTICGRISne30x8_ne0ARCTICGRISne30x8_mt12" compset="IHistClm50Sp" testmods="clm/clm50cam6LndTuningMode_1979Start">
    <machines>
      <machine name="cheyenne" compiler="intel" category="ctsm_sci"/>
    </machines>
    <options>
      <option name="wallclock">00:20:00</option>
      <option name="comment"  >Run ARCTICGRIS for transient case starting in 1979 as for AMIP CAM cases (no need to run this high core count test with every tag, but include it in the less frequent ctsm_sci testing)"</option>
    </options>
  </test>
  <test name="SMS_Ln9" grid="ne0ARCTICGRISne30x8_ne0ARCTICGRISne30x8_mt12" compset="ISSP585Clm50BgcCrop" testmods="clm/clm50cam6LndTuningMode">
    <machines>
      <machine name="cheyenne" compiler="intel" category="ctsm_sci"/>
    </machines>
    <options>
      <option name="wallclock">00:40:00</option>
      <option name="comment"  >Run ARCTICGRIS for future transient case (do not run this expensive test with every tag, but include it in the less frequent ctsm_sci testing)"</option>
    </options>
  </test>
  <test name="SMS_Ln9" grid="ne0CONUSne30x8_ne0CONUSne30x8_mt12" compset="IHistClm50Sp" testmods="clm/clm50cam6LndTuningMode_2013Start">
    <machines>
      <machine name="cheyenne" compiler="intel" category="ctsm_sci"/>
    </machines>
    <options>
      <option name="wallclock">00:20:00</option>
      <option name="comment"  >Run CONUS for transient case starting in 2013 as for CAM case (no need to run this high core count test with every tag, but include it in the less frequent ctsm_sci testing)"</option>
    </options>
  </test>
  <test name="SMS_Ld5" grid="f09_g17" compset="IHistClm50Sp" testmods="clm/default">
    <machines>
      <machine name="cheyenne" compiler="intel" category="ctsm_sci"/>
    </machines>
    <options>
      <option name="wallclock">00:20:00</option>
      <option name="comment"  >Science support for IHistClm50Sp at f09</option>
    </options>
  </test>
  <test name="SMS_Ld5" grid="f19_g17" compset="IHistClm50Sp" testmods="clm/default">
    <machines>
      <machine name="cheyenne" compiler="intel" category="ctsm_sci"/>
    </machines>
    <options>
      <option name="wallclock">00:20:00</option>
      <option name="comment"  >Science support for IHistClm50Sp at f19</option>
    </options>
  </test>
  <test name="SMS_Ln9" grid="ne30pg2_ne30pg2_mg17" compset="I1850Clm50Sp" testmods="clm/clm50cam6LndTuningMode">
    <machines>
      <machine name="cheyenne" compiler="intel" category="aux_clm"/>
    </machines>
    <options>
      <option name="wallclock">00:40:00</option>
      <option name="comment"  >Run ne30np4.pg2 to make sure will work for CAM"</option>
    </options>
  </test>
  <test name="SMS_Ln9" grid="ne30pg2_ne30pg2_mg17" compset="I2000Clm50BgcCrop" testmods="clm/clm50cam6LndTuningMode">
    <machines>
      <machine name="cheyenne" compiler="intel" category="aux_clm"/>
    </machines>
    <options>
      <option name="wallclock">00:40:00</option>
      <option name="comment"  >Run ne30np4.pg3 to make sure will work for CAM"</option>
    </options>
  </test>
<<<<<<< HEAD
  <test name="SMS_Ln9" grid="mpasa480_mpasa480" compset="I1850Clm51BgcCrop" testmods="clm/clm50cam6LndTuningMode">
=======
  <test name="SMS_Ln9" grid="ne3pg3_ne3pg3_mg37" compset="I2000Clm50Sp" testmods="clm/clm50cam6LndTuningMode">
>>>>>>> f6881492
    <machines>
      <machine name="cheyenne" compiler="gnu" category="aux_clm"/>
    </machines>
    <options>
<<<<<<< HEAD
      <option name="wallclock">00:40:00</option>
      <option name="comment"  >Run mpasa480 to make sure will work for CAM"</option>
=======
      <option name="wallclock">00:20:00</option>
      <option name="comment"  >Run course resolution ne3pg3_ne3pg3_mg37 to make sure will work for CAM"</option>
>>>>>>> f6881492
    </options>
  </test>
  <test name="SMS_D" grid="f10_f10_mg37" compset="I2000Clm51BgcCrop" testmods="clm/crop">
    <machines>
      <machine name="izumi" compiler="intel" category="aux_clm"/>
      <machine name="cheyenne" compiler="nvhpc" category="aux_clm"/>
      <machine name="cheyenne" compiler="nvhpc" category="prebeta"/>
      <machine name="izumi" compiler="gnu" category="aux_clm"/>
    </machines>
    <options>
      <option name="wallclock">00:20:00</option>
    </options>
  </test>
  <test name="ERS_D_Ld5_Mmpi-serial" grid="1x1_vancouverCAN" compset="I1PtClm50SpRs" testmods="clm/CLM1PTStartDate">
    <machines>
      <machine name="izumi" compiler="nag" category="aux_clm"/>
      <machine name="izumi" compiler="nag" category="prealpha"/>
    </machines>
    <options>
      <option name="wallclock">00:20:00</option>
    </options>
  </test>
  <test name="SMS_D_Ld1_Mmpi-serial" grid="f45_f45_mg37" compset="I2000Clm50SpRs" testmods="clm/ptsRLA">
    <machines>
      <machine name="cheyenne" compiler="intel" category="aux_clm"/>
      <machine name="izumi" compiler="gnu" category="aux_clm"/>
      <machine name="izumi" compiler="nag" category="aux_clm"/>
      <machine name="cheyenne" compiler="intel" category="prealpha"/>
      <machine name="izumi" compiler="gnu" category="prealpha"/>
      <machine name="izumi" compiler="nag" category="prealpha"/>
    </machines>
    <options>
      <option name="wallclock">00:20:00</option>
    </options>
  </test>
  <test name="SMS_D_Ld1_Mmpi-serial_Vmct" grid="f45_f45_mg37" compset="I2000Clm50SpRs" testmods="clm/ptsRLA">
    <machines>
      <machine name="izumi" compiler="gnu" category="aux_clm"/>
      <machine name="izumi" compiler="gnu" category="prealpha"/>
    </machines>
    <options>
      <option name="wallclock">00:20:00</option>
      <option name="comment"  >Include a MCT test of pts mode</option>
    </options>
  </test>
  <test name="SMS_D_Ld1_P48x1" grid="f10_f10_mg37" compset="I2000Clm45BgcCrop" testmods="clm/oldhyd">
    <machines>
      <machine name="izumi" compiler="nag" category="aux_clm"/>
    </machines>
    <options>
      <option name="wallclock">00:20:00</option>
    </options>
  </test>
  <test name="ERP_D_P36x2_Ld3" grid="f10_f10_mg37" compset="I2000Clm45BgcCrop" testmods="clm/no_subgrid_fluxes">
    <machines>
      <machine name="cheyenne" compiler="gnu" category="aux_clm">
        <options>
          <option name="wallclock">00:20:00</option>
          <option name="comment">This covers some code that isn't covered by any existing tests (such as the oldhyd test), though the amount of additional code coverage is small, so we don't necessarily need to keep this test long-term.</option>
        </options>
      </machine>
    </machines>
  </test>
  <test name="SMS_D_Ld1_P48x1" grid="f10_f10_mg37" compset="I2000Clm50BgcCru" testmods="clm/datm_bias_correct_cruv7">
    <machines>
      <machine name="izumi" compiler="nag" category="aux_clm"/>
    </machines>
    <options>
      <option name="wallclock">00:20:00</option>
    </options>
  </test>
  <test name="SMS_D_Ld1_P48x1_Vmct" grid="f10_f10_mg37" compset="I2000Clm50BgcCru" testmods="clm/datm_bias_correct_cruv7">
    <machines>
      <machine name="izumi" compiler="nag" category="aux_clm"/>
    </machines>
    <options>
      <option name="wallclock">00:20:00</option>
      <option name="comment"  >MCT test covering bias correction</option>
    </options>
  </test>
  <test name="SMS_D_Ld3" grid="f10_f10_mg37" compset="I1850Clm50BgcCrop" testmods="clm/default">
    <machines>
      <machine name="cheyenne" compiler="intel" category="aux_clm"/>
      <machine name="cheyenne" compiler="intel" category="clm_short"/>
      <machine name="cheyenne" compiler="intel" category="prealpha"/>
      <machine name="cheyenne" compiler="intel" category="aux_cime_baselines"/>
    </machines>
    <options>
      <option name="wallclock">00:20:00</option>
    </options>
  </test>
  <test name="SMS_D_Ld3" grid="f10_f10_mg37" compset="I2000Clm50BgcCru" testmods="clm/default">
    <machines>
      <machine name="cheyenne" compiler="intel" category="aux_clm"/>
      <machine name="cheyenne" compiler="gnu" category="aux_clm"/>
      <machine name="cheyenne" compiler="gnu" category="prebeta"/>
    </machines>
    <options>
      <option name="wallclock">00:20:00</option>
    </options>
  </test>
  <test name="SMS_C2_D_Lh12" grid="f10_f10_mg37" compset="I2000Clm50Sp" testmods="clm/pauseResume">
    <machines>
      <machine name="cheyenne" compiler="intel" category="aux_clm"/>
    </machines>
    <options>
      <option name="wallclock">00:20:00</option>
    </options>
  </test>
  <test name="DAE_C2_D_Lh12" grid="f10_f10_mg37" compset="I2000Clm50BgcCrop" testmods="clm/DA_multidrv">
    <machines>
      <machine name="cheyenne" compiler="intel" category="aux_clm"/>
      <machine name="cheyenne" compiler="intel" category="prealpha"/>
    </machines>
    <options>
      <option name="wallclock">00:20:00</option>
    </options>
  </test>
  <test name="DAE_N2_D_Lh12_Vmct" grid="f10_f10_mg37" compset="I2000Clm50BgcCrop" testmods="clm/DA_multidrv">
    <machines>
      <machine name="cheyenne" compiler="intel" category="aux_clm"/>
      <machine name="cheyenne" compiler="intel" category="prealpha"/>
    </machines>
    <options>
      <option name="wallclock">00:20:00</option>
      <option name="comment"  >MCT test covering multi-driver, the DAE test, and Gregorian calendar</option>
    </options>
  </test>
  <test name="SMS_D_Ld5" grid="f10_f10_mg37" compset="I1850Clm45BgcCrop" testmods="clm/crop">
    <machines>
      <machine name="izumi" compiler="nag" category="aux_clm"/>
    </machines>
    <options>
      <option name="wallclock">00:20:00</option>
      <option name="comment"  >include a nag debug test of Clm45BgcCrop</option>
    </options>
  </test>
  <test name="ERS_D_Ld5_Mmpi-serial" grid="1x1_mexicocityMEX" compset="I1PtClm50SpRs" testmods="clm/CLM1PTStartDate">
    <machines>
      <machine name="cheyenne" compiler="gnu" category="aux_clm"/>
      <machine name="cheyenne" compiler="gnu" category="prebeta"/>
    </machines>
    <options>
      <option name="wallclock">00:20:00</option>
      <option name="tput_tolerance">0.5</option>
      <option name="comment">Want to keep a little single-point testing on cheyenne</option>
    </options>
  </test>
  <test name="SMS_D_Mmpi-serial" grid="CLM_USRDAT" compset="I1PtClm51Bgc" testmods="clm/default--clm/NEON/NIWO">
    <machines>
      <machine name="izumi"    compiler="nag"   category="aux_clm"/>
    </machines>
    <options>
      <option name="wallclock">00:20:00</option>
      <option name="tput_tolerance">0.5</option>
      <option name="comment"  >Add at least one test of a NEON site</option>
    </options>
  </test>
  <test name="SMS_D_Mmpi-serial" grid="CLM_USRDAT" compset="I1PtClm51Fates" testmods="clm/Fates--clm/NEON/FATES/NIWO">
    <machines>
      <machine name="izumi"    compiler="nag"   category="aux_clm"/>
      <machine name="izumi"    compiler="nag"   category="fates"/>
    </machines>
    <options>
      <option name="wallclock">00:20:00</option>
      <option name="tput_tolerance">0.5</option>
      <option name="comment"  >Add at least one test of a FATES NEON site</option>
    </options>
  </test>
  <test name="SMS_D_Vmct_Lm1_Mmpi-serial" grid="CLM_USRDAT" compset="I1PtClm50SpRs" testmods="clm/USUMB_mct">
    <machines>
      <machine name="cheyenne" compiler="intel" category="aux_clm"/>
      <machine name="cheyenne" compiler="intel" category="prebeta"/>
    </machines>
    <options>
      <option name="wallclock">00:20:00</option>
      <option name="tput_tolerance">0.5</option>
      <option name="comment"  >This is a test of a generic tower site under MCT</option>
    </options>
  </test>
  <test name="SMS_D_Lm1_Mmpi-serial" grid="CLM_USRDAT" compset="I1PtClm50SpRs" testmods="clm/USUMB_nuopc">
    <machines>
      <machine name="cheyenne" compiler="intel" category="aux_clm"/>
    </machines>
    <options>
      <option name="wallclock">00:20:00</option>
      <option name="tput_tolerance">0.5</option>
      <option name="comment"  >Make sure the CLM_USRDAT universal resolution works</option>
    </options>
  </test>
  <test name="ERS_D_Ld5" grid="f10_f10_mg37" compset="IHistClm50BgcQian" testmods="clm/ciso_bombspike1963DecStart">
    <machines>
      <machine name="cheyenne" compiler="intel" category="aux_clm"/>
    </machines>
    <options>
      <option name="wallclock">00:40:00</option>
      <option name="comment"  >Want a test of the c13 and c14 timeseries that crosses the year boundary. Ideally this test would include crops (in order to cover as much code as possible combined with the c13/c14 timeseries, even though there are no direct interactions between these timeseries and crops), but crop DecStart tests currently fail because of https://github.com/ESCOMP/ctsm/issues/404 and I didn't want to add another long test just to test these options, so for now using a compset without crops. Using a compset with SGLC to avoid problems with CISM in DecStart tests; the only IHistClm50Bgc compset we have with SGLC is this Qian compset, so I'm using this one.</option>
    </options>
  </test>
  <test name="SMS_D_Ly6_Mmpi-serial" grid="1x1_smallvilleIA" compset="IHistClm45BgcCropQianRs" testmods="clm/cropMonthOutput">
    <machines>
      <machine name="izumi" compiler="intel" category="aux_clm"/>
    </machines>
    <options>
      <option name="wallclock">02:00:00</option>
      <option name="comment"  >Want a debug test that tests a number of aspects of transient crops, including a new crop landunit and shifting PCT_CFT; move to CLM50 once we can get it fast enough (see bug 2391)</option>
    </options>
  </test>
  <test name="ERS_Lm25" grid="1x1_smallvilleIA" compset="IHistClm50BgcCropQianRs" testmods="clm/smallville_dynlakes_monthly">
    <machines>
      <machine name="cheyenne" compiler="gnu" category="aux_clm">
        <options>
          <option name="wallclock">0:50:00</option>
          <option name="comment">Include a test of transient lakes</option>
        </options>
      </machine>
    </machines>
  </test>
  <test name="ERS_Lm25" grid="1x1_smallvilleIA" compset="IHistClm50BgcCropQianRs" testmods="clm/smallville_dynurban_monthly">
    <machines>
      <machine name="cheyenne" compiler="gnu" category="aux_clm">
        <options>
          <option name="wallclock">0:50:00</option>
          <option name="comment">Include a test of transient urban</option>
        </options>
      </machine>
    </machines>
  </test>
  <test name="SMS_D_P48x1_Ld5" grid="f10_f10_mg37" compset="I2000Clm50BgcCrop" testmods="clm/irrig_spunup">
    <machines>
      <machine name="izumi" compiler="nag" category="aux_clm"/>
      <machine name="izumi" compiler="nag" category="prebeta"/>
    </machines>
    <options>
      <option name="wallclock">00:20:00</option>
      <option name="comment"  >Want nag _D test with irrigation on</option>
    </options>
  </test>
  <test name="SMS_Ld1_PS" grid="f09_g17" compset="I2000Clm50BgcCru" testmods="clm/datm_bias_correct_cruv7">
    <machines>
      <machine name="cheyenne" compiler="gnu" category="aux_clm"/>
    </machines>
    <options>
      <option name="wallclock">00:20:00</option>
    </options>
  </test>
  <test name="SMS_Ld1" grid="f19_g17" compset="I2000Clm50Vic" testmods="clm/default">
    <machines>
      <machine name="cheyenne" compiler="intel" category="ctsm_sci"/>
    </machines>
    <options>
      <option name="wallclock">00:20:00</option>
    </options>
  </test>
  <test name="SMS_D_Ld1_Mmpi-serial" grid="f45_f45_mg37" compset="I2000Clm50SpRs" testmods="clm/ptsROA">
    <machines>
      <machine name="izumi" compiler="gnu" category="aux_clm"/>
    </machines>
    <options>
      <option name="wallclock">00:20:00</option>
    </options>
  </test>
  <test name="SMS_Ld5" grid="f10_f10_mg37" compset="I1850Clm45BgcCrop" testmods="clm/crop">
    <machines>
      <machine name="cheyenne" compiler="gnu" category="aux_clm"/>
      <machine name="cheyenne" compiler="intel" category="aux_clm"/>
    </machines>
    <options>
      <option name="wallclock">00:20:00</option>
      <option name="comment"  >include a production gnu test of Clm45</option>
    </options>
  </test>
  <test name="SMS_Ld2_D_PS" grid="f09_g17" compset="I1850Clm50BgcCropCmip6" testmods="clm/basic_interp">
    <machines>
      <machine name="cheyenne" compiler="intel" category="aux_clm"/>
    </machines>
    <options>
      <option name="wallclock">00:20:00</option>
      <option name="comment"  >This gives a short debug test of the cmip6 configuration as well as a test of the cmip6 configuration at the production resolution, both of which we want. This test needs to use init_interp to work, because of adding virtual Antarctica columns.</option>
    </options>
  </test>
  <test name="SMS_Ld5_D_P48x1" grid="f10_f10_mg37" compset="IHistClm50Bgc" testmods="clm/monthly">
    <machines>
      <machine name="izumi" compiler="nag" category="aux_clm"/>
    </machines>
    <options>
      <option name="wallclock">00:20:00</option>
    </options>
  </test>
  <test name="SMS_Ld5_D_P48x1" grid="f10_f10_mg37" compset="IHistClm51Bgc" testmods="clm/decStart">
    <machines>
      <machine name="izumi" compiler="nag" category="aux_clm"/>
    </machines>
    <options>
      <option name="wallclock">00:20:00</option>
    </options>
  </test>
  <test name="SMS_Ld5" grid="f10_f10_mg37" compset="ISSP585Clm50BgcCrop" testmods="clm/ciso_dec2050Start">
    <machines>
      <machine name="cheyenne" compiler="intel" category="aux_clm"/>
      <machine name="cheyenne" compiler="intel" category="prebeta"/>
    </machines>
    <options>
      <option name="wallclock">00:20:00</option>
      <option name="comment"  >Transient production low res future scenario SSP5-8.5 case with isotopes with a december 2050 start</option>
    </options>
  </test>
  <test name="SMS_Ld5" grid="f10_f10_mg37" compset="ISSP245Clm50BgcCrop" testmods="clm/ciso_dec2050Start">
    <machines>
      <machine name="cheyenne" compiler="gnu" category="aux_clm"/>
    </machines>
    <options>
      <option name="wallclock">00:20:00</option>
      <option name="comment"  >Transient production low res future scenario SSP2-4.5 case with isotopes with a december 2050 start, use gnu to move off of intel</option>
    </options>
  </test>
  <test name="SMS_Ld5" grid="f10_f10_mg37" compset="ISSP370Clm50BgcCrop" testmods="clm/ciso_dec2050Start">
    <machines>
      <machine name="cheyenne" compiler="gnu" category="aux_clm"/>
    </machines>
    <options>
      <option name="wallclock">00:20:00</option>
      <option name="comment"  >Transient production low res future scenario SSP3-7.0 case with isotopes with a december 2050 start, use gnu to move off of intel</option>
    </options>
  </test>
  <test name="SMS_D_Ld5" grid="f10_f10_mg37" compset="ISSP126Clm50BgcCrop" testmods="clm/datm_ssp126_anom_forc">
    <machines>
      <machine name="cheyenne" compiler="intel" category="aux_clm"/>
    </machines>
    <options>
      <option name="wallclock">00:20:00</option>
      <option name="comment"  >Transient production with anomaly forcing low res future scenario SSP1-2.6 case</option>
    </options>
  </test>
  <test name="ERP_D_Ld5" grid="f10_f10_mg37" compset="I1850Clm50Bgc" testmods="clm/nlevgrnd_small">
    <machines>
      <machine name="izumi" compiler="intel" category="aux_clm">
        <options>
          <option name="wallclock">0:20:00</option>
          <option name="comment">The main point of this test is to exercise the case where nlevgrnd is less than nlevurb. See the README file in its testmod directory for details.</option>
        </options>
      </machine>
    </machines>
  </test>
  <test name="SMS_Lm13_PS" grid="f19_g17" compset="I2000Clm51BgcCrop" testmods="clm/cropMonthOutput">
    <machines>
      <machine name="cheyenne" compiler="intel" category="aux_clm"/>
    </machines>
    <options>
      <option name="wallclock">02:00:00</option>
      <option name="comment"  >include a relatively long crop test at relatively high resolution</option>
    </options>
  </test>
  <test name="SMS_Lm37" grid="f10_f10_mg37" compset="I1850Clm50SpG" testmods="clm/glcMEC_long">
    <machines>
      <machine name="cheyenne" compiler="intel" category="aux_clm"/>
      <machine name="cheyenne" compiler="intel" category="prebeta"/>
    </machines>
    <options>
      <option name="wallclock">01:30:00</option>
      <option name="comment"  >Long enough test for SMB to be generated in bare land areas; add a month beyond the 3rd year to allow time for CLM to respond to CISM forcing from the 3rd year. (Note: if we had spun-up initial conditions for an IG compset, we could test this with much shorter test, if it also used the glc override options - much of the need for this long test is to allow the snow pack to spin up.)</option>
    </options>
  </test>
  <test name="SMS_Ly3_Mmpi-serial" grid="1x1_numaIA" compset="I2000Clm50BgcCropQianRs" testmods="clm/clm50dynroots">
    <machines>
      <machine name="izumi" compiler="intel" category="aux_clm"/>
    </machines>
    <options>
      <option name="wallclock">01:40:00</option>
    </options>
  </test>
  <test name="SMS_Ly3_Mmpi-serial" grid="1x1_numaIA" compset="I2000Clm50BgcDvCropQianRs" testmods="clm/ignor_warn_cropMonthOutputColdStart">
    <machines>
      <machine name="izumi" compiler="gnu" category="aux_clm"/>
    </machines>
    <options>
      <option name="wallclock">01:40:00</option>
      <option name="comment"  >Single point 3-year test with DV"</option>
    </options>
  </test>
  <test name="ERP_D_Ld10" grid="f10_f10_mg37" compset="I1850Clm51BgcCrop" testmods="clm/ADspinup">
    <machines>
      <machine name="cheyenne" compiler="intel" category="aux_clm"/>
    </machines>
    <options>
      <option name="wallclock">00:20:00</option>
      <option name="comment"  >Include a restart test for AD spinup mode because of specific logic for spinup_state. Lack of this test did cause a problem.</option>
    </options>
  </test>
  <test name="SSP_D_Ld10" grid="f10_f10_mg37" compset="I1850Clm51Bgc" testmods="clm/rtmColdSSP">
    <machines>
      <machine name="cheyenne" compiler="intel" category="aux_clm"/>
    </machines>
    <options>
      <option name="wallclock">00:20:00</option>
    </options>
  </test>
  <test name="SSP_D_Ld4" grid="f10_f10_mg37" compset="I1850Clm50BgcCrop" testmods="clm/ciso_rtmColdSSP">
    <machines>
      <machine name="cheyenne" compiler="intel" category="aux_clm"/>
    </machines>
    <options>
      <option name="wallclock">00:20:00</option>
    </options>
  </test>
  <test name="SSP_Ld10" grid="f10_f10_mg37" compset="I1850Clm50Bgc" testmods="clm/rtmColdSSP">
    <machines>
      <machine name="cheyenne" compiler="gnu" category="prebeta"/>
      <machine name="cheyenne" compiler="gnu" category="aux_clm"/>
    </machines>
    <options>
      <option name="wallclock">00:20:00</option>
    </options>
  </test>
  <test name="SSP_Ld4" grid="f09_g17" compset="I1850Clm50BgcCrop" testmods="clm/ciso_rtmColdSSP">
    <machines>
      <machine name="cheyenne" compiler="intel" category="ctsm_sci"/>
    </machines>
    <options>
      <option name="wallclock">00:20:00</option>
    </options>
  </test>
  <test name="SMS_D_Mmpi-serial_Ld5" grid="5x5_amazon" compset="I2000Clm50FatesRs" testmods="clm/FatesCold">
    <machines>
      <machine name="izumi" compiler="nag" category="aux_clm"/>
      <machine name="cheyenne" compiler="gnu" category="prebeta"/>
    </machines>
    <options>
      <option name="wallclock">00:20:00</option>
    </options>
  </test>
  <test name="ERS_D_Ld15" grid="f45_f45_mg37" compset="I2000Clm50FatesRs" testmods="clm/FatesColdTreeDamage">
    <machines>
      <machine name="cheyenne" compiler="intel" category="fates"/>
    </machines>
    <options>
      <option name="wallclock">00:20:00</option>
      <option name="comment"  >Ensure functionality of the tree damage option in FATES</option>
    </options>
  </test>
  <test name="ERS_D_Ld3_PS" grid="f09_g17" compset="I2000Clm50FatesRs" testmods="clm/FatesCold">
    <machines>
      <machine name="cheyenne" compiler="intel" category="aux_clm"/>
    </machines>
    <options>
      <option name="wallclock">00:20:00</option>
      <option name="comment"  >Want one fates test on a large grid: Since FATES has cohorts, it has potential to be a massive memory consumer and netcdf array size maker, so the large grid test will help smoke out these types of issues (and it's a restart test to cover possible memory/netcdf size issues with the restart file).</option>
    </options>
  </test>
  <test name="ERS_D_Ld5" grid="f45_f45_mg37" compset="I2000Clm50FatesRs" testmods="clm/FatesCold">
    <machines>
      <machine name="izumi" compiler="nag" category="fates"/>
    </machines>
    <options>
      <option name="wallclock">00:20:00</option>
      <option name="comment"  >Want one simple FatesCold gridded test on a izumi using nag compiler.</option>
    </options>
  </test>
  <test name="ERS_D_Ld5" grid="f10_f10_mg37" compset="I2000Clm50Fates" testmods="clm/FatesCold">
    <machines>
      <machine name="cheyenne" compiler="intel" category="aux_clm"/>
      <machine name="cheyenne" compiler="intel" category="fates"/>
      <machine name="izumi" compiler="nag" category="aux_clm"/>
    </machines>
    <options>
      <option name="wallclock">00:40:00</option>
    </options>
  </test>
  <test name="ERS_Lm13" grid="f10_f10_mg37" compset="I2000Clm50Fates" testmods="clm/FatesCold">
    <machines>
      <machine name="cheyenne" compiler="gnu" category="fates"/>
    </machines>
    <options>
      <option name="wallclock">00:50:00</option>
    </options>
  </test>
  <test name="ERS_Lm13" grid="f45_f45_mg37" compset="I2000Clm50Fates" testmods="clm/FatesColdNoComp">
    <machines>
      <machine name="cheyenne" compiler="intel" category="fates"/>
    </machines>
    <options>
      <option name="wallclock">00:40:00</option>
    </options>
  </test>
  <test name="ERS_D_Mmpi-serial_Ld5" grid="1x1_brazil" compset="I2000Clm50FatesRs" testmods="clm/FatesCold">
    <machines>
      <machine name="izumi" compiler="nag" category="aux_clm"/>
      <machine name="cheyenne" compiler="gnu" category="aux_clm"/>
    </machines>
    <options>
      <option name="wallclock">00:20:00</option>
    </options>
  </test>
  <test name="ERS_D_Mmpi-serial_Ld5" grid="5x5_amazon" compset="I2000Clm50FatesRs" testmods="clm/FatesCold">
    <machines>
      <machine name="cheyenne" compiler="intel" category="aux_clm"/>
      <machine name="cheyenne" compiler="intel" category="prebeta"/>
    </machines>
    <options>
      <option name="wallclock">00:20:00</option>
    </options>
  </test>
  <test name="SMS_D_Ld5" grid="f45_f45_mg37" compset="I2000Clm51Fates" testmods="clm/FatesCold">
    <machines>
      <machine name="izumi" compiler="nag" category="aux_clm"/>
    </machines>
    <options>
      <option name="wallclock">00:20:00</option>
      <option name="comment"  >Fates with clm5_1</option>
    </options>
  </test>
  <test name="ERS_D_Mmpi-serial_Ld5_Vmct" grid="1x1_brazil" compset="I2000Clm50FatesRs" testmods="clm/FatesCold">
    <machines>
      <machine name="izumi" compiler="nag" category="aux_clm"/>
    </machines>
    <options>
      <option name="wallclock">00:20:00</option>
      <option name="comment"  >Include a MCT FATES test, and a single-point test with MCT: There isn't any interaction between FATES and the cap, as far as I can tell, but it seems like a good idea to have one FATES test with MCT, since there is so much extra code covered in a FATES test.</option>
    </options>
  </test>
  <test name="ERS_D_Mmpi-serial_Ld5" grid="5x5_amazon" compset="I2000Clm51FatesRs" testmods="clm/FatesCold">
    <machines>
      <machine name="cheyenne" compiler="intel" category="aux_clm"/>
    </machines>
    <options>
      <option name="wallclock">00:20:00</option>
      <option name="comment"  >Run a Fates test with latest Clm5_1</option>
    </options>
  </test>
  <test name="SMS_D_Ld5" grid="f10_f10_mg37" compset="I2000Clm45Fates" testmods="clm/FatesCold">
    <machines>
      <machine name="cheyenne" compiler="intel" category="aux_clm"/>
      <machine name="cheyenne" compiler="intel" category="aux_cime_baselines"/>
    </machines>
    <options>
      <option name="wallclock">00:40:00</option>
    </options>
  </test>
  <test name="SMS_D_Lm6_P144x1" grid="f45_f45_mg37" compset="I2000Clm50FatesRs" testmods="clm/FatesCold">
    <machines>
      <machine name="cheyenne" compiler="intel" category="aux_clm"/>
    </machines>
    <options>
      <option name="wallclock">00:20:00</option>
    </options>
  </test>
  <test name="SMS_D_Ld5" grid="f10_f10_mg37" compset="I2000Clm50FatesRs" testmods="clm/FatesCold">
    <machines>
      <machine name="cheyenne" compiler="intel" category="aux_clm"/>
      <machine name="cheyenne" compiler="gnu" category="aux_clm"/>
      <machine name="izumi" compiler="nag" category="aux_clm"/>
      <machine name="cheyenne" compiler="gnu" category="prebeta"/>
    </machines>
    <options>
      <option name="wallclock">00:20:00</option>
    </options>
  </test>
  <test name="SMS_Ld5_PS" grid="f19_g17" compset="I2000Clm50FatesRs" testmods="clm/FatesCold">
    <machines>
      <machine name="cheyenne" compiler="gnu" category="aux_clm"/>
    </machines>
    <options>
      <option name="wallclock">00:40:00</option>
    </options>
  </test>
  <test name="ERP_Ld9" grid="f45_f45_mg37" compset="I2000Clm50FatesRs" testmods="clm/FatesColdAllVars">
    <machines>
      <machine name="cheyenne" compiler="intel" category="aux_clm"/>
    </machines>
    <options>
      <option name="wallclock">00:20:00</option>
      <option name="comment">ERP FATES test covering all standard FATES history variables.</option>
    </options>
  </test>
  <test name="SMS_Ld5" grid="f10_f10_mg37" compset="I2000Clm45Fates" testmods="clm/FatesCold">
    <machines>
      <machine name="cheyenne" compiler="intel" category="aux_clm"/>
      <machine name="izumi" compiler="intel" category="aux_clm"/>
    </machines>
    <options>
      <option name="wallclock">00:40:00</option>
      <option name="comment">60 day exact restart FATES test on f45 grid.</option>
    </options>
  </test>
  <test name="ERS_Ld30" grid="f45_f45_mg37" compset="I2000Clm50FatesRs" testmods="clm/FatesColdFixedBiogeo">
    <machines>
      <machine name="cheyenne" compiler="intel" category="aux_clm"/>
      <machine name="izumi" compiler="intel" category="aux_clm"/>
    </machines>
    <options>
      <option name="wallclock">00:40:00</option>
      <option name="comment">30 day exact restart test for FATES fixed biogeography reduced complexity mode on an f45 grid.</option>
    </options>
  </test>
  <test name="SMS_Ld5" grid="f10_f10_mg37" compset="I2000Clm50FatesRs" testmods="clm/FatesCold">
    <machines>
      <machine name="cheyenne" compiler="intel" category="aux_clm"/>
      <machine name="izumi" compiler="intel" category="aux_clm"/>
    </machines>
    <options>
      <option name="wallclock">00:40:00</option>
      <option name="comment">60 day exact restart test providing coverage for the FATES logging mode on an f45 grid.</option>
    </options>
  </test>
  <test name="ERS_Ld30" grid="f45_f45_mg37" compset="I2000Clm50FatesRs" testmods="clm/FatesColdSizeAgeMort">
    <machines>
      <machine name="cheyenne" compiler="intel" category="aux_clm"/>
    </machines>
    <options>
      <option name="wallclock">00:40:00</option>
      <option name="comment">30 day exact restart test activating FATES size and age mortality mode on an f45 grid.</option>
    </options>
  </test>
  <test name="ERP_P72x2_Ld30" grid="f45_f45_mg37" compset="I2000Clm50FatesRs" testmods="clm/mimicsFatesCold">
    <machines>
      <machine name="cheyenne" compiler="intel" category="aux_clm"/>
      <machine name="cheyenne" compiler="intel" category="fates"/>
    </machines>
    <options>
      <option name="wallclock">00:40:00</option>
      <option name="comment">30 day exact restart test with threading, running FATES-MIMICS on an f45 grid.</option>
    </options>
  </test>
  <test name="SMS_D_Ld5" grid="f10_f10_mg37" compset="I2000Clm50BgcCrop" testmods="clm/irrig_alternate">
    <machines>
      <machine name="izumi" compiler="nag" category="aux_clm">
        <options>
          <option name="wallclock">00:20:00</option>
          <option name="comment">Debug test covering some non-default irrigation options.</option>
        </options>
      </machine>
    </machines>
  </test>
  <test name="SMS_D_Ld10" grid="f10_f10_mg37" compset="I2000Clm50BgcCrop" testmods="clm/tracer_consistency">
    <machines>

      <machine name="izumi" compiler="intel" category="aux_clm">
        <options>
          <option name="wallclock">00:30:00</option>
          <option name="comment">Include a tracer consistency check in debug mode.</option>
        </options>
      </machine>

    </machines>
  </test>
  <test name="ERP_P36x2_D_Ld5" grid="f10_f10_mg37" compset="I2000Ctsm50NwpBgcCropGswp" testmods="clm/default">
    <machines>

      <machine name="cheyenne" compiler="intel" category="aux_clm">
        <options>
          <option name="wallclock">00:30:00</option>
          <option name="comment">A debug ERP test of the NWP configuration with active BGC and CROP.</option>
        </options>
      </machine>

    </machines>
  </test>
  <test name="LWISO_Ld10" grid="f10_f10_mg37" compset="I2000Clm50BgcCrop" testmods="clm/coldStart">
    <machines>
      <machine name="cheyenne" compiler="gnu" category="aux_clm">
        <options>
          <option name="wallclock">00:30:00</option>
          <option name="comment">Ensure that turning on water tracers doesn't change answers. Cold start for now, until we can use initial conditions from a non-isotope case in an isotope case; once we can do that, this should be changed to not be cold start (e.g., 5-day decStart transient test: see also https://github.com/ESCOMP/ctsm/issues/495#issuecomment-516619853).</option>
        </options>
      </machine>
    </machines>
  </test>
  <test name="ERP_P36x2_D_Ld5" grid="f10_f10_mg37" compset="I2000Ctsm50NwpSpGswp" testmods="clm/default">
    <machines>

      <machine name="cheyenne" compiler="intel" category="aux_clm">
        <options>
          <option name="wallclock">00:30:00</option>
          <option name="comment">Include a debug ERP test of the NWP configuration.</option>
        </options>
      </machine>

    </machines>
  </test>
  <test name="SMS_Ld1_PS" grid="nldas2_rnldas2_mnldas2" compset="I2000Ctsm50NwpSpNldas" testmods="clm/default">
    <machines>

      <machine name="cheyenne" compiler="gnu" category="aux_clm">
        <options>
          <option name="wallclock">00:30:00</option>
          <option name="comment">Include a short smoke test covering the nldas2 grid and the I2000Ctsm50NwpSpNldas compset, which uses NLDAS datm forcing.</option>
        </options>
      </machine>

    </machines>
  </test>
  <test name="SMS_Ld1_PS" grid="nldas2_rnldas2_mnldas2" compset="I2000Ctsm50NwpSpNldasRs" testmods="clm/default">
    <machines>

      <machine name="cheyenne" compiler="gnu" category="aux_clm">
        <options>
          <option name="wallclock">00:30:00</option>
          <option name="comment">Include a short smoke test covering the nldas2 grid and the I2000Ctsm50NwpSpNldasRs compset, which uses NLDAS datm forcing.</option>
        </options>
      </machine>

    </machines>
  </test>
  <test name="ERP_D_Ld3" grid="f19_g17" compset="I2000Clm50FatesCruRsGs" testmods="clm/FatesCold">
    <machines>
      <machine name="cheyenne" compiler="intel" category="fates"/>
    </machines>
    <options>
      <option name="wallclock">00:20:00</option>
      <option name="comment">Short ERP debug FATES test for f19_g17 grid.</option>
    </options>
  </test>
  <test name="ERP_D_P36x2_Ld3" grid="f19_g17" compset="I2000Clm50FatesCru" testmods="clm/FatesCold">
    <machines>
      <machine name="cheyenne" compiler="intel" category="fates"/>
    </machines>
    <options>
      <option name="wallclock">00:20:00</option>
      <option name="comment">Short ERP debug FATES test for f19_g17 grid with modified task layout.</option>
    </options>
  </test>
  <test name="ERP_Ld3" grid="f09_g17" compset="I2000Clm50FatesRs" testmods="clm/FatesCold">
    <machines>
      <machine name="cheyenne" compiler="intel" category="fates"/>
      <machine name="lawrencium-lr3" compiler="intel" category="fates"/>
    </machines>
    <options>
      <option name="wallclock">00:20:00</option>
      <option name="comment">Short ERP FATES test for f09_g17 grid.</option>
    </options>
  </test>
  <test name="ERP_Ld9" grid="f45_f45_mg37" compset="I2000Clm50FatesCruRsGs" testmods="clm/FatesColdAllVars">
    <machines>
      <machine name="cheyenne" compiler="intel" category="fates"/>
      <machine name="lawrencium-lr3" compiler="intel" category="fates"/>
    </machines>
    <options>
      <option name="wallclock">00:20:00</option>
      <option name="comment">ERP FATES test covering all standard FATES history variables.</option>
    </options>
  </test>
  <test name="ERS_D_Ld30" grid="f45_f45_mg37" compset="I2000Clm50FatesCruRsGs" testmods="clm/FatesColdPRT2">
    <machines>
      <machine name="cheyenne" compiler="intel" category="fates"/>
      <machine name="izumi" compiler="nag" category="fates"/>
      <machine name="lawrencium-lr3" compiler="intel" category="fates"/>
    </machines>
    <options>
      <option name="wallclock">00:40:00</option>
      <option name="comment">Exact restart debug test covering Fates CNP nutrients mode.</option>
    </options>
  </test>
  <test name="ERS_D_Ld30" grid="f45_f45_mg37" compset="I2000Clm50FatesCruRsGs" testmods="clm/FatesColdLandUse">
    <machines>
      <machine name="cheyenne" compiler="intel" category="fates"/>
      <machine name="izumi" compiler="nag" category="fates"/>
      <machine name="lawrencium-lr3" compiler="intel" category="fates"/>
    </machines>
    <options>
      <option name="wallclock">00:40:00</option>
    </options>
  </test>
  <test name="ERS_D_Ld3" grid="f19_g17" compset="I2000Clm50FatesCruRsGs" testmods="clm/FatesCold">
    <machines>
      <machine name="cheyenne" compiler="intel" category="fates"/>
      <machine name="cheyenne" compiler="gnu" category="fates"/>
      <machine name="lawrencium-lr3" compiler="intel" category="fates"/>
    </machines>
    <options>
      <option name="wallclock">00:40:00</option>
      <option name="comment">Exact restart debug FATES test covering for the f19_g17 grid resolution.</option>
    </options>
  </test>
  <test name="ERS_D_Ld5" grid="f19_g17" compset="I2000Clm50BgcCru" testmods="clm/default">
    <machines>
      <machine name="cheyenne" compiler="intel" category="fates"/>
      <machine name="lawrencium-lr3" compiler="intel" category="fates"/>
    </machines>
    <options>
      <option name="wallclock">00:20:00</option>
      <option name="comment">Exact restart debug test to provide for some CLM coverage during fates suite tests.</option>
    </options>
  </test>
  <test name="ERS_D_Mmpi-serial_Ld5" grid="1x1_brazil" compset="I2000Clm50FatesCruRsGs" testmods="clm/FatesCold">
    <machines>
      <machine name="cheyenne" compiler="intel" category="fates"/>
      <machine name="izumi" compiler="nag" category="fates"/>
      <machine name="lawrencium-lr3" compiler="intel" category="fates"/>
    </machines>
    <options>
      <option name="wallclock">00:20:00</option>
      <option name="comment">Short ERP debug FATES test for single site grid with serial mpi.</option>
    </options>
  </test>
  <test name="ERS_Ld9" grid="f10_f10_mg37" compset="I2000Clm50FatesCruRsGs" testmods="clm/FatesColdCH4Off">
    <machines>
      <machine name="cheyenne" compiler="intel" category="fates"/>
      <machine name="lawrencium-lr3" compiler="intel" category="fates"/>
      <machine name="cheyenne" compiler="intel" category="aux_clm"/>
    </machines>
    <options>
      <option name="wallclock">00:10:00</option>
      <option name="comment">30 day exact restart test activating FATES with CH4 off for the f10 grid.</option>
    </options>
  </test>
  <test name="SMS_Lm3_D_Mmpi-serial" grid="1x1_brazil" compset="I2000Clm50FatesCruRsGs" testmods="clm/FatesColdHydro">
    <machines>
      <machine name="izumi" compiler="intel" category="aux_clm"/>
      <machine name="cheyenne" compiler="intel" category="fates"/>
      <machine name="izumi" compiler="nag" category="fates"/>
    </machines>
    <options>
      <option name="wallclock">00:20:00</option>
      <option name="comment">Longer smoke debug test for single site grid with serial mpi with coverage for FATES Hydro. Bypasses grid level mass checks.</option>
    </options>
  </test>
  <test name="ERS_D_Ld5" grid="1x1_brazil" compset="I2000Clm50FatesCruRsGs" testmods="clm/FatesColdHydro">
    <machines>
      <machine name="cheyenne" compiler="intel" category="fates"/>
      <machine name="izumi" compiler="nag" category="fates"/>
      <machine name="lawrencium-lr3" compiler="intel" category="fates"/>
    </machines>
    <options>
      <option name="wallclock">00:40:00</option>
      <option name="comment">Short exact restart debug test for single site grid with coverage for FATES Hydro. Bypasses grid level mass checks.</option>
    </options>
  </test>
  <test name="ERS_Ld5" grid="f19_g17" compset="I2000Clm45Fates" testmods="clm/FatesCold">
    <machines>
      <machine name="cheyenne" compiler="intel" category="fates"/>
      <machine name="lawrencium-lr3" compiler="intel" category="fates"/>
    </machines>
    <options>
      <option name="wallclock">00:20:00</option>
      <option name="comment">Exact restart debug FATES test providing coverage for Clm45 physics.</option>
    </options>
  </test>
  <test name="ERS_Ld60" grid="f45_f45_mg37" compset="I2000Clm50FatesCruRsGs" testmods="clm/Fates">
    <machines>
      <machine name="cheyenne" compiler="intel" category="fates"/>
      <machine name="lawrencium-lr3" compiler="intel" category="fates"/>
    </machines>
    <options>
      <option name="wallclock">00:40:00</option>
      <option name="comment">60 day exact restart FATES test on f45 grid.</option>
    </options>
  </test>
  <test name="ERS_Ld60" grid="f45_f45_mg37" compset="I2000Clm50FatesCruRsGs" testmods="clm/FatesColdNoFire">
    <machines>
      <machine name="cheyenne" compiler="intel" category="fates"/>
      <machine name="lawrencium-lr3" compiler="intel" category="fates"/>
    </machines>
    <options>
      <option name="wallclock">00:40:00</option>
      <option name="comment">60 day exact restart test that turns off all fire (both FATES and CLM) on an f45 grid.</option>
    </options>
  </test>
  <test name="ERS_Ld60" grid="f45_f45_mg37" compset="I2000Clm50FatesCruRsGs" testmods="clm/FatesColdST3">
    <machines>
      <machine name="cheyenne" compiler="intel" category="fates"/>
      <machine name="lawrencium-lr3" compiler="intel" category="fates"/>
    </machines>
    <options>
      <option name="wallclock">00:20:00</option>
      <option name="comment">60 day exact restart test activating FATES static stand structure on an f45 grid.</option>
    </options>
  </test>
  <test name="ERS_Ld60" grid="f45_f45_mg37" compset="I2000Clm50FatesCruRsGs" testmods="clm/FatesColdPPhys">
    <machines>
      <machine name="cheyenne" compiler="intel" category="fates"/>
    </machines>
    <options>
      <option name="wallclock">00:20:00</option>
      <option name="comment">60 day exact restart test activating FATES prescribed physiology mode on an f45 grid.</option>
    </options>
  </test>
  <test name="ERS_Ld30" grid="f45_f45_mg37" compset="I2000Clm50FatesCruRsGs" testmods="clm/FatesColdFixedBiogeo">
    <machines>
      <machine name="cheyenne" compiler="intel" category="fates"/>
      <machine name="lawrencium-lr3" compiler="intel" category="fates"/>
    </machines>
    <options>
      <option name="wallclock">00:40:00</option>
    </options>
  </test>
  <test name="ERS_Ld30" grid="f45_f45_mg37" compset="I2000Clm50FatesCruRsGs" testmods="clm/FatesColdNoComp">
    <machines>
      <machine name="cheyenne" compiler="intel" category="fates"/>
      <machine name="lawrencium-lr3" compiler="intel" category="fates"/>
    </machines>
    <options>
      <option name="wallclock">00:40:00</option>
    </options>
  </test>
  <test name="ERS_Ld30" grid="f45_f45_mg37" compset="I2000Clm50FatesCruRsGs" testmods="clm/FatesColdNoCompFixedBioGeo">
    <machines>
      <machine name="cheyenne" compiler="intel" category="fates"/>
    </machines>
    <options>
      <option name="wallclock">00:40:00</option>
    </options>
  </test>
  <test name="SMS_D" grid="1x1_brazil" compset="I2000Clm51FatesSpCruRsGs" testmods="clm/FatesColdSatPhen">
    <machines>
      <machine name="cheyenne" compiler="intel" category="fates"/>
    </machines>
    <options>
      <option name="wallclock">00:20:00</option>
      <option name="comment">Test with DEBUG on for FatesSP mode, NOTE: FatesSp has the largest difference in CTSM code for any FATES mode</option>
    </options>
  </test>
  <test name="SMS_D" grid="1x1_brazil" compset="I2000Clm51FatesSpCruRsGs" testmods="clm/FatesColdDryDepSatPhen">
    <machines>
      <machine name="cheyenne" compiler="gnu" category="aux_clm"/>
    </machines>
    <options>
      <option name="wallclock">00:20:00</option>
      <option name="comment"  >Run a test with dry deposition on and FATES-SP</option>
    </options>
  </test>
  <test name="SMS_D" grid="1x1_brazil" compset="I2000Clm51FatesSpCruRsGs" testmods="clm/FatesColdMeganSatPhen">
    <machines>
      <machine name="cheyenne" compiler="gnu" category="aux_clm"/>
    </machines>
    <options>
      <option name="wallclock">00:20:00</option>
      <option name="comment"  >Run a test with MEGAN on and FATES-SP</option>
    </options>
  </test>
<!--    Don't active this test until #1722 is fixed
  <test name="SMS_Ld3" grid="f09_f09_mg17" compset="I2000Clm51FatesCruRsGs" testmods="clm/FatesColdSatPhen_prescribed">
    <machines>
      <machine name="cheyenne" compiler="intel" category="fates"/>
    </machines>
    <options>
      <option name="wallclock">00:20:00</option>
      <option name="comment">Test with prescribed LAI and soil-moisture with FatesSP mode, has to be at f09 and 2000</option>
    </options>
  </test>
-->
  <test name="SMS_Lm1" grid="f45_f45_mg37" compset="I2000Clm51FatesSpCruRsGs" testmods="clm/FatesColdBasic">
    <machines>
      <machine name="cheyenne" compiler="intel" category="fates"/>
    </machines>
    <options>
      <option name="wallclock">00:40:00</option>
      <option name="comment">Smoke test that uses just the FATES SP compset.</option>
    </options>
  </test>
  <test name="ERS_Ld30" grid="f45_f45_mg37" compset="I2000Clm51FatesSpCruRsGs" testmods="clm/FatesColdSatPhen">
    <machines>
      <machine name="cheyenne" compiler="intel" category="fates"/>
      <machine name="lawrencium-lr3" compiler="intel" category="fates"/>
    </machines>
    <options>
      <option name="wallclock">00:40:00</option>
      <option name="comment">30 day exact restart test for FATES fixed biogeography reduced complexity mode on an f45 grid.</option>
    </options>
  </test>
  <test name="ERP_P36x2_Ld30" grid="f45_f45_mg37" compset="I2000Clm51FatesSpCruRsGs" testmods="clm/FatesColdSatPhen">
    <machines>
      <machine name="cheyenne" compiler="intel" category="fates"/>
      <machine name="cheyenne" compiler="intel" category="aux_clm"/>
    </machines>
    <options>
      <option name="wallclock">00:40:00</option>
      <option name="comment">30 day exact restart test with threading for FATES fixed biogeography reduced complexity mode on an f45 grid.</option>
    </options>
  </test>
  <test name="ERS_Ld60" grid="f45_f45_mg37" compset="I2000Clm50FatesCruRsGs" testmods="clm/FatesColdLogging">
    <machines>
      <machine name="cheyenne" compiler="intel" category="fates"/>
    </machines>
    <options>
      <option name="wallclock">00:40:00</option>
      <option name="comment">60 day exact restart test providing coverage for the FATES logging mode on an f45 grid.</option>
    </options>
  </test>
  <test name="ERS_Ld30" grid="f45_f45_mg37" compset="I2000Clm50FatesCruRsGs" testmods="clm/FatesColdSizeAgeMort">
    <machines>
      <machine name="cheyenne" compiler="intel" category="fates"/>
      <machine name="lawrencium-lr3" compiler="intel" category="fates"/>
    </machines>
    <options>
      <option name="wallclock">00:40:00</option>
      <option name="comment">30 day exact restart test activating FATES size and age mortality mode on an f45 grid.</option>
    </options>
  </test>
  <test name="SMS_Lm6" grid="f45_f45_mg37" compset="I2000Clm50FatesCruRsGs" testmods="clm/Fates">
    <machines>
      <machine name="cheyenne" compiler="intel" category="fates"/>
      <machine name="lawrencium-lr3" compiler="intel" category="fates"/>
    </machines>
    <options>
      <option name="wallclock">00:20:00</option>
      <option name="comment"  >Run a short non-Fates test (without land-ice model) in the fates test list, to make sure fates changes do not mess up the standard model</option>
    </options>
  </test>
  <test name="SMS_Lm13" grid="1x1_brazil" compset="I2000Clm50FatesCruRsGs" testmods="clm/FatesCold">
    <machines>
      <machine name="cheyenne" compiler="intel" category="fates"/>
      <machine name="cheyenne" compiler="gnu" category="fates"/>
    </machines>
    <options>
      <option name="wallclock">00:40:00</option>
      <option name="comment">13 month single site FATES smoke test.</option>
    </options>
  </test>
  <test name="ERS_Lm12" grid="1x1_brazil" compset="I2000Clm50FatesCruRsGs" testmods="clm/FatesFireLightningPopDens">
    <machines>
      <machine name="cheyenne" compiler="intel" category="fates"/>
    </machines>
    <options>
      <option name="wallclock">01:00:00</option>
      <option name="comment">12 month exact restart FATES single site debug test covering anthropogenic fire ignition mode.</option>
    </options>
  </test>
  <test name="SMS_Lm1" grid="f10_f10_mg37" compset="I1850Clm50BgcCropCmip6waccm" testmods="clm/basic">
    <machines>
      <machine name="cheyenne" compiler="gnu" category="aux_clm"/>
      <machine name="cheyenne" compiler="gnu" category="prealpha"/>
      <machine name="cheyenne" compiler="gnu" category="prebeta"/>
    </machines>
    <options>
      <option name="wallclock">00:20:00</option>
      <option name="comment"  >The main point of this test is simply to make sure that the CMIP6WACCMDECK moifierd works. (This configuration is basically the same as I1850Clm50BgcCropCmip6, but without cmip6_glaciers_virtual_antarctica - so we don't need huge coverage of this.) Month-long so that we actually get some history output (because this test exercises a usermods directory with only monthly and yearly output).</option>
    </options>
  </test>
  <test name="SMS_Lm1" grid="f19_g17" compset="I1850Clm50BgcCropCmip6waccm" testmods="clm/basic">
    <machines>
      <machine name="cheyenne" compiler="intel" category="ctsm_sci"/>
    </machines>
    <options>
      <option name="wallclock">00:60:00</option>
      <option name="comment"  >The main point of this test is simply to make sure that the CMIP6WACCMDECK modifier works for
2-degree since that resolution turns off Carbon isotopes. (This is in the ctsm_sci test list despite not being a scientifically-supported compset because this needs to be run at 2-degree resolution, which is higher than our standard testing. Also note that the purpose of this is to support scientifically-supported coupled configurations.)</option>
    </options>
  </test>
  <test name="SMS_Lm1_D" grid="f10_f10_mg37" compset="I1850Clm50BgcCrop" testmods="clm/output_crop_highfreq">
    <machines>
      <machine name="cheyenne" compiler="intel" category="aux_clm">
        <options>
          <option name="wallclock">00:20:00</option>
          <option name="comment">Want at least a month-long debug test covering the output_crop usermod, as well as a test covering the output_crop_highfreq usermod. (Note that we already have a year+ test of output_crop via a cmip6 test, so having this test just be a month, rather than a year, seems good enough.)</option>
        </options>
      </machine>
    </machines>
  </test>
  <test name="SMS_Ly1_Mmpi-serial" grid="1x1_brazil" compset="IHistClm50BgcQianRs" testmods="clm/output_bgc_highfreq">
    <machines>
      <machine name="cheyenne" compiler="intel" category="aux_clm">
        <options>
          <option name="wallclock">00:20:00</option>
          <option name="comment">Want a year-long test covering the output_bgc and output_bgc_highfreq usermods; don't want a highfreq, year-long global test because of the output volume, so this is single-point.</option>
        </options>
      </machine>
      <machine name="cheyenne" compiler="intel" category="aux_cime_baselines">
        <options>
          <option name="wallclock">00:20:00</option>
        </options>
      </machine>
    </machines>
  </test>
  <test name="SMS_Ld12_Mmpi-serial" grid="1x1_vancouverCAN" compset="I1PtClm50SpRs" testmods="clm/output_sp_highfreq">
    <machines>
      <machine name="cheyenne" compiler="gnu" category="aux_clm">
        <options>
          <option name="wallclock">00:10:00</option>
          <option name="comment">Want a year-long test covering the output_sp and output_sp_highfreq usermods; don't want a highfreq, year-long global test because of the output volume, so this is single-point.</option>
        </options>
      </machine>
    </machines>
  </test>
  <test name="PFS_Ld10_PS" grid="f19_g17" compset="I2000Clm50BgcCrop">
    <machines>
      <machine name="cheyenne" compiler="intel" category="aux_clm">
        <options>
          <option name="wallclock">00:30:00</option>
          <option name="comment">Can use this test to determine if there are significant throughput changes, at least for this common and important configuration. Note that this deliberately doesn't have any testmods in order to (1) avoid doing history output (because the timing of output can be very variable, and mixing output timing with other aspects of model time can be confusing), and (2) generally keep the test replicating a production configuration as closely as possible (so, for example, we do NOT set BFBFLAG=TRUE for this test).</option>
          <!-- standard throughput tolerance is 25%, but for this PFS test we want a stricter tolerance -->
          <option name="tput_tolerance">0.1</option>
        </options>
      </machine>
    </machines>
  </test>

  <test name="FSURDATMODIFYCTSM_D_Mmpi-serial_Ld1" grid="5x5_amazon" compset="I2000Clm50SpRs">
    <machines>
      <machine name="cheyenne" compiler="intel" category="aux_clm">
        <options>
          <option name="wallclock">00:20:00</option>
          <option name="comment">Smoke test that first runs the fsurdat_modifier tool and then ensures that the CTSM does not fail using the just-generated modified fsurdat file. Regional SP case. A global BGC CROP case was confirmed to PASS when this regional SP case was introduced.</option>
        </options>
      </machine>
      <machine name="cheyenne" compiler="intel" category="clm_pymods">
        <options>
          <option name="wallclock">00:20:00</option>
          <option name="comment">This test invokes python code, so it should be run whenever changing python code (in addition to being run as part of aux_clm).</option>
        </options>
      </machine>
    </machines>
  </test>

  <test name="LILACSMOKE_D_Ld2" grid="f10_f10_mg37" compset="I2000Ctsm50NwpSpAsRs" testmods="clm-lilac">
    <machines>
      <machine name="cheyenne" compiler="intel" category="aux_clm">
        <options>
          <option name="wallclock">00:20:00</option>
          <option name="comment">Basic LILAC smoke test. Needs to use the nuopc driver. Uses stub atmosphere to avoid needing to download a bunch of unnecessary data if run on a different machine.</option>
        </options>
      </machine>
      <machine name="cheyenne" compiler="intel" category="clm_pymods">
        <options>
          <option name="wallclock">00:20:00</option>
          <option name="comment">This LILAC test invokes lilac python code, so it should be run whenever changing python code (in addition to being run as part of aux_clm).</option>
        </options>
      </machine>
    </machines>
  </test>

  <test name="SMS_D_Ln1" grid="f10_f10_mg37" compset="I2000Clm50BgcCropQianRs" testmods="clm-run_self_tests">
    <machines>

      <machine name="izumi" compiler="intel" category="aux_clm">
        <options>
          <option name="wallclock">0:20:00</option>
          <option name="comment">Include a test that triggers runtime self-tests. The grid and compset aren't very important here, but we do want more than a single-point test so that we can run on more than one processor; we use Qian atm forcing to facilitate running this test on small systems (to avoid large input data needs). The self-tests are run in initialization, so we only need to run for a single time step.</option>
        </options>
      </machine>

    </machines>
  </test>

  <test name="LGRAIN2_Ly1_P72x1" grid="f10_f10_mg37" compset="I1850Clm50BgcCrop" testmods="clm/ciso--clm/cropMonthOutput">
    <machines>
      <machine name="cheyenne" compiler="gnu" category="aux_clm">
        <options>
          <option name="wallclock">02:00:00</option>
          <option name="comment">Ensure that it works to have a second grain pool, and that we can get bit-for-bit identical answers with a standard run with just one grain pool. This tests infrastructure that will be needed when incorporating AgSys. This test can be dropped once we have some tests exercising AgSys (which will exercise this code).</option>
        </options>
      </machine>
    </machines>
  </test>
  <test name="LGRAIN2_Ly2_P72x1" grid="f10_f10_mg37" compset="I1850Clm45BgcCrop" testmods="clm/ciso--clm/cropMonthOutput">
    <machines>
      <machine name="cheyenne" compiler="gnu" category="aux_clm">
        <options>
          <option name="wallclock">02:00:00</option>
          <option name="comment">Ensure that it works to have a second grain pool, and that we can get bit-for-bit identical answers with a standard run with just one grain pool. This tests infrastructure that will be needed when incorporating AgSys. This test can be dropped once we have some tests exercising AgSys (which will exercise this code). Compared to the Clm50 test, this Clm45 test exercises code in NutrientCompetitionCLM45defaultMod and use_grainproduct false. Need two years because this test starts from a non-crop finidat, so there is no crop growth in the first year.</option>
        </options>
      </machine>
    </machines>
  </test>
  <test name="LREPRSTRUCT_Ly1_P72x1" grid="f10_f10_mg37" compset="I1850Clm50BgcCrop" testmods="clm/ciso--clm/cropMonthOutput">
    <machines>
      <machine name="cheyenne" compiler="gnu" category="aux_clm">
        <options>
          <option name="wallclock">02:00:00</option>
          <option name="comment">Ensure that it works to have a crop reproductive structure pool, and that we can get bit-for-bit identical answers when using that pool compared to a run with a single reproductive grain pool. This tests infrastructure that will be needed when incorporating AgSys. This test can be dropped once we have some tests exercising AgSys (which will exercise this code).</option>
        </options>
      </machine>
    </machines>
  </test>
  <test name="LREPRSTRUCT_Ly2_P72x1" grid="f10_f10_mg37" compset="I1850Clm45BgcCrop" testmods="clm/ciso--clm/cropMonthOutput">
    <machines>
      <machine name="cheyenne" compiler="gnu" category="aux_clm">
        <options>
          <option name="wallclock">02:00:00</option>
          <option name="comment">Ensure that it works to have a crop reproductive structure pool, and that we can get bit-for-bit identical answers when using that pool compared to a run with a single reproductive grain pool. This tests infrastructure that will be needed when incorporating AgSys. This test can be dropped once we have some tests exercising AgSys (which will exercise this code). Compared to the Clm50 test, this Clm45 test exercises code in NutrientCompetitionCLM45defaultMod and use_grainproduct false. Need two years because this test starts from a non-crop finidat, so there is no crop growth in the first year.</option>
        </options>
      </machine>
    </machines>
  </test>

  <test name="REUSEINITFILES_D_Ld1" grid="f10_f10_mg37" compset="I1850Clm50BgcCrop" testmods="clm/default">
    <machines>
      <machine name="cheyenne" compiler="gnu" category="aux_clm">
        <options>
          <option name="wallclock">0:20:00</option>
          <option name="comment">Make sure that a rerun with already-generated initialization files is bit-for-bit</option>
        </options>
      </machine>
    </machines>
  </test>

  <test name="FUNITCTSM_P1x1" grid="f10_f10_mg37" compset="I2000Clm50Sp">
    <machines>
      <machine name="cheyenne" compiler="intel" category="aux_clm">
        <options>
          <option name="wallclock">00:30:00</option>
          <option name="comment">This test runs CTSM's Fortran unit tests. We're abusing the system test infrastructure to run these, so that a run of the test suite results in the unit tests being run as well. Grid and compset are irrelevant here, except that compset must be one that includes CTSM in order for CIME to find the test definition.</option>
        </options>
      </machine>
    </machines>
  </test>
</testlist><|MERGE_RESOLUTION|>--- conflicted
+++ resolved
@@ -1414,22 +1414,22 @@
       <option name="comment"  >Run ne30np4.pg3 to make sure will work for CAM"</option>
     </options>
   </test>
-<<<<<<< HEAD
   <test name="SMS_Ln9" grid="mpasa480_mpasa480" compset="I1850Clm51BgcCrop" testmods="clm/clm50cam6LndTuningMode">
-=======
+    <machines>
+      <machine name="cheyenne" compiler="gnu" category="aux_clm"/>
+    </machines>
+    <options>
+      <option name="wallclock">00:40:00</option>
+      <option name="comment"  >Run mpasa480 to make sure will work for CAM"</option>
+    </options>
+  </test>
   <test name="SMS_Ln9" grid="ne3pg3_ne3pg3_mg37" compset="I2000Clm50Sp" testmods="clm/clm50cam6LndTuningMode">
->>>>>>> f6881492
-    <machines>
-      <machine name="cheyenne" compiler="gnu" category="aux_clm"/>
-    </machines>
-    <options>
-<<<<<<< HEAD
-      <option name="wallclock">00:40:00</option>
-      <option name="comment"  >Run mpasa480 to make sure will work for CAM"</option>
-=======
+    <machines>
+      <machine name="cheyenne" compiler="gnu" category="aux_clm"/>
+    </machines>
+    <options>
       <option name="wallclock">00:20:00</option>
       <option name="comment"  >Run course resolution ne3pg3_ne3pg3_mg37 to make sure will work for CAM"</option>
->>>>>>> f6881492
     </options>
   </test>
   <test name="SMS_D" grid="f10_f10_mg37" compset="I2000Clm51BgcCrop" testmods="clm/crop">
