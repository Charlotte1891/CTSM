--- conflicted
+++ resolved
@@ -1900,11 +1900,7 @@
     <machines>
       <machine name="cheyenne" compiler="intel" category="aux_clm">
         <options>
-<<<<<<< HEAD
           <option name="wallclock">00:30:00</option>
-=======
-          <option name="wallclock">0:30:00</option>
->>>>>>> 5cc4ede4
           <option name="comment">Include a test of the NUOPC cap</option>
         </options>
       </machine>
