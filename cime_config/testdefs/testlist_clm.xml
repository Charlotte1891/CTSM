<?xml version="1.0"?>
<!--
     CTSM test list. Test suites included:
        ctsm_pymods: System tests for the python codes that also run CTSM cases (subset of aux_clm tests)
        clm_short: The short CLM test for basic testing of a few configurations
        aux_clm: Main workhorse test list to be run on main machines before most tags are made
        fates: The FATES testlist, run when FATES is updated
        ctsm_sci: Tests for all science supported compset/resolution configurations, plus all supported resolutions
        prelpha: Run before CESM alpha tags (subset of aux_clm tests)
        prebeta: Run before CESM beta tags (more extensive, but should have tests outside of prealpha) (subset of aux_clm tests)
        aux_cime_baselines: CESM cime baselines (subset of aux_clm tests)
        hillslope: Experimental test list used for the hillslope option of the model
-->
<testlist version="2.0">
  <test name="ERI_D_Ld9" grid="f10_f10_mg37" compset="I1850Clm60Bgc" testmods="clm/default">
    <machines>
      <machine name="derecho" compiler="gnu" category="aux_clm"/>
      <machine name="derecho" compiler="gnu" category="ctsm_sci"/>
    </machines>
    <options>
      <option name="wallclock">00:40:00</option>
    </options>
  </test>
  <test name="SMS_D_Ld3_PS" grid="f09_g17" compset="I1850Clm50BgcNoAnthro" testmods="clm/decStart1851_noinitial">
    <machines>
      <machine name="cheyenne" compiler="intel" category="aux_clm"/>
      <machine name="cheyenne" compiler="intel" category="prebeta"/>
      <machine name="derecho" compiler="intel" category="aux_clm"/>
      <machine name="derecho" compiler="intel" category="prebeta"/>
    </machines>
    <options>
      <option name="wallclock">00:20:00</option>
      <option name="comment"  >No anthropogenic compset</option>
    </options>
  </test>
  <test name="ERI_D_Ld9" grid="f10_f10_mg37" compset="I2000Clm50BgcCru" testmods="clm/default">
    <machines>
      <machine name="cheyenne" compiler="gnu" category="aux_clm"/>
      <machine name="cheyenne" compiler="intel" category="aux_clm"/>
      <machine name="derecho" compiler="gnu" category="aux_clm"/>
      <machine name="derecho" compiler="intel" category="aux_clm"/>
    </machines>
    <options>
      <option name="wallclock">00:20:00</option>
    </options>
  </test>
  <test name="SMS_Ln9" grid="f10_f10_mg37" compset="I1850Clm45Bgc" testmods="clm/clm45cam4LndTuningModeZDustSoilErod">
    <machines>
      <machine name="derecho" compiler="intel" category="aux_clm"/>
      <machine name="izumi" compiler="gnu" category="aux_clm"/>
    </machines>
    <options>
      <option name="wallclock">00:20:00</option>
      <option name="comment">Simple test use soil eroditability in CTSM for CAM4 tuning</option>
    </options>
  </test>
  <test name="SMS_Ln9" grid="f09_f09_mg17" compset="I1850Clm45Bgc" testmods="clm/clm45cam4LndTuningModeZDustSoilErod">
    <machines>
      <machine name="derecho" compiler="intel" category="aux_clm"/>
    </machines>
    <options>
      <option name="wallclock">00:20:00</option>
      <option name="comment">Simple test use soil eroditability in CTSM for CAM4 tuning, at 1-degree</option>
    </options>
  </test>
  <test name="SMS_Ln9" grid="f10_f10_mg37" compset="I2000Clm50Sp" testmods="clm/clm50cam5LndTuningModeZDustSoilErod">
    <machines>
      <machine name="derecho" compiler="gnu" category="aux_clm"/>
      <machine name="izumi" compiler="intel" category="aux_clm"/>
    </machines>
    <options>
      <option name="wallclock">00:20:00</option>
      <option name="comment">Simple test use soil eroditability in CTSM for CAM5 tuning</option>
    </options>
  </test>
  <test name="ERP_D_Ld9" grid="ne30pg3_t232" compset="I1850Clm60BgcCrop" testmods="clm/clm60cam6LndTuningModeZDustSoilErod">
    <machines>
      <machine name="derecho" compiler="intel" category="aux_clm"/>
    </machines>
    <options>
      <option name="wallclock">00:20:00</option>
      <option name="comment">CESM3 development Exact restart test with change in the processor count at the standard coupled resolution, use soil eroditability in CTSM</option>
    </options>
  </test>
    <test name="ERP_D_Ld9" grid="f10_f10_mg37" compset="I1850Clm60BgcCrop" testmods="clm/clm60cam6LndTuningModeZDustSoilErod">
    <machines>
      <machine name="izumi" compiler="nag" category="aux_clm"/>
    </machines>
    <options>
      <option name="wallclock">00:20:00</option>
      <option name="comment">CESM3 development Exact restart test with change in the processor count at f10, for izumi nag, use soil eroditability in CTSM</option>
    </options>
  </test>
  <!-- this will be removed when CESM no longer needs it-->
  <test name="ERP_D_Ld9" grid="ne30pg3_t232" compset="I1850Clm51BgcCropG" testmods="clm/clm51cam6LndTuningMode">
    <machines>
      <machine name="derecho" compiler="intel" category="aux_clm"/>
    </machines>
    <options>
      <option name="wallclock">00:20:00</option>
      <option name="comment">Remove this when Clm51 compset use is removed from CESM</option>
      <option name="comment">CESM3 development Exact restart test with change in the processor count at the standard coupled resolution</option>
    </options>
  </test>
  <test name="ERP_D_Ld9" grid="ne30pg3_t232" compset="IHistClm60BgcCrop" testmods="clm/clm60cam6LndTuningMode">
    <machines>
      <machine name="derecho" compiler="intel" category="aux_clm"/>
    </machines>
    <options>
      <option name="wallclock">00:20:00</option>
      <option name="comment">CESM3 development Exact restart test with change in the processor count at the standard coupled resolution for transient</option>
    </options>
  </test>
  <test name="PEM_D_Ld9" grid="ne30pg3_t232" compset="I1850Clm60BgcCrop" testmods="clm/clm60cam6LndTuningMode">
    <machines>
      <machine name="derecho" compiler="intel" category="aux_clm"/>
    </machines>
    <options>
      <option name="wallclock">00:20:00</option>
      <option name="comment">CESM3 development test with change in the processor count at the standard coupled resolution</option>
    </options>
  </test>
  <test name="ERS_D_Ld9" grid="ne30pg3_t232" compset="I1850Clm60BgcCrop" testmods="clm/clm60cam6LndTuningMode">
    <machines>
      <machine name="derecho" compiler="intel" category="aux_clm"/>
    </machines>
    <options>
      <option name="wallclock">00:20:00</option>
      <option name="comment">CESM3 development simple exact restart test at the standard coupled resolution</option>
    </options>
  </test>
  <test name="ERI_D" grid="ne30pg3_t232" compset="I1850Clm60BgcCrop" testmods="clm/clm60cam6LndTuningMode">
    <machines>
      <machine name="derecho" compiler="intel" category="aux_clm"/>
    </machines>
    <options>
      <option name="wallclock">00:20:00</option>
      <option name="comment">CESM3 development Exact restart test for all startup types at the standard coupled resolution</option>
    </options>
  </test>
  <test name="SMS_Lm1" grid="ne30pg3_t232" compset="I1850Clm60BgcCrop" testmods="clm/clm60cam6LndTuningMode">
    <machines>
      <machine name="derecho" compiler="intel" category="aux_clm"/>
    </machines>
    <options>
      <option name="wallclock">00:20:00</option>
      <option name="comment">CESM3 development test at the standard coupled resolution for a month</option>
    </options>
  </test>
  <test name="SMS" grid="ne30pg3_t232" compset="I2000Clm60BgcCrop" testmods="clm/clm60cam6LndTuningMode">
    <machines>
      <machine name="derecho" compiler="intel" category="aux_clm"/>
    </machines>
    <options>
      <option name="wallclock">00:20:00</option>
      <option name="comment">CESM3 development test at the standard coupled resolution for 2000</option>
    </options>
  </test>
  <test name="SMS_Ld5" grid="hcru_hcru_mt13" compset="I2000Clm60Sp" testmods="clm/default">
    <machines>
      <machine name="derecho" compiler="intel" category="ctsm_sci"/>
    </machines>
    <options>
      <option name="wallclock">00:20:00</option>
      <option name="comment"  >CTSM science test list for the half degree grid with latest CLM version for 2000</option>
    </options>
  </test>
  <test name="SMS_Ld5" grid="hcru_hcru_mt13" compset="IHistClm60BgcCrop" testmods="clm/default">
    <machines>
      <machine name="derecho" compiler="intel" category="ctsm_sci"/>
    </machines>
    <options>
      <option name="wallclock">00:20:00</option>
      <option name="comment"  >CTSM science test list for the half degree grid with latest CLM version for historical</option>
    </options>
  </test>
  <test name="SMS_Ln9" grid="C96_t061" compset="I2000Clm60Sp" testmods="clm/clm60cam6LndTuningMode">
    <machines>
      <machine name="derecho" compiler="intel" category="ctsm_sci"/>
    </machines>
    <options>
      <option name="wallclock">00:60:00</option>
      <option name="comment">We have one C96 test in aux_clm; this is another that uses a different compset. No needn't run this additional C96 test with every tag, but include it in the less frequent ctsm_sci testing.</option>
    </options>
  </test>
  <test name="SMS_Ln9" grid="mpasa480_mpasa480" compset="I1850Clm60SpRs" testmods="clm/clm60cam6LndTuningMode">
    <machines>
      <machine name="derecho" compiler="intel" category="ctsm_sci"/>
    </machines>
    <options>
      <option name="wallclock">00:60:00</option>
      <option name="comment">mpasa low resolution grid, tested in CAM, so do both 1850 and 2000 with latest CLM version and include in the CTSM science test list</option>
    </options>
  </test>
  <test name="SMS_Ln9" grid="mpasa480_mpasa480" compset="I2000Clm60SpRs" testmods="clm/clm60cam6LndTuningMode">
    <machines>
      <machine name="derecho" compiler="intel" category="ctsm_sci"/>
    </machines>
    <options>
      <option name="wallclock">00:60:00</option>
      <option name="comment">mpasa low resolution grid, tested in CAM, so do both 1850 and 2000 with latest CLM version and include in the CTSM science test list</option>
    </options>
  </test>
  <test name="SMS_Ln9" grid="mpasa120_mpasa120" compset="IHistClm60Sp" testmods="clm/clm60cam6LndTuningMode">
    <machines>
      <machine name="derecho" compiler="intel" category="ctsm_sci"/>
    </machines>
    <options>
      <option name="wallclock">00:60:00</option>
      <option name="comment">Test that the workhorse mpasa resolution functions for CAM, for both Hist and 2000 with latest CLM version. No need to run this test with every tag, but include it in the less frequent ctsm_sci testing.</option>
    </options>
  </test>
  <test name="SMS_Ln9" grid="mpasa120_mpasa120" compset="I2000Clm60Sp" testmods="clm/clm60cam6LndTuningMode">
    <machines>
      <machine name="derecho" compiler="intel" category="ctsm_sci"/>
    </machines>
    <options>
      <option name="wallclock">00:60:00</option>
      <option name="comment">Test that the workhorse mpasa resolution functions for CAM, for both Hist and 2000 with latest CLM version. No need to run this test with every tag, but include it in the less frequent ctsm_sci testing.</option>
    </options>
  </test>
  <test name="SMS_Ln9" grid="mpasa60_mpasa60" compset="I2000Clm60Sp" testmods="clm/clm60cam6LndTuningMode">
    <machines>
      <machine name="derecho" compiler="intel" category="ctsm_sci"/>
    </machines>
    <options>
      <option name="wallclock">00:60:00</option>
      <option name="comment">Higher resolution mpasa grid for CAM with latest CLM version. Include it in the less frequent ctsm_sci testing.</option>
    </options>
  </test>
  <test name="SMS_Ln9" grid="mpasa15_mpasa15" compset="I2000Clm60SpRs" testmods="clm/clm60cam6LndTuningMode">
    <machines>
      <machine name="derecho" compiler="intel" category="ctsm_sci"/>
    </machines>
    <options>
      <option name="wallclock">00:60:00</option>
      <option name="comment">Higher resolution mpasa grid for CAM with latest CLM version. Include it in the less frequent ctsm_sci testing.</option>
    </options>
  </test>
<!--
  <test name="SMS_P36x128_Ln9" grid="mpasa15-3-conus_mpasa15-3-conus" compset="I2000Clm60SpRs" testmods="clm/clm60cam6LndTuningMode">
    <machines>
      <machine name="derecho" compiler="intel" category="ctsm_sci"/>
    </machines>
    <options>
      <option name="wallclock">00:60:00</option>
      <option name="comment">High resolution mpasa grid with refined mesh over CONUS for CAM with latest CLM version. Include it in the less frequent ctsm_sci testing.</option>
    </options>
  </test>
-->
  <test name="ERI_D_Ld9" grid="ne30_g17" compset="I2000Clm50BgcCru" testmods="clm/vrtlay">
    <machines>
      <machine name="cheyenne" compiler="intel" category="aux_clm"/>
      <machine name="derecho" compiler="intel" category="aux_clm"/>
    </machines>
    <options>
      <option name="wallclock">00:60:00</option>
    </options>
  </test>
  <test name="ERI_D_Ld9" grid="f10_f10_mg37" compset="I2000Clm50Sp" testmods="clm/SNICARFRC">
    <machines>
      <machine name="cheyenne" compiler="intel" category="aux_clm"/>
    </machines>
    <options>
      <option name="wallclock">00:20:00</option>
    </options>
  </test>
  <test name="SMS_D_Ld1_PS" grid="f09_g17" compset="I1850Clm50Sp" testmods="clm/default">
    <machines>
      <machine name="cheyenne" compiler="intel" category="aux_clm"/>
      <machine name="derecho" compiler="intel" category="aux_clm"/>
    </machines>
    <options>
      <option name="wallclock">00:20:00</option>
      <option name="comment"  >Include a test of this scientifically-supported compset at a scientifically-supported resolution</option>
    </options>
  </test>
  <!-- science support for workhorse resolutions with CLM5_0 physics -->
  <test name="SMS_Ld1" grid="f09_g17" compset="I1850Clm50Sp" testmods="clm/default">
    <machines>
      <machine name="derecho" compiler="intel" category="ctsm_sci"/>
    </machines>
    <options>
      <option name="wallclock">00:40:00</option>
      <option name="comment"  >Science support for I1850Clm50Sp at f09</option>
    </options>
  </test>
  <test name="SMS_Ld1" grid="f19_g17" compset="I1850Clm50Sp" testmods="clm/default">
    <machines>
      <machine name="derecho" compiler="intel" category="ctsm_sci"/>
    </machines>
    <options>
      <option name="wallclock">00:40:00</option>
      <option name="comment"  >Science support for I1850Clm50Sp at f19</option>
    </options>
  </test>
  <test name="SMS_Ld1" grid="f09_g17" compset="I1850Clm50SpCru" testmods="clm/default">
    <machines>
      <machine name="derecho" compiler="intel" category="ctsm_sci"/>
    </machines>
    <options>
      <option name="wallclock">00:20:00</option>
      <option name="comment"  >Science support for I1850Clm50SpCru at f09</option>
    </options>
  </test>
  <test name="SMS_Ld1" grid="f19_g17" compset="I1850Clm50SpCru" testmods="clm/default">
    <machines>
      <machine name="derecho" compiler="intel" category="ctsm_sci"/>
    </machines>
    <options>
      <option name="wallclock">00:20:00</option>
      <option name="comment"  >Science support for I1850Clm50SpCru at f19</option>
    </options>
  </test>
  <!-- science support for workhorse resolutions with CLM5_1 physics -->
  <test name="SMS_Ld1" grid="f09_g17" compset="I1850Clm60Sp" testmods="clm/default">
    <machines>
      <machine name="derecho" compiler="intel" category="ctsm_sci"/>
    </machines>
    <options>
      <option name="wallclock">00:20:00</option>
      <option name="comment"  >Science support for 1850 with clm5_1 for SP mode at f09</option>
    </options>
  </test>
  <test name="SMS_Ld1" grid="f19_g17" compset="I1850Clm60Sp" testmods="clm/default">
    <machines>
      <machine name="derecho" compiler="intel" category="ctsm_sci"/>
    </machines>
    <options>
      <option name="wallclock">00:20:00</option>
      <option name="comment"  >Science support for 1850 with clm5_1 for SP mode at f19</option>
    </options>
  </test>
  <test name="ERP_D_Ld3_PS" grid="f09_g17" compset="I2000Clm50Sp" testmods="clm/prescribed">
    <machines>
      <machine name="cheyenne" compiler="intel" category="aux_clm"/>
      <machine name="cheyenne" compiler="intel" category="prealpha"/>
      <machine name="derecho" compiler="intel" category="aux_clm"/>
      <machine name="derecho" compiler="intel" category="prealpha"/>
    </machines>
    <options>
      <option name="wallclock">00:20:00</option>
      <option name="comment"  >Include a test of prescribed soil-moisture, has to be at f09, should be 2000 and for SP</option>
    </options>
  </test>
  <test name="ERI_D_Ld9_P48x1" grid="f10_f10_mg37" compset="I2000Clm50BgcCru" testmods="clm/reduceOutput">
    <machines>
      <machine name="izumi" compiler="nag" category="aux_clm"/>
      <machine name="izumi" compiler="nag" category="prebeta"/>
    </machines>
    <options>
      <option name="wallclock">00:40:00</option>
    </options>
  </test>
  <test name="ERI_D_Ld9_P48x1" grid="f10_f10_mg37" compset="I2000Clm50Sp" testmods="clm/reduceOutput">
    <machines>
      <machine name="izumi" compiler="nag" category="aux_clm"/>
    </machines>
    <options>
      <option name="wallclock">00:40:00</option>
    </options>
  </test>
  <test name="ERI_D_Ld9_P48x1" grid="f10_f10_mg37" compset="I2000Clm50Sp" testmods="clm/SNICARFRC">
    <machines>
      <machine name="izumi" compiler="nag" category="aux_clm"/>
    </machines>
    <options>
      <option name="wallclock">00:40:00</option>
    </options>
  </test>
  <test name="ERS_D" grid="f10_f10_mg37" compset="I1850Clm60Sp" testmods="clm/ExcessIceStreams">
    <machines>
      <machine name="izumi"    compiler="nag" category="aux_clm"/>
    </machines>
    <options>
      <option name="wallclock">00:20:00</option>
      <option name="comment"  >Include an excess ice test starting up from streams</option>
    </options>
  </test>
  <test name="SMS_Lm12" grid="f09_f09_mg17" compset="I1850Clm60Sp" testmods="clm/ExcessIceStartup_output_sp_exice">
    <machines>
      <machine name="derecho" compiler="intel" category="ctsm_sci"/>
    </machines>
    <options>
      <option name="wallclock">01:00:00</option>
      <option name="comment"  >Include an excess ice test starting up from an finidat startup file with excessice output with extra output</option>
    </options>
  </test>
  <test name="SMS_Ln9_P256x3" grid="f19_g17" compset="IHistClm50Sp" testmods="clm/waccmx_offline2005Start">
    <machines>
      <machine name="derecho" compiler="intel" category="ctsm_sci"/>
    </machines>
    <options>
      <option name="wallclock">00:20:00</option>
      <option name="comment">Do a test similar to FXHIST starting at a 2005 start date, will interpoalte from the 2003 IC file</option>
    </options>
  </test>
  <test name="SMS_D_Ln9_P36x3" grid="f19_g17" compset="IHistClm50Sp" testmods="clm/waccmx_offline">
    <machines>
      <machine name="cheyenne" compiler="intel" category="aux_clm"/>
    </machines>
    <options>
      <option name="wallclock">00:20:00</option>
      <option name="comment">Run a transient case with standalone settings similar to the FXHIST waccm test</option>
    </options>
  </test>
  <test name="SMS_D_Ln9_P128x3" grid="f19_g17" compset="IHistClm50Sp" testmods="clm/waccmx_offline">
    <machines>
      <machine name="derecho" compiler="intel" category="aux_clm"/>
    </machines>
    <options>
      <option name="wallclock">00:20:00</option>
      <option name="comment">Run a transient case with standalone settings similar to the FXHIST waccm test</option>
    </options>
  </test>
  <test name="ERP_D_P36x2_Ld3" grid="f10_f10_mg37" compset="I2000Clm50BgcCru" testmods="clm/cn_conly">
    <machines>
      <machine name="cheyenne" compiler="intel" category="aux_clm"/>
    </machines>
    <options>
      <option name="wallclock">00:20:00</option>
    </options>
  </test>
  <test name="ERP_D_P64x2_Ld3" grid="f10_f10_mg37" compset="I2000Clm50BgcCru" testmods="clm/cn_conly">
    <machines>
      <machine name="derecho" compiler="intel" category="aux_clm"/>
    </machines>
    <options>
      <option name="wallclock">00:20:00</option>
    </options>
  </test>
  <test name="ERP_D_P36x2_Ld3" grid="f10_f10_mg37" compset="I2000Clm50BgcCru" testmods="clm/snowveg_norad">
    <machines>
      <machine name="cheyenne" compiler="gnu" category="aux_clm"/>
    </machines>
    <options>
      <option name="wallclock">00:20:00</option>
    </options>
  </test>
  <test name="ERP_D_P64x2_Ld3" grid="f10_f10_mg37" compset="I2000Clm50BgcCru" testmods="clm/snowveg_norad">
    <machines>
      <machine name="derecho" compiler="gnu" category="aux_clm"/>
    </machines>
    <options>
      <option name="wallclock">00:20:00</option>
    </options>
  </test>
  <test name="ERI_Ld9" grid="f10_f10_mg37" compset="I2000Clm50BgcCru" testmods="clm/drydepnomegan">
    <machines>
      <machine name="cheyenne" compiler="gnu" category="aux_clm"/>
      <machine name="derecho" compiler="gnu" category="aux_clm"/>
    </machines>
    <options>
      <option name="wallclock">00:20:00</option>
    </options>
  </test>
  <test name="ERI_Ld9" grid="f10_f10_mg37" compset="I2000Clm50BgcCru" testmods="clm/default">
    <machines>
      <machine name="cheyenne" compiler="gnu" category="aux_clm"/>
      <machine name="cheyenne" compiler="intel" category="aux_clm"/>
      <machine name="derecho" compiler="gnu" category="aux_clm"/>
      <machine name="derecho" compiler="intel" category="aux_clm"/>
    </machines>
    <options>
      <option name="wallclock">00:20:00</option>
    </options>
  </test>
  <test name="ERI_Ld9" grid="f45_g37" compset="I2000Clm50BgcCru" testmods="clm/nofire">
    <machines>
      <machine name="cheyenne" compiler="intel" category="aux_clm"/>
      <machine name="derecho" compiler="intel" category="aux_clm"/>
    </machines>
    <options>
      <option name="wallclock">00:20:00</option>
    </options>
  </test>
  <test name="ERI_Ld9" grid="f09_g17" compset="I2000Clm60BgcCrop" testmods="clm/default">
    <machines>
      <machine name="derecho" compiler="intel" category="ctsm_sci"/>
    </machines>
    <options>
      <option name="wallclock">00:40:00</option>
      <option name="comment">Include an ERI test at production resolution in the ctsm_sci test list</option>
    </options>
  </test>
  <test name="ERI_C2_Ld9" grid="f10_f10_mg37" compset="I2000Clm60BgcCrop" testmods="clm/default">
    <machines>
      <machine name="cheyenne" compiler="gnu" category="aux_clm"/>
      <machine name="derecho" compiler="gnu" category="aux_clm"/>
    </machines>
    <options>
      <option name="wallclock">00:20:00</option>
    </options>
  </test>
  <test name="ERS_Ld3" grid="f10_f10_mg37" compset="I2000Clm60Bgc" testmods="clm/ciso_cwd_hr">
    <machines>
      <machine name="derecho" compiler="intel" category="aux_clm"/>
      <machine name="derecho" compiler="intel" category="ctsm_sci"/>
    </machines>
    <options>
      <option name="wallclock">00:20:00</option>
    </options>
  </test>
  <test name="ERP_Ld9" grid="f45_g37" compset="I2000Clm60Bgc" testmods="clm/default">
    <machines>
      <machine name="derecho" compiler="intel" category="aux_clm"/>
      <machine name="derecho" compiler="intel" category="ctsm_sci"/>
    </machines>
    <options>
      <option name="wallclock">00:20:00</option>
    </options>
  </test>
  <test name="ERP_D" grid="f10_f10_mg37" compset="IHistClm60Bgc" testmods="clm/decStart">
    <machines>
      <machine name="cheyenne" compiler="gnu" category="aux_clm"/>
      <machine name="cheyenne" compiler="intel" category="aux_clm"/>
      <machine name="derecho" compiler="gnu" category="aux_clm"/>
      <machine name="derecho" compiler="intel" category="aux_clm"/>
    </machines>
    <options>
      <option name="wallclock">00:20:00</option>
    </options>
  </test>
  <test name="ERP_D_Ld3_P36x2" grid="f10_f10_mg37" compset="I2000Clm50BgcCru" testmods="clm/default">
    <machines>
      <machine name="cheyenne" compiler="intel" category="aux_clm"/>
      <machine name="cheyenne" compiler="gnu" category="aux_clm"/>
    </machines>
    <options>
      <option name="wallclock">00:20:00</option>
    </options>
  </test>
  <test name="ERP_D_Ld3_P64x2" grid="f10_f10_mg37" compset="I2000Clm50BgcCru" testmods="clm/default">
    <machines>
      <machine name="derecho" compiler="intel" category="aux_clm"/>
      <machine name="derecho" compiler="gnu" category="aux_clm"/>
    </machines>
    <options>
      <option name="wallclock">00:20:00</option>
    </options>
  </test>
  <test name="ERP_D_Ld5" grid="f10_f10_mg37" compset="I1850Clm50BgcCropG" testmods="clm/glcMEC_changeFlags">
    <machines>
      <machine name="cheyenne" compiler="gnu" category="aux_clm"/>
      <machine name="derecho" compiler="gnu" category="aux_clm"/>
    </machines>
    <options>
      <option name="wallclock">00:20:00</option>
      <option name="comment"  >cism is not answer preserving across processor changes, but short test length should be ok.</option>
    </options>
  </test>
  <!-- clm5_0 physics workhorse resolution BGC science test list -->
  <test name="SMS_Ld5" grid="f19_g17" compset="I1850Clm50Bgc" testmods="clm/default">
    <machines>
      <machine name="derecho" compiler="intel" category="ctsm_sci"/>
    </machines>
    <options>
      <option name="wallclock">00:20:00</option>
      <option name="comment"  >Science support for 1850 clm5_0 physics for Bgc at f19</option>
    </options>
  </test>
  <test name="SMS_Ld5" grid="f09_g17" compset="I1850Clm50Bgc" testmods="clm/default">
    <machines>
      <machine name="derecho" compiler="intel" category="ctsm_sci"/>
    </machines>
    <options>
      <option name="wallclock">00:20:00</option>
      <option name="comment"  >Science support for 1850 clm5_0 physics for Bgc at f09</option>
    </options>
  </test>
  <!-- clm5_1 physics workhorse resolution BGC science test list -->
  <test name="SMS_Ld5" grid="f19_g17" compset="I1850Clm60Bgc" testmods="clm/default">
    <machines>
      <machine name="derecho" compiler="intel" category="ctsm_sci"/>
    </machines>
    <options>
      <option name="wallclock">00:20:00</option>
      <option name="comment"  >Science support for 1850 Clm5_1 physics for Bgc at f19</option>
    </options>
  </test>
  <test name="SMS_Ld5" grid="f09_g17" compset="I1850Clm60Bgc" testmods="clm/default">
    <machines>
      <machine name="derecho" compiler="intel" category="ctsm_sci"/>
    </machines>
    <options>
      <option name="wallclock">00:20:00</option>
      <option name="comment"  >Science support for 1850 Clm5_1 physics for Bgc at f09</option>
    </options>
  </test>
  <test name="ERP_D_Ld5" grid="ne30_g17" compset="I1850Clm50BgcCrop" testmods="clm/default">
    <machines>
      <machine name="derecho" compiler="intel" category="ctsm_sci"/>
    </machines>
    <options>
      <option name="wallclock">00:60:00</option>
    </options>
  </test>
  <test name="SMS" grid="ne3pg3_ne3pg3_mg37" compset="IHistClm60SpRs" testmods="clm/clm60cam6LndTuningMode">
    <machines>
      <machine name="derecho" compiler="intel" category="ctsm_sci"/>
    </machines>
    <options>
      <option name="wallclock">00:60:00</option>
      <option name="comment">Low resolution SE grid for running with CAM with latest CLM version in the CTSM science test list, tested in CAM, so test all of Hist, SSP5-8.5 and 2000</option>
    </options>
  </test>
  <test name="SMS" grid="ne3pg3_ne3pg3_mg37" compset="I2000Clm60SpRs" testmods="clm/clm60cam6LndTuningMode">
    <machines>
      <machine name="derecho" compiler="intel" category="ctsm_sci"/>
    </machines>
    <options>
      <option name="wallclock">00:60:00</option>
      <option name="comment">Low resolution SE grid for running with CAM with latest CLM version in the CTSM science test list, tested in CAM, so test all of Hist, SSP5-8.5 and 2000</option>
    </options>
  </test>
  <test name="SMS" grid="ne16pg3_ne16pg3_mg17" compset="I1850Clm60Sp" testmods="clm/clm60cam6LndTuningMode">
    <machines>
      <machine name="derecho" compiler="intel" category="ctsm_sci"/>
    </machines>
    <options>
      <option name="wallclock">00:60:00</option>
      <option name="comment">Medium resolution SE grid for running with CAM with latest CLM version in the CTSM science test list, test both 1850 and 2000</option>
    </options>
  </test>
  <test name="SMS" grid="ne16pg3_ne16pg3_mg17" compset="I2000Clm60Sp" testmods="clm/clm60cam6LndTuningMode">
    <machines>
      <machine name="derecho" compiler="intel" category="ctsm_sci"/>
    </machines>
    <options>
      <option name="wallclock">00:60:00</option>
      <option name="comment">Medium resolution SE grid for running with CAM with latest CLM version in the CTSM science test list, test both 1850 and 2000</option>
    </options>
  </test>
  <test name="SMS" grid="ne16pg3_ne16pg3_mg17" compset="IHistClm60Sp" testmods="clm/clm60cam6LndTuningMode">
    <machines>
      <machine name="derecho" compiler="intel" category="ctsm_sci"/>
    </machines>
    <options>
      <option name="wallclock">00:60:00</option>
      <option name="comment">Medium resolution SE grid for running with CAM with latest CLM version in the CTSM science test list, test IHist</option>
    </options>
  </test>
  <test name="SMS" grid="ne30_g17" compset="I2000Clm60Sp" testmods="clm/clm60cam6LndTuningMode">
    <machines>
      <machine name="derecho" compiler="intel" category="ctsm_sci"/>
    </machines>
    <options>
      <option name="wallclock">00:60:00</option>
      <option name="comment">Workhorse SE grid for running with CAM with the latest CLM version in the CTSM science test list, tested in CAM, so test all of Hist, SSP5-8.5 and 2000</option>
    </options>
  </test>
  <test name="SMS" grid="ne30pg2_ne30pg2_mg17" compset="I1850Clm60Sp" testmods="clm/clm60cam6LndTuningMode">
    <machines>
      <machine name="derecho" compiler="intel" category="ctsm_sci"/>
    </machines>
    <options>
      <option name="wallclock">00:60:00</option>
      <option name="comment">Workhorse SE grid for running with CAM with the latest CLM version in the CTSM science test list, tested in CAM, so test all of Hist, SSP5-8.5 and 2000</option>
    </options>
  </test>
  <test name="SMS" grid="ne30pg2_ne30pg2_mg17" compset="I2000Clm60Sp" testmods="clm/clm60cam6LndTuningMode">
    <machines>
      <machine name="derecho" compiler="intel" category="ctsm_sci"/>
    </machines>
    <options>
      <option name="wallclock">00:60:00</option>
      <option name="comment">Workhorse SE grid for running with CAM with the latest CLM version in the CTSM science test list, tested in CAM, so test all of Hist, SSP5-8.5 and 2000</option>
    </options>
  </test>
   <test name="SMS" grid="ne30pg3_ne30pg3_mg17" compset="IHistClm60Sp" testmods="clm/clm60cam6LndTuningMode">
    <machines>
      <machine name="derecho" compiler="intel" category="ctsm_sci"/>
    </machines>
    <options>
      <option name="wallclock">00:60:00</option>
      <option name="comment">Workhorse SE grid for running with CAM with the latest CLM version in the CTSM science test list, tested in CAM, so test all of Hist, SSP5-8.5 and 2000</option>
    </options>
  </test>
  <test name="SMS" grid="ne30pg3_ne30pg3_mg17" compset="I2000Clm60Sp" testmods="clm/clm60cam6LndTuningMode">
    <machines>
      <machine name="derecho" compiler="intel" category="ctsm_sci"/>
    </machines>
    <options>
      <option name="wallclock">00:60:00</option>
      <option name="comment">Workhorse SE grid for running with CAM and with the latest CLM version in the CTSM science test list, tested in CAM, so test all of Hist, SSP5-8.5 and 2000</option>
    </options>
  </test>
  <test name="SMS_Ln9" grid="ne120pg3_t13" compset="I1850Clm60BgcCrop" testmods="clm/clm60cam6LndTuningMode">
    <machines>
      <machine name="derecho" compiler="intel" category="ctsm_sci"/>
    </machines>
    <options>
      <option name="wallclock">00:60:00</option>
      <option name="comment">High resolution SE grid for running with CAM and with the latest CLM version in the CTSM science test list, tested in CAM, so test all of Hist, SSP5-8.5 and 2000</option>
    </options>
  </test>
  <test name="SMS_Ln9" grid="ne120pg3_t13" compset="I2000Clm60Sp" testmods="clm/clm60cam6LndTuningMode">
    <machines>
      <machine name="derecho" compiler="intel" category="ctsm_sci"/>
    </machines>
    <options>
      <option name="wallclock">00:60:00</option>
      <option name="comment">High resolution SE grid for running with CAM and with the latest CLM version  in the CTSM science test list, tested in CAM, so test all of Hist, SSP5-8.5 and 2000</option>
    </options>
  </test>
  <!-- Historical clm5_0 physics BgcCrop science support -->
  <test name="SMS_Ln9_P256x2" grid="C96_C96_mg17" compset="IHistClm50BgcCrop" testmods="clm/clm50cam6LndTuningMode">
    <machines>
      <machine name="derecho" compiler="intel" category="aux_clm"/>
    </machines>
    <options>
      <option name="wallclock">00:20:00</option>
      <option name="comment">Want one C96 test in the aux_clm test suite; just a short smoke test to make sure it can get off the ground. Use a PE layout that (1) has threading, because CAM uses threading at this resolution; and (2) has a smaller-than-standard task count in order to get through the queue faster.</option>
    </options>
  </test>
  <test name="SMS_Ld5" grid="f09_g17" compset="IHistClm50BgcCrop" testmods="clm/default">
    <machines>
      <machine name="derecho" compiler="intel" category="ctsm_sci"/>
    </machines>
    <options>
      <option name="wallclock">00:20:00</option>
      <option name="comment"  >Science support for Historical clm5_0 physics with BGC-Crop at f09</option>
    </options>
  </test>
  <test name="SMS_Ld5" grid="f19_g17" compset="IHistClm50BgcCrop" testmods="clm/default">
    <machines>
      <machine name="derecho" compiler="intel" category="ctsm_sci"/>
    </machines>
    <options>
      <option name="wallclock">00:20:00</option>
      <option name="comment"  >Science support for Historical clm5_0 physics with BGC-Crop at f19</option>
    </options>
  </test>
  <!-- Historical clm5_1 physics BgcCrop science support -->
  <test name="SMS_Ld5" grid="f09_g17" compset="IHistClm60BgcCrop" testmods="clm/default">
    <machines>
      <machine name="derecho" compiler="intel" category="ctsm_sci"/>
    </machines>
    <options>
      <option name="wallclock">00:20:00</option>
      <option name="comment"  >Science support for Historical clm5_1 physics with BGC-Crop at f09</option>
    </options>
  </test>
  <test name="SMS_Ld5" grid="f19_g17" compset="IHistClm60BgcCrop" testmods="clm/default">
    <machines>
      <machine name="derecho" compiler="intel" category="ctsm_sci"/>
    </machines>
    <options>
      <option name="wallclock">00:20:00</option>
      <option name="comment"  >Science support for Historical clm5_1 physics with BGC-Crop at f19</option>
    </options>
  </test>
  <test name="ERP_D_Ld5" grid="f10_f10_mg37" compset="IHistClm50BgcCrop" testmods="clm/allActive">
    <machines>
      <machine name="cheyenne" compiler="intel" category="aux_clm"/>
      <machine name="derecho" compiler="intel" category="aux_clm"/>
    </machines>
    <options>
      <option name="wallclock">00:20:00</option>
      <option name="comment">Use a transient compset so we allocate and run all PFTs (non-transient cases only allocate memory for non-zero-weight PFTs)</option>
    </options>
  </test>
  <test name="ERP_D_Ld5" grid="f10_f10_mg37" compset="I2000Clm50BgcCru" testmods="clm/anoxia">
    <machines>
      <machine name="cheyenne" compiler="intel" category="aux_clm"/>
      <machine name="derecho" compiler="intel" category="aux_clm"/>
    </machines>
    <options>
      <option name="wallclock">00:20:00</option>
      <option name="comment">Run a test with anoxia turned on</option>
    </options>
  </test>
  <test name="ERP_D_Ld5" grid="f10_f10_mg37" compset="I2000Clm50BgcCru" testmods="clm/ciso_flexCN_FUN">
    <machines>
      <machine name="cheyenne" compiler="gnu" category="aux_clm"/>
      <machine name="derecho" compiler="gnu" category="aux_clm"/>
    </machines>
    <options>
      <option name="wallclock">00:20:00</option>
    </options>
  </test>
  <test name="ERP_D_Ld5" grid="f10_f10_mg37" compset="I2000Clm50BgcCru" testmods="clm/fire_emis">
    <machines>
      <machine name="cheyenne" compiler="gnu" category="aux_clm"/>
      <machine name="cheyenne" compiler="gnu" category="prebeta"/>
      <machine name="derecho" compiler="gnu" category="aux_clm"/>
      <machine name="derecho" compiler="gnu" category="prebeta"/>
    </machines>
    <options>
      <option name="wallclock">00:20:00</option>
    </options>
  </test>
  <test name="ERP_D_Ld5" grid="f10_f10_mg37" compset="I2000Clm60Sp" testmods="clm/decStart">
    <machines>
      <machine name="cheyenne" compiler="intel" category="aux_clm"/>
      <machine name="derecho" compiler="intel" category="aux_clm"/>
    </machines>
    <options>
      <option name="wallclock">00:20:00</option>
      <option name="comment">2000 Sp test for CLM60</option>
    </options>
  </test>
  <test name="ERP_D_Ld5" grid="f10_f10_mg37" compset="I2000Clm50Sp" testmods="clm/reduceOutput">
    <machines>
      <machine name="cheyenne" compiler="gnu" category="aux_clm"/>
      <machine name="cheyenne" compiler="intel" category="aux_clm"/>
      <machine name="derecho" compiler="gnu" category="aux_clm"/>
      <machine name="derecho" compiler="intel" category="aux_clm"/>
    </machines>
    <options>
      <option name="wallclock">00:20:00</option>
    </options>
  </test>
  <test name="ERP_D_Ld5" grid="f09_g17" compset="I2000Clm50Vic" testmods="clm/vrtlay">
    <machines>
      <machine name="derecho" compiler="intel" category="ctsm_sci"/>
    </machines>
    <options>
      <option name="wallclock">00:20:00</option>
    </options>
  </test>
  <test name="ERP_D_Ld5" grid="f10_f10_mg37" compset="I2000Clm50Vic" testmods="clm/vrtlay">
    <machines>
      <machine name="cheyenne" compiler="intel" category="aux_clm"/>
      <machine name="derecho" compiler="intel" category="aux_clm"/>
    </machines>
    <options>
      <option name="wallclock">00:20:00</option>
    </options>
  </test>
  <test name="ERP_D_Ld5" grid="f10_f10_mg37" compset="IHistClm50SpCru" testmods="clm/drydepnomegan">
    <machines>
      <machine name="cheyenne" compiler="gnu" category="aux_clm"/>
      <machine name="cheyenne" compiler="gnu" category="prebeta"/>
      <machine name="derecho" compiler="gnu" category="aux_clm"/>
      <machine name="derecho" compiler="gnu" category="prebeta"/>
    </machines>
    <options>
      <option name="wallclock">00:20:00</option>
    </options>
  </test>
  <test name="ERP_D_Ld5" grid="f10_f10_mg37" compset="IHistClm60Sp" testmods="clm/default">
    <machines>
      <machine name="cheyenne" compiler="intel" category="aux_clm"/>
      <machine name="derecho" compiler="intel" category="aux_clm"/>
    </machines>
    <options>
      <option name="wallclock">00:20:00</option>
      <option name="comment"  >Test Hist compset with Sp for CLM6.0</option>
    </options>
  </test>
  <!-- Remove this when CAM removes the use of CLM60 in their testing and compsets -->
  <test name="ERP_D_Ld5" grid="ne30pg3_t232" compset="IHistClm51Sp" testmods="clm/default">
    <machines>
      <machine name="derecho" compiler="intel" category="aux_clm"/>
    </machines>
    <options>
      <option name="wallclock">00:20:00</option>
      <option name="comment">Remove this when Clm51 compset use is removed from CAM</option>
      <option name="comment">Test Hist compset with Sp for CLM5.1</option>
    </options>
  </test>
  <test name="SMS_Ld5" grid="f09_g17" compset="IHistClm50SpCru" testmods="clm/default">
    <machines>
      <machine name="derecho" compiler="intel" category="ctsm_sci"/>
    </machines>
    <options>
      <option name="wallclock">00:20:00</option>
      <option name="comment"  >Science support for IHistClm50SpCru at f09</option>
    </options>
  </test>
  <test name="SMS_Ld5" grid="f19_g17" compset="IHistClm50SpCru" testmods="clm/default">
    <machines>
      <machine name="derecho" compiler="intel" category="ctsm_sci"/>
    </machines>
    <options>
      <option name="wallclock">00:20:00</option>
      <option name="comment"  >Science support for IHistClm50SpCru at f19</option>
    </options>
  </test>
  <test name="ERP_D_Ld5_P48x1" grid="f10_f10_mg37" compset="I1850Clm60Bgc" testmods="clm/ciso">
    <machines>
      <machine name="izumi" compiler="nag" category="aux_clm"/>
    </machines>
    <options>
      <option name="wallclock">00:20:00</option>
    </options>
  </test>
  <test name="ERP_D_Ld10_P36x2" grid="f10_f10_mg37" compset="IHistClm60BgcCrop" testmods="clm/ciso_decStart">
    <machines>
      <machine name="cheyenne" compiler="intel" category="aux_clm"/>
    </machines>
    <options>
      <option name="wallclock">00:40:00</option>
      <option name="comment"  >Transient case with isotopes with a December start</option>
    </options>
  </test>
  <test name="ERP_D_Ld10_P64x2" grid="f10_f10_mg37" compset="IHistClm60BgcCrop" testmods="clm/ciso_decStart">
    <machines>
      <machine name="derecho" compiler="intel" category="aux_clm"/>
    </machines>
    <options>
      <option name="wallclock">00:40:00</option>
      <option name="comment"  >Transient case with isotopes with a December start</option>
    </options>
  </test>
  <test name="ERP_D_Ld10_P36x2" grid="f10_f10_mg37" compset="IHistClm60BgcCrop" testmods="clm/default">
    <machines>
      <machine name="cheyenne" compiler="intel" category="aux_clm"/>
    </machines>
    <options>
      <option name="wallclock">00:40:00</option>
      <option name="comment"  >Transient case with isotopes with a December start, without Meier roughness</option>
    </options>
  </test>
  <test name="ERP_D_Ld10_P64x2" grid="f10_f10_mg37" compset="IHistClm60BgcCrop" testmods="clm/default">
    <machines>
      <machine name="derecho" compiler="intel" category="aux_clm"/>
    </machines>
    <options>
      <option name="wallclock">00:40:00</option>
      <option name="comment"  >Transient case with isotopes with a December start, without Meier roughness</option>
    </options>
  </test>
  <test name="SMS_Ld3_PS" grid="f09_g17" compset="IHistClm50BgcCrop" testmods="clm/f09_dec1990Start_GU_LULCC">
    <machines>
      <machine name="cheyenne" compiler="intel" category="aux_clm"/>
      <machine name="derecho" compiler="intel" category="aux_clm"/>
    </machines>
    <options>
      <option name="wallclock">00:40:00</option>
      <option name="comment"  >Transient case with a December 1990 start, and Gross Unrepresented Land Use and Land Cover change on, with f09 datasets with non-zero GU_LULCC values</option>
    </options>
  </test>
  <test name="ERP_D_Ld5_P48x1" grid="f10_f10_mg37" compset="I2000Clm50BgcCru" testmods="clm/reduceOutput">
    <machines>
      <machine name="izumi" compiler="nag" category="aux_clm"/>
    </machines>
    <options>
      <option name="wallclock">00:20:00</option>
    </options>
  </test>
  <test name="ERP_D_Ld5_P48x1" grid="f10_f10_mg37" compset="I2000Clm50Sp" testmods="clm/o3lombardozzi2015">
    <machines>
      <machine name="izumi" compiler="nag" category="aux_clm"/>
    </machines>
    <options>
      <option name="wallclock">00:20:00</option>
    </options>
  </test>
  <test name="ERP_D_P36x2_Ld3" grid="f10_f10_mg37" compset="I1850Clm50BgcCrop" testmods="clm/default">
    <machines>
      <machine name="cheyenne" compiler="intel" category="aux_clm"/>
      <machine name="cheyenne" compiler="gnu" category="aux_clm"/>
      <machine name="cheyenne" compiler="intel" category="clm_short"/>
      <machine name="cheyenne" compiler="gnu" category="clm_short"/>
    </machines>
    <options>
      <option name="wallclock">00:20:00</option>
    </options>
  </test>
  <test name="ERP_D_P64x2_Ld3" grid="f10_f10_mg37" compset="I1850Clm50BgcCrop" testmods="clm/default">
    <machines>
      <machine name="derecho" compiler="intel" category="aux_clm"/>
      <machine name="derecho" compiler="gnu" category="aux_clm"/>
      <machine name="derecho" compiler="intel" category="clm_short"/>
      <machine name="derecho" compiler="gnu" category="clm_short"/>
    </machines>
    <options>
      <option name="wallclock">00:20:00</option>
    </options>
  </test>
  <test name="ERP_D_P36x2_Ld3" grid="f10_f10_mg37" compset="I2000Clm60BgcCrop" testmods="clm/coldStart">
    <machines>
      <machine name="cheyenne" compiler="intel" category="aux_clm"/>
    </machines>
    <options>
      <option name="wallclock">00:20:00</option>
    </options>
  </test>
  <test name="ERP_D_P64x2_Ld3" grid="f10_f10_mg37" compset="I2000Clm60BgcCrop" testmods="clm/coldStart">
    <machines>
      <machine name="derecho" compiler="intel" category="aux_clm"/>
    </machines>
    <options>
      <option name="wallclock">00:20:00</option>
    </options>
  </test>
  <test name="ERP_D_P36x2_Ld3" grid="f10_f10_mg37" compset="I1850Clm60BgcCrop" testmods="clm/mimics">
    <machines>
      <machine name="cheyenne" compiler="gnu" category="aux_clm"/>
    </machines>
    <options>
      <option name="wallclock">00:20:00</option>
      <option name="comment"  >Test soil_decomp_method = 'MIMICSWieder2015'</option>
    </options>
  </test>
  <test name="ERP_D_P64x2_Ld3" grid="f10_f10_mg37" compset="I1850Clm60BgcCrop" testmods="clm/mimics">
    <machines>
      <machine name="derecho" compiler="gnu" category="aux_clm"/>
    </machines>
    <options>
      <option name="wallclock">00:20:00</option>
      <option name="comment"  >Test soil_decomp_method = 'MIMICSWieder2015'</option>
    </options>
  </test>
  <test name="SMS_Ld5_Mmpi-serial" grid="1x1_brazil" compset="IHistClm60Bgc" testmods="clm/mimics">
    <machines>
      <machine name="izumi" compiler="gnu" category="aux_clm"/>
    </machines>
    <options>
      <option name="wallclock">00:20:00</option>
      <option name="comment"  >Test soil_decomp_method = 'MIMICSWieder2015'</option>
    </options>
  </test>
  <test name="SMS_Ly5_Mmpi-serial" grid="1x1_brazil" compset="IHistClm50BgcQianRs" testmods="clm/newton_krylov_spinup">
    <machines>
      <machine name="izumi" compiler="intel" category="aux_clm"/>
    </machines>
    <options>
      <option name="wallclock">00:20:00</option>
      <option name="comment"  >Test soil_decomp_method = 'MIMICSWieder2015'</option>
    </options>
  </test>
  <test name="ERP_D_P36x2_Ld3" grid="f10_f10_mg37" compset="I2000Clm50BgcCru" testmods="clm/flexCN_FUN">
    <machines>
      <machine name="cheyenne" compiler="intel" category="aux_clm"/>
    </machines>
    <options>
      <option name="wallclock">00:20:00</option>
    </options>
  </test>
  <test name="ERP_D_P64x2_Ld3" grid="f10_f10_mg37" compset="I2000Clm50BgcCru" testmods="clm/flexCN_FUN">
    <machines>
      <machine name="derecho" compiler="intel" category="aux_clm"/>
    </machines>
    <options>
      <option name="wallclock">00:20:00</option>
    </options>
  </test>
  <test name="ERP_D_P36x2_Ld3" grid="f10_f10_mg37" compset="I2000Clm50BgcCru" testmods="clm/noFUN_flexCN">
    <machines>
      <machine name="cheyenne" compiler="intel" category="aux_clm"/>
    </machines>
    <options>
      <option name="wallclock">00:20:00</option>
    </options>
  </test>
  <test name="ERP_D_P64x2_Ld3" grid="f10_f10_mg37" compset="I2000Clm50BgcCru" testmods="clm/noFUN_flexCN">
    <machines>
      <machine name="derecho" compiler="intel" category="aux_clm"/>
    </machines>
    <options>
      <option name="wallclock">00:20:00</option>
    </options>
  </test>
  <test name="ERP_D_P36x2_Ld3" grid="f10_f10_mg37" compset="I2000Clm50BgcCru" testmods="clm/luna">
    <machines>
      <machine name="cheyenne" compiler="intel" category="aux_clm"/>
    </machines>
    <options>
      <option name="wallclock">00:20:00</option>
    </options>
  </test>
  <test name="ERP_D_P64x2_Ld3" grid="f10_f10_mg37" compset="I2000Clm50BgcCru" testmods="clm/luna">
    <machines>
      <machine name="derecho" compiler="intel" category="aux_clm"/>
    </machines>
    <options>
      <option name="wallclock">00:20:00</option>
    </options>
  </test>
  <test name="ERP_D_P36x2_Ld3" grid="f10_f10_mg37" compset="I2000Clm50BgcCru" testmods="clm/default">
    <machines>
      <machine name="cheyenne" compiler="intel" category="aux_clm"/>
      <machine name="cheyenne" compiler="gnu" category="aux_clm"/>
    </machines>
    <options>
      <option name="wallclock">00:20:00</option>
    </options>
  </test>
  <test name="ERP_D_P64x2_Ld3" grid="f10_f10_mg37" compset="I2000Clm50BgcCru" testmods="clm/default">
    <machines>
      <machine name="derecho" compiler="intel" category="aux_clm"/>
      <machine name="derecho" compiler="gnu" category="aux_clm"/>
    </machines>
    <options>
      <option name="wallclock">00:20:00</option>
    </options>
  </test>
  <test name="ERP_D_P36x2_Ld30" grid="f10_f10_mg37" compset="I2000Clm50BgcCru" testmods="clm/default">
    <machines>
      <machine name="cheyenne" compiler="intel" category="aux_clm"/>
    </machines>
    <options>
      <option name="wallclock">00:40:00</option>
      <option name="comment"  >NOTE(bja, 201509) constrain_stress_deciduous_onset is on by default for clm50, but functionality is not exercised by nine day tests, Sean Swenson verified that it is active during 30 day tests.</option>
    </options>
  </test>
  <test name="ERP_D_P64x2_Ld30" grid="f10_f10_mg37" compset="I2000Clm50BgcCru" testmods="clm/default">
    <machines>
      <machine name="derecho" compiler="intel" category="aux_clm"/>
    </machines>
    <options>
      <option name="wallclock">00:40:00</option>
      <option name="comment"  >NOTE(bja, 201509) constrain_stress_deciduous_onset is on by default for clm50, but functionality is not exercised by nine day tests, Sean Swenson verified that it is active during 30 day tests.</option>
    </options>
  </test>
  <test name="ERP_D_P36x2_Ld5" grid="f10_f10_mg37" compset="I2000Clm60BgcCrop" testmods="clm/irrig_spunup">
    <machines>
      <machine name="cheyenne" compiler="intel" category="aux_clm"/>
    </machines>
    <options>
      <option name="wallclock">00:20:00</option>
      <option name="comment"  >Want ERP _D test with irrigation on</option>
    </options>
  </test>
  <test name="ERP_D_P64x2_Ld5" grid="f10_f10_mg37" compset="I2000Clm60BgcCrop" testmods="clm/irrig_spunup">
    <machines>
      <machine name="derecho" compiler="intel" category="aux_clm"/>
    </machines>
    <options>
      <option name="wallclock">00:20:00</option>
      <option name="comment"  >Want ERP _D test with irrigation on</option>
    </options>
  </test>
  <test name="ERP_D_P36x2_Ld5" grid="f10_f10_mg37" compset="I2000Clm50BgcCropRtm" testmods="clm/irrig_spunup">
    <machines>
      <machine name="cheyenne" compiler="intel" category="aux_clm"/>
    </machines>
    <options>
      <option name="wallclock">00:20:00</option>
      <option name="comment"  >Include an irrigation test with RTM to test irrigation-river feedbacks with that component</option>
    </options>
  </test>
  <test name="ERP_D_P64x2_Ld5" grid="f10_f10_mg37" compset="I2000Clm50BgcCropRtm" testmods="clm/irrig_spunup">
    <machines>
      <machine name="derecho" compiler="intel" category="aux_clm"/>
    </machines>
    <options>
      <option name="wallclock">00:20:00</option>
      <option name="comment"  >Include an irrigation test with RTM to test irrigation-river feedbacks with that component</option>
    </options>
  </test>
  <test name="ERS_D_Ld5" grid="f10_f10_mg37" compset="I2000Clm50BgcCropRtm" testmods="rtm/rtmOnFloodOnEffvelOn">
    <machines>
      <machine name="cheyenne" compiler="intel" category="aux_clm"/>
      <machine name="cheyenne" compiler="intel" category="prebeta"/>
      <machine name="derecho" compiler="intel" category="aux_clm"/>
      <machine name="derecho" compiler="intel" category="prebeta"/>
    </machines>
    <options>
      <option name="wallclock">00:20:00</option>
      <option name="comment"  >Do a test with RTM and flooding on as that also impacts CLM code</option>
    </options>
  </test>
  <test name="ERP_D_P48x1" grid="f10_f10_mg37" compset="IHistClm60Bgc" testmods="clm/decStart">
    <machines>
      <machine name="izumi" compiler="nag" category="aux_clm"/>
      <machine name="izumi" compiler="nag" category="prealpha"/>
    </machines>
    <options>
      <option name="wallclock">00:20:00</option>
    </options>
  </test>
  <test name="ERP_D_Ld5" grid="f10_f10_mg37" compset="I1850Clm50Bgc" testmods="clm/drydepnomegan">
    <machines>
      <machine name="cheyenne" compiler="gnu" category="aux_clm"/>
      <machine name="derecho" compiler="gnu" category="aux_clm"/>
    </machines>
    <options>
      <option name="wallclock">00:20:00</option>
    </options>
  </test>
  <test name="ERP_Ld5" grid="f10_f10_mg37" compset="I1850Clm50Bgc" testmods="clm/default">
    <machines>
      <machine name="cheyenne" compiler="gnu" category="aux_clm"/>
      <machine name="cheyenne" compiler="intel" category="aux_clm"/>
      <machine name="derecho" compiler="gnu" category="aux_clm"/>
      <machine name="derecho" compiler="intel" category="aux_clm"/>
    </machines>
    <options>
      <option name="wallclock">00:20:00</option>
    </options>
  </test>
  <test name="ERP_Ld5" grid="f09_g17" compset="I2000Clm50Vic" testmods="clm/vrtlay">
    <machines>
      <machine name="derecho" compiler="intel" category="ctsm_sci"/>
    </machines>
    <options>
      <option name="wallclock">00:20:00</option>
    </options>
  </test>
  <test name="ERP_Ld5" grid="f10_f10_mg37" compset="I2000Clm50Vic" testmods="clm/decStart">
    <machines>
      <machine name="cheyenne" compiler="gnu" category="aux_clm"/>
      <machine name="derecho" compiler="gnu" category="aux_clm"/>
    </machines>
    <options>
      <option name="wallclock">00:20:00</option>
    </options>
  </test>
  <test name="ERP_D_Ld5_P48x1" grid="f10_f10_mg37" compset="I1850Clm50Bgc" testmods="clm/ciso">
    <machines>
      <machine name="izumi" compiler="nag" category="aux_clm"/>
    </machines>
    <options>
      <option name="wallclock">00:20:00</option>
    </options>
  </test>
  <test name="SMS_Ld3" grid="f09_g17" compset="I1850Clm50BgcCropCru" testmods="clm/default">
    <machines>
      <machine name="derecho" compiler="intel" category="ctsm_sci"/>
    </machines>
    <options>
      <option name="wallclock">00:20:00</option>
      <option name="comment"  >Science support for I1850Clm50BgcCropCru at f09</option>
    </options>
  </test>
  <test name="SMS_Ld3" grid="f19_g17" compset="I1850Clm50BgcCropCru" testmods="clm/default">
    <machines>
      <machine name="derecho" compiler="intel" category="ctsm_sci"/>
    </machines>
    <options>
      <option name="wallclock">00:20:00</option>
      <option name="comment"  >Science support for I1850Clm50BgcCropCru at f19</option>
    </options>
  </test>
  <test name="ERP_D_Ld5_P48x1" grid="f10_f10_mg37" compset="I2000Clm50BgcCru" testmods="clm/flexCN_FUN">
    <machines>
      <machine name="izumi" compiler="nag" category="aux_clm"/>
    </machines>
    <options>
      <option name="wallclock">00:20:00</option>
    </options>
  </test>
  <test name="ERP_D_Ld5_P48x1" grid="f10_f10_mg37" compset="I2000Clm50BgcCru" testmods="clm/noFUN_flexCN">
    <machines>
      <machine name="izumi" compiler="nag" category="aux_clm"/>
    </machines>
    <options>
      <option name="wallclock">00:20:00</option>
    </options>
  </test>
  <test name="ERP_D_Ld5_P48x1" grid="f10_f10_mg37" compset="I2000Clm50BgcCru" testmods="clm/luna">
    <machines>
      <machine name="izumi" compiler="nag" category="aux_clm"/>
    </machines>
    <options>
      <option name="wallclock">00:20:00</option>
    </options>
  </test>
  <test name="ERP_Ly3_P72x2" grid="f10_f10_mg37" compset="IHistClm50BgcCrop" testmods="clm/cropMonthOutput">
    <machines>
      <machine name="cheyenne" compiler="intel" category="aux_clm"/>
    </machines>
    <options>
      <option name="wallclock">01:40:00</option>
      <option name="comment"  >Multi-year global test of transient crops together with transient glaciers. Use no-evolve glaciers with ERP test</option>
    </options>
  </test>
  <test name="ERP_Ly3_P64x2" grid="f10_f10_mg37" compset="IHistClm50BgcCrop" testmods="clm/cropMonthOutput">
    <machines>
      <machine name="derecho" compiler="intel" category="aux_clm"/>
    </machines>
    <options>
      <option name="wallclock">01:40:00</option>
      <option name="comment"  >Multi-year global test of transient crops together with transient glaciers. Use no-evolve glaciers with ERP test</option>
    </options>
  </test>
  <test name="ERI_D_Ld9" grid="f10_f10_mg37" compset="I1850Clm45Bgc" testmods="clm/default">
    <machines>
      <machine name="cheyenne" compiler="gnu" category="aux_clm"/>
      <machine name="derecho" compiler="gnu" category="aux_clm"/>
    </machines>
    <options>
      <option name="wallclock">00:40:00</option>
      <option name="comment"  >include a Clm45 ERI test; also, want a debug test of I1850Clm45Bgc</option>
    </options>
  </test>
  <test name="ERP_P36x2_D_Ld5" grid="f10_f10_mg37" compset="I1850Clm45BgcCru" testmods="clm/ciso">
    <machines>
      <machine name="cheyenne" compiler="intel" category="prealpha"/>
      <machine name="cheyenne" compiler="intel" category="aux_cime_baselines"/>
    </machines>
    <options>
      <option name="wallclock">00:20:00</option>
    </options>
  </test>
  <test name="ERP_P64x2_D_Ld5" grid="f10_f10_mg37" compset="I1850Clm45BgcCru" testmods="clm/ciso">
    <machines>
      <machine name="derecho" compiler="intel" category="aux_clm"/>
      <machine name="derecho" compiler="intel" category="prealpha"/>
      <machine name="derecho" compiler="intel" category="aux_cime_baselines"/>
    </machines>
    <options>
      <option name="wallclock">00:20:00</option>
    </options>
  </test>
  <test name="ERP_P36x2_D_Ld5" grid="f10_f10_mg37" compset="I1850Clm50Bgc" testmods="clm/ciso">
    <machines>
      <machine name="cheyenne" compiler="intel" category="aux_clm"/>
    </machines>
    <options>
      <option name="wallclock">00:20:00</option>
    </options>
  </test>
  <test name="ERP_P64x2_D_Ld5" grid="f10_f10_mg37" compset="I1850Clm50Bgc" testmods="clm/ciso">
    <machines>
      <machine name="derecho" compiler="intel" category="aux_clm"/>
    </machines>
    <options>
      <option name="wallclock">00:20:00</option>
    </options>
  </test>
  <test name="ERP_P36x2_D_Ld5" grid="f10_f10_mg37" compset="I2000Clm45Sp" testmods="clm/default">
    <machines>
      <machine name="cheyenne" compiler="intel" category="aux_clm"/>
    </machines>
    <options>
      <option name="wallclock">00:20:00</option>
      <option name="comment"  >include a debug test of I2000Clm45Sp</option>
    </options>
  </test>
  <test name="ERP_P64x2_D_Ld5" grid="f10_f10_mg37" compset="I2000Clm45Sp" testmods="clm/default">
    <machines>
      <machine name="derecho" compiler="intel" category="aux_clm"/>
    </machines>
    <options>
      <option name="wallclock">00:20:00</option>
      <option name="comment"  >include a debug test of I2000Clm45Sp</option>
    </options>
  </test>
  <test name="ERP_P36x2_D_Ld5" grid="f10_f10_mg37" compset="IHistClm45BgcCru" testmods="clm/decStart">
    <machines>
      <machine name="cheyenne" compiler="intel" category="aux_clm"/>
    </machines>
    <options>
      <option name="wallclock">00:20:00</option>
      <option name="comment"  >include a debug test of IHistClm45BgcCru</option>
    </options>
  </test>
  <test name="ERP_P64x2_D_Ld5" grid="f10_f10_mg37" compset="IHistClm45BgcCru" testmods="clm/decStart">
    <machines>
      <machine name="derecho" compiler="intel" category="aux_clm"/>
    </machines>
    <options>
      <option name="wallclock">00:20:00</option>
      <option name="comment"  >include a debug test of IHistClm45BgcCru</option>
    </options>
  </test>
  <test name="ERP_D_Ld5" grid="f10_f10_mg37" compset="IHistClm45Sp" testmods="clm/decStart">
    <machines>
      <machine name="cheyenne" compiler="intel" category="aux_clm"/>
      <machine name="derecho" compiler="intel" category="aux_clm"/>
    </machines>
    <options>
      <option name="wallclock">00:20:00</option>
    </options>
  </test>
  <test name="ERP_P36x2_Lm13" grid="f10_f10_mg37" compset="IHistClm60Bgc" testmods="clm/monthly">
    <machines>
      <machine name="cheyenne" compiler="intel" category="aux_clm"/>
      <machine name="cheyenne" compiler="gnu" category="aux_clm"/>
    </machines>
    <options>
      <option name="wallclock">02:00:00</option>
      <option name="tput_tolerance">0.5</option>
    </options>
  </test>
  <test name="ERP_P64x2_Lm13" grid="f10_f10_mg37" compset="IHistClm60Bgc" testmods="clm/monthly">
    <machines>
      <machine name="derecho" compiler="intel" category="aux_clm"/>
      <machine name="derecho" compiler="gnu" category="aux_clm"/>
    </machines>
    <options>
      <option name="wallclock">02:00:00</option>
      <option name="tput_tolerance">0.5</option>
    </options>
  </test>
  <test name="ERP_P36x2_D" grid="f10_f10_mg37" compset="I2000Clm50SpRtmFl" testmods="clm/default">
    <machines>
      <machine name="cheyenne" compiler="intel" category="aux_clm"/>
      <machine name="cheyenne" compiler="intel" category="prealpha"/>
    </machines>
    <options>
      <option name="wallclock">00:20:00</option>
      <option name="comment"  >include a debug test with flooding on</option>
    </options>
  </test>
  <test name="ERP_P64x2_D" grid="f10_f10_mg37" compset="I2000Clm50SpRtmFl" testmods="clm/default">
    <machines>
      <machine name="derecho" compiler="intel" category="aux_clm"/>
      <machine name="derecho" compiler="intel" category="prealpha"/>
    </machines>
    <options>
      <option name="wallclock">00:20:00</option>
      <option name="comment"  >include a debug test with flooding on</option>
    </options>
  </test>
  <test name="ERP_P72x2_D_Ld5" grid="f19_g17_gris4" compset="I1850Clm50BgcCropG" testmods="clm/glcMEC_increase">
    <machines>
      <machine name="cheyenne" compiler="intel" category="aux_clm"/>
      <machine name="cheyenne" compiler="intel" category="prealpha"/>
    </machines>
    <options>
      <option name="wallclock">00:20:00</option>
      <option name="comment"  >cism is not answer preserving across processor changes, but short test length should be ok.</option>
    </options>
  </test>
  <test name="ERP_P256x2_D_Ld5" grid="f19_g17_gris4" compset="I1850Clm50BgcCropG" testmods="clm/glcMEC_increase">
    <machines>
      <machine name="derecho" compiler="intel" category="aux_clm"/>
      <machine name="derecho" compiler="intel" category="prealpha"/>
    </machines>
    <options>
      <option name="wallclock">00:20:00</option>
      <option name="comment"  >cism is not answer preserving across processor changes, but short test length should be ok.</option>
    </options>
  </test>
  <test name="ERP_P36x2_D_Ld5" grid="f10_f10_mg37" compset="I2000Clm50Sp" testmods="clm/default">
    <machines>
      <machine name="cheyenne" compiler="gnu" category="aux_clm"/>
      <machine name="cheyenne" compiler="gnu" category="prealpha"/>
    </machines>
    <options>
      <option name="wallclock">00:20:00</option>
    </options>
  </test>
  <test name="ERP_P64x2_D_Ld5" grid="f10_f10_mg37" compset="I2000Clm50Sp" testmods="clm/default">
    <machines>
      <machine name="derecho" compiler="gnu" category="aux_clm"/>
      <machine name="derecho" compiler="gnu" category="prealpha"/>
    </machines>
    <options>
      <option name="wallclock">00:20:00</option>
    </options>
  </test>
  <test name="SMS_P180x2_D_Ld5" grid="f19_g17" compset="I2000Clm50Sp" testmods="clm/default">
    <machines>
      <machine name="cheyenne" compiler="intel" category="aux_cime_baselines"/>
    </machines>
    <options>
      <option name="wallclock">00:20:00</option>
    </options>
  </test>
  <test name="SMS_P384x2_D_Ld5" grid="f19_g17" compset="I2000Clm50Sp" testmods="clm/default">
    <machines>
      <machine name="derecho" compiler="intel" category="aux_clm"/>
      <machine name="derecho" compiler="intel" category="aux_cime_baselines"/>
    </machines>
    <options>
      <option name="wallclock">00:20:00</option>
    </options>
  </test>
  <test name="ERP_P72x2_Lm25" grid="f10_f10_mg37" compset="I2000Clm60BgcCrop" testmods="clm/monthly">
    <machines>
      <machine name="cheyenne" compiler="intel" category="aux_clm"/>
    </machines>
    <options>
      <option name="wallclock">01:40:00</option>
      <option name="comment"  >threaded ERP test for crop just over 2-years</option>
    </options>
  </test>
  <test name="ERP_P64x2_Lm25" grid="f10_f10_mg37" compset="I2000Clm60BgcCrop" testmods="clm/monthly">
    <machines>
      <machine name="derecho" compiler="intel" category="aux_clm"/>
    </machines>
    <options>
      <option name="wallclock">01:40:00</option>
      <option name="comment"  >threaded ERP test for crop just over 2-years</option>
    </options>
  </test>
  <test name="ERP_P36x2_D_Ld5" grid="f10_f10_mg37" compset="I1850Clm45BgcCrop" testmods="clm/crop">
    <machines>
      <machine name="cheyenne" compiler="intel" category="aux_clm"/>
    </machines>
    <options>
      <option name="wallclock">00:20:00</option>
      <option name="comment"  >include a debug test of I1850Clm45BgcCrop</option>
      <option name="tput_tolerance">0.5</option>
    </options>
  </test>
  <test name="ERP_P64x2_D_Ld5" grid="f10_f10_mg37" compset="I1850Clm45BgcCrop" testmods="clm/crop">
    <machines>
      <machine name="derecho" compiler="intel" category="aux_clm"/>
    </machines>
    <options>
      <option name="wallclock">00:20:00</option>
      <option name="comment"  >include a debug test of I1850Clm45BgcCrop</option>
      <option name="tput_tolerance">0.5</option>
    </options>
  </test>
  <test name="ERP_P36x2_D_Ld5" grid="f10_f10_mg37" compset="I1850Clm45BgcCru" testmods="clm/default">
    <machines>
      <machine name="cheyenne" compiler="intel" category="aux_clm"/>
    </machines>
    <options>
      <option name="wallclock">00:20:00</option>
    </options>
  </test>
  <test name="ERP_P64x2_D_Ld5" grid="f10_f10_mg37" compset="I1850Clm45BgcCru" testmods="clm/default">
    <machines>
      <machine name="derecho" compiler="intel" category="aux_clm"/>
    </machines>
    <options>
      <option name="wallclock">00:20:00</option>
    </options>
  </test>
  <test name="ERP_P72x2_Ly3" grid="f10_f10_mg37" compset="I2000Clm50BgcCrop" testmods="clm/irrig_o3falk_reduceOutput">
    <machines>
      <machine name="cheyenne" compiler="intel" category="aux_clm"/>
    </machines>
    <options>
      <option name="wallclock">01:40:00</option>
      <option name="comment"  >Want a multi-year global crop restart test; this was 5 years when we were doing cold start, but 3 years is probably sufficient given that we have spun-up crop initial conditions</option>
    </options>
  </test>
  <test name="ERP_P64x2_Ly3" grid="f10_f10_mg37" compset="I2000Clm50BgcCrop" testmods="clm/irrig_o3falk_reduceOutput">
    <machines>
      <machine name="derecho" compiler="intel" category="aux_clm"/>
    </machines>
    <options>
      <option name="wallclock">01:40:00</option>
      <option name="comment"  >Want a multi-year global crop restart test; this was 5 years when we were doing cold start, but 3 years is probably sufficient given that we have spun-up crop initial conditions</option>
    </options>
  </test>
  <test name="ERP_P72x2_Lm36" grid="f10_f10_mg37" compset="I2000Clm50BgcCrop" testmods="clm/clm50cropIrrigMonth_interp">
    <machines>
      <machine name="cheyenne" compiler="intel" category="aux_clm"/>
      <machine name="cheyenne" compiler="intel" category="prebeta"/>
    </machines>
    <options>
      <option name="wallclock">01:40:00</option>
      <option name="comment"  >Want a multi-year global crop restart test; this was 5 years when we were doing cold start, but 3 years is probably sufficient given that we have spun-up crop initial conditions</option>
    </options>
  </test>
  <test name="ERP_P64x2_Lm36" grid="f10_f10_mg37" compset="I2000Clm50BgcCrop" testmods="clm/clm50cropIrrigMonth_interp">
    <machines>
      <machine name="derecho" compiler="intel" category="aux_clm"/>
      <machine name="derecho" compiler="intel" category="prebeta"/>
    </machines>
    <options>
      <option name="wallclock">01:40:00</option>
      <option name="comment"  >Want a multi-year global crop restart test; this was 5 years when we were doing cold start, but 3 years is probably sufficient given that we have spun-up crop initial conditions</option>
    </options>
  </test>
  <test name="ERP_P72x2_Lm7" grid="f10_f10_mg37" compset="I2000Clm50BgcCrop" testmods="clm/irrig_alternate_monthly">
    <machines>
      <machine name="cheyenne" compiler="intel" category="aux_clm">
        <options>
          <option name="wallclock">00:30:00</option>
          <option name="comment">Want an ERP test covering some non-default irrigation options. Long enough so that we're likely to exercise the various groundwater irrigation code.</option>
        </options>
      </machine>
    </machines>
  </test>
  <test name="ERP_P64x2_Lm7" grid="f10_f10_mg37" compset="I2000Clm50BgcCrop" testmods="clm/irrig_alternate_monthly">
    <machines>
      <machine name="derecho" compiler="intel" category="aux_clm">
        <options>
          <option name="wallclock">00:30:00</option>
          <option name="comment">Want an ERP test covering some non-default irrigation options. Long enough so that we're likely to exercise the various groundwater irrigation code.</option>
        </options>
      </machine>
    </machines>
  </test>
  <test name="ERS_D" grid="f10_f10_mg37" compset="I1850Clm50BgcCrop" testmods="clm/reseedresetsnow">
    <machines>
      <machine name="cheyenne" compiler="intel" category="aux_clm"/>
      <machine name="derecho" compiler="intel" category="aux_clm"/>
    </machines>
    <options>
      <option name="wallclock">00:20:00</option>
    </options>
  </test>
  <test name="ERP_P36x2_D_Ld10" grid="f10_f10_mg37" compset="IHistClm50SpG" testmods="clm/glcMEC_decrease">
    <machines>
      <machine name="cheyenne" compiler="intel" category="aux_clm"/>
    </machines>
    <options>
      <option name="wallclock">00:20:00</option>
      <option name="comment"  >Test transient PFTs (via HIST) in conjunction with changing glacier area. This test also covers the reset_dynbal_baselines option. CISM is not answer preserving across processor changes, but short test length should be OK.</option>
    </options>
  </test>
  <test name="ERP_P64x2_D_Ld10" grid="f10_f10_mg37" compset="IHistClm50SpG" testmods="clm/glcMEC_decrease">
    <machines>
      <machine name="derecho" compiler="intel" category="aux_clm"/>
    </machines>
    <options>
      <option name="wallclock">00:20:00</option>
      <option name="comment"  >Test transient PFTs (via HIST) in conjunction with changing glacier area. This test also covers the reset_dynbal_baselines option. CISM is not answer preserving across processor changes, but short test length should be OK.</option>
    </options>
  </test>
  <test name="SMS_Ln9" grid="C96_C96_mg17" compset="IHistClm60BgcCrop" testmods="clm/clm60cam6LndTuningMode">
    <machines>
      <machine name="derecho" compiler="intel" category="ctsm_sci"/>
    </machines>
    <options>
      <option name="wallclock">00:10:00</option>
      <option name="comment">We have one C96 test in aux_clm; this is another that uses a different compset with latest CLM version. No need to run this additional C96 test with every tag, but include it in the less frequent ctsm_sci testing.</option>
    </options>
  </test>
  <test name="ERS_D_Ld10" grid="f10_f10_mg37" compset="IHistClm50Sp" testmods="clm/collapse_pfts_78_to_16_decStart_f10">
    <machines>
      <machine name="cheyenne" compiler="intel" category="aux_clm"/>
      <machine name="derecho" compiler="intel" category="aux_clm"/>
    </machines>
    <options>
      <option name="wallclock">00:20:00</option>
      <option name="comment"  >test transient PFTs (via HIST) with a December start, reading 78-pft data and running with 16 pfts</option>
    </options>
  </test>
  <test name="SOILSTRUCTUD_Ld5" grid="f10_f10_mg37" compset="I2000Clm50BgcCrop" testmods="clm/default">
    <machines>
      <machine name="cheyenne" compiler="intel" category="aux_clm"/>
      <machine name="derecho" compiler="intel" category="aux_clm"/>
    </machines>
    <options>
      <option name="wallclock">00:20:00</option>
      <option name="comment"  >test soil_layerstruct_userdefined set to the same dzsoi values as in the predefined case 4SL_2m and expect bfb same answers</option>
    </options>
  </test>
  <test name="ERS_D_Ld12" grid="f10_f10_mg37" compset="I1850Clm50BgcCropG" testmods="clm/glcMEC_spunup_inc_dec_bgc">
    <machines>
      <machine name="cheyenne" compiler="intel" category="aux_clm"/>
      <machine name="derecho" compiler="intel" category="aux_clm"/>
    </machines>
    <options>
      <option name="wallclock">00:20:00</option>
      <option name="comment"  >Tests updates of BGC variables with increasing and decreasing glacier areas</option>
    </options>
  </test>
  <test name="ERP_P36x2_D_Ld3" grid="f10_f10_mg37" compset="I1850Clm50BgcCrop" testmods="clm/extra_outputs">
    <machines>
      <machine name="cheyenne" compiler="gnu" category="aux_clm"/>
    </machines>
    <options>
      <option name="wallclock">00:20:00</option>
      <option name="comment"  >Among other extra outputs, ensure that writing the list of all history fields to a separate file does not cause failure"</option>
    </options>
  </test>
  <test name="ERP_P64x2_D_Ld3" grid="f10_f10_mg37" compset="I1850Clm50BgcCrop" testmods="clm/extra_outputs">
    <machines>
      <machine name="derecho" compiler="gnu" category="aux_clm"/>
    </machines>
    <options>
      <option name="wallclock">00:20:00</option>
      <option name="comment"  >Among other extra outputs, ensure that writing the list of all history fields to a separate file does not cause failure</option>
    </options>
  </test>
  <test name="ERS_D_Ld3" grid="f10_f10_mg37" compset="I1850Clm50BgcCrop" testmods="clm/default">
    <machines>
      <machine name="cheyenne" compiler="intel" category="aux_clm"/>
      <machine name="cheyenne" compiler="gnu" category="aux_clm"/>
      <machine name="cheyenne" compiler="intel" category="clm_short"/>
      <machine name="cheyenne" compiler="gnu" category="clm_short"/>
      <machine name="derecho" compiler="intel" category="aux_clm"/>
      <machine name="derecho" compiler="gnu" category="aux_clm"/>
      <machine name="derecho" compiler="intel" category="clm_short"/>
      <machine name="derecho" compiler="gnu" category="clm_short"/>
    </machines>
    <options>
      <option name="wallclock">00:20:00</option>
    </options>
  </test>
  <test name="ERS_D_Ld3" grid="f10_f10_mg37" compset="I1850Clm50BgcCrop" testmods="clm/clm50dynroots">
    <machines>
      <machine name="cheyenne" compiler="intel" category="aux_clm"/>
      <machine name="derecho" compiler="intel" category="aux_clm"/>
      <machine name="izumi"  compiler="intel" category="prebeta"/>
    </machines>
    <options>
      <option name="wallclock">00:20:00</option>
    </options>
  </test>
  <test name="ERS_D_Ld3" grid="f10_f10_mg37" compset="I2000Clm50BgcCru" testmods="clm/deepsoil_bedrock">
    <machines>
      <machine name="cheyenne" compiler="intel" category="aux_clm"/>
      <machine name="derecho" compiler="intel" category="aux_clm"/>
    </machines>
    <options>
      <option name="wallclock">00:20:00</option>
    </options>
  </test>
  <test name="ERS_D_Ld5" grid="f10_f10_mg37" compset="I2000Clm50BgcCru" testmods="clm/default">
    <machines>
      <machine name="cheyenne" compiler="intel" category="aux_clm"/>
      <machine name="derecho" compiler="intel" category="aux_clm"/>
    </machines>
    <options>
      <option name="wallclock">00:20:00</option>
    </options>
  </test>
  <test name="ERS_D_Ld6" grid="f10_f10_mg37" compset="I1850Clm45BgcCrop" testmods="clm/clm50CMIP6frc">
    <machines>
      <machine name="cheyenne" compiler="gnu" category="aux_clm"/>
      <machine name="cheyenne" compiler="intel" category="aux_clm"/>
      <machine name="derecho" compiler="gnu" category="aux_clm"/>
      <machine name="derecho" compiler="intel" category="aux_clm"/>
    </machines>
    <options>
      <option name="wallclock">00:20:00</option>
    </options>
  </test>
  <test name="ERS_D_Ld7_Mmpi-serial" grid="1x1_smallvilleIA" compset="IHistClm50BgcCropRs" testmods="clm/decStart1851_noinitial">
    <machines>
      <machine name="izumi" compiler="intel" category="aux_clm"/>
    </machines>
    <options>
      <option name="wallclock">00:20:00</option>
      <option name="comment"  >Transient crop run with a mid-year restart, restarting shortly after a big landunit transition, to make sure that the annually-dribbled fluxes generated from landunit transitions restart properly</option>
    </options>
  </test>
  <test name="ERS_Ld3_D" grid="f10_f10_mg37" compset="I1850Clm50BgcCrop" testmods="clm/rad_hrly_light_res_half">
    <machines>
      <machine name="cheyenne" compiler="gnu" category="aux_clm"/>
      <machine name="derecho" compiler="gnu" category="aux_clm"/>
    </machines>
    <options>
      <option name="wallclock">00:20:00</option>
    </options>
  </test>
  <test name="ERS_Lm20_Mmpi-serial" grid="1x1_smallvilleIA" compset="I1850Clm50BgcCrop" testmods="clm/cropMonthlyNoinitial">
    <machines>
      <machine name="izumi" compiler="gnu" category="aux_clm"/>
    </machines>
    <options>
      <option name="wallclock">01:20:00</option>
      <option name="comment"  >tests mid-year restart, with the restart file being written in the middle of the first year after cold start initialization</option>
    </options>
  </test>
  <test name="ERS_Ly5_Mmpi-serial" grid="1x1_smallvilleIA" compset="I1850Clm50BgcCrop" testmods="clm/ciso_monthly">
    <machines>
      <machine name="izumi" compiler="gnu" category="aux_clm"/>
    </machines>
    <options>
      <option name="wallclock">02:00:00</option>
      <option name="comment"  >multi-year test with crops and isotopes that includes all crop types; added (2020-05-21) in order to test the new switchgrass and miscanthus crops (which otherwise aren't currently tested)</option>
    </options>
  </test>
  <test name="ERS_Lm40_Mmpi-serial" grid="1x1_numaIA" compset="I2000Clm50BgcCropQianRs" testmods="clm/cropMonthlyNoinitial">
    <machines>
      <machine name="izumi" compiler="gnu" category="aux_clm"/>
    </machines>
    <options>
      <option name="wallclock">02:00:00</option>
      <option name="comment"  >tests mid-year restart, with the restart file being written in the middle of the second year after cold start initialization (to test crop restarts at different points throughout the first few years after cold start)</option>
    </options>
  </test>
  <test name="ERS_Lm54_Mmpi-serial" grid="1x1_numaIA" compset="I2000Clm50BgcCropQianRs" testmods="clm/cropMonthlyNoinitial">
    <machines>
      <machine name="izumi" compiler="intel" category="aux_clm"/>
    </machines>
    <options>
      <option name="wallclock">02:00:00</option>
      <option name="comment"  >tests mid-year restart, with the restart file being written after more than 2 years after cold start initialization (to test crop restarts at different points throughout the first few years after cold start)</option>
    </options>
  </test>
  <test name="ERS_Ly20_Mmpi-serial" grid="1x1_numaIA" compset="I2000Clm50BgcCropQianRs" testmods="clm/cropMonthlyNoinitial">
    <machines>
      <machine name="izumi" compiler="intel" category="aux_clm"/>
    </machines>
    <options>
      <option name="wallclock"     >04:00:00</option>
      <option name="tput_tolerance">0.5</option>
      <option name="comment"       >20 year single point tests with BGC-Crop starting from cold start (crop keeps a 20 year running mean, so this tests the sequence of that running mean being established)</option>
    </options>
  </test>
  <test name="ERS_Ly3" grid="f10_f10_mg37" compset="I1850Clm50BgcCropCmip6" testmods="clm/basic">
    <machines>
      <machine name="cheyenne" compiler="intel" category="aux_clm"/>
      <machine name="derecho" compiler="intel" category="aux_clm"/>
    </machines>
    <options>
      <option name="wallclock">01:40:00</option>
      <option name="comment"  >Include a long ERS test of the cmip6 configuration, though at coarse resolution. This gives a year+ test covering the output_crop usermod, which is something we want: if this is removed, we should add a test of at least a year duration covering the output_crop usermod. This test needs to use init_interp to work, because of adding virtual Antarctica columns (currently the default out-of-the-box setting uses init_interp for this).</option>
    </options>
  </test>
  <test name="ERS_Ly3_Mmpi-serial" grid="1x1_smallvilleIA" compset="IHistClm50BgcCropQianRs" testmods="clm/cropMonthOutput">
    <machines>
      <machine name="izumi" compiler="gnu" category="aux_clm"/>
    </machines>
    <options>
      <option name="wallclock">01:40:00</option>
      <option name="comment"  >restart is right before the transition from 100% nat veg to 100% crop</option>
    </options>
  </test>
  <test name="ERS_Ly3_P72x2" grid="f10_f10_mg37" compset="IHistClm50BgcCropG" testmods="clm/cropMonthOutput">
    <machines>
      <machine name="cheyenne" compiler="intel" category="aux_clm"/>
    </machines>
    <options>
      <option name="wallclock">01:40:00</option>
      <option name="comment"  >Multi-year global test of transient crops together with transient glaciers. Use glacier evolution with ERS test</option>
    </options>
  </test>
  <test name="ERS_Ly3_P64x2" grid="f10_f10_mg37" compset="IHistClm50BgcCropG" testmods="clm/cropMonthOutput">
    <machines>
      <machine name="derecho" compiler="intel" category="aux_clm"/>
    </machines>
    <options>
      <option name="wallclock">01:40:00</option>
      <option name="comment"  >Multi-year global test of transient crops together with transient glaciers. Use glacier evolution with ERS test</option>
    </options>
  </test>
  <test name="ERS_Ly5_P144x1" grid="f10_f10_mg37" compset="IHistClm60BgcCrop" testmods="clm/cropMonthOutput">
    <machines>
      <machine name="cheyenne" compiler="intel" category="aux_clm"/>
    </machines>
    <options>
      <option name="wallclock">01:40:00</option>
      <option name="comment"  >Want a multi-year global test of transient crops; also want a multi-year transient restart test.  Using P60x1 and ERS rather than ERP to get faster turnaround of this long-running test</option>
    </options>
  </test>
  <test name="ERS_Ly5_P128x1" grid="f10_f10_mg37" compset="IHistClm60BgcCrop" testmods="clm/cropMonthOutput">
    <machines>
      <machine name="derecho" compiler="intel" category="aux_clm"/>
    </machines>
    <options>
      <option name="wallclock">01:40:00</option>
      <option name="comment"  >Want a multi-year global test of transient crops; also want a multi-year transient restart test.  Using P60x1 and ERS rather than ERP to get faster turnaround of this long-running test</option>
    </options>
  </test>
  <test name="ERS_Ly5_P72x1" grid="f10_f10_mg37" compset="IHistClm45BgcCrop" testmods="clm/cropMonthOutput">
    <machines>
      <machine name="cheyenne" compiler="intel" category="aux_clm"/>
    </machines>
    <options>
      <option name="wallclock">03:00:00</option>
      <option name="comment"  >include a long Clm45 test, and include a production intel test of Clm45</option>
    </options>
  </test>
  <test name="ERS_Ly5_P128x1" grid="f10_f10_mg37" compset="IHistClm45BgcCrop" testmods="clm/cropMonthOutput">
    <machines>
      <machine name="derecho" compiler="intel" category="aux_clm"/>
    </machines>
    <options>
      <option name="wallclock">03:00:00</option>
      <option name="comment"  >include a long Clm45 test, and include a production intel test of Clm45</option>
    </options>
  </test>
  <test name="ERS_Ly3" grid="f10_f10_mg37" compset="I2000Clm60BgcCrop">
    <machines>
      <machine name="cheyenne" compiler="intel" category="aux_clm"/>
      <machine name="derecho" compiler="intel" category="aux_clm"/>
    </machines>
    <options>
      <option name="wallclock">01:40:00</option>
      <option name="comment"  >include a long exact restart test with clm60</option>
    </options>
  </test>
  <test name="SMS_D" grid="f10_f10_mg37" compset="I2000Clm60Bgc">
    <machines>
      <machine name="cheyenne" compiler="intel" category="aux_clm"/>
      <machine name="cheyenne" compiler="gnu"   category="aux_clm"/>
      <machine name="derecho" compiler="intel" category="aux_clm"/>
      <machine name="derecho" compiler="gnu"   category="aux_clm"/>
    </machines>
    <options>
      <option name="wallclock">00:20:00</option>
      <option name="comment"  >include a short DEBUG test with clm60 without crop</option>
    </options>
  </test>
  <test name="ERS_D" grid="f10_f10_mg37" compset="I1850Clm60Sp">
    <machines>
      <machine name="cheyenne" compiler="intel" category="aux_clm"/>
      <machine name="derecho" compiler="intel" category="aux_clm"/>
    </machines>
    <options>
      <option name="wallclock">00:20:00</option>
      <option name="comment"  >Exact restart short DEBUG SP test with clm60</option>
    </options>
  </test>
  <test name="ERS_Ly6_Mmpi-serial" grid="1x1_smallvilleIA" compset="IHistClm50BgcCropQianRs" testmods="clm/cropMonthOutput">
    <machines>
      <machine name="izumi" compiler="intel" category="aux_clm"/>
    </machines>
    <options>
      <option name="wallclock">02:00:00</option>
      <option name="comment"  >restart is right before increasing natural veg to &gt; 0 while also shifting PCT_CFT</option>
      <option name="tput_tolerance">0.5</option>
    </options>
  </test>
  <test name="SMS_Ly5_Mmpi-serial" grid="1x1_smallvilleIA" compset="IHistClm60BgcCropQianRs" testmods="clm/gregorian_cropMonthOutput">
    <machines>
      <machine name="derecho" compiler="intel" category="ctsm_sci"/>
      <machine name="izumi" compiler="gnu" category="aux_clm"/>
    </machines>
    <options>
      <option name="wallclock">01:00:00</option>
      <option name="comment"  >Multi-year Gregorian test with transient and crop to test code that might break in leap years.</option>
      <option name="tput_tolerance">0.5</option>
    </options>
  </test>
  <test name="LII_D_Ld3_PS" grid="f19_g17" compset="I2000Clm50BgcCrop" testmods="clm/default">
    <machines>
      <machine name="cheyenne" compiler="intel" category="aux_clm"/>
      <machine name="derecho" compiler="intel" category="aux_clm"/>
    </machines>
    <options>
      <option name="wallclock">00:20:00</option>
      <option name="comment"  >Basic LII test, covering the standard range of subgrid heterogeneity - particularly, including crop. Uses a year-2000 restart file so that the restart file has non-zero product pools, so that we exercise the gridcell-level code in init_interp.</option>
    </options>
  </test>
  <test name="LII2FINIDATAREAS_D_P72x2_Ld1" grid="f09_g17" compset="I1850Clm50BgcCrop" testmods="clm/default">
    <machines>
      <machine name="cheyenne" compiler="intel" category="aux_clm"/>
    </machines>
    <options>
      <option name="wallclock">00:20:00</option>
      <option name="comment"  >Exercise the init_interp_method='use_finidat_areas' option. See documentation at the top of the python script implementing this test for more details and rationale. This test requires a compatible finidat file (i.e., a file that can be used without interpolation). If no such file is available out-of-the-box, then the test will need to use a testmod that points to a compatible file.</option>
    </options>
  </test>
  <test name="LII2FINIDATAREAS_D_P256x2_Ld1" grid="f09_g17" compset="I1850Clm50BgcCrop" testmods="clm/default">
    <machines>
      <machine name="derecho" compiler="intel" category="aux_clm"/>
    </machines>
    <options>
      <option name="wallclock">00:20:00</option>
      <option name="comment"  >Exercise the init_interp_method='use_finidat_areas' option. See documentation at the top of the python script implementing this test for more details and rationale. This test requires a compatible finidat file (i.e., a file that can be used without interpolation). If no such file is available out-of-the-box, then the test will need to use a testmod that points to a compatible file.</option>
    </options>
  </test>
  <test name="LVG_Ld5_D" grid="f10_f10_mg37" compset="I1850Clm60Bgc" testmods="clm/no_vector_output">
    <machines>
      <machine name="cheyenne" compiler="intel" category="aux_clm"/>
      <machine name="derecho" compiler="intel" category="aux_clm"/>
    </machines>
    <options>
      <option name="wallclock">00:20:00</option>
      <option name="comment"  >Include one LVG debug test (exact configuration is not very important). Note that the LVG test will fail if there is any 1-d output, or output separated by glacier elevation classes (e.g., the various *_FORC fields), so this includes a testmod that turns off any 1-d output.</option>
    </options>
  </test>
  <test name="LCISO_Lm13" grid="f10_f10_mg37" compset="IHistClm60BgcCrop" testmods="clm/ciso_monthly">
    <machines>
      <machine name="cheyenne" compiler="intel" category="aux_clm"/>
      <machine name="cheyenne" compiler="intel" category="prebeta"/>
      <machine name="derecho" compiler="intel" category="aux_clm"/>
      <machine name="derecho" compiler="intel" category="prebeta"/>
    </machines>
    <options>
      <option name="wallclock">01:30:00</option>
      <option name="comment"  >Make sure Carbon isotopes on and off with land-use change, does NOT change answers. To verify for landuse change must go beyond a year boundary, because of #404 we can't use a December start, so need to run for beyond the year boundary.</option>
    </options>
  </test>
  <test name="NCK_Ld1" grid="f10_f10_mg37" compset="I2000Clm50Sp" testmods="clm/default">
    <machines>
      <machine name="cheyenne" compiler="intel" category="aux_clm"/>
      <machine name="cheyenne" compiler="intel" category="prealpha"/>
      <machine name="derecho" compiler="intel" category="aux_clm"/>
      <machine name="derecho" compiler="intel" category="prealpha"/>
    </machines>
    <options>
      <option name="wallclock">00:20:00</option>
    </options>
  </test>
  <test name="PEM_D_Ld5" grid="ne30_g17" compset="I2000Clm50BgcCru" testmods="clm/default">
    <machines>
      <machine name="cheyenne" compiler="intel" category="aux_clm"/>
      <machine name="cheyenne" compiler="intel" category="prealpha"/>
      <machine name="derecho" compiler="intel" category="aux_clm"/>
      <machine name="derecho" compiler="intel" category="prealpha"/>
    </machines>
    <options>
      <option name="wallclock">00:60:00</option>
    </options>
  </test>
  <test name="PEM_Ld1" grid="f10_f10_mg37" compset="I2000Clm60BgcCrop" testmods="clm/till">
    <machines>
      <machine name="izumi" compiler="intel" category="aux_clm"/>
      <machine name="izumi" compiler="intel" category="prebeta"/>
    </machines>
    <options>
      <option name="wallclock">00:20:00</option>
    </options>
  </test>
  <test name="PET_P36x2_D" grid="f10_f10_mg37" compset="I1850Clm50BgcCrop" testmods="clm/default">
    <machines>
      <machine name="cheyenne" compiler="intel" category="aux_clm"/>
    </machines>
    <options>
      <option name="wallclock">00:20:00</option>
      <option name="comment"  >The main purpose of this test is to test threading of init_interp, exercising the OpenMP directives in initInterp. (Note that ERP tests don't compare threaded vs. non-threaded runs of init_interp, since init_interp won't run in the restart case.) Note that this test will use init_interp as long as we don't have out-of-the-box initial conditions at f10 resolution. We could probably get a similar level of confidence in the threading directives by deleting this test and instead changing the LII test to use threading; the main loss would be that that wouldn't test threading combined with interpolating from one resolution to another, as this one does.</option>
      <option name="tput_tolerance">0.5</option>
    </options>
  </test>
  <test name="PET_P64x2_D" grid="f10_f10_mg37" compset="I1850Clm50BgcCrop" testmods="clm/default">
    <machines>
      <machine name="derecho" compiler="intel" category="aux_clm"/>
    </machines>
    <options>
      <option name="wallclock">00:20:00</option>
      <option name="comment"  >The main purpose of this test is to test threading of init_interp, exercising the OpenMP directives in initInterp. (Note that ERP tests don't compare threaded vs. non-threaded runs of init_interp, since init_interp won't run in the restart case.) Note that this test will use init_interp as long as we don't have out-of-the-box initial conditions at f10 resolution. We could probably get a similar level of confidence in the threading directives by deleting this test and instead changing the LII test to use threading; the main loss would be that that wouldn't test threading combined with interpolating from one resolution to another, as this one does.</option>
      <option name="tput_tolerance">0.5</option>
    </options>
  </test>
  <test name="SMS" grid="f10_f10_mg37" compset="I2000Clm50BgcCrop" testmods="clm/crop">
    <machines>
      <machine name="izumi" compiler="intel" category="aux_clm"/>
      <machine name="cheyenne" compiler="nvhpc" category="aux_clm"/>
      <machine name="derecho" compiler="nvhpc" category="aux_clm"/>
      <machine name="izumi" compiler="gnu" category="aux_clm"/>
    </machines>
    <options>
      <option name="wallclock">00:20:00</option>
    </options>
  </test>
  <test name="SMS" grid="f45_f45_mg37" compset="I2000Clm60FatesSpRsGs" testmods="clm/FatesColdSatPhen">
    <machines>
      <machine name="cheyenne" compiler="nvhpc" category="aux_clm"/>
      <machine name="derecho" compiler="nvhpc" category="aux_clm"/>
    </machines>
    <options>
      <option name="wallclock">00:20:00</option>
      <option name="comment"  >Simple test to make sure the basic Fates-SP compset works"</option>
    </options>
  </test>
  <test name="SMS_D_Ld1" grid="ne30pg3_t061" compset="I1850Clm50BgcSpinup" testmods="clm/cplhist">
    <machines>
      <machine name="cheyenne" compiler="intel" category="aux_clm"/>
      <machine name="cheyenne" compiler="intel" category="prealpha"/>
      <machine name="derecho" compiler="intel" category="aux_clm"/>
      <machine name="derecho" compiler="intel" category="prealpha"/>
    </machines>
    <options>
      <option name="wallclock">00:20:00</option>
    </options>
  </test>
  <test name="SMS_D_Ld1_PS" grid="f19_f19_mg17" compset="I2010Clm50Sp" testmods="clm/clm50cam6LndTuningMode">
    <machines>
      <machine name="derecho" compiler="intel" category="aux_clm"/>
    </machines>
    <options>
      <option name="wallclock">00:20:00</option>
    </options>
  </test>
  <test name="ERS_Ln9" grid="ne0ARCTICne30x4_ne0ARCTICne30x4_mt12" compset="I1850Clm60Sp" testmods="clm/clm60cam6LndTuningMode_1979Start">
    <machines>
      <machine name="derecho" compiler="intel" category="ctsm_sci"/>
    </machines>
    <options>
      <option name="wallclock">00:20:00</option>
      <option name="comment"  >Run ARCTIC for transient case starting in 1979 as for AMIP CAM cases, with latest CLM version
                (no need to run this high core count test with every tag, but include it in the less frequent ctsm_sci testing)"</option>
    </options>
  </test>
  <test name="SMS_Ln9" grid="ne0ARCTICGRISne30x8_ne0ARCTICGRISne30x8_mt12" compset="I2000Clm60Sp" testmods="clm/clm60cam6LndTuningMode_1979Start">
    <machines>
      <machine name="derecho" compiler="intel" category="ctsm_sci"/>
    </machines>
    <options>
      <option name="wallclock">00:20:00</option>
      <option name="comment"  >Run ARCTICGRIS for transient case starting in 1979 as for AMIP CAM cases (no need to run this high core count test with every tag, but include it in the less frequent ctsm_sci testing)"</option>
    </options>
  </test>
  <test name="SMS_Ln9" grid="ne0ARCTICGRISne30x8_ne0ARCTICGRISne30x8_mt12" compset="I1850Clm60BgcCrop" testmods="clm/clm60cam6LndTuningMode">
    <machines>
      <machine name="derecho" compiler="intel" category="ctsm_sci"/>
    </machines>
    <options>
      <option name="wallclock">00:40:00</option>
      <option name="comment"  >Run ARCTICGRIS for future transient case (do not run this expensive test with every tag, but include it in the less frequent ctsm_sci testing)"</option>
    </options>
  </test>
  <test name="SMS_Ln9" grid="ne0CONUSne30x8_ne0CONUSne30x8_mt12" compset="I1850Clm60Sp" testmods="clm/clm60cam6LndTuningMode_2013Start">
    <machines>
      <machine name="derecho" compiler="intel" category="ctsm_sci"/>
    </machines>
    <options>
      <option name="wallclock">00:20:00</option>
      <option name="comment"  >Run CONUS for transient case starting in 2013 as for CAM case (no need to run this high core count test with every tag, but include it in the less frequent ctsm_sci testing)"</option>
    </options>
  </test>
  <!-- Historical science support for clm5_0 workhorse resolutions -->
  <test name="SMS_Ld5" grid="f09_g17" compset="IHistClm50Sp" testmods="clm/default">
    <machines>
      <machine name="derecho" compiler="intel" category="ctsm_sci"/>
    </machines>
    <options>
      <option name="wallclock">00:20:00</option>
      <option name="comment"  >Science support for historical clm5_0 physics with SP mode at f09</option>
    </options>
  </test>
  <test name="SMS_Ld5" grid="f19_g17" compset="IHistClm50Sp" testmods="clm/default">
    <machines>
      <machine name="derecho" compiler="intel" category="ctsm_sci"/>
    </machines>
    <options>
      <option name="wallclock">00:20:00</option>
      <option name="comment"  >Science support for historical clm5_0 physics with SP mode at f19</option>
    </options>
  </test>
  <!-- Historical science support for clm5_1 workhorse resolutions -->
  <test name="SMS_Ld5" grid="f09_g17" compset="IHistClm60Sp" testmods="clm/default">
    <machines>
      <machine name="derecho" compiler="intel" category="ctsm_sci"/>
    </machines>
    <options>
      <option name="wallclock">00:20:00</option>
      <option name="comment"  >Science support for historical clm5_1 physics with SP mode at f09</option>
    </options>
  </test>
  <test name="SMS_Ld5" grid="f19_g17" compset="IHistClm60Sp" testmods="clm/default">
    <machines>
      <machine name="derecho" compiler="intel" category="ctsm_sci"/>
    </machines>
    <options>
      <option name="wallclock">00:20:00</option>
      <option name="comment"  >Science support for historical clm5_1 physics with SP mode at f19</option>
    </options>
  </test>
  <test name="SMS_Ln9" grid="ne30pg2_ne30pg2_mg17" compset="I1850Clm50Sp" testmods="clm/clm50cam6LndTuningMode">
    <machines>
      <machine name="cheyenne" compiler="intel" category="aux_clm"/>
      <machine name="derecho" compiler="intel" category="aux_clm"/>
    </machines>
    <options>
      <option name="wallclock">00:40:00</option>
      <option name="comment"  >Run ne30np4.pg2 to make sure will work for CAM"</option>
    </options>
  </test>
  <test name="SMS_Ln9" grid="ne30pg2_ne30pg2_mg17" compset="I2000Clm50BgcCrop" testmods="clm/clm50cam6LndTuningMode">
    <machines>
      <machine name="cheyenne" compiler="intel" category="aux_clm"/>
      <machine name="derecho" compiler="intel" category="aux_clm"/>
    </machines>
    <options>
      <option name="wallclock">00:40:00</option>
      <option name="comment"  >Run ne30np4.pg3 to make sure will work for CAM"</option>
    </options>
  </test>
  <test name="SMS_Ln9" grid="mpasa480_mpasa480" compset="I1850Clm50BgcCrop" testmods="clm/clm50cam6LndTuningMode">
    <machines>
      <machine name="cheyenne" compiler="gnu" category="aux_clm"/>
      <machine name="derecho" compiler="gnu" category="aux_clm"/>
    </machines>
    <options>
      <option name="wallclock">00:40:00</option>
      <option name="comment"  >Run mpasa480 to make sure will work for CAM"</option>
    </options>
  </test>
  <test name="SMS_Ln9" grid="ne3pg3_ne3pg3_mg37" compset="I2000Clm50Sp" testmods="clm/clm50cam6LndTuningMode">
    <machines>
      <machine name="cheyenne" compiler="gnu" category="aux_clm"/>
      <machine name="derecho" compiler="gnu" category="aux_clm"/>
    </machines>
    <options>
      <option name="wallclock">00:20:00</option>
      <option name="comment"  >Run course resolution ne3pg3_ne3pg3_mg37 to make sure will work for CAM"</option>
    </options>
  </test>
  <test name="SMS_D" grid="f10_f10_mg37" compset="I2000Clm60BgcCrop" testmods="clm/crop">
    <machines>
      <machine name="derecho" compiler="nvhpc" category="aux_clm"/>     <machine name="izumi" compiler="intel" category="aux_clm"/>
      <machine name="izumi" compiler="gnu" category="aux_clm"/>
      <machine name="izumi" compiler="nag" category="aux_clm"/>
    </machines>
    <options>
      <option name="wallclock">00:20:00</option>
    </options>
  </test>
  <test name="ERS_D_Ld5_Mmpi-serial" grid="1x1_vancouverCAN" compset="I1PtClm50SpRs" testmods="clm/CLM1PTStartDate">
    <machines>
      <machine name="izumi" compiler="nag" category="aux_clm"/>
      <machine name="izumi" compiler="nag" category="prealpha"/>
    </machines>
    <options>
      <option name="wallclock">00:20:00</option>
    </options>
  </test>
  <test name="SMS_D_Ld1_Mmpi-serial" grid="f45_f45_mg37" compset="I2000Clm50SpRs" testmods="clm/ptsRLA">
    <machines>
      <machine name="cheyenne" compiler="intel" category="aux_clm"/>
      <machine name="derecho" compiler="intel" category="aux_clm"/>
      <machine name="derecho" compiler="intel" category="prealpha"/>
      <machine name="izumi" compiler="gnu" category="aux_clm"/>
      <machine name="izumi" compiler="nag" category="aux_clm"/>
      <machine name="cheyenne" compiler="intel" category="prealpha"/>
      <machine name="izumi" compiler="gnu" category="prealpha"/>
      <machine name="izumi" compiler="nag" category="prealpha"/>
    </machines>
    <options>
      <option name="wallclock">00:20:00</option>
    </options>
  </test>
  <test name="SMS_D_Ld1_P48x1" grid="f10_f10_mg37" compset="I2000Clm45BgcCrop" testmods="clm/oldhyd">
    <machines>
      <machine name="izumi" compiler="nag" category="aux_clm"/>
    </machines>
    <options>
      <option name="wallclock">00:20:00</option>
    </options>
  </test>
  <test name="ERP_D_P36x2_Ld3" grid="f10_f10_mg37" compset="I2000Clm45BgcCrop" testmods="clm/no_subgrid_fluxes">
    <machines>
      <machine name="cheyenne" compiler="gnu" category="aux_clm">
        <options>
          <option name="wallclock">00:20:00</option>
          <option name="comment">This covers some code that isn't covered by any existing tests (such as the oldhyd test), though the amount of additional code coverage is small, so we don't necessarily need to keep this test long-term.</option>
        </options>
      </machine>
    </machines>
  </test>
  <test name="ERP_D_P64x2_Ld3" grid="f10_f10_mg37" compset="I2000Clm45BgcCrop" testmods="clm/no_subgrid_fluxes">
    <machines>
      <machine name="derecho" compiler="gnu" category="aux_clm">
        <options>
          <option name="wallclock">00:20:00</option>
          <option name="comment">This covers some code that isn't covered by any existing tests (such as the oldhyd test), though the amount of additional code coverage is small, so we don't necessarily need to keep this test long-term.</option>
        </options>
      </machine>
    </machines>
  </test>
  <test name="SMS_D_Ld1_P48x1" grid="f10_f10_mg37" compset="I2000Clm50BgcCru" testmods="clm/datm_bias_correct_cruv7">
    <machines>
      <machine name="izumi" compiler="nag" category="aux_clm"/>
    </machines>
    <options>
      <option name="wallclock">00:20:00</option>
    </options>
  </test>
  <test name="SMS_D_Ld3" grid="f10_f10_mg37" compset="I1850Clm50BgcCrop" testmods="clm/default">
    <machines>
      <machine name="cheyenne" compiler="intel" category="aux_clm"/>
      <machine name="cheyenne" compiler="intel" category="clm_short"/>
      <machine name="cheyenne" compiler="intel" category="prealpha"/>
      <machine name="cheyenne" compiler="intel" category="aux_cime_baselines"/>
      <machine name="derecho" compiler="intel" category="aux_clm"/>
      <machine name="derecho" compiler="intel" category="clm_short"/>
      <machine name="derecho" compiler="intel" category="prealpha"/>
      <machine name="derecho" compiler="intel" category="aux_cime_baselines"/>
    </machines>
    <options>
      <option name="wallclock">00:20:00</option>
    </options>
  </test>
  <test name="SMS_D_Ld3" grid="f10_f10_mg37" compset="I2000Clm50BgcCru" testmods="clm/default">
    <machines>
      <machine name="cheyenne" compiler="intel" category="aux_clm"/>
      <machine name="cheyenne" compiler="gnu" category="aux_clm"/>
      <machine name="cheyenne" compiler="gnu" category="prebeta"/>
      <machine name="derecho" compiler="intel" category="aux_clm"/>
      <machine name="derecho" compiler="gnu" category="aux_clm"/>
      <machine name="derecho" compiler="gnu" category="prebeta"/>
    </machines>
    <options>
      <option name="wallclock">00:20:00</option>
    </options>
  </test>
  <test name="SMS_C2_D_Lh12" grid="f10_f10_mg37" compset="I2000Clm50Sp" testmods="clm/pauseResume">
    <machines>
      <machine name="cheyenne" compiler="intel" category="aux_clm"/>
      <machine name="derecho" compiler="intel" category="aux_clm"/>
    </machines>
    <options>
      <option name="wallclock">00:20:00</option>
    </options>
  </test>
  <test name="DAE_C2_D_Lh12" grid="f10_f10_mg37" compset="I2000Clm50BgcCrop" testmods="clm/DA_multidrv">
    <machines>
      <machine name="cheyenne" compiler="intel" category="aux_clm"/>
      <machine name="cheyenne" compiler="intel" category="prealpha"/>
      <machine name="derecho" compiler="intel" category="aux_clm"/>
      <machine name="derecho" compiler="intel" category="prealpha"/>
    </machines>
    <options>
      <option name="wallclock">00:20:00</option>
    </options>
  </test>
  <test name="SMS_D_Ld5" grid="f10_f10_mg37" compset="I1850Clm45BgcCrop" testmods="clm/crop">
    <machines>
      <machine name="izumi" compiler="nag" category="aux_clm"/>
    </machines>
    <options>
      <option name="wallclock">00:20:00</option>
      <option name="comment"  >include a nag debug test of Clm45BgcCrop</option>
    </options>
  </test>
  <test name="ERS_D_Ld5_Mmpi-serial" grid="1x1_mexicocityMEX" compset="I1PtClm60SpRs" testmods="clm/CLM1PTStartDate">
    <machines>
      <machine name="derecho" compiler="gnu" category="ctsm_sci"/>
      <machine name="derecho" compiler="gnu" category="aux_clm"/>
      <machine name="derecho" compiler="gnu" category="prebeta"/>
    </machines>
    <options>
      <option name="wallclock">00:20:00</option>
      <option name="tput_tolerance">0.5</option>
      <option name="comment">Want to keep a little single-point testing on HPC machines</option>
    </options>
  </test>
  <test name="SMS_Ld10_D_Mmpi-serial" grid="CLM_USRDAT" compset="I1PtClm60Bgc" testmods="clm/default--clm/NEON/NIWO">
    <machines>
      <machine name="derecho"  compiler="gnu" category="aux_clm"/>
      <machine name="izumi"    compiler="nag"   category="aux_clm"/>
    </machines>
    <options>
      <option name="wallclock">00:20:00</option>
      <option name="tput_tolerance">0.5</option>
      <option name="comment"  >Add at least one test of a NEON site</option>
    </options>
  </test>
  <test name="SMS_Ld10_D_Mmpi-serial" grid="CLM_USRDAT" compset="I1PtClm60SpRs" testmods="clm/default--clm/NEON/TOOL">
    <machines>
      <machine name="izumi"    compiler="nag"   category="aux_clm"/>
      <machine name="derecho"  compiler="intel" category="aux_clm"/>
    </machines>
    <options>
      <option name="wallclock">00:20:00</option>
      <option name="tput_tolerance">0.5</option>
      <option name="comment"  >Add at least one test of a NEON site with SP</option>
    </options>
  </test>
  <test name="SMS_Ld10_D_Mmpi-serial" grid="CLM_USRDAT" compset="I1PtClm60Bgc" testmods="clm/NEON/MOAB--clm/PRISM">
    <machines>
      <machine name="izumi"    compiler="nag"   category="aux_clm"/>
      <machine name="derecho"  compiler="gnu" category="aux_clm"/>
    </machines>
    <options>
      <option name="wallclock">00:20:00</option>
      <option name="tput_tolerance">0.5</option>
      <option name="comment"  >Add at least one test of a NEON site with PRISM precipitation</option>
    </options>
  </test>

  <test name="ERS_P144x1_Lm25" grid="f10_f10_mg37" compset="I2000Clm60Fates" testmods="clm/FatesColdNoComp">
       <machines>
	 <!-- no izumi tests since this has a pe layout specific for cheyenne -->
	 <machine name="cheyenne" compiler="intel"   category="aux_clm"/>
	 <machine name="cheyenne" compiler="intel"   category="fates"/>
       </machines>
       <options>
	 <option name="wallclock">00:60:00</option>
	 <option name="comment"  >This is a long fates test on full dynamics. The 144 count is designed to minimize wall time.</option>
       </options>
  </test>
  <test name="ERS_P128x1_Lm25" grid="f10_f10_mg37" compset="I2000Clm60Fates" testmods="clm/FatesColdNoComp">
    <machines>
      <!-- no izumi tests since this has a pe layout specific for cheyenne -->
      <machine name="derecho" compiler="intel"   category="aux_clm"/>
      <machine name="derecho" compiler="intel"   category="fates"/>
    </machines>
    <options>
      <option name="wallclock">00:60:00</option>
      <option name="comment"  >This is a long fates test on full dynamics. The 128 count is designed to minimize wall time.</option>
    </options>
  </test>

  <test name="SMS_Ld10_D_Mmpi-serial" grid="CLM_USRDAT" compset="I1PtClm60Fates" testmods="clm/FatesFireLightningPopDens--clm/NEON/FATES/NIWO">
    <machines>
      <machine name="derecho"  compiler="intel" category="aux_clm"/>
      <machine name="derecho"  compiler="intel" category="fates"/>
      <machine name="izumi"    compiler="nag"   category="aux_clm"/>
      <machine name="izumi"    compiler="nag"   category="fates"/>
    </machines>
    <options>
      <option name="wallclock">00:20:00</option>
      <option name="tput_tolerance">0.5</option>
      <option name="comment"  >Add at least one test of a FATES NEON site that needs lightning data</option>
    </options>
  </test>
  <test name="SMS_Ld10_D_Mmpi-serial" grid="CLM_USRDAT" compset="I1PtClm60Fates" testmods="clm/FatesPRISM--clm/NEON/FATES/YELL">
    <machines>
      <machine name="izumi"    compiler="nag"   category="aux_clm"/>
      <machine name="izumi"    compiler="nag"   category="fates"/>
      <machine name="derecho"  compiler="gnu" category="aux_clm"/>
      <machine name="derecho"  compiler="gnu" category="fates"/>
    </machines>
    <options>
      <option name="wallclock">00:20:00</option>
      <option name="tput_tolerance">0.5</option>
      <option name="comment"  >Add at least one test of a FATES NEON site with PRISM precipitation</option>
    </options>
  </test>
  <test name="ERS_D_Ld5" grid="f10_f10_mg37" compset="IHistClm50BgcQian" testmods="clm/ciso_bombspike1963DecStart">
    <machines>
      <machine name="cheyenne" compiler="intel" category="aux_clm"/>
      <machine name="derecho" compiler="intel" category="aux_clm"/>
    </machines>
    <options>
      <option name="wallclock">00:40:00</option>
      <option name="comment"  >Want a test of the c13 and c14 timeseries that crosses the year boundary. Ideally this test would include crops (in order to cover as much code as possible combined with the c13/c14 timeseries, even though there are no direct interactions between these timeseries and crops), but crop DecStart tests currently fail because of https://github.com/ESCOMP/ctsm/issues/404 and I didn't want to add another long test just to test these options, so for now using a compset without crops. Using a compset with SGLC to avoid problems with CISM in DecStart tests; the only IHistClm50Bgc compset we have with SGLC is this Qian compset, so I'm using this one.</option>
    </options>
  </test>
  <test name="SMS_D_Ly6_Mmpi-serial" grid="1x1_smallvilleIA" compset="IHistClm45BgcCropQianRs" testmods="clm/cropMonthOutput">
    <machines>
      <machine name="izumi" compiler="intel" category="aux_clm"/>
    </machines>
    <options>
      <option name="wallclock">02:00:00</option>
      <option name="comment"  >Want a debug test that tests a number of aspects of transient crops, including a new crop landunit and shifting PCT_CFT; move to CLM50 once we can get it fast enough (see bug 2391)</option>
    </options>
  </test>
  <test name="ERS_Lm25" grid="1x1_smallvilleIA" compset="IHistClm50BgcCropQianRs" testmods="clm/smallville_dynlakes_monthly">
    <machines>
      <machine name="cheyenne" compiler="gnu" category="aux_clm"/>
      <machine name="derecho" compiler="gnu" category="aux_clm"/>
    </machines>
    <options>
      <option name="wallclock">0:50:00</option>
      <option name="comment">Include a test of transient lakes</option>
    </options>
  </test>
  <test name="ERS_Lm25" grid="1x1_smallvilleIA" compset="IHistClm50BgcCropQianRs" testmods="clm/smallville_dynurban_monthly">
    <machines>
      <machine name="cheyenne" compiler="gnu" category="aux_clm"/>
      <machine name="derecho" compiler="gnu" category="aux_clm"/>
    </machines>
    <options>
      <option name="wallclock">0:50:00</option>
      <option name="comment">Include a test of transient urban</option>
    </options>
  </test>
  <test name="SMS_D_P48x1_Ld5" grid="f10_f10_mg37" compset="I2000Clm50BgcCrop" testmods="clm/irrig_spunup">
    <machines>
      <machine name="izumi" compiler="nag" category="aux_clm"/>
      <machine name="izumi" compiler="nag" category="prebeta"/>
    </machines>
    <options>
      <option name="wallclock">00:20:00</option>
      <option name="comment"  >Want nag _D test with irrigation on</option>
    </options>
  </test>
  <test name="SMS_Ld1_PS" grid="f09_g17" compset="I2000Clm50BgcCru" testmods="clm/datm_bias_correct_cruv7">
    <machines>
      <machine name="cheyenne" compiler="gnu" category="aux_clm"/>
      <machine name="derecho" compiler="gnu" category="aux_clm"/>
    </machines>
    <options>
      <option name="wallclock">00:20:00</option>
    </options>
  </test>
  <test name="SMS_Ld1" grid="f19_g17" compset="I2000Clm50Vic" testmods="clm/default">
    <machines>
      <machine name="derecho" compiler="intel" category="ctsm_sci"/>
    </machines>
    <options>
      <option name="wallclock">00:20:00</option>
      <option name="comment"  >include a production gnu test of VIC for clm5_0</option>
    </options>
  </test>
  <test name="SMS_D_Ld1_Mmpi-serial" grid="f45_f45_mg37" compset="I2000Clm50SpRs" testmods="clm/ptsROA">
    <machines>
      <machine name="izumi" compiler="gnu" category="aux_clm"/>
    </machines>
    <options>
      <option name="wallclock">00:20:00</option>
    </options>
  </test>
  <test name="SMS_Ld5" grid="f10_f10_mg37" compset="I1850Clm45BgcCrop" testmods="clm/till--clm/remove_residues">
    <machines>
      <machine name="cheyenne" compiler="gnu" category="aux_clm"/>
      <machine name="derecho" compiler="gnu" category="aux_clm"/>
    </machines>
    <options>
      <option name="wallclock">00:20:00</option>
      <option name="comment"  >include a production gnu test of Clm45 and tillage</option>
    </options>
  </test>
  <test name="SMS_Ld5" grid="f10_f10_mg37" compset="I1850Clm45BgcCrop" testmods="clm/crop">
    <machines>
      <machine name="cheyenne" compiler="intel" category="aux_clm"/>
      <machine name="derecho" compiler="intel" category="aux_clm"/>
    </machines>
    <options>
      <option name="wallclock">00:20:00</option>
      <option name="comment"  >include a production intel test of Clm45</option>
    </options>
  </test>
  <test name="SMS_Ld2_D_PS" grid="f09_g17" compset="I1850Clm50BgcCropCmip6" testmods="clm/basic_interp">
    <machines>
      <machine name="cheyenne" compiler="intel" category="aux_clm"/>
      <machine name="derecho" compiler="intel" category="aux_clm"/>
    </machines>
    <options>
      <option name="wallclock">00:20:00</option>
      <option name="comment"  >This gives a short debug test of the cmip6 configuration as well as a test of the cmip6 configuration at the production resolution, both of which we want. This test needs to use init_interp to work, because of adding virtual Antarctica columns.</option>
    </options>
  </test>
  <test name="SMS_Ld5_D_P48x1" grid="f10_f10_mg37" compset="IHistClm50Bgc" testmods="clm/monthly">
    <machines>
      <machine name="izumi" compiler="nag" category="aux_clm"/>
    </machines>
    <options>
      <option name="wallclock">00:20:00</option>
    </options>
  </test>
  <test name="SMS_Ld5_D_P48x1" grid="f10_f10_mg37" compset="IHistClm60Bgc" testmods="clm/decStart">
    <machines>
      <machine name="izumi" compiler="nag" category="aux_clm"/>
    </machines>
    <options>
      <option name="wallclock">00:20:00</option>
    </options>
  </test>
  <test name="SMS_Ld5" grid="f09_g17" compset="ISSP585Clm50BgcCrop" testmods="clm/ciso_dec2050Start">
    <machines>
      <machine name="derecho" compiler="intel" category="ctsm_sci"/>
    </machines>
    <options>
      <option name="wallclock">00:20:00</option>
      <option name="comment"  >Transient production future scenario SSP5-8.5 case with isotopes with a december 2050 start</option>
    </options>
  </test>
  <test name="SMS_Ld5" grid="f10_f10_mg37" compset="ISSP245Clm50BgcCrop" testmods="clm/ciso_dec2050Start">
    <machines>
      <machine name="derecho" compiler="gnu" category="aux_clm"/>
      <machine name="derecho" compiler="gnu" category="prebeta"/>
    </machines>
    <options>
      <option name="wallclock">00:20:00</option>
      <option name="comment"  >Transient production low res future scenario SSP2-4.5 case with isotopes with a december 2050 start, use gnu to move off of intel</option>
    </options>
  </test>
  <test name="SMS_Ld5" grid="f09_g17" compset="ISSP245Clm50BgcCrop" testmods="clm/ciso_dec2050Start">
    <machines>
      <machine name="derecho" compiler="intel" category="ctsm_sci"/>
    </machines>
    <options>
      <option name="wallclock">00:20:00</option>
      <option name="comment"  >Transient production future scenario SSP2-4.5 case with isotopes with a december 2050 start</option>
    </options>
  </test>
  <test name="SMS_Ld5" grid="f09_g17" compset="ISSP370Clm50BgcCrop" testmods="clm/ciso_dec2050Start">
    <machines>
      <machine name="derecho" compiler="intel" category="ctsm_sci"/>
    </machines>
    <options>
      <option name="wallclock">00:20:00</option>
      <option name="comment"  >Transient production future scenario SSP3-7.0 case with isotopes with a december 2050 start</option>
    </options>
  </test>
  <test name="SMS_D_Ld5" grid="f09_g17" compset="ISSP126Clm50BgcCrop" testmods="clm/datm_ssp126_anom_forc">
    <machines>
      <machine name="derecho" compiler="intel" category="aux_clm"/>
    </machines>
    <options>
      <option name="wallclock">00:20:00</option>
      <option name="comment"  >Transient production with anomaly forcing future scenario SSP1-2.6 case</option>
    </options>
  </test>
  <test name="ERP_D_Ld5" grid="f10_f10_mg37" compset="I1850Clm50Bgc" testmods="clm/nlevgrnd_small">
    <machines>
      <machine name="izumi" compiler="intel" category="aux_clm">
        <options>
          <option name="wallclock">0:20:00</option>
          <option name="comment">The main point of this test is to exercise the case where nlevgrnd is less than nlevurb. See the README file in its testmod directory for details.</option>
        </options>
      </machine>
    </machines>
  </test>
  <test name="SMS_Lm13_PS" grid="f19_g17" compset="I2000Clm60BgcCrop" testmods="clm/cropMonthOutput">
    <machines>
      <machine name="cheyenne" compiler="intel" category="aux_clm"/>
      <machine name="derecho" compiler="intel" category="aux_clm"/>
    </machines>
    <options>
      <option name="wallclock">02:00:00</option>
      <option name="comment"  >include a relatively long crop test at relatively high resolution</option>
    </options>
  </test>
  <test name="SMS_Lm37" grid="f10_f10_mg37" compset="I1850Clm50SpG" testmods="clm/glcMEC_long">
    <machines>
      <machine name="cheyenne" compiler="intel" category="aux_clm"/>
      <machine name="cheyenne" compiler="intel" category="prebeta"/>
      <machine name="derecho" compiler="intel" category="aux_clm"/>
      <machine name="derecho" compiler="intel" category="prebeta"/>
    </machines>
    <options>
      <option name="wallclock">01:30:00</option>
      <option name="comment"  >Long enough test for SMB to be generated in bare land areas; add a month beyond the 3rd year to allow time for CLM to respond to CISM forcing from the 3rd year. (Note: if we had spun-up initial conditions for an IG compset, we could test this with much shorter test, if it also used the glc override options - much of the need for this long test is to allow the snow pack to spin up.)</option>
    </options>
  </test>
  <test name="SMS_Ly3_Mmpi-serial" grid="1x1_numaIA" compset="I2000Clm50BgcCropQianRs" testmods="clm/clm50dynroots">
    <machines>
      <machine name="izumi" compiler="intel" category="aux_clm"/>
    </machines>
    <options>
      <option name="wallclock">01:40:00</option>
    </options>
  </test>
  <test name="SMS_Ly3_Mmpi-serial" grid="1x1_numaIA" compset="I2000Clm60BgcCropQianRs" testmods="clm/monthly">
    <machines>
      <machine name="derecho" compiler="intel" category="ctsm_sci"/>
    </machines>
    <options>
      <option name="wallclock">01:40:00</option>
      <option name="comment"  >Single point 3-year test for CTSM science test list with latest CLM version</option>
    </options>
  </test>
  <test name="SMS_Ly3_Mmpi-serial" grid="1x1_numaIA" compset="I2000Clm50BgcDvCropQianRs" testmods="clm/ignor_warn_cropMonthOutputColdStart">
    <machines>
      <machine name="izumi" compiler="gnu" category="aux_clm"/>
    </machines>
    <options>
      <option name="wallclock">01:40:00</option>
      <option name="comment"  >Single point 3-year test with DV"</option>
    </options>
  </test>
  <test name="ERP_D_Ld10" grid="f10_f10_mg37" compset="I1850Clm60BgcCrop" testmods="clm/ADspinup">
    <machines>
      <machine name="cheyenne" compiler="intel" category="aux_clm"/>
      <machine name="derecho" compiler="intel" category="aux_clm"/>
    </machines>
    <options>
      <option name="wallclock">00:20:00</option>
      <option name="comment"  >Include a restart test for AD spinup mode because of specific logic for spinup_state. Lack of this test did cause a problem.</option>
    </options>
  </test>
  <test name="SSP_D_Ld10" grid="f10_f10_mg37" compset="I1850Clm60Bgc" testmods="clm/rtmColdSSP">
    <machines>
      <machine name="cheyenne" compiler="intel" category="aux_clm"/>
      <machine name="derecho" compiler="intel" category="aux_clm"/>
    </machines>
    <options>
      <option name="wallclock">00:20:00</option>
    </options>
  </test>
  <test name="SSP_D_Ld4" grid="f10_f10_mg37" compset="I1850Clm50BgcCrop" testmods="clm/ciso_rtmColdSSP">
    <machines>
      <machine name="cheyenne" compiler="intel" category="aux_clm"/>
      <machine name="derecho" compiler="intel" category="aux_clm"/>
    </machines>
    <options>
      <option name="wallclock">00:20:00</option>
    </options>
  </test>
  <test name="SSP_Ld10" grid="f10_f10_mg37" compset="I1850Clm50Bgc" testmods="clm/rtmColdSSP">
    <machines>
      <machine name="cheyenne" compiler="gnu" category="prebeta"/>
      <machine name="cheyenne" compiler="gnu" category="aux_clm"/>
      <machine name="derecho" compiler="gnu" category="prebeta"/>
      <machine name="derecho" compiler="gnu" category="aux_clm"/>
    </machines>
    <options>
      <option name="wallclock">00:20:00</option>
    </options>
  </test>
  <test name="SSP_Ld4" grid="f09_g17" compset="I1850Clm50BgcCrop" testmods="clm/ciso_rtmColdSSP">
    <machines>
      <machine name="derecho" compiler="intel" category="ctsm_sci"/>
    </machines>
    <options>
      <option name="wallclock">00:20:00</option>
    </options>
  </test>
  <test name="SMS_D_Mmpi-serial_Ld5" grid="5x5_amazon" compset="I2000Clm60FatesRs" testmods="clm/FatesCold">
    <machines>
      <machine name="izumi" compiler="nag" category="aux_clm"/>
      <machine name="derecho" compiler="gnu" category="ctsm_sci"/>
      <machine name="derecho" compiler="gnu" category="prebeta"/>
    </machines>
    <options>
      <option name="wallclock">00:20:00</option>
      <option name="comment"  >5x5_amazon grid with FATES and latest CLM</option>
    </options>
  </test>
  <test name="ERS_D_Ld15" grid="f10_f10_mg37" compset="I2000Clm50FatesRs" testmods="clm/FatesColdSeedDisp">
    <machines>
      <machine name="cheyenne" compiler="gnu" category="fates"/>
      <machine name="derecho" compiler="gnu" category="fates"/>
    </machines>
    <options>
      <option name="wallclock">00:40:00</option>
      <option name="comment"  >This test should be convered to an ERP test once the PEM version of this test is passing COMPARE_base_modpes.</option>
    </options>
  </test>
  <test name="PEM_D_Ld15" grid="f10_f10_mg37" compset="I2000Clm50FatesRs" testmods="clm/FatesColdSeedDisp">
    <machines>
      <machine name="cheyenne" compiler="gnu" category="fates"/>
      <machine name="derecho" compiler="gnu" category="fates"/>
    </machines>
    <options>
      <option name="wallclock">00:40:00</option>
      <option name="comment"  >This checks that the FATES seed dispersal MPI communication is consistent when the PE layout changes.</option>
    </options>
  </test>
  <test name="ERS_D_Ld15" grid="f45_f45_mg37" compset="I2000Clm50FatesRs" testmods="clm/FatesColdTreeDamage">
    <machines>
      <machine name="cheyenne" compiler="intel" category="fates"/>
      <machine name="derecho" compiler="intel" category="fates"/>
    </machines>
    <options>
      <option name="wallclock">00:20:00</option>
      <option name="comment"  >Ensure functionality of the tree damage option in FATES</option>
    </options>
  </test>
  <test name="ERS_D_Ld15" grid="f45_f45_mg37" compset="I2000Clm50FatesRs" testmods="clm/FatesColdTwoStream">
    <machines>
      <machine name="derecho" compiler="intel" category="fates"/>
      <machine name="derecho" compiler="intel" category="aux_clm"/>
      <machine name="izumi" compiler="nag" category="aux_clm"/>
    </machines>
    <options>
      <option name="wallclock">00:30:00</option>
      <option name="comment"  >Ensure functionality of two-stream radiation option in FATES</option>
    </options>
  </test>
  <test name="ERS_D_Ld15" grid="f45_f45_mg37" compset="I2000Clm50FatesRs" testmods="clm/FatesColdTwoStreamNoCompFixedBioGeo">
    <machines>
      <machine name="derecho" compiler="gnu" category="fates"/>
    </machines>
    <options>
      <option name="wallclock">00:30:00</option>
      <option name="comment"  >Ensure functionality of two-stream radiation option with nocomp-fixedbiogeo in FATES</option>
    </options>
  </test>
  <test name="ERS_D_Ld3_PS" grid="f09_g17" compset="I2000Clm50FatesRs" testmods="clm/FatesCold">
    <machines>
      <machine name="cheyenne" compiler="intel" category="aux_clm"/>
      <machine name="derecho" compiler="intel" category="aux_clm"/>
    </machines>
    <options>
      <option name="wallclock">00:20:00</option>
      <option name="comment"  >Want one fates test on a large grid: Since FATES has cohorts, it has potential to be a massive memory consumer and netcdf array size maker, so the large grid test will help smoke out these types of issues (and it's a restart test to cover possible memory/netcdf size issues with the restart file).</option>
    </options>
  </test>
  <test name="ERS_D_Ld5" grid="f45_f45_mg37" compset="I2000Clm50FatesRs" testmods="clm/FatesCold">
    <machines>
      <machine name="izumi" compiler="nag" category="fates"/>
    </machines>
    <options>
      <option name="wallclock">00:20:00</option>
      <option name="comment"  >Want one simple FatesCold gridded test on a izumi using nag compiler.</option>
    </options>
  </test>
  <test name="ERS_D_Ld5" grid="f10_f10_mg37" compset="I2000Clm50Fates" testmods="clm/FatesCold">
    <machines>
      <machine name="cheyenne" compiler="intel" category="aux_clm"/>
      <machine name="cheyenne" compiler="intel" category="fates"/>
      <machine name="derecho" compiler="intel" category="aux_clm"/>
      <machine name="derecho" compiler="intel" category="fates"/>
      <machine name="izumi" compiler="nag" category="aux_clm"/>
    </machines>
    <options>
      <option name="wallclock">00:40:00</option>
    </options>
  </test>
  <test name="ERS_Lm13" grid="f10_f10_mg37" compset="I2000Clm50Fates" testmods="clm/FatesCold">
    <machines>
      <machine name="cheyenne" compiler="gnu" category="fates"/>
      <machine name="derecho" compiler="gnu" category="fates"/>
    </machines>
    <options>
      <option name="wallclock">00:50:00</option>
    </options>
  </test>
  <test name="ERS_Lm13" grid="f45_f45_mg37" compset="I2000Clm50Fates" testmods="clm/FatesColdNoComp">
    <machines>
      <machine name="cheyenne" compiler="intel" category="fates"/>
      <machine name="derecho" compiler="intel" category="fates"/>
    </machines>
    <options>
      <option name="wallclock">00:40:00</option>
    </options>
  </test>
  <test name="ERS_D_Mmpi-serial_Ld5" grid="1x1_brazil" compset="I2000Clm50FatesRs" testmods="clm/FatesCold">
    <machines>
      <machine name="izumi" compiler="nag" category="aux_clm"/>
      <machine name="cheyenne" compiler="gnu" category="aux_clm"/>
      <machine name="derecho" compiler="gnu" category="aux_clm"/>
    </machines>
    <options>
      <option name="wallclock">00:20:00</option>
    </options>
  </test>
  <test name="ERS_D_Mmpi-serial_Ld5" grid="5x5_amazon" compset="I2000Clm50FatesRs" testmods="clm/FatesCold">
    <machines>
      <machine name="cheyenne" compiler="intel" category="aux_clm"/>
      <machine name="cheyenne" compiler="intel" category="prebeta"/>
      <machine name="derecho" compiler="gnu" category="aux_clm"/>
      <machine name="derecho" compiler="gnu" category="prebeta"/>
    </machines>
    <options>
      <option name="wallclock">00:20:00</option>
    </options>
  </test>
  <test name="SMS_D_Ld5" grid="f45_f45_mg37" compset="I2000Clm60Fates" testmods="clm/FatesCold">
    <machines>
      <machine name="izumi" compiler="nag" category="aux_clm"/>
    </machines>
    <options>
      <option name="wallclock">00:20:00</option>
      <option name="comment"  >Fates with clm5_1</option>
    </options>
  </test>
  <test name="ERS_D_Mmpi-serial_Ld5" grid="5x5_amazon" compset="I2000Clm60FatesRs" testmods="clm/FatesCold">
    <machines>
      <machine name="cheyenne" compiler="intel" category="aux_clm"/>
      <machine name="derecho" compiler="intel" category="aux_clm"/>
    </machines>
    <options>
      <option name="wallclock">00:20:00</option>
      <option name="comment"  >Run a Fates test with latest Clm5_1</option>
    </options>
  </test>
  <test name="SMS_D_Ld5" grid="f10_f10_mg37" compset="I2000Clm45Fates" testmods="clm/FatesCold">
    <machines>
      <machine name="cheyenne" compiler="intel" category="aux_clm"/>
      <machine name="cheyenne" compiler="intel" category="aux_cime_baselines"/>
      <machine name="derecho" compiler="intel" category="aux_clm"/>
      <machine name="derecho" compiler="intel" category="aux_cime_baselines"/>
    </machines>
    <options>
      <option name="wallclock">00:40:00</option>
    </options>
  </test>
  <test name="SMS_D_Lm6_P144x1" grid="f45_f45_mg37" compset="I2000Clm50FatesRs" testmods="clm/FatesCold">
    <machines>
      <machine name="cheyenne" compiler="intel" category="aux_clm"/>
    </machines>
    <options>
      <option name="wallclock">00:40:00</option>
    </options>
  </test>
  <test name="SMS_D_Lm6_P256x1" grid="f45_f45_mg37" compset="I2000Clm50FatesRs" testmods="clm/FatesCold">
    <machines>
      <machine name="derecho" compiler="intel" category="aux_clm"/>
    </machines>
    <options>
      <option name="wallclock">00:40:00</option>
    </options>
  </test>
  <test name="SMS_D_Ld5" grid="f10_f10_mg37" compset="I2000Clm50FatesRs" testmods="clm/FatesCold">
    <machines>
      <machine name="cheyenne" compiler="intel" category="aux_clm"/>
      <machine name="cheyenne" compiler="gnu" category="aux_clm"/>
      <machine name="derecho" compiler="intel" category="aux_clm"/>
      <machine name="derecho" compiler="gnu" category="aux_clm"/>
      <machine name="izumi" compiler="nag" category="aux_clm"/>
      <machine name="cheyenne" compiler="gnu" category="prebeta"/>
      <machine name="derecho" compiler="gnu" category="prebeta"/>
    </machines>
    <options>
      <option name="wallclock">00:20:00</option>
    </options>
  </test>
  <test name="SMS_Ld5_PS" grid="f19_g17" compset="I2000Clm50FatesRs" testmods="clm/FatesCold">
    <machines>
      <machine name="cheyenne" compiler="gnu" category="aux_clm"/>
      <machine name="derecho" compiler="gnu" category="aux_clm"/>
    </machines>
    <options>
      <option name="wallclock">00:40:00</option>
    </options>
  </test>
  <test name="ERP_Ld9" grid="f45_f45_mg37" compset="I2000Clm50FatesRs" testmods="clm/FatesColdAllVars">
    <machines>
      <machine name="cheyenne" compiler="intel" category="aux_clm"/>
      <machine name="derecho" compiler="intel" category="aux_clm"/>
    </machines>
    <options>
      <option name="wallclock">00:20:00</option>
      <option name="comment">ERP FATES test covering all standard FATES history variables.</option>
    </options>
  </test>
  <test name="SMS_Ld5" grid="f10_f10_mg37" compset="I2000Clm45Fates" testmods="clm/FatesCold">
    <machines>
      <machine name="cheyenne" compiler="intel" category="aux_clm"/>
      <machine name="derecho" compiler="intel" category="aux_clm"/>
      <machine name="izumi" compiler="intel" category="aux_clm"/>
    </machines>
    <options>
      <option name="wallclock">00:40:00</option>
      <option name="comment">60 day exact restart FATES test on f45 grid.</option>
    </options>
  </test>
  <test name="ERS_Ld30" grid="f45_f45_mg37" compset="I2000Clm50FatesRs" testmods="clm/FatesColdFixedBiogeo">
    <machines>
      <machine name="cheyenne" compiler="intel" category="aux_clm"/>
      <machine name="derecho" compiler="intel" category="aux_clm"/>
      <machine name="izumi" compiler="intel" category="aux_clm"/>
    </machines>
    <options>
      <option name="wallclock">00:40:00</option>
      <option name="comment">30 day exact restart test for FATES fixed biogeography reduced complexity mode on an f45 grid.</option>
    </options>
  </test>
  <test name="SMS_Ld5" grid="f10_f10_mg37" compset="I2000Clm50FatesRs" testmods="clm/FatesCold">
    <machines>
      <machine name="cheyenne" compiler="intel" category="aux_clm"/>
      <machine name="derecho" compiler="intel" category="aux_clm"/>
      <machine name="izumi" compiler="intel" category="aux_clm"/>
    </machines>
    <options>
      <option name="wallclock">00:40:00</option>
      <option name="comment">60 day exact restart test providing coverage for the FATES logging mode on an f45 grid.</option>
    </options>
  </test>
  <test name="ERS_Ld30" grid="f45_f45_mg37" compset="I2000Clm50FatesRs" testmods="clm/FatesColdSizeAgeMort">
    <machines>
      <machine name="cheyenne" compiler="intel" category="aux_clm"/>
      <machine name="derecho" compiler="intel" category="aux_clm"/>
    </machines>
    <options>
      <option name="wallclock">00:40:00</option>
      <option name="comment">30 day exact restart test activating FATES size and age mortality mode on an f45 grid.</option>
    </options>
  </test>
  <test name="ERP_P72x2_Ld30" grid="f45_f45_mg37" compset="I2000Clm60FatesRs" testmods="clm/mimicsFatesCold">
    <machines>
      <machine name="cheyenne" compiler="intel" category="aux_clm"/>
      <machine name="cheyenne" compiler="intel" category="fates"/>
    </machines>
    <options>
      <option name="wallclock">00:40:00</option>
      <option name="comment">30 day exact restart test with threading, running FATES-MIMICS on an f45 grid.</option>
    </options>
  </test>
  <test name="ERP_P256x2_Ld30" grid="f45_f45_mg37" compset="I2000Clm60FatesRs" testmods="clm/mimicsFatesCold">
    <machines>
      <machine name="derecho" compiler="intel" category="aux_clm"/>
      <machine name="derecho" compiler="intel" category="fates"/>
    </machines>
    <options>
      <option name="wallclock">00:40:00</option>
      <option name="comment">30 day exact restart test with threading, running FATES-MIMICS on an f45 grid.</option>
    </options>
  </test>
  <test name="SMS_D_Ld5" grid="f10_f10_mg37" compset="I2000Clm50BgcCrop" testmods="clm/irrig_alternate">
    <machines>
      <machine name="izumi" compiler="nag" category="aux_clm">
        <options>
          <option name="wallclock">00:20:00</option>
          <option name="comment">Debug test covering some non-default irrigation options.</option>
        </options>
      </machine>
    </machines>
  </test>
  <test name="SMS_D_Ld10" grid="f10_f10_mg37" compset="I2000Clm50BgcCrop" testmods="clm/tracer_consistency">
    <machines>

      <machine name="izumi" compiler="intel" category="aux_clm">
        <options>
          <option name="wallclock">00:30:00</option>
          <option name="comment">Include a tracer consistency check in debug mode.</option>
        </options>
      </machine>

    </machines>
  </test>
  <test name="ERP_P36x2_D_Ld5" grid="f10_f10_mg37" compset="I2000Ctsm50NwpBgcCropGswp" testmods="clm/default">
    <machines>

      <machine name="cheyenne" compiler="intel" category="aux_clm">
        <options>
          <option name="wallclock">00:30:00</option>
          <option name="comment">A debug ERP test of the NWP configuration with active BGC and CROP.</option>
        </options>
      </machine>

    </machines>
  </test>
  <test name="ERP_P64x2_D_Ld5" grid="f10_f10_mg37" compset="I2000Ctsm50NwpBgcCropGswp" testmods="clm/default">
    <machines>
      <machine name="derecho" compiler="intel" category="aux_clm"/>
    </machines>
    <options>
      <option name="wallclock">00:30:00</option>
      <option name="comment">A debug ERP test of the NWP configuration with active BGC and CROP.</option>
    </options>
  </test>
  <test name="LWISO_Ld10" grid="f10_f10_mg37" compset="I2000Clm50BgcCrop" testmods="clm/coldStart">
    <machines>
      <machine name="cheyenne" compiler="gnu" category="aux_clm"/>
      <machine name="derecho" compiler="gnu" category="aux_clm"/>
    </machines>
    <options>
      <option name="wallclock">00:30:00</option>
      <option name="comment">Ensure that turning on water tracers doesn't change answers. Cold start for now, until we can use initial conditions from a non-isotope case in an isotope case; once we can do that, this should be changed to not be cold start (e.g., 5-day decStart transient test: see also https://github.com/ESCOMP/ctsm/issues/495#issuecomment-516619853).</option>
    </options>
  </test>
  <test name="ERP_P36x2_D_Ld5" grid="f10_f10_mg37" compset="I2000Ctsm50NwpSpGswp" testmods="clm/default">
    <machines>

      <machine name="cheyenne" compiler="intel" category="aux_clm">
        <options>
          <option name="wallclock">00:30:00</option>
          <option name="comment">Include a debug ERP test of the NWP configuration.</option>
        </options>
      </machine>

    </machines>
  </test>
  <test name="ERP_P64x2_D_Ld5" grid="f10_f10_mg37" compset="I2000Ctsm50NwpSpGswp" testmods="clm/default">
    <machines>
      <machine name="derecho" compiler="intel" category="aux_clm"/>
    </machines>
    <options>
      <option name="wallclock">00:30:00</option>
      <option name="comment">Include a debug ERP test of the NWP configuration.</option>
    </options>

  </test>
  <test name="SMS_Ld1_PS" grid="nldas2_rnldas2_mnldas2" compset="I2000Ctsm50NwpSpNldas" testmods="clm/default">
    <machines>
      <machine name="cheyenne" compiler="gnu" category="aux_clm"/>
      <machine name="derecho" compiler="gnu" category="aux_clm"/>
      <machine name="derecho" compiler="intel" category="ctsm_sci"/>
    </machines>
    <options>
      <option name="wallclock">00:30:00</option>
      <option name="comment">Include a short smoke test covering the nldas2 grid and the I2000Ctsm50NwpSpNldas compset, which uses NLDAS datm forcing.</option>
    </options>
  </test>
  <test name="SMS_Ld1_PS" grid="nldas2_rnldas2_mnldas2" compset="I2000Ctsm50NwpSpNldasRs" testmods="clm/default">
    <machines>
      <machine name="cheyenne" compiler="gnu" category="aux_clm"/>
      <machine name="derecho" compiler="gnu" category="aux_clm"/>
    </machines>
    <options>
      <option name="wallclock">00:30:00</option>
      <option name="comment">Include a short smoke test covering the nldas2 grid and the I2000Ctsm50NwpSpNldasRs compset, which uses NLDAS datm forcing.</option>
    </options>
  </test>
  <test name="ERP_D_Ld3" grid="f19_g17" compset="I2000Clm50FatesCruRsGs" testmods="clm/FatesCold">
    <machines>
      <machine name="cheyenne" compiler="intel" category="fates"/>
      <machine name="derecho" compiler="intel" category="fates"/>
    </machines>
    <options>
      <option name="wallclock">00:20:00</option>
      <option name="comment">Short ERP debug FATES test for f19_g17 grid.</option>
    </options>
  </test>
  <test name="ERP_D_P36x2_Ld3" grid="f19_g17" compset="I2000Clm50FatesCru" testmods="clm/FatesCold">
    <machines>
      <machine name="cheyenne" compiler="intel" category="fates"/>
    </machines>
    <options>
      <option name="wallclock">00:20:00</option>
      <option name="comment">Short ERP debug FATES test for f19_g17 grid with modified task layout.</option>
    </options>
  </test>
  <test name="ERP_D_P128x2_Ld3" grid="f19_g17" compset="I2000Clm50FatesCru" testmods="clm/FatesCold">
    <machines>
      <machine name="derecho" compiler="intel" category="fates"/>
    </machines>
    <options>
      <option name="wallclock">00:20:00</option>
      <option name="comment">Short ERP debug FATES test for f19_g17 grid with modified task layout.</option>
    </options>
  </test>
  <test name="ERP_Ld3" grid="f09_g17" compset="I2000Clm50FatesRs" testmods="clm/FatesCold">
    <machines>
      <machine name="cheyenne" compiler="intel" category="fates"/>
      <machine name="derecho" compiler="intel" category="fates"/>
      <machine name="lawrencium-lr3" compiler="intel" category="fates"/>
    </machines>
    <options>
      <option name="wallclock">00:20:00</option>
      <option name="comment">Short ERP FATES test for f09_g17 grid.</option>
    </options>
  </test>
  <test name="ERP_Ld9" grid="f45_f45_mg37" compset="I2000Clm50FatesCruRsGs" testmods="clm/FatesColdAllVars">
    <machines>
      <machine name="cheyenne" compiler="intel" category="fates"/>
      <machine name="derecho" compiler="intel" category="fates"/>
      <machine name="lawrencium-lr3" compiler="intel" category="fates"/>
    </machines>
    <options>
      <option name="wallclock">00:20:00</option>
      <option name="comment">ERP FATES test covering all standard FATES history variables.</option>
    </options>
  </test>
  <test name="ERS_D_Ld30" grid="f45_f45_mg37" compset="I2000Clm50FatesCruRsGs" testmods="clm/FatesColdPRT2">
    <machines>
      <machine name="cheyenne" compiler="intel" category="fates"/>
      <machine name="derecho" compiler="intel" category="fates"/>
      <machine name="izumi" compiler="nag" category="fates"/>
      <machine name="lawrencium-lr3" compiler="intel" category="fates"/>
    </machines>
    <options>
      <option name="wallclock">00:40:00</option>
      <option name="comment">Exact restart debug test covering Fates CNP nutrients mode.</option>
    </options>
  </test>
  <test name="ERS_D_Ld30" grid="f45_f45_mg37" compset="I2000Clm50FatesCruRsGs" testmods="clm/FatesColdLandUse">
    <machines>
      <machine name="cheyenne" compiler="intel" category="fates"/>
      <machine name="derecho" compiler="intel" category="fates"/>
      <machine name="izumi" compiler="nag" category="fates"/>
      <machine name="lawrencium-lr3" compiler="intel" category="fates"/>
    </machines>
    <options>
      <option name="wallclock">00:40:00</option>
    </options>
  </test>
  <test name="ERS_D_Ld30" grid="f45_f45_mg37" compset="I2000Clm50FatesCruRsGs" testmods="clm/FatesColdLUH2">
    <machines>
      <machine name="cheyenne" compiler="intel" category="fates"/>
      <machine name="derecho" compiler="intel" category="fates"/>
      <machine name="izumi" compiler="nag" category="fates"/>
    </machines>
    <options>
      <option name="wallclock">00:40:00</option>
    </options>
  </test>
  <test name="ERS_D_Ld3" grid="f19_g17" compset="I2000Clm50FatesCruRsGs" testmods="clm/FatesCold">
    <machines>
      <machine name="cheyenne" compiler="intel" category="fates"/>
      <machine name="cheyenne" compiler="gnu" category="fates"/>
      <machine name="derecho" compiler="intel" category="fates"/>
      <machine name="derecho" compiler="gnu" category="fates"/>
      <machine name="lawrencium-lr3" compiler="intel" category="fates"/>
    </machines>
    <options>
      <option name="wallclock">00:40:00</option>
      <option name="comment">Exact restart debug FATES test covering for the f19_g17 grid resolution.</option>
    </options>
  </test>
  <test name="ERS_D_Ld5" grid="f19_g17" compset="I2000Clm50BgcCru" testmods="clm/default">
    <machines>
      <machine name="cheyenne" compiler="intel" category="fates"/>
      <machine name="derecho" compiler="intel" category="fates"/>
      <machine name="lawrencium-lr3" compiler="intel" category="fates"/>
    </machines>
    <options>
      <option name="wallclock">00:20:00</option>
      <option name="comment">Exact restart debug test to provide for some CLM coverage during fates suite tests.</option>
    </options>
  </test>
  <test name="ERS_D_Mmpi-serial_Ld5" grid="1x1_brazil" compset="I2000Clm50FatesCruRsGs" testmods="clm/FatesCold">
    <machines>
      <machine name="cheyenne" compiler="intel" category="fates"/>
      <machine name="derecho" compiler="gnu" category="fates"/>
      <machine name="izumi" compiler="nag" category="fates"/>
      <machine name="lawrencium-lr3" compiler="intel" category="fates"/>
    </machines>
    <options>
      <option name="wallclock">00:20:00</option>
      <option name="comment">Short ERP debug FATES test for single site grid with serial mpi.</option>
    </options>
  </test>
  <test name="ERS_Ld9" grid="f10_f10_mg37" compset="I2000Clm50FatesCruRsGs" testmods="clm/FatesColdCH4Off">
    <machines>
      <machine name="cheyenne" compiler="intel" category="fates"/>
      <machine name="derecho" compiler="intel" category="fates"/>
      <machine name="lawrencium-lr3" compiler="intel" category="fates"/>
      <machine name="cheyenne" compiler="intel" category="aux_clm"/>
      <machine name="derecho" compiler="intel" category="aux_clm"/>
    </machines>
    <options>
      <option name="wallclock">00:10:00</option>
      <option name="comment">30 day exact restart test activating FATES with CH4 off for the f10 grid.</option>
    </options>
  </test>
  <test name="SMS_Lm3_D_Mmpi-serial" grid="1x1_brazil" compset="I2000Clm50FatesCruRsGs" testmods="clm/FatesColdHydro">
    <machines>
      <machine name="izumi" compiler="intel" category="aux_clm"/>
      <machine name="cheyenne" compiler="intel" category="fates"/>
      <machine name="derecho" compiler="intel" category="fates"/>
      <machine name="izumi" compiler="nag" category="fates"/>
    </machines>
    <options>
      <option name="wallclock">00:20:00</option>
      <option name="comment">Longer smoke debug test for single site grid with serial mpi with coverage for FATES Hydro. Bypasses grid level mass checks.</option>
    </options>
  </test>
  <test name="ERS_D_Ld5" grid="1x1_brazil" compset="I2000Clm50FatesCruRsGs" testmods="clm/FatesColdHydro">
    <machines>
      <machine name="cheyenne" compiler="intel" category="fates"/>
      <machine name="derecho" compiler="intel" category="fates"/>
      <machine name="izumi" compiler="nag" category="fates"/>
      <machine name="lawrencium-lr3" compiler="intel" category="fates"/>
    </machines>
    <options>
      <option name="wallclock">00:40:00</option>
      <option name="comment">Short exact restart debug test for single site grid with coverage for FATES Hydro. Bypasses grid level mass checks.</option>
    </options>
  </test>
  <test name="ERS_Ld5" grid="f19_g17" compset="I2000Clm45Fates" testmods="clm/FatesCold">
    <machines>
      <machine name="cheyenne" compiler="intel" category="fates"/>
      <machine name="derecho" compiler="intel" category="fates"/>
      <machine name="lawrencium-lr3" compiler="intel" category="fates"/>
    </machines>
    <options>
      <option name="wallclock">00:20:00</option>
      <option name="comment">Exact restart debug FATES test providing coverage for Clm45 physics.</option>
    </options>
  </test>
  <test name="ERS_Ld60" grid="f45_f45_mg37" compset="I2000Clm50FatesCruRsGs" testmods="clm/Fates">
    <machines>
      <machine name="cheyenne" compiler="intel" category="fates"/>
      <machine name="derecho" compiler="intel" category="fates"/>
      <machine name="lawrencium-lr3" compiler="intel" category="fates"/>
    </machines>
    <options>
      <option name="wallclock">00:40:00</option>
      <option name="comment">60 day exact restart FATES test on f45 grid.</option>
    </options>
  </test>
  <test name="ERS_Ld60" grid="f45_f45_mg37" compset="I2000Clm50FatesCruRsGs" testmods="clm/FatesColdNoFire">
    <machines>
      <machine name="cheyenne" compiler="intel" category="fates"/>
      <machine name="derecho" compiler="intel" category="fates"/>
      <machine name="lawrencium-lr3" compiler="intel" category="fates"/>
    </machines>
    <options>
      <option name="wallclock">00:40:00</option>
      <option name="comment">60 day exact restart test that turns off all fire (both FATES and CLM) on an f45 grid.</option>
    </options>
  </test>
  <test name="ERS_Ld60" grid="f45_f45_mg37" compset="I2000Clm50FatesCruRsGs" testmods="clm/FatesColdST3">
    <machines>
      <machine name="cheyenne" compiler="intel" category="fates"/>
      <machine name="derecho" compiler="intel" category="fates"/>
      <machine name="lawrencium-lr3" compiler="intel" category="fates"/>
    </machines>
    <options>
      <option name="wallclock">00:20:00</option>
      <option name="comment">60 day exact restart test activating FATES static stand structure on an f45 grid.</option>
    </options>
  </test>
  <test name="ERS_Ld60" grid="f45_f45_mg37" compset="I2000Clm50FatesCruRsGs" testmods="clm/FatesColdPPhys">
    <machines>
      <machine name="cheyenne" compiler="intel" category="fates"/>
      <machine name="derecho" compiler="intel" category="fates"/>
    </machines>
    <options>
      <option name="wallclock">00:20:00</option>
      <option name="comment">60 day exact restart test activating FATES prescribed physiology mode on an f45 grid.</option>
    </options>
  </test>
  <test name="ERS_Ld30" grid="f45_f45_mg37" compset="I2000Clm50FatesCruRsGs" testmods="clm/FatesColdFixedBiogeo">
    <machines>
      <machine name="cheyenne" compiler="intel" category="fates"/>
      <machine name="derecho" compiler="intel" category="fates"/>
      <machine name="lawrencium-lr3" compiler="intel" category="fates"/>
    </machines>
    <options>
      <option name="wallclock">00:40:00</option>
    </options>
  </test>
  <test name="ERS_Ld30" grid="f45_f45_mg37" compset="I2000Clm50FatesCruRsGs" testmods="clm/FatesColdNoComp">
    <machines>
      <machine name="cheyenne" compiler="intel" category="fates"/>
      <machine name="derecho" compiler="intel" category="fates"/>
      <machine name="lawrencium-lr3" compiler="intel" category="fates"/>
    </machines>
    <options>
      <option name="wallclock">00:40:00</option>
    </options>
  </test>
  <test name="ERS_Ld30" grid="f45_f45_mg37" compset="I2000Clm50FatesCruRsGs" testmods="clm/FatesColdNoCompFixedBioGeo">
    <machines>
      <machine name="cheyenne" compiler="intel" category="fates"/>
      <machine name="derecho" compiler="intel" category="fates"/>
    </machines>
    <options>
      <option name="wallclock">00:40:00</option>
    </options>
  </test>
  <test name="SMS_D" grid="1x1_brazil" compset="I2000Clm60FatesSpCruRsGs" testmods="clm/FatesColdSatPhen">
    <machines>
      <machine name="cheyenne" compiler="intel" category="fates"/>
      <machine name="derecho" compiler="intel" category="ctsm_sci"/>
      <machine name="derecho" compiler="intel" category="fates"/>
    </machines>
    <options>
      <option name="wallclock">00:20:00</option>
      <option name="comment">Test with DEBUG on for FatesSP mode, NOTE: FatesSp has the largest difference in CTSM code for any FATES mode</option>
    </options>
  </test>
  <test name="SMS_D" grid="1x1_brazil" compset="I2000Clm60FatesSpCruRsGs" testmods="clm/FatesColdDryDepSatPhen">
    <machines>
      <machine name="cheyenne" compiler="gnu" category="aux_clm"/>
      <machine name="derecho" compiler="gnu" category="aux_clm"/>
    </machines>
    <options>
      <option name="wallclock">00:20:00</option>
      <option name="comment"  >Run a test with dry deposition on and FATES-SP</option>
    </options>
  </test>
  <test name="SMS_D" grid="1x1_brazil" compset="I2000Clm60FatesSpCruRsGs" testmods="clm/FatesColdMeganSatPhen">
    <machines>
      <machine name="cheyenne" compiler="gnu" category="aux_clm"/>
      <machine name="derecho" compiler="gnu" category="aux_clm"/>
    </machines>
    <options>
      <option name="wallclock">00:20:00</option>
      <option name="comment"  >Run a test with MEGAN on and FATES-SP</option>
    </options>
  </test>

  <test name="SMS_D_Ld3" grid="f09_g17" compset="I2000Clm60FatesSpCruRsGs" testmods="clm/FatesColdSatPhen_prescribed">
    <machines>
      <machine name="cheyenne" compiler="gnu" category="fates"/>
      <machine name="derecho" compiler="gnu" category="fates"/>
    </machines>
    <options>
      <option name="wallclock">00:30:00</option>
      <option name="comment">Test with prescribed LAI and soil moisture with FatesSP mode</option>
    </options>
  </test>
  <test name="SMS_Lm1" grid="f45_f45_mg37" compset="I2000Clm60FatesSpCruRsGs" testmods="clm/FatesColdBasic">
    <machines>
      <machine name="cheyenne" compiler="intel" category="fates"/>
      <machine name="derecho" compiler="intel" category="fates"/>
    </machines>
    <options>
      <option name="wallclock">00:40:00</option>
      <option name="comment">Smoke test that uses just the FATES SP compset.</option>
    </options>
  </test>
  <test name="ERS_Ld30" grid="f45_f45_mg37" compset="I2000Clm60FatesSpCruRsGs" testmods="clm/FatesColdSatPhen">
    <machines>
      <machine name="cheyenne" compiler="intel" category="fates"/>
      <machine name="derecho" compiler="intel" category="fates"/>
      <machine name="lawrencium-lr3" compiler="intel" category="fates"/>
    </machines>
    <options>
      <option name="wallclock">00:40:00</option>
      <option name="comment">30 day exact restart test for FATES fixed biogeography reduced complexity mode on an f45 grid.</option>
    </options>
  </test>
  <test name="ERP_P36x2_Ld30" grid="f45_f45_mg37" compset="I2000Clm60FatesSpCruRsGs" testmods="clm/FatesColdSatPhen">
    <machines>
      <machine name="cheyenne" compiler="intel" category="fates"/>
      <machine name="cheyenne" compiler="intel" category="aux_clm"/>
    </machines>
    <options>
      <option name="wallclock">00:40:00</option>
      <option name="comment">30 day exact restart test with threading for FATES fixed biogeography reduced complexity mode on an f45 grid.</option>
    </options>
  </test>
  <test name="ERP_P128x2_Ld30" grid="f45_f45_mg37" compset="I2000Clm60FatesSpCruRsGs" testmods="clm/FatesColdSatPhen">
    <machines>
      <machine name="derecho" compiler="intel" category="fates"/>
      <machine name="derecho" compiler="intel" category="aux_clm"/>
    </machines>
    <options>
      <option name="wallclock">00:40:00</option>
      <option name="comment">30 day exact restart test with threading for FATES fixed biogeography reduced complexity mode on an f45 grid.</option>
    </options>
  </test>
  <test name="ERS_Ld60" grid="f45_f45_mg37" compset="I2000Clm50FatesCruRsGs" testmods="clm/FatesColdLogging">
    <machines>
      <machine name="cheyenne" compiler="intel" category="fates"/>
      <machine name="derecho" compiler="intel" category="fates"/>
    </machines>
    <options>
      <option name="wallclock">00:40:00</option>
      <option name="comment">60 day exact restart test providing coverage for the FATES logging mode on an f45 grid.</option>
    </options>
  </test>
  <test name="ERS_Ld30" grid="f45_f45_mg37" compset="I2000Clm50FatesCruRsGs" testmods="clm/FatesColdSizeAgeMort">
    <machines>
      <machine name="cheyenne" compiler="intel" category="fates"/>
      <machine name="derecho" compiler="intel" category="fates"/>
      <machine name="lawrencium-lr3" compiler="intel" category="fates"/>
    </machines>
    <options>
      <option name="wallclock">00:40:00</option>
      <option name="comment">30 day exact restart test activating FATES size and age mortality mode on an f45 grid.</option>
    </options>
  </test>
  <test name="SMS_Lm6" grid="f45_f45_mg37" compset="I2000Clm50FatesCruRsGs" testmods="clm/Fates">
    <machines>
      <machine name="cheyenne" compiler="intel" category="fates"/>
      <machine name="derecho" compiler="intel" category="fates"/>
      <machine name="lawrencium-lr3" compiler="intel" category="fates"/>
    </machines>
    <options>
      <option name="wallclock">00:20:00</option>
      <option name="comment"  >Run a short non-Fates test (without land-ice model) in the fates test list, to make sure fates changes do not mess up the standard model</option>
    </options>
  </test>
  <test name="SMS_Lm13" grid="1x1_brazil" compset="I2000Clm50FatesCruRsGs" testmods="clm/FatesCold">
    <machines>
      <machine name="cheyenne" compiler="intel" category="fates"/>
      <machine name="cheyenne" compiler="gnu" category="fates"/>
      <machine name="derecho" compiler="intel" category="fates"/>
      <machine name="derecho" compiler="gnu" category="fates"/>
    </machines>
    <options>
      <option name="wallclock">00:40:00</option>
      <option name="comment">13 month single site FATES smoke test.</option>
    </options>
  </test>
  <test name="ERS_Lm12" grid="1x1_brazil" compset="I2000Clm50FatesCruRsGs" testmods="clm/FatesFireLightningPopDens">
    <machines>
      <machine name="cheyenne" compiler="intel" category="fates"/>
      <machine name="derecho" compiler="intel" category="fates"/>
    </machines>
    <options>
      <option name="wallclock">01:00:00</option>
      <option name="comment">12 month exact restart FATES single site debug test covering anthropogenic fire ignition mode.</option>
    </options>
  </test>
  <test name="SMS_Lm1" grid="f10_f10_mg37" compset="I1850Clm50BgcCropCmip6waccm" testmods="clm/basic">
    <machines>
      <machine name="cheyenne" compiler="gnu" category="aux_clm"/>
      <machine name="cheyenne" compiler="gnu" category="prealpha"/>
      <machine name="cheyenne" compiler="gnu" category="prebeta"/>
      <machine name="derecho" compiler="gnu" category="aux_clm"/>
      <machine name="derecho" compiler="gnu" category="prealpha"/>
      <machine name="derecho" compiler="gnu" category="prebeta"/>
    </machines>
    <options>
      <option name="wallclock">00:20:00</option>
      <option name="comment"  >The main point of this test is simply to make sure that the CMIP6WACCMDECK moifierd works. (This configuration is basically the same as I1850Clm50BgcCropCmip6, but without cmip6_glaciers_virtual_antarctica - so we don't need huge coverage of this.) Month-long so that we actually get some history output (because this test exercises a usermods directory with only monthly and yearly output).</option>
    </options>
  </test>
  <test name="SMS_Lm1" grid="f19_g17" compset="I1850Clm50BgcCropCmip6waccm" testmods="clm/basic">
    <machines>
      <machine name="derecho" compiler="intel" category="ctsm_sci"/>
    </machines>
    <options>
      <option name="wallclock">00:60:00</option>
      <option name="comment"  >The main point of this test is simply to make sure that the CMIP6WACCMDECK modifier works for
2-degree since that resolution turns off Carbon isotopes. (This is in the ctsm_sci test list despite not being a scientifically-supported compset because this needs to be run at 2-degree resolution, which is higher than our standard testing. Also note that the purpose of this is to support scientifically-supported coupled configurations.)</option>
    </options>
  </test>
  <test name="SMS_Lm1_D" grid="f10_f10_mg37" compset="I1850Clm50BgcCrop" testmods="clm/output_crop_highfreq">
    <machines>
      <machine name="cheyenne" compiler="intel" category="aux_clm"/>
      <machine name="derecho" compiler="intel" category="aux_clm"/>
    </machines>
    <options>
      <option name="wallclock">00:20:00</option>
      <option name="comment">Want at least a month-long debug test covering the output_crop usermod, as well as a test covering the output_crop_highfreq usermod. (Note that we already have a year+ test of output_crop via a cmip6 test, so having this test just be a month, rather than a year, seems good enough.)</option>
    </options>
  </test>
  <test name="SMS_Ly1_Mmpi-serial" grid="1x1_brazil" compset="IHistClm60BgcQianRs" testmods="clm/output_bgc_highfreq">
    <machines>
      <machine name="cheyenne" compiler="intel" category="aux_clm"/>
      <machine name="derecho" compiler="intel" category="aux_clm"/>
      <machine name="derecho" compiler="intel" category="ctsm_sci"/>
      <machine name="cheyenne" compiler="intel" category="aux_cime_baselines"/>
      <machine name="cheyenne" compiler="gnu" category="aux_cime_baselines"/>
    </machines>
    <options>
      <option name="wallclock">00:20:00</option>
      <option name="comment">Want a year-long test covering the output_bgc and output_bgc_highfreq usermods; don't want a highfreq, year-long global test because of the output volume, so this is single-point.</option>
    </options>
  </test>
  <test name="SMS_Ld12_Mmpi-serial" grid="1x1_vancouverCAN" compset="I1PtClm60SpRs" testmods="clm/output_sp_highfreq">
    <machines>
      <machine name="cheyenne" compiler="gnu" category="aux_clm"/>
      <machine name="derecho" compiler="gnu" category="aux_clm"/>
      <machine name="derecho" compiler="intel" category="ctsm_sci"/>
    </machines>
    <options>
      <option name="wallclock">00:10:00</option>
      <option name="comment">Want a year-long test covering the output_sp and output_sp_highfreq usermods; don't want a highfreq, year-long global test because of the output volume, so this is single-point.</option>
    </options>
  </test>
  <test name="SMS_Ld12_Mmpi-serial" grid="1x1_urbanc_alpha" compset="I1PtClm60SpRs" testmods="clm/output_sp_highfreq">
    <machines>
      <machine name="derecho" compiler="intel" category="ctsm_sci"/>
    </machines>
    <options>
      <option name="wallclock">00:10:00</option>
      <option name="comment">Test with the urbanc alpha site with the latest CLM version to make sure all grids work</option>
    </options>
  </test>
  <test name="PFS_Ld10_PS" grid="f19_g17" compset="I2000Clm50BgcCrop">
    <machines>
      <machine name="cheyenne" compiler="intel" category="aux_clm"/>
      <machine name="derecho" compiler="intel" category="aux_clm"/>
    </machines>
    <options>
      <option name="wallclock">00:30:00</option>
      <option name="comment">Can use this test to determine if there are significant throughput changes, at least for this common and important configuration. Note that this deliberately doesn't have any testmods in order to (1) avoid doing history output (because the timing of output can be very variable, and mixing output timing with other aspects of model time can be confusing), and (2) generally keep the test replicating a production configuration as closely as possible (so, for example, we do NOT set BFBFLAG=TRUE for this test).</option>
      <!-- standard throughput tolerance is 25%, but for this PFS test we want a stricter tolerance -->
      <option name="tput_tolerance">0.1</option>
    </options>
  </test>

  <test name="MKSURFDATAESMF_P128x1" grid="f10_f10_mg37" compset="I1850Clm50BgcCrop">
    <machines>
      <machine name="derecho" compiler="intel" category="aux_clm">
        <options>
          <option name="wallclock">00:40:00</option>
          <option name="comment">Smoke test that first runs the mksurfdata_esmf tool and then ensures that the CTSM does not fail using the just-generated fsurdat file. Global BGC CROP case.</option>
        </options>
      </machine>
      <machine name="derecho" compiler="intel" category="clm_pymods">
        <options>
          <option name="wallclock">00:40:00</option>
          <option name="comment">This test invokes python code, so it should be run whenever changing python code (in addition to being run as part of aux_clm).</option>
        </options>
      </machine>
      <machine name="derecho" compiler="intel" category="prealpha">
        <options>
          <option name="wallclock">00:40:00</option>
          <option name="comment">Run prealpha for this test as mksurfdata_esmf is tightly coupled to externals and we want to catch issues with externals for it ASAP.</option>
        </options>
      </machine>
    </machines>
  </test>

  <test name="FSURDATMODIFYCTSM_D_Mmpi-serial_Ld1" grid="5x5_amazon" compset="I2000Clm50SpRs">
    <machines>
      <machine name="derecho" compiler="gnu" category="aux_clm"/>
      <machine name="derecho" compiler="gnu" category="clm_pymods"/>
    </machines>
    <options>
      <option name="wallclock">00:20:00</option>
      <option name="comment">Smoke test that first runs the fsurdat_modifier tool and then ensures that the CTSM does not fail using the just-generated modified fsurdat file. Regional SP case. A global BGC CROP case was confirmed to PASS when this regional SP case was introduced.</option>
      <option name="comment">This test invokes python code, so it should be run whenever changing python code (in addition to being run as part of aux_clm).</option>
    </options>
  </test>

  <test name="LILACSMOKE_D_Ld2" grid="f10_f10_mg37" compset="I2000Ctsm50NwpSpAsRs" testmods="clm-lilac">
    <machines>
      <machine name="cheyenne" compiler="intel" category="aux_clm"/>
      <machine name="cheyenne" compiler="intel" category="clm_pymods"/>
      <machine name="derecho" compiler="intel" category="aux_clm"/>
      <machine name="derecho" compiler="intel" category="clm_pymods"/>
    </machines>
    <options>
      <option name="wallclock">00:20:00</option>
      <option name="comment">Basic LILAC smoke test. Needs to use the nuopc driver. Uses stub atmosphere to avoid needing to download a bunch of unnecessary data if run on a different machine.</option>
      <option name="comment">This LILAC test invokes lilac python code, so it should be run whenever changing python code (in addition to being run as part of aux_clm).</option>
    </options>
  </test>

  <test name="SMS_D_Ln1" grid="f10_f10_mg37" compset="I2000Clm50BgcCropQianRs" testmods="clm-run_self_tests">
    <machines>
      <machine name="izumi" compiler="intel" category="aux_clm"/>
    </machines>
    <options>
      <option name="wallclock">0:20:00</option>
      <option name="comment">Include a test that triggers runtime self-tests. The grid and compset aren't very important here, but we do want more than a single-point test so that we can run on more than one processor; we use Qian atm forcing to facilitate running this test on small systems (to avoid large input data needs). The self-tests are run in initialization, so we only need to run for a single time step.</option>
    </options>
  </test>

  <test name="LGRAIN2_Ly1_P72x1" grid="f10_f10_mg37" compset="I1850Clm50BgcCrop" testmods="clm/ciso--clm/cropMonthOutput">
    <machines>
      <machine name="cheyenne" compiler="gnu" category="aux_clm">
        <options>
          <option name="wallclock">02:00:00</option>
          <option name="comment">Ensure that it works to have a second grain pool, and that we can get bit-for-bit identical answers with a standard run with just one grain pool. This tests infrastructure that will be needed when incorporating AgSys. This test can be dropped once we have some tests exercising AgSys (which will exercise this code).</option>
        </options>
      </machine>
    </machines>
  </test>
  <test name="LGRAIN2_Ly1_P128x1" grid="f10_f10_mg37" compset="I1850Clm50BgcCrop" testmods="clm/ciso--clm/cropMonthOutput">
    <machines>
      <machine name="derecho" compiler="gnu" category="aux_clm"/>
    </machines>
    <options>
      <option name="wallclock">02:00:00</option>
      <option name="comment">Ensure that it works to have a second grain pool, and that we can get bit-for-bit identical answers with a standard run with just one grain pool. This tests infrastructure that will be needed when incorporating AgSys. This test can be dropped once we have some tests exercising AgSys (which will exercise this code).</option>
    </options>
  </test>
  <test name="LGRAIN2_Ly2_P72x1" grid="f10_f10_mg37" compset="I1850Clm45BgcCrop" testmods="clm/ciso--clm/cropMonthOutput">
    <machines>
      <machine name="cheyenne" compiler="gnu" category="aux_clm">
        <options>
          <option name="wallclock">02:00:00</option>
          <option name="comment">Ensure that it works to have a second grain pool, and that we can get bit-for-bit identical answers with a standard run with just one grain pool. This tests infrastructure that will be needed when incorporating AgSys. This test can be dropped once we have some tests exercising AgSys (which will exercise this code). Compared to the Clm50 test, this Clm45 test exercises code in NutrientCompetitionCLM45defaultMod and use_grainproduct false. Need two years because this test starts from a non-crop finidat, so there is no crop growth in the first year.</option>
        </options>
      </machine>
    </machines>
  </test>
  <test name="LGRAIN2_Ly2_P128x1" grid="f10_f10_mg37" compset="I1850Clm45BgcCrop" testmods="clm/ciso--clm/cropMonthOutput">
    <machines>
      <machine name="derecho" compiler="gnu" category="aux_clm"/>
    </machines>
    <options>
      <option name="wallclock">02:00:00</option>
      <option name="comment">Ensure that it works to have a second grain pool, and that we can get bit-for-bit identical answers with a standard run with just one grain pool. This tests infrastructure that will be needed when incorporating AgSys. This test can be dropped once we have some tests exercising AgSys (which will exercise this code). Compared to the Clm50 test, this Clm45 test exercises code in NutrientCompetitionCLM45defaultMod and use_grainproduct false. Need two years because this test starts from a non-crop finidat, so there is no crop growth in the first year.</option>
    </options>
  </test>
  <test name="LREPRSTRUCT_Ly1_P72x1" grid="f10_f10_mg37" compset="I1850Clm50BgcCrop" testmods="clm/ciso--clm/cropMonthOutput">
    <machines>
      <machine name="cheyenne" compiler="gnu" category="aux_clm">
        <options>
          <option name="wallclock">02:00:00</option>
          <option name="comment">Ensure that it works to have a crop reproductive structure pool, and that we can get bit-for-bit identical answers when using that pool compared to a run with a single reproductive grain pool. This tests infrastructure that will be needed when incorporating AgSys. This test can be dropped once we have some tests exercising AgSys (which will exercise this code).</option>
        </options>
      </machine>
    </machines>
  </test>
  <test name="LREPRSTRUCT_Ly1_P128x1" grid="f10_f10_mg37" compset="I1850Clm50BgcCrop" testmods="clm/ciso--clm/cropMonthOutput">
    <machines>
      <machine name="derecho" compiler="gnu" category="aux_clm"/>
    </machines>
    <options>
      <option name="wallclock">02:00:00</option>
      <option name="comment">Ensure that it works to have a crop reproductive structure pool, and that we can get bit-for-bit identical answers when using that pool compared to a run with a single reproductive grain pool. This tests infrastructure that will be needed when incorporating AgSys. This test can be dropped once we have some tests exercising AgSys (which will exercise this code).</option>
    </options>
  </test>
  <test name="LREPRSTRUCT_Ly2_P72x1" grid="f10_f10_mg37" compset="I1850Clm45BgcCrop" testmods="clm/ciso--clm/cropMonthOutput">
    <machines>
      <machine name="cheyenne" compiler="gnu" category="aux_clm"/>
    </machines>
    <options>
      <option name="wallclock">02:00:00</option>
      <option name="comment">Ensure that it works to have a crop reproductive structure pool, and that we can get bit-for-bit identical answers when using that pool compared to a run with a single reproductive grain pool. This tests infrastructure that will be needed when incorporating AgSys. This test can be dropped once we have some tests exercising AgSys (which will exercise this code). Compared to the Clm50 test, this Clm45 test exercises code in NutrientCompetitionCLM45defaultMod and use_grainproduct false. Need two years because this test starts from a non-crop finidat, so there is no crop growth in the first year.</option>
    </options>
  </test>
  <test name="LREPRSTRUCT_Ly2_P128x1" grid="f10_f10_mg37" compset="I1850Clm45BgcCrop" testmods="clm/ciso--clm/cropMonthOutput">
    <machines>
      <machine name="derecho" compiler="gnu" category="aux_clm"/>
    </machines>
    <options>
      <option name="wallclock">02:00:00</option>
      <option name="comment">Ensure that it works to have a crop reproductive structure pool, and that we can get bit-for-bit identical answers when using that pool compared to a run with a single reproductive grain pool. This tests infrastructure that will be needed when incorporating AgSys. This test can be dropped once we have some tests exercising AgSys (which will exercise this code). Compared to the Clm50 test, this Clm45 test exercises code in NutrientCompetitionCLM45defaultMod and use_grainproduct false. Need two years because this test starts from a non-crop finidat, so there is no crop growth in the first year.</option>
    </options>
  </test>

  <test name="REUSEINITFILES_D_Ld1" grid="f10_f10_mg37" compset="I1850Clm50BgcCrop" testmods="clm/default">
    <machines>
      <machine name="cheyenne" compiler="gnu" category="aux_clm"/>
      <machine name="derecho" compiler="gnu" category="aux_clm"/>
    </machines>
    <options>
      <option name="wallclock">0:20:00</option>
      <option name="comment">Make sure that a rerun with already-generated initialization files is bit-for-bit</option>
    </options>
  </test>

  <test name="FUNITCTSM_P1x1" grid="f10_f10_mg37" compset="I2000Clm50Sp">
    <machines>
      <machine name="cheyenne" compiler="intel" category="aux_clm"/>
      <machine name="derecho" compiler="intel" category="aux_clm"/>
      <machine name="izumi" compiler="intel" category="aux_clm"/>
    </machines>
    <options>
      <option name="wallclock">00:30:00</option>
      <option name="comment">This test runs CTSM's Fortran unit tests. We're abusing the system test infrastructure to run these, so that a run of the test suite results in the unit tests being run as well. Grid and compset are irrelevant here, except that compset must be one that includes CTSM in order for CIME to find the test definition.</option>
    </options>
  </test>

  <test name="RXCROPMATURITY_Lm61" grid="f09_g17" compset="IHistClm50BgcCrop"  testmods="clm/cropMonthOutput">
    <machines>
      <machine name="derecho" compiler="intel" category="ctsm_sci"/>
    </machines>
    <options>
      <option name="wallclock">12:00:00</option>
      <option name="comment">This test is designed to test the ability to prescribe crop sowing dates and maturity requirements. It first performs a GDD-generating run, then calls Python code to generate the maturity requirement file. This is then used in a sowing+maturity forced run, which finally is tested to ensure correct behavior.</option>
    </options>
  </test>

  <test name="ERP_D_P64x2_Ld10" grid="f10_f10_mg37" compset="I2000Clm60Bgc" testmods="clm/Hillslope">
    <machines>
      <machine name="derecho" compiler="intel" category="aux_clm"/>
      <machine name="derecho" compiler="intel" category="hillslope"/>
    </machines>
    <options>
      <option name="wallclock">00:30:00</option>
    </options>
  </test>

  <test name="SMS_D_Ld3" grid="f10_f10_mg37" compset="I1850Clm60Bgc" testmods="clm/HillslopeFromFile">
    <machines>
      <machine name="derecho" compiler="intel" category="hillslope"/>
    </machines>
    <options>
      <option name="wallclock">00:20:00</option>
    </options>
  </test>

  <test name="SMS_D_Mmpi-serial_Ld5" grid="5x5_amazon" compset="I1850Clm60Bgc" testmods="clm/HillslopeC">
    <machines>
      <machine name="derecho" compiler="gnu" category="aux_clm"/>
      <machine name="derecho" compiler="gnu" category="hillslope"/>
    </machines>
    <options>
      <option name="wallclock">00:20:00</option>
    </options>
  </test>

<<<<<<< HEAD
  <test name="SMS_D_Ld5" grid="5x5_amazon" compset="I1850Clm51Bgc" testmods="clm/HillslopeC">
    <machines>
      <machine name="derecho" compiler="gnu" category="aux_clm"/>
    </machines>
    <options>
      <option name="wallclock">00:20:00</option>
    </options>
  </test>

  <test name="SMS_D_Ld3" grid="f10_f10_mg37" compset="I2000Clm51Bgc" testmods="clm/HillslopeD">
=======
  <test name="SMS_D_Ld3" grid="f10_f10_mg37" compset="I2000Clm60Bgc" testmods="clm/HillslopeD">
>>>>>>> 4eb5320f
    <machines>
      <machine name="izumi" compiler="nag" category="aux_clm"/>
      <machine name="izumi" compiler="nag" category="hillslope"/>
    </machines>
    <options>
      <option name="wallclock">00:20:00</option>
    </options>
  </test>


</testlist><|MERGE_RESOLUTION|>--- conflicted
+++ resolved
@@ -3665,7 +3665,6 @@
     </options>
   </test>
 
-<<<<<<< HEAD
   <test name="SMS_D_Ld5" grid="5x5_amazon" compset="I1850Clm51Bgc" testmods="clm/HillslopeC">
     <machines>
       <machine name="derecho" compiler="gnu" category="aux_clm"/>
@@ -3675,10 +3674,7 @@
     </options>
   </test>
 
-  <test name="SMS_D_Ld3" grid="f10_f10_mg37" compset="I2000Clm51Bgc" testmods="clm/HillslopeD">
-=======
   <test name="SMS_D_Ld3" grid="f10_f10_mg37" compset="I2000Clm60Bgc" testmods="clm/HillslopeD">
->>>>>>> 4eb5320f
     <machines>
       <machine name="izumi" compiler="nag" category="aux_clm"/>
       <machine name="izumi" compiler="nag" category="hillslope"/>
