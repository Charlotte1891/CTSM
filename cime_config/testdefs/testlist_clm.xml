<?xml version="1.0"?>
<testlist version="2.0">
  <test name="ERI_D_Ld9" grid="f10_f10_musgs" compset="I1850Clm50Bgc" testmods="clm/default1850">
    <machines>
      <machine name="cheyenne" compiler="intel" category="aux_clm"/>
    </machines>
    <options>
      <option name="wallclock">00:20:00</option>
    </options>
  </test>
  <test name="ERI_D_Ld9" grid="1x1_camdenNJ" compset="I2000Clm50BgcCruGs" testmods="clm/default">
    <machines>
      <machine name="cheyenne" compiler="intel" category="prebeta"/>
    </machines>
    <options>
     <option name="wallclock">00:20:00</option>
    </options>
  </test>
  <test name="ERI_D_Ld9" grid="f09_g16" compset="I1850Clm45BgcCruGs" testmods="clm/default1850">
    <machines>
      <machine name="cheyenne" compiler="intel" category="aux_clm"/>
    </machines>
    <options>
      <option name="wallclock">00:20:00</option>
    </options>
  </test>
  <test name="ERI_D_Ld9" grid="f10_f10_musgs" compset="I2000Clm50BgcCruGs" testmods="clm/default">
    <machines>
      <machine name="cheyenne" compiler="intel" category="aux_clm"/>
    </machines>
    <options>
      <option name="wallclock">00:20:00</option>
    </options>
  </test>
  <test name="ERI_D_Ld9" grid="ne30_g16" compset="I2000Clm50BgcCruGs" testmods="clm/vrtlay">
    <machines>
      <machine name="cheyenne" compiler="intel" category="aux_clm"/>
    </machines>
    <options>
      <option name="wallclock">00:60:00</option>
    </options>
  </test>
  <test name="ERI_D_Ld9" grid="T31_g37" compset="I2000Clm50Sp" testmods="clm/SNICARFRC">
    <machines>
      <machine name="cheyenne" compiler="intel" category="aux_clm"/>
    </machines>
    <options>
      <option name="wallclock">00:20:00</option>
    </options>
  </test>
  <test name="ERI_D_Ld9" grid="f09_g16" compset="I1850Clm50Sp" testmods="clm/default1850">
    <machines>
      <machine name="cheyenne" compiler="intel" category="aux_clm"/>
    </machines>
    <options>
      <option name="wallclock">00:20:00</option>
    </options>
  </test>
  <test name="ERP_D_Ld9" grid="f09_g16" compset="I1850Clm50SpCru" testmods="clm/default1850">
    <machines>
      <machine name="cheyenne" compiler="intel" category="aux_clm"/>
    </machines>
    <options>
      <option name="wallclock">00:20:00</option>
    </options>
  </test>
  <test name="ERI_D_Ld9_P48x1" grid="f10_f10_musgs" compset="I2000Clm50BgcCruGs" testmods="clm/reduceOutput">
    <machines>
      <machine name="hobart" compiler="nag" category="aux_clm"/>
    </machines>
    <options>
      <option name="wallclock">00:20:00</option>
    </options>
  </test>
  <test name="ERI_D_Ld9_P48x1" grid="T31_g37" compset="I2000Clm50Sp" testmods="clm/reduceOutput">
    <machines>
      <machine name="hobart" compiler="nag" category="aux_clm"/>
    </machines>
    <options>
      <option name="wallclock">00:20:00</option>
    </options>
  </test>
  <test name="ERI_D_Ld9_P48x1" grid="f10_f10_musgs" compset="I2000Clm50Sp" testmods="clm/SNICARFRC">
    <machines>
      <machine name="hobart" compiler="nag" category="aux_clm"/>
    </machines>
    <options>
      <option name="wallclock">00:20:00</option>
    </options>
  </test>
  <test name="ERI_Ld9" grid="f09_g17" compset="I1850Clm50Bgc" testmods="clm/drydepnomegan1850">
    <machines>
      <machine name="cheyenne" compiler="intel" category="aux_clm"/>
    </machines>
    <options>
      <option name="wallclock">00:20:00</option>
    </options>
  </test>
  <test name="ERI_Ld9" grid="f19_g16" compset="I2000Clm40SpCruGs" testmods="clm/40default">
    <machines>
      <machine name="edison" compiler="intel" category="prebeta"/>
      <machine name="hobart" compiler="intel" category="prebeta"/>
      <machine name="hobart" compiler="pgi" category="prebeta"/>
    </machines>
    <options>
      <option name="wallclock">00:20:00</option>
    </options>
  </test>
  <test name="ERI_Ld9" grid="f45_g37" compset="I2000Clm40SpCruGs" testmods="clm/40default">
    <machines>
      <machine name="cheyenne" compiler="intel" category="prebeta"/>
      <machine name="hobart" compiler="intel" category="prebeta"/>
      <machine name="hobart" compiler="pgi" category="prebeta"/>
    </machines>
    <options>
      <option name="wallclock">00:20:00</option>
    </options>
  </test>
  <test name="ERI_Ld9" grid="f09_g17" compset="I2000Clm50BgcCruGs" testmods="clm/cn_conly">
    <machines>
      <machine name="cheyenne" compiler="intel" category="aux_clm"/>
    </machines>
    <options>
      <option name="wallclock">00:20:00</option>
    </options>
  </test>
  <test name="ERI_Ld9" grid="f09_g17" compset="I2000Clm50BgcCruGs" testmods="clm/drydepnomegan">
    <machines>
      <machine name="cheyenne" compiler="intel" category="aux_clm"/>
    </machines>
    <options>
      <option name="wallclock">00:20:00</option>
    </options>
  </test>
  <test name="ERI_Ld9" grid="f10_f10_musgs" compset="I2000Clm50BgcCruGs" testmods="clm/drydepnomegan">
    <machines>
      <machine name="cheyenne" compiler="intel" category="aux_clm"/>
    </machines>
    <options>
      <option name="wallclock">00:20:00</option>
    </options>
  </test>
  <test name="ERI_Ld9" grid="f10_f10_musgs" compset="I2000Clm50BgcCruGs" testmods="clm/default">
    <machines>
      <machine name="cheyenne" compiler="intel" category="aux_clm"/>
    </machines>
    <options>
      <option name="wallclock">00:20:00</option>
    </options>
  </test>
  <test name="ERI_Ld9" grid="f45_g37" compset="I2000Clm50BgcCruGs" testmods="clm/nofire">
    <machines>
      <machine name="cheyenne" compiler="intel" category="aux_clm"/>
    </machines>
    <options>
      <option name="wallclock">00:20:00</option>
    </options>
  </test>
  <test name="ERI_N2_Ld9" grid="f19_g17" compset="I2000Clm50BgcCrop" testmods="clm/default">
    <machines>
      <machine name="cheyenne" compiler="intel" category="aux_clm"/>
    </machines>
    <options>
      <option name="wallclock">00:20:00</option>
    </options>
  </test>
  <test name="ERP_D" grid="f10_f10_musgs" compset="IHistClm45Bgc" testmods="clm/default">
    <machines>
      <machine name="hobart" compiler="nag" category="prealpha"/>
    </machines>
    <options>
      <option name="wallclock">00:20:00</option>
    </options>
  </test>
  <test name="ERP_D" grid="f10_f10_musgs" compset="IHistClm50Bgc" testmods="clm/decStart">
    <machines>
      <machine name="cheyenne" compiler="intel" category="aux_clm"/>
    </machines>
    <options>
      <option name="wallclock">00:20:00</option>
    </options>
  </test>
  <test name="ERP_D_Ld3_P36x2" grid="f10_f10_musgs" compset="I2000Clm50BgcCruGs" testmods="clm/default">
    <machines>
      <machine name="cheyenne" compiler="intel" category="aux_clm"/>
      <machine name="cheyenne" compiler="gnu" category="aux_clm"/>
    </machines>
    <options>
      <option name="wallclock">00:20:00</option>
    </options>
  </test>
  <test name="ERP_D_Ld5" grid="f10_f10_musgs" compset="I1850Clm50BgcCrop" testmods="clm/reduceOutput1850">
    <machines>
      <machine name="hobart" compiler="nag" category="prebeta"/>
    </machines>
    <options>
      <option name="wallclock">00:20:00</option>
    </options>
  </test>
  <test name="ERP_D_Ld5" grid="f19_g17_gl4" compset="I1850Clm50BgcCrop" testmods="clm/glcMEC_changeFlags">
    <machines>
      <machine name="cheyenne" compiler="intel" category="aux_clm"/>
    </machines>
    <options>
      <option name="wallclock">00:20:00</option>
    </options>
  </test>
  <test name="ERP_D_Ld5" grid="ne30_g16" compset="I1850Clm50BgcCrop" testmods="clm/default1850">
    <machines>
      <machine name="hobart" compiler="nag" category="prealpha"/>
    </machines>
    <options>
      <option name="wallclock">00:60:00</option>
    </options>
  </test>
  <test name="ERP_D_Ld5" grid="f19_g17_gl4" compset="I1850Clm50BgcCropG" testmods="clm/glcMEC_changeFlags">
    <machines>
      <machine name="cheyenne" compiler="intel" category="aux_clm"/>
    </machines>
    <options>
      <option name="wallclock">00:20:00</option>
    </options>
  </test>
  <test name="ERP_D_Ld5" grid="f10_f10_musgs" compset="IHistClm50BgcCrop" testmods="clm/allActive">
    <machines>
      <machine name="cheyenne" compiler="intel" category="aux_clm"/>
    </machines>
    <options>
      <option name="wallclock">00:20:00</option>
      <option name="comment">Use a transient compset so we allocate and run all PFTs (non-transient cases only allocate memory for non-zero-weight PFTs)</option>
    </options>
  </test>
  <test name="ERP_D_Ld5" grid="f10_f10_musgs" compset="I2000Clm50BgcCruGs" testmods="clm/NoVSNoNI">
    <machines>
      <machine name="cheyenne" compiler="intel" category="aux_clm"/>
    </machines>
    <options>
      <option name="wallclock">00:20:00</option>
    </options>
  </test>
  <test name="ERP_D_Ld5" grid="f10_f10_musgs" compset="I2000Clm50BgcCruGs" testmods="clm/rootlit">
    <machines>
      <machine name="cheyenne" compiler="intel" category="aux_clm"/>
    </machines>
    <options>
      <option name="wallclock">00:20:00</option>
    </options>
  </test>
  <test name="ERP_D_Ld5" grid="f10_f10_musgs" compset="I2000Clm50BgcCruGs" testmods="clm/ciso_flexCN_FUN">
    <machines>
      <machine name="cheyenne" compiler="intel" category="aux_clm"/>
    </machines>
    <options>
      <option name="wallclock">00:20:00</option>
    </options>
  </test>
  <test name="ERP_D_Ld5" grid="f19_g17" compset="I2000Clm50BgcCruGs" testmods="clm/default">
    <machines>
      <machine name="cheyenne" compiler="intel" category="aux_clm"/>
    </machines>
    <options>
      <option name="wallclock">00:20:00</option>
    </options>
  </test>
  <test name="ERP_D_Ld5" grid="f19_g17" compset="I2000Clm50BgcCruGs" testmods="clm/fire_emis">
    <machines>
      <machine name="cheyenne" compiler="intel" category="aux_clm"/>
    </machines>
    <options>
      <option name="wallclock">00:20:00</option>
    </options>
  </test>
  <test name="ERP_D_P720x1_Ld5" grid="hcru_hcru" compset="I2000Clm50BgcCruGs">
    <machines>
      <machine name="cheyenne" compiler="intel" category="aux_clm"/>
    </machines>
    <options>
      <option name="wallclock">00:20:00</option>
    </options>
  </test>
  <test name="ERP_D_Ld5" grid="f10_f10_musgs" compset="I2000Clm50Sp" testmods="clm/decStart">
    <machines>
      <machine name="cheyenne" compiler="intel" category="aux_clm"/>
    </machines>
    <options>
      <option name="wallclock">00:20:00</option>
    </options>
  </test>
  <test name="ERP_D_Ld5" grid="f10_f10_musgs" compset="I2000Clm50Sp" testmods="clm/reduceOutput">
    <machines>
      <machine name="cheyenne" compiler="intel" category="aux_clm"/>
    </machines>
    <options>
      <option name="wallclock">00:20:00</option>
    </options>
  </test>
  <test name="ERP_D_Ld5" grid="f09_g17" compset="I2000Clm50Vic" testmods="clm/vrtlay">
    <machines>
      <machine name="cheyenne" compiler="intel" category="aux_clm"/>
    </machines>
    <options>
      <option name="wallclock">00:20:00</option>
    </options>
  </test>
  <test name="ERP_D_Ld5" grid="f10_f10_musgs" compset="I2000Clm50Vic" testmods="clm/vrtlay">
    <machines>
      <machine name="cheyenne" compiler="intel" category="aux_clm"/>
    </machines>
    <options>
      <option name="wallclock">00:20:00</option>
    </options>
  </test>
  <test name="ERP_D_Ld5" grid="f19_g17" compset="IHistClm50Bgc" testmods="clm/drydepnomegan">
    <machines>
      <machine name="cheyenne" compiler="intel" category="aux_clm"/>
    </machines>
    <options>
      <option name="wallclock">00:20:00</option>
    </options>
  </test>
  <test name="ERP_D_Ld5_P48x1" grid="f10_f10_musgs" compset="I1850Clm50Bgc" testmods="clm/ciso1850">
    <machines>
      <machine name="hobart" compiler="nag" category="aux_clm"/>
    </machines>
    <options>
      <option name="wallclock">00:20:00</option>
    </options>
  </test>
  <test name="ERP_D_Ld10" grid="f10_f10_musgs" compset="IHistClm50BgcCrop" testmods="clm/ciso_decStart">
    <machines>
      <machine name="cheyenne" compiler="intel" category="aux_clm"/>
      <machine name="cheyenne" compiler="intel" category="aux_cime_baselines"/>
    </machines>
    <options>
      <option name="wallclock">00:20:00</option>
      <option name="comment"  >Transient case with isotopes with a december start</option>
    </options>
  </test>
  <test name="ERP_D_Ld5_P48x1" grid="f10_f10_musgs" compset="I2000Clm50BgcCruGs" testmods="clm/reduceOutput">
    <machines>
      <machine name="hobart" compiler="nag" category="aux_clm"/>
    </machines>
    <options>
      <option name="wallclock">00:20:00</option>
    </options>
  </test>
  <test name="ERP_D_Ld5_P48x1" grid="f10_f10_musgs" compset="I2000Clm50Sp" testmods="clm/o3">
    <machines>
      <machine name="hobart" compiler="nag" category="aux_clm"/>
    </machines>
    <options>
      <option name="wallclock">00:20:00</option>
    </options>
  </test>
  <test name="ERP_D_Ld9" grid="f19_g17" compset="I2000Clm50Cn" testmods="clm/drydepnomegan">
    <machines>
      <machine name="cheyenne" compiler="intel" category="aux_clm"/>
    </machines>
    <options>
      <option name="wallclock">00:20:00</option>
    </options>
  </test>
  <test name="ERP_D_Lm9" grid="f10_f10_musgs" compset="IHistClm50BgcCrop" testmods="clm/ciso_monthly">
    <machines>
      <machine name="cheyenne" compiler="intel" category="aux_clm"/>
    </machines>
    <options>
      <option name="wallclock">00:20:00</option>
      <option name="comment"  >Want a transient case with isotopes, to test isotopes in the transient landuse and harvest code</option>
    </options>
  </test>
  <test name="ERP_D_P36x2_Ld3" grid="f10_f10_musgs" compset="I1850Clm50BgcCrop" testmods="clm/default1850">
    <machines>
      <machine name="cheyenne" compiler="intel" category="aux_clm"/>
      <machine name="cheyenne" compiler="gnu" category="aux_clm"/>
      <machine name="cheyenne" compiler="intel" category="clm_short"/>
      <machine name="cheyenne" compiler="gnu" category="clm_short"/>
    </machines>
    <options>
      <option name="wallclock">00:20:00</option>
    </options>
  </test>
  <test name="ERP_D_P36x2_Ld3" grid="f10_f10_musgs" compset="I2000Clm50BgcCrop" testmods="clm/cropColdStart">
    <machines>
      <machine name="cheyenne" compiler="intel" category="aux_clm"/>
    </machines>
    <options>
      <option name="wallclock">00:20:00</option>
    </options>
  </test>
  <test name="ERP_D_P36x2_Ld3" grid="f10_f10_musgs" compset="I2000Clm50BgcCruGs" testmods="clm/flexCN_FUN">
    <machines>
      <machine name="cheyenne" compiler="intel" category="aux_clm"/>
    </machines>
    <options>
      <option name="wallclock">00:20:00</option>
    </options>
  </test>
  <test name="ERP_D_P36x2_Ld3" grid="f10_f10_musgs" compset="I2000Clm50BgcCruGs" testmods="clm/noFUN_flexCN">
    <machines>
      <machine name="cheyenne" compiler="intel" category="aux_clm"/>
    </machines>
    <options>
      <option name="wallclock">00:20:00</option>
    </options>
  </test>
  <test name="ERP_D_P36x2_Ld3" grid="f10_f10_musgs" compset="I2000Clm50BgcCruGs" testmods="clm/luna">
    <machines>
      <machine name="cheyenne" compiler="intel" category="aux_clm"/>
    </machines>
    <options>
      <option name="wallclock">00:20:00</option>
    </options>
  </test>
  <test name="ERP_D_P36x2_Ld3" grid="f10_f10_musgs" compset="I2000Clm50BgcCruGs" testmods="clm/default">
    <machines>
      <machine name="cheyenne" compiler="intel" category="aux_clm"/>
      <machine name="cheyenne" compiler="gnu" category="aux_clm"/>
    </machines>
    <options>
      <option name="wallclock">00:20:00</option>
    </options>
  </test>
  <test name="ERP_D_P36x2_Ld30" grid="f10_f10_musgs" compset="I2000Clm50BgcCruGs" testmods="clm/default">
    <machines>
      <machine name="cheyenne" compiler="intel" category="aux_clm"/>
    </machines>
    <options>
      <option name="wallclock">00:40:00</option>
      <option name="comment"  >NOTE(bja, 201509) constrain_stress_deciduous_onset is on by default for clm50, but functionality is not exercised by nine day tests, Sean Swenson verified that it is active during 30 day tests.</option>
    </options>
  </test>
  <test name="ERP_D_P36x2_Ld5" grid="f10_f10_musgs" compset="I2000Clm50BgcCrop" testmods="clm/irrig_spunup">
    <machines>
      <machine name="cheyenne" compiler="intel" category="aux_clm"/>
    </machines>
    <options>
      <option name="wallclock">00:20:00</option>
      <option name="comment"  >Want ERP _D test with irrigation on</option>
    </options>
  </test>
  <test name="ERP_D_P36x2_Ld5" grid="f10_f10_musgs" compset="I2000Clm50BgcCropRtm" testmods="clm/irrig_spunup">
    <machines>
      <machine name="cheyenne" compiler="intel" category="aux_clm"/>
    </machines>
    <options>
      <option name="wallclock">00:20:00</option>
      <option name="comment"  >Include an irrigation test with RTM to test irrigation-river feedbacks with that component</option>
    </options>
  </test>
  <test name="ERS_D_Ld5" grid="f10_f10_musgs" compset="I2000Clm50BgcCropRtm" testmods="rtm/rtmOnFloodOnEffvelOn">
    <machines>
      <machine name="cheyenne" compiler="intel" category="aux_clm"/>
    </machines>
    <options>
      <option name="wallclock">0:20</option>
      <option name="comment"  >Do a test with RTM and flooding on as that also impacts CLM code</option>
    </options>
  </test>
  <test name="ERP_D_P48x1" grid="f10_f10_musgs" compset="IHistClm50Bgc" testmods="clm/decStart">
    <machines>
      <machine name="hobart" compiler="nag" category="aux_clm"/>
    </machines>
    <options>
      <option name="wallclock">00:20:00</option>
    </options>
  </test>
  <test name="ERP_Ld5" grid="f10_f10_musgs" compset="I1850Clm50Bgc" testmods="clm/drydepnomegan1850">
    <machines>
      <machine name="cheyenne" compiler="intel" category="aux_clm"/>
    </machines>
    <options>
      <option name="wallclock">00:20:00</option>
    </options>
  </test>
  <test name="ERP_Ld5" grid="f10_f10_musgs" compset="I1850Clm50Bgc" testmods="clm/default1850">
    <machines>
      <machine name="cheyenne" compiler="intel" category="aux_clm"/>
    </machines>
    <options>
      <option name="wallclock">00:20:00</option>
    </options>
  </test>
  <test name="ERP_Ld5" grid="f19_g17" compset="I1850Clm50Bgc" testmods="clm/default1850">
    <machines>
      <machine name="cheyenne" compiler="intel" category="aux_clm"/>
    </machines>
    <options>
      <option name="wallclock">00:20:00</option>
    </options>
  </test>
  <test name="ERP_Ld5" grid="f19_g17" compset="I2000Clm50BgcCruGs" testmods="clm/default">
    <machines>
      <machine name="cheyenne" compiler="intel" category="aux_clm"/>
    </machines>
    <options>
      <option name="wallclock">00:20:00</option>
    </options>
  </test>
  <test name="ERP_Ld5" grid="f19_g17" compset="I2000Clm50SpRtmFl" testmods="clm/default">
    <machines>
      <machine name="hobart" compiler="pgi" category="prebeta"/>
    </machines>
    <options>
      <option name="wallclock">00:20:00</option>
    </options>
  </test>
  <test name="ERP_Ld5" grid="f09_g17" compset="I2000Clm50Vic" testmods="clm/vrtlay">
    <machines>
      <machine name="cheyenne" compiler="intel" category="aux_clm"/>
    </machines>
    <options>
      <option name="wallclock">00:20:00</option>
    </options>
  </test>
  <test name="ERP_Ld5" grid="f10_f10_musgs" compset="I2000Clm50Vic" testmods="clm/decStart">
    <machines>
      <machine name="cheyenne" compiler="intel" category="aux_clm"/>
    </machines>
    <options>
      <option name="wallclock">00:20:00</option>
    </options>
  </test>
  <test name="ERP_Ld5_P48x1" grid="f10_f10_musgs" compset="I1850Clm50Bgc" testmods="clm/ciso1850">
    <machines>
      <machine name="hobart" compiler="nag" category="aux_clm"/>
    </machines>
    <options>
      <option name="wallclock">00:20:00</option>
    </options>
  </test>
  <test name="ERP_Ld5" grid="f09_g17" compset="I1850Clm50BgcCropCru" testmods="clm/ciso1850">
    <machines>
      <machine name="cheyenne" compiler="intel" category="aux_clm"/>
    </machines>
    <options>
      <option name="wallclock">00:20:00</option>
    </options>
  </test>
  <test name="ERP_Ld5_P48x1" grid="f10_f10_musgs" compset="I1850Clm50Bgc" testmods="clm/default1850">
    <machines>
      <machine name="hobart" compiler="nag" category="aux_clm"/>
    </machines>
    <options>
      <option name="wallclock">00:20:00</option>
    </options>
  </test>
  <test name="ERP_Ld5_P48x1" grid="f10_f10_musgs" compset="I2000Clm50BgcCruGs" testmods="clm/reduceOutput">
    <machines>
      <machine name="hobart" compiler="nag" category="aux_clm"/>
    </machines>
    <options>
      <option name="wallclock">00:20:00</option>
    </options>
  </test>
  <test name="ERP_Ld5_P48x1" grid="f10_f10_musgs" compset="I2000Clm50BgcCruGs" testmods="clm/flexCN_FUN">
    <machines>
      <machine name="hobart" compiler="nag" category="aux_clm"/>
    </machines>
    <options>
      <option name="wallclock">00:20:00</option>
    </options>
  </test>
  <test name="ERP_Ld5_P48x1" grid="f10_f10_musgs" compset="I2000Clm50BgcCruGs" testmods="clm/noFUN_flexCN">
    <machines>
      <machine name="hobart" compiler="nag" category="aux_clm"/>
    </machines>
    <options>
      <option name="wallclock">00:20:00</option>
    </options>
  </test>
  <test name="ERP_Ld5_P48x1" grid="f10_f10_musgs" compset="I2000Clm50BgcCruGs" testmods="clm/luna">
    <machines>
      <machine name="hobart" compiler="nag" category="aux_clm"/>
    </machines>
    <options>
      <option name="wallclock">00:20:00</option>
    </options>
  </test>
  <test name="ERP_Ly3_P72x2" grid="f10_f10_musgs" compset="IHistClm50BgcCrop" testmods="clm/cropMonthOutput">
    <machines>
      <machine name="cheyenne" compiler="intel" category="aux_clm"/>
    </machines>
    <options>
      <option name="wallclock">01:40:00</option>
      <option name="comment"  >Multi-year global test of transient crops together with transient glaciers. Use no-evolve glaciers with ERP test</option>
    </options>
  </test>
  <test name="ERP_P36x2_D_Ld5" grid="f10_f10_musgs" compset="I1850Clm45Bgc" testmods="clm/default1850">
    <machines>
      <machine name="cheyenne" compiler="intel" category="aux_clm"/>
      <machine name="cheyenne" compiler="gnu" category="aux_clm"/>
    </machines>
    <options>
      <option name="wallclock">00:20:00</option>
      <option name="comment"  >include a debug test of I1850Clm45Bgc</option>
    </options>
  </test>
  <test name="ERP_P36x2_D_Ld5" grid="f10_f10_musgs" compset="I1850Clm45BgcCru" testmods="clm/ciso1850">
    <machines>
      <machine name="cheyenne" compiler="intel" category="prealpha"/>
    </machines>
    <options>
      <option name="wallclock">00:20:00</option>
    </options>
  </test>
  <test name="ERP_P36x2_D_Ld5" grid="f10_f10_musgs" compset="I1850Clm45Cn" testmods="clm/default1850">
    <machines>
      <machine name="cheyenne" compiler="intel" category="aux_clm"/>
    </machines>
    <options>
      <option name="wallclock">00:20:00</option>
    </options>
  </test>
  <test name="ERP_P36x2_D_Ld5" grid="f10_f10_musgs" compset="I1850Clm50Bgc" testmods="clm/ciso1850">
    <machines>
      <machine name="cheyenne" compiler="intel" category="aux_clm"/>
    </machines>
    <options>
      <option name="wallclock">00:20:00</option>
    </options>
  </test>
  <test name="ERP_P36x2_D_Ld5" grid="f10_f10_musgs" compset="I2000Clm45Sp" testmods="clm/default">
    <machines>
      <machine name="cheyenne" compiler="intel" category="aux_clm"/>
      <machine name="cheyenne" compiler="intel" category="aux_cime_baselines"/>
    </machines>
    <options>
      <option name="wallclock">00:20:00</option>
      <option name="comment"  >include a debug test of I2000Clm45Sp</option>
    </options>
  </test>
  <test name="ERP_P36x2_D_Ld5" grid="f10_f10_musgs" compset="I2000Clm50Cn" testmods="clm/default">
    <machines>
      <machine name="cheyenne" compiler="intel" category="aux_clm"/>
      <machine name="cheyenne" compiler="gnu" category="aux_clm"/>
    </machines>
    <options>
      <option name="wallclock">00:20:00</option>
      <option name="comment"  >Include a few debug tests of Cn</option>
    </options>
  </test>
  <test name="ERP_P36x2_D_Ld5" grid="f10_f10_musgs" compset="IHistClm45Bgc" testmods="clm/decStart">
    <machines>
      <machine name="cheyenne" compiler="intel" category="aux_clm"/>
    </machines>
    <options>
      <option name="wallclock">00:20:00</option>
      <option name="comment"  >include a debug test of IHistClm45Bgc</option>
    </options>
  </test>
  <test name="ERP_P36x2_Lm13" grid="f10_f10_musgs" compset="IHistClm50Bgc" testmods="clm/monthly">
    <machines>
      <machine name="cheyenne" compiler="intel" category="aux_clm"/>
      <machine name="cheyenne" compiler="gnu" category="aux_clm"/>
    </machines>
    <options>
      <option name="wallclock">01:20:00</option>
    </options>
  </test>
  <test name="ERP_P36x2_Lm36" grid="f10_f10_musgs" compset="I2000Clm50BgcCrop" testmods="clm/irrigOn_reduceOutput">
    <machines>
      <machine name="cheyenne" compiler="intel" category="prebeta"/>
    </machines>
    <options>
      <option name="wallclock">00:40:00</option>
    </options>
  </test>
  <test name="ERP_P180x2_D" grid="f19_g17" compset="I2000Clm50SpRtmFl" testmods="clm/default">
    <machines>
      <machine name="cheyenne" compiler="intel" category="aux_clm"/>
    </machines>
    <options>
      <option name="wallclock">00:20:00</option>
      <option name="comment"  >include a debug test with flooding on</option>
    </options>
  </test>
  <test name="ERP_P180x2_D_Ld5" grid="f19_g17_gl4" compset="I1850Clm50BgcCropG" testmods="clm/default1850">
    <machines>
      <machine name="cheyenne" compiler="intel" category="prealpha"/>
    </machines>
    <options>
      <option name="wallclock">00:20:00</option>
    </options>
  </test>
  <test name="ERP_P180x2_D_Ld5" grid="f19_g17_gl4" compset="I1850Clm50BgcCropG" testmods="clm/glcMEC_increase">
    <machines>
      <machine name="cheyenne" compiler="intel" category="aux_clm"/>
    </machines>
    <options>
      <option name="wallclock">00:20:00</option>
      <option name="comment"  >cism is not answer preserving across processor changes, but short test length should be ok.</option>
    </options>
  </test>
  <test name="ERP_P180x2_D_Ld5" grid="f19_g17" compset="I2000Clm50BgcDvCrop" testmods="clm/crop">
    <machines>
      <machine name="cheyenne" compiler="intel" category="aux_clm"/>
    </machines>
    <options>
      <option name="wallclock">00:20:00</option>
    </options>
  </test>
  <test name="ERP_P180x2_D_Ld5" grid="f19_g17" compset="I2000Clm50Sp" testmods="clm/default">
    <machines>
      <machine name="cheyenne" compiler="intel" category="aux_clm"/>
    </machines>
    <options>
      <option name="wallclock">00:20:00</option>
    </options>
  </test>
  <test name="ERP_P72x2_Lm25" grid="f10_f10_musgs" compset="I2000Clm50BgcDvCrop" testmods="clm/monthly">
    <machines>
      <machine name="cheyenne" compiler="intel" category="aux_clm"/>
    </machines>
    <options>
      <option name="wallclock">01:40:00</option>
    </options>
  </test>
  <test name="ERP_P36x2_D_Ld5" grid="f10_f10_musgs" compset="I1850Clm45BgcCrop" testmods="clm/crop1850">
    <machines>
      <machine name="cheyenne" compiler="intel" category="aux_clm"/>
    </machines>
    <options>
      <option name="wallclock">00:20:00</option>
      <option name="comment"  >include a debug test of I1850Clm45BgcCrop</option>
    </options>
  </test>
  <test name="ERP_P36x2_D_Ld5" grid="f10_f10_musgs" compset="I1850Clm45BgcCru" testmods="clm/default1850">
    <machines>
      <machine name="cheyenne" compiler="intel" category="aux_clm"/>
    </machines>
    <options>
      <option name="wallclock">00:20:00</option>
    </options>
  </test>
  <test name="ERP_P36x2_Lm25" grid="f10_f10_musgs" compset="I2000Clm50BgcDvCrop" testmods="clm/monthly">
    <machines>
      <machine name="cheyenne" compiler="intel" category="aux_clm"/>
    </machines>
    <options>
      <option name="wallclock">01:20:00</option>
    </options>
  </test>
  <test name="ERP_P72x2_Ly3" grid="f10_f10_musgs" compset="I2000Clm50BgcCrop" testmods="clm/irrig_o3_reduceOutput">
    <machines>
      <machine name="cheyenne" compiler="intel" category="aux_clm"/>
    </machines>
    <options>
      <option name="wallclock">01:40:00</option>
      <option name="comment"  >Want a multi-year global crop restart test; this was 5 years when we were doing cold start, but 3 years is probably sufficient given that we have spun-up crop initial conditions</option>
    </options>
  </test>
  <test name="ERP_P72x2_Lm36" grid="f10_f10_musgs" compset="I2000Clm50BgcCrop" testmods="clm/clm50cropIrrigMonth_interp">
    <machines>
      <machine name="cheyenne" compiler="intel" category="aux_clm"/>
    </machines>
    <options>
      <option name="wallclock">01:40:00</option>
      <option name="comment"  >Want a multi-year global crop restart test; this was 5 years when we were doing cold start, but 3 years is probably sufficient given that we have spun-up crop initial conditions</option>
    </options>
  </test>
  <test name="ERS_D" grid="f19_g17" compset="I1850Clm50BgcCrop" testmods="clm/reseedresetsnow">
    <machines>
      <machine name="cheyenne" compiler="intel" category="aux_clm"/>
    </machines>
    <options>
      <option name="wallclock">00:20:00</option>
    </options>
  </test>
  <test name="ERS_D_Ld10" grid="f10_f10_musgs" compset="IHistClm50SpG" testmods="clm/glcMEC_decrease">
    <machines>
      <machine name="cheyenne" compiler="intel" category="aux_clm"/>
    </machines>
    <options>
      <option name="wallclock">00:20:00</option>
      <option name="comment"  >test transient PFTs (via HIST) in conjunction with changing glacier area</option>
    </options>
  </test>
  <test name="ERS_D_Ld12" grid="f10_f10_musgs" compset="I1850Clm50BgcCropG" testmods="clm/glcMEC_spunup_inc_dec_bgc">
    <machines>
      <machine name="cheyenne" compiler="intel" category="aux_clm"/>
    </machines>
    <options>
      <option name="wallclock">00:20:00</option>
      <option name="comment"  >Tests updates of BGC variables with increasing and decreasing glacier areas</option>
    </options>
  </test>
  <test name="ERS_D_Ld3" grid="f19_f19_mg16" compset="I1850Clm40SpCruGs" testmods="clm/40default1850">
    <machines>
      <machine name="cheyenne" compiler="intel" category="aux_clm"/>
    </machines>
    <options>
      <option name="wallclock">00:20:00</option>
    </options>
  </test>
  <test name="ERS_D_Ld3" grid="f09_g17_gl4" compset="I1850Clm50BgcCrop" testmods="clm/clm50KitchenSink">
    <machines>
      <machine name="cheyenne" compiler="intel" category="aux_clm"/>
    </machines>
    <options>
      <option name="wallclock">00:20:00</option>
    </options>
  </test>
  <test name="ERS_D_Ld3" grid="f10_f10_musgs" compset="I1850Clm50BgcCrop" testmods="clm/default1850">
    <machines>
      <machine name="cheyenne" compiler="intel" category="aux_clm"/>
      <machine name="cheyenne" compiler="intel" category="clm_short"/>
    </machines>
    <options>
      <option name="wallclock">00:20:00</option>
    </options>
  </test>
  <test name="ERS_D_Ld3" grid="f19_g17_gl4" compset="I1850Clm50BgcCrop" testmods="clm/clm50dynroots1850">
    <machines>
      <machine name="cheyenne" compiler="intel" category="aux_clm"/>
    </machines>
    <options>
      <option name="wallclock">00:20:00</option>
    </options>
  </test>
  <test name="ERS_D_Ld3" grid="f19_f19_mg16" compset="I2000Clm40SpCruGs" testmods="clm/40default">
    <machines>
      <machine name="cheyenne" compiler="intel" category="aux_clm"/>
    </machines>
    <options>
      <option name="wallclock">00:20:00</option>
    </options>
  </test>
  <test name="ERS_D_Ld3" grid="f10_f10_musgs" compset="I2000Clm50BgcCruGs" testmods="clm/default">
    <machines>
      <machine name="cheyenne" compiler="intel" category="aux_clm"/>
    </machines>
    <options>
      <option name="wallclock">00:20:00</option>
    </options>
  </test>
  <test name="ERS_D_Ld3" grid="f10_f10_musgs" compset="I2000Clm50BgcCruGs" testmods="clm/deepsoil_bedrock">
    <machines>
      <machine name="cheyenne" compiler="intel" category="aux_clm"/>
    </machines>
    <options>
      <option name="wallclock">00:20:00</option>
    </options>
  </test>
  <test name="ERS_D_Ld3" grid="f19_f19_mg16" compset="IHistClm40SpCruGs" testmods="clm/40default">
    <machines>
      <machine name="cheyenne" compiler="intel" category="aux_clm"/>
    </machines>
    <options>
      <option name="wallclock">00:20:00</option>
    </options>
  </test>
  <test name="ERS_D_Ld5" grid="f10_f10_musgs" compset="I2000Clm50BgcCruGs" testmods="clm/default">
    <machines>
      <machine name="cheyenne" compiler="intel" category="aux_clm"/>
    </machines>
    <options>
      <option name="wallclock">00:20:00</option>
    </options>
  </test>
  <test name="ERS_D_Ld5_Mmpi-serial" grid="1x1_mexicocityMEX" compset="I1PtClm50SpGs" testmods="clm/default">
    <machines>
      <machine name="hobart" compiler="nag" category="aux_clm"/>
    </machines>
    <options>
      <option name="wallclock">00:20:00</option>
    </options>
  </test>
  <test name="ERS_D_Ld6" grid="f10_f10_musgs" compset="I1850Clm45BgcCrop" testmods="clm/clm50CMIP6frc">
    <machines>
      <machine name="cheyenne" compiler="intel" category="aux_clm"/>
    </machines>
    <options>
      <option name="wallclock">00:20:00</option>
    </options>
  </test>
  <test name="ERS_D_Ld7_Mmpi-serial" grid="1x1_smallvilleIA" compset="IHistClm50BgcCropGs" testmods="clm/decStart1851_noinitial">
    <machines>
      <machine name="cheyenne" compiler="intel" category="aux_clm"/>
    </machines>
    <options>
      <option name="wallclock">00:20:00</option>
      <option name="comment"  >Transient crop run with a mid-year restart, restarting shortly after a big landunit transition, to make sure that the annually-dribbled fluxes generated from landunit transitions restart properly</option>
    </options>
  </test>
  <test name="ERS_Ld3" grid="f19_f19_mg16" compset="I1850Clm40SpCruGs" testmods="clm/40default1850">
    <machines>
      <machine name="cheyenne" compiler="intel" category="aux_clm"/>
    </machines>
    <options>
      <option name="wallclock">00:20:00</option>
    </options>
  </test>
  <test name="ERS_Ld3" grid="f09_g17" compset="I1850Clm50BgcCrop" testmods="clm/rad_hrly_light_res_half">
    <machines>
      <machine name="cheyenne" compiler="intel" category="aux_clm"/>
    </machines>
    <options>
      <option name="wallclock">00:20:00</option>
    </options>
  </test>
  <test name="ERS_Ld3" grid="f19_f19_mg16" compset="I2000Clm40SpCruGs" testmods="clm/40default">
    <machines>
      <machine name="cheyenne" compiler="intel" category="aux_clm"/>
    </machines>
    <options>
      <option name="wallclock">00:20:00</option>
    </options>
  </test>
  <test name="ERS_Ld3" grid="f19_f19_mg16" compset="IHistClm40SpCruGs" testmods="clm/40default">
    <machines>
      <machine name="cheyenne" compiler="intel" category="aux_clm"/>
    </machines>
    <options>
      <option name="wallclock">00:20:00</option>
    </options>
  </test>
  <test name="ERS_Ld5_Mmpi-serial" grid="1x1_vancouverCAN" compset="I1PtClm45SpGs" testmods="clm/default">
    <machines>
      <machine name="cheyenne" compiler="intel" category="aux_clm"/>
    </machines>
    <options>
      <option name="wallclock">00:20:00</option>
    </options>
  </test>
  <test name="ERS_Ld5_Mmpi-serial" grid="1x1_mexicocityMEX" compset="I1PtClm50SpGs" testmods="clm/default">
    <machines>
      <machine name="hobart" compiler="nag" category="prealpha"/>
    </machines>
    <options>
      <option name="wallclock">00:20:00</option>
    </options>
  </test>
  <test name="ERS_Ld5_Mmpi-serial" grid="1x1_vancouverCAN" compset="I1PtClm50SpGs" testmods="clm/default">
    <machines>
      <machine name="cheyenne" compiler="intel" category="aux_clm"/>
    </machines>
    <options>
      <option name="wallclock">00:20:00</option>
    </options>
  </test>
  <test name="ERS_Lm20_Mmpi-serial" grid="1x1_smallvilleIA" compset="I2000Clm50BgcCropGs" testmods="clm/monthly">
    <machines>
      <machine name="cheyenne" compiler="intel" category="aux_clm"/>
      <machine name="cheyenne" compiler="gnu" category="aux_clm"/>
    </machines>
    <options>
      <option name="wallclock">01:20:00</option>
      <option name="comment"  >tests mid-year restart, with the restart file being written in the middle of the first year; 12-15-2017: now that we generally use init_interp, this test needs to be changed to point to a blank finidat file to truly test mid-year restart in the first year</option>
    </options>
  </test>
  <test name="ERS_Lm40_Mmpi-serial" grid="1x1_numaIA" compset="I2000Clm50BgcCropGs" testmods="clm/monthly">
    <machines>
      <machine name="cheyenne" compiler="intel" category="aux_clm"/>
      <machine name="cheyenne" compiler="gnu" category="aux_clm"/>
    </machines>
    <options>
      <option name="wallclock">01:20:00</option>
      <option name="comment"  >tests mid-year restart, with the restart file being written in the middle of the second year</option>
    </options>
  </test>
  <test name="ERS_Lm54_Mmpi-serial" grid="1x1_numaIA" compset="I2000Clm50BgcCropGs" testmods="clm/cropMonthOutput">
    <machines>
      <machine name="cheyenne" compiler="intel" category="aux_clm"/>
      <machine name="cheyenne" compiler="gnu" category="aux_clm"/>
    </machines>
    <options>
      <option name="wallclock">01:20:00</option>
      <option name="comment"  >tests mid-year restart, with the restart file being written after more than 2 years, which Sam Levis says is important for testing crop restarts</option>
    </options>
  </test>
  <test name="ERS_Ly20_Mmpi-serial" grid="1x1_numaIA" compset="I2000Clm50BgcDvCropQianGs" testmods="clm/cropMonthOutput">
    <machines>
      <machine name="cheyenne" compiler="intel" category="aux_clm"/>
      <machine name="cheyenne" compiler="gnu" category="aux_clm"/>
    </machines>
    <options>
      <option name="wallclock">01:40:00</option>
    </options>
  </test>
  <test name="ERS_Ly3" grid="f10_f10_musgs" compset="I1850Clm50BgcCrop" testmods="clm/cmip6">
    <machines>
      <machine name="cheyenne" compiler="intel" category="aux_clm"/>
    </machines>
    <options>
      <option name="wallclock">01:40:00</option>
      <option name="comment"  >Include a long ERS test of the cmip6 configuration, though at coarse resolution</option>
    </options>
  </test>
  <test name="ERS_Ly3" grid="f10_f10_musgs" compset="I1850Clm50BgcCrop" testmods="clm/clm50KSinkMOut">
    <machines>
      <machine name="cheyenne" compiler="intel" category="aux_clm"/>
    </machines>
    <options>
      <option name="wallclock">01:40:00</option>
    </options>
  </test>
  <test name="ERS_Ly3_Mmpi-serial" grid="1x1_smallvilleIA" compset="IHistClm50BgcCropGs" testmods="clm/cropMonthOutput">
    <machines>
      <machine name="cheyenne" compiler="gnu" category="aux_clm"/>
      <machine name="cheyenne" compiler="intel" category="aux_clm"/>
    </machines>
    <options>
      <option name="wallclock">01:40:00</option>
      <option name="comment"  >restart is right before the transition from 100% nat veg to 100% crop</option>
    </options>
  </test>
  <test name="ERS_Ly3_P72x2" grid="f10_f10_musgs" compset="IHistClm50BgcCropG" testmods="clm/cropMonthOutput">
    <machines>
      <machine name="cheyenne" compiler="intel" category="aux_clm"/>
    </machines>
    <options>
      <option name="wallclock">01:40:00</option>
      <option name="comment"  >Multi-year global test of transient crops together with transient glaciers. Use glacier evolution with ERS test</option>
    </options>
  </test>
  <test name="ERS_Ly5_Mmpi-serial" grid="1x1_numaIA" compset="I2000Clm50BgcCropGs" testmods="clm/monthly">
    <machines>
      <machine name="hobart" compiler="nag" category="aux_clm"/>
    </machines>
    <options>
      <option name="wallclock">01:20:00</option>
    </options>
  </test>
  <test name="ERS_Ly5_P144x1" grid="f10_f10_musgs" compset="IHistClm50BgcCrop" testmods="clm/cropMonthOutput">
    <machines>
      <machine name="cheyenne" compiler="intel" category="aux_clm"/>
    </machines>
    <options>
      <option name="wallclock">01:40:00</option>
      <option name="comment"  >Want a multi-year global test of transient crops; also want a multi-year transient restart test.  Using P60x1 and ERS rather than ERP to get faster turnaround of this long-running test</option>
    </options>
  </test>
  <test name="ERS_Ly5_P72x1" grid="f10_f10_musgs" compset="IHistClm45BgcCrop" testmods="clm/cropMonthOutput">
    <machines>
      <machine name="cheyenne" compiler="intel" category="aux_clm"/>
    </machines>
    <options>
      <option name="wallclock">01:40:00</option>
      <option name="comment"  >include a long Clm45 test, and include a production intel test of Clm45</option>
    </options>
  </test>
  <test name="ERS_Ly6_Mmpi-serial" grid="1x1_smallvilleIA" compset="IHistClm50BgcCropGs" testmods="clm/cropMonthOutput">
    <machines>
      <machine name="cheyenne" compiler="gnu" category="aux_clm"/>
      <machine name="cheyenne" compiler="intel" category="aux_clm"/>
    </machines>
    <options>
      <option name="wallclock">01:40:00</option>
      <option name="comment"  >restart is right before increasing natural veg to &gt; 0 while also shifting PCT_CFT</option>
    </options>
  </test>
  <test name="LII_D_Ld3" grid="f19_g17_gl4" compset="I2000Clm50BgcCrop" testmods="clm/glcMEC_spunup_1way">
    <machines>
      <machine name="cheyenne" compiler="intel" category="aux_clm"/>
    </machines>
    <options>
      <option name="wallclock">00:20:00</option>
      <option name="comment"  >Want to cover both glc_mec and crop in an LII test; this test covers both. Uses a year-2000 restart file so that the restart file has non-zero product pools, so that we exercise the gridcell-level code in init_interp. 2018-04-09: Now that SGLC tests use glc_mec, it would be more straightforward to run this test using a SGLC compset rather than a CISM compset that turns off two-way coupling; I was going to make that change now, but didn't want to risk it given the current time crunch, so let's make that change later.</option>
    </options>
  </test>
  <test name="LII2FINIDATAREAS_D_P360x2_Ld1" grid="f09_g16_gl4" compset="I1850Clm50BgcCrop" testmods="clm/compatible_finidat_f09">
    <machines>
      <machine name="cheyenne" compiler="intel" category="aux_clm"/>
    </machines>
    <options>
      <option name="wallclock">00:20:00</option>
      <option name="comment"  >Exercise the init_interp_method='use_finidat_areas' option. See documentation at the top of the python script implementing this test for more details and rationale.</option>
    </options>
  </test>
  <test name="LVG_Ld5_D" grid="f10_f10_musgs" compset="I1850Clm50Bgc" testmods="clm/no_vector_output">
    <machines>
      <machine name="cheyenne" compiler="intel" category="aux_clm"/>
    </machines>
    <options>
      <option name="wallclock">00:20:00</option>
      <option name="comment"  >Include one LVG debug test (exact configuration is not very important). Note that the LVG test will fail if there is any 1-d output, or output separated by glacier elevation classes (e.g., the various *_FORC fields), so this includes a testmod that turns off any 1-d output.</option>
    </options>
  </test>
  <test name="NCK_Ld1" grid="f10_f10_musgs" compset="I2000Clm50BgcCrop" testmods="clm/default">
    <machines>
      <machine name="cheyenne" compiler="intel" category="prealpha"/>
    </machines>
    <options>
      <option name="wallclock">00:20:00</option>
    </options>
  </test>
  <test name="NCK_Ld1" grid="f10_f10_musgs" compset="I2000Clm50Sp" testmods="clm/default">
    <machines>
      <machine name="cheyenne" compiler="intel" category="aux_clm"/>
    </machines>
    <options>
      <option name="wallclock">00:20:00</option>
    </options>
  </test>
  <test name="PEM_D_Ld5" grid="ne30_g16" compset="I2000Clm50BgcCruGs" testmods="clm/default">
    <machines>
      <machine name="cheyenne" compiler="intel" category="aux_clm"/>
    </machines>
    <options>
      <option name="wallclock">00:60:00</option>
    </options>
  </test>
  <test name="PEM_Ld1" grid="f10_f10_musgs" compset="I2000Clm50BgcCrop" testmods="clm/crop">
    <machines>
      <machine name="hobart" compiler="intel" category="prebeta"/>
    </machines>
    <options>
      <option name="wallclock">00:20:00</option>
    </options>
  </test>
  <test name="PET_P36x2_D" grid="f10_f10_musgs" compset="I1850Clm50BgcCrop" testmods="clm/default">
    <machines>
      <machine name="cheyenne" compiler="intel" category="aux_clm"/>
      <machine name="cheyenne" compiler="gnu" category="aux_clm"/>
    </machines>
    <options>
      <option name="wallclock">00:20:00</option>
      <option name="comment"  >The main purpose of this test is to test threading of init_interp, exercising the OpenMP directives in initInterp. (Note that ERP tests don't compare threaded vs. non-threaded runs of init_interp, since init_interp won't run in the restart case.) Note that this test will use init_interp as long as we don't have out-of-the-box initial conditions at f10 resolution. We could probably get a similar level of confidence in the threading directives by deleting this test and instead changing the LII test to use threading; the main loss would be that that wouldn't test threading combined with interpolating from one resolution to another, as this one does.</option>
    </options>
  </test>
  <test name="SMS" grid="f10_f10_musgs" compset="I2000Clm50BgcCrop" testmods="clm/crop">
    <machines>
      <machine name="hobart" compiler="intel" category="aux_clm"/>
      <machine name="hobart" compiler="pgi" category="aux_clm"/>
    </machines>
    <options>
      <option name="wallclock">00:20:00</option>
    </options>
  </test>
  <test name="SMS_D" grid="f09_g16" compset="I1850Clm50BgcSpinup" testmods="clm/cplhist">
    <machines>
      <machine name="cheyenne" compiler="intel" category="aux_clm"/>
    </machines>
    <options>
      <option name="wallclock">00:20:00</option>
    </options>
  </test>
  <test name="SMS" grid="f19_g17" compset="I2000Clm50Cn" testmods="clm/default">
    <machines>
      <machine name="cheyenne" compiler="intel" category="aux_clm"/>
    </machines>
    <options>
      <option name="wallclock">00:20:00</option>
      <option name="comment"  >Include at least one production test with Cn</option>
    </options>
  </test>
  <test name="SMS_D" grid="f10_f10_musgs" compset="I2000Clm50BgcCrop" testmods="clm/crop">
    <machines>
      <machine name="hobart" compiler="intel" category="aux_clm"/>
      <machine name="hobart" compiler="pgi" category="aux_clm"/>
    </machines>
    <options>
      <option name="wallclock">00:20:00</option>
    </options>
  </test>
  <test name="SMS_D_Ld1" grid="f19_g17" compset="I1850Clm45Cn" testmods="clm/default1850">
    <machines>
      <machine name="hobart" compiler="pgi" category="prebeta"/>
    </machines>
    <options>
      <option name="wallclock">00:20:00</option>
    </options>
  </test>
  <test name="SMS_D_Ld1" grid="5x5_amazon" compset="I2000Clm40SpCruGs" testmods="clm/40default">
    <machines>
      <machine name="cheyenne" compiler="intel" category="prebeta"/>
    </machines>
    <options>
      <option name="wallclock">00:20:00</option>
    </options>
  </test>
  <test name="SMS_D_Ld1_Mmpi-serial" grid="1x1_vancouverCAN" compset="I1PtClm45SpGs" testmods="clm/default">
    <machines>
      <machine name="hobart" compiler="nag" category="aux_clm"/>
    </machines>
    <options>
      <option name="wallclock">00:20:00</option>
    </options>
  </test>
  <test name="SMS_D_Ld1_Mmpi-serial" grid="1x1_mexicocityMEX" compset="I1PtClm50SpGs" testmods="clm/default">
    <machines>
      <machine name="cheyenne" compiler="intel" category="aux_clm"/>
    </machines>
    <options>
      <option name="wallclock">00:20:00</option>
    </options>
  </test>
  <test name="SMS_D_Ld1_Mmpi-serial" grid="1x1_vancouverCAN" compset="I1PtClm50SpGs" testmods="clm/default">
    <machines>
      <machine name="hobart" compiler="nag" category="aux_clm"/>
      <machine name="cheyenne" compiler="gnu" category="aux_clm"/>
      <machine name="cheyenne" compiler="intel" category="aux_clm"/>
    </machines>
    <options>
      <option name="wallclock">00:20:00</option>
    </options>
  </test>
  <test name="SMS_D_Ld1_Mmpi-serial" grid="f45_f45_mg37" compset="I2000Clm50SpGs" testmods="clm/ptsRLA">
    <machines>
      <machine name="cheyenne" compiler="intel" category="aux_clm"/>
      <machine name="cheyenne" compiler="gnu" category="aux_clm"/>
      <machine name="hobart" compiler="nag" category="aux_clm"/>
      <machine name="cheyenne" compiler="intel" category="prealpha"/>
      <machine name="hobart" compiler="nag" category="prealpha"/>
      <machine name="cheyenne" compiler="gnu" category="prealpha"/>
    </machines>
    <options>
      <option name="wallclock">00:20:00</option>
    </options>
  </test>
  <test name="SMS_D_Ld1_P48x1" grid="f10_f10_musgs" compset="I2000Clm45BgcCrop" testmods="clm/oldhyd">
    <machines>
      <machine name="hobart" compiler="nag" category="aux_clm"/>
    </machines>
    <options>
      <option name="wallclock">00:20:00</option>
    </options>
  </test>
  <test name="SMS_D_Ld1_P48x1" grid="f10_f10_musgs" compset="I2000Clm50BgcCruGs" testmods="clm/af_bias_v7">
    <machines>
      <machine name="hobart" compiler="nag" category="aux_clm"/>
    </machines>
    <options>
      <option name="wallclock">00:20:00</option>
    </options>
  </test>
  <test name="SMS_D_Ld3" grid="f19_f19_mg16" compset="I1850Clm40SpCruGs" testmods="clm/40default1850">
    <machines>
      <machine name="cheyenne" compiler="intel" category="aux_clm"/>
    </machines>
    <options>
      <option name="wallclock">00:20:00</option>
    </options>
  </test>
<<<<<<< HEAD
  <test name="SMS_D_Ld3" grid="f10_f10_musgs" compset="I1850Clm50Bgc" testmods="clm/interp_f19_crop">
    <machines>
      <machine name="cheyenne" compiler="intel" category="aux_clm"/>
    </machines>
    <options>
      <option name="wallclock">00:20:00</option>
      <option name="comment"  >test interpolation of crop to non-crop (also change resolution, but that is not an essential part of this test)</option>
    </options>
  </test>
=======
>>>>>>> 63c46b4a
  <test name="SMS_D_Ld3" grid="f10_f10_musgs" compset="I1850Clm50BgcCrop" testmods="clm/default1850">
    <machines>
      <machine name="cheyenne" compiler="intel" category="aux_clm"/>
      <machine name="cheyenne" compiler="intel" category="clm_short"/>
      <machine name="cheyenne" compiler="intel" category="aux_cime_baselines"/>
    </machines>
    <options>
      <option name="wallclock">00:20:00</option>
    </options>
  </test>
  <test name="SMS_D_Ld3" grid="f19_f19_mg16" compset="I2000Clm40SpCruGs" testmods="clm/40default">
    <machines>
      <machine name="cheyenne" compiler="intel" category="aux_clm"/>
    </machines>
    <options>
      <option name="wallclock">00:20:00</option>
    </options>
  </test>
<<<<<<< HEAD
  <test name="SMS_D_Ld3" grid="f10_f10_musgs" compset="I2000Clm50BgcCrop" testmods="clm/interp_f19_noncrop">
    <machines>
      <machine name="cheyenne" compiler="intel" category="aux_clm"/>
    </machines>
    <options>
      <option name="wallclock">00:20:00</option>
      <option name="comment"  >test interpolation of non-crop to crop (also change resolution, but that is not an essential part of this test)</option>
    </options>
  </test>
=======
>>>>>>> 63c46b4a
  <test name="SMS_D_Ld3" grid="f10_f10_musgs" compset="I2000Clm50BgcCruGs" testmods="clm/default">
    <machines>
      <machine name="cheyenne" compiler="intel" category="aux_clm"/>
    </machines>
    <options>
      <option name="wallclock">00:20:00</option>
    </options>
  </test>
  <test name="SMS_D_Ld3" grid="f09_g16" compset="I1850Clm40CnGswGs" testmods="clm/40default1850">
    <machines>
      <machine name="cheyenne" compiler="intel" category="aux_clm"/>
    </machines>
    <options>
      <option name="wallclock">00:20:00</option>
    </options>
  </test>
  <test name="SMS_D_Ld3" grid="f19_f19_mg16" compset="IHistClm40SpCruGs" testmods="clm/40default">
    <machines>
      <machine name="cheyenne" compiler="intel" category="aux_clm"/>
    </machines>
    <options>
      <option name="wallclock">00:20:00</option>
    </options>
  </test>
  <test name="SMS_D_Ld5" grid="f10_f10_musgs" compset="I1850Clm45BgcCrop" testmods="clm/crop1850">
    <machines>
      <machine name="hobart" compiler="nag" category="aux_clm"/>
    </machines>
    <options>
      <option name="wallclock">00:20:00</option>
      <option name="comment"  >include a nag debug test of Clm45BgcCrop</option>
    </options>
  </test>
  <test name="SMS_D_Ld5_Mmpi-serial" grid="1x1_mexicocityMEX" compset="I1PtClm50SpGs" testmods="clm/default">
    <machines>
      <machine name="cheyenne" compiler="intel" category="aux_clm"/>
    </machines>
    <options>
      <option name="wallclock">00:20:00</option>
    </options>
  </test>
  <test name="SMS_D_Lm13" grid="f10_f10_musgs" compset="IHistClm50BgcCrop" testmods="clm/ciso_monthly">
    <machines>
      <machine name="cheyenne" compiler="intel" category="aux_clm"/>
    </machines>
    <options>
      <option name="wallclock">00:20:00</option>
      <option name="comment"  >Want a transient case with isotopes, to test isotopes in the transient landuse and harvest code</option>
    </options>
  </test>
  <test name="SMS_D_Lm1_Mmpi-serial" grid="CLM_USRDAT" compset="I1PtClm50SpGs" testmods="clm/USUMB">
    <machines>
      <machine name="cheyenne" compiler="intel" category="aux_clm"/>
      <machine name="cheyenne" compiler="intel" category="prebeta"/>
    </machines>
    <options>
      <option name="wallclock">00:20:00</option>
    </options>
  </test>
  <test name="SMS_D_Ly2" grid="1x1_numaIA" compset="IHistClm50BgcCropGs" testmods="clm/ciso_bombspike1963">
    <machines>
      <machine name="cheyenne" compiler="intel" category="aux_clm"/>
    </machines>
    <options>
      <option name="wallclock">01:40:00</option>
    </options>
  </test>
  <test name="SMS_D_Ly2" grid="1x1_brazil" compset="IHistClm50BgcQianGs" testmods="clm/ciso_bombspike1963">
    <machines>
      <machine name="cheyenne" compiler="intel" category="aux_clm"/>
    </machines>
    <options>
      <option name="wallclock">00:40:00</option>
    </options>
  </test>
  <test name="SMS_D_Ly6_Mmpi-serial" grid="1x1_smallvilleIA" compset="IHistClm45BgcCropQianGs" testmods="clm/cropMonthOutput">
    <machines>
      <machine name="cheyenne" compiler="gnu" category="aux_clm"/>
    </machines>
    <options>
      <option name="wallclock">01:40:00</option>
      <option name="comment"  >Want a debug test that tests a number of aspects of transient crops, including a new crop landunit and shifting PCT_CFT; move to CLM50 once we can get it fast enough (see bug 2391)</option>
    </options>
  </test>
  <test name="SMS_D_P48x1_Ld5" grid="f10_f10_musgs" compset="I2000Clm50BgcCrop" testmods="clm/irrig_spunup">
    <machines>
      <machine name="hobart" compiler="nag" category="aux_clm"/>
    </machines>
    <options>
      <option name="wallclock">00:20:00</option>
      <option name="comment"  >Want nag _D test with irrigation on</option>
    </options>
  </test>
  <test name="SMS_Ld1" grid="f09_g16" compset="I1850Clm40SpCruGs" testmods="clm/40default1850">
    <machines>
      <machine name="cheyenne" compiler="intel" category="aux_clm"/>
    </machines>
    <options>
      <option name="wallclock">00:20:00</option>
    </options>
  </test>
  <test name="SMS_Ld1" grid="f19_f19_mg16" compset="I2000Clm40SpCruGs" testmods="clm/40default">
    <machines>
      <machine name="cheyenne" compiler="intel" category="aux_clm"/>
    </machines>
    <options>
      <option name="wallclock">00:20:00</option>
    </options>
  </test>
  <test name="SMS_Ld1" grid="f09_g17" compset="I2000Clm50BgcCruGs" testmods="clm/af_bias_v7">
    <machines>
      <machine name="cheyenne" compiler="intel" category="aux_clm"/>
    </machines>
    <options>
      <option name="wallclock">00:20:00</option>
    </options>
  </test>
  <test name="SMS_Ld1" grid="f19_g17" compset="I2000Clm50BgcCruGs" testmods="clm/default">
    <machines>
      <machine name="cheyenne" compiler="intel" category="prebeta"/>
      <machine name="edison" compiler="intel" category="prebeta"/>
    </machines>
    <options>
      <option name="wallclock">00:20:00</option>
    </options>
  </test>
  <test name="SMS_Ld1" grid="f19_g17" compset="I2000Clm50Vic" testmods="clm/default">
    <machines>
      <machine name="cheyenne" compiler="intel" category="aux_clm"/>
    </machines>
    <options>
      <option name="wallclock">00:20:00</option>
    </options>
  </test>
  <test name="SMS_Ld1" grid="f19_f19_mg16" compset="IHistClm40SpCruGs" testmods="clm/40default">
    <machines>
      <machine name="cheyenne" compiler="intel" category="aux_clm"/>
    </machines>
    <options>
      <option name="wallclock">00:20:00</option>
    </options>
  </test>
  <test name="SMS_Ld1_Mmpi-serial" grid="1x1_mexicocityMEX" compset="I1PtClm50SpGs" testmods="clm/default">
    <machines>
      <machine name="cheyenne" compiler="intel" category="aux_clm"/>
    </machines>
    <options>
      <option name="wallclock">00:20:00</option>
    </options>
  </test>
  <test name="SMS_Ld1_Mmpi-serial" grid="f45_f45_mg37" compset="I2000Clm50SpGs" testmods="clm/ptsRLA">
    <machines>
      <machine name="cheyenne" compiler="intel" category="aux_clm"/>
      <machine name="hobart" compiler="nag" category="aux_clm"/>
      <machine name="cheyenne" compiler="gnu" category="aux_clm"/>
    </machines>
    <options>
      <option name="wallclock">00:20:00</option>
    </options>
  </test>
  <test name="SMS_Ld1_Mmpi-serial" grid="f45_f45_mg37" compset="I2000Clm50SpGs" testmods="clm/ptsRLB">
    <machines>
      <machine name="cheyenne" compiler="gnu" category="aux_clm"/>
    </machines>
    <options>
      <option name="wallclock">00:20:00</option>
    </options>
  </test>
  <test name="SMS_Ld1_Mmpi-serial" grid="f45_f45_mg37" compset="I2000Clm50SpGs" testmods="clm/ptsROA">
    <machines>
      <machine name="cheyenne" compiler="gnu" category="aux_clm"/>
    </machines>
    <options>
      <option name="wallclock">00:20:00</option>
    </options>
  </test>
  <test name="SMS_Ld2" grid="T31_g37" compset="IHistClm40SpCruGs">
    <machines>
      <machine name="hobart" compiler="intel" category="prealpha"/>
    </machines>
    <options>
      <option name="wallclock">00:20:00</option>
    </options>
  </test>
  <test name="SMS_Ld5" grid="f10_f10_musgs" compset="I1850Clm45BgcCrop" testmods="clm/crop1850">
    <machines>
      <machine name="cheyenne" compiler="intel" category="aux_clm"/>
    </machines>
    <options>
      <option name="wallclock">00:20:00</option>
      <option name="comment"  >include a production gnu test of Clm45</option>
    </options>
  </test>
  <test name="SMS_Ld5" grid="f45_f45_mg37" compset="I2000Clm40SpCruGs" testmods="clm/40ptsRLB">
    <machines>
      <machine name="cheyenne" compiler="intel" category="prebeta"/>
    </machines>
    <options>
      <option name="wallclock">00:20:00</option>
    </options>
  </test>
  <test name="SMS_Ld5" grid="f45_f45_mg37" compset="I2000Clm40SpCruGs" testmods="clm/40ptsROA">
    <machines>
      <machine name="edison" compiler="intel" category="prebeta"/>
    </machines>
    <options>
      <option name="wallclock">00:20:00</option>
    </options>
  </test>
  <test name="SMS_Ld5" grid="f19_g17" compset="IHistClm50Bgc" testmods="clm/decStart">
    <machines>
      <machine name="cheyenne" compiler="intel" category="aux_clm"/>
    </machines>
    <options>
      <option name="wallclock">00:20:00</option>
    </options>
  </test>
  <test name="SMS_Ld5_D" grid="f09_g16" compset="I1850Clm50BgcCrop" testmods="clm/cmip6">
    <machines>
      <machine name="cheyenne" compiler="intel" category="aux_clm"/>
    </machines>
    <options>
      <option name="wallclock">00:20:00</option>
      <option name="comment"  >Include a short debug test of the cmip6 configuration at the production resolution</option>
    </options>
  </test>
  <test name="SMS_Ld5_D_P48x1" grid="f10_f10_musgs" compset="IHistClm50Bgc" testmods="clm/monthly">
    <machines>
      <machine name="hobart" compiler="nag" category="aux_clm"/>
    </machines>
    <options>
      <option name="wallclock">00:20:00</option>
    </options>
  </test>
  <test name="SMS_Ld5_D_P48x1" grid="f10_f10_musgs" compset="IHistClm50Bgc" testmods="clm/decStart">
    <machines>
      <machine name="hobart" compiler="nag" category="aux_clm"/>
    </machines>
    <options>
      <option name="wallclock">00:20:00</option>
    </options>
  </test>
  <test name="SMS_Lm1" grid="f09_g17_gl4" compset="I1850Clm50Bgc" testmods="clm/clm50KitchenSink">
    <machines>
      <machine name="cheyenne" compiler="intel" category="aux_clm"/>
    </machines>
    <options>
      <option name="wallclock">00:20:00</option>
    </options>
  </test>
  <test name="SMS_Lm1" grid="f19_g17_gl4" compset="I1850Clm50Bgc" testmods="clm/clm50dynroots1850">
    <machines>
      <machine name="cheyenne" compiler="intel" category="aux_clm"/>
    </machines>
    <options>
      <option name="wallclock">00:20:00</option>
    </options>
  </test>
  <test name="SMS_Lm1_D" grid="f10_f10_musgs" compset="I2000Clm50BgcCrop" testmods="clm/snowlayers_3_monthly">
    <machines>
      <machine name="cheyenne" compiler="intel" category="aux_clm"/>
    </machines>
    <options>
      <option name="wallclock">00:20:00</option>
      <option name="comment"  >nlevsno less than 5 is not important scientifically, but is useful for making sure no code assumes that there are 5 snow layers (because this should result in an array bounds exception); this test can be removed once CLM5 is released and most new branches are based off of CLM5 (which will have a runtime-set number of snow layers, rather than assuming 5 snow layers)... until then, I want this test to catch any new code that assumes 5 snow layers</option>
    </options>
  </test>
  <test name="SMS_Lm25" grid="f19_g17" compset="I2000Clm50BgcCrop" testmods="clm/cropMonthOutput">
    <machines>
      <machine name="cheyenne" compiler="intel" category="aux_clm"/>
    </machines>
    <options>
      <option name="wallclock">00:40:00</option>
    </options>
  </test>
  <test name="SMS_Lm37" grid="f10_f10_musgs" compset="I1850Clm50SpG" testmods="clm/glcMEC_long">
    <machines>
      <machine name="cheyenne" compiler="intel" category="aux_clm"/>
    </machines>
    <options>
      <option name="wallclock">00:40:00</option>
      <option name="comment"  >Long enough test for SMB to be generated in bare land areas; add a month beyond the 3rd year to allow time for CLM to respond to CISM forcing from the 3rd year. (Note: if we had spun-up initial conditions for an IG compset, we could test this with much shorter test, if it also used the glc override options - much of the need for this long test is to allow the snow pack to spin up.)</option>
    </options>
  </test>
  <test name="SMS_Ly3_Mmpi-serial" grid="1x1_numaIA" compset="I2000Clm50BgcCropGs" testmods="clm/clm50dynroots">
    <machines>
      <machine name="cheyenne" compiler="intel" category="aux_clm"/>
    </machines>
    <options>
      <option name="wallclock">01:40:00</option>
    </options>
  </test>
  <test name="SMS_Ly3_Mmpi-serial" grid="1x1_numaIA" compset="I2000Clm50BgcDvCropQianGs" testmods="clm/cropMonthOutput">
    <machines>
      <machine name="cheyenne" compiler="gnu" category="aux_clm"/>
    </machines>
    <options>
      <option name="wallclock">01:40:00</option>
    </options>
  </test>
  <test name="SMS_P48x1_D_Ld5" grid="f10_f10_musgs" compset="I2000Clm50Cn" testmods="clm/default">
    <machines>
      <machine name="hobart" compiler="nag" category="aux_clm"/>
    </machines>
    <options>
      <option name="wallclock">00:20:00</option>
      <option name="comment"  >Include a few debug tests of Cn</option>
    </options>
  </test>
  <test name="SSP_D_Ld10" grid="f19_g17" compset="I1850Clm50Bgc" testmods="clm/rtmColdSSP">
    <machines>
      <machine name="cheyenne" compiler="intel" category="aux_clm"/>
    </machines>
    <options>
      <option name="wallclock">00:20:00</option>
    </options>
  </test>
  <test name="SSP_D_Ld4" grid="f09_g17" compset="I1850Clm50BgcCrop" testmods="clm/ciso_rtmColdSSP">
    <machines>
      <machine name="cheyenne" compiler="intel" category="aux_clm"/>
    </machines>
    <options>
      <option name="wallclock">00:20:00</option>
    </options>
  </test>
  <test name="SSP_Ld10" grid="f19_g17" compset="I1850Clm50Bgc" testmods="clm/rtmColdSSP">
    <machines>
      <machine name="hobart" compiler="intel" category="prebeta"/>
      <machine name="cheyenne" compiler="intel" category="aux_clm"/>
    </machines>
    <options>
      <option name="wallclock">00:20:00</option>
    </options>
  </test>
  <test name="SMS_D_Mmpi-serial_Ld5" grid="5x5_amazon" compset="I2000Clm45FatesGs" testmods="clm/FatesColdDef">
    <machines>
      <machine name="cheyenne" compiler="intel" category="aux_clm"/>
      <machine name="hobart" compiler="nag" category="aux_clm"/>
    </machines>
    <options>
      <option name="wallclock">00:20:00</option>
    </options>
  </test>
  <test name="SMS_D_Mmpi-serial_Ld5" grid="5x5_amazon" compset="I2000Clm50FatesGs" testmods="clm/FatesColdDef">
    <machines>
      <machine name="cheyenne" compiler="intel" category="aux_clm"/>
      <machine name="hobart" compiler="nag" category="aux_clm"/>
      <machine name="cheyenne" compiler="gnu" category="aux_clm"/>
    </machines>
    <options>
      <option name="wallclock">00:20:00</option>
    </options>
  </test>
  <test name="ERS_D_Ld5" grid="f09_g17" compset="I2000Clm45Fates" testmods="clm/FatesColdDef">
    <machines>
      <machine name="cheyenne" compiler="intel" category="aux_clm"/>
    </machines>
    <options>
      <option name="wallclock">00:20:00</option>
    </options>
  </test>
  <test name="ERS_D_Ld5" grid="f10_f10_musgs" compset="I2000Clm45Fates" testmods="clm/FatesColdDef">
    <machines>
      <machine name="cheyenne" compiler="intel" category="aux_clm"/>
      <machine name="hobart" compiler="nag" category="aux_clm"/>
    </machines>
    <options>
      <option name="wallclock">00:20:00</option>
    </options>
  </test>
  <test name="ERS_D_Ld5" grid="f09_g17" compset="I2000Clm50Fates" testmods="clm/FatesColdDef">
    <machines>
      <machine name="cheyenne" compiler="intel" category="aux_clm"/>
    </machines>
    <options>
      <option name="wallclock">00:20:00</option>
    </options>
  </test>
  <test name="ERS_D_Ld5" grid="f10_f10_musgs" compset="I2000Clm50Fates" testmods="clm/FatesColdDef">
    <machines>
      <machine name="cheyenne" compiler="intel" category="aux_clm"/>
      <machine name="hobart" compiler="nag" category="aux_clm"/>
    </machines>
    <options>
      <option name="wallclock">00:20:00</option>
    </options>
  </test>
  <test name="ERS_D_Mmpi-serial_Ld5" grid="1x1_brazil" compset="I2000Clm45FatesGs" testmods="clm/FatesColdDef">
    <machines>
      <machine name="cheyenne" compiler="intel" category="aux_clm"/>
      <machine name="hobart" compiler="nag" category="aux_clm"/>
    </machines>
    <options>
      <option name="wallclock">00:20:00</option>
    </options>
  </test>
  <test name="ERS_D_Mmpi-serial_Ld5" grid="5x5_amazon" compset="I2000Clm45FatesGs" testmods="clm/FatesColdDef">
    <machines>
      <machine name="cheyenne" compiler="intel" category="aux_clm"/>
    </machines>
    <options>
      <option name="wallclock">00:20:00</option>
    </options>
  </test>
  <test name="ERS_D_Mmpi-serial_Ld5" grid="1x1_brazil" compset="I2000Clm50FatesGs" testmods="clm/FatesColdDef">
    <machines>
      <machine name="cheyenne" compiler="intel" category="aux_clm"/>
      <machine name="hobart" compiler="nag" category="aux_clm"/>
      <machine name="cheyenne" compiler="gnu" category="aux_clm"/>
    </machines>
    <options>
      <option name="wallclock">00:20:00</option>
    </options>
  </test>
  <test name="ERS_D_Mmpi-serial_Ld5" grid="5x5_amazon" compset="I2000Clm50FatesGs" testmods="clm/FatesColdDef">
    <machines>
      <machine name="cheyenne" compiler="intel" category="aux_clm"/>
    </machines>
    <options>
      <option name="wallclock">00:20:00</option>
    </options>
  </test>
  <test name="SMS_D_Ld5" grid="f10_f10_musgs" compset="I2000Clm45Fates" testmods="clm/FatesColdDef">
    <machines>
      <machine name="cheyenne" compiler="intel" category="aux_clm"/>
      <machine name="hobart" compiler="nag" category="aux_clm"/>
    </machines>
    <options>
      <option name="wallclock">00:20:00</option>
    </options>
  </test>
  <test name="SMS_D_Ld5" grid="f45_f45_mg37" compset="I2000Clm45Fates" testmods="clm/FatesColdDef">
    <machines>
      <machine name="cheyenne" compiler="intel" category="aux_clm"/>
    </machines>
    <options>
      <option name="wallclock">00:20:00</option>
    </options>
  </test>
  <test name="SMS_D_Ld5" grid="f10_f10_musgs" compset="I2000Clm50Fates" testmods="clm/FatesColdDef">
    <machines>
      <machine name="cheyenne" compiler="intel" category="aux_clm"/>
      <machine name="hobart" compiler="nag" category="aux_clm"/>
    </machines>
    <options>
      <option name="wallclock">00:20:00</option>
    </options>
  </test>
  <test name="SMS_D_Ld5" grid="f45_f45_mg37" compset="I2000Clm50Fates" testmods="clm/FatesColdDef">
    <machines>
      <machine name="cheyenne" compiler="intel" category="aux_clm"/>
    </machines>
    <options>
      <option name="wallclock">00:20:00</option>
    </options>
  </test>
  <test name="SMS_D_Lm6" grid="f45_f45_mg37" compset="I2000Clm45Fates" testmods="clm/FatesColdDef">
    <machines>
      <machine name="cheyenne" compiler="intel" category="aux_clm"/>
    </machines>
    <options>
      <option name="wallclock">00:40:00</option>
    </options>
  </test>
  <test name="SMS_D_Lm6" grid="f45_f45_mg37" compset="I2000Clm50Fates" testmods="clm/FatesColdDef">
    <machines>
      <machine name="cheyenne" compiler="intel" category="aux_clm"/>
    </machines>
    <options>
      <option name="wallclock">00:40:00</option>
    </options>
  </test>
  <test name="SMS_D_Lm6_P144x1" grid="f45_f45_mg37" compset="I2000Clm50Fates" testmods="clm/FatesColdDef">
    <machines>
      <machine name="cheyenne" compiler="intel" category="aux_clm"/>
    </machines>
    <options>
      <option name="wallclock">00:20:00</option>
    </options>
  </test>
  <test name="SMS_Ld5" grid="f10_f10_musgs" compset="I2000Clm45Fates" testmods="clm/FatesColdDef">
    <machines>
      <machine name="cheyenne" compiler="intel" category="aux_clm"/>
    </machines>
    <options>
      <option name="wallclock">00:20:00</option>
    </options>
  </test>
  <test name="SMS_Ld5" grid="f19_g17" compset="I2000Clm45Fates" testmods="clm/FatesColdDef">
    <machines>
      <machine name="cheyenne" compiler="intel" category="aux_clm"/>
    </machines>
    <options>
      <option name="wallclock">00:20:00</option>
    </options>
  </test>
  <test name="SMS_Ld5" grid="f10_f10_musgs" compset="I2000Clm50Fates" testmods="clm/FatesColdDef">
    <machines>
      <machine name="cheyenne" compiler="intel" category="aux_clm"/>
    </machines>
    <options>
      <option name="wallclock">00:20:00</option>
    </options>
  </test>
  <test name="SMS_Ld5" grid="f19_g17" compset="I2000Clm50Fates" testmods="clm/FatesColdDef">
    <machines>
      <machine name="cheyenne" compiler="intel" category="aux_clm"/>
    </machines>
    <options>
      <option name="wallclock">00:20:00</option>
    </options>
  </test>
  <test name="ERP_D_Ld3" grid="f19_g16" compset="I2000Clm50FatesCruGs" testmods="clm/Fates">
    <machines>
      <machine name="cheyenne" compiler="intel" category="fates"/>
    </machines>
    <options>
      <option name="wallclock">00:20:00</option>
    </options>
  </test>
  <test name="ERP_D_P15x2_Ld3" grid="f19_g16" compset="I2000Clm50FatesCruGs" testmods="clm/Fates">
    <machines>
      <machine name="cheyenne" compiler="intel" category="fates"/>
    </machines>
    <options>
      <option name="wallclock">00:20:00</option>
    </options>
  </test>
  <test name="ERP_Ld3" grid="f09_g16" compset="I2000Clm45Fates" testmods="clm/FatesColdDef">
    <machines>
      <machine name="cheyenne" compiler="intel" category="fates"/>
    </machines>
    <options>
      <option name="wallclock">00:20:00</option>
    </options>
  </test>
  <test name="ERP_Ld9" grid="f45_f45_mg37" compset="I2000Clm45Fates" testmods="clm/FatesAllVars">
    <machines>
      <machine name="cheyenne" compiler="intel" category="fates"/>
      <machine name="edison" compiler="intel" category="fates"/>
      <machine name="hobart" compiler="nag" category="fates"/>
    </machines>
    <options>
      <option name="wallclock">00:20:00</option>
    </options>
  </test>
  <test name="ERS_D_Ld3" grid="f19_g16" compset="I2000Clm50FatesCruGs" testmods="clm/Fates">
    <machines>
      <machine name="cheyenne" compiler="intel" category="fates"/>
      <machine name="edison" compiler="intel" category="fates"/>
    </machines>
    <options>
      <option name="wallclock">00:20:00</option>
    </options>
  </test>
  <test name="ERS_D_Ld5" grid="f19_g16" compset="I2000Clm45Fates" testmods="clm/default">
    <machines>
      <machine name="cheyenne" compiler="intel" category="fates"/>
    </machines>
    <options>
      <option name="wallclock">00:20:00</option>
    </options>
  </test>
  <test name="ERS_D_Ld5" grid="f19_g16" compset="I2000Clm50FatesCruGs" testmods="clm/default">
    <machines>
      <machine name="cheyenne" compiler="intel" category="fates"/>
    </machines>
    <options>
      <option name="wallclock">00:20:00</option>
    </options>
  </test>
  <test name="ERS_D_Mmpi-serial_Ld5" grid="1x1_brazil" compset="I2000Clm50FatesCruGs" testmods="clm/Fates">
    <machines>
      <machine name="cheyenne" compiler="intel" category="fates"/>
      <machine name="edison" compiler="intel" category="fates"/>
      <machine name="hobart" compiler="nag" category="fates"/>
    </machines>
    <options>
      <option name="wallclock">00:20:00</option>
    </options>
  </test>
  <test name="ERS_Ld5" grid="f19_g16" compset="I2000Clm45Fates" testmods="clm/FatesColdDef">
    <machines>
      <machine name="cheyenne" compiler="intel" category="fates"/>
    </machines>
    <options>
      <option name="wallclock">00:20:00</option>
    </options>
  </test>
  <test name="ERS_Ld60" grid="f45_f45_mg37" compset="I2000Clm45Fates" testmods="clm/Fates">
    <machines>
      <machine name="cheyenne" compiler="intel" category="fates"/>
      <machine name="edison" compiler="intel" category="fates"/>
      <machine name="hobart" compiler="nag" category="fates"/>
    </machines>
    <options>
      <option name="wallclock">00:20:00</option>
    </options>
  </test>
  <test name="ERS_Ld60" grid="f45_f45_mg37" compset="I2000Clm45Fates" testmods="clm/FatesNoFire">
    <machines>
      <machine name="cheyenne" compiler="intel" category="fates"/>
    </machines>
    <options>
      <option name="wallclock">00:20:00</option>
    </options>
  </test>
  <test name="ERS_Ld60" grid="f45_f45_mg37" compset="I2000Clm45Fates" testmods="clm/FatesST3">
    <machines>
      <machine name="cheyenne" compiler="intel" category="fates"/>
    </machines>
    <options>
      <option name="wallclock">00:20:00</option>
    </options>
  </test>
  <test name="ERS_Ld60" grid="f45_f45_mg37" compset="I2000Clm45Fates" testmods="clm/FatesPPhys">
    <machines>
      <machine name="cheyenne" compiler="intel" category="fates"/>
    </machines>
    <options>
      <option name="wallclock">00:20:00</option>
    </options>
  </test>
  <test name="ERS_Ld60" grid="f45_f45_mg37" compset="I2000Clm45Fates" testmods="clm/FatesLogging">
    <machines>
      <machine name="cheyenne" compiler="intel" category="fates"/>
    </machines>
    <options>
      <option name="wallclock">00:20:00</option>
    </options>
  </test>
  <test name="SMS_Lm6" grid="f45_f45_mg37" compset="I2000Clm45Fates" testmods="clm/Fates">
    <machines>
      <machine name="cheyenne" compiler="intel" category="fates"/>
    </machines>
    <options>
      <option name="wallclock">00:20:00</option>
    </options>
  </test>
  <test name="SMS_Ly2" grid="1x1_brazil" compset="I2000Clm45FatesGs" testmods="clm/Fates">
    <machines>
      <machine name="cheyenne" compiler="intel" category="fates"/>
    </machines>
    <options>
      <option name="wallclock">00:40:00</option>
    </options>
  </test>
</testlist><|MERGE_RESOLUTION|>--- conflicted
+++ resolved
@@ -1233,18 +1233,6 @@
       <option name="wallclock">00:20:00</option>
     </options>
   </test>
-<<<<<<< HEAD
-  <test name="SMS_D_Ld3" grid="f10_f10_musgs" compset="I1850Clm50Bgc" testmods="clm/interp_f19_crop">
-    <machines>
-      <machine name="cheyenne" compiler="intel" category="aux_clm"/>
-    </machines>
-    <options>
-      <option name="wallclock">00:20:00</option>
-      <option name="comment"  >test interpolation of crop to non-crop (also change resolution, but that is not an essential part of this test)</option>
-    </options>
-  </test>
-=======
->>>>>>> 63c46b4a
   <test name="SMS_D_Ld3" grid="f10_f10_musgs" compset="I1850Clm50BgcCrop" testmods="clm/default1850">
     <machines>
       <machine name="cheyenne" compiler="intel" category="aux_clm"/>
@@ -1263,18 +1251,6 @@
       <option name="wallclock">00:20:00</option>
     </options>
   </test>
-<<<<<<< HEAD
-  <test name="SMS_D_Ld3" grid="f10_f10_musgs" compset="I2000Clm50BgcCrop" testmods="clm/interp_f19_noncrop">
-    <machines>
-      <machine name="cheyenne" compiler="intel" category="aux_clm"/>
-    </machines>
-    <options>
-      <option name="wallclock">00:20:00</option>
-      <option name="comment"  >test interpolation of non-crop to crop (also change resolution, but that is not an essential part of this test)</option>
-    </options>
-  </test>
-=======
->>>>>>> 63c46b4a
   <test name="SMS_D_Ld3" grid="f10_f10_musgs" compset="I2000Clm50BgcCruGs" testmods="clm/default">
     <machines>
       <machine name="cheyenne" compiler="intel" category="aux_clm"/>
