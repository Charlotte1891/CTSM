<?xml version="1.0"?>
<testlist version="2.0">
  <test name="ERI_D_Ld9" grid="f10_f10_mg37" compset="I1850Clm51Bgc" testmods="clm/default">
    <machines>
      <machine name="cheyenne" compiler="gnu" category="aux_clm"/>
    </machines>
    <options>
      <option name="wallclock">00:20:00</option>
    </options>
  </test>
  <test name="SMS_D_Ld9" grid="f09_g17" compset="I1850Clm50BgcNoAnthro" testmods="clm/decStart1851_noinitial">
    <machines>
      <machine name="cheyenne" compiler="intel" category="aux_clm"/>
      <machine name="cheyenne" compiler="intel" category="prebeta"/>
    </machines>
    <options>
      <option name="wallclock">00:20:00</option>
    </options>
  </test>
<<<<<<< HEAD
  <test name="SMS_D_Ln1" grid="f09_g17" compset="I1850Clm50BgcNoAnthro" testmods="clm/Meier2022_surf_rough">
    <machines>
      <machine name="cheyenne" compiler="intel" category="aux_clm"/>
    </machines>
    <options>
      <option name="wallclock">00:20:00</option>
      <option name="comment"  >Meier Surface roughness with no-anthro compset</option>
    </options>
  </test>
  <test name="ERI_D_Ld9" grid="1x1_camdenNJ" compset="I2000Clm50BgcCruRs" testmods="clm/default">
    <machines>
      <machine name="cheyenne" compiler="intel" category="aux_clm"/>
      <machine name="cheyenne" compiler="intel" category="prebeta"/>
    </machines>
    <options>
     <option name="wallclock">00:20:00</option>
    </options>
  </test>
=======
>>>>>>> d6b23343
  <test name="SMS_Ld5" grid="f09_g17" compset="I1850Clm45BgcCru" testmods="clm/default">
    <machines>
      <machine name="cheyenne" compiler="intel" category="ctsm_sci"/>
    </machines>
    <options>
      <option name="wallclock">00:20:00</option>
      <option name="comment"  >Science support for I1850Clm45BgcCru at f09</option>
    </options>
  </test>
  <test name="SMS_Ld5" grid="f19_g17" compset="I1850Clm45BgcCru" testmods="clm/default">
    <machines>
      <machine name="cheyenne" compiler="intel" category="ctsm_sci"/>
    </machines>
    <options>
      <option name="wallclock">00:20:00</option>
      <option name="comment"  >Science support for I1850Clm45BgcCru at f19</option>
    </options>
  </test>
  <test name="ERI_D_Ld9" grid="f10_f10_mg37" compset="I2000Clm50BgcCru" testmods="clm/default">
    <machines>
      <machine name="cheyenne" compiler="gnu" category="aux_clm"/>
      <machine name="cheyenne" compiler="intel" category="aux_clm"/>
    </machines>
    <options>
      <option name="wallclock">00:20:00</option>
    </options>
  </test>
  <test name="SMS_Ln9" grid="C96_t061" compset="I2000Clm50SpRs" testmods="clm/clm50cam6LndTuningMode">
    <machines>
      <machine name="cheyenne" compiler="intel" category="ctsm_sci"/>
    </machines>
    <options>
      <option name="wallclock">00:60:00</option>
      <option name="comment">We have one C96 test in aux_clm; this is another that uses a different compset. No need to run this additional C96 test with every tag, but include it in the less frequent ctsm_sci testing.</option>
    </options>
  </test>
  <test name="ERI_D_Ld9" grid="ne30_g17" compset="I2000Clm50BgcCru" testmods="clm/vrtlay">
    <machines>
      <machine name="cheyenne" compiler="intel" category="aux_clm"/>
    </machines>
    <options>
      <option name="wallclock">00:60:00</option>
    </options>
  </test>
  <test name="ERI_D_Ld9" grid="T31_g37" compset="I2000Clm50Sp" testmods="clm/SNICARFRC">
    <machines>
      <machine name="cheyenne" compiler="intel" category="aux_clm"/>
    </machines>
    <options>
      <option name="wallclock">00:20:00</option>
    </options>
  </test>
  <test name="SMS_D_Ld1" grid="f09_g17" compset="I1850Clm50Sp" testmods="clm/default">
    <machines>
      <machine name="cheyenne" compiler="intel" category="aux_clm"/>
    </machines>
    <options>
      <option name="wallclock">00:20:00</option>
      <option name="comment"  >Include a test of this scientifically-supported compset at a scientifically-supported resolution</option>
    </options>
  </test>
  <test name="SMS_Ld1" grid="f09_g17" compset="I1850Clm50Sp" testmods="clm/default">
    <machines>
      <machine name="cheyenne" compiler="intel" category="ctsm_sci"/>
    </machines>
    <options>
      <option name="wallclock">00:20:00</option>
      <option name="comment"  >Science support for I1850Clm50Sp at f09</option>
    </options>
  </test>
  <test name="SMS_Ld1" grid="f19_g17" compset="I1850Clm50Sp" testmods="clm/default">
    <machines>
      <machine name="cheyenne" compiler="intel" category="ctsm_sci"/>
    </machines>
    <options>
      <option name="wallclock">00:20:00</option>
      <option name="comment"  >Science support for I1850Clm50Sp at f19</option>
    </options>
  </test>
  <test name="SMS_Ld1" grid="f09_g17" compset="I1850Clm50SpCru" testmods="clm/default">
    <machines>
      <machine name="cheyenne" compiler="intel" category="ctsm_sci"/>
    </machines>
    <options>
      <option name="wallclock">00:20:00</option>
      <option name="comment"  >Science support for I1850Clm50SpCru at f09</option>
    </options>
  </test>
  <test name="SMS_Ld1" grid="f19_g17" compset="I1850Clm50SpCru" testmods="clm/default">
    <machines>
      <machine name="cheyenne" compiler="intel" category="ctsm_sci"/>
    </machines>
    <options>
      <option name="wallclock">00:20:00</option>
      <option name="comment"  >Science support for I1850Clm50SpCru at f19</option>
    </options>
  </test>
  <test name="ERP_D_Ld3" grid="f09_g17" compset="I2000Clm50Sp" testmods="clm/prescribed">
    <machines>
      <machine name="cheyenne" compiler="intel" category="aux_clm"/>
      <machine name="cheyenne" compiler="intel" category="prealpha"/>
    </machines>
    <options>
      <option name="wallclock">00:20:00</option>
      <option name="comment"  >Include a test of prescribed soil-moisture, has to be at f09, should be 2000 and for SP</option>
    </options>
  </test>
  <test name="ERP_D_Ld3_Vmct" grid="f09_g17" compset="I2000Clm50Sp" testmods="clm/prescribed">
    <machines>
      <machine name="cheyenne" compiler="intel" category="aux_clm"/>
      <machine name="cheyenne" compiler="intel" category="prealpha"/>
    </machines>
    <options>
      <option name="wallclock">00:20:00</option>
      <option name="comment"  >MCT test covering prescribed soil moisture stream (this stream uses different code in a mct test than in an mct test).</option>
    </options>
  </test>
  <test name="ERI_D_Ld9_P48x1" grid="f10_f10_mg37" compset="I2000Clm50BgcCru" testmods="clm/reduceOutput">
    <machines>
      <machine name="izumi" compiler="nag" category="aux_clm"/>
      <machine name="izumi" compiler="nag" category="prebeta"/>
    </machines>
    <options>
      <option name="wallclock">00:40:00</option>
    </options>
  </test>
  <test name="ERI_D_Ld9_P48x1" grid="T31_g37" compset="I2000Clm50Sp" testmods="clm/reduceOutput">
    <machines>
      <machine name="izumi" compiler="nag" category="aux_clm"/>
    </machines>
    <options>
      <option name="wallclock">00:40:00</option>
    </options>
  </test>
  <test name="ERI_D_Ld9_P48x1" grid="f10_f10_mg37" compset="I2000Clm50Sp" testmods="clm/SNICARFRC">
    <machines>
      <machine name="izumi" compiler="nag" category="aux_clm"/>
    </machines>
    <options>
      <option name="wallclock">00:40:00</option>
    </options>
  </test>
  <test name="ERI_D_Ld9_P48x1_Vmct" grid="f10_f10_mg37" compset="I2000Clm50Sp" testmods="clm/SNICARFRC">
    <machines>
      <machine name="izumi" compiler="nag" category="aux_clm"/>
    </machines>
    <options>
      <option name="wallclock">00:40:00</option>
      <option name="comment"  >Include an ERI test with MCT</option>
    </options>
  </test>
  <test name="SMS_Ld1" grid="f09_g17" compset="I1850Clm50Bgc" testmods="clm/drydepnomegan">
    <machines>
      <machine name="cheyenne" compiler="intel" category="aux_clm"/>
    </machines>
    <options>
      <option name="wallclock">00:20:00</option>
    </options>
  </test>
  <test name="SMS_Ln9_P144x3" grid="f19_g17" compset="IHistClm50Sp" testmods="clm/waccmx_offline2005Start">
    <machines>
      <machine name="cheyenne" compiler="intel" category="aux_clm"/>
    </machines>
    <options>
      <option name="wallclock">00:20:00</option>
      <option name="comment">Do a test similar to FXHIST starting at a 2005 start date, will interpoalte from the 2003 IC file</option>
    </options>
  </test>
  <test name="SMS_D_Ln9_P480x3" grid="f19_g17" compset="IHistClm50Sp" testmods="clm/waccmx_offline">
    <machines>
      <machine name="cheyenne" compiler="intel" category="aux_clm"/>
    </machines>
    <options>
      <option name="wallclock">00:20:00</option>
      <option name="comment">Run a transient case with standalone settings similar to the FXHIST waccm test</option>
    </options>
  </test>
  <test name="SMS_D_Ln9_P480x3_Vmct" grid="f19_g17" compset="IHistClm50Sp" testmods="clm/waccmx_offline">
    <machines>
      <machine name="cheyenne" compiler="intel" category="aux_clm"/>
    </machines>
    <options>
      <option name="wallclock">00:20:00</option>
      <option name="comment">MCT test covering drydep, megan and Gregorian calendar.</option>
    </options>
  </test>
  <test name="ERP_D_P36x2_Ld3" grid="f10_f10_mg37" compset="I2000Clm50BgcCru" testmods="clm/cn_conly">
    <machines>
      <machine name="cheyenne" compiler="intel" category="aux_clm"/>
    </machines>
    <options>
      <option name="wallclock">00:20:00</option>
    </options>
  </test>
  <test name="ERP_D_P36x2_Ld3" grid="f10_f10_mg37" compset="I2000Clm50BgcCru" testmods="clm/snowveg_norad">
    <machines>
      <machine name="cheyenne" compiler="gnu" category="aux_clm"/>
    </machines>
    <options>
      <option name="wallclock">00:20:00</option>
    </options>
  </test>
  <test name="ERI_Ld9" grid="f10_f10_mg37" compset="I2000Clm50BgcCru" testmods="clm/drydepnomegan">
    <machines>
      <machine name="cheyenne" compiler="intel" category="aux_clm"/>
    </machines>
    <options>
      <option name="wallclock">00:20:00</option>
    </options>
  </test>
  <test name="ERI_Ld9" grid="f10_f10_mg37" compset="I2000Clm50BgcCru" testmods="clm/default">
    <machines>
      <machine name="cheyenne" compiler="gnu" category="aux_clm"/>
      <machine name="cheyenne" compiler="intel" category="aux_clm"/>
    </machines>
    <options>
      <option name="wallclock">00:20:00</option>
    </options>
  </test>
  <test name="ERI_Ld9" grid="f45_g37" compset="I2000Clm50BgcCru" testmods="clm/nofire">
    <machines>
      <machine name="cheyenne" compiler="intel" category="aux_clm"/>
    </machines>
    <options>
      <option name="wallclock">00:20:00</option>
    </options>
  </test>
  <test name="ERI_C2_Ld9" grid="f19_g17" compset="I2000Clm51BgcCrop" testmods="clm/default">
    <machines>
      <machine name="cheyenne" compiler="intel" category="aux_clm"/>
    </machines>
    <options>
      <option name="wallclock">00:20:00</option>
    </options>
  </test>
  <test name="ERS_Ld3" grid="f10_f10_mg37" compset="I2000Clm51Bgc" testmods="clm/ciso_cwd_hr">
    <machines>
      <machine name="cheyenne" compiler="intel" category="aux_clm"/>
    </machines>
    <options>
      <option name="wallclock">00:20:00</option>
    </options>
  </test>
  <test name="ERP_Ld9" grid="f45_g37" compset="I2000Clm51Bgc" testmods="clm/default">
    <machines>
      <machine name="cheyenne" compiler="intel" category="aux_clm"/>
    </machines>
    <options>
      <option name="wallclock">00:20:00</option>
    </options>
  </test>
  <test name="ERP_D" grid="f10_f10_mg37" compset="IHistClm51Bgc" testmods="clm/decStart">
    <machines>
      <machine name="cheyenne" compiler="gnu" category="aux_clm"/>
      <machine name="cheyenne" compiler="intel" category="aux_clm"/>
    </machines>
    <options>
      <option name="wallclock">00:20:00</option>
    </options>
  </test>
  <test name="ERP_D_Ld3_P36x2" grid="f10_f10_mg37" compset="I2000Clm50BgcCru" testmods="clm/default">
    <machines>
      <machine name="cheyenne" compiler="intel" category="aux_clm"/>
      <machine name="cheyenne" compiler="gnu" category="aux_clm"/>
    </machines>
    <options>
      <option name="wallclock">00:20:00</option>
    </options>
  </test>
  <test name="ERP_D_Ld5" grid="f10_f10_mg37" compset="I1850Clm50BgcCropG" testmods="clm/glcMEC_changeFlags">
    <machines>
      <machine name="cheyenne" compiler="gnu" category="aux_clm"/>
    </machines>
    <options>
      <option name="wallclock">00:20:00</option>
      <option name="comment"  >cism is not answer preserving across processor changes, but short test length should be ok.</option>
    </options>
  </test>
  <test name="SMS_Ld5" grid="f19_g17" compset="I1850Clm50Bgc" testmods="clm/default">
    <machines>
      <machine name="cheyenne" compiler="intel" category="ctsm_sci"/>
    </machines>
    <options>
      <option name="wallclock">00:20:00</option>
      <option name="comment"  >Science support for I1850Clm50Bgc at f19</option>
    </options>
  </test>
  <test name="SMS_Ld5" grid="f09_g17" compset="I1850Clm50Bgc" testmods="clm/default">
    <machines>
      <machine name="cheyenne" compiler="intel" category="ctsm_sci"/>
    </machines>
    <options>
      <option name="wallclock">00:20:00</option>
      <option name="comment"  >Science support for I1850Clm50Bgc at f09</option>
    </options>
  </test>
  <test name="ERP_D_Ld5" grid="ne30_g17" compset="I1850Clm50BgcCrop" testmods="clm/default">
    <machines>
      <machine name="izumi" compiler="nag" category="prealpha"/>
    </machines>
    <options>
      <option name="wallclock">00:60:00</option>
    </options>
  </test>
  <test name="SMS_Ln9_P360x2" grid="C96_C96_mg17" compset="IHistClm50BgcCrop" testmods="clm/clm50cam6LndTuningMode">
    <machines>
      <machine name="cheyenne" compiler="intel" category="aux_clm"/>
    </machines>
    <options>
      <option name="wallclock">00:10:00</option>
      <option name="comment">Want one C96 test in the aux_clm test suite; just a short smoke test to make sure it can get off the ground. Use a PE layout that (1) has threading, because CAM uses threading at this resolution; and (2) has a smaller-than-standard task count in order to get through the queue faster.</option>
    </options>
  </test>
  <test name="SMS_Ld5" grid="f09_g17" compset="IHistClm50BgcCrop" testmods="clm/default">
    <machines>
      <machine name="cheyenne" compiler="intel" category="ctsm_sci"/>
    </machines>
    <options>
      <option name="wallclock">00:20:00</option>
      <option name="comment"  >Science support for IHistClm50BgcCrop at f09</option>
    </options>
  </test>
  <test name="SMS_Ld5" grid="f19_g17" compset="IHistClm50BgcCrop" testmods="clm/default">
    <machines>
      <machine name="cheyenne" compiler="intel" category="ctsm_sci"/>
    </machines>
    <options>
      <option name="wallclock">00:20:00</option>
      <option name="comment"  >Science support for IHistClm50BgcCrop at f19</option>
    </options>
  </test>
  <test name="ERP_D_Ld5" grid="f10_f10_mg37" compset="IHistClm50BgcCrop" testmods="clm/allActive">
    <machines>
      <machine name="cheyenne" compiler="intel" category="aux_clm"/>
    </machines>
    <options>
      <option name="wallclock">00:20:00</option>
      <option name="comment">Use a transient compset so we allocate and run all PFTs (non-transient cases only allocate memory for non-zero-weight PFTs)</option>
    </options>
  </test>
  <test name="ERP_D_Ld5" grid="f10_f10_mg37" compset="I2000Clm50BgcCru" testmods="clm/anoxia">
    <machines>
      <machine name="cheyenne" compiler="intel" category="aux_clm"/>
    </machines>
    <options>
      <option name="wallclock">00:20:00</option>
      <option name="comment">Run a test with anoxia turned on</option>
    </options>
  </test>
  <test name="ERP_D_Ld5" grid="f10_f10_mg37" compset="I2000Clm50BgcCru" testmods="clm/ciso_flexCN_FUN">
    <machines>
      <machine name="cheyenne" compiler="gnu" category="aux_clm"/>
    </machines>
    <options>
      <option name="wallclock">00:20:00</option>
    </options>
  </test>
  <test name="ERP_D_Ld5" grid="f19_g17" compset="I2000Clm50BgcCru" testmods="clm/default">
    <machines>
      <machine name="cheyenne" compiler="intel" category="aux_clm"/>
    </machines>
    <options>
      <option name="wallclock">00:20:00</option>
    </options>
  </test>
  <test name="ERP_D_Ld5" grid="f19_g17" compset="I2000Clm50BgcCru" testmods="clm/fire_emis">
    <machines>
      <machine name="cheyenne" compiler="intel" category="aux_clm"/>
      <machine name="cheyenne" compiler="intel" category="prebeta"/>
    </machines>
    <options>
      <option name="wallclock">00:20:00</option>
    </options>
  </test>
  <test name="ERP_D_Ld5" grid="f10_f10_mg37" compset="I2000Clm51Sp" testmods="clm/decStart">
    <machines>
      <machine name="cheyenne" compiler="intel" category="aux_clm"/>
    </machines>
    <options>
      <option name="wallclock">00:20:00</option>
      <option name="comment">2000 Sp test for CLM51</option>
    </options>
  </test>
  <test name="ERP_D_Ld5" grid="f10_f10_mg37" compset="I2000Clm50Sp" testmods="clm/reduceOutput">
    <machines>
      <machine name="cheyenne" compiler="gnu" category="aux_clm"/>
      <machine name="cheyenne" compiler="intel" category="aux_clm"/>
    </machines>
    <options>
      <option name="wallclock">00:20:00</option>
    </options>
  </test>
  <test name="ERP_D_Ld5" grid="f09_g17" compset="I2000Clm50Vic" testmods="clm/vrtlay">
    <machines>
      <machine name="cheyenne" compiler="intel" category="aux_clm"/>
    </machines>
    <options>
      <option name="wallclock">00:20:00</option>
    </options>
  </test>
  <test name="ERP_D_Ld5" grid="f10_f10_mg37" compset="I2000Clm50Vic" testmods="clm/vrtlay">
    <machines>
      <machine name="cheyenne" compiler="intel" category="aux_clm"/>
    </machines>
    <options>
      <option name="wallclock">00:20:00</option>
    </options>
  </test>
  <test name="ERP_D_Ld5" grid="f19_g17" compset="IHistClm50SpCru" testmods="clm/drydepnomegan">
    <machines>
      <machine name="cheyenne" compiler="intel" category="aux_clm"/>
      <machine name="cheyenne" compiler="intel" category="prebeta"/>
    </machines>
    <options>
      <option name="wallclock">00:20:00</option>
    </options>
  </test>
  <test name="ERP_D_Ld5" grid="f10_f10_mg37" compset="IHistClm51Sp" testmods="clm/default">
    <machines>
      <machine name="cheyenne" compiler="intel" category="aux_clm"/>
    </machines>
    <options>
      <option name="wallclock">00:20:00</option>
      <option name="comment"  >Test Hist compset with Sp for CLM5.1</option>
    </options>
  </test>
  <test name="SMS_Ld5" grid="f09_g17" compset="IHistClm50SpCru" testmods="clm/default">
    <machines>
      <machine name="cheyenne" compiler="intel" category="ctsm_sci"/>
    </machines>
    <options>
      <option name="wallclock">00:20:00</option>
      <option name="comment"  >Science support for IHistClm50SpCru at f09</option>
    </options>
  </test>
  <test name="SMS_Ld5" grid="f19_g17" compset="IHistClm50SpCru" testmods="clm/default">
    <machines>
      <machine name="cheyenne" compiler="intel" category="ctsm_sci"/>
    </machines>
    <options>
      <option name="wallclock">00:20:00</option>
      <option name="comment"  >Science support for IHistClm50SpCru at f19</option>
    </options>
  </test>
  <test name="ERP_D_Ld5_P48x1" grid="f10_f10_mg37" compset="I1850Clm51Bgc" testmods="clm/ciso">
    <machines>
      <machine name="izumi" compiler="nag" category="aux_clm"/>
    </machines>
    <options>
      <option name="wallclock">00:20:00</option>
    </options>
  </test>
  <test name="ERP_D_Ld10_P36x2" grid="f10_f10_mg37" compset="IHistClm51BgcCrop" testmods="clm/ciso_decStart">
    <machines>
      <machine name="cheyenne" compiler="intel" category="aux_clm"/>
    </machines>
    <options>
      <option name="wallclock">00:20:00</option>
      <option name="comment"  >Transient case with isotopes with a december start</option>
    </options>
  </test>
  <test name="ERP_D_Ld10_P36x2_Vmct" grid="f10_f10_mg37" compset="IHistClm51BgcCrop" testmods="clm/ciso_decStart">
    <machines>
      <machine name="cheyenne" compiler="intel" category="aux_clm"/>
    </machines>
    <options>
      <option name="wallclock">00:20:00</option>
      <option name="comment"  >MCT test covering both carbon isotopes and decStart (the latter is not very important, but we might as well have a test of that option).</option>
    </options>
  </test>
  <test name="ERP_D_Ld5_P48x1" grid="f10_f10_mg37" compset="I2000Clm50BgcCru" testmods="clm/reduceOutput">
    <machines>
      <machine name="izumi" compiler="nag" category="aux_clm"/>
    </machines>
    <options>
      <option name="wallclock">00:20:00</option>
    </options>
  </test>
  <test name="ERP_D_Ld5_P48x1" grid="f10_f10_mg37" compset="I2000Clm50Sp" testmods="clm/o3lombardozzi2015">
    <machines>
      <machine name="izumi" compiler="nag" category="aux_clm"/>
    </machines>
    <options>
      <option name="wallclock">00:20:00</option>
    </options>
  </test>
  <test name="ERP_D_P36x2_Ld3" grid="f10_f10_mg37" compset="I1850Clm50BgcCrop" testmods="clm/default">
    <machines>
      <machine name="cheyenne" compiler="intel" category="aux_clm"/>
      <machine name="cheyenne" compiler="gnu" category="aux_clm"/>
      <machine name="cheyenne" compiler="intel" category="clm_short"/>
      <machine name="cheyenne" compiler="gnu" category="clm_short"/>
    </machines>
    <options>
      <option name="wallclock">00:20:00</option>
    </options>
  </test>
  <test name="ERP_D_P36x2_Ld3" grid="f10_f10_mg37" compset="I2000Clm51BgcCrop" testmods="clm/coldStart">
    <machines>
      <machine name="cheyenne" compiler="intel" category="aux_clm"/>
    </machines>
    <options>
      <option name="wallclock">00:20:00</option>
    </options>
  </test>
  <test name="ERP_D_P36x2_Ld3" grid="f10_f10_mg37" compset="I1850Clm51BgcCrop" testmods="clm/mimics">
    <machines>
      <machine name="cheyenne" compiler="gnu" category="aux_clm"/>
    </machines>
    <options>
      <option name="wallclock">00:20:00</option>
      <option name="comment"  >Test soil_decomp_method = 'MIMICSWieder2015'</option>
    </options>
  </test>
  <test name="SMS_Ld5_Mmpi-serial" grid="1x1_brazil" compset="IHistClm50BgcQianRs" testmods="clm/mimics">
    <machines>
      <machine name="izumi" compiler="gnu" category="aux_clm"/>
    </machines>
    <options>
      <option name="wallclock">00:20:00</option>
      <option name="comment"  >Test soil_decomp_method = 'MIMICSWieder2015'</option>
    </options>
  </test>
  <test name="SMS_Ly5_Mmpi-serial" grid="1x1_brazil" compset="IHistClm50BgcQianRs" testmods="clm/newton_krylov_spinup">
    <machines>
      <machine name="cheyenne" compiler="intel" category="aux_clm"/>
    </machines>
    <options>
      <option name="wallclock">00:20:00</option>
      <option name="comment"  >Test soil_decomp_method = 'MIMICSWieder2015'</option>
    </options>
  </test>
  <test name="ERP_D_P36x2_Ld3" grid="f10_f10_mg37" compset="I2000Clm50BgcCru" testmods="clm/flexCN_FUN">
    <machines>
      <machine name="cheyenne" compiler="intel" category="aux_clm"/>
    </machines>
    <options>
      <option name="wallclock">00:20:00</option>
    </options>
  </test>
  <test name="ERP_D_P36x2_Ld3" grid="f10_f10_mg37" compset="I2000Clm50BgcCru" testmods="clm/noFUN_flexCN">
    <machines>
      <machine name="cheyenne" compiler="intel" category="aux_clm"/>
    </machines>
    <options>
      <option name="wallclock">00:20:00</option>
    </options>
  </test>
  <test name="ERP_D_P36x2_Ld3" grid="f10_f10_mg37" compset="I2000Clm50BgcCru" testmods="clm/luna">
    <machines>
      <machine name="cheyenne" compiler="intel" category="aux_clm"/>
    </machines>
    <options>
      <option name="wallclock">00:20:00</option>
    </options>
  </test>
  <test name="ERP_D_P36x2_Ld3" grid="f10_f10_mg37" compset="I2000Clm50BgcCru" testmods="clm/default">
    <machines>
      <machine name="cheyenne" compiler="intel" category="aux_clm"/>
      <machine name="cheyenne" compiler="gnu" category="aux_clm"/>
    </machines>
    <options>
      <option name="wallclock">00:20:00</option>
    </options>
  </test>
  <test name="ERP_D_P36x2_Ld30" grid="f10_f10_mg37" compset="I2000Clm50BgcCru" testmods="clm/default">
    <machines>
      <machine name="cheyenne" compiler="intel" category="aux_clm"/>
    </machines>
    <options>
      <option name="wallclock">00:40:00</option>
      <option name="comment"  >NOTE(bja, 201509) constrain_stress_deciduous_onset is on by default for clm50, but functionality is not exercised by nine day tests, Sean Swenson verified that it is active during 30 day tests.</option>
    </options>
  </test>
  <test name="ERP_D_P36x2_Ld5" grid="f10_f10_mg37" compset="I2000Clm51BgcCrop" testmods="clm/irrig_spunup">
    <machines>
      <machine name="cheyenne" compiler="intel" category="aux_clm"/>
    </machines>
    <options>
      <option name="wallclock">00:20:00</option>
      <option name="comment"  >Want ERP _D test with irrigation on</option>
    </options>
  </test>
  <test name="ERP_D_P36x2_Ld5" grid="f10_f10_mg37" compset="I2000Clm50BgcCropRtm" testmods="clm/irrig_spunup">
    <machines>
      <machine name="cheyenne" compiler="intel" category="aux_clm"/>
    </machines>
    <options>
      <option name="wallclock">00:20:00</option>
      <option name="comment"  >Include an irrigation test with RTM to test irrigation-river feedbacks with that component</option>
    </options>
  </test>
  <test name="ERS_D_Ld5" grid="f10_f10_mg37" compset="I2000Clm50BgcCropRtm" testmods="rtm/rtmOnFloodOnEffvelOn">
    <machines>
      <machine name="cheyenne" compiler="intel" category="aux_clm"/>
      <machine name="cheyenne" compiler="intel" category="prebeta"/>
    </machines>
    <options>
      <option name="wallclock">00:20:00</option>
      <option name="comment"  >Do a test with RTM and flooding on as that also impacts CLM code</option>
    </options>
  </test>
  <test name="ERS_D_Ld5_Vmct" grid="f10_f10_mg37" compset="I2000Clm50BgcCropRtm" testmods="rtm/rtmOnFloodOnEffvelOn">
    <machines>
      <machine name="cheyenne" compiler="intel" category="aux_clm"/>
      <machine name="cheyenne" compiler="intel" category="prebeta"/>
    </machines>
    <options>
      <option name="wallclock">00:40:00</option>
      <option name="comment"  >MCT test covering flooding.</option>
    </options>
  </test>
  <test name="ERP_D_P48x1" grid="f10_f10_mg37" compset="IHistClm51Bgc" testmods="clm/decStart">
    <machines>
      <machine name="izumi" compiler="nag" category="aux_clm"/>
      <machine name="izumi" compiler="nag" category="prealpha"/>
    </machines>
    <options>
      <option name="wallclock">00:20:00</option>
    </options>
  </test>
  <test name="ERP_Ld5" grid="f10_f10_mg37" compset="I1850Clm50Bgc" testmods="clm/drydepnomegan">
    <machines>
      <machine name="cheyenne" compiler="intel" category="aux_clm"/>
    </machines>
    <options>
      <option name="wallclock">00:20:00</option>
    </options>
  </test>
  <test name="ERI_Ld9" grid="f10_f10_mg37" compset="I1850Clm50Bgc" testmods="clm/drydepnomegan">
    <machines>
      <machine name="cheyenne" compiler="gnu" category="aux_clm"/>
    </machines>
    <options>
      <option name="wallclock">00:40:00</option>
    </options>
  </test>
  <test name="ERP_Ld5" grid="f10_f10_mg37" compset="I1850Clm50Bgc" testmods="clm/default">
    <machines>
      <machine name="cheyenne" compiler="gnu" category="aux_clm"/>
      <machine name="cheyenne" compiler="intel" category="aux_clm"/>
    </machines>
    <options>
      <option name="wallclock">00:20:00</option>
    </options>
  </test>
  <test name="ERP_Ld5" grid="f19_g17" compset="I1850Clm50Bgc" testmods="clm/default">
    <machines>
      <machine name="cheyenne" compiler="intel" category="aux_clm"/>
    </machines>
    <options>
      <option name="wallclock">00:20:00</option>
    </options>
  </test>
  <test name="ERP_Ld5" grid="f19_g17" compset="I2000Clm50BgcCru" testmods="clm/default">
    <machines>
      <machine name="cheyenne" compiler="intel" category="aux_clm"/>
    </machines>
    <options>
      <option name="wallclock">00:20:00</option>
    </options>
  </test>
  <test name="ERP_Ld5" grid="f19_g17" compset="I2000Clm50SpRtmFl" testmods="clm/default">
    <machines>
      <machine name="cheyenne" compiler="gnu" category="aux_clm"/>
      <machine name="cheyenne" compiler="gnu" category="prebeta"/>
      <machine name="cheyenne" compiler="gnu" category="prealpha"/>
    </machines>
    <options>
      <option name="wallclock">00:20:00</option>
    </options>
  </test>
  <test name="ERP_Ld5" grid="f09_g17" compset="I2000Clm50Vic" testmods="clm/vrtlay">
    <machines>
      <machine name="cheyenne" compiler="intel" category="aux_clm"/>
    </machines>
    <options>
      <option name="wallclock">00:20:00</option>
    </options>
  </test>
  <test name="ERP_Ld5" grid="f10_f10_mg37" compset="I2000Clm50Vic" testmods="clm/decStart">
    <machines>
      <machine name="cheyenne" compiler="gnu" category="aux_clm"/>
    </machines>
    <options>
      <option name="wallclock">00:20:00</option>
    </options>
  </test>
  <test name="ERP_D_Ld5_P48x1" grid="f10_f10_mg37" compset="I1850Clm50Bgc" testmods="clm/ciso">
    <machines>
      <machine name="izumi" compiler="nag" category="aux_clm"/>
    </machines>
    <options>
      <option name="wallclock">00:20:00</option>
    </options>
  </test>
  <test name="ERP_Ld3" grid="f09_g17" compset="I1850Clm50BgcCropCru" testmods="clm/ciso">
    <machines>
      <machine name="cheyenne" compiler="intel" category="aux_clm"/>
    </machines>
    <options>
      <option name="wallclock">00:20:00</option>
    </options>
  </test>
  <test name="SMS_Ld3" grid="f09_g17" compset="I1850Clm50BgcCropCru" testmods="clm/default">
    <machines>
      <machine name="cheyenne" compiler="intel" category="ctsm_sci"/>
    </machines>
    <options>
      <option name="wallclock">00:20:00</option>
      <option name="comment"  >Science support for I1850Clm50BgcCropCru at f09</option>
    </options>
  </test>
  <test name="SMS_Ld3" grid="f19_g17" compset="I1850Clm50BgcCropCru" testmods="clm/default">
    <machines>
      <machine name="cheyenne" compiler="intel" category="ctsm_sci"/>
    </machines>
    <options>
      <option name="wallclock">00:20:00</option>
      <option name="comment"  >Science support for I1850Clm50BgcCropCru at f19</option>
    </options>
  </test>
  <test name="ERP_D_Ld5_P48x1" grid="f10_f10_mg37" compset="I2000Clm50BgcCru" testmods="clm/flexCN_FUN">
    <machines>
      <machine name="izumi" compiler="nag" category="aux_clm"/>
    </machines>
    <options>
      <option name="wallclock">00:20:00</option>
    </options>
  </test>
  <test name="ERP_D_Ld5_P48x1" grid="f10_f10_mg37" compset="I2000Clm50BgcCru" testmods="clm/noFUN_flexCN">
    <machines>
      <machine name="izumi" compiler="nag" category="aux_clm"/>
    </machines>
    <options>
      <option name="wallclock">00:20:00</option>
    </options>
  </test>
  <test name="ERP_D_Ld5_P48x1" grid="f10_f10_mg37" compset="I2000Clm50BgcCru" testmods="clm/luna">
    <machines>
      <machine name="izumi" compiler="nag" category="aux_clm"/>
    </machines>
    <options>
      <option name="wallclock">00:20:00</option>
    </options>
  </test>
  <test name="ERP_Ly3_P72x2" grid="f10_f10_mg37" compset="IHistClm50BgcCrop" testmods="clm/cropMonthOutput">
    <machines>
      <machine name="cheyenne" compiler="intel" category="aux_clm"/>
    </machines>
    <options>
      <option name="wallclock">01:40:00</option>
      <option name="comment"  >Multi-year global test of transient crops together with transient glaciers. Use no-evolve glaciers with ERP test</option>
    </options>
  </test>
  <test name="SMS_Ld5" grid="f09_g17" compset="I1850Clm45Bgc" testmods="clm/default">
    <machines>
      <machine name="cheyenne" compiler="intel" category="ctsm_sci"/>
    </machines>
    <options>
      <option name="wallclock">00:20:00</option>
      <option name="comment"  >Science support for I1850Clm45Bgc at f09</option>
    </options>
  </test>
  <test name="SMS_Ld5" grid="f19_g17" compset="I1850Clm45Bgc" testmods="clm/default">
    <machines>
      <machine name="cheyenne" compiler="intel" category="ctsm_sci"/>
    </machines>
    <options>
      <option name="wallclock">00:20:00</option>
      <option name="comment"  >Science support for I1850Clm45Bgc at f19</option>
    </options>
  </test>
  <test name="ERI_D_Ld9" grid="f10_f10_mg37" compset="I1850Clm45Bgc" testmods="clm/default">
    <machines>
      <machine name="cheyenne" compiler="gnu" category="aux_clm"/>
    </machines>
    <options>
      <option name="wallclock">00:40:00</option>
      <option name="comment"  >include a Clm45 ERI test; also, want a debug test of I1850Clm45Bgc</option>
    </options>
  </test>
  <test name="ERP_P36x2_D_Ld5" grid="f10_f10_mg37" compset="I1850Clm45BgcCru" testmods="clm/ciso">
    <machines>
      <machine name="cheyenne" compiler="intel" category="prealpha"/>
      <machine name="cheyenne" compiler="intel" category="aux_cime_baselines"/>
    </machines>
    <options>
      <option name="wallclock">00:20:00</option>
    </options>
  </test>
  <test name="ERP_P36x2_D_Ld5" grid="f10_f10_mg37" compset="I1850Clm50Bgc" testmods="clm/ciso">
    <machines>
      <machine name="cheyenne" compiler="intel" category="aux_clm"/>
    </machines>
    <options>
      <option name="wallclock">00:20:00</option>
    </options>
  </test>
  <test name="ERP_P36x2_D_Ld5" grid="f10_f10_mg37" compset="I2000Clm45Sp" testmods="clm/default">
    <machines>
      <machine name="cheyenne" compiler="intel" category="aux_clm"/>
    </machines>
    <options>
      <option name="wallclock">00:20:00</option>
      <option name="comment"  >include a debug test of I2000Clm45Sp</option>
    </options>
  </test>
  <test name="ERP_P36x2_D_Ld5" grid="f10_f10_mg37" compset="IHistClm45BgcCru" testmods="clm/decStart">
    <machines>
      <machine name="cheyenne" compiler="intel" category="aux_clm"/>
    </machines>
    <options>
      <option name="wallclock">00:20:00</option>
      <option name="comment"  >include a debug test of IHistClm45BgcCru</option>
    </options>
  </test>
  <test name="SMS_Ld5" grid="f09_g17" compset="IHistClm45BgcCru" testmods="clm/default">
    <machines>
      <machine name="cheyenne" compiler="intel" category="ctsm_sci"/>
    </machines>
    <options>
      <option name="wallclock">00:20:00</option>
      <option name="comment"  >Science support for IHistClm45BgcCru at f09</option>
    </options>
  </test>
  <test name="SMS_Ld5" grid="f19_g17" compset="IHistClm45BgcCru" testmods="clm/default">
    <machines>
      <machine name="cheyenne" compiler="intel" category="ctsm_sci"/>
    </machines>
    <options>
      <option name="wallclock">00:20:00</option>
      <option name="comment"  >Science support for IHistClm45BgcCru at f19</option>
    </options>
  </test>
  <test name="SMS_Ld5" grid="f09_g17" compset="IHistClm45Bgc" testmods="clm/default">
    <machines>
      <machine name="cheyenne" compiler="intel" category="ctsm_sci"/>
    </machines>
    <options>
      <option name="wallclock">00:20:00</option>
      <option name="comment"  >Science support for IHistClm45Bgc at f09</option>
    </options>
  </test>
  <test name="SMS_Ld5" grid="f19_g17" compset="IHistClm45Bgc" testmods="clm/default">
    <machines>
      <machine name="cheyenne" compiler="intel" category="ctsm_sci"/>
    </machines>
    <options>
      <option name="wallclock">00:20:00</option>
      <option name="comment"  >Science support for IHistClm45Bgc at f19</option>
    </options>
  </test>
  <test name="ERP_D_Ld5" grid="f10_f10_mg37" compset="IHistClm45Sp" testmods="clm/decStart">
    <machines>
      <machine name="cheyenne" compiler="intel" category="aux_clm"/>
    </machines>
    <options>
      <option name="wallclock">00:20:00</option>
    </options>
  </test>
  <test name="SMS_Ld5" grid="f09_g17" compset="IHistClm45Sp" testmods="clm/default">
    <machines>
      <machine name="cheyenne" compiler="intel" category="ctsm_sci"/>
    </machines>
    <options>
      <option name="wallclock">00:20:00</option>
      <option name="comment"  >Science support for IHistClm45Sp at f09</option>
    </options>
  </test>
  <test name="SMS_Ld5" grid="f19_g17" compset="IHistClm45Sp" testmods="clm/default">
    <machines>
      <machine name="cheyenne" compiler="intel" category="ctsm_sci"/>
    </machines>
    <options>
      <option name="wallclock">00:20:00</option>
      <option name="comment"  >Science support for IHistClm45Sp at f19</option>
    </options>
  </test>
  <test name="ERP_P36x2_Lm13" grid="f10_f10_mg37" compset="IHistClm51Bgc" testmods="clm/monthly">
    <machines>
      <machine name="cheyenne" compiler="intel" category="aux_clm"/>
      <machine name="cheyenne" compiler="gnu" category="aux_clm"/>
    </machines>
    <options>
      <option name="wallclock">02:00:00</option>
      <option name="tput_tolerance">0.5</option>
    </options>
  </test>
  <test name="ERP_P180x2_D" grid="f19_g17" compset="I2000Clm50SpRtmFl" testmods="clm/default">
    <machines>
      <machine name="cheyenne" compiler="intel" category="aux_clm"/>
    </machines>
    <options>
      <option name="wallclock">00:20:00</option>
      <option name="comment"  >include a debug test with flooding on</option>
    </options>
  </test>
  <test name="ERP_P180x2_D_Ld5" grid="f19_g17_gris4" compset="I1850Clm50BgcCropG" testmods="clm/default">
    <machines>
      <machine name="cheyenne" compiler="intel" category="aux_clm"/>
      <machine name="cheyenne" compiler="intel" category="prealpha"/>
    </machines>
    <options>
      <option name="wallclock">00:20:00</option>
    </options>
  </test>
  <test name="ERP_P180x2_D_Ld5" grid="f19_g17_gris4" compset="I1850Clm50BgcCropG" testmods="clm/glcMEC_increase">
    <machines>
      <machine name="cheyenne" compiler="intel" category="aux_clm"/>
    </machines>
    <options>
      <option name="wallclock">00:20:00</option>
      <option name="comment"  >cism is not answer preserving across processor changes, but short test length should be ok.</option>
    </options>
  </test>
  <test name="ERP_P180x2_D_Ld5" grid="f19_g17" compset="I2000Clm50Sp" testmods="clm/default">
    <machines>
      <machine name="cheyenne" compiler="intel" category="aux_clm"/>
      <machine name="cheyenne" compiler="intel" category="prealpha"/>
    </machines>
    <options>
      <option name="wallclock">00:20:00</option>
    </options>
  </test>
  <test name="SMS_P180x2_D_Ld5" grid="f19_g17" compset="I2000Clm50Sp" testmods="clm/default">
    <machines>
      <machine name="cheyenne" compiler="intel" category="aux_cime_baselines"/>
    </machines>
    <options>
      <option name="wallclock">00:20:00</option>
    </options>
  </test>
  <test name="ERP_P72x2_Lm25" grid="f10_f10_mg37" compset="I2000Clm51BgcCrop" testmods="clm/monthly">
    <machines>
      <machine name="cheyenne" compiler="intel" category="aux_clm"/>
    </machines>
    <options>
      <option name="wallclock">01:40:00</option>
      <option name="comment"  >threaded ERP test for crop just over 2-years</option>
    </options>
  </test>
  <test name="ERP_P36x2_D_Ld5" grid="f10_f10_mg37" compset="I1850Clm45BgcCrop" testmods="clm/crop">
    <machines>
      <machine name="cheyenne" compiler="intel" category="aux_clm"/>
    </machines>
    <options>
      <option name="wallclock">00:20:00</option>
      <option name="comment"  >include a debug test of I1850Clm45BgcCrop</option>
      <option name="tput_tolerance">0.5</option>
    </options>
  </test>
  <test name="ERP_P36x2_D_Ld5" grid="f10_f10_mg37" compset="I1850Clm45BgcCru" testmods="clm/default">
    <machines>
      <machine name="cheyenne" compiler="intel" category="aux_clm"/>
    </machines>
    <options>
      <option name="wallclock">00:20:00</option>
    </options>
  </test>
  <test name="ERP_P72x2_Ly3" grid="f10_f10_mg37" compset="I2000Clm50BgcCrop" testmods="clm/irrig_o3falk_reduceOutput">
    <machines>
      <machine name="cheyenne" compiler="intel" category="aux_clm"/>
    </machines>
    <options>
      <option name="wallclock">01:40:00</option>
      <option name="comment"  >Want a multi-year global crop restart test; this was 5 years when we were doing cold start, but 3 years is probably sufficient given that we have spun-up crop initial conditions</option>
    </options>
  </test>
  <test name="ERP_P72x2_Lm36" grid="f10_f10_mg37" compset="I2000Clm50BgcCrop" testmods="clm/clm50cropIrrigMonth_interp">
    <machines>
      <machine name="cheyenne" compiler="intel" category="aux_clm"/>
      <machine name="cheyenne" compiler="intel" category="prebeta"/>
    </machines>
    <options>
      <option name="wallclock">01:40:00</option>
      <option name="comment"  >Want a multi-year global crop restart test; this was 5 years when we were doing cold start, but 3 years is probably sufficient given that we have spun-up crop initial conditions</option>
    </options>
  </test>
  <test name="ERP_P72x2_Lm7" grid="f10_f10_mg37" compset="I2000Clm50BgcCrop" testmods="clm/irrig_alternate_monthly">
    <machines>
      <machine name="cheyenne" compiler="intel" category="aux_clm">
        <options>
          <option name="wallclock">00:30:00</option>
          <option name="comment">Want an ERP test covering some non-default irrigation options. Long enough so that we're likely to exercise the various groundwater irrigation code.</option>
        </options>
      </machine>
    </machines>
  </test>
  <test name="ERP_P72x2_Lm7_Vmct" grid="f10_f10_mg37" compset="I2000Clm50BgcCrop" testmods="clm/irrig_alternate_monthly">
    <machines>
      <machine name="cheyenne" compiler="intel" category="aux_clm">
        <options>
          <option name="wallclock">00:30:00</option>
          <option name="comment">MCT test covering irrig_alternate, because this tests some rof coupling.</option>
        </options>
      </machine>
    </machines>
  </test>
  <test name="ERS_D" grid="f10_f10_mg37" compset="I1850Clm50BgcCrop" testmods="clm/reseedresetsnow">
    <machines>
      <machine name="cheyenne" compiler="intel" category="aux_clm"/>
    </machines>
    <options>
      <option name="wallclock">00:20:00</option>
    </options>
  </test>
  <test name="ERP_P36x2_D_Ld10" grid="f10_f10_mg37" compset="IHistClm50SpG" testmods="clm/glcMEC_decrease">
    <machines>
      <machine name="cheyenne" compiler="intel" category="aux_clm"/>
    </machines>
    <options>
      <option name="wallclock">00:20:00</option>
      <option name="comment"  >Test transient PFTs (via HIST) in conjunction with changing glacier area. This test also covers the reset_dynbal_baselines option. CISM is not answer preserving across processor changes, but short test length should be OK.</option>
    </options>
  </test>
  <test name="SMS_Ln9" grid="C96_C96_mg17" compset="IHistClm50Sp" testmods="clm/clm50cam6LndTuningMode">
    <machines>
      <machine name="cheyenne" compiler="intel" category="ctsm_sci"/>
    </machines>
    <options>
      <option name="wallclock">00:10:00</option>
      <option name="comment">We have one C96 test in aux_clm; this is another that uses a different compset. No need to run this additional C96 test with every tag, but include it in the less frequent ctsm_sci testing.</option>
    </options>
  </test>
  <test name="ERS_D_Ld10" grid="f10_f10_mg37" compset="IHistClm50Sp" testmods="clm/collapse_pfts_78_to_16_decStart_f10">
    <machines>
      <machine name="cheyenne" compiler="intel" category="aux_clm"/>
    </machines>
    <options>
      <option name="wallclock">00:20:00</option>
      <option name="comment"  >test transient PFTs (via HIST) with a December start, reading 78-pft data and running with 16 pfts</option>
    </options>
  </test>
  <test name="SOILSTRUCTUD_Ld5" grid="f10_f10_mg37" compset="I2000Clm50BgcCrop" testmods="clm/default">
    <machines>
      <machine name="cheyenne" compiler="intel" category="aux_clm"/>
    </machines>
    <options>
      <option name="wallclock">00:20:00</option>
      <option name="comment"  >test soil_layerstruct_userdefined set to the same dzsoi values as in the predefined case 4SL_2m and expect bfb same answers</option>
    </options>
  </test>
  <test name="ERS_D_Ld12" grid="f10_f10_mg37" compset="I1850Clm50BgcCropG" testmods="clm/glcMEC_spunup_inc_dec_bgc">
    <machines>
      <machine name="cheyenne" compiler="intel" category="aux_clm"/>
    </machines>
    <options>
      <option name="wallclock">00:20:00</option>
      <option name="comment"  >Tests updates of BGC variables with increasing and decreasing glacier areas</option>
    </options>
  </test>
  <test name="ERP_P36x2_D_Ld3" grid="f10_f10_mg37" compset="I1850Clm50BgcCrop" testmods="clm/extra_outputs">
    <machines>
      <machine name="cheyenne" compiler="gnu" category="aux_clm"/>
    </machines>
    <options>
      <option name="wallclock">00:20:00</option>
      <option name="comment"  >Among other extra outputs, ensure that writing the history field master list to a separate file does not cause failure"</option>
    </options>
  </test>
  <test name="ERS_D_Ld3" grid="f10_f10_mg37" compset="I1850Clm50BgcCrop" testmods="clm/default">
    <machines>
      <machine name="cheyenne" compiler="intel" category="aux_clm"/>
      <machine name="cheyenne" compiler="gnu" category="aux_clm"/>
      <machine name="cheyenne" compiler="intel" category="clm_short"/>
      <machine name="cheyenne" compiler="gnu" category="clm_short"/>
    </machines>
    <options>
      <option name="wallclock">00:20:00</option>
    </options>
  </test>
  <test name="ERS_D_Ld3" grid="f19_g17" compset="I1850Clm50BgcCrop" testmods="clm/clm50dynroots">
    <machines>
      <machine name="cheyenne" compiler="intel" category="aux_clm"/>
      <machine name="izumi"  compiler="intel" category="prebeta"/>
      <machine name="izumi"  compiler="pgi" category="prebeta"/>
    </machines>
    <options>
      <option name="wallclock">00:20:00</option>
    </options>
  </test>
  <test name="ERS_D_Ld3" grid="f10_f10_mg37" compset="I2000Clm50BgcCru" testmods="clm/default">
    <machines>
      <machine name="cheyenne" compiler="intel" category="aux_clm"/>
      <machine name="cheyenne" compiler="gnu" category="aux_clm"/>
    </machines>
    <options>
      <option name="wallclock">00:20:00</option>
    </options>
  </test>
  <test name="ERS_D_Ld3" grid="f10_f10_mg37" compset="I2000Clm50BgcCru" testmods="clm/deepsoil_bedrock">
    <machines>
      <machine name="cheyenne" compiler="intel" category="aux_clm"/>
    </machines>
    <options>
      <option name="wallclock">00:20:00</option>
    </options>
  </test>
  <test name="ERS_D_Ld5" grid="f10_f10_mg37" compset="I2000Clm50BgcCru" testmods="clm/default">
    <machines>
      <machine name="cheyenne" compiler="intel" category="aux_clm"/>
    </machines>
    <options>
      <option name="wallclock">00:20:00</option>
    </options>
  </test>
  <test name="ERS_D_Ld5_Mmpi-serial" grid="1x1_mexicocityMEX" compset="I1PtClm50SpRs" testmods="clm/CLM1PTStartDate">
    <machines>
      <machine name="izumi" compiler="nag" category="aux_clm"/>
    </machines>
    <options>
      <option name="wallclock">00:20:00</option>
    </options>
  </test>
  <test name="ERS_D_Ld6" grid="f10_f10_mg37" compset="I1850Clm45BgcCrop" testmods="clm/clm50CMIP6frc">
    <machines>
      <machine name="cheyenne" compiler="gnu" category="aux_clm"/>
      <machine name="cheyenne" compiler="intel" category="aux_clm"/>
    </machines>
    <options>
      <option name="wallclock">00:20:00</option>
    </options>
  </test>
  <test name="ERS_D_Ld7_Mmpi-serial" grid="1x1_smallvilleIA" compset="IHistClm50BgcCropRs" testmods="clm/decStart1851_noinitial">
    <machines>
      <machine name="cheyenne" compiler="intel" category="aux_clm"/>
    </machines>
    <options>
      <option name="wallclock">00:20:00</option>
      <option name="comment"  >Transient crop run with a mid-year restart, restarting shortly after a big landunit transition, to make sure that the annually-dribbled fluxes generated from landunit transitions restart properly</option>
    </options>
  </test>
  <test name="ERS_Ld3" grid="f09_g17" compset="I1850Clm50BgcCrop" testmods="clm/rad_hrly_light_res_half">
    <machines>
      <machine name="cheyenne" compiler="intel" category="aux_clm"/>
    </machines>
    <options>
      <option name="wallclock">00:20:00</option>
    </options>
  </test>
  <test name="ERS_Ld5_Mmpi-serial" grid="1x1_vancouverCAN" compset="I1PtClm45SpRs" testmods="clm/CLM1PTStartDate">
    <machines>
      <machine name="cheyenne" compiler="intel" category="aux_clm"/>
      <machine name="izumi" compiler="nag" category="prealpha"/>
    </machines>
    <options>
      <option name="wallclock">00:20:00</option>
    </options>
  </test>
  <test name="ERS_Ld5_Mmpi-serial" grid="1x1_vancouverCAN" compset="I1PtClm50SpRs" testmods="clm/CLM1PTStartDate">
    <machines>
      <machine name="cheyenne" compiler="intel" category="aux_clm"/>
    </machines>
    <options>
      <option name="wallclock">00:20:00</option>
    </options>
  </test>
  <test name="ERS_Lm20_Mmpi-serial" grid="1x1_smallvilleIA" compset="I2000Clm50BgcCropQianRs" testmods="clm/monthly_noinitial">
    <machines>
      <machine name="cheyenne" compiler="gnu" category="aux_clm"/>
    </machines>
    <options>
      <option name="wallclock">01:20:00</option>
      <option name="comment"  >tests mid-year restart, with the restart file being written in the middle of the first year after cold start initialization</option>
    </options>
  </test>
  <test name="ERS_Ly5_Mmpi-serial" grid="1x1_smallvilleIA" compset="I2000Clm50BgcCropQianRs" testmods="clm/ciso_monthly">
    <machines>
      <machine name="cheyenne" compiler="gnu" category="aux_clm"/>
    </machines>
    <options>
      <option name="wallclock">02:00:00</option>
      <option name="comment"  >multi-year test with crops and isotopes that includes all crop types; added (2020-05-21) in order to test the new switchgrass and miscanthus crops (which otherwise aren't currently tested)</option>
    </options>
  </test>
  <test name="ERS_Lm40_Mmpi-serial" grid="1x1_numaIA" compset="I2000Clm50BgcCropQianRs" testmods="clm/monthly">
    <machines>
      <machine name="cheyenne" compiler="gnu" category="aux_clm"/>
    </machines>
    <options>
      <option name="wallclock">02:00:00</option>
      <option name="comment"  >tests mid-year restart, with the restart file being written in the middle of the second year</option>
    </options>
  </test>
  <test name="ERS_Lm54_Mmpi-serial" grid="1x1_numaIA" compset="I2000Clm50BgcCropQianRs" testmods="clm/cropMonthOutput">
    <machines>
      <machine name="cheyenne" compiler="intel" category="aux_clm"/>
    </machines>
    <options>
      <option name="wallclock">02:00:00</option>
      <option name="comment"  >tests mid-year restart, with the restart file being written after more than 2 years, which Sam Levis says is important for testing crop restarts</option>
    </options>
  </test>
  <test name="ERS_Ly20_Mmpi-serial" grid="1x1_numaIA" compset="I2000Clm50BgcCropQianRs" testmods="clm/cropMonthOutput">
    <machines>
      <machine name="cheyenne" compiler="intel" category="aux_clm"/>
    </machines>
    <options>
      <option name="wallclock"     >04:00:00</option>
      <option name="tput_tolerance">0.5</option>
      <option name="comment"       >20 year single point tests with BGC-Crop (Crop keeps a 20 year running mean)</option>
    </options>
  </test>
  <test name="ERS_Ly3" grid="f10_f10_mg37" compset="I1850Clm50BgcCropCmip6" testmods="clm/basic">
    <machines>
      <machine name="cheyenne" compiler="intel" category="aux_clm"/>
    </machines>
    <options>
      <option name="wallclock">01:40:00</option>
      <option name="comment"  >Include a long ERS test of the cmip6 configuration, though at coarse resolution. This gives a year+ test covering the output_crop usermod, which is something we want: if this is removed, we should add a test of at least a year duration covering the output_crop usermod. This test needs to use init_interp to work, because of adding virtual Antarctica columns (currently the default out-of-the-box setting uses init_interp for this).</option>
    </options>
  </test>
  <test name="ERS_Ly3_Mmpi-serial" grid="1x1_smallvilleIA" compset="IHistClm50BgcCropQianRs" testmods="clm/cropMonthOutput">
    <machines>
      <machine name="cheyenne" compiler="gnu" category="aux_clm"/>
    </machines>
    <options>
      <option name="wallclock">01:40:00</option>
      <option name="comment"  >restart is right before the transition from 100% nat veg to 100% crop</option>
    </options>
  </test>
  <test name="ERS_Ly3_P72x2" grid="f10_f10_mg37" compset="IHistClm50BgcCropG" testmods="clm/cropMonthOutput">
    <machines>
      <machine name="cheyenne" compiler="intel" category="aux_clm"/>
    </machines>
    <options>
      <option name="wallclock">01:40:00</option>
      <option name="comment"  >Multi-year global test of transient crops together with transient glaciers. Use glacier evolution with ERS test</option>
    </options>
  </test>
  <test name="ERS_Ly3_P72x2_Vmct" grid="f10_f10_mg37" compset="IHistClm50BgcCropG" testmods="clm/cropMonthOutput">
    <machines>
      <machine name="cheyenne" compiler="intel" category="aux_clm"/>
    </machines>
    <options>
      <option name="wallclock">01:40:00</option>
      <option name="comment"  >MCT test covering evolving glacier.</option>
    </options>
  </test>
  <test name="ERS_Ly5_P144x1" grid="f10_f10_mg37" compset="IHistClm51BgcCrop" testmods="clm/cropMonthOutput">
    <machines>
      <machine name="cheyenne" compiler="intel" category="aux_clm"/>
    </machines>
    <options>
      <option name="wallclock">01:40:00</option>
      <option name="comment"  >Want a multi-year global test of transient crops; also want a multi-year transient restart test.  Using P60x1 and ERS rather than ERP to get faster turnaround of this long-running test</option>
    </options>
  </test>
  <test name="ERS_Ly5_P72x1" grid="f10_f10_mg37" compset="IHistClm45BgcCrop" testmods="clm/cropMonthOutput">
    <machines>
      <machine name="cheyenne" compiler="intel" category="aux_clm"/>
    </machines>
    <options>
      <option name="wallclock">03:00:00</option>
      <option name="comment"  >include a long Clm45 test, and include a production intel test of Clm45</option>
    </options>
  </test>
  <test name="ERS_Ly3" grid="f10_f10_mg37" compset="I2000Clm51BgcCrop" testmods="clm/Meier2022_surf_rough">
    <machines>
      <machine name="cheyenne" compiler="intel" category="aux_clm"/>
    </machines>
    <options>
      <option name="wallclock">01:40:00</option>
      <option name="comment"  >include a long exact restart test with Meier surface roughness</option>
    </options>
  </test>
  <test name="SMS_D" grid="f10_f10_mg37" compset="I2000Clm51Bgc" testmods="clm/Meier2022_surf_rough">
    <machines>
      <machine name="cheyenne" compiler="intel" category="aux_clm"/>
    </machines>
    <options>
      <option name="wallclock">00:20:00</option>
      <option name="comment"  >include a short DEBUG test with Meier surface roughness without crop</option>
    </options>
  </test>
  <test name="ERS_D" grid="f10_f10_mg37" compset="I1850Clm51Sp" testmods="clm/Meier2022_surf_rough">
    <machines>
      <machine name="cheyenne" compiler="intel" category="aux_clm"/>
    </machines>
    <options>
      <option name="wallclock">00:20:00</option>
      <option name="comment"  >Exact restart short DEBUG SP test with Meier surface roughness</option>
    </options>
  </test>
  <test name="ERP_D_Ly3" grid="f09_f09_mg17" compset="I2000Clm51Bgc" testmods="clm/Meier2022_surf_rough_all_f09NonCrop">
    <machines>
      <machine name="cheyenne" compiler="intel" category="aux_clm"/>
    </machines>
    <options>
      <option name="wallclock">00:20:00</option>
      <option name="comment"  >Exact restart DEBUG on test with Meier surface roughness at f09</option>
    </options>
  </test>
  <test name="SMS" grid="hcru_hcru" compset="I2000Clm51Bgc" testmods="clm/Meier2022_surf_rough_all_hcruNonCrop">
    <machines>
      <machine name="cheyenne" compiler="intel" category="aux_clm"/>
    </machines>
    <options>
      <option name="wallclock">00:20:00</option>
      <option name="comment"  >Short production test with Meier surface roughness at half degree</option>
    </options>
  </test>
  <test name="ERS_Ly6_Mmpi-serial" grid="1x1_smallvilleIA" compset="IHistClm50BgcCropQianRs" testmods="clm/cropMonthOutput">
    <machines>
      <machine name="cheyenne" compiler="intel" category="aux_clm"/>
    </machines>
    <options>
      <option name="wallclock">02:00:00</option>
      <option name="comment"  >restart is right before increasing natural veg to &gt; 0 while also shifting PCT_CFT</option>
      <option name="tput_tolerance">0.5</option>
    </options>
  </test>
  <test name="SMS_Ly5_Mmpi-serial" grid="1x1_smallvilleIA" compset="IHistClm50BgcCropQianRs" testmods="clm/gregorian_cropMonthOutput">
    <machines>
      <machine name="cheyenne" compiler="gnu" category="aux_clm"/>
    </machines>
    <options>
      <option name="wallclock">01:00:00</option>
      <option name="comment"  >Multi-year Gregorian test with transient and crop to test code that might break in leap years.</option>
      <option name="tput_tolerance">0.5</option>
    </options>
  </test>
  <test name="LII_D_Ld3" grid="f19_g17" compset="I2000Clm50BgcCrop" testmods="clm/default">
    <machines>
      <machine name="cheyenne" compiler="intel" category="aux_clm"/>
    </machines>
    <options>
      <option name="wallclock">00:20:00</option>
      <option name="comment"  >Basic LII test, covering the standard range of subgrid heterogeneity - particularly, including crop. Uses a year-2000 restart file so that the restart file has non-zero product pools, so that we exercise the gridcell-level code in init_interp.</option>
    </options>
  </test>
  <test name="LII2FINIDATAREAS_D_P360x2_Ld1" grid="f09_g17" compset="I1850Clm50BgcCrop" testmods="clm/default">
    <machines>
      <machine name="cheyenne" compiler="intel" category="aux_clm"/>
    </machines>
    <options>
      <option name="wallclock">00:20:00</option>
      <option name="comment"  >Exercise the init_interp_method='use_finidat_areas' option. See documentation at the top of the python script implementing this test for more details and rationale. This test requires a compatible finidat file (i.e., a file that can be used without interpolation). If no such file is available out-of-the-box, then the test will need to use a testmod that points to a compatible file.</option>
    </options>
  </test>
  <test name="LVG_Ld5_D" grid="f10_f10_mg37" compset="I1850Clm51Bgc" testmods="clm/no_vector_output">
    <machines>
      <machine name="cheyenne" compiler="intel" category="aux_clm"/>
    </machines>
    <options>
      <option name="wallclock">00:20:00</option>
      <option name="comment"  >Include one LVG debug test (exact configuration is not very important). Note that the LVG test will fail if there is any 1-d output, or output separated by glacier elevation classes (e.g., the various *_FORC fields), so this includes a testmod that turns off any 1-d output.</option>
    </options>
  </test>
  <test name="LCISO_Lm13" grid="f10_f10_mg37" compset="IHistClm51BgcCrop" testmods="clm/ciso_monthly">
    <machines>
      <machine name="cheyenne" compiler="intel" category="aux_clm"/>
      <machine name="cheyenne" compiler="intel" category="prebeta"/>
    </machines>
    <options>
      <option name="wallclock">01:30:00</option>
      <option name="comment"  >Make sure Carbon isotopes on and off with land-use change, does NOT change answers. To verify for landuse change must go beyond a year boundary, because of #404 we can't use a December start, so need to run for beyond the year boundary.</option>
    </options>
  </test>
  <test name="NCK_Ld1" grid="f10_f10_mg37" compset="I2000Clm50Sp" testmods="clm/default">
    <machines>
      <machine name="cheyenne" compiler="intel" category="aux_clm"/>
      <machine name="cheyenne" compiler="intel" category="prealpha"/>
    </machines>
    <options>
      <option name="wallclock">00:20:00</option>
    </options>
  </test>
  <test name="PEM_D_Ld5" grid="ne30_g17" compset="I2000Clm50BgcCru" testmods="clm/default">
    <machines>
      <machine name="cheyenne" compiler="intel" category="aux_clm"/>
      <machine name="cheyenne" compiler="intel" category="prealpha"/>
    </machines>
    <options>
      <option name="wallclock">00:60:00</option>
    </options>
  </test>
  <test name="PEM_Ld1" grid="f10_f10_mg37" compset="I2000Clm51BgcCrop" testmods="clm/crop">
    <machines>
      <machine name="izumi" compiler="intel" category="aux_clm"/>
      <machine name="izumi" compiler="intel" category="prebeta"/>
    </machines>
    <options>
      <option name="wallclock">00:20:00</option>
    </options>
  </test>
  <test name="PET_P36x2_D" grid="f10_f10_mg37" compset="I1850Clm50BgcCrop" testmods="clm/default">
    <machines>
      <machine name="cheyenne" compiler="intel" category="aux_clm"/>
    </machines>
    <options>
      <option name="wallclock">00:20:00</option>
      <option name="comment"  >The main purpose of this test is to test threading of init_interp, exercising the OpenMP directives in initInterp. (Note that ERP tests don't compare threaded vs. non-threaded runs of init_interp, since init_interp won't run in the restart case.) Note that this test will use init_interp as long as we don't have out-of-the-box initial conditions at f10 resolution. We could probably get a similar level of confidence in the threading directives by deleting this test and instead changing the LII test to use threading; the main loss would be that that wouldn't test threading combined with interpolating from one resolution to another, as this one does.</option>
      <option name="tput_tolerance">0.5</option>
    </options>
  </test>
  <test name="SMS" grid="f10_f10_mg37" compset="I2000Clm50BgcCrop" testmods="clm/crop">
    <machines>
      <machine name="izumi" compiler="intel" category="aux_clm"/>
      <machine name="izumi" compiler="pgi" category="aux_clm"/>
      <machine name="izumi" compiler="gnu" category="aux_clm"/>
    </machines>
    <options>
      <option name="wallclock">00:20:00</option>
    </options>
  </test>
  <test name="SMS_D_Ld1" grid="f09_g17" compset="I1850Clm50BgcSpinup" testmods="clm/cplhist">
    <machines>
      <machine name="cheyenne" compiler="intel" category="aux_clm"/>
    </machines>
    <options>
      <option name="wallclock">00:20:00</option>
    </options>
  </test>
  <test name="SMS_Vmct" grid="f10_f10_mg37" compset="I2000Clm50BgcCrop" testmods="clm/crop">
    <machines>
      <machine name="izumi" compiler="pgi" category="aux_clm"/>
    </machines>
    <options>
      <option name="wallclock">00:20:00</option>
      <option name="comment"  >pgi test for MCT driver since nuopc is not passing</option>
    </options>
  </test>
  <test name="SMS_Vmct_D_Ld1" grid="f09_g17" compset="I1850Clm50BgcSpinup" testmods="clm/cplhist">
    <machines>
      <machine name="cheyenne" compiler="intel" category="aux_clm"/>
    </machines>
    <options>
      <option name="wallclock">00:20:00</option>
      <option name="comment"  >pgi test for MCT driver since nuopc is not passing</option>
    </options>
  </test>
  <test name="SMS_D" grid="f19_f19_mg17" compset="I2010Clm50Sp" testmods="clm/clm50cam6LndTuningMode">
    <machines>
      <machine name="cheyenne" compiler="intel" category="aux_clm"/>
    </machines>
    <options>
      <option name="wallclock">00:20:00</option>
    </options>
  </test>
  <test name="ERS_Ln9" grid="ne0ARCTICne30x4_ne0ARCTICne30x4_mt12" compset="IHistClm50Sp" testmods="clm/clm50cam6LndTuningMode_1979Start">
    <machines>
      <machine name="cheyenne" compiler="intel" category="ctsm_sci"/>
    </machines>
    <options>
      <option name="wallclock">00:20:00</option>
      <option name="comment"  >Run ARCTIC for transient case starting in 1979 as for AMIP CAM cases,
                (no need to run this high core count test with every tag, but include it in the less frequent ctsm_sci testing)"</option>
    </options>
  </test>
  <test name="SMS_Ln9" grid="ne0ARCTICGRISne30x8_ne0ARCTICGRISne30x8_mt12" compset="IHistClm50Sp" testmods="clm/clm50cam6LndTuningMode_1979Start">
    <machines>
      <machine name="cheyenne" compiler="intel" category="ctsm_sci"/>
    </machines>
    <options>
      <option name="wallclock">00:20:00</option>
      <option name="comment"  >Run ARCTICGRIS for transient case starting in 1979 as for AMIP CAM cases (no need to run this high core count test with every tag, but include it in the less frequent ctsm_sci testing)"</option>
    </options>
  </test>
  <test name="SMS_Ln9" grid="ne0ARCTICGRISne30x8_ne0ARCTICGRISne30x8_mt12" compset="ISSP585Clm50BgcCrop" testmods="clm/clm50cam6LndTuningMode">
    <machines>
      <machine name="cheyenne" compiler="intel" category="ctsm_sci"/>
    </machines>
    <options>
      <option name="wallclock">00:40:00</option>
      <option name="comment"  >Run ARCTICGRIS for future transient case (do not run this expensive test with every tag, but include it in the less frequent ctsm_sci testing)"</option>
    </options>
  </test>
  <test name="SMS_Ln9" grid="ne0CONUSne30x8_ne0CONUSne30x8_mt12" compset="IHistClm50Sp" testmods="clm/clm50cam6LndTuningMode_2013Start">
    <machines>
      <machine name="cheyenne" compiler="intel" category="ctsm_sci"/>
    </machines>
    <options>
      <option name="wallclock">00:20:00</option>
      <option name="comment"  >Run CONUS for transient case starting in 2013 as for CAM case (no need to run this high core count test with every tag, but include it in the less frequent ctsm_sci testing)"</option>
    </options>
  </test>
  <test name="SMS_Ld5" grid="f09_g17" compset="IHistClm50Sp" testmods="clm/default">
    <machines>
      <machine name="cheyenne" compiler="intel" category="ctsm_sci"/>
    </machines>
    <options>
      <option name="wallclock">00:20:00</option>
      <option name="comment"  >Science support for IHistClm50Sp at f09</option>
    </options>
  </test>
  <test name="SMS_Ld5" grid="f19_g17" compset="IHistClm50Sp" testmods="clm/default">
    <machines>
      <machine name="cheyenne" compiler="intel" category="ctsm_sci"/>
    </machines>
    <options>
      <option name="wallclock">00:20:00</option>
      <option name="comment"  >Science support for IHistClm50Sp at f19</option>
    </options>
  </test>
  <test name="SMS_Ln9" grid="ne30pg2_ne30pg2_mg17" compset="I1850Clm50Sp" testmods="clm/clm50cam6LndTuningMode">
    <machines>
      <machine name="cheyenne" compiler="intel" category="aux_clm"/>
    </machines>
    <options>
      <option name="wallclock">00:40:00</option>
      <option name="comment"  >Run ne30np4.pg2 to make sure will work for CAM"</option>
    </options>
  </test>
  <test name="SMS_Ln9" grid="ne30pg2_ne30pg2_mg17" compset="I2000Clm50BgcCrop" testmods="clm/clm50cam6LndTuningMode">
    <machines>
      <machine name="cheyenne" compiler="intel" category="aux_clm"/>
    </machines>
    <options>
      <option name="wallclock">00:40:00</option>
      <option name="comment"  >Run ne30np4.pg3 to make sure will work for CAM"</option>
    </options>
  </test>
  <test name="SMS_D" grid="f10_f10_mg37" compset="I2000Clm51BgcCrop" testmods="clm/crop">
    <machines>
      <machine name="izumi" compiler="intel" category="aux_clm"/>
      <machine name="izumi" compiler="pgi" category="aux_clm"/>
      <machine name="izumi" compiler="gnu" category="aux_clm"/>
    </machines>
    <options>
      <option name="wallclock">00:20:00</option>
    </options>
  </test>
  <test name="SMS_D_Ld1_Mmpi-serial" grid="1x1_vancouverCAN" compset="I1PtClm45SpRs" testmods="clm/CLM1PTStartDate">
    <machines>
      <machine name="izumi" compiler="nag" category="aux_clm"/>
    </machines>
    <options>
      <option name="wallclock">00:20:00</option>
    </options>
  </test>
  <test name="SMS_D_Ld1_Mmpi-serial" grid="1x1_mexicocityMEX" compset="I1PtClm50SpRs" testmods="clm/CLM1PTStartDate">
    <machines>
      <machine name="cheyenne" compiler="intel" category="aux_clm"/>
    </machines>
    <options>
      <option name="wallclock">00:20:00</option>
    </options>
  </test>
  <test name="SMS_D_Ld1_Mmpi-serial" grid="1x1_vancouverCAN" compset="I1PtClm50SpRs" testmods="clm/CLM1PTStartDate">
    <machines>
      <machine name="izumi" compiler="nag" category="aux_clm"/>
      <machine name="cheyenne" compiler="gnu" category="aux_clm"/>
      <machine name="cheyenne" compiler="intel" category="aux_clm"/>
    </machines>
    <options>
      <option name="wallclock">00:20:00</option>
    </options>
  </test>
  <test name="SMS_D_Ld1_Mmpi-serial" grid="f45_f45_mg37" compset="I2000Clm50SpRs" testmods="clm/ptsRLA">
    <machines>
      <machine name="cheyenne" compiler="intel" category="aux_clm"/>
      <machine name="cheyenne" compiler="gnu" category="aux_clm"/>
      <machine name="izumi" compiler="nag" category="aux_clm"/>
      <machine name="cheyenne" compiler="intel" category="prealpha"/>
      <machine name="izumi" compiler="nag" category="prealpha"/>
      <machine name="cheyenne" compiler="gnu" category="prealpha"/>
    </machines>
    <options>
      <option name="wallclock">00:20:00</option>
    </options>
  </test>
  <test name="SMS_D_Ld1_Mmpi-serial_Vmct" grid="f45_f45_mg37" compset="I2000Clm50SpRs" testmods="clm/ptsRLA">
    <machines>
      <machine name="cheyenne" compiler="gnu" category="aux_clm"/>
      <machine name="cheyenne" compiler="gnu" category="prealpha"/>
    </machines>
    <options>
      <option name="wallclock">00:20:00</option>
      <option name="comment"  >Include a MCT test of pts mode</option>
    </options>
  </test>
  <test name="SMS_D_Ld1_P48x1" grid="f10_f10_mg37" compset="I2000Clm45BgcCrop" testmods="clm/oldhyd">
    <machines>
      <machine name="izumi" compiler="nag" category="aux_clm"/>
    </machines>
    <options>
      <option name="wallclock">00:20:00</option>
    </options>
  </test>
  <test name="ERP_D_P36x2_Ld3" grid="f10_f10_mg37" compset="I2000Clm45BgcCrop" testmods="clm/no_subgrid_fluxes">
    <machines>
      <machine name="cheyenne" compiler="gnu" category="aux_clm">
        <options>
          <option name="wallclock">00:20:00</option>
          <option name="comment">This covers some code that isn't covered by any existing tests (such as the oldhyd test), though the amount of additional code coverage is small, so we don't necessarily need to keep this test long-term.</option>
        </options>
      </machine>
    </machines>
  </test>
  <test name="SMS_D_Ld1_P48x1" grid="f10_f10_mg37" compset="I2000Clm50BgcCru" testmods="clm/af_bias_v7">
    <machines>
      <machine name="izumi" compiler="nag" category="aux_clm"/>
    </machines>
    <options>
      <option name="wallclock">00:20:00</option>
    </options>
  </test>
  <test name="SMS_D_Ld1_P48x1_Vmct" grid="f10_f10_mg37" compset="I2000Clm50BgcCru" testmods="clm/af_bias_v7">
    <machines>
      <machine name="izumi" compiler="nag" category="aux_clm"/>
    </machines>
    <options>
      <option name="wallclock">00:20:00</option>
      <option name="comment"  >MCT test covering anomaly forcing</option>
    </options>
  </test>
  <test name="SMS_D_Ld3" grid="f10_f10_mg37" compset="I1850Clm50BgcCrop" testmods="clm/default">
    <machines>
      <machine name="cheyenne" compiler="intel" category="aux_clm"/>
      <machine name="cheyenne" compiler="intel" category="clm_short"/>
      <machine name="cheyenne" compiler="intel" category="prealpha"/>
      <machine name="cheyenne" compiler="intel" category="aux_cime_baselines"/>
    </machines>
    <options>
      <option name="wallclock">00:20:00</option>
    </options>
  </test>
  <test name="SMS_D_Ld3" grid="f10_f10_mg37" compset="I2000Clm50BgcCru" testmods="clm/default">
    <machines>
      <machine name="cheyenne" compiler="intel" category="aux_clm"/>
      <machine name="cheyenne" compiler="gnu" category="aux_clm"/>
      <machine name="cheyenne" compiler="gnu" category="prebeta"/>
    </machines>
    <options>
      <option name="wallclock">00:20:00</option>
    </options>
  </test>
  <test name="SMS_C2_D_Lh12" grid="f09_g17" compset="I2000Clm50Sp" testmods="clm/pauseResume">
    <machines>
      <machine name="cheyenne" compiler="intel" category="aux_clm"/>
    </machines>
    <options>
      <option name="wallclock">00:20:00</option>
    </options>
  </test>
  <test name="DAE_C2_D_Lh12" grid="f10_f10_mg37" compset="I2000Clm50BgcCrop" testmods="clm/DA_multidrv">
    <machines>
      <machine name="cheyenne" compiler="intel" category="aux_clm"/>
      <machine name="cheyenne" compiler="intel" category="prealpha"/>
    </machines>
    <options>
      <option name="wallclock">00:20:00</option>
    </options>
  </test>
  <test name="DAE_N2_D_Lh12_Vmct" grid="f10_f10_mg37" compset="I2000Clm50BgcCrop" testmods="clm/DA_multidrv">
    <machines>
      <machine name="cheyenne" compiler="intel" category="aux_clm"/>
      <machine name="cheyenne" compiler="intel" category="prealpha"/>
    </machines>
    <options>
      <option name="wallclock">00:20:00</option>
      <option name="comment"  >MCT test covering multi-driver, the DAE test, and Gregorian calendar</option>
    </options>
  </test>
  <test name="SMS_D_Ld5" grid="f10_f10_mg37" compset="I1850Clm45BgcCrop" testmods="clm/crop">
    <machines>
      <machine name="izumi" compiler="nag" category="aux_clm"/>
    </machines>
    <options>
      <option name="wallclock">00:20:00</option>
      <option name="comment"  >include a nag debug test of Clm45BgcCrop</option>
    </options>
  </test>
  <test name="SMS_D_Ld5_Mmpi-serial" grid="1x1_mexicocityMEX" compset="I1PtClm50SpRs" testmods="clm/CLM1PTStartDate">
    <machines>
      <machine name="cheyenne" compiler="intel" category="aux_clm"/>
      <machine name="cheyenne" compiler="intel" category="prebeta"/>
    </machines>
    <options>
      <option name="wallclock">00:20:00</option>
      <option name="tput_tolerance">0.5</option>
    </options>
  </test>
  <test name="SMS_D_Mmpi-serial" grid="CLM_USRDAT" compset="I1PtClm51Bgc" testmods="clm/default--clm/NEON/NIWO">
    <machines>
      <machine name="izumi"    compiler="nag"   category="aux_clm"/>
    </machines>
    <options>
      <option name="wallclock">00:20:00</option>
      <option name="tput_tolerance">0.5</option>
      <option name="comment"  >Add at least one test of a NEON site</option>
    </options>
  </test>
  <test name="SMS_D_Vmct_Lm1_Mmpi-serial" grid="CLM_USRDAT" compset="I1PtClm50SpRs" testmods="clm/USUMB_mct">
    <machines>
      <machine name="cheyenne" compiler="intel" category="aux_clm"/>
      <machine name="cheyenne" compiler="intel" category="prebeta"/>
    </machines>
    <options>
      <option name="wallclock">00:20:00</option>
      <option name="tput_tolerance">0.5</option>
      <option name="comment"  >This is a test of a generic tower site under MCT</option>
    </options>
  </test>
  <test name="SMS_D_Lm1_Mmpi-serial" grid="CLM_USRDAT" compset="I1PtClm50SpRs" testmods="clm/USUMB_nuopc">
    <machines>
      <machine name="cheyenne" compiler="intel" category="aux_clm"/>
    </machines>
    <options>
      <option name="wallclock">00:20:00</option>
      <option name="tput_tolerance">0.5</option>
      <option name="comment"  >Make sure the CLM_USRDAT universal resolution works</option>
    </options>
  </test>
  <test name="ERS_D_Ld5" grid="f10_f10_mg37" compset="IHistClm50BgcQian" testmods="clm/ciso_bombspike1963DecStart">
    <machines>
      <machine name="cheyenne" compiler="intel" category="aux_clm"/>
    </machines>
    <options>
      <option name="wallclock">00:40:00</option>
      <option name="comment"  >Want a test of the c13 and c14 timeseries that crosses the year boundary. Ideally this test would include crops (in order to cover as much code as possible combined with the c13/c14 timeseries, even though there are no direct interactions between these timeseries and crops), but crop DecStart tests currently fail because of https://github.com/ESCOMP/ctsm/issues/404 and I didn't want to add another long test just to test these options, so for now using a compset without crops. Using a compset with SGLC to avoid problems with CISM in DecStart tests; the only IHistClm50Bgc compset we have with SGLC is this Qian compset, so I'm using this one.</option>
    </options>
  </test>
  <test name="SMS_D_Ly6_Mmpi-serial" grid="1x1_smallvilleIA" compset="IHistClm45BgcCropQianRs" testmods="clm/cropMonthOutput">
    <machines>
      <machine name="cheyenne" compiler="intel" category="aux_clm"/>
    </machines>
    <options>
      <option name="wallclock">02:00:00</option>
      <option name="comment"  >Want a debug test that tests a number of aspects of transient crops, including a new crop landunit and shifting PCT_CFT; move to CLM50 once we can get it fast enough (see bug 2391)</option>
    </options>
  </test>
  <test name="ERS_Lm25" grid="1x1_smallvilleIA" compset="IHistClm50BgcCropQianRs" testmods="clm/smallville_dynlakes_monthly">
    <machines>
      <machine name="cheyenne" compiler="gnu" category="aux_clm">
        <options>
          <option name="wallclock">0:50:00</option>
          <option name="comment">Include a test of transient lakes</option>
        </options>
      </machine>
    </machines>
  </test>
  <test name="ERS_Lm25" grid="1x1_smallvilleIA" compset="IHistClm50BgcCropQianRs" testmods="clm/smallville_dynurban_monthly">
    <machines>
      <machine name="cheyenne" compiler="gnu" category="aux_clm">
        <options>
          <option name="wallclock">0:50:00</option>
          <option name="comment">Include a test of transient urban</option>
        </options>
      </machine>
    </machines>
  </test>
  <test name="SMS_D_P48x1_Ld5" grid="f10_f10_mg37" compset="I2000Clm50BgcCrop" testmods="clm/irrig_spunup">
    <machines>
      <machine name="izumi" compiler="nag" category="aux_clm"/>
      <machine name="izumi" compiler="nag" category="prebeta"/>
    </machines>
    <options>
      <option name="wallclock">00:20:00</option>
      <option name="comment"  >Want nag _D test with irrigation on</option>
    </options>
  </test>
  <test name="SMS_Ld1" grid="f09_g17" compset="I2000Clm50BgcCru" testmods="clm/af_bias_v7">
    <machines>
      <machine name="cheyenne" compiler="intel" category="aux_clm"/>
    </machines>
    <options>
      <option name="wallclock">00:20:00</option>
    </options>
  </test>
  <test name="SMS_Ld1" grid="f19_g17" compset="I2000Clm50BgcCru" testmods="clm/default">
    <machines>
      <machine name="cheyenne" compiler="intel" category="prebeta"/>
    </machines>
    <options>
      <option name="wallclock">00:20:00</option>
    </options>
  </test>
  <test name="SMS_Ld1" grid="f19_g17" compset="I2000Clm50Vic" testmods="clm/default">
    <machines>
      <machine name="cheyenne" compiler="intel" category="aux_clm"/>
    </machines>
    <options>
      <option name="wallclock">00:20:00</option>
    </options>
  </test>
  <test name="SMS_Ld1_Mmpi-serial" grid="1x1_mexicocityMEX" compset="I1PtClm50SpRs" testmods="clm/CLM1PTStartDate">
    <machines>
      <machine name="cheyenne" compiler="intel" category="aux_clm"/>
    </machines>
    <options>
      <option name="wallclock">00:20:00</option>
    </options>
  </test>
  <test name="SMS_Ld1_Mmpi-serial" grid="f45_f45_mg37" compset="I2000Clm50SpRs" testmods="clm/ptsRLA">
    <machines>
      <machine name="cheyenne" compiler="intel" category="aux_clm"/>
      <machine name="cheyenne" compiler="gnu" category="aux_clm"/>
    </machines>
    <options>
      <option name="wallclock">00:20:00</option>
    </options>
  </test>
  <test name="SMS_Ld1_Mmpi-serial" grid="f45_f45_mg37" compset="I2000Clm50SpRs" testmods="clm/ptsRLB">
    <machines>
      <machine name="cheyenne" compiler="gnu" category="aux_clm"/>
    </machines>
    <options>
      <option name="wallclock">00:20:00</option>
    </options>
  </test>
  <test name="SMS_Ld1_Mmpi-serial" grid="f45_f45_mg37" compset="I2000Clm50SpRs" testmods="clm/ptsROA">
    <machines>
      <machine name="cheyenne" compiler="gnu" category="aux_clm"/>
    </machines>
    <options>
      <option name="wallclock">00:20:00</option>
    </options>
  </test>
  <test name="SMS_Ld5" grid="f10_f10_mg37" compset="I1850Clm45BgcCrop" testmods="clm/crop">
    <machines>
      <machine name="cheyenne" compiler="gnu" category="aux_clm"/>
      <machine name="cheyenne" compiler="intel" category="aux_clm"/>
    </machines>
    <options>
      <option name="wallclock">00:20:00</option>
      <option name="comment"  >include a production gnu test of Clm45</option>
    </options>
  </test>
  <test name="SMS_Ld5" grid="f19_g17" compset="IHistClm50Bgc" testmods="clm/decStart">
    <machines>
      <machine name="cheyenne" compiler="intel" category="aux_clm"/>
    </machines>
    <options>
      <option name="wallclock">00:20:00</option>
    </options>
  </test>
  <test name="SMS_Ld2_D" grid="f09_g17" compset="I1850Clm50BgcCropCmip6" testmods="clm/basic_interp">
    <machines>
      <machine name="cheyenne" compiler="intel" category="aux_clm"/>
    </machines>
    <options>
      <option name="wallclock">00:20:00</option>
      <option name="comment"  >This gives a short debug test of the cmip6 configuration as well as a test of the cmip6 configuration at the production resolution, both of which we want. This test needs to use init_interp to work, because of adding virtual Antarctica columns.</option>
    </options>
  </test>
  <test name="SMS_Ld5_D_P48x1" grid="f10_f10_mg37" compset="IHistClm50Bgc" testmods="clm/monthly">
    <machines>
      <machine name="izumi" compiler="nag" category="aux_clm"/>
    </machines>
    <options>
      <option name="wallclock">00:20:00</option>
    </options>
  </test>
  <test name="SMS_Ld5_D_P48x1" grid="f10_f10_mg37" compset="IHistClm51Bgc" testmods="clm/decStart">
    <machines>
      <machine name="izumi" compiler="nag" category="aux_clm"/>
    </machines>
    <options>
      <option name="wallclock">00:20:00</option>
    </options>
  </test>
  <test name="SMS_Ld5" grid="f10_f10_mg37" compset="ISSP585Clm50BgcCrop" testmods="clm/ciso_dec2050Start">
    <machines>
      <machine name="cheyenne" compiler="intel" category="aux_clm"/>
      <machine name="cheyenne" compiler="intel" category="prebeta"/>
    </machines>
    <options>
      <option name="wallclock">00:20:00</option>
      <option name="comment"  >Transient production low res future scenario SSP5-8.5 case with isotopes with a december 2050 start</option>
    </options>
  </test>
  <test name="SMS_Ld5" grid="f10_f10_mg37" compset="ISSP245Clm50BgcCrop" testmods="clm/ciso_dec2050Start">
    <machines>
      <machine name="cheyenne" compiler="gnu" category="aux_clm"/>
    </machines>
    <options>
      <option name="wallclock">00:20:00</option>
      <option name="comment"  >Transient production low res future scenario SSP2-4.5 case with isotopes with a december 2050 start, use gnu to move off of intel</option>
    </options>
  </test>
  <test name="SMS_Ld5" grid="f10_f10_mg37" compset="ISSP370Clm50BgcCrop" testmods="clm/ciso_dec2050Start">
    <machines>
      <machine name="cheyenne" compiler="gnu" category="aux_clm"/>
    </machines>
    <options>
      <option name="wallclock">00:20:00</option>
      <option name="comment"  >Transient production low res future scenario SSP3-7.0 case with isotopes with a december 2050 start, use gnu to move off of intel</option>
    </options>
  </test>
  <test name="SMS_Lm1" grid="f19_g17" compset="I1850Clm50Bgc" testmods="clm/clm50dynroots">
    <machines>
      <machine name="cheyenne" compiler="intel" category="aux_clm"/>
    </machines>
    <options>
      <option name="wallclock">00:20:00</option>
    </options>
  </test>
  <test name="ERP_D_Ld5" grid="f10_f10_mg37" compset="I1850Clm50Bgc" testmods="clm/nlevgrnd_small">
    <machines>
      <machine name="izumi" compiler="intel" category="aux_clm">
        <options>
          <option name="wallclock">0:20:00</option>
          <option name="comment">The main point of this test is to exercise the case where nlevgrnd is less than nlevurb. See the README file in its testmod directory for details.</option>
        </options>
      </machine>
    </machines>
  </test>
  <test name="SMS_Lm13" grid="f19_g17" compset="I2000Clm51BgcCrop" testmods="clm/cropMonthOutput">
    <machines>
      <machine name="cheyenne" compiler="intel" category="aux_clm"/>
    </machines>
    <options>
      <option name="wallclock">00:40:00</option>
      <option name="comment"  >include a relatively long crop test at relatively high resolution</option>
    </options>
  </test>
  <test name="SMS_Lm37" grid="f10_f10_mg37" compset="I1850Clm50SpG" testmods="clm/glcMEC_long">
    <machines>
      <machine name="cheyenne" compiler="intel" category="aux_clm"/>
      <machine name="cheyenne" compiler="intel" category="prebeta"/>
    </machines>
    <options>
      <option name="wallclock">01:30:00</option>
      <option name="comment"  >Long enough test for SMB to be generated in bare land areas; add a month beyond the 3rd year to allow time for CLM to respond to CISM forcing from the 3rd year. (Note: if we had spun-up initial conditions for an IG compset, we could test this with much shorter test, if it also used the glc override options - much of the need for this long test is to allow the snow pack to spin up.)</option>
    </options>
  </test>
  <test name="SMS_Ly3_Mmpi-serial" grid="1x1_numaIA" compset="I2000Clm50BgcCropQianRs" testmods="clm/clm50dynroots">
    <machines>
      <machine name="cheyenne" compiler="intel" category="aux_clm"/>
      <machine name="cheyenne" compiler="intel" category="aux_cime_baselines"/>
    </machines>
    <options>
      <option name="wallclock">01:40:00</option>
    </options>
  </test>
  <test name="SMS_Ly3_Mmpi-serial" grid="1x1_numaIA" compset="I2000Clm50BgcDvCropQianRs" testmods="clm/ignor_warn_cropMonthOutputColdStart">
    <machines>
      <machine name="cheyenne" compiler="gnu" category="aux_clm"/>
    </machines>
    <options>
      <option name="wallclock">01:40:00</option>
      <option name="comment"  >Single point 3-year test with DV"</option>
    </options>
  </test>
  <test name="ERP_D_Ld10" grid="f19_g17" compset="I1850Clm51BgcCrop" testmods="clm/ADspinup">
    <machines>
      <machine name="cheyenne" compiler="intel" category="aux_clm"/>
    </machines>
    <options>
      <option name="wallclock">00:20:00</option>
      <option name="comment"  >Include a restart test for AD spinup mode because of specific logic for spinup_state. Lack of this test did cause a problem.</option>
    </options>
  </test>
  <test name="SSP_D_Ld10" grid="f19_g17" compset="I1850Clm51Bgc" testmods="clm/rtmColdSSP">
    <machines>
      <machine name="cheyenne" compiler="intel" category="aux_clm"/>
    </machines>
    <options>
      <option name="wallclock">00:20:00</option>
    </options>
  </test>
  <test name="SSP_D_Ld4" grid="f09_g17" compset="I1850Clm50BgcCrop" testmods="clm/ciso_rtmColdSSP">
    <machines>
      <machine name="cheyenne" compiler="intel" category="aux_clm"/>
    </machines>
    <options>
      <option name="wallclock">00:20:00</option>
    </options>
  </test>
  <test name="SSP_Ld10" grid="f19_g17" compset="I1850Clm50Bgc" testmods="clm/rtmColdSSP">
    <machines>
      <machine name="izumi" compiler="intel" category="prebeta"/>
      <machine name="cheyenne" compiler="intel" category="aux_clm"/>
    </machines>
    <options>
      <option name="wallclock">00:20:00</option>
    </options>
  </test>
  <test name="SMS_D_Mmpi-serial_Ld5" grid="5x5_amazon" compset="I2000Clm50FatesRs" testmods="clm/FatesColdDef">
    <machines>
      <machine name="cheyenne" compiler="intel" category="aux_clm"/>
      <machine name="izumi" compiler="nag" category="aux_clm"/>
      <machine name="cheyenne" compiler="gnu" category="aux_clm"/>
      <machine name="cheyenne" compiler="gnu" category="prebeta"/>
    </machines>
    <options>
      <option name="wallclock">00:20:00</option>
    </options>
  </test>
  <test name="ERS_D_Ld5" grid="f09_g17" compset="I2000Clm50FatesRs" testmods="clm/FatesColdDef">
    <machines>
      <machine name="cheyenne" compiler="intel" category="aux_clm"/>
    </machines>
    <options>
      <option name="wallclock">00:20:00</option>
      <option name="comment"  >Want one fates test on a large grid: Since FATES has cohorts, it has potential to be a massive memory consumer and netcdf array size maker, so the large grid test will help smoke out these types of issues (and it's a restart test to cover possible memory/netcdf size issues with the restart file).</option>
    </options>
  </test>
  <test name="ERS_D_Ld5" grid="f45_f45_mg37" compset="I2000Clm50FatesRs" testmods="clm/FatesColdDef">
    <machines>
      <machine name="izumi" compiler="nag" category="fates"/>
    </machines>
    <options>
      <option name="wallclock">00:20:00</option>
      <option name="comment"  >Want one simple FatesColdDef gridded test on a izumi using nag compiler.</option>
    </options>
  </test>
  <test name="ERS_D_Ld5" grid="f10_f10_mg37" compset="I2000Clm50Fates" testmods="clm/FatesColdDef">
    <machines>
      <machine name="cheyenne" compiler="intel" category="aux_clm"/>
      <machine name="cheyenne" compiler="intel" category="fates"/>
      <machine name="izumi" compiler="nag" category="aux_clm"/>
    </machines>
    <options>
      <option name="wallclock">00:40:00</option>
    </options>
  </test>
  <test name="ERS_D_Mmpi-serial_Ld5" grid="1x1_brazil" compset="I2000Clm50FatesRs" testmods="clm/FatesColdDef">
    <machines>
      <machine name="cheyenne" compiler="intel" category="aux_clm"/>
      <machine name="izumi" compiler="nag" category="aux_clm"/>
      <machine name="cheyenne" compiler="gnu" category="aux_clm"/>
    </machines>
    <options>
      <option name="wallclock">00:20:00</option>
    </options>
  </test>
  <test name="ERS_D_Mmpi-serial_Ld5" grid="5x5_amazon" compset="I2000Clm50FatesRs" testmods="clm/FatesColdDef">
    <machines>
      <machine name="cheyenne" compiler="intel" category="aux_clm"/>
    </machines>
    <options>
      <option name="wallclock">00:20:00</option>
    </options>
  </test>
  <test name="SMS_D_Ld5" grid="f45_f45_mg37" compset="I2000Clm51Fates" testmods="clm/FatesColdDef">
    <machines>
      <machine name="izumi" compiler="nag" category="aux_clm"/>
    </machines>
    <options>
      <option name="wallclock">00:20:00</option>
      <option name="comment"  >Fates with clm5_1</option>
    </options>
  </test>
  <test name="ERS_D_Mmpi-serial_Ld5_Vmct" grid="1x1_brazil" compset="I2000Clm50FatesRs" testmods="clm/FatesColdDef">
    <machines>
      <machine name="izumi" compiler="nag" category="aux_clm"/>
    </machines>
    <options>
      <option name="wallclock">00:20:00</option>
      <option name="comment"  >Include a MCT FATES test, and a single-point test with MCT: There isn't any interaction between FATES and the cap, as far as I can tell, but it seems like a good idea to have one FATES test with MCT, since there is so much extra code covered in a FATES test.</option>
    </options>
  </test>
  <test name="ERS_D_Mmpi-serial_Ld5_Vnuopc" grid="1x1_brazil" compset="I2000Clm50FatesRs" testmods="clm/FatesColdDef">
    <machines>
      <machine name="izumi" compiler="nag" category="aux_clm"/>
    </machines>
    <options>
      <option name="wallclock">00:20:00</option>
      <option name="comment"  >Include a NUOPC FATES test, and a single-point test with NUOPC: There isn't any interaction between FATES and the cap, as far as I can tell, but it seems like a good idea to have one FATES test with NUOPC, since there is so much extra code covered in a FATES test.</option>
    </options>
  </test>
  <test name="ERS_D_Mmpi-serial_Ld5" grid="5x5_amazon" compset="I2000Clm50FatesRs" testmods="clm/FatesColdDef">
    <machines>
      <machine name="cheyenne" compiler="intel" category="aux_clm"/>
    </machines>
    <options>
      <option name="wallclock">00:20:00</option>
      <option name="comment"  >Run a Fates test with latest Clm5_1</option>
    </options>
  </test>
  <test name="SMS_D_Ld5" grid="f10_f10_mg37" compset="I2000Clm45Fates" testmods="clm/FatesColdDef">
    <machines>
      <machine name="cheyenne" compiler="intel" category="aux_clm"/>
      <machine name="cheyenne" compiler="intel" category="aux_cime_baselines"/>
    </machines>
    <options>
      <option name="wallclock">00:40:00</option>
    </options>
  </test>
  <test name="SMS_D_Lm6_P144x1" grid="f45_f45_mg37" compset="I2000Clm50FatesRs" testmods="clm/FatesColdDef">
    <machines>
      <machine name="cheyenne" compiler="intel" category="aux_clm"/>
    </machines>
    <options>
      <option name="wallclock">00:20:00</option>
    </options>
  </test>
  <test name="SMS_D_Ld5" grid="f10_f10_mg37" compset="I2000Clm50FatesRs" testmods="clm/FatesColdDef">
    <machines>
      <machine name="cheyenne" compiler="intel" category="aux_clm"/>
      <machine name="cheyenne" compiler="gnu" category="aux_clm"/>
      <machine name="izumi" compiler="nag" category="aux_clm"/>
      <machine name="cheyenne" compiler="gnu" category="prebeta"/>
    </machines>
    <options>
      <option name="wallclock">00:20:00</option>
    </options>
  </test>
  <test name="SMS_Ld5" grid="f19_g17" compset="I2000Clm50FatesRs" testmods="clm/FatesColdDef">
    <machines>
      <machine name="cheyenne" compiler="intel" category="aux_clm"/>
    </machines>
    <options>
      <option name="wallclock">00:20:00</option>
    </options>
  </test>
  <test name="ERP_Ld9" grid="f45_f45_mg37" compset="I2000Clm50FatesRs" testmods="clm/FatesColdDefAllVars">
    <machines>
      <machine name="cheyenne" compiler="intel" category="aux_clm"/>
    </machines>
    <options>
      <option name="wallclock">00:20:00</option>
      <option name="comment">ERP FATES test covering all standard FATES history variables.</option>
    </options>
  </test>
  <test name="SMS_Ld5" grid="f10_f10_mg37" compset="I2000Clm45Fates" testmods="clm/FatesColdDef">
    <machines>
      <machine name="cheyenne" compiler="intel" category="aux_clm"/>
      <machine name="izumi" compiler="intel" category="aux_clm"/>
    </machines>
    <options>
      <option name="wallclock">00:40:00</option>
      <option name="comment">60 day exact restart FATES test on f45 grid.</option>
    </options>
  </test>
  <test name="ERS_Ld30" grid="f45_f45_mg37" compset="I2000Clm50FatesRs" testmods="clm/FatesColdDefReducedComplexFixedBiogeo">
    <machines>
      <machine name="cheyenne" compiler="intel" category="aux_clm"/>
      <machine name="izumi" compiler="intel" category="aux_clm"/>
    </machines>
    <options>
      <option name="wallclock">00:40:00</option>
      <option name="comment">30 day exact restart test for FATES fixed biogeography reduced complexity mode on an f45 grid.</option>
    </options>
  </test>
  <test name="SMS_Ld5" grid="f10_f10_mg37" compset="I2000Clm50FatesRs" testmods="clm/FatesColdDef">
    <machines>
      <machine name="cheyenne" compiler="intel" category="aux_clm"/>
      <machine name="izumi" compiler="intel" category="aux_clm"/>
    </machines>
    <options>
      <option name="wallclock">00:40:00</option>
      <option name="comment">60 day exact restart test providing coverage for the FATES logging mode on an f45 grid.</option>
    </options>
  </test>
  <test name="ERS_Ld30" grid="f45_f45_mg37" compset="I2000Clm50FatesRs" testmods="clm/FatesColdDefSizeAgeMort">
    <machines>
      <machine name="cheyenne" compiler="intel" category="aux_clm"/>
    </machines>
    <options>
      <option name="wallclock">00:40:00</option>
      <option name="comment">30 day exact restart test activating FATES size and age mortality mode on an f45 grid.</option>
    </options>
  </test>
  <test name="SMS_D_Ld5" grid="f10_f10_mg37" compset="I2000Clm50BgcCrop" testmods="clm/irrig_alternate">
    <machines>
      <machine name="izumi" compiler="nag" category="aux_clm">
        <options>
          <option name="wallclock">00:20:00</option>
          <option name="comment">Debug test covering some non-default irrigation options.</option>
        </options>
      </machine>
    </machines>
  </test>
  <test name="SMS_D_Ld10" grid="f10_f10_mg37" compset="I2000Clm50BgcCrop" testmods="clm/tracer_consistency">
    <machines>

      <machine name="izumi" compiler="intel" category="aux_clm">
        <options>
          <option name="wallclock">00:30:00</option>
          <option name="comment">Include a tracer consistency check in debug mode.</option>
        </options>
      </machine>

    </machines>
  </test>
  <test name="ERP_P36x2_D_Ld5" grid="f10_f10_mg37" compset="I2000Ctsm50NwpBgcCropGswp" testmods="clm/default">
    <machines>

      <machine name="cheyenne" compiler="intel" category="aux_clm">
        <options>
          <option name="wallclock">00:30:00</option>
          <option name="comment">A debug ERP test of the NWP configuration with active BGC and CROP.</option>
        </options>
      </machine>

    </machines>
  </test>
  <test name="LWISO_Ld10" grid="f10_f10_mg37" compset="I2000Clm50BgcCrop" testmods="clm/coldStart">
    <machines>
      <machine name="cheyenne" compiler="gnu" category="aux_clm">
        <options>
          <option name="wallclock">00:30:00</option>
          <option name="comment">Ensure that turning on water tracers doesn't change answers. Cold start for now, until we can use initial conditions from a non-isotope case in an isotope case; once we can do that, this should be changed to not be cold start (e.g., 5-day decStart transient test: see also https://github.com/ESCOMP/ctsm/issues/495#issuecomment-516619853).</option>
        </options>
      </machine>
    </machines>
  </test>
  <test name="ERP_P36x2_D_Ld5" grid="f10_f10_mg37" compset="I2000Ctsm50NwpSpGswp" testmods="clm/default">
    <machines>

      <machine name="cheyenne" compiler="intel" category="aux_clm">
        <options>
          <option name="wallclock">00:30:00</option>
          <option name="comment">Include a debug ERP test of the NWP configuration.</option>
        </options>
      </machine>

    </machines>
  </test>
  <test name="SMS_Ld1" grid="nldas2_rnldas2_mnldas2" compset="I2000Ctsm50NwpSpNldas" testmods="clm/default">
    <machines>

      <machine name="cheyenne" compiler="gnu" category="aux_clm">
        <options>
          <option name="wallclock">00:30:00</option>
          <option name="comment">Include a short smoke test covering the nldas2 grid and the I2000Ctsm50NwpSpNldas compset, which uses NLDAS datm forcing.</option>
        </options>
      </machine>

    </machines>
  </test>
  <test name="SMS_Ld1" grid="nldas2_rnldas2_mnldas2" compset="I2000Ctsm50NwpSpNldasRs" testmods="clm/default">
    <machines>

      <machine name="cheyenne" compiler="gnu" category="aux_clm">
        <options>
          <option name="wallclock">00:30:00</option>
          <option name="comment">Include a short smoke test covering the nldas2 grid and the I2000Ctsm50NwpSpNldasRs compset, which uses NLDAS datm forcing.</option>
        </options>
      </machine>

    </machines>
  </test>
  <test name="ERP_D_Ld3" grid="f19_g17" compset="I2000Clm50FatesCruRsGs" testmods="clm/FatesColdDef">
    <machines>
      <machine name="cheyenne" compiler="intel" category="fates"/>
    </machines>
    <options>
      <option name="wallclock">00:20:00</option>
      <option name="comment">Short ERP debug FATES test for f19_g17 grid.</option>
    </options>
  </test>
  <test name="ERP_D_P32x2_Ld3" grid="f19_g17" compset="I2000Clm50FatesCru" testmods="clm/FatesColdDef">
    <machines>
      <machine name="cheyenne" compiler="intel" category="fates"/>
    </machines>
    <options>
      <option name="wallclock">00:20:00</option>
      <option name="comment">Short ERP debug FATES test for f19_g17 grid with modified task layout.</option>
    </options>
  </test>
  <test name="ERP_Ld3" grid="f09_g17" compset="I2000Clm50FatesRs" testmods="clm/FatesColdDef">
    <machines>
      <machine name="cheyenne" compiler="intel" category="fates"/>
      <machine name="lawrencium-lr3" compiler="intel" category="fates"/>
    </machines>
    <options>
      <option name="wallclock">00:20:00</option>
      <option name="comment">Short ERP FATES test for f09_g17 grid.</option>
    </options>
  </test>
  <test name="ERP_Ld9" grid="f45_f45_mg37" compset="I2000Clm50FatesCruRsGs" testmods="clm/FatesColdDefAllVars">
    <machines>
      <machine name="cheyenne" compiler="intel" category="fates"/>
      <machine name="lawrencium-lr3" compiler="intel" category="fates"/>
    </machines>
    <options>
      <option name="wallclock">00:20:00</option>
      <option name="comment">ERP FATES test covering all standard FATES history variables.</option>
    </options>
  </test>
  <test name="ERS_D_Ld30" grid="f45_f45_mg37" compset="I2000Clm50FatesCruRsGs" testmods="clm/FatesColdDefPRT2">
    <machines>
      <machine name="cheyenne" compiler="intel" category="fates"/>
      <machine name="izumi" compiler="nag" category="fates"/>
      <machine name="lawrencium-lr3" compiler="intel" category="fates"/>
    </machines>
    <options>
      <option name="wallclock">00:40:00</option>
      <option name="comment">Exact restart debug test covering Fates CNP nutrients mode.</option>
    </options>
  </test>
  <test name="ERS_D_Ld30" grid="f45_f45_mg37" compset="I2000Clm50FatesCruRsGs" testmods="clm/FatesColdDefLandUse">
    <machines>
      <machine name="cheyenne" compiler="intel" category="fates"/>
      <machine name="izumi" compiler="nag" category="fates"/>
      <machine name="lawrencium-lr3" compiler="intel" category="fates"/>
    </machines>
    <options>
      <option name="wallclock">00:40:00</option>
    </options>
  </test>
  <test name="ERS_D_Ld3" grid="f19_g17" compset="I2000Clm50FatesCruRsGs" testmods="clm/FatesColdDef">
    <machines>
      <machine name="cheyenne" compiler="intel" category="fates"/>
      <machine name="cheyenne" compiler="gnu" category="fates"/>
      <machine name="lawrencium-lr3" compiler="intel" category="fates"/>
    </machines>
    <options>
      <option name="wallclock">00:40:00</option>
      <option name="comment">Exact restart debug FATES test covering for the f19_g17 grid resolution.</option>
    </options>
  </test>
  <test name="ERS_D_Ld5" grid="f19_g17" compset="I2000Clm50BgcCru" testmods="clm/default">
    <machines>
      <machine name="cheyenne" compiler="intel" category="fates"/>
      <machine name="lawrencium-lr3" compiler="intel" category="fates"/>
    </machines>
    <options>
      <option name="wallclock">00:20:00</option>
      <option name="comment">Exact restart debug test to provide for some CLM coverage during fates suite tests.</option>
    </options>
  </test>
  <test name="ERS_D_Mmpi-serial_Ld5" grid="1x1_brazil" compset="I2000Clm50FatesCruRsGs" testmods="clm/FatesColdDef">
    <machines>
      <machine name="cheyenne" compiler="intel" category="fates"/>
      <machine name="izumi" compiler="nag" category="fates"/>
      <machine name="lawrencium-lr3" compiler="intel" category="fates"/>
    </machines>
    <options>
      <option name="wallclock">00:20:00</option>
      <option name="comment">Short ERP debug FATES test for single site grid with serial mpi.</option>
    </options>
  </test>
  <test name="ERS_Ld9" grid="f10_f10_mg37" compset="I2000Clm50FatesCruRsGs" testmods="clm/FatesColdDefCH4Off">
    <machines>
      <machine name="cheyenne" compiler="intel" category="fates"/>
      <machine name="lawrencium-lr3" compiler="intel" category="fates"/>
      <machine name="cheyenne" compiler="intel" category="aux_clm"/>
    </machines>
    <options>
      <option name="wallclock">00:10:00</option>
      <option name="comment">30 day exact restart test activating FATES with CH4 off for the f10 grid.</option>
    </options>
  </test>
  <test name="SMS_Lm3_D_Mmpi-serial" grid="1x1_brazil" compset="I2000Clm50FatesCruRsGs" testmods="clm/FatesColdDefHydro">
    <machines>
      <machine name="cheyenne" compiler="intel" category="aux_clm"/>
      <machine name="cheyenne" compiler="intel" category="fates"/>
      <machine name="izumi" compiler="nag" category="fates"/>
    </machines>
    <options>
      <option name="wallclock">00:20:00</option>
      <option name="comment">Longer smoke debug test for single site grid with serial mpi with coverage for FATES Hydro. Bypasses grid level mass checks.</option>
    </options>
  </test>
  <test name="ERS_D_Ld5" grid="1x1_brazil" compset="I2000Clm50FatesCruRsGs" testmods="clm/FatesColdDefHydro">
    <machines>
      <machine name="cheyenne" compiler="intel" category="fates"/>
      <machine name="izumi" compiler="nag" category="fates"/>
      <machine name="lawrencium-lr3" compiler="intel" category="fates"/>
    </machines>
    <options>
      <option name="wallclock">00:40:00</option>
      <option name="comment">Short exact restart debug test for single site grid with coverage for FATES Hydro. Bypasses grid level mass checks.</option>
    </options>
  </test>
  <test name="ERS_Ld5" grid="f19_g17" compset="I2000Clm45Fates" testmods="clm/FatesColdDef">
    <machines>
      <machine name="cheyenne" compiler="intel" category="fates"/>
      <machine name="lawrencium-lr3" compiler="intel" category="fates"/>
    </machines>
    <options>
      <option name="wallclock">00:20:00</option>
      <option name="comment">Exact restart debug FATES test providing coverage for Clm45 physics.</option>
    </options>
  </test>
  <test name="ERS_Ld60" grid="f45_f45_mg37" compset="I2000Clm50FatesCruRsGs" testmods="clm/Fates">
    <machines>
      <machine name="cheyenne" compiler="intel" category="fates"/>
      <machine name="lawrencium-lr3" compiler="intel" category="fates"/>
    </machines>
    <options>
      <option name="wallclock">00:40:00</option>
      <option name="comment">60 day exact restart FATES test on f45 grid.</option>
    </options>
  </test>
  <test name="ERS_Ld60" grid="f45_f45_mg37" compset="I2000Clm50FatesCruRsGs" testmods="clm/FatesColdDefNoFire">
    <machines>
      <machine name="cheyenne" compiler="intel" category="fates"/>
      <machine name="lawrencium-lr3" compiler="intel" category="fates"/>
    </machines>
    <options>
      <option name="wallclock">00:40:00</option>
      <option name="comment">60 day exact restart test that turns off all fire (both FATES and CLM) on an f45 grid.</option>
    </options>
  </test>
  <test name="ERS_Ld60" grid="f45_f45_mg37" compset="I2000Clm50FatesCruRsGs" testmods="clm/FatesColdDefST3">
    <machines>
      <machine name="cheyenne" compiler="intel" category="fates"/>
      <machine name="lawrencium-lr3" compiler="intel" category="fates"/>
    </machines>
    <options>
      <option name="wallclock">00:20:00</option>
      <option name="comment">60 day exact restart test activating FATES static stand structure on an f45 grid.</option>
    </options>
  </test>
  <test name="ERS_Ld60" grid="f45_f45_mg37" compset="I2000Clm50FatesCruRsGs" testmods="clm/FatesColdDefPPhys">
    <machines>
      <machine name="cheyenne" compiler="intel" category="fates"/>
    </machines>
    <options>
      <option name="wallclock">00:20:00</option>
      <option name="comment">60 day exact restart test activating FATES prescribed physiology mode on an f45 grid.</option>
    </options>
  </test>
  <test name="ERS_Ld30" grid="f45_f45_mg37" compset="I2000Clm50FatesCruRsGs" testmods="clm/FatesColdDefReducedComplexFixedBiogeo">
    <machines>
      <machine name="cheyenne" compiler="intel" category="fates"/>
      <machine name="lawrencium-lr3" compiler="intel" category="fates"/>
    </machines>
    <options>
      <option name="wallclock">00:40:00</option>
    </options>
  </test>
    <test name="ERS_Ld30" grid="f45_f45_mg37" compset="I2000Clm50FatesCruRsGs" testmods="clm/FatesColdDefReducedComplexNoComp">
    <machines>
      <machine name="cheyenne" compiler="intel" category="fates"/>
      <machine name="lawrencium-lr3" compiler="intel" category="fates"/>
    </machines>
    <options>
      <option name="wallclock">00:40:00</option>
    </options>
  </test>
  <test name="SMS_Ld30" grid="f45_f45_mg37" compset="I2000Clm50FatesCruRsGs" testmods="clm/FatesColdDefReducedComplexSatPhen">
    <machines>
      <machine name="cheyenne" compiler="intel" category="fates"/>
      <machine name="lawrencium-lr3" compiler="intel" category="fates"/>
    </machines>
    <options>
      <option name="wallclock">00:40:00</option>
      <option name="comment">Temporary smoke test.  This test should be removed once the ERS version of this test passes COMPARE_base_rest</option>
    </options>
  </test>
  <test name="ERS_Ld30" grid="f45_f45_mg37" compset="I2000Clm50FatesCruRsGs" testmods="clm/FatesColdDefReducedComplexSatPhen">
    <machines>
      <machine name="cheyenne" compiler="intel" category="fates"/>
      <machine name="lawrencium-lr3" compiler="intel" category="fates"/>
    </machines>
    <options>
      <option name="wallclock">00:40:00</option>
      <option name="comment">30 day exact restart test for FATES fixed biogeography reduced complexity mode on an f45 grid.</option>
    </options>
  </test>
  <test name="ERS_Ld60" grid="f45_f45_mg37" compset="I2000Clm50FatesCruRsGs" testmods="clm/FatesColdDefLogging">
    <machines>
      <machine name="cheyenne" compiler="intel" category="fates"/>
    </machines>
    <options>
      <option name="wallclock">00:40:00</option>
      <option name="comment">60 day exact restart test providing coverage for the FATES logging mode on an f45 grid.</option>
    </options>
  </test>
  <test name="ERS_Ld30" grid="f45_f45_mg37" compset="I2000Clm50FatesCruRsGs" testmods="clm/FatesColdDefSizeAgeMort">
    <machines>
      <machine name="cheyenne" compiler="intel" category="fates"/>
      <machine name="lawrencium-lr3" compiler="intel" category="fates"/>
    </machines>
    <options>
      <option name="wallclock">00:40:00</option>
      <option name="comment">30 day exact restart test activating FATES size and age mortality mode on an f45 grid.</option>
    </options>
  </test>
  <test name="SMS_Lm6" grid="f45_f45_mg37" compset="I2000Clm50FatesCruRsGs" testmods="clm/Fates">
    <machines>
      <machine name="cheyenne" compiler="intel" category="fates"/>
      <machine name="lawrencium-lr3" compiler="intel" category="fates"/>
    </machines>
    <options>
      <option name="wallclock">00:20:00</option>
      <option name="comment"  >Run a short non-Fates test (without land-ice model) in the fates test list, to make sure fates changes do not mess up the standard model</option>
    </options>
  </test>
  <test name="SMS_Lm13" grid="1x1_brazil" compset="I2000Clm50FatesCruRsGs" testmods="clm/FatesColdDef">
    <machines>
      <machine name="cheyenne" compiler="intel" category="fates"/>
      <machine name="cheyenne" compiler="gnu" category="fates"/>
    </machines>
    <options>
      <option name="wallclock">00:40:00</option>
      <option name="comment">13 month single site FATES smoke test.</option>
    </options>
  </test>
  <test name="ERS_Lm12" grid="1x1_brazil" compset="I2000Clm50FatesCruRsGs" testmods="clm/FatesFireLightningPopDens">
    <machines>
      <machine name="cheyenne" compiler="intel" category="fates"/>
    </machines>
    <options>
      <option name="wallclock">01:00:00</option>
      <option name="comment">12 month exact restart FATES single site debug test covering anthropogenic fire ignition mode.</option>
    </options>
  </test>
  <test name="SMS_Lm1" grid="f10_f10_mg37" compset="I1850Clm50BgcCropCmip6waccm" testmods="clm/basic">
    <machines>
      <machine name="cheyenne" compiler="gnu" category="aux_clm"/>
      <machine name="cheyenne" compiler="gnu" category="prealpha"/>
      <machine name="cheyenne" compiler="gnu" category="prebeta"/>
    </machines>
    <options>
      <option name="wallclock">00:20:00</option>
      <option name="comment"  >The main point of this test is simply to make sure that the CMIP6WACCMDECK moifierd works. (This configuration is basically the same as I1850Clm50BgcCropCmip6, but without cmip6_glaciers_virtual_antarctica - so we don't need huge coverage of this.) Month-long so that we actually get some history output (because this test exercises a usermods directory with only monthly and yearly output).</option>
    </options>
  </test>
  <test name="SMS_Lm1" grid="f19_g17" compset="I1850Clm50BgcCropCmip6waccm" testmods="clm/basic">
    <machines>
      <machine name="cheyenne" compiler="intel" category="aux_clm"/>
      <machine name="cheyenne" compiler="intel" category="prebeta"/>
    </machines>
    <options>
      <option name="wallclock">00:60:00</option>
      <option name="comment"  >The main point of this test is simply to make sure that the CMIP6WACCMDECK modifier works for
2-degree since that resolution turns off Carbon isotopes </option>
    </options>
  </test>
  <test name="SMS_Lm1_D" grid="f10_f10_mg37" compset="I1850Clm50BgcCrop" testmods="clm/output_crop_highfreq">
    <machines>
      <machine name="cheyenne" compiler="intel" category="aux_clm">
        <options>
          <option name="wallclock">00:20:00</option>
          <option name="comment">Want at least a month-long debug test covering the output_crop usermod, as well as a test covering the output_crop_highfreq usermod. (Note that we already have a year+ test of output_crop via a cmip6 test, so having this test just be a month, rather than a year, seems good enough.)</option>
        </options>
      </machine>
    </machines>
  </test>
  <test name="SMS_Ly1_Mmpi-serial" grid="1x1_brazil" compset="IHistClm50BgcQianRs" testmods="clm/output_bgc_highfreq">
    <machines>
      <machine name="cheyenne" compiler="gnu" category="aux_clm">
        <options>
          <option name="wallclock">00:20:00</option>
          <option name="comment">Want a year-long test covering the output_bgc and output_bgc_highfreq usermods; don't want a highfreq, year-long global test because of the output volume, so this is single-point.</option>
        </options>
      </machine>
    </machines>
  </test>
  <test name="SMS_Ld12_Mmpi-serial" grid="1x1_vancouverCAN" compset="I1PtClm50SpRs" testmods="clm/output_sp_highfreq">
    <machines>
      <machine name="cheyenne" compiler="gnu" category="aux_clm">
        <options>
          <option name="wallclock">00:10:00</option>
          <option name="comment">Want a year-long test covering the output_sp and output_sp_highfreq usermods; don't want a highfreq, year-long global test because of the output volume, so this is single-point.</option>
        </options>
      </machine>
    </machines>
  </test>
  <test name="PFS_Ld20" grid="f09_g17" compset="I2000Clm50BgcCrop">
    <machines>
      <machine name="cheyenne" compiler="intel" category="aux_clm">
        <options>
          <option name="wallclock">00:30:00</option>
          <option name="comment">Can use this test to determine if there are significant throughput changes, at least for this common and important configuration. Note that this deliberately doesn't have any testmods in order to (1) avoid doing history output (because the timing of output can be very variable, and mixing output timing with other aspects of model time can be confusing), and (2) generally keep the test replicating a production configuration as closely as possible (so, for example, we do NOT set BFBFLAG=TRUE for this test).</option>
          <!-- standard throughput tolerance is 25%, but for this PFS test we want a stricter tolerance -->
          <option name="tput_tolerance">0.1</option>
        </options>
      </machine>
    </machines>
  </test>

  <test name="FSURDATMODIFYCTSM_D_Mmpi-serial_Ld1" grid="5x5_amazon" compset="I2000Clm50SpRs">
    <machines>
      <machine name="cheyenne" compiler="intel" category="aux_clm">
        <options>
          <option name="wallclock">00:20:00</option>
          <option name="comment">Smoke test that first runs the fsurdat_modifier tool and then ensures that the CTSM does not fail using the just-generated modified fsurdat file. Regional SP case. A global BGC CROP case was confirmed to PASS when this regional SP case was introduced.</option>
        </options>
      </machine>
      <machine name="cheyenne" compiler="intel" category="clm_pymods">
        <options>
          <option name="wallclock">00:20:00</option>
          <option name="comment">This test invokes python code, so it should be run whenever changing python code (in addition to being run as part of aux_clm).</option>
        </options>
      </machine>
    </machines>
  </test>

  <test name="LILACSMOKE_D_Ld2" grid="f10_f10_mg37" compset="I2000Ctsm50NwpSpAsRs" testmods="clm-lilac">
    <machines>
      <machine name="cheyenne" compiler="intel" category="aux_clm">
        <options>
          <option name="wallclock">00:20:00</option>
          <option name="comment">Basic LILAC smoke test. Needs to use the nuopc driver. Uses stub atmosphere to avoid needing to download a bunch of unnecessary data if run on a different machine.</option>
        </options>
      </machine>
      <machine name="cheyenne" compiler="intel" category="clm_pymods">
        <options>
          <option name="wallclock">00:20:00</option>
          <option name="comment">This LILAC test invokes lilac python code, so it should be run whenever changing python code (in addition to being run as part of aux_clm).</option>
        </options>
      </machine>
    </machines>
  </test>

  <test name="SMS_D_Ln1" grid="f10_f10_mg37" compset="I2000Clm50BgcCropQianRs" testmods="clm-run_self_tests">
    <machines>

      <machine name="izumi" compiler="intel" category="aux_clm">
        <options>
          <option name="wallclock">0:20:00</option>
          <option name="comment">Include a test that triggers runtime self-tests. The grid and compset aren't very important here, but we do want more than a single-point test so that we can run on more than one processor; we use Qian atm forcing to facilitate running this test on small systems (to avoid large input data needs). The self-tests are run in initialization, so we only need to run for a single time step.</option>
        </options>
      </machine>

    </machines>
  </test>

  <test name="FUNITCTSM_P1x1" grid="f10_f10_mg37" compset="I2000Clm50Sp">
    <machines>
      <machine name="cheyenne" compiler="intel" category="aux_clm">
        <options>
          <option name="wallclock">00:30:00</option>
          <option name="comment">This test runs CTSM's Fortran unit tests. We're abusing the system test infrastructure to run these, so that a run of the test suite results in the unit tests being run as well. Grid and compset are irrelevant here, except that compset must be one that includes CTSM in order for CIME to find the test definition.</option>
        </options>
      </machine>
    </machines>
  </test>
</testlist><|MERGE_RESOLUTION|>--- conflicted
+++ resolved
@@ -17,7 +17,6 @@
       <option name="wallclock">00:20:00</option>
     </options>
   </test>
-<<<<<<< HEAD
   <test name="SMS_D_Ln1" grid="f09_g17" compset="I1850Clm50BgcNoAnthro" testmods="clm/Meier2022_surf_rough">
     <machines>
       <machine name="cheyenne" compiler="intel" category="aux_clm"/>
@@ -27,17 +26,6 @@
       <option name="comment"  >Meier Surface roughness with no-anthro compset</option>
     </options>
   </test>
-  <test name="ERI_D_Ld9" grid="1x1_camdenNJ" compset="I2000Clm50BgcCruRs" testmods="clm/default">
-    <machines>
-      <machine name="cheyenne" compiler="intel" category="aux_clm"/>
-      <machine name="cheyenne" compiler="intel" category="prebeta"/>
-    </machines>
-    <options>
-     <option name="wallclock">00:20:00</option>
-    </options>
-  </test>
-=======
->>>>>>> d6b23343
   <test name="SMS_Ld5" grid="f09_g17" compset="I1850Clm45BgcCru" testmods="clm/default">
     <machines>
       <machine name="cheyenne" compiler="intel" category="ctsm_sci"/>
