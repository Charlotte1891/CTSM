--- conflicted
+++ resolved
@@ -2477,7 +2477,6 @@
     </machines>
   </test>
 
-<<<<<<< HEAD
   <test name="FSURDATMODIFYCTSM_D_Mmpi-serial_Ld1" grid="5x5_amazon" compset="I2000Clm50SpRs">
     <machines>
       <machine name="cheyenne" compiler="intel" category="aux_clm">
@@ -2489,10 +2488,7 @@
     </machines>
   </test>
 
-  <test name="LILACSMOKE_Vnuopc_D_Ld2" grid="f10_f10_mg37" compset="I2000Ctsm50NwpSpAsRs" testmods="clm-lilac">
-=======
   <test name="LILACSMOKE_D_Ld2" grid="f10_f10_mg37" compset="I2000Ctsm50NwpSpAsRs" testmods="clm-lilac">
->>>>>>> ea6db00a
     <machines>
       <machine name="cheyenne" compiler="intel" category="aux_clm">
         <options>
