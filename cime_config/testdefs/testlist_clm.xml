<?xml version="1.0"?>
<!--
     CTSM test list. Test suites included:
        ctsm_pymods: System tests for the python codes that also run CTSM cases (subset of aux_clm tests)
        clm_short: The short CLM test for basic testing of a few configurations
        aux_clm: Main workhorse test list to be run on main machines before most tags are made
        fates: The FATES testlist, run when FATES is updated
        ctsm_sci: Tests for all science supported compset/resolution configurations, plus all supported resolutions
        prelpha: Run before CESM alpha tags (subset of aux_clm tests)
        prebeta: Run before CESM beta tags (more extensive, but should have tests outside of prealpha) (subset of aux_clm tests)
        aux_cime_baselines: CESM cime baselines (subset of aux_clm tests)
        hillslope: Experimental test list used for the hillslope option of the model
        rxcropmaturity: Short tests to be run during development related to prescribed crop calendars
-->
<testlist version="2.0">
  <test name="ERI_D_Ld9" grid="f10_f10_mg37" compset="I1850Clm60Bgc" testmods="clm/default">
    <machines>
      <machine name="derecho" compiler="gnu" category="aux_clm"/>
      <machine name="derecho" compiler="gnu" category="ctsm_sci"/>
    </machines>
    <options>
      <option name="wallclock">00:40:00</option>
    </options>
  </test>
  <test name="ERI_D_Ld9" grid="f10_f10_mg37" compset="I1850Clm60Bgc" testmods="clm/default--clm/matrixcnOn">
    <machines>
      <machine name="derecho" compiler="gnu" category="aux_clm"/>
    </machines>
    <options>
      <option name="wallclock">00:40:00</option>
      <option name="comment"  >Repeat last ERI_D_Ld9...default test with matrixcnOn</option>
    </options>
  </test>
  <test name="SMS_D_Ld3_PS" grid="f09_g17" compset="I1850Clm60SpNoAnthro" testmods="clm/decStart1851_noinitial">
    <machines>
      <machine name="derecho" compiler="intel" category="aux_clm"/>
      <machine name="derecho" compiler="intel" category="ctsm_sci"/>
      <machine name="derecho" compiler="intel" category="prebeta"/>
    </machines>
    <options>
      <option name="wallclock">00:20:00</option>
      <option name="comment"  >No anthropogenic compset</option>
    </options>
  </test>
  <test name="SMS_D_Ld3_PS" grid="f09_g17" compset="I1850Clm60BgcNoAnthro" testmods="clm/decStart1851_noinitial--clm/matrixcnOn">
    <machines>
      <machine name="derecho" compiler="intel" category="aux_clm"/>
      <machine name="derecho" compiler="intel" category="prebeta"/>
    </machines>
    <options>
      <option name="wallclock">00:20:00</option>
      <option name="comment"  >No anthropogenic compset, repeated with matrixcnOn (combines Bgc from next one and _D_ from previous one)</option>
    </options>
  </test>
  <test name="SMS_Ld3_PS" grid="f09_g17" compset="I1850Clm60BgcNoAnthro" testmods="clm/decStart1851_noinitial">
    <machines>
      <machine name="derecho" compiler="intel" category="ctsm_sci"/>
    </machines>
    <options>
      <option name="wallclock">00:20:00</option>
      <option name="comment"  >No anthropogenic compset for Bgc and ctsm_sci test list</option>
    </options>
  </test>
  <test name="ERI_D_Ld9" grid="f10_f10_mg37" compset="I2000Clm50BgcCru" testmods="clm/default">
    <machines>
      <machine name="derecho" compiler="gnu" category="aux_clm"/>
      <machine name="derecho" compiler="intel" category="aux_clm"/>
    </machines>
    <options>
      <option name="wallclock">00:20:00</option>
    </options>
  </test>
  <test name="SMS_Ln9" grid="f10_f10_mg37" compset="I1850Clm45Bgc" testmods="clm/clm45cam4LndTuningModeZDustSoilErod">
    <machines>
      <machine name="derecho" compiler="intel" category="aux_clm"/>
      <machine name="izumi" compiler="gnu" category="aux_clm"/>
    </machines>
    <options>
      <option name="wallclock">00:20:00</option>
      <option name="comment">Simple test use soil eroditability in CTSM for CAM4 tuning</option>
    </options>
  </test>
  <test name="SMS_Ln9" grid="f09_f09_mg17" compset="I1850Clm45Bgc" testmods="clm/clm45cam4LndTuningModeZDustSoilErod">
    <machines>

      <machine name="derecho" compiler="intel" category="aux_clm"/>
    </machines>
    <options>
      <option name="wallclock">00:20:00</option>
      <option name="comment">Simple test use soil eroditability in CTSM for CAM4 tuning, at 1-degree</option>
    </options>
  </test>
  <test name="SMS_Ln9" grid="f10_f10_mg37" compset="I2000Clm50Sp" testmods="clm/clm50cam5LndTuningModeZDustSoilErod">
    <machines>
      <machine name="derecho" compiler="gnu" category="aux_clm"/>
      <machine name="izumi" compiler="intel" category="aux_clm"/>
    </machines>
    <options>
      <option name="wallclock">00:20:00</option>
      <option name="comment">Simple test use soil eroditability in CTSM for CAM5 tuning</option>
    </options>
  </test>
  <test name="ERP_D_Ld9" grid="ne30pg3_t232" compset="I1850Clm60BgcCropG" testmods="clm/clm60cam7LndTuningModeLDust">
    <machines>
      <machine name="derecho" compiler="intel" category="aux_clm"/>
    </machines>
    <options>
      <option name="wallclock">00:20:00</option>
      <option name="comment">CESM3 development Exact restart test with change in the processor count at the standard coupled resolution</option>
    </options>
  </test>
    <test name="ERP_D_Ld9" grid="f10_f10_mg37" compset="I1850Clm60BgcCrop" testmods="clm/clm60cam7LndTuningModeLDust">
    <machines>
      <machine name="izumi" compiler="nag" category="aux_clm"/>
    </machines>
    <options>
      <option name="wallclock">00:20:00</option>
      <option name="comment">CESM3 development Exact restart test with change in the processor count at f10, for izumi nag</option>
    </options>
  </test>
  <!-- this will be removed when CESM no longer needs it-->
  <test name="ERP_D_Ld9" grid="ne30pg3_t232" compset="I1850Clm51BgcCropG" testmods="clm/clm51cam6LndTuningMode">
    <machines>
      <machine name="derecho" compiler="intel" category="aux_clm"/>
    </machines>
    <options>
      <option name="wallclock">00:20:00</option>
      <option name="comment">Remove this when Clm51 compset use is removed from CESM</option>
      <option name="comment">CESM3 development Exact restart test with change in the processor count at the standard coupled resolution</option>
    </options>
  </test>
  <test name="ERP_D_Ld9" grid="ne30pg3_t232" compset="IHistClm60BgcCropG" testmods="clm/clm60cam7LndTuningModeLDust">
    <machines>
      <machine name="derecho" compiler="intel" category="aux_clm"/>
    </machines>
    <options>
      <option name="wallclock">00:20:00</option>
      <option name="comment">CESM3 development Exact restart test with change in the processor count at the standard coupled resolution for transient</option>
    </options>
  </test>
  <test name="ERS_D_Ld9" grid="ne30pg3_t232" compset="I1850Clm60BgcCropG" testmods="clm/clm60cam7LndTuningMode">
    <machines>
      <machine name="derecho" compiler="intel" category="aux_clm"/>
    </machines>
    <options>
      <option name="wallclock">00:20:00</option>
      <option name="comment">CESM3 development simple exact restart test at the standard coupled resolution</option>
    </options>
  </test>
  <test name="ERI_D" grid="ne30pg3_t232" compset="I1850Clm60BgcCropG" testmods="clm/clm60cam7LndTuningModeLDust">
    <machines>
      <machine name="derecho" compiler="intel" category="aux_clm"/>
    </machines>
    <options>
      <option name="wallclock">00:20:00</option>
      <option name="comment">CESM3 development Exact restart test for all startup types at the standard coupled resolution</option>
    </options>
  </test>
  <test name="SMS_Lm1" grid="ne30pg3_t232" compset="I1850Clm60BgcCropG" testmods="clm/clm60cam7LndTuningMode">
    <machines>
      <machine name="derecho" compiler="intel" category="aux_clm"/>
      <machine name="derecho" compiler="intel" category="ctsm_sci"/>
    </machines>
    <options>
      <option name="wallclock">00:20:00</option>
      <option name="comment">CESM3 development test at the standard coupled resolution for a month</option>
    </options>
  </test>
  <test name="SMS" grid="ne30pg3_t232" compset="I2000Clm60BgcCrop" testmods="clm/clm60cam7LndTuningMode">
    <machines>
      <machine name="derecho" compiler="intel" category="aux_clm"/>
    </machines>
    <options>
      <option name="wallclock">00:20:00</option>
      <option name="comment">CESM3 development test at the standard coupled resolution for 2000</option>
    </options>
  </test>
  <test name="SMS_Ld5" grid="hcru_hcru_mt13" compset="I2000Clm60Sp" testmods="clm/default">
    <machines>
      <machine name="derecho" compiler="intel" category="ctsm_sci"/>
    </machines>
    <options>
      <option name="wallclock">00:20:00</option>
      <option name="comment"  >CTSM science test list for the half degree grid with latest CLM version for 2000</option>
    </options>
  </test>
  <test name="SMS_Ld5" grid="hcru_hcru_mt13" compset="IHistClm60BgcCrop" testmods="clm/default">
    <machines>
      <machine name="derecho" compiler="intel" category="ctsm_sci"/>
    </machines>
    <options>
      <option name="wallclock">00:20:00</option>
      <option name="comment"  >CTSM science test list for the half degree grid with latest CLM version for historical</option>
    </options>
  </test>
  <test name="SMS_Ln9" grid="C96_t061" compset="I2000Clm60Sp" testmods="clm/clm60cam7LndTuningMode">
    <machines>
      <machine name="derecho" compiler="intel" category="ctsm_sci"/>
    </machines>
    <options>
      <option name="wallclock">00:60:00</option>
      <option name="comment">We have one C96 test in aux_clm; this is another that uses a different compset. No needn't run this additional C96 test with every tag, but include it in the less frequent ctsm_sci testing.</option>
    </options>
  </test>
  <test name="SMS_Ln9" grid="mpasa480_mpasa480" compset="I1850Clm60SpRs" testmods="clm/clm60cam7LndTuningMode">
    <machines>
      <machine name="derecho" compiler="intel" category="ctsm_sci"/>
    </machines>
    <options>
      <option name="wallclock">00:60:00</option>
      <option name="comment">mpasa low resolution grid, tested in CAM, so do both 1850 and 2000 with latest CLM version and include in the CTSM science test list</option>
    </options>
  </test>
  <test name="SMS_Ln9" grid="mpasa480_mpasa480" compset="I2000Clm60SpRs" testmods="clm/clm60cam7LndTuningMode">
    <machines>
      <machine name="derecho" compiler="intel" category="ctsm_sci"/>
    </machines>
    <options>
      <option name="wallclock">00:60:00</option>
      <option name="comment">mpasa low resolution grid, tested in CAM, so do both 1850 and 2000 with latest CLM version and include in the CTSM science test list</option>
    </options>
  </test>
  <test name="SMS_Ln9" grid="mpasa120_mpasa120" compset="IHistClm60Sp" testmods="clm/clm60cam7LndTuningMode">
    <machines>
      <machine name="derecho" compiler="intel" category="ctsm_sci"/>
    </machines>
    <options>
      <option name="wallclock">00:60:00</option>
      <option name="comment">Test that the workhorse mpasa resolution functions for CAM, for both Hist and 2000 with latest CLM version. No need to run this test with every tag, but include it in the less frequent ctsm_sci testing.</option>
    </options>
  </test>
  <test name="SMS_Ln9" grid="mpasa120_mpasa120" compset="I2000Clm60Sp" testmods="clm/clm60cam7LndTuningMode">
    <machines>
      <machine name="derecho" compiler="intel" category="ctsm_sci"/>
    </machines>
    <options>
      <option name="wallclock">00:60:00</option>
      <option name="comment">Test that the workhorse mpasa resolution functions for CAM, for both Hist and 2000 with latest CLM version. No need to run this test with every tag, but include it in the less frequent ctsm_sci testing.</option>
    </options>
  </test>
  <test name="SMS_Ln9" grid="mpasa60_mpasa60" compset="I2000Clm60Sp" testmods="clm/clm60cam7LndTuningModeLDust">
    <machines>
      <machine name="derecho" compiler="intel" category="ctsm_sci"/>
    </machines>
    <options>
      <option name="wallclock">00:60:00</option>
      <option name="comment">Higher resolution mpasa grid for CAM with latest CLM version. Include it in the less frequent ctsm_sci testing.</option>
    </options>
  </test>
  <test name="SMS_Ln9" grid="mpasa15_mpasa15" compset="I2000Clm60SpRs" testmods="clm/clm60cam7LndTuningMode">
    <machines>
      <machine name="derecho" compiler="intel" category="ctsm_sci"/>
    </machines>
    <options>
      <option name="wallclock">00:60:00</option>
      <option name="comment">Higher resolution mpasa grid for CAM with latest CLM version. Include it in the less frequent ctsm_sci testing.</option>
    </options>
  </test>
<!--
  <test name="SMS_P36x128_Ln9" grid="mpasa15-3-conus_mpasa15-3-conus" compset="I2000Clm60SpRs" testmods="clm/clm60cam7LndTuningMode">
    <machines>
      <machine name="derecho" compiler="intel" category="ctsm_sci"/>
    </machines>
    <options>
      <option name="wallclock">00:60:00</option>
      <option name="comment">High resolution mpasa grid with refined mesh over CONUS for CAM with latest CLM version. Include it in the less frequent ctsm_sci testing.</option>
    </options>
  </test>
-->
  <test name="ERI_D_Ld9" grid="ne30_g17" compset="I2000Clm50BgcCru" testmods="clm/vrtlay">
    <machines>
      <machine name="derecho" compiler="intel" category="aux_clm"/>
    </machines>
    <options>
      <option name="wallclock">00:60:00</option>
    </options>
  </test>
  <test name="ERI_D_Ld9" grid="ne30_g17" compset="I2000Clm50BgcCru" testmods="clm/vrtlay--clm/matrixcnOn">
    <machines>
      <machine name="derecho" compiler="intel" category="aux_clm"/>
    </machines>
    <options>
      <option name="wallclock">00:60:00</option>
      <option name="comment"  >Repeat last ERI_D_Ld9...vrtlay test with matrixcnOn</option>
    </options>
  </test>
  <test name="SMS_D_Ld1_PS" grid="f09_g17" compset="I1850Clm50Sp" testmods="clm/default">
    <machines>
      <machine name="derecho" compiler="intel" category="aux_clm"/>
    </machines>
    <options>
      <option name="wallclock">00:20:00</option>
      <option name="comment"  >Include a test of this scientifically-supported compset at a scientifically-supported resolution</option>
    </options>
  </test>
  <!-- science support for workhorse resolutions with CLM5_0 physics -->
  <test name="SMS_Ld1" grid="f09_g17" compset="I1850Clm50Sp" testmods="clm/default">
    <machines>
      <machine name="derecho" compiler="intel" category="ctsm_sci"/>
    </machines>
    <options>
      <option name="wallclock">00:40:00</option>
      <option name="comment"  >Science support for I1850Clm50Sp at f09</option>
    </options>
  </test>
  <test name="SMS_Ld1" grid="f19_g17" compset="I1850Clm50Sp" testmods="clm/default">
    <machines>
      <machine name="derecho" compiler="intel" category="ctsm_sci"/>
    </machines>
    <options>
      <option name="wallclock">00:40:00</option>
      <option name="comment"  >Science support for I1850Clm50Sp at f19</option>
    </options>
  </test>
  <test name="SMS_Ld1" grid="f09_g17" compset="I1850Clm50SpCru" testmods="clm/default">
    <machines>
      <machine name="derecho" compiler="intel" category="ctsm_sci"/>
    </machines>
    <options>
      <option name="wallclock">00:20:00</option>
      <option name="comment"  >Science support for I1850Clm50SpCru at f09</option>
    </options>
  </test>
  <test name="SMS_Ld1" grid="f19_g17" compset="I1850Clm50SpCru" testmods="clm/default">
    <machines>
      <machine name="derecho" compiler="intel" category="ctsm_sci"/>
    </machines>
    <options>
      <option name="wallclock">00:20:00</option>
      <option name="comment"  >Science support for I1850Clm50SpCru at f19</option>
    </options>
  </test>
  <!-- science support for workhorse resolutions with CLM6_0 physics -->
  <test name="SMS_Ld1" grid="f09_g17" compset="I1850Clm60Sp" testmods="clm/default">
    <machines>
      <machine name="derecho" compiler="intel" category="ctsm_sci"/>
    </machines>
    <options>
      <option name="wallclock">00:20:00</option>
      <option name="comment"  >Science support for 1850 with clm6_0 for SP mode at f09</option>
    </options>
  </test>
  <test name="SMS_Ld1" grid="f19_g17" compset="I1850Clm60Sp" testmods="clm/default">
    <machines>
      <machine name="derecho" compiler="intel" category="ctsm_sci"/>
    </machines>
    <options>
      <option name="wallclock">00:20:00</option>
      <option name="comment"  >Science support for 1850 with clm6_0 for SP mode at f19</option>
    </options>
  </test>
  <test name="SMS_Ld1" grid="f09_g17" compset="I1850Clm60Sp" testmods="clm/clm60cam7LndTuningMode">
    <machines>
      <machine name="derecho" compiler="intel" category="ctsm_sci"/>
    </machines>
    <options>
      <option name="wallclock">00:20:00</option>
      <option name="comment"  >Science support for 1850 with clm6_0 for SP mode at f09 with CAM7</option>
    </options>
  </test>
  <test name="SMS_Ld1" grid="f19_g17" compset="I1850Clm60Sp" testmods="clm/clm60cam7LndTuningMode">
    <machines>
      <machine name="derecho" compiler="intel" category="ctsm_sci"/>
    </machines>
    <options>
      <option name="wallclock">00:20:00</option>
      <option name="comment"  >Science support for 1850 with clm6_0 for SP mode at f19 with CAM7</option>
    </options>
  </test>
  <test name="ERP_D_Ld3_PS" grid="f09_g17" compset="I2000Clm50Sp" testmods="clm/prescribed">
    <machines>
      <machine name="derecho" compiler="intel" category="aux_clm"/>
      <machine name="derecho" compiler="intel" category="prealpha"/>
    </machines>
    <options>
      <option name="wallclock">00:20:00</option>
      <option name="comment"  >Include a test of prescribed soil-moisture, has to be at f09, should be 2000 and for SP</option>
    </options>
  </test>
  <test name="ERI_D_Ld9_P48x1" grid="f10_f10_mg37" compset="I2000Clm50BgcCru" testmods="clm/reduceOutput">
    <machines>
      <machine name="izumi" compiler="nag" category="aux_clm"/>
      <machine name="izumi" compiler="nag" category="prebeta"/>
    </machines>
    <options>
      <option name="wallclock">00:40:00</option>
    </options>
  </test>
  <test name="ERI_D_Ld9_P48x1" grid="f10_f10_mg37" compset="I2000Clm50Sp" testmods="clm/reduceOutput">
    <machines>
      <machine name="izumi" compiler="nag" category="aux_clm"/>
    </machines>
    <options>
      <option name="wallclock">00:40:00</option>
    </options>
  </test>
  <test name="ERI_D_Ld9_P48x1" grid="f10_f10_mg37" compset="I2000Clm50Sp" testmods="clm/SNICARFRC">
    <machines>
      <machine name="izumi" compiler="nag" category="aux_clm"/>
    </machines>
    <options>
      <option name="wallclock">00:40:00</option>
    </options>
  </test>
  <test name="ERS_D" grid="f10_f10_mg37" compset="I1850Clm60Sp" testmods="clm/ExcessIceStreams">
    <machines>
      <machine name="izumi"    compiler="nag" category="aux_clm"/>
    </machines>
    <options>
      <option name="wallclock">00:20:00</option>
      <option name="comment"  >Include an excess ice test starting up from streams</option>
    </options>
  </test>
  <test name="SMS_Lm12" grid="f09_f09_mg17" compset="I1850Clm60Sp" testmods="clm/ExcessIceStartup_output_sp_exice">
    <machines>
      <machine name="derecho" compiler="intel" category="ctsm_sci"/>
    </machines>
    <options>
      <option name="wallclock">01:00:00</option>
      <option name="comment"  >Include an excess ice test starting up from an finidat startup file with excessice output with extra output</option>
    </options>
  </test>
  <test name="SMS_Ln9_P256x3" grid="f19_g17" compset="IHistClm50Sp" testmods="clm/waccmx_offline2005Start">
    <machines>
      <machine name="derecho" compiler="intel" category="ctsm_sci"/>
    </machines>
    <options>
      <option name="wallclock">00:20:00</option>
      <option name="comment">Do a test similar to FXHIST starting at a 2005 start date, will interpoalte from the 2003 IC file</option>
    </options>
  </test>
  <test name="SMS_D_Ln9_P128x3" grid="f19_g17" compset="IHistClm50Sp" testmods="clm/waccmx_offline">
    <machines>
      <machine name="derecho" compiler="intel" category="aux_clm"/>
    </machines>
    <options>
      <option name="wallclock">00:20:00</option>
      <option name="comment">Run a transient case with standalone settings similar to the FXHIST waccm test</option>
    </options>
  </test>
  <test name="ERP_D_P64x2_Ld3" grid="f10_f10_mg37" compset="I2000Clm50BgcCru" testmods="clm/cn_conly">
    <machines>
      <machine name="derecho" compiler="intel" category="aux_clm"/>
    </machines>
    <options>
      <option name="wallclock">00:20:00</option>
    </options>
  </test>
  <test name="ERP_D_P64x2_Ld3" grid="f10_f10_mg37" compset="I2000Clm50BgcCru" testmods="clm/snowveg_norad">
    <machines>
      <machine name="derecho" compiler="gnu" category="aux_clm"/>
    </machines>
    <options>
      <option name="wallclock">00:20:00</option>
    </options>
  </test>
  <test name="ERI_Ld9" grid="f10_f10_mg37" compset="I2000Clm50BgcCru" testmods="clm/drydepnomegan">
    <machines>
      <machine name="derecho" compiler="gnu" category="aux_clm"/>
    </machines>
    <options>
      <option name="wallclock">00:20:00</option>
    </options>
  </test>
  <test name="ERI_Ld9" grid="f10_f10_mg37" compset="I2000Clm50BgcCru" testmods="clm/default">
    <machines>
      <machine name="derecho" compiler="gnu" category="aux_clm"/>
      <machine name="derecho" compiler="intel" category="aux_clm"/>
    </machines>
    <options>
      <option name="wallclock">00:20:00</option>
    </options>
  </test>
  <test name="ERI_Ld9" grid="f45_g37" compset="I2000Clm50BgcCru" testmods="clm/nofire">
    <machines>
      <machine name="derecho" compiler="intel" category="aux_clm"/>
    </machines>
    <options>
      <option name="wallclock">00:20:00</option>
    </options>
  </test>
  <test name="ERI_Ld9" grid="f45_g37" compset="I2000Clm50BgcCru" testmods="clm/nofire--clm/matrixcnOn">
    <machines>
      <machine name="derecho" compiler="intel" category="aux_clm"/>
    </machines>
    <options>
      <option name="wallclock">00:20:00</option>
      <option name="comment"  >Repeat last ERI_Ld9...nofire test with matrixcnOn</option>
    </options>
  </test>
  <test name="ERI_Ld9" grid="f09_g17" compset="I2000Clm60BgcCrop" testmods="clm/default">
    <machines>
      <machine name="derecho" compiler="intel" category="ctsm_sci"/>
    </machines>
    <options>
      <option name="wallclock">00:40:00</option>
      <option name="comment">Include an ERI test at production resolution in the ctsm_sci test list</option>
    </options>
  </test>
  <test name="ERI_C2_Ld9" grid="f10_f10_mg37" compset="I2000Clm60BgcCrop" testmods="clm/default">
    <machines>
      <machine name="derecho" compiler="gnu" category="aux_clm"/>
    </machines>
    <options>
      <option name="wallclock">00:20:00</option>
    </options>
  </test>
  <test name="ERS_Ld3" grid="f10_f10_mg37" compset="I2000Clm60Bgc" testmods="clm/ciso_cwd_hr">
    <machines>
      <machine name="derecho" compiler="intel" category="aux_clm"/>
      <machine name="derecho" compiler="intel" category="ctsm_sci"/>
    </machines>
    <options>
      <option name="wallclock">00:20:00</option>
    </options>
  </test>
  <test name="ERS_Ld3" grid="f10_f10_mg37" compset="I2000Clm60Bgc" testmods="clm/ciso_cwd_hr--clm/matrixcnOn">
    <machines>
      <machine name="derecho" compiler="intel" category="aux_clm"/>
    </machines>
    <options>
      <option name="wallclock">00:20:00</option>
      <option name="comment"  >Repeat last ERS_Ld3...ciso_cwd_hr test with matrixcnOn</option>
    </options>
  </test>
  <test name="ERP_Ld9" grid="f45_g37" compset="I2000Clm60Bgc" testmods="clm/default">
    <machines>
      <machine name="derecho" compiler="intel" category="aux_clm"/>
      <machine name="derecho" compiler="intel" category="ctsm_sci"/>
    </machines>
    <options>
      <option name="wallclock">00:20:00</option>
    </options>
  </test>
  <test name="ERP_D" grid="f10_f10_mg37" compset="IHistClm60Bgc" testmods="clm/decStart">
    <machines>
      <machine name="derecho" compiler="gnu" category="aux_clm"/>
      <machine name="derecho" compiler="intel" category="aux_clm"/>
    </machines>
    <options>
      <option name="wallclock">00:20:00</option>
    </options>
  </test>
  <test name="ERP_D" grid="f10_f10_mg37" compset="IHistClm60Bgc" testmods="clm/decStart--clm/matrixcnOn_ignore_warnings">
    <machines>
      <machine name="derecho" compiler="gnu" category="aux_clm"/>
    </machines>
    <options>
      <option name="wallclock">00:20:00</option>
      <option name="comment"  >Repeat last ERP_D...decStart test with matrixcnOn</option>
    </options>
  </test>
  <test name="ERP_D_Ld3_P64x2" grid="f10_f10_mg37" compset="I2000Clm50BgcCru" testmods="clm/default">
    <machines>
      <machine name="derecho" compiler="intel" category="aux_clm"/>
      <machine name="derecho" compiler="gnu" category="aux_clm"/>
    </machines>
    <options>
      <option name="wallclock">00:20:00</option>
    </options>
  </test>
  <test name="ERP_D_Ld5" grid="f10_f10_mg37" compset="I1850Clm50BgcCropG" testmods="clm/glcMEC_changeFlags">
    <machines>
      <machine name="derecho" compiler="gnu" category="aux_clm"/>
    </machines>
    <options>
      <option name="wallclock">00:20:00</option>
      <option name="comment"  >cism is not answer preserving across processor changes, but short test length should be ok.</option>
    </options>
  </test>
  <test name="SMS" grid="f09_g17" compset="I1850Clm50BgcCropG" testmods="clm/default">
    <machines>
      <machine name="derecho" compiler="intel" category="ctsm_sci"/>
    </machines>
    <options>
      <option name="wallclock">00:20:00</option>
      <option name="comment"  >Science support for 1850 clm5_0 physics for BgcCrop wtih CISM at f09</option>
    </options>
  </test>
  <!-- clm5_0 physics workhorse resolution BGC science test list -->
  <test name="SMS_Ld5" grid="f19_g17" compset="I1850Clm50Bgc" testmods="clm/default">
    <machines>
      <machine name="derecho" compiler="intel" category="ctsm_sci"/>
    </machines>
    <options>
      <option name="wallclock">00:20:00</option>
      <option name="comment"  >Science support for 1850 clm5_0 physics for Bgc at f19</option>
    </options>
  </test>
  <test name="SMS_Ld5" grid="f09_g17" compset="I1850Clm50Bgc" testmods="clm/default">
    <machines>
      <machine name="derecho" compiler="intel" category="ctsm_sci"/>
    </machines>
    <options>
      <option name="wallclock">00:20:00</option>
      <option name="comment"  >Science support for 1850 clm5_0 physics for Bgc at f09</option>
    </options>
  </test>
  <!-- clm6_0 physics workhorse resolution BGC science test list -->
  <test name="SMS_Ld5" grid="f19_g17" compset="I1850Clm60Bgc" testmods="clm/default">
    <machines>
      <machine name="derecho" compiler="intel" category="ctsm_sci"/>
    </machines>
    <options>
      <option name="wallclock">00:20:00</option>
      <option name="comment"  >Science support for 1850 Clm6_0 physics for Bgc at f19</option>
    </options>
  </test>
  <test name="SMS_Ld5" grid="f09_g17" compset="I1850Clm60Bgc" testmods="clm/default">
    <machines>
      <machine name="derecho" compiler="intel" category="ctsm_sci"/>
    </machines>
    <options>
      <option name="wallclock">00:20:00</option>
      <option name="comment"  >Science support for 1850 Clm6_0 physics for Bgc at f09</option>
    </options>
  </test>
  <test name="ERP_D_Ld5" grid="ne30_g17" compset="I1850Clm50BgcCrop" testmods="clm/default">
    <machines>
      <machine name="derecho" compiler="intel" category="ctsm_sci"/>
    </machines>
    <options>
      <option name="wallclock">00:60:00</option>
    </options>
  </test>
  <test name="SMS" grid="ne3pg3_ne3pg3_mg37" compset="IHistClm60SpRs" testmods="clm/clm60cam7LndTuningMode">
    <machines>
      <machine name="derecho" compiler="intel" category="ctsm_sci"/>
    </machines>
    <options>
      <option name="wallclock">00:60:00</option>
      <option name="comment">Low resolution SE grid for running with CAM with latest CLM version in the CTSM science test list, tested in CAM, so test all of Hist, SSP5-8.5 and 2000</option>
    </options>
  </test>
  <test name="SMS" grid="ne3pg3_ne3pg3_mg37" compset="I2000Clm60SpRs" testmods="clm/clm60cam7LndTuningMode">
    <machines>
      <machine name="derecho" compiler="intel" category="ctsm_sci"/>
    </machines>
    <options>
      <option name="wallclock">00:60:00</option>
      <option name="comment">Low resolution SE grid for running with CAM with latest CLM version in the CTSM science test list, tested in CAM, so test all of Hist, SSP5-8.5 and 2000</option>
    </options>
  </test>
  <test name="SMS" grid="ne16pg3_ne16pg3_mg17" compset="I1850Clm60Sp" testmods="clm/clm60cam7LndTuningMode">
    <machines>
      <machine name="derecho" compiler="intel" category="ctsm_sci"/>
    </machines>
    <options>
      <option name="wallclock">00:60:00</option>
      <option name="comment">Medium resolution SE grid for running with CAM with latest CLM version in the CTSM science test list, test both 1850 and 2000</option>
    </options>
  </test>
  <test name="SMS" grid="ne16pg3_ne16pg3_mg17" compset="I2000Clm60Sp" testmods="clm/clm60cam7LndTuningMode">
    <machines>
      <machine name="derecho" compiler="intel" category="ctsm_sci"/>
    </machines>
    <options>
      <option name="wallclock">00:60:00</option>
      <option name="comment">Medium resolution SE grid for running with CAM with latest CLM version in the CTSM science test list, test both 1850 and 2000</option>
    </options>
  </test>
  <test name="SMS" grid="ne16pg3_ne16pg3_mg17" compset="IHistClm60Sp" testmods="clm/clm60cam7LndTuningMode">
    <machines>
      <machine name="derecho" compiler="intel" category="ctsm_sci"/>
    </machines>
    <options>
      <option name="wallclock">00:60:00</option>
      <option name="comment">Medium resolution SE grid for running with CAM with latest CLM version in the CTSM science test list, test IHist</option>
    </options>
  </test>
  <test name="SMS" grid="ne30_g17" compset="I2000Clm60Sp" testmods="clm/clm60cam7LndTuningMode">
    <machines>
      <machine name="derecho" compiler="intel" category="ctsm_sci"/>
    </machines>
    <options>
      <option name="wallclock">00:60:00</option>
      <option name="comment">Workhorse SE grid for running with CAM with the latest CLM version in the CTSM science test list, tested in CAM, so test all of Hist, SSP5-8.5 and 2000</option>
    </options>
  </test>
  <test name="SMS" grid="ne30pg2_ne30pg2_mg17" compset="I1850Clm60Sp" testmods="clm/clm60cam7LndTuningMode">
    <machines>
      <machine name="derecho" compiler="intel" category="ctsm_sci"/>
    </machines>
    <options>
      <option name="wallclock">00:60:00</option>
      <option name="comment">Workhorse SE grid for running with CAM with the latest CLM version in the CTSM science test list, tested in CAM, so test all of Hist, SSP5-8.5 and 2000</option>
    </options>
  </test>
  <test name="SMS" grid="ne30pg2_ne30pg2_mg17" compset="I2000Clm60Sp" testmods="clm/clm60cam7LndTuningMode">
    <machines>
      <machine name="derecho" compiler="intel" category="ctsm_sci"/>
    </machines>
    <options>
      <option name="wallclock">00:60:00</option>
      <option name="comment">Workhorse SE grid for running with CAM with the latest CLM version in the CTSM science test list, tested in CAM, so test all of Hist, SSP5-8.5 and 2000</option>
    </options>
  </test>
   <test name="SMS" grid="ne30pg3_ne30pg3_mg17" compset="IHistClm60Sp" testmods="clm/clm60cam7LndTuningMode">
    <machines>
      <machine name="derecho" compiler="intel" category="ctsm_sci"/>
    </machines>
    <options>
      <option name="wallclock">00:60:00</option>
      <option name="comment">Workhorse SE grid for running with CAM with the latest CLM version in the CTSM science test list, tested in CAM, so test all of Hist, SSP5-8.5 and 2000</option>
    </options>
  </test>
  <test name="SMS" grid="ne30pg3_ne30pg3_mg17" compset="I2000Clm60Sp" testmods="clm/clm60cam7LndTuningMode">
    <machines>
      <machine name="derecho" compiler="intel" category="ctsm_sci"/>
    </machines>
    <options>
      <option name="wallclock">00:60:00</option>
      <option name="comment">Workhorse SE grid for running with CAM and with the latest CLM version in the CTSM science test list, tested in CAM, so test all of Hist, SSP5-8.5 and 2000</option>
    </options>
  </test>
  <test name="SMS_Ln9" grid="ne120pg3_t13" compset="I2000Clm60Sp" testmods="clm/clm60cam7LndTuningMode">
    <machines>
      <machine name="derecho" compiler="intel" category="ctsm_sci"/>
    </machines>
    <options>
      <option name="wallclock">00:60:00</option>
      <option name="comment">High resolution SE grid for running with CAM and with the latest CLM version in the CTSM science test list, tested in CAM, so test all of Hist, SSP5-8.5 and 2000</option>
    </options>
  </test>
  <test name="SMS_Ln9" grid="ne120pg3_t13" compset="I2000Clm60Sp" testmods="clm/clm60cam7LndTuningMode">
    <machines>
      <machine name="derecho" compiler="intel" category="ctsm_sci"/>
    </machines>
    <options>
      <option name="wallclock">00:60:00</option>
      <option name="comment">High resolution SE grid for running with CAM and with the latest CLM version  in the CTSM science test list, tested in CAM, so test all of Hist, SSP5-8.5 and 2000</option>
    </options>
  </test>
  <!-- Historical clm5_0 physics BgcCrop science support -->
  <test name="SMS_Ln9_P256x2" grid="C96_C96_mg17" compset="IHistClm50BgcCrop" testmods="clm/clm50cam6LndTuningMode">
    <machines>
      <machine name="derecho" compiler="intel" category="aux_clm"/>
    </machines>
    <options>
      <option name="wallclock">00:20:00</option>
      <option name="comment">Want one C96 test in the aux_clm test suite; just a short smoke test to make sure it can get off the ground. Use a PE layout that (1) has threading, because CAM uses threading at this resolution; and (2) has a smaller-than-standard task count in order to get through the queue faster.</option>
    </options>
  </test>
  <test name="SMS_Ld5" grid="f09_g17" compset="IHistClm50BgcCrop" testmods="clm/default">
    <machines>
      <machine name="derecho" compiler="intel" category="ctsm_sci"/>
    </machines>
    <options>
      <option name="wallclock">00:20:00</option>
      <option name="comment"  >Science support for Historical clm5_0 physics with BGC-Crop at f09</option>
    </options>
  </test>
  <test name="SMS_Ld5" grid="f19_g17" compset="IHistClm50BgcCrop" testmods="clm/default">
    <machines>
      <machine name="derecho" compiler="intel" category="ctsm_sci"/>
    </machines>
    <options>
      <option name="wallclock">00:20:00</option>
      <option name="comment"  >Science support for Historical clm5_0 physics with BGC-Crop at f19</option>
    </options>
  </test>
  <!-- Historical clm6_0 physics BgcCrop science support -->
  <test name="SMS_Ld5" grid="f09_g17" compset="IHistClm60BgcCrop" testmods="clm/default">
    <machines>
      <machine name="derecho" compiler="intel" category="ctsm_sci"/>
    </machines>
    <options>
      <option name="wallclock">00:20:00</option>
      <option name="comment"  >Science support for Historical clm6_0 physics with BGC-Crop at f09</option>
    </options>
  </test>
  <test name="SMS_Ld5" grid="f19_g17" compset="IHistClm60BgcCrop" testmods="clm/default">
    <machines>
      <machine name="derecho" compiler="intel" category="ctsm_sci"/>
    </machines>
    <options>
      <option name="wallclock">00:20:00</option>
      <option name="comment"  >Science support for Historical clm6_0 physics with BGC-Crop at f19</option>
    </options>
  </test>
  <test name="ERP_D_Ld5" grid="f10_f10_mg37" compset="IHistClm50BgcCrop" testmods="clm/allActive">
    <machines>
      <machine name="derecho" compiler="intel" category="aux_clm"/>
    </machines>
    <options>
      <option name="wallclock">00:20:00</option>
      <option name="comment">Use a transient compset so we allocate and run all PFTs (non-transient cases only allocate memory for non-zero-weight PFTs)</option>
    </options>
  </test>
  <test name="ERP_D_Ld5" grid="f10_f10_mg37" compset="IHistClm50BgcCrop" testmods="clm/allActive--clm/matrixcnOn_ignore_warnings">
    <machines>
      <machine name="derecho" compiler="intel" category="aux_clm"/>
    </machines>
    <options>
      <option name="wallclock">00:20:00</option>
      <option name="comment">Repeat ERP_D_Ld5_allActive test with matrixcnOn</option>
    </options>
  </test>
  <test name="ERP_D_Ld5" grid="f10_f10_mg37" compset="I2000Clm50BgcCru" testmods="clm/anoxia">
    <machines>
      <machine name="derecho" compiler="intel" category="aux_clm"/>
    </machines>
    <options>
      <option name="wallclock">00:20:00</option>
      <option name="comment">Run a test with anoxia turned on</option>
    </options>
  </test>
  <test name="ERP_D_Ld5" grid="f10_f10_mg37" compset="I2000Clm50BgcCru" testmods="clm/anoxia--clm/matrixcnOn">
    <machines>
      <machine name="derecho" compiler="intel" category="aux_clm"/>
    </machines>
    <options>
      <option name="wallclock">00:20:00</option>
      <option name="comment">Repeat anoxia test with matrixcnOn</option>
    </options>
  </test>
  <test name="ERP_D_Ld5" grid="f10_f10_mg37" compset="I2000Clm50BgcCru" testmods="clm/ciso_flexCN_FUN">
    <machines>
      <machine name="derecho" compiler="gnu" category="aux_clm"/>
    </machines>
    <options>
      <option name="wallclock">00:20:00</option>
    </options>
  </test>
  <test name="ERP_D_Ld5" grid="f10_f10_mg37" compset="I2000Clm50BgcCru" testmods="clm/ciso_flexCN_FUN--clm/matrixcnOn">
    <machines>
      <machine name="derecho" compiler="gnu" category="aux_clm"/>
    </machines>
    <options>
      <option name="wallclock">00:20:00</option>
      <option name="comment">Repeat ERP_D_Ld5...ciso_flexCN_FUN test with matrixcnOn</option>
    </options>
  </test>
  <test name="SMS_D" grid="f10_f10_mg37" compset="I1850Clm60BgcCrop" testmods="clm/ciso_soil_matrixcn_only">
    <machines>
      <machine name="derecho" compiler="intel" category="aux_clm"/>
      <machine name="izumi"    compiler="nag"   category="aux_clm"/>
    </machines>
    <options>
      <option name="wallclock">01:20:00</option>
      <option name="comment"  >Run soil matrix solution without CN matrix with debug on and the extra options that it interacts with (isotopes and crop)</option>
    </options>
  </test>
  <test name="ERS_Lm13" grid="f10_f10_mg37" compset="I1850Clm60Bgc" testmods="clm/monthly_matrixcn_fast_spinup">
    <machines>
      <machine name="derecho" compiler="intel" category="aux_clm"/>
      <machine name="izumi"    compiler="intel" category="aux_clm"/>
    </machines>
    <options>
      <option name="wallclock">01:20:00</option>
      <option name="comment"  >Run matrix solution fast spinup for restart beyond a year (to trigger next year logic) turning off extra options to make faster (so without crop or isotopes). This test would've caught a previous bug.</option>
    </options>
  </test>
  <test name="ERS_D" grid="f19_g17" compset="I1850Clm50BgcCrop" testmods="clm/ciso_monthly_matrixcn_spinup">
    <machines>
      <machine name="derecho" compiler="intel" category="aux_clm"/>
    </machines>
    <options>
      <option name="wallclock">01:20:00</option>
      <option name="comment"  >Run in DEBUG with the matrix solution on for spinup with all options it interacts with (requires Bgc, but also turn on Crop and Carbon isotopes)</option>
    </options>
  </test>
  <test name="ERS_D" grid="f10_f10_mg37" compset="I1850Clm50BgcCrop" testmods="clm/ciso_monthly_matrixcn_spinup">
    <machines>
      <machine name="izumi"    compiler="nag" category="aux_clm"/>
    </machines>
    <options>
      <option name="wallclock">01:20:00</option>
      <option name="comment"  >Run in DEBUG with the matrix solution on for spinup with all options it interacts with (requires Bgc, but also turn on Crop and Carbon isotopes)</option>
    </options>
  </test>
  <test name="ERS_Lm54_Mmpi-serial" grid="1x1_numaIA" compset="I2000Clm50BgcCrop" testmods="clm/ciso_monthly_matrixcn_spinup">
    <machines>
      <machine name="derecho" compiler="intel" category="aux_clm"/>
    </machines>
    <options>
      <option name="wallclock">02:00:00</option>
      <option name="comment"  >Run without DEBUG for a long period for a single-point case with the matrix solution on for spinup with all options it interacts with (requires Bgc, but also turn on Crop and Carbon isotopes)</option>
    </options>
  </test>
  <test name="LCISO_Lm13" grid="f10_f10_mg37" compset="I1850Clm50BgcCrop" testmods="clm/ciso_monthly_matrixcn_spinup">
    <machines>
      <machine name="derecho" compiler="intel" category="aux_clm"/>
    </machines>
    <options>
      <option name="wallclock">00:40:00</option>
      <option name="comment"  >Run without DEBUG for a long period for a low resolution case with the matrix solution on for spinup with all options it interacts with (requires Bgc, but also turn on Crop and Carbon isotopes)</option>
    </options>
  </test>
  <test name="ERP_D_Ld5" grid="f10_f10_mg37" compset="I2000Clm50BgcCru" testmods="clm/fire_emis">
    <machines>
      <machine name="derecho" compiler="gnu" category="aux_clm"/>
      <machine name="derecho" compiler="gnu" category="prebeta"/>
    </machines>
    <options>
      <option name="wallclock">00:20:00</option>
    </options>
  </test>
  <test name="ERP_D_Ld5" grid="f10_f10_mg37" compset="I2000Clm60Sp" testmods="clm/decStart">
    <machines>
      <machine name="derecho" compiler="intel" category="aux_clm"/>
    </machines>
    <options>
      <option name="wallclock">00:20:00</option>
      <option name="comment">2000 Sp test for CLM60</option>
    </options>
  </test>
  <test name="ERP_D_Ld5" grid="f10_f10_mg37" compset="I2000Clm50Sp" testmods="clm/reduceOutput">
    <machines>
      <machine name="derecho" compiler="gnu" category="aux_clm"/>
      <machine name="derecho" compiler="intel" category="aux_clm"/>
    </machines>
    <options>
      <option name="wallclock">00:20:00</option>
    </options>
  </test>
  <test name="ERP_D_Ld5" grid="f09_g17" compset="I2000Clm50Vic" testmods="clm/vrtlay">
    <machines>
      <machine name="derecho" compiler="intel" category="ctsm_sci"/>
    </machines>
    <options>
      <option name="wallclock">00:20:00</option>
    </options>
  </test>
  <test name="ERP_D_Ld5" grid="f10_f10_mg37" compset="I2000Clm50Vic" testmods="clm/vrtlay">
    <machines>
      <machine name="derecho" compiler="intel" category="aux_clm"/>
    </machines>
    <options>
      <option name="wallclock">00:20:00</option>
    </options>
  </test>
  <test name="ERP_D_Ld5" grid="f10_f10_mg37" compset="IHistClm50SpCru" testmods="clm/drydepnomegan">
    <machines>
      <machine name="derecho" compiler="gnu" category="aux_clm"/>
      <machine name="derecho" compiler="gnu" category="prebeta"/>
    </machines>
    <options>
      <option name="wallclock">00:20:00</option>
    </options>
  </test>
  <test name="ERP_D_Ld5" grid="f10_f10_mg37" compset="IHistClm60Sp" testmods="clm/default">
    <machines>
      <machine name="derecho" compiler="intel" category="aux_clm"/>
    </machines>
    <options>
      <option name="wallclock">00:20:00</option>
      <option name="comment"  >Test Hist compset with Sp for CLM6.0</option>
    </options>
  </test>
  <!-- Remove this when CAM removes the use of CLM60 in their testing and compsets -->
  <test name="ERP_D_Ld5" grid="ne30pg3_t232" compset="IHistClm51Sp" testmods="clm/default">
    <machines>
      <machine name="derecho" compiler="intel" category="aux_clm"/>
    </machines>
    <options>
      <option name="wallclock">00:20:00</option>
      <option name="comment">Remove this when Clm51 compset use is removed from CAM</option>
      <option name="comment">Test Hist compset with Sp for CLM5.1</option>
    </options>
  </test>
  <test name="SMS_Ld5" grid="f09_g17" compset="IHistClm50SpCru" testmods="clm/default">
    <machines>
      <machine name="derecho" compiler="intel" category="ctsm_sci"/>
    </machines>
    <options>
      <option name="wallclock">00:20:00</option>
      <option name="comment"  >Science support for IHistClm50SpCru at f09</option>
    </options>
  </test>
  <test name="SMS_Ld5" grid="f19_g17" compset="IHistClm50SpCru" testmods="clm/default">
    <machines>
      <machine name="derecho" compiler="intel" category="ctsm_sci"/>
    </machines>
    <options>
      <option name="wallclock">00:20:00</option>
      <option name="comment"  >Science support for IHistClm50SpCru at f19</option>
    </options>
  </test>
  <test name="ERP_D_Ld5_P48x1" grid="f10_f10_mg37" compset="I1850Clm60Bgc" testmods="clm/ciso">
    <machines>
      <machine name="izumi" compiler="nag" category="aux_clm"/>
    </machines>
    <options>
      <option name="wallclock">00:20:00</option>
    </options>
  </test>
  <test name="ERP_D_Ld5_P48x1" grid="f10_f10_mg37" compset="I1850Clm60Bgc" testmods="clm/ciso--clm/matrixcnOn">
    <machines>
      <machine name="izumi" compiler="nag" category="aux_clm"/>
    </machines>
    <options>
      <option name="wallclock">00:20:00</option>
      <option name="comment"  >Repeat last ERP_D_Ld5_P48x1...ciso test with matrixcnOn</option>
    </options>
  </test>
  <test name="ERP_D_Ld10_P64x2" grid="f10_f10_mg37" compset="IHistClm60BgcCrop" testmods="clm/ciso_decStart">
    <machines>
      <machine name="derecho" compiler="intel" category="aux_clm"/>
    </machines>
    <options>
      <option name="wallclock">00:40:00</option>
      <option name="comment"  >Transient case with isotopes with a December start</option>
    </options>
  </test>
  <test name="ERP_D_Ld10_P64x2" grid="f10_f10_mg37" compset="IHistClm60BgcCrop" testmods="clm/ciso_decStart--clm/matrixcnOn_ignore_warnings">
    <machines>
      <machine name="derecho" compiler="intel" category="aux_clm"/>
    </machines>
    <options>
      <option name="wallclock">00:40:00</option>
      <option name="comment"  >Repeat ERP_D_Ld10_P64x2...ciso_decStart test with matrixcnOn</option>
    </options>
  </test>
  <test name="ERP_D_Ld10_P64x2" grid="f10_f10_mg37" compset="IHistClm60BgcCrop" testmods="clm/default">
    <machines>
      <machine name="derecho" compiler="intel" category="aux_clm"/>
      <machine name="derecho" compiler="intel" category="crop_calendars"/>
    </machines>
    <options>
      <option name="wallclock">00:40:00</option>
      <option name="comment"  >Transient case with isotopes with a December start, without Meier roughness</option>
    </options>
  </test>
  <test name="ERP_D_Ld10_P64x2" grid="f10_f10_mg37" compset="IHistClm60BgcCrop" testmods="clm/default--clm/matrixcnOn_ignore_warnings">
    <machines>
      <machine name="derecho" compiler="intel" category="aux_clm"/>
    </machines>
    <options>
      <option name="wallclock">00:40:00</option>
      <option name="comment"  >Repeat ERP_D_Ld10_P64x2...default test with matrixcnOn</option>
    </options>
  </test>
  <test name="SMS_Ld3_PS" grid="f09_g17" compset="IHistClm50BgcCrop" testmods="clm/f09_dec1990Start_GU_LULCC">
    <machines>
      <machine name="derecho" compiler="intel" category="aux_clm"/>
    </machines>
    <options>
      <option name="wallclock">00:40:00</option>
      <option name="comment"  >Transient case with a December 1990 start, and Gross Unrepresented Land Use and Land Cover change on, with f09 datasets with non-zero GU_LULCC values</option>
    </options>
  </test>
  <test name="SMS_Ld3_PS" grid="f09_g17" compset="IHistClm50BgcCrop" testmods="clm/f09_dec1990Start_GU_LULCC--clm/matrixcnOn_ignore_warnings">
    <machines>
      <machine name="derecho" compiler="intel" category="aux_clm"/>
    </machines>
    <options>
      <option name="wallclock">00:40:00</option>
      <option name="comment"  >Repeat SMS_Ld3_PS...GU_LULCC test with matrixcnOn</option>
    </options>
  </test>
  <test name="ERP_D_Ld5_P48x1" grid="f10_f10_mg37" compset="I2000Clm50BgcCru" testmods="clm/reduceOutput">
    <machines>
      <machine name="izumi" compiler="nag" category="aux_clm"/>
    </machines>
    <options>
      <option name="wallclock">00:20:00</option>
    </options>
  </test>
  <test name="ERP_D_Ld5_P48x1" grid="f10_f10_mg37" compset="I2000Clm50Sp" testmods="clm/o3lombardozzi2015">
    <machines>
      <machine name="izumi" compiler="nag" category="aux_clm"/>
    </machines>
    <options>
      <option name="wallclock">00:20:00</option>
    </options>
  </test>
  <test name="ERP_D_P64x2_Ld3" grid="f10_f10_mg37" compset="I1850Clm50BgcCrop" testmods="clm/default">
    <machines>
      <machine name="derecho" compiler="intel" category="aux_clm"/>
      <machine name="derecho" compiler="gnu" category="aux_clm"/>
      <machine name="derecho" compiler="intel" category="clm_short"/>
      <machine name="derecho" compiler="gnu" category="clm_short"/>
    </machines>
    <options>
      <option name="wallclock">00:20:00</option>
    </options>
  </test>
  <test name="ERP_D_P64x2_Ld3" grid="f10_f10_mg37" compset="I1850Clm50BgcCrop" testmods="clm/default--clm/matrixcnOn_ignore_warnings">
    <machines>
      <machine name="derecho" compiler="intel" category="aux_clm"/>
      <machine name="derecho" compiler="intel" category="clm_short"/>
    </machines>
    <options>
      <option name="wallclock">00:20:00</option>
      <option name="comment"  >Repeat last ERP_D_P64x2_Ld3...default test with matrixcnOn</option>
    </options>
  </test>
  <test name="ERP_D_P64x2_Ld3" grid="f10_f10_mg37" compset="I2000Clm60BgcCrop" testmods="clm/coldStart">
    <machines>
      <machine name="derecho" compiler="intel" category="aux_clm"/>
    </machines>
    <options>
      <option name="wallclock">00:20:00</option>
    </options>
  </test>
  <test name="ERP_D_P64x2_Ld3" grid="f10_f10_mg37" compset="I2000Clm60BgcCrop" testmods="clm/coldStart--clm/matrixcnOn_ignore_warnings">
    <machines>
      <machine name="derecho" compiler="intel" category="aux_clm"/>
    </machines>
    <options>
      <option name="wallclock">00:20:00</option>
      <option name="comment"  >Repeat last ERP_D_P64x2_Ld3...coldStart test with matrixcnOn</option>
    </options>
  </test>
  <test name="SMS_D" grid="1x1_brazil" compset="I1850Clm60BgcCrop" testmods="clm/mimics_matrixcn">
    <machines>
      <machine name="derecho" compiler="gnu" category="aux_clm"/>
    </machines>
    <options>
      <option name="wallclock">00:20:00</option>
      <option name="comment"  >Test soil_decomp_method = 'MIMICSWieder2015' with CN matrix on but soil matrixcn off</option>
    </options>
  </test>
  <test name="ERP_D_P64x2_Ld3" grid="f10_f10_mg37" compset="I1850Clm60BgcCrop" testmods="clm/mimics">
    <machines>
      <machine name="derecho" compiler="gnu" category="aux_clm"/>
    </machines>
    <options>
      <option name="wallclock">00:20:00</option>
      <option name="comment"  >Test soil_decomp_method = 'MIMICSWieder2015'</option>
    </options>
  </test>
  <test name="SMS_Ld5_Mmpi-serial" grid="1x1_brazil" compset="IHistClm60Bgc" testmods="clm/mimics">
    <machines>
      <machine name="izumi" compiler="gnu" category="aux_clm"/>
    </machines>
    <options>
      <option name="wallclock">00:20:00</option>
      <option name="comment"  >Test soil_decomp_method = 'MIMICSWieder2015' for a transient case</option>
    </options>
  </test>
  <test name="SMS_Ly5_Mmpi-serial" grid="1x1_brazil" compset="IHistClm50BgcQianRs" testmods="clm/newton_krylov_spinup">
    <machines>
      <machine name="izumi" compiler="intel" category="aux_clm"/>
    </machines>
    <options>
      <option name="wallclock">00:20:00</option>
      <option name="comment"  >Test soil_decomp_method = 'MIMICSWieder2015' with Newton-Krylov spinup variables on</option>
    </options>
  </test>
  <test name="ERP_D_P64x2_Ld3" grid="f10_f10_mg37" compset="I2000Clm50BgcCru" testmods="clm/flexCN_FUN">
    <machines>
      <machine name="derecho" compiler="intel" category="aux_clm"/>
    </machines>
    <options>
      <option name="wallclock">00:20:00</option>
    </options>
  </test>
  <test name="ERP_D_P64x2_Ld3" grid="f10_f10_mg37" compset="I2000Clm50BgcCru" testmods="clm/flexCN_FUN--clm/matrixcnOn_ignore_warnings">
    <machines>
      <machine name="derecho" compiler="intel" category="aux_clm"/>
    </machines>
    <options>
      <option name="wallclock">00:20:00</option>
      <option name="comment"  >Repeat last ERP_D_P64x2_Ld3...flexCN_FUN test with matrixcnOn</option>
    </options>
  </test>
  <test name="ERP_D_P64x2_Ld3" grid="f10_f10_mg37" compset="I2000Clm50BgcCru" testmods="clm/noFUN_flexCN">
    <machines>
      <machine name="derecho" compiler="intel" category="aux_clm"/>
    </machines>
    <options>
      <option name="wallclock">00:20:00</option>
    </options>
  </test>
  <test name="ERP_D_P64x2_Ld3" grid="f10_f10_mg37" compset="I2000Clm50BgcCru" testmods="clm/noFUN_flexCN--clm/matrixcnOn_ignore_warnings">
    <machines>
      <machine name="derecho" compiler="intel" category="aux_clm"/>
    </machines>
    <options>
      <option name="wallclock">00:20:00</option>
      <option name="comment"  >Repeat last ERP_D_P64x2_Ld3...noFUN_flexCN test with matrixcnOn</option>
    </options>
  </test>
  <test name="ERP_D_P64x2_Ld3" grid="f10_f10_mg37" compset="I2000Clm50BgcCru" testmods="clm/luna">
    <machines>
      <machine name="derecho" compiler="intel" category="aux_clm"/>
    </machines>
    <options>
      <option name="wallclock">00:20:00</option>
    </options>
  </test>
  <test name="ERP_D_P64x2_Ld3" grid="f10_f10_mg37" compset="I2000Clm50BgcCru" testmods="clm/default">
    <machines>
      <machine name="derecho" compiler="intel" category="aux_clm"/>
      <machine name="derecho" compiler="gnu" category="aux_clm"/>
    </machines>
    <options>
      <option name="wallclock">00:20:00</option>
    </options>
  </test>
  <test name="ERP_D_P64x2_Ld30" grid="f10_f10_mg37" compset="I2000Clm50BgcCru" testmods="clm/default">
    <machines>
      <machine name="derecho" compiler="intel" category="aux_clm"/>
    </machines>
    <options>
      <option name="wallclock">00:40:00</option>
      <option name="comment"  >NOTE(bja, 201509) constrain_stress_deciduous_onset is on by default for clm50, but functionality is not exercised by nine day tests, Sean Swenson verified that it is active during 30 day tests.</option>
    </options>
  </test>
  <test name="ERP_D_P64x2_Ld5" grid="f10_f10_mg37" compset="I2000Clm60BgcCrop" testmods="clm/irrig_spunup">
    <machines>
      <machine name="derecho" compiler="intel" category="aux_clm"/>
    </machines>
    <options>
      <option name="wallclock">00:20:00</option>
      <option name="comment"  >Want ERP _D test with irrigation on</option>
    </options>
  </test>
  <test name="ERP_D_P64x2_Ld5" grid="f10_f10_mg37" compset="I2000Clm50BgcCropRtm" testmods="clm/irrig_spunup">
    <machines>
      <machine name="derecho" compiler="intel" category="aux_clm"/>
    </machines>
    <options>
      <option name="wallclock">00:20:00</option>
      <option name="comment"  >Include an irrigation test with RTM to test irrigation-river feedbacks with that component</option>
    </options>
  </test>
  <test name="ERS_D_Ld5" grid="f10_f10_mg37" compset="I2000Clm50BgcCropRtm" testmods="rtm/rtmOnFloodOnEffvelOn">
    <machines>
      <machine name="derecho" compiler="intel" category="aux_clm"/>
      <machine name="derecho" compiler="intel" category="prebeta"/>
    </machines>
    <options>
      <option name="wallclock">00:20:00</option>
      <option name="comment"  >Do a test with RTM and flooding on as that also impacts CLM code</option>
    </options>
  </test>
  <test name="ERP_D_P48x1" grid="f10_f10_mg37" compset="IHistClm60Bgc" testmods="clm/decStart">
    <machines>
      <machine name="izumi" compiler="nag" category="aux_clm"/>
      <machine name="izumi" compiler="nag" category="prealpha"/>
    </machines>
    <options>
      <option name="wallclock">00:20:00</option>
    </options>
  </test>
  <test name="ERP_D_P48x1" grid="f10_f10_mg37" compset="IHistClm60Bgc" testmods="clm/decStart--clm/matrixcnOn_ignore_warnings">
    <machines>
      <machine name="izumi" compiler="nag" category="aux_clm"/>
      <machine name="izumi" compiler="nag" category="prealpha"/>
    </machines>
    <options>
      <option name="wallclock">00:20:00</option>
      <option name="comment"  >Repeat ERP_D_P48x1...decStart test with matrixcnOn</option>
    </options>
  </test>
  <test name="ERP_D_Ld5" grid="f10_f10_mg37" compset="I1850Clm50Bgc" testmods="clm/drydepnomegan">
    <machines>
      <machine name="derecho" compiler="gnu" category="aux_clm"/>
    </machines>
    <options>
      <option name="wallclock">00:20:00</option>
    </options>
  </test>
  <test name="ERP_Ld5" grid="f10_f10_mg37" compset="I1850Clm50Bgc" testmods="clm/default">
    <machines>
      <machine name="derecho" compiler="gnu" category="aux_clm"/>
      <machine name="derecho" compiler="intel" category="aux_clm"/>
    </machines>
    <options>
      <option name="wallclock">00:20:00</option>
    </options>
  </test>
  <test name="ERP_Ld5" grid="f09_g17" compset="I2000Clm50Vic" testmods="clm/vrtlay">
    <machines>
      <machine name="derecho" compiler="intel" category="ctsm_sci"/>
    </machines>
    <options>
      <option name="wallclock">00:20:00</option>
    </options>
  </test>
  <test name="ERP_Ld5" grid="f10_f10_mg37" compset="I2000Clm50Vic" testmods="clm/decStart">
    <machines>
      <machine name="derecho" compiler="gnu" category="aux_clm"/>
    </machines>
    <options>
      <option name="wallclock">00:20:00</option>
    </options>
  </test>
  <test name="ERP_D_Ld5_P48x1" grid="f10_f10_mg37" compset="I1850Clm50Bgc" testmods="clm/ciso">
    <machines>
      <machine name="izumi" compiler="nag" category="aux_clm"/>
    </machines>
    <options>
      <option name="wallclock">00:20:00</option>
    </options>
  </test>
  <test name="SMS_Ld3" grid="f09_g17" compset="I1850Clm50BgcCropCru" testmods="clm/default">
    <machines>
      <machine name="derecho" compiler="intel" category="ctsm_sci"/>
    </machines>
    <options>
      <option name="wallclock">00:20:00</option>
      <option name="comment"  >Science support for I1850Clm50BgcCropCru at f09</option>
    </options>
  </test>
  <test name="SMS_Ld3" grid="f19_g17" compset="I1850Clm50BgcCropCru" testmods="clm/default">
    <machines>
      <machine name="derecho" compiler="intel" category="ctsm_sci"/>
    </machines>
    <options>
      <option name="wallclock">00:20:00</option>
      <option name="comment"  >Science support for I1850Clm50BgcCropCru at f19</option>
    </options>
  </test>
  <test name="ERP_D_Ld5_P48x1" grid="f10_f10_mg37" compset="I2000Clm50BgcCru" testmods="clm/flexCN_FUN">
    <machines>
      <machine name="izumi" compiler="nag" category="aux_clm"/>
    </machines>
    <options>
      <option name="wallclock">00:20:00</option>
    </options>
  </test>
  <test name="ERP_D_Ld5_P48x1" grid="f10_f10_mg37" compset="I2000Clm50BgcCru" testmods="clm/flexCN_FUN--clm/matrixcnOn">
    <machines>
      <machine name="izumi" compiler="nag" category="aux_clm"/>
    </machines>
    <options>
      <option name="wallclock">00:20:00</option>
      <option name="comment"  >Repeat ERP_D_Ld5_P48x1...flexCN_FUN test with matrixcnOn</option>
    </options>
  </test>
  <test name="ERP_D_Ld5_P48x1" grid="f10_f10_mg37" compset="I2000Clm50BgcCru" testmods="clm/noFUN_flexCN">
    <machines>
      <machine name="izumi" compiler="nag" category="aux_clm"/>
    </machines>
    <options>
      <option name="wallclock">00:20:00</option>
    </options>
  </test>
  <test name="ERP_D_Ld5_P48x1" grid="f10_f10_mg37" compset="I2000Clm50BgcCru" testmods="clm/noFUN_flexCN--clm/matrixcnOn">
    <machines>
      <machine name="izumi" compiler="nag" category="aux_clm"/>
    </machines>
    <options>
      <option name="wallclock">00:20:00</option>
      <option name="comment"  >Repeat ERP_D_Ld5_P48x1...noFUN_flexCN test with matrixcnOn</option>
    </options>
  </test>
  <test name="ERP_D_Ld5_P48x1" grid="f10_f10_mg37" compset="I2000Clm50BgcCru" testmods="clm/luna">
    <machines>
      <machine name="izumi" compiler="nag" category="aux_clm"/>
    </machines>
    <options>
      <option name="wallclock">00:20:00</option>
    </options>
  </test>
  <test name="ERP_Ly3_P64x2" grid="f10_f10_mg37" compset="IHistClm50BgcCrop" testmods="clm/cropMonthOutput">
    <machines>
      <machine name="derecho" compiler="intel" category="aux_clm"/>
    </machines>
    <options>
      <option name="wallclock">01:40:00</option>
      <option name="comment"  >Multi-year global test of transient crops together with transient glaciers. Use no-evolve glaciers with ERP test</option>
    </options>
  </test>
  <test name="ERP_Ly3_P64x2" grid="f10_f10_mg37" compset="IHistClm60BgcCrop" testmods="clm/cropMonthOutput--clm/matrixcnOn_ignore_warnings">
    <machines>
      <machine name="derecho" compiler="intel" category="aux_clm"/>
    </machines>
    <options>
      <option name="wallclock">01:40:00</option>
      <option name="comment"  >Repeat ERP_Ly3_P64x2...cropMonthOutput test with matrixcnOn</option>
    </options>
  </test>
  <test name="ERI_D_Ld9" grid="f10_f10_mg37" compset="I1850Clm45Bgc" testmods="clm/default">
    <machines>
      <machine name="derecho" compiler="gnu" category="aux_clm"/>
    </machines>
    <options>
      <option name="wallclock">00:40:00</option>
      <option name="comment"  >include a Clm45 ERI test; also, want a debug test of I1850Clm45Bgc</option>
    </options>
  </test>
  <test name="ERP_P64x2_D_Ld5" grid="f10_f10_mg37" compset="I1850Clm45BgcCru" testmods="clm/ciso">
    <machines>
      <machine name="derecho" compiler="intel" category="aux_clm"/>
      <machine name="derecho" compiler="intel" category="prealpha"/>
      <machine name="derecho" compiler="intel" category="aux_cime_baselines"/>
    </machines>
    <options>
      <option name="wallclock">00:20:00</option>
    </options>
  </test>
  <test name="ERP_P64x2_D_Ld5" grid="f10_f10_mg37" compset="I1850Clm50Bgc" testmods="clm/ciso">
    <machines>
      <machine name="derecho" compiler="intel" category="aux_clm"/>
    </machines>
    <options>
      <option name="wallclock">00:20:00</option>
    </options>
  </test>
  <test name="ERP_P64x2_D_Ld5" grid="f10_f10_mg37" compset="I1850Clm50Bgc" testmods="clm/ciso--clm/matrixcnOn_ignore_warnings">
    <machines>
      <machine name="derecho" compiler="intel" category="aux_clm"/>
    </machines>
    <options>
      <option name="wallclock">00:20:00</option>
      <option name="comment"  >Repeat ERP_P64x2_D_Ld5...ciso test with matrixcnOn</option>
    </options>
  </test>
  <test name="ERP_P64x2_D_Ld5" grid="f10_f10_mg37" compset="I2000Clm45Sp" testmods="clm/default">
    <machines>
      <machine name="derecho" compiler="intel" category="aux_clm"/>
    </machines>
    <options>
      <option name="wallclock">00:20:00</option>
      <option name="comment"  >include a debug test of I2000Clm45Sp</option>
    </options>
  </test>
  <test name="ERP_P64x2_D_Ld5" grid="f10_f10_mg37" compset="IHistClm45BgcCru" testmods="clm/decStart">
    <machines>
      <machine name="derecho" compiler="intel" category="aux_clm"/>
    </machines>
    <options>
      <option name="wallclock">00:20:00</option>
      <option name="comment"  >include a debug test of IHistClm45BgcCru</option>
    </options>
  </test>
  <test name="ERP_D_Ld5" grid="f10_f10_mg37" compset="IHistClm45Sp" testmods="clm/decStart">
    <machines>
      <machine name="derecho" compiler="intel" category="aux_clm"/>
    </machines>
    <options>
      <option name="wallclock">00:20:00</option>
    </options>
  </test>
  <test name="ERP_P64x2_Lm13" grid="f10_f10_mg37" compset="IHistClm60Bgc" testmods="clm/monthly">
    <machines>
      <machine name="derecho" compiler="intel" category="aux_clm"/>
      <machine name="derecho" compiler="gnu" category="aux_clm"/>
    </machines>
    <options>
      <option name="wallclock">02:00:00</option>
      <option name="tput_tolerance">0.5</option>
    </options>
  </test>
  <test name="ERP_P64x2_Lm13" grid="f10_f10_mg37" compset="IHistClm60Bgc" testmods="clm/monthly--clm/matrixcnOn_ignore_warnings">
    <machines>
      <machine name="derecho" compiler="intel" category="aux_clm"/>
    </machines>
    <options>
      <option name="wallclock">02:00:00</option>
      <option name="tput_tolerance">0.5</option>
      <option name="comment"  >Repeat ERP_P64x2_Lm13...monthly test with matrixcnOn</option>
    </options>
  </test>
  <test name="REP_P64x2_Lm13" grid="f10_f10_mg37" compset="IHistClm60Bgc" testmods="clm/monthly--clm/matrixcnOn_ignore_warnings">
    <machines>
      <machine name="derecho" compiler="intel" category="aux_clm"/>
    </machines>
    <options>
      <option name="wallclock">02:00:00</option>
      <option name="tput_tolerance">0.5</option>
      <option name="comment">Repeat ERP_P64x2_Lm13...monthly test with matrixcnOn as REP test because both tests fail as reported in #2619</option>
    </options>
  </test>
  <test name="REP_P64x2_Ld13" grid="f10_f10_mg37" compset="IHistClm60Bgc" testmods="clm/monthly--clm/matrixcnOn_ignore_warnings">
    <machines>
      <machine name="derecho" compiler="intel" category="aux_clm"/>
    </machines>
    <options>
      <option name="wallclock">02:00:00</option>
      <option name="tput_tolerance">0.5</option>
      <option name="comment">Repeat REP_P64x2_Lm13...monthly test with matrixcnOn as shorter REP_P64x2_Ld13 because the longer one fails as reported in issue #2619</option>
    </options>
  </test>
  <test name="ERP_P64x2_D" grid="f10_f10_mg37" compset="I2000Clm50SpRtmFl" testmods="clm/default">
    <machines>
      <machine name="derecho" compiler="intel" category="aux_clm"/>
      <machine name="derecho" compiler="intel" category="prealpha"/>
    </machines>
    <options>
      <option name="wallclock">00:20:00</option>
      <option name="comment"  >include a debug test with flooding on</option>
    </options>
  </test>
  <test name="ERP_P256x2_D_Ld5" grid="f19_g17_gris4" compset="I1850Clm50BgcCropG" testmods="clm/glcMEC_increase">
    <machines>
      <machine name="derecho" compiler="intel" category="aux_clm"/>
      <machine name="derecho" compiler="intel" category="prealpha"/>
    </machines>
    <options>
      <option name="wallclock">00:20:00</option>
      <option name="comment"  >cism is not answer preserving across processor changes, but short test length should be ok.</option>
    </options>
  </test>
  <test name="ERP_P64x2_D_Ld5" grid="f10_f10_mg37" compset="I2000Clm50Sp" testmods="clm/default">
    <machines>
      <machine name="derecho" compiler="gnu" category="aux_clm"/>
      <machine name="derecho" compiler="gnu" category="prealpha"/>
    </machines>
    <options>
      <option name="wallclock">00:20:00</option>
    </options>
  </test>
  <test name="SMS_P384x2_D_Ld5" grid="f19_g17" compset="I2000Clm50Sp" testmods="clm/default">
    <machines>
      <machine name="derecho" compiler="intel" category="aux_clm"/>
      <machine name="derecho" compiler="intel" category="aux_cime_baselines"/>
    </machines>
    <options>
      <option name="wallclock">00:20:00</option>
    </options>
  </test>
  <test name="ERP_P64x2_Lm25" grid="f10_f10_mg37" compset="I2000Clm60BgcCrop" testmods="clm/monthly">
    <machines>
      <machine name="derecho" compiler="intel" category="aux_clm"/>
    </machines>
    <options>
      <option name="wallclock">01:40:00</option>
      <option name="comment"  >threaded ERP test for crop just over 2-years</option>
    </options>
  </test>
  <test name="ERP_P64x2_D_Ld5" grid="f10_f10_mg37" compset="I1850Clm45BgcCrop" testmods="clm/crop">
    <machines>
      <machine name="derecho" compiler="intel" category="aux_clm"/>
    </machines>
    <options>
      <option name="wallclock">00:20:00</option>
      <option name="comment"  >include a debug test of I1850Clm45BgcCrop</option>
      <option name="tput_tolerance">0.5</option>
    </options>
  </test>
  <test name="ERP_P64x2_D_Ld5" grid="f10_f10_mg37" compset="I1850Clm45BgcCru" testmods="clm/default">
    <machines>
      <machine name="derecho" compiler="intel" category="aux_clm"/>
    </machines>
    <options>
      <option name="wallclock">00:20:00</option>
    </options>
  </test>
  <test name="ERP_P64x2_Ly3" grid="f10_f10_mg37" compset="I2000Clm50BgcCrop" testmods="clm/irrig_o3falk_reduceOutput">
    <machines>
      <machine name="derecho" compiler="intel" category="aux_clm"/>
    </machines>
    <options>
      <option name="wallclock">01:40:00</option>
      <option name="comment"  >Want a multi-year global crop restart test; this was 5 years when we were doing cold start, but 3 years is probably sufficient given that we have spun-up crop initial conditions</option>
    </options>
  </test>
  <test name="ERP_P64x2_Lm36" grid="f10_f10_mg37" compset="I2000Clm50BgcCrop" testmods="clm/clm50cropIrrigMonth_interp">
    <machines>
      <machine name="derecho" compiler="intel" category="aux_clm"/>
      <machine name="derecho" compiler="intel" category="prebeta"/>
    </machines>
    <options>
      <option name="wallclock">01:40:00</option>
      <option name="comment"  >Want a multi-year global crop restart test; this was 5 years when we were doing cold start, but 3 years is probably sufficient given that we have spun-up crop initial conditions</option>
    </options>
  </test>
  <test name="ERP_P64x2_Lm7" grid="f10_f10_mg37" compset="I2000Clm50BgcCrop" testmods="clm/irrig_alternate_monthly">
    <machines>
      <machine name="derecho" compiler="intel" category="aux_clm">
        <options>
          <option name="wallclock">00:30:00</option>
          <option name="comment">Want an ERP test covering some non-default irrigation options. Long enough so that we're likely to exercise the various groundwater irrigation code.</option>
        </options>
      </machine>
    </machines>
  </test>
  <test name="ERS_D" grid="f10_f10_mg37" compset="I1850Clm50BgcCrop" testmods="clm/reseedresetsnow">
    <machines>
      <machine name="derecho" compiler="intel" category="aux_clm"/>
    </machines>
    <options>
      <option name="wallclock">00:20:00</option>
    </options>
  </test>
  <test name="ERS_D" grid="f10_f10_mg37" compset="I1850Clm50BgcCrop" testmods="clm/reseedresetsnow--clm/matrixcnOn">
    <machines>
      <machine name="derecho" compiler="intel" category="aux_clm"/>
    </machines>
    <options>
      <option name="wallclock">00:20:00</option>
      <option name="comment"  >Repeat ERS_D...reseedresetsnow test with matrixcnOn</option>
    </options>
  </test>
  <test name="ERP_P64x2_D_Ld10" grid="f10_f10_mg37" compset="IHistClm50SpG" testmods="clm/glcMEC_decrease">
    <machines>
      <machine name="derecho" compiler="intel" category="aux_clm"/>
    </machines>
    <options>
      <option name="wallclock">00:20:00</option>
      <option name="comment"  >Test transient PFTs (via HIST) in conjunction with changing glacier area. This test also covers the reset_dynbal_baselines option. CISM is not answer preserving across processor changes, but short test length should be OK.</option>
    </options>
  </test>
  <test name="SMS_Ln9" grid="C96_C96_mg17" compset="IHistClm60BgcCrop" testmods="clm/clm60cam7LndTuningMode">
    <machines>
      <machine name="derecho" compiler="intel" category="ctsm_sci"/>
    </machines>
    <options>
      <option name="wallclock">00:10:00</option>
      <option name="comment">We have one C96 test in aux_clm; this is another that uses a different compset with latest CLM version. No need to run this additional C96 test with every tag, but include it in the less frequent ctsm_sci testing.</option>
    </options>
  </test>
  <test name="ERS_D_Ld10" grid="f10_f10_mg37" compset="IHistClm50Sp" testmods="clm/collapse_pfts_78_to_16_decStart_f10">
    <machines>
      <machine name="derecho" compiler="intel" category="aux_clm"/>
    </machines>
    <options>
      <option name="wallclock">00:20:00</option>
      <option name="comment"  >test transient PFTs (via HIST) with a December start, reading 78-pft data and running with 16 pfts</option>
    </options>
  </test>
  <test name="SOILSTRUCTUD_Ld5" grid="f10_f10_mg37" compset="I2000Clm50BgcCrop" testmods="clm/default">
    <machines>
      <machine name="derecho" compiler="intel" category="aux_clm"/>
    </machines>
    <options>
      <option name="wallclock">00:20:00</option>
      <option name="comment"  >test soil_layerstruct_userdefined set to the same dzsoi values as in the predefined case 4SL_2m and expect bfb same answers</option>
    </options>
  </test>
  <test name="ERS_D_Ld12" grid="f10_f10_mg37" compset="I1850Clm50BgcCropG" testmods="clm/glcMEC_spunup_inc_dec_bgc">
    <machines>
      <machine name="derecho" compiler="intel" category="aux_clm"/>
    </machines>
    <options>
      <option name="wallclock">00:20:00</option>
      <option name="comment"  >Tests updates of BGC variables with increasing and decreasing glacier areas</option>
    </options>
  </test>
  <test name="ERP_P64x2_D_Ld3" grid="f10_f10_mg37" compset="I1850Clm50BgcCrop" testmods="clm/extra_outputs">
    <machines>
      <machine name="derecho" compiler="gnu" category="aux_clm"/>
    </machines>
    <options>
      <option name="wallclock">00:20:00</option>
      <option name="comment"  >Among other extra outputs, ensure that writing the list of all history fields to a separate file does not cause failure</option>
    </options>
  </test>
  <test name="ERS_D_Ld3" grid="f10_f10_mg37" compset="I1850Clm50BgcCrop" testmods="clm/default">
    <machines>
      <machine name="derecho" compiler="intel" category="aux_clm"/>
      <machine name="derecho" compiler="gnu" category="aux_clm"/>
      <machine name="derecho" compiler="intel" category="clm_short"/>
      <machine name="derecho" compiler="gnu" category="clm_short"/>
    </machines>
    <options>
      <option name="wallclock">00:20:00</option>
    </options>
  </test>
  <test name="ERS_D_Ld3" grid="f10_f10_mg37" compset="I2000Clm50BgcCru" testmods="clm/deepsoil_bedrock">
    <machines>
      <machine name="derecho" compiler="intel" category="aux_clm"/>
    </machines>
    <options>
      <option name="wallclock">00:20:00</option>
    </options>
  </test>
  <test name="ERS_D_Ld5" grid="f10_f10_mg37" compset="I2000Clm50BgcCru" testmods="clm/default">
    <machines>
      <machine name="derecho" compiler="intel" category="aux_clm"/>
    </machines>
    <options>
      <option name="wallclock">00:20:00</option>
    </options>
  </test>
  <test name="ERS_D_Ld6" grid="f10_f10_mg37" compset="I1850Clm45BgcCrop" testmods="clm/clm50CMIP6frc">
    <machines>
      <machine name="derecho" compiler="gnu" category="aux_clm"/>
      <machine name="derecho" compiler="intel" category="aux_clm"/>
    </machines>
    <options>
      <option name="wallclock">00:20:00</option>
    </options>
  </test>
  <test name="ERS_D_Ld7_Mmpi-serial" grid="1x1_smallvilleIA" compset="IHistClm50BgcCropRs" testmods="clm/decStart1851_noinitial">
    <machines>
      <machine name="izumi" compiler="intel" category="aux_clm"/>
    </machines>
    <options>
      <option name="wallclock">00:20:00</option>
      <option name="comment"  >Transient crop run with a mid-year restart, restarting shortly after a big landunit transition, to make sure that the annually-dribbled fluxes generated from landunit transitions restart properly</option>
    </options>
  </test>
  <test name="ERS_Ld3_D" grid="f10_f10_mg37" compset="I1850Clm50BgcCrop" testmods="clm/rad_hrly_light_res_half">
    <machines>
      <machine name="derecho" compiler="gnu" category="aux_clm"/>
    </machines>
    <options>
      <option name="wallclock">00:20:00</option>
    </options>
  </test>
  <test name="ERS_Lm20_Mmpi-serial" grid="1x1_smallvilleIA" compset="I1850Clm50BgcCrop" testmods="clm/cropMonthlyNoinitial">
    <machines>
      <machine name="izumi" compiler="gnu" category="aux_clm"/>
    </machines>
    <options>
      <option name="wallclock">01:20:00</option>
      <option name="comment"  >tests mid-year restart, with the restart file being written in the middle of the first year after cold start initialization</option>
    </options>
  </test>
  <test name="ERS_Ly5_Mmpi-serial" grid="1x1_smallvilleIA" compset="I1850Clm50BgcCrop" testmods="clm/ciso_monthly">
    <machines>
      <machine name="izumi" compiler="gnu" category="aux_clm"/>
    </machines>
    <options>
      <option name="wallclock">02:00:00</option>
      <option name="comment"  >multi-year test with crops and isotopes that includes all crop types; added (2020-05-21) in order to test the new switchgrass and miscanthus crops (which otherwise aren't currently tested)</option>
    </options>
  </test>
  <test name="ERS_Ly5_Mmpi-serial" grid="1x1_smallvilleIA" compset="I1850Clm50BgcCrop" testmods="clm/ciso_monthly--clm/matrixcnOn">
    <machines>
      <machine name="izumi" compiler="gnu" category="aux_clm"/>
    </machines>
    <options>
      <option name="wallclock">02:00:00</option>
      <option name="comment"  >Repeat ERS_Ly5_Mmpi-serial...ciso_monthly test with matrixcnOn</option>
    </options>
  </test>
  <test name="ERS_Lm40_Mmpi-serial" grid="1x1_numaIA" compset="I2000Clm50BgcCropQianRs" testmods="clm/cropMonthlyNoinitial">
    <machines>
      <machine name="izumi" compiler="gnu" category="aux_clm"/>
    </machines>
    <options>
      <option name="wallclock">02:00:00</option>
      <option name="comment"  >tests mid-year restart, with the restart file being written in the middle of the second year after cold start initialization (to test crop restarts at different points throughout the first few years after cold start)</option>
    </options>
  </test>
  <test name="ERS_Lm54_Mmpi-serial" grid="1x1_numaIA" compset="I2000Clm50BgcCropQianRs" testmods="clm/cropMonthlyNoinitial">
    <machines>
      <machine name="izumi" compiler="intel" category="aux_clm"/>
    </machines>
    <options>
      <option name="wallclock">02:00:00</option>
      <option name="comment"  >tests mid-year restart, with the restart file being written after more than 2 years after cold start initialization (to test crop restarts at different points throughout the first few years after cold start)</option>
    </options>
  </test>
  <test name="ERS_Ly20_Mmpi-serial" grid="1x1_numaIA" compset="I2000Clm50BgcCropQianRs" testmods="clm/cropMonthlyNoinitial">
    <machines>
      <machine name="izumi" compiler="intel" category="aux_clm"/>
    </machines>
    <options>
      <option name="wallclock"     >04:00:00</option>
      <option name="tput_tolerance">0.5</option>
      <option name="comment"       >20 year single point tests with BGC-Crop starting from cold start (crop keeps a 20 year running mean, so this tests the sequence of that running mean being established)</option>
    </options>
  </test>
  <test name="ERS_Ly20_Mmpi-serial" grid="1x1_numaIA" compset="I2000Clm50BgcCropQianRs" testmods="clm/cropMonthlyNoinitial--clm/matrixcnOn">
    <machines>
      <machine name="izumi" compiler="intel" category="aux_clm"/>
    </machines>
    <options>
      <option name="wallclock"     >04:00:00</option>
      <option name="tput_tolerance">0.5</option>
      <option name="comment"       >Repeat ERS_Ly20_Mmpi-serial...cropMonthlyNoinitial test with matrixcnOn</option>
    </options>
  </test>
  <test name="ERS_Ly3" grid="f10_f10_mg37" compset="I1850Clm50BgcCropCmip6" testmods="clm/basic">
    <machines>
      <machine name="derecho" compiler="intel" category="aux_clm"/>
    </machines>
    <options>
      <option name="wallclock">01:40:00</option>
      <option name="comment"  >Include a long ERS test of the cmip6 configuration, though at coarse resolution. This gives a year+ test covering the output_crop usermod, which is something we want: if this is removed, we should add a test of at least a year duration covering the output_crop usermod. This test needs to use init_interp to work, because of adding virtual Antarctica columns (currently the default out-of-the-box setting uses init_interp for this).</option>
    </options>
  </test>
  <test name="ERS_Ly3_Mmpi-serial" grid="1x1_smallvilleIA" compset="IHistClm50BgcCropQianRs" testmods="clm/cropMonthOutput">
    <machines>
      <machine name="izumi" compiler="gnu" category="aux_clm"/>
    </machines>
    <options>
      <option name="wallclock">01:40:00</option>
      <option name="comment"  >restart is right before the transition from 100% nat veg to 100% crop</option>
    </options>
  </test>
  <test name="ERS_Ly3_P64x2" grid="f10_f10_mg37" compset="IHistClm50BgcCropG" testmods="clm/cropMonthOutput">
    <machines>
      <machine name="derecho" compiler="intel" category="aux_clm"/>
    </machines>
    <options>
      <option name="wallclock">01:40:00</option>
      <option name="comment"  >Multi-year global test of transient crops together with transient glaciers. Use glacier evolution with ERS test</option>
    </options>
  </test>
  <test name="ERS_Ly5_P128x1" grid="f10_f10_mg37" compset="IHistClm60BgcCrop" testmods="clm/cropMonthOutput">
    <machines>
      <machine name="derecho" compiler="intel" category="aux_clm"/>
    </machines>
    <options>
      <option name="wallclock">01:40:00</option>
      <option name="comment"  >Want a multi-year global test of transient crops; also want a multi-year transient restart test.  Using P60x1 and ERS rather than ERP to get faster turnaround of this long-running test</option>
    </options>
  </test>
  <test name="ERS_Ly5_P128x1" grid="f10_f10_mg37" compset="IHistClm60BgcCrop" testmods="clm/cropMonthOutput--clm/matrixcnOn_ignore_warnings">
    <machines>
      <machine name="derecho" compiler="intel" category="aux_clm"/>
    </machines>
    <options>
      <option name="wallclock">01:40:00</option>
      <option name="comment"  >Repeat ERS_Ly5_P128x1...cropMonthOutput test with matrixcnOn</option>
    </options>
  </test>
  <test name="ERS_Ly5_P128x1" grid="f10_f10_mg37" compset="IHistClm45BgcCrop" testmods="clm/cropMonthOutput">
    <machines>
      <machine name="derecho" compiler="intel" category="aux_clm"/>
    </machines>
    <options>
      <option name="wallclock">03:00:00</option>
      <option name="comment"  >include a long Clm45 test, and include a production intel test of Clm45</option>
    </options>
  </test>
  <test name="ERS_Ly3" grid="f10_f10_mg37" compset="I2000Clm60BgcCrop">
    <machines>
      <machine name="derecho" compiler="intel" category="aux_clm"/>
    </machines>
    <options>
      <option name="wallclock">01:40:00</option>
      <option name="comment"  >include a long exact restart test with clm60</option>
    </options>
  </test>
  <test name="SMS_D" grid="f10_f10_mg37" compset="I2000Clm60Bgc">
    <machines>
      <machine name="derecho" compiler="intel" category="aux_clm"/>
      <machine name="derecho" compiler="gnu"   category="aux_clm"/>
    </machines>
    <options>
      <option name="wallclock">00:20:00</option>
      <option name="comment"  >include a short DEBUG test with clm60 without crop</option>
    </options>
  </test>
  <test name="ERS_D" grid="f10_f10_mg37" compset="I1850Clm60Sp">
    <machines>
      <machine name="derecho" compiler="intel" category="aux_clm"/>
    </machines>
    <options>
      <option name="wallclock">00:20:00</option>
      <option name="comment"  >Exact restart short DEBUG SP test with clm60</option>
    </options>
  </test>
  <test name="ERS_Ly6_Mmpi-serial" grid="1x1_smallvilleIA" compset="IHistClm50BgcCropQianRs" testmods="clm/cropMonthOutput">
    <machines>
      <machine name="izumi" compiler="intel" category="aux_clm"/>
    </machines>
    <options>
      <option name="wallclock">02:00:00</option>
      <option name="comment"  >restart is right before increasing natural veg to &gt; 0 while also shifting PCT_CFT</option>
      <option name="tput_tolerance">0.5</option>
    </options>
  </test>
  <test name="ERS_Ly6_Mmpi-serial" grid="1x1_smallvilleIA" compset="IHistClm50BgcCropQianRs" testmods="clm/cropMonthOutput--clm/matrixcnOn_ignore_warnings">
    <machines>
      <machine name="izumi" compiler="intel" category="aux_clm"/>
    </machines>
    <options>
      <option name="wallclock">02:00:00</option>
      <option name="tput_tolerance">0.5</option>
      <option name="comment"  >Repeat ERS_Ly6_Mmpi-serial...cropMonthOutput</option>
    </options>
  </test>
  <test name="SMS_Ly5_Mmpi-serial" grid="1x1_smallvilleIA" compset="IHistClm60BgcCropQianRs" testmods="clm/gregorian_cropMonthOutput">
    <machines>
      <machine name="derecho" compiler="intel" category="ctsm_sci"/>
      <machine name="izumi" compiler="gnu" category="aux_clm"/>
    </machines>
    <options>
      <option name="wallclock">01:00:00</option>
      <option name="comment"  >Multi-year Gregorian test with transient and crop to test code that might break in leap years.</option>
      <option name="tput_tolerance">0.5</option>
    </options>
  </test>
  <test name="LII_D_Ld3_PS" grid="f19_g17" compset="I2000Clm50BgcCrop" testmods="clm/default">
    <machines>
      <machine name="derecho" compiler="intel" category="aux_clm"/>
    </machines>
    <options>
      <option name="wallclock">00:20:00</option>
      <option name="comment"  >Basic LII test, covering the standard range of subgrid heterogeneity - particularly, including crop. Uses a year-2000 restart file so that the restart file has non-zero product pools, so that we exercise the gridcell-level code in init_interp.</option>
    </options>
  </test>
  <test name="LII_D_Ld3_PS" grid="f19_g17" compset="I2000Clm50BgcCrop" testmods="clm/default--clm/matrixcnOn">
    <machines>
      <machine name="derecho" compiler="intel" category="aux_clm"/>
    </machines>
    <options>
      <option name="wallclock">00:20:00</option>
      <option name="comment"  >Repeat LII_D... test with matrixcnOn</option>
    </options>
  </test>
  <test name="LII2FINIDATAREAS_D_P256x2_Ld1" grid="f09_g17" compset="I1850Clm50BgcCrop" testmods="clm/default">
    <machines>
      <machine name="derecho" compiler="intel" category="aux_clm"/>
    </machines>
    <options>
      <option name="wallclock">00:20:00</option>
      <option name="comment"  >Exercise the init_interp_method='use_finidat_areas' option. See documentation at the top of the python script implementing this test for more details and rationale. This test requires a compatible finidat file (i.e., a file that can be used without interpolation). If no such file is available out-of-the-box, then the test will need to use a testmod that points to a compatible file.</option>
    </options>
  </test>
  <test name="LII2FINIDATAREAS_D_P256x2_Ld1" grid="f09_g17" compset="I1850Clm50BgcCrop" testmods="clm/default--clm/matrixcnOn_ignore_warnings">
    <machines>
      <machine name="derecho" compiler="intel" category="aux_clm"/>
    </machines>
    <options>
      <option name="wallclock">00:20:00</option>
      <option name="comment"  >Repeat LII2... test with matrixcnOn</option>
    </options>
  </test>
  <test name="LVG_Ld5_D" grid="f10_f10_mg37" compset="I1850Clm60Bgc" testmods="clm/no_vector_output">
    <machines>
      <machine name="derecho" compiler="intel" category="aux_clm"/>
    </machines>
    <options>
      <option name="wallclock">00:20:00</option>
      <option name="comment"  >Include one LVG debug test (exact configuration is not very important). Note that the LVG test will fail if there is any 1-d output, or output separated by glacier elevation classes (e.g., the various *_FORC fields), so this includes a testmod that turns off any 1-d output.</option>
    </options>
  </test>
  <test name="LCISO_Lm13" grid="f10_f10_mg37" compset="IHistClm60BgcCrop" testmods="clm/ciso_monthly">
    <machines>
      <machine name="derecho" compiler="intel" category="aux_clm"/>
      <machine name="derecho" compiler="intel" category="prebeta"/>
    </machines>
    <options>
      <option name="wallclock">01:30:00</option>
      <option name="comment"  >Make sure Carbon isotopes on and off with land-use change, does NOT change answers. To verify for landuse change must go beyond a year boundary, because of #404 we can't use a December start, so need to run for beyond the year boundary.</option>
    </options>
  </test>
  <test name="LCISO_Lm13" grid="f10_f10_mg37" compset="IHistClm60BgcCrop" testmods="clm/ciso_monthly--clm/matrixcnOn_ignore_warnings">
    <machines>
      <machine name="derecho" compiler="intel" category="aux_clm"/>
      <machine name="derecho" compiler="intel" category="prebeta"/>
    </machines>
    <options>
      <option name="wallclock">01:30:00</option>
      <option name="comment"  >Repeat LCISO_Lm13...ciso_monthly test with matrixcnOn</option>
    </options>
  </test>
  <test name="NCK_Ld1" grid="f10_f10_mg37" compset="I2000Clm50Sp" testmods="clm/default">
    <machines>
      <machine name="derecho" compiler="intel" category="aux_clm"/>
      <machine name="derecho" compiler="intel" category="prealpha"/>
    </machines>
    <options>
      <option name="wallclock">00:20:00</option>
    </options>
  </test>
  <test name="PEM_D_Ld5" grid="ne30_g17" compset="I2000Clm50BgcCru" testmods="clm/default">
    <machines>
      <machine name="derecho" compiler="intel" category="aux_clm"/>
      <machine name="derecho" compiler="intel" category="prealpha"/>
    </machines>
    <options>
      <option name="wallclock">00:60:00</option>
    </options>
  </test>
  <test name="PEM_Ld1" grid="f10_f10_mg37" compset="I2000Clm60BgcCrop" testmods="clm/till">
    <machines>
      <machine name="izumi" compiler="intel" category="aux_clm"/>
      <machine name="izumi" compiler="intel" category="prebeta"/>
    </machines>
    <options>
      <option name="wallclock">00:20:00</option>
    </options>
  </test>
  <test name="PEM_Ld1" grid="f10_f10_mg37" compset="I2000Clm60BgcCrop" testmods="clm/till--clm/matrixcnOn">
    <machines>
      <machine name="izumi" compiler="intel" category="aux_clm"/>
      <machine name="izumi" compiler="intel" category="prebeta"/>
    </machines>
    <options>
      <option name="wallclock">00:20:00</option>
      <option name="comment"  >Repeat PEM_Ld1...till test with matrixcnOn</option>
    </options>
  </test>
  <test name="PET_P64x2_D" grid="f10_f10_mg37" compset="I1850Clm50BgcCrop" testmods="clm/default">
    <machines>
      <machine name="derecho" compiler="intel" category="aux_clm"/>
    </machines>
    <options>
      <option name="wallclock">00:20:00</option>
      <option name="comment"  >The main purpose of this test is to test threading of init_interp, exercising the OpenMP directives in initInterp. (Note that ERP tests don't compare threaded vs. non-threaded runs of init_interp, since init_interp won't run in the restart case.) Note that this test will use init_interp as long as we don't have out-of-the-box initial conditions at f10 resolution. We could probably get a similar level of confidence in the threading directives by deleting this test and instead changing the LII test to use threading; the main loss would be that that wouldn't test threading combined with interpolating from one resolution to another, as this one does.</option>
      <option name="tput_tolerance">0.5</option>
    </options>
  </test>
  <test name="PET_P64x2_D" grid="f10_f10_mg37" compset="I1850Clm50BgcCrop" testmods="clm/default--clm/matrixcnOn_ignore_warnings">
    <machines>
      <machine name="derecho" compiler="intel" category="aux_clm"/>
    </machines>
    <options>
      <option name="wallclock">00:20:00</option>
      <option name="comment"  >Repeat PET_P64x2_D...default test with matrixcnOn</option>
      <option name="tput_tolerance">0.5</option>
    </options>
  </test>
  <test name="SMS" grid="f10_f10_mg37" compset="I2000Clm50BgcCrop" testmods="clm/crop">
    <machines>
      <machine name="izumi" compiler="intel" category="aux_clm"/>
      <machine name="derecho" compiler="nvhpc" category="aux_clm"/>
      <machine name="izumi" compiler="gnu" category="aux_clm"/>
    </machines>
    <options>
      <option name="wallclock">00:20:00</option>
    </options>
  </test>
  <test name="SMS" grid="f45_f45_mg37" compset="I2000Clm60FatesSpRsGs" testmods="clm/FatesColdSatPhen">
    <machines>
      <machine name="derecho" compiler="nvhpc" category="aux_clm"/>
    </machines>
    <options>
      <option name="wallclock">00:20:00</option>
      <option name="comment"  >Simple test to make sure the basic Fates-SP compset works"</option>
    </options>
  </test>
  <test name="SMS_D_Ld1" grid="ne30pg3_t061" compset="I1850Clm50BgcSpinup" testmods="clm/cplhist">
    <machines>
      <machine name="derecho" compiler="intel" category="aux_clm"/>
      <machine name="derecho" compiler="intel" category="prealpha"/>
    </machines>
    <options>
      <option name="wallclock">00:20:00</option>
    </options>
  </test>
  <test name="SMS_D_Ld1" grid="ne30pg3_t061" compset="I1850Clm50BgcSpinup" testmods="clm/cplhist--clm/matrixcnOn">
    <machines>
      <machine name="derecho" compiler="intel" category="aux_clm"/>
      <machine name="derecho" compiler="intel" category="prealpha"/>
    </machines>
    <options>
      <option name="wallclock">00:20:00</option>
      <option name="comment"  >Repeat last SMS_D_Ld1...cplhist test with matrixcnOn"</option>
    </options>
  </test>
  <test name="SMS_D_Ld1_PS" grid="f19_f19_mg17" compset="I2010Clm50Sp" testmods="clm/clm50cam6LndTuningMode">
    <machines>
      <machine name="derecho" compiler="intel" category="aux_clm"/>
    </machines>
    <options>
      <option name="wallclock">00:20:00</option>
    </options>
  </test>
  <test name="SMS_Ln9" grid="ne0ARCTICne30x4_ne0ARCTICne30x4_mt12" compset="IHistClm60Sp" testmods="clm/clm60cam7LndTuningMode_1979Start">
    <machines>
      <machine name="derecho" compiler="intel" category="ctsm_sci"/>
    </machines>
    <options>
      <option name="wallclock">00:20:00</option>
      <option name="comment"  >Run ARCTIC for transient case starting in 1979 as for AMIP CAM cases (no need to run this high core count test with every tag, but include it in the less frequent ctsm_sci testing)"</option>
    </options>
  </test>
  <test name="SMS_Ln9" grid="ne0ARCTICGRISne30x8_ne0ARCTICGRISne30x8_mt12" compset="IHistClm60Sp" testmods="clm/clm60cam7LndTuningMode_1979Start">
    <machines>
      <machine name="derecho" compiler="intel" category="ctsm_sci"/>
    </machines>
    <options>
      <option name="wallclock">00:20:00</option>
      <option name="comment"  >Run ARCTICGRIS for transient case starting in 1979 as for AMIP CAM cases (no need to run this high core count test with every tag, but include it in the less frequent ctsm_sci testing)"</option>
    </options>
  </test>
  <test name="SMS_Ln9" grid="ne0ARCTICGRISne30x8_ne0ARCTICGRISne30x8_mt12" compset="I1850Clm60BgcCrop" testmods="clm/clm60cam7LndTuningMode">
    <machines>
      <machine name="derecho" compiler="intel" category="ctsm_sci"/>
    </machines>
    <options>
      <option name="wallclock">00:40:00</option>
      <option name="comment"  >Run ARCTICGRIS for 1850 case (do not run this expensive test with every tag, but include it in the less frequent ctsm_sci testing)"</option>
    </options>
  </test>
  <test name="SMS_Ln9" grid="ne0CONUSne30x8_ne0CONUSne30x8_mt12" compset="IHistClm60Sp" testmods="clm/clm60cam7LndTuningMode_2013Start">
    <machines>
      <machine name="derecho" compiler="intel" category="ctsm_sci"/>
    </machines>
    <options>
      <option name="wallclock">00:20:00</option>
      <option name="comment"  >Run CONUS for transient case starting in 2013 as for CAM case (no need to run this high core count test with every tag, but include it in the less frequent ctsm_sci testing)"</option>
    </options>
  </test>
  <!-- Historical science support for clm5_0 workhorse resolutions -->
  <test name="SMS_Ld5" grid="f09_g17" compset="IHistClm50Sp" testmods="clm/default">
    <machines>
      <machine name="derecho" compiler="intel" category="ctsm_sci"/>
    </machines>
    <options>
      <option name="wallclock">00:20:00</option>
      <option name="comment"  >Science support for historical clm5_0 physics with SP mode at f09</option>
    </options>
  </test>
  <test name="SMS_Ld5" grid="f19_g17" compset="IHistClm50Sp" testmods="clm/default">
    <machines>
      <machine name="derecho" compiler="intel" category="ctsm_sci"/>
    </machines>
    <options>
      <option name="wallclock">00:20:00</option>
      <option name="comment"  >Science support for historical clm5_0 physics with SP mode at f19</option>
    </options>
  </test>
  <!-- Historical science support for clm6_0 workhorse resolutions -->
  <test name="SMS_Ld5" grid="f09_g17" compset="IHistClm60Sp" testmods="clm/default">
    <machines>
      <machine name="derecho" compiler="intel" category="ctsm_sci"/>
    </machines>
    <options>
      <option name="wallclock">00:20:00</option>
      <option name="comment"  >Science support for historical clm6_0 physics with SP mode at f09</option>
    </options>
  </test>
  <test name="SMS_Ld5" grid="f19_g17" compset="IHistClm60Sp" testmods="clm/default">
    <machines>
      <machine name="derecho" compiler="intel" category="ctsm_sci"/>
    </machines>
    <options>
      <option name="wallclock">00:20:00</option>
      <option name="comment"  >Science support for historical clm6_0 physics with SP mode at f19</option>
    </options>
  </test>
  <test name="SMS_Ln9" grid="ne30pg2_ne30pg2_mg17" compset="I1850Clm50Sp" testmods="clm/clm50cam6LndTuningMode">
    <machines>
      <machine name="derecho" compiler="intel" category="aux_clm"/>
    </machines>
    <options>
      <option name="wallclock">00:40:00</option>
      <option name="comment"  >Run ne30np4.pg2 to make sure will work for CAM"</option>
    </options>
  </test>
  <test name="SMS_Ln9" grid="ne30pg2_ne30pg2_mg17" compset="I2000Clm50BgcCrop" testmods="clm/clm50cam6LndTuningMode">
    <machines>
      <machine name="derecho" compiler="intel" category="aux_clm"/>
    </machines>
    <options>
      <option name="wallclock">00:40:00</option>
      <option name="comment"  >Run ne30np4.pg3 to make sure will work for CAM"</option>
    </options>
  </test>
  <test name="SMS_Ln9" grid="mpasa480_mpasa480" compset="I1850Clm50BgcCrop" testmods="clm/clm50cam6LndTuningMode">
    <machines>
      <machine name="derecho" compiler="gnu" category="aux_clm"/>
    </machines>
    <options>
      <option name="wallclock">00:40:00</option>
      <option name="comment"  >Run mpasa480 to make sure will work for CAM"</option>
    </options>
  </test>
  <test name="SMS_Ln9" grid="ne3pg3_ne3pg3_mg37" compset="I2000Clm50Sp" testmods="clm/clm50cam6LndTuningMode">
    <machines>
      <machine name="derecho" compiler="gnu" category="aux_clm"/>
    </machines>
    <options>
      <option name="wallclock">00:20:00</option>
      <option name="comment"  >Run coarse resolution ne3pg3_ne3pg3_mg37 to make sure will work for CAM"</option>
    </options>
  </test>
  <test name="SMS_D" grid="f10_f10_mg37" compset="I2000Clm60BgcCrop" testmods="clm/crop">
    <machines>
      <machine name="derecho" compiler="nvhpc" category="aux_clm"/>     <machine name="izumi" compiler="intel" category="aux_clm"/>
      <machine name="izumi" compiler="gnu" category="aux_clm"/>
      <machine name="izumi" compiler="nag" category="aux_clm"/>
    </machines>
    <options>
      <option name="wallclock">00:20:00</option>
    </options>
  </test>
  <test name="ERS_D_Ld5_Mmpi-serial" grid="1x1_vancouverCAN" compset="I1PtClm50SpRs" testmods="clm/CLM1PTStartDate">
    <machines>
      <machine name="izumi" compiler="nag" category="aux_clm"/>
      <machine name="izumi" compiler="nag" category="prealpha"/>
    </machines>
    <options>
      <option name="wallclock">00:20:00</option>
    </options>
  </test>
  <test name="SMS_D_Ld1_Mmpi-serial" grid="f45_f45_mg37" compset="I2000Clm50SpRs" testmods="clm/ptsRLA">
    <machines>
      <machine name="derecho" compiler="intel" category="aux_clm"/>
      <machine name="derecho" compiler="intel" category="prealpha"/>
      <machine name="izumi" compiler="gnu" category="aux_clm"/>
      <machine name="izumi" compiler="nag" category="aux_clm"/>
      <machine name="izumi" compiler="gnu" category="prealpha"/>
      <machine name="izumi" compiler="nag" category="prealpha"/>
    </machines>
    <options>
      <option name="wallclock">00:20:00</option>
    </options>
  </test>
  <test name="SMS_D_Ld1_P48x1" grid="f10_f10_mg37" compset="I2000Clm45BgcCrop" testmods="clm/oldhyd">
    <machines>
      <machine name="izumi" compiler="nag" category="aux_clm"/>
    </machines>
    <options>
      <option name="wallclock">00:20:00</option>
    </options>
  </test>
  <test name="ERP_D_P64x2_Ld3" grid="f10_f10_mg37" compset="I2000Clm45BgcCrop" testmods="clm/no_subgrid_fluxes">
    <machines>
      <machine name="derecho" compiler="gnu" category="aux_clm">
        <options>
          <option name="wallclock">00:20:00</option>
          <option name="comment">This covers some code that isn't covered by any existing tests (such as the oldhyd test), though the amount of additional code coverage is small, so we don't necessarily need to keep this test long-term.</option>
        </options>
      </machine>
    </machines>
  </test>
  <test name="SMS_D_Ld1_P48x1" grid="f10_f10_mg37" compset="I2000Clm50BgcCru" testmods="clm/datm_bias_correct_cruv7">
    <machines>
      <machine name="izumi" compiler="nag" category="aux_clm"/>
    </machines>
    <options>
      <option name="wallclock">00:20:00</option>
    </options>
  </test>
  <test name="SMS_D_Ld3" grid="f10_f10_mg37" compset="I1850Clm50BgcCrop" testmods="clm/default">
    <machines>
      <machine name="derecho" compiler="intel" category="aux_clm"/>
      <machine name="derecho" compiler="intel" category="clm_short"/>
      <machine name="derecho" compiler="intel" category="prealpha"/>
      <machine name="derecho" compiler="intel" category="aux_cime_baselines"/>
    </machines>
    <options>
      <option name="wallclock">00:20:00</option>
    </options>
  </test>
  <test name="SMS_D_Ld3" grid="f10_f10_mg37" compset="I1850Clm50BgcCrop" testmods="clm/default--clm/matrixcnOn">
    <machines>
      <machine name="derecho" compiler="intel" category="aux_clm"/>
      <machine name="derecho" compiler="intel" category="clm_short"/>
      <machine name="derecho" compiler="intel" category="prealpha"/>
      <machine name="derecho" compiler="intel" category="aux_cime_baselines"/>
    </machines>
    <options>
      <option name="wallclock">00:20:00</option>
      <option name="comment"  >Repeat last SMS_D_Ld3...default test with matrixcnOn"</option>
    </options>
  </test>
  <test name="SMS_D_Ld3" grid="f10_f10_mg37" compset="I2000Clm50BgcCru" testmods="clm/default">
    <machines>
      <machine name="derecho" compiler="intel" category="aux_clm"/>
      <machine name="derecho" compiler="gnu" category="aux_clm"/>
      <machine name="derecho" compiler="gnu" category="prebeta"/>
    </machines>
    <options>
      <option name="wallclock">00:20:00</option>
    </options>
  </test>
  <test name="SMS_C2_D_Lh12" grid="f10_f10_mg37" compset="I2000Clm50Sp" testmods="clm/pauseResume">
    <machines>
      <machine name="derecho" compiler="intel" category="aux_clm"/>
    </machines>
    <options>
      <option name="wallclock">00:20:00</option>
    </options>
  </test>
  <test name="DAE_C2_D_Lh12" grid="f10_f10_mg37" compset="I2000Clm50BgcCrop" testmods="clm/DA_multidrv">
    <machines>
      <machine name="derecho" compiler="intel" category="aux_clm"/>
      <machine name="derecho" compiler="intel" category="prealpha"/>
    </machines>
    <options>
      <option name="wallclock">00:20:00</option>
    </options>
  </test>
  <test name="SMS_D_Ld5" grid="f10_f10_mg37" compset="I1850Clm45BgcCrop" testmods="clm/crop">
    <machines>
      <machine name="izumi" compiler="nag" category="aux_clm"/>
    </machines>
    <options>
      <option name="wallclock">00:20:00</option>
      <option name="comment"  >include a nag debug test of Clm45BgcCrop</option>
    </options>
  </test>
  <test name="ERS_D_Ld5_Mmpi-serial" grid="1x1_mexicocityMEX" compset="I1PtClm60SpRs" testmods="clm/CLM1PTStartDate">
    <machines>
      <machine name="derecho" compiler="gnu" category="ctsm_sci"/>
      <machine name="derecho" compiler="gnu" category="aux_clm"/>
      <machine name="derecho" compiler="gnu" category="prebeta"/>
    </machines>
    <options>
      <option name="wallclock">00:20:00</option>
      <option name="tput_tolerance">0.5</option>
      <option name="comment">Want to keep a little single-point testing on HPC machines</option>
    </options>
  </test>
  <test name="SMS_Ld10_D_Mmpi-serial" grid="CLM_USRDAT" compset="I1PtClm60Bgc" testmods="clm/default--clm/NEON/HARV">
    <machines>
      <machine name="derecho"  compiler="gnu" category="aux_clm"/>
      <machine name="izumi"    compiler="nag"   category="aux_clm"/>
    </machines>
    <options>
      <option name="wallclock">00:20:00</option>
      <option name="tput_tolerance">0.5</option>
      <option name="comment"  >Add at least one test of a NEON site</option>
    </options>
  </test>
  <test name="SMS_Ld10_D_Mmpi-serial" grid="CLM_USRDAT" compset="I1PtClm60Bgc" testmods="clm/default--clm/NEON/HARV--clm/matrixcnOn">
    <machines>
      <machine name="derecho"  compiler="gnu" category="aux_clm"/>
      <machine name="izumi"    compiler="nag"   category="aux_clm"/>
    </machines>
    <options>
      <option name="wallclock">00:20:00</option>
      <option name="tput_tolerance">0.5</option>
      <option name="comment"  >Repeat SMS_Ld10_D_Mmpi-serial...HARV test with matrixcnOn</option>
    </options>
  </test>
  <test name="SMS_Ld10_D_Mmpi-serial" grid="CLM_USRDAT" compset="I1PtClm60SpRs" testmods="clm/default--clm/NEON/TOOL">
    <machines>
      <machine name="izumi"    compiler="nag"   category="aux_clm"/>
      <machine name="derecho"  compiler="intel" category="aux_clm"/>
    </machines>
    <options>
      <option name="wallclock">00:20:00</option>
      <option name="tput_tolerance">0.5</option>
      <option name="comment"  >Add at least one test of a NEON site with SP</option>
    </options>
  </test>
  <test name="SMS_Ld10_D_Mmpi-serial" grid="CLM_USRDAT" compset="I1PtClm60Bgc" testmods="clm/NEON/MOAB--clm/PRISM">
    <machines>
      <machine name="izumi"    compiler="nag"   category="aux_clm"/>
      <machine name="derecho"  compiler="gnu" category="aux_clm"/>
    </machines>
    <options>
      <option name="wallclock">00:20:00</option>
      <option name="tput_tolerance">0.5</option>
      <option name="comment"  >Add at least one test of a NEON site with PRISM precipitation</option>
    </options>
  </test>

  <test name="ERS_P128x1_Lm25" grid="f10_f10_mg37" compset="I2000Clm60Fates" testmods="clm/FatesColdNoComp">
    <machines>
      <!-- no izumi tests since this has a pe layout specific for derecho -->
      <machine name="derecho" compiler="intel"   category="aux_clm"/>
      <machine name="derecho" compiler="intel"   category="fates"/>
    </machines>
    <options>
      <option name="wallclock">00:60:00</option>
      <option name="comment"  >This is a long fates test on full dynamics. The 128 count is designed to minimize wall time.</option>
    </options>
  </test>

  <test name="SMS_Ld10_D_Mmpi-serial" grid="CLM_USRDAT" compset="I1PtClm60Fates" testmods="clm/FatesFireLightningPopDens--clm/NEON/FATES/NIWO">
    <machines>
      <machine name="derecho"  compiler="intel" category="aux_clm"/>
      <machine name="derecho"  compiler="intel" category="fates"/>
      <machine name="izumi"    compiler="nag"   category="aux_clm"/>
      <machine name="izumi"    compiler="nag"   category="fates"/>
    </machines>
    <options>
      <option name="wallclock">00:20:00</option>
      <option name="tput_tolerance">0.5</option>
      <option name="comment"  >Add at least one test of a FATES NEON site that needs lightning data</option>
    </options>
  </test>
  <test name="SMS_Ld10_D_Mmpi-serial" grid="CLM_USRDAT" compset="I1PtClm60Fates" testmods="clm/FatesPRISM--clm/NEON/FATES/YELL">
    <machines>
      <machine name="izumi"    compiler="nag"   category="aux_clm"/>
      <machine name="izumi"    compiler="nag"   category="fates"/>
      <machine name="derecho"  compiler="gnu" category="aux_clm"/>
      <machine name="derecho"  compiler="gnu" category="fates"/>
    </machines>
    <options>
      <option name="wallclock">00:20:00</option>
      <option name="tput_tolerance">0.5</option>
      <option name="comment"  >Add at least one test of a FATES NEON site with PRISM precipitation</option>
    </options>
  </test>
  <test name="ERS_D_Ld5" grid="f10_f10_mg37" compset="IHistClm50BgcQian" testmods="clm/ciso_bombspike1963DecStart">
    <machines>
      <machine name="derecho" compiler="intel" category="aux_clm"/>
    </machines>
    <options>
      <option name="wallclock">00:40:00</option>
      <option name="comment"  >Want a test of the c13 and c14 timeseries that crosses the year boundary. Ideally this test would include crops (in order to cover as much code as possible combined with the c13/c14 timeseries, even though there are no direct interactions between these timeseries and crops), but crop DecStart tests currently fail because of https://github.com/ESCOMP/ctsm/issues/404 and I didn't want to add another long test just to test these options, so for now using a compset without crops. Using a compset with SGLC to avoid problems with CISM in DecStart tests; the only IHistClm50Bgc compset we have with SGLC is this Qian compset, so I'm using this one.</option>
    </options>
  </test>
  <test name="ERS_D_Ld5" grid="f10_f10_mg37" compset="IHistClm50BgcQian" testmods="clm/ciso_bombspike1963DecStart--clm/matrixcnOn_ignore_warnings">
    <machines>
      <machine name="derecho" compiler="intel" category="aux_clm"/>
    </machines>
    <options>
      <option name="wallclock">00:40:00</option>
      <option name="comment"  >Repeat ciso_bombspike1963DecStart test with matrixcnOn</option>
    </options>
  </test>
  <test name="SMS_D_Ly6_Mmpi-serial" grid="1x1_smallvilleIA" compset="IHistClm45BgcCropQianRs" testmods="clm/cropMonthOutput">
    <machines>
      <machine name="izumi" compiler="intel" category="aux_clm"/>
    </machines>
    <options>
      <option name="wallclock">02:00:00</option>
      <option name="comment"  >Want a debug test that tests a number of aspects of transient crops, including a new crop landunit and shifting PCT_CFT; move to CLM50 once we can get it fast enough (see bug 2391)</option>
    </options>
  </test>
  <test name="ERS_Lm25" grid="1x1_smallvilleIA" compset="IHistClm50BgcCropQianRs" testmods="clm/smallville_dynlakes_monthly">
    <machines>
      <machine name="derecho" compiler="gnu" category="aux_clm"/>
    </machines>
    <options>
      <option name="wallclock">0:50:00</option>
      <option name="comment">Include a test of transient lakes</option>
    </options>
  </test>
  <test name="ERS_Lm25" grid="1x1_smallvilleIA" compset="IHistClm50BgcCropQianRs" testmods="clm/smallville_dynurban_monthly">
    <machines>
      <machine name="derecho" compiler="gnu" category="aux_clm"/>
    </machines>
    <options>
      <option name="wallclock">0:50:00</option>
      <option name="comment">Include a test of transient urban</option>
    </options>
  </test>
  <test name="SMS_D_P48x1_Ld5" grid="f10_f10_mg37" compset="I2000Clm50BgcCrop" testmods="clm/irrig_spunup">
    <machines>
      <machine name="izumi" compiler="nag" category="aux_clm"/>
      <machine name="izumi" compiler="nag" category="prebeta"/>
    </machines>
    <options>
      <option name="wallclock">00:20:00</option>
      <option name="comment"  >Want nag _D test with irrigation on</option>
    </options>
  </test>
  <test name="SMS_Ld1_PS" grid="f09_g17" compset="I2000Clm50BgcCru" testmods="clm/datm_bias_correct_cruv7">
    <machines>
      <machine name="derecho" compiler="gnu" category="aux_clm"/>
    </machines>
    <options>
      <option name="wallclock">00:20:00</option>
    </options>
  </test>
  <test name="SMS_Ld1" grid="f19_g17" compset="I2000Clm50Vic" testmods="clm/default">
    <machines>
      <machine name="derecho" compiler="intel" category="ctsm_sci"/>
    </machines>
    <options>
      <option name="wallclock">00:20:00</option>
      <option name="comment"  >include a production gnu test of VIC for clm5_0</option>
    </options>
  </test>
  <test name="SMS_D_Ld1_Mmpi-serial" grid="f45_f45_mg37" compset="I2000Clm50SpRs" testmods="clm/ptsROA">
    <machines>
      <machine name="izumi" compiler="gnu" category="aux_clm"/>
    </machines>
    <options>
      <option name="wallclock">00:20:00</option>
    </options>
  </test>
  <test name="SMS_Ld5" grid="f10_f10_mg37" compset="I1850Clm45BgcCrop" testmods="clm/till--clm/remove_residues">
    <machines>
      <machine name="derecho" compiler="gnu" category="aux_clm"/>
    </machines>
    <options>
      <option name="wallclock">00:20:00</option>
      <option name="comment"  >include a production gnu test of Clm45 and tillage</option>
    </options>
  </test>
  <test name="SMS_Ld5" grid="f10_f10_mg37" compset="I1850Clm45BgcCrop" testmods="clm/crop">
    <machines>
      <machine name="derecho" compiler="intel" category="aux_clm"/>
    </machines>
    <options>
      <option name="wallclock">00:20:00</option>
      <option name="comment"  >include a production intel test of Clm45</option>
    </options>
  </test>
  <test name="SMS_Ld2_D_PS" grid="f09_g17" compset="I1850Clm50BgcCropCmip6" testmods="clm/basic_interp">
    <machines>
      <machine name="derecho" compiler="intel" category="aux_clm"/>
    </machines>
    <options>
      <option name="wallclock">00:20:00</option>
      <option name="comment"  >This gives a short debug test of the cmip6 configuration as well as a test of the cmip6 configuration at the production resolution, both of which we want. This test needs to use init_interp to work, because of adding virtual Antarctica columns.</option>
    </options>
  </test>
  <test name="SMS_Ld5_D_P48x1" grid="f10_f10_mg37" compset="IHistClm50Bgc" testmods="clm/monthly">
    <machines>
      <machine name="izumi" compiler="nag" category="aux_clm"/>
    </machines>
    <options>
      <option name="wallclock">00:20:00</option>
    </options>
  </test>
  <test name="SMS_Ld5_D_P48x1" grid="f10_f10_mg37" compset="IHistClm60Bgc" testmods="clm/decStart">
    <machines>
      <machine name="izumi" compiler="nag" category="aux_clm"/>
    </machines>
    <options>
      <option name="wallclock">00:20:00</option>
    </options>
  </test>
  <test name="SMS_Ld5" grid="f09_g17" compset="ISSP585Clm50BgcCrop" testmods="clm/ciso_dec2050Start">
    <machines>
      <machine name="derecho" compiler="intel" category="ctsm_sci"/>
    </machines>
    <options>
      <option name="wallclock">00:20:00</option>
      <option name="comment"  >Transient production future scenario SSP5-8.5 case with isotopes with a december 2050 start</option>
    </options>
  </test>
  <test name="SMS_Ld5" grid="f10_f10_mg37" compset="ISSP245Clm50BgcCrop" testmods="clm/ciso_dec2050Start">
    <machines>
      <machine name="derecho" compiler="gnu" category="aux_clm"/>
      <machine name="derecho" compiler="gnu" category="prebeta"/>
    </machines>
    <options>
      <option name="wallclock">00:20:00</option>
      <option name="comment"  >Transient production low res future scenario SSP2-4.5 case with isotopes with a december 2050 start, use gnu to move off of intel</option>
    </options>
  </test>
  <test name="SMS_Ld5" grid="f09_g17" compset="ISSP245Clm50BgcCrop" testmods="clm/ciso_dec2050Start">
    <machines>
      <machine name="derecho" compiler="intel" category="ctsm_sci"/>
    </machines>
    <options>
      <option name="wallclock">00:20:00</option>
      <option name="comment"  >Transient production future scenario SSP2-4.5 case with isotopes with a december 2050 start</option>
    </options>
  </test>
  <test name="SMS_Ld5" grid="f09_g17" compset="ISSP370Clm50BgcCrop" testmods="clm/ciso_dec2050Start">
    <machines>
      <machine name="derecho" compiler="intel" category="ctsm_sci"/>
    </machines>
    <options>
      <option name="wallclock">00:20:00</option>
      <option name="comment"  >Transient production future scenario SSP3-7.0 case with isotopes with a december 2050 start</option>
    </options>
  </test>
  <test name="SMS_D_Ld5" grid="f09_g17" compset="ISSP126Clm50BgcCrop" testmods="clm/datm_ssp126_anom_forc">
    <machines>
      <machine name="derecho" compiler="intel" category="aux_clm"/>
    </machines>
    <options>
      <option name="wallclock">00:20:00</option>
      <option name="comment"  >Transient production with anomaly forcing future scenario SSP1-2.6 case</option>
    </options>
  </test>
  <test name="ERP_D_Ld5" grid="f10_f10_mg37" compset="I1850Clm50Bgc" testmods="clm/nlevgrnd_small">
    <machines>
      <machine name="izumi" compiler="intel" category="aux_clm">
        <options>
          <option name="wallclock">0:20:00</option>
          <option name="comment">The main point of this test is to exercise the case where nlevgrnd is less than nlevurb. See the README file in its testmod directory for details.</option>
        </options>
      </machine>
    </machines>
  </test>
  <test name="ERP_D_Ld5" grid="f10_f10_mg37" compset="I1850Clm50Bgc" testmods="clm/nlevgrnd_small--clm/matrixcnOn">
    <machines>
      <machine name="izumi" compiler="intel" category="aux_clm"/>
    </machines>
    <options>
      <option name="wallclock">0:20:00</option>
      <option name="comment">Repeat nlevgrnd_small test with matrixcnOn</option>
    </options>
  </test>
  <test name="SMS_Lm13_PS" grid="f19_g17" compset="I2000Clm60BgcCrop" testmods="clm/cropMonthOutput">
    <machines>
      <machine name="derecho" compiler="intel" category="aux_clm"/>
    </machines>
    <options>
      <option name="wallclock">02:00:00</option>
      <option name="comment"  >include a relatively long crop test at relatively high resolution</option>
    </options>
  </test>
  <test name="SMS_Lm37" grid="f10_f10_mg37" compset="I1850Clm50SpG" testmods="clm/glcMEC_long">
    <machines>
      <machine name="derecho" compiler="intel" category="aux_clm"/>
      <machine name="derecho" compiler="intel" category="prebeta"/>
    </machines>
    <options>
      <option name="wallclock">01:30:00</option>
      <option name="comment"  >Long enough test for SMB to be generated in bare land areas; add a month beyond the 3rd year to allow time for CLM to respond to CISM forcing from the 3rd year. (Note: if we had spun-up initial conditions for an IG compset, we could test this with much shorter test, if it also used the glc override options - much of the need for this long test is to allow the snow pack to spin up.)</option>
    </options>
  </test>
  <test name="SMS_Ly3_Mmpi-serial" grid="1x1_numaIA" compset="I2000Clm60BgcCropQianRs" testmods="clm/monthly">
    <machines>
      <machine name="derecho" compiler="intel" category="ctsm_sci"/>
    </machines>
    <options>
      <option name="wallclock">01:40:00</option>
      <option name="comment"  >Single point 3-year test for CTSM science test list with latest CLM version</option>
    </options>
  </test>
  <test name="SMS_Ly3_Mmpi-serial" grid="1x1_numaIA" compset="I2000Clm50BgcDvCropQianRs" testmods="clm/ignor_warn_cropMonthOutputColdStart">
    <machines>
      <machine name="izumi" compiler="gnu" category="aux_clm"/>
    </machines>
    <options>
      <option name="wallclock">01:40:00</option>
      <option name="comment"  >Single point 3-year test with DV"</option>
    </options>
  </test>
  <test name="SSPMATRIXCN_Ly5_Mmpi-serial" grid="1x1_numaIA" compset="I2000Clm50BgcCropQianRs" testmods="clm/ciso_monthly">
    <machines>
      <machine name="izumi"    compiler="intel" category="aux_clm"/>
    </machines>
    <options>
      <option name="wallclock">01:00:00</option>
    </options>
  </test>
  <test name="ERP_D_Ld10" grid="f10_f10_mg37" compset="I1850Clm60BgcCrop" testmods="clm/ADspinup">
    <machines>
      <machine name="derecho" compiler="intel" category="aux_clm"/>
    </machines>
    <options>
      <option name="wallclock">00:20:00</option>
      <option name="comment"  >Include a restart test for AD spinup mode because of specific logic for spinup_state. Lack of this test did cause a problem.</option>
    </options>
  </test>
  <test name="SSP_D_Ld10" grid="f10_f10_mg37" compset="I1850Clm60Bgc" testmods="clm/rtmColdSSP">
    <machines>
      <machine name="derecho" compiler="intel" category="aux_clm"/>
    </machines>
    <options>
      <option name="wallclock">00:20:00</option>
    </options>
  </test>
  <test name="SSP_D_Ld4" grid="f10_f10_mg37" compset="I1850Clm50BgcCrop" testmods="clm/ciso_rtmColdSSP">
    <machines>
      <machine name="derecho" compiler="intel" category="aux_clm"/>
    </machines>
    <options>
      <option name="wallclock">00:20:00</option>
    </options>
  </test>
  <test name="SSP_Ld10" grid="f10_f10_mg37" compset="I1850Clm50Bgc" testmods="clm/rtmColdSSP">
    <machines>
      <machine name="derecho" compiler="gnu" category="prebeta"/>
      <machine name="derecho" compiler="gnu" category="aux_clm"/>
    </machines>
    <options>
      <option name="wallclock">00:20:00</option>
    </options>
  </test>
  <test name="SSP_Ld4" grid="f09_g17" compset="I1850Clm50BgcCrop" testmods="clm/ciso_rtmColdSSP">
    <machines>
      <machine name="derecho" compiler="intel" category="ctsm_sci"/>
    </machines>
    <options>
      <option name="wallclock">00:20:00</option>
    </options>
  </test>
  <test name="SMS_D_Mmpi-serial_Ld5" grid="5x5_amazon" compset="I2000Clm60FatesRs" testmods="clm/FatesCold">
    <machines>
      <machine name="izumi" compiler="nag" category="aux_clm"/>
      <machine name="derecho" compiler="gnu" category="ctsm_sci"/>
      <machine name="derecho" compiler="gnu" category="prebeta"/>
    </machines>
    <options>
      <option name="wallclock">00:20:00</option>
      <option name="comment"  >5x5_amazon grid with FATES and latest CLM</option>
    </options>
  </test>
  <test name="ERS_D_Ld15" grid="f10_f10_mg37" compset="I2000Clm50FatesRs" testmods="clm/FatesColdSeedDisp">
    <machines>
      <machine name="derecho" compiler="gnu" category="fates"/>
    </machines>
    <options>
      <option name="wallclock">00:40:00</option>
      <option name="comment"  >This test should be converted to an ERP test once the PEM version of this test is passing COMPARE_base_modpes. Also change to 5x5_amazon once ccs_config updated to allow it</option>
    </options>
  </test>
  <test name="PEM_D_Ld15" grid="f10_f10_mg37" compset="I2000Clm50FatesRs" testmods="clm/FatesColdSeedDisp">
    <machines>
      <machine name="derecho" compiler="gnu" category="fates"/>
    </machines>
    <options>
      <option name="wallclock">00:40:00</option>
      <option name="comment"  >This checks that the FATES seed dispersal MPI communication is consistent when the PE layout changes. Could convert to 5x5_amazon as above</option>
    </options>
  </test>
  <test name="ERS_D_Ld15" grid="f45_f45_mg37" compset="I2000Clm50FatesRs" testmods="clm/FatesColdTreeDamage">
    <machines>
      <machine name="derecho" compiler="intel" category="fates"/>
    </machines>
    <options>
      <option name="wallclock">00:20:00</option>
      <option name="comment"  >Ensure functionality of the tree damage option in FATES</option>
    </options>
  </test>
  <test name="ERS_D_Ld15" grid="f45_f45_mg37" compset="I2000Clm50FatesRs" testmods="clm/FatesColdTwoStream">
    <machines>
      <machine name="derecho" compiler="intel" category="fates"/>
      <machine name="derecho" compiler="intel" category="aux_clm"/>
      <machine name="izumi" compiler="nag" category="aux_clm"/>
    </machines>
    <options>
      <option name="wallclock">00:30:00</option>
      <option name="comment"  >Ensure functionality of two-stream radiation option in FATES</option>
    </options>
  </test>
  <test name="ERS_D_Ld15" grid="f45_f45_mg37" compset="I2000Clm50FatesRs" testmods="clm/FatesColdTwoStreamNoCompFixedBioGeo">
    <machines>
      <machine name="derecho" compiler="gnu" category="fates"/>
    </machines>
    <options>
      <option name="wallclock">00:30:00</option>
      <option name="comment"  >Ensure functionality of two-stream radiation option with nocomp-fixedbiogeo in FATES</option>
    </options>
  </test>
  <test name="ERS_D_Ld3_PS" grid="f09_g17" compset="I2000Clm50FatesRs" testmods="clm/FatesCold">
    <machines>
      <machine name="derecho" compiler="intel" category="aux_clm"/>
    </machines>
    <options>
      <option name="wallclock">00:20:00</option>
      <option name="comment"  >Want one fates test on a large grid: Since FATES has cohorts, it has potential to be a massive memory consumer and netcdf array size maker, so the large grid test will help smoke out these types of issues (and it's a restart test to cover possible memory/netcdf size issues with the restart file).</option>
    </options>
  </test>
  <test name="ERS_D_Ld5" grid="f45_f45_mg37" compset="I2000Clm50FatesRs" testmods="clm/FatesCold">
    <machines>
      <machine name="izumi" compiler="nag" category="fates"/>
    </machines>
    <options>
      <option name="wallclock">00:20:00</option>
      <option name="comment"  >Want one simple FatesCold gridded test on a izumi using nag compiler.</option>
    </options>
  </test>
  <test name="ERS_D_Ld5" grid="f10_f10_mg37" compset="I2000Clm50Fates" testmods="clm/FatesCold">
    <machines>
      <machine name="derecho" compiler="intel" category="aux_clm"/>
      <machine name="derecho" compiler="intel" category="fates"/>
      <machine name="izumi" compiler="nag" category="aux_clm"/>
    </machines>
    <options>
      <option name="wallclock">00:40:00</option>
    </options>
  </test>
  <test name="ERS_Lm13" grid="f10_f10_mg37" compset="I2000Clm50Fates" testmods="clm/FatesCold">
    <machines>
      <machine name="derecho" compiler="gnu" category="fates"/>
    </machines>
    <options>
      <option name="wallclock">00:50:00</option>
    </options>
  </test>
  <test name="ERS_Lm13" grid="f45_f45_mg37" compset="I2000Clm50Fates" testmods="clm/FatesColdNoComp">
    <machines>
      <machine name="derecho" compiler="intel" category="fates"/>
    </machines>
    <options>
      <option name="wallclock">00:40:00</option>
    </options>
  </test>
  <test name="ERS_D_Mmpi-serial_Ld5" grid="1x1_brazil" compset="I2000Clm50FatesRs" testmods="clm/FatesCold">
    <machines>
      <machine name="izumi" compiler="nag" category="aux_clm"/>
      <machine name="derecho" compiler="gnu" category="aux_clm"/>
    </machines>
    <options>
      <option name="wallclock">00:20:00</option>
    </options>
  </test>
  <test name="ERS_D_Mmpi-serial_Ld5" grid="5x5_amazon" compset="I2000Clm50FatesRs" testmods="clm/FatesCold">
    <machines>
      <machine name="derecho" compiler="gnu" category="aux_clm"/>
      <machine name="derecho" compiler="gnu" category="prebeta"/>
    </machines>
    <options>
      <option name="wallclock">00:20:00</option>
    </options>
  </test>
  <test name="SMS_D_Ld5" grid="f45_f45_mg37" compset="I2000Clm60Fates" testmods="clm/FatesCold">
    <machines>
      <machine name="izumi" compiler="nag" category="aux_clm"/>
    </machines>
    <options>
      <option name="wallclock">00:20:00</option>
      <option name="comment"  >Fates with clm6_0</option>
    </options>
  </test>
  <test name="ERS_D_Mmpi-serial_Ld5" grid="5x5_amazon" compset="I2000Clm60FatesRs" testmods="clm/FatesCold">
    <machines>
      <machine name="derecho" compiler="intel" category="aux_clm"/>
    </machines>
    <options>
      <option name="wallclock">00:20:00</option>
      <option name="comment"  >Run a Fates test with latest Clm6_0</option>
    </options>
  </test>
  <test name="SMS_D_Ld5" grid="f10_f10_mg37" compset="I2000Clm45Fates" testmods="clm/FatesCold">
    <machines>
      <machine name="derecho" compiler="intel" category="aux_clm"/>
      <machine name="derecho" compiler="intel" category="aux_cime_baselines"/>
    </machines>
    <options>
      <option name="wallclock">00:40:00</option>
    </options>
  </test>
  <test name="SMS_D_Lm6_P256x1" grid="f45_f45_mg37" compset="I2000Clm50FatesRs" testmods="clm/FatesCold">
    <machines>
      <machine name="derecho" compiler="intel" category="aux_clm"/>
    </machines>
    <options>
      <option name="wallclock">00:40:00</option>
    </options>
  </test>
  <test name="SMS_D_Ld5" grid="f10_f10_mg37" compset="I2000Clm50FatesRs" testmods="clm/FatesCold">
    <machines>
      <machine name="derecho" compiler="intel" category="aux_clm"/>
      <machine name="derecho" compiler="gnu" category="aux_clm"/>
      <machine name="izumi" compiler="nag" category="aux_clm"/>
      <machine name="derecho" compiler="gnu" category="prebeta"/>
    </machines>
    <options>
      <option name="wallclock">00:20:00</option>
    </options>
  </test>
  <test name="SMS_Ld5_PS" grid="f19_g17" compset="I2000Clm50FatesRs" testmods="clm/FatesCold">
    <machines>
      <machine name="derecho" compiler="gnu" category="aux_clm"/>
    </machines>
    <options>
      <option name="wallclock">00:40:00</option>
    </options>
  </test>
  <test name="ERP_Ld9" grid="f45_f45_mg37" compset="I2000Clm50FatesRs" testmods="clm/FatesColdAllVars">
    <machines>
      <machine name="derecho" compiler="intel" category="aux_clm"/>
    </machines>
    <options>
      <option name="wallclock">00:20:00</option>
      <option name="comment">ERP FATES test covering all standard FATES history variables.</option>
    </options>
  </test>
  <test name="SMS_Ld5" grid="f10_f10_mg37" compset="I2000Clm45Fates" testmods="clm/FatesCold">
    <machines>
      <machine name="derecho" compiler="intel" category="aux_clm"/>
      <machine name="izumi" compiler="intel" category="aux_clm"/>
    </machines>
    <options>
      <option name="wallclock">00:40:00</option>
      <option name="comment">60 day exact restart FATES test on f45 grid.</option>
    </options>
  </test>
  <test name="ERS_Ld30" grid="f45_f45_mg37" compset="I2000Clm50FatesRs" testmods="clm/FatesColdFixedBiogeo">
    <machines>
      <machine name="derecho" compiler="intel" category="aux_clm"/>
      <machine name="izumi" compiler="intel" category="aux_clm"/>
    </machines>
    <options>
      <option name="wallclock">00:40:00</option>
      <option name="comment">30 day exact restart test for FATES fixed biogeography reduced complexity mode on an f45 grid.</option>
    </options>
  </test>
  <test name="SMS_Ld5" grid="f10_f10_mg37" compset="I2000Clm50FatesRs" testmods="clm/FatesCold">
    <machines>
      <machine name="derecho" compiler="intel" category="aux_clm"/>
      <machine name="izumi" compiler="intel" category="aux_clm"/>
    </machines>
    <options>
      <option name="wallclock">00:40:00</option>
      <option name="comment">60 day exact restart test providing coverage for the FATES logging mode on an f45 grid.</option>
    </options>
  </test>
  <test name="ERS_Ld30" grid="f45_f45_mg37" compset="I2000Clm50FatesRs" testmods="clm/FatesColdSizeAgeMort">
    <machines>
      <machine name="derecho" compiler="intel" category="aux_clm"/>
    </machines>
    <options>
      <option name="wallclock">00:40:00</option>
      <option name="comment">30 day exact restart test activating FATES size and age mortality mode on an f45 grid.</option>
    </options>
  </test>
  <test name="ERP_P256x2_Ld30" grid="f45_f45_mg37" compset="I2000Clm60FatesRs" testmods="clm/mimicsFatesCold">
    <machines>
      <machine name="derecho" compiler="intel" category="aux_clm"/>
      <machine name="derecho" compiler="intel" category="fates"/>
    </machines>
    <options>
      <option name="wallclock">00:40:00</option>
      <option name="comment">30 day exact restart test with threading, running FATES-MIMICS on an f45 grid.</option>
    </options>
  </test>
  <test name="SMS_D_Ld5" grid="f10_f10_mg37" compset="I2000Clm50BgcCrop" testmods="clm/irrig_alternate">
    <machines>
      <machine name="izumi" compiler="nag" category="aux_clm">
        <options>
          <option name="wallclock">00:20:00</option>
          <option name="comment">Debug test covering some non-default irrigation options.</option>
        </options>
      </machine>
    </machines>
  </test>
  <test name="SMS_D_Ld10" grid="f10_f10_mg37" compset="I2000Clm50BgcCrop" testmods="clm/tracer_consistency">
    <machines>

      <machine name="izumi" compiler="intel" category="aux_clm">
        <options>
          <option name="wallclock">00:30:00</option>
          <option name="comment">Include a tracer consistency check in debug mode.</option>
        </options>
      </machine>

    </machines>
  </test>
  <test name="ERP_P64x2_D_Ld5" grid="f10_f10_mg37" compset="I2000Ctsm50NwpBgcCropGswp" testmods="clm/default">
    <machines>
      <machine name="derecho" compiler="intel" category="aux_clm"/>
    </machines>
    <options>
      <option name="wallclock">00:30:00</option>
      <option name="comment">A debug ERP test of the NWP configuration with active BGC and CROP.</option>
    </options>
  </test>
  <test name="LWISO_Ld10" grid="f10_f10_mg37" compset="I2000Clm50BgcCrop" testmods="clm/coldStart">
    <machines>
      <machine name="derecho" compiler="gnu" category="aux_clm"/>
    </machines>
    <options>
      <option name="wallclock">00:30:00</option>
      <option name="comment">Ensure that turning on water tracers doesn't change answers. Cold start for now, until we can use initial conditions from a non-isotope case in an isotope case; once we can do that, this should be changed to not be cold start (e.g., 5-day decStart transient test: see also https://github.com/ESCOMP/ctsm/issues/495#issuecomment-516619853).</option>
    </options>
  </test>
  <test name="ERP_P64x2_D_Ld5" grid="f10_f10_mg37" compset="I2000Ctsm50NwpSpGswp" testmods="clm/default">
    <machines>
      <machine name="derecho" compiler="intel" category="aux_clm"/>
    </machines>
    <options>
      <option name="wallclock">00:30:00</option>
      <option name="comment">Include a debug ERP test of the NWP configuration.</option>
    </options>

  </test>
  <test name="SMS_Ld1_PS" grid="nldas2_rnldas2_mnldas2" compset="I2000Ctsm50NwpSpNldas" testmods="clm/default">
    <machines>
      <machine name="derecho" compiler="gnu" category="aux_clm"/>
      <machine name="derecho" compiler="intel" category="ctsm_sci"/>
    </machines>
    <options>
      <option name="wallclock">00:30:00</option>
      <option name="comment">Include a short smoke test covering the nldas2 grid and the I2000Ctsm50NwpSpNldas compset, which uses NLDAS datm forcing.</option>
    </options>
  </test>
  <test name="SMS_Ld1_PS" grid="nldas2_rnldas2_mnldas2" compset="I2000Ctsm50NwpSpNldasRs" testmods="clm/default">
    <machines>
      <machine name="derecho" compiler="gnu" category="aux_clm"/>
    </machines>
    <options>
      <option name="wallclock">00:30:00</option>
      <option name="comment">Include a short smoke test covering the nldas2 grid and the I2000Ctsm50NwpSpNldasRs compset, which uses NLDAS datm forcing.</option>
    </options>
  </test>
  <test name="ERP_D_Ld3" grid="f19_g17" compset="I2000Clm50FatesCruRsGs" testmods="clm/FatesCold">
    <machines>
      <machine name="derecho" compiler="intel" category="fates"/>
    </machines>
    <options>
      <option name="wallclock">00:20:00</option>
      <option name="comment">Short ERP debug FATES test for f19_g17 grid.</option>
    </options>
  </test>
  <test name="ERP_D_P128x2_Ld3" grid="f19_g17" compset="I2000Clm50FatesCru" testmods="clm/FatesCold">
    <machines>
      <machine name="derecho" compiler="intel" category="fates"/>
    </machines>
    <options>
      <option name="wallclock">00:20:00</option>
      <option name="comment">Short ERP debug FATES test for f19_g17 grid with modified task layout.</option>
    </options>
  </test>
  <test name="ERP_Ld3" grid="f09_g17" compset="I2000Clm50FatesRs" testmods="clm/FatesCold">
    <machines>
      <machine name="derecho" compiler="intel" category="fates"/>
      <machine name="lawrencium-lr3" compiler="intel" category="fates"/>
    </machines>
    <options>
      <option name="wallclock">00:20:00</option>
      <option name="comment">Short ERP FATES test for f09_g17 grid.</option>
    </options>
  </test>
  <test name="ERP_Ld9" grid="f45_f45_mg37" compset="I2000Clm50FatesCruRsGs" testmods="clm/FatesColdAllVars">
    <machines>
      <machine name="derecho" compiler="intel" category="fates"/>
      <machine name="lawrencium-lr3" compiler="intel" category="fates"/>
    </machines>
    <options>
      <option name="wallclock">00:20:00</option>
      <option name="comment">ERP FATES test covering all standard FATES history variables.</option>
    </options>
  </test>
  <test name="ERS_D_Ld30" grid="f45_f45_mg37" compset="I2000Clm50FatesCruRsGs" testmods="clm/FatesColdPRT2">
    <machines>
      <machine name="derecho" compiler="intel" category="fates"/>
      <machine name="izumi" compiler="nag" category="fates"/>
      <machine name="lawrencium-lr3" compiler="intel" category="fates"/>
    </machines>
    <options>
      <option name="wallclock">00:40:00</option>
      <option name="comment">Exact restart debug test covering Fates CNP nutrients mode.</option>
    </options>
  </test>
  <test name="ERS_D_Ld30" grid="f45_f45_mg37" compset="I2000Clm50FatesCruRsGs" testmods="clm/FatesColdLandUse">
    <machines>
      <machine name="derecho" compiler="intel" category="fates"/>
      <machine name="izumi" compiler="nag" category="fates"/>
      <machine name="lawrencium-lr3" compiler="intel" category="fates"/>
    </machines>
    <options>
      <option name="wallclock">00:40:00</option>
    </options>
  </test>
  <test name="ERS_D_Ld30" grid="f45_f45_mg37" compset="I2000Clm50FatesCruRsGs" testmods="clm/FatesColdLUH2">
    <machines>
      <machine name="derecho" compiler="intel" category="fates"/>
      <machine name="derecho" compiler="intel" category="fates-landuse"/>
      <machine name="izumi" compiler="nag" category="fates"/>
    </machines>
    <options>
      <option name="wallclock">00:40:00</option>
    </options>
  </test>
  <test name="ERS_D_Ld30" grid="f45_f45_mg37" compset="I2000Clm50FatesCruRsGs" testmods="clm/FatesColdLUH2HarvestArea">
    <machines>
      <machine name="derecho" compiler="intel" category="fates"/>
      <machine name="derecho" compiler="intel" category="fates-landuse"/>
    </machines>
    <options>
      <option name="wallclock">00:40:00</option>
    </options>
  </test>
  <test name="ERS_D_Ld30" grid="f45_f45_mg37" compset="I2000Clm50FatesCruRsGs" testmods="clm/FatesColdLUH2HarvestMass">
    <machines>
      <machine name="derecho" compiler="intel" category="fates"/>
      <machine name="derecho" compiler="intel" category="fates-landuse"/>
    </machines>
    <options>
      <option name="wallclock">00:40:00</option>
    </options>
  </test>
  <test name="PVT_Lm3" grid="f45_f45_mg37" compset="I2000Clm50FatesCruRsGs" testmods="clm/FatesLUPFT">
    <machines>
      <machine name="derecho" compiler="intel" category="fates"/>
      <machine name="derecho" compiler="intel" category="fates-landuse"/>
    </machines>
    <options>
      <option name="wallclock">00:60:00</option>
      <option name="comment">FATES land use potential vegetation spin-up to transient run mode test</option>
    </options>
  </test>
  <test name="ERS_D_Ld3" grid="f19_g17" compset="I2000Clm50FatesCruRsGs" testmods="clm/FatesCold">
    <machines>
      <machine name="derecho" compiler="intel" category="fates"/>
      <machine name="derecho" compiler="gnu" category="fates"/>
      <machine name="lawrencium-lr3" compiler="intel" category="fates"/>
    </machines>
    <options>
      <option name="wallclock">00:40:00</option>
      <option name="comment">Exact restart debug FATES test covering for the f19_g17 grid resolution.</option>
    </options>
  </test>
  <test name="ERS_D_Ld5" grid="f19_g17" compset="I2000Clm50BgcCru" testmods="clm/default">
    <machines>
      <machine name="derecho" compiler="intel" category="fates"/>
      <machine name="lawrencium-lr3" compiler="intel" category="fates"/>
    </machines>
    <options>
      <option name="wallclock">00:20:00</option>
      <option name="comment">Exact restart debug test to provide for some CLM coverage during fates suite tests.</option>
    </options>
  </test>
  <test name="ERS_D_Mmpi-serial_Ld5" grid="1x1_brazil" compset="I2000Clm50FatesCruRsGs" testmods="clm/FatesCold">
    <machines>
      <machine name="derecho" compiler="gnu" category="fates"/>
      <machine name="izumi" compiler="nag" category="fates"/>
      <machine name="lawrencium-lr3" compiler="intel" category="fates"/>
    </machines>
    <options>
      <option name="wallclock">00:20:00</option>
      <option name="comment">Short ERP debug FATES test for single site grid with serial mpi.</option>
    </options>
  </test>
  <test name="ERS_Ld9" grid="f10_f10_mg37" compset="I2000Clm50FatesCruRsGs" testmods="clm/FatesColdCH4Off">
    <machines>
      <machine name="derecho" compiler="intel" category="fates"/>
      <machine name="lawrencium-lr3" compiler="intel" category="fates"/>
      <machine name="derecho" compiler="intel" category="aux_clm"/>
    </machines>
    <options>
      <option name="wallclock">00:10:00</option>
      <option name="comment">30 day exact restart test activating FATES with CH4 off for the f10 grid.</option>
    </options>
  </test>
  <test name="SMS_Lm3_D_Mmpi-serial" grid="1x1_brazil" compset="I2000Clm50FatesCruRsGs" testmods="clm/FatesColdHydro">
    <machines>
      <machine name="izumi" compiler="intel" category="aux_clm"/>
      <machine name="derecho" compiler="intel" category="fates"/>
      <machine name="izumi" compiler="nag" category="fates"/>
    </machines>
    <options>
      <option name="wallclock">00:20:00</option>
      <option name="comment">Longer smoke debug test for single site grid with serial mpi with coverage for FATES Hydro. Bypasses grid level mass checks.</option>
    </options>
  </test>
  <test name="ERS_D_Ld5" grid="1x1_brazil" compset="I2000Clm50FatesCruRsGs" testmods="clm/FatesColdHydro">
    <machines>
      <machine name="derecho" compiler="intel" category="fates"/>
      <machine name="izumi" compiler="nag" category="fates"/>
      <machine name="lawrencium-lr3" compiler="intel" category="fates"/>
    </machines>
    <options>
      <option name="wallclock">00:40:00</option>
      <option name="comment">Short exact restart debug test for single site grid with coverage for FATES Hydro. Bypasses grid level mass checks.</option>
    </options>
  </test>
  <test name="ERS_Ld5" grid="f19_g17" compset="I2000Clm45Fates" testmods="clm/FatesCold">
    <machines>
      <machine name="derecho" compiler="intel" category="fates"/>
      <machine name="lawrencium-lr3" compiler="intel" category="fates"/>
    </machines>
    <options>
      <option name="wallclock">00:20:00</option>
      <option name="comment">Exact restart debug FATES test providing coverage for Clm45 physics.</option>
    </options>
  </test>
  <test name="ERS_Ld60" grid="f45_f45_mg37" compset="I2000Clm50FatesCruRsGs" testmods="clm/Fates">
    <machines>
      <machine name="derecho" compiler="intel" category="fates"/>
      <machine name="lawrencium-lr3" compiler="intel" category="fates"/>
    </machines>
    <options>
      <option name="wallclock">00:40:00</option>
      <option name="comment">60 day exact restart FATES test on f45 grid.</option>
    </options>
  </test>
  <test name="ERS_Ld60" grid="f45_f45_mg37" compset="I2000Clm50FatesCruRsGs" testmods="clm/FatesColdNoFire">
    <machines>
      <machine name="derecho" compiler="intel" category="fates"/>
      <machine name="lawrencium-lr3" compiler="intel" category="fates"/>
    </machines>
    <options>
      <option name="wallclock">00:40:00</option>
      <option name="comment">60 day exact restart test that turns off all fire (both FATES and CLM) on an f45 grid.</option>
    </options>
  </test>
  <test name="ERS_Ld60" grid="f45_f45_mg37" compset="I2000Clm50FatesCruRsGs" testmods="clm/FatesColdST3">
    <machines>
      <machine name="derecho" compiler="intel" category="fates"/>
      <machine name="lawrencium-lr3" compiler="intel" category="fates"/>
    </machines>
    <options>
      <option name="wallclock">00:20:00</option>
      <option name="comment">60 day exact restart test activating FATES static stand structure on an f45 grid.</option>
    </options>
  </test>
  <test name="ERS_Ld60" grid="f45_f45_mg37" compset="I2000Clm50FatesCruRsGs" testmods="clm/FatesColdPPhys">
    <machines>
      <machine name="derecho" compiler="intel" category="fates"/>
    </machines>
    <options>
      <option name="wallclock">00:20:00</option>
      <option name="comment">60 day exact restart test activating FATES prescribed physiology mode on an f45 grid.</option>
    </options>
  </test>
  <test name="ERS_Ld30" grid="f45_f45_mg37" compset="I2000Clm50FatesCruRsGs" testmods="clm/FatesColdFixedBiogeo">
    <machines>
      <machine name="derecho" compiler="intel" category="fates"/>
      <machine name="lawrencium-lr3" compiler="intel" category="fates"/>
    </machines>
    <options>
      <option name="wallclock">00:40:00</option>
    </options>
  </test>
  <test name="ERS_Ld30" grid="f45_f45_mg37" compset="I2000Clm50FatesCruRsGs" testmods="clm/FatesColdNoComp">
    <machines>
      <machine name="derecho" compiler="intel" category="fates"/>
      <machine name="lawrencium-lr3" compiler="intel" category="fates"/>
    </machines>
    <options>
      <option name="wallclock">00:40:00</option>
    </options>
  </test>
  <test name="ERS_Ld30" grid="f45_f45_mg37" compset="I2000Clm50FatesCruRsGs" testmods="clm/FatesColdNoCompFixedBioGeo">
    <machines>
      <machine name="derecho" compiler="intel" category="fates"/>
    </machines>
    <options>
      <option name="wallclock">00:40:00</option>
    </options>
  </test>
  <test name="SMS_D" grid="1x1_brazil" compset="I2000Clm60FatesSpCruRsGs" testmods="clm/FatesColdSatPhen">
    <machines>
      <machine name="derecho" compiler="intel" category="ctsm_sci"/>
      <machine name="derecho" compiler="intel" category="fates"/>
    </machines>
    <options>
      <option name="wallclock">00:20:00</option>
      <option name="comment">Test with DEBUG on for FatesSP mode, NOTE: FatesSp has the largest difference in CTSM code for any FATES mode</option>
    </options>
  </test>
  <test name="SMS_D" grid="1x1_brazil" compset="I2000Clm60FatesSpCruRsGs" testmods="clm/FatesColdDryDepSatPhen">
    <machines>
      <machine name="derecho" compiler="gnu" category="aux_clm"/>
    </machines>
    <options>
      <option name="wallclock">00:20:00</option>
      <option name="comment"  >Run a test with dry deposition on and FATES-SP</option>
    </options>
  </test>
  <test name="SMS_D" grid="1x1_brazil" compset="I2000Clm60FatesSpCruRsGs" testmods="clm/FatesColdMeganSatPhen">
    <machines>
      <machine name="derecho" compiler="gnu" category="aux_clm"/>
    </machines>
    <options>
      <option name="wallclock">00:20:00</option>
      <option name="comment"  >Run a test with MEGAN on and FATES-SP</option>
    </options>
  </test>

  <test name="SMS_D_Ld3" grid="f09_g17" compset="I2000Clm60FatesSpCruRsGs" testmods="clm/FatesColdSatPhen_prescribed">
    <machines>
      <machine name="derecho" compiler="gnu" category="fates"/>
    </machines>
    <options>
      <option name="wallclock">00:30:00</option>
      <option name="comment">Test with prescribed LAI and soil moisture with FatesSP mode</option>
    </options>
  </test>
  <test name="SMS_Lm1" grid="f45_f45_mg37" compset="I2000Clm60FatesSpCruRsGs" testmods="clm/FatesColdBasic">
    <machines>
      <machine name="derecho" compiler="intel" category="fates"/>
    </machines>
    <options>
      <option name="wallclock">00:40:00</option>
      <option name="comment">Smoke test that uses just the FATES SP compset.</option>
    </options>
  </test>
  <test name="ERS_Ld30" grid="f45_f45_mg37" compset="I2000Clm60FatesSpCruRsGs" testmods="clm/FatesColdSatPhen">
    <machines>
      <machine name="derecho" compiler="intel" category="fates"/>
      <machine name="lawrencium-lr3" compiler="intel" category="fates"/>
    </machines>
    <options>
      <option name="wallclock">00:40:00</option>
      <option name="comment">30 day exact restart test for FATES fixed biogeography reduced complexity mode on an f45 grid.</option>
    </options>
  </test>
  <test name="ERP_P128x2_Ld30" grid="f45_f45_mg37" compset="I2000Clm60FatesSpCruRsGs" testmods="clm/FatesColdSatPhen">
    <machines>
      <machine name="derecho" compiler="intel" category="fates"/>
      <machine name="derecho" compiler="intel" category="aux_clm"/>
    </machines>
    <options>
      <option name="wallclock">00:40:00</option>
      <option name="comment">30 day exact restart test with threading for FATES fixed biogeography reduced complexity mode on an f45 grid.</option>
    </options>
  </test>
  <test name="ERS_Ld60" grid="f45_f45_mg37" compset="I2000Clm50FatesCruRsGs" testmods="clm/FatesColdLogging">
    <machines>
      <machine name="derecho" compiler="intel" category="fates"/>
    </machines>
    <options>
      <option name="wallclock">00:40:00</option>
      <option name="comment">60 day exact restart test providing coverage for the FATES logging mode on an f45 grid.</option>
    </options>
  </test>
  <test name="ERS_Ld30" grid="f45_f45_mg37" compset="I2000Clm50FatesCruRsGs" testmods="clm/FatesColdSizeAgeMort">
    <machines>
      <machine name="derecho" compiler="intel" category="fates"/>
      <machine name="lawrencium-lr3" compiler="intel" category="fates"/>
    </machines>
    <options>
      <option name="wallclock">00:40:00</option>
      <option name="comment">30 day exact restart test activating FATES size and age mortality mode on an f45 grid.</option>
    </options>
  </test>
  <test name="SMS_Lm6" grid="f45_f45_mg37" compset="I2000Clm50FatesCruRsGs" testmods="clm/Fates">
    <machines>
      <machine name="derecho" compiler="intel" category="fates"/>
      <machine name="lawrencium-lr3" compiler="intel" category="fates"/>
    </machines>
    <options>
      <option name="wallclock">00:20:00</option>
      <option name="comment"  >Run a short non-Fates test (without land-ice model) in the fates test list, to make sure fates changes do not mess up the standard model</option>
    </options>
  </test>
  <test name="SMS_Lm13" grid="1x1_brazil" compset="I2000Clm50FatesCruRsGs" testmods="clm/FatesCold">
    <machines>
      <machine name="derecho" compiler="intel" category="fates"/>
      <machine name="derecho" compiler="gnu" category="fates"/>
    </machines>
    <options>
      <option name="wallclock">00:40:00</option>
      <option name="comment">13 month single site FATES smoke test.</option>
    </options>
  </test>
  <test name="ERS_Lm12" grid="1x1_brazil" compset="I2000Clm50FatesCruRsGs" testmods="clm/FatesFireLightningPopDens">
    <machines>
      <machine name="derecho" compiler="intel" category="fates"/>
    </machines>
    <options>
      <option name="wallclock">01:00:00</option>
      <option name="comment">12 month exact restart FATES single site debug test covering anthropogenic fire ignition mode.</option>
    </options>
  </test>
  <test name="SMS_Lm1" grid="f10_f10_mg37" compset="I1850Clm50BgcCropCmip6waccm" testmods="clm/basic">
    <machines>
      <machine name="derecho" compiler="gnu" category="aux_clm"/>
      <machine name="derecho" compiler="gnu" category="prealpha"/>
      <machine name="derecho" compiler="gnu" category="prebeta"/>
    </machines>
    <options>
      <option name="wallclock">00:20:00</option>
      <option name="comment"  >The main point of this test is simply to make sure that the CMIP6WACCMDECK moifierd works. (This configuration is basically the same as I1850Clm50BgcCropCmip6, but without cmip6_glaciers_virtual_antarctica - so we don't need huge coverage of this.) Month-long so that we actually get some history output (because this test exercises a usermods directory with only monthly and yearly output).</option>
    </options>
  </test>
  <test name="SMS_Lm1" grid="f19_g17" compset="I1850Clm50BgcCropCmip6waccm" testmods="clm/basic">
    <machines>
      <machine name="derecho" compiler="intel" category="ctsm_sci"/>
    </machines>
    <options>
      <option name="wallclock">00:60:00</option>
      <option name="comment"  >The main point of this test is simply to make sure that the CMIP6WACCMDECK modifier works for
2-degree since that resolution turns off Carbon isotopes. (This is in the ctsm_sci test list despite not being a scientifically-supported compset because this needs to be run at 2-degree resolution, which is higher than our standard testing. Also note that the purpose of this is to support scientifically-supported coupled configurations.)</option>
    </options>
  </test>
  <test name="SMS_Lm1_D" grid="f10_f10_mg37" compset="I1850Clm50BgcCrop" testmods="clm/output_crop_highfreq">
    <machines>
      <machine name="derecho" compiler="intel" category="aux_clm"/>
    </machines>
    <options>
      <option name="wallclock">00:20:00</option>
      <option name="comment">Want at least a month-long debug test covering the output_crop usermod, as well as a test covering the output_crop_highfreq usermod. (Note that we already have a year+ test of output_crop via a cmip6 test, so having this test just be a month, rather than a year, seems good enough.)</option>
    </options>
  </test>
  <test name="SMS_Ly1_Mmpi-serial" grid="1x1_brazil" compset="IHistClm60BgcQianRs" testmods="clm/output_bgc_highfreq">
    <machines>
      <machine name="derecho" compiler="intel" category="aux_clm"/>
      <machine name="derecho" compiler="intel" category="ctsm_sci"/>
    </machines>
    <options>
      <option name="wallclock">00:20:00</option>
      <option name="comment">Want a year-long test covering the output_bgc and output_bgc_highfreq usermods; don't want a highfreq, year-long global test because of the output volume, so this is single-point.</option>
    </options>
  </test>
  <test name="SMS_Ld12_Mmpi-serial" grid="1x1_vancouverCAN" compset="I1PtClm60SpRs" testmods="clm/output_sp_highfreq">
    <machines>
      <machine name="derecho" compiler="gnu" category="aux_clm"/>
      <machine name="derecho" compiler="intel" category="ctsm_sci"/>
    </machines>
    <options>
      <option name="wallclock">00:10:00</option>
      <option name="comment">Want a year-long test covering the output_sp and output_sp_highfreq usermods; don't want a highfreq, year-long global test because of the output volume, so this is single-point.</option>
    </options>
  </test>
  <test name="SMS_Ld12_Mmpi-serial" grid="1x1_urbanc_alpha" compset="I1PtClm60SpRs" testmods="clm/output_sp_highfreq">
    <machines>
      <machine name="derecho" compiler="intel" category="ctsm_sci"/>
    </machines>
    <options>
      <option name="wallclock">00:10:00</option>
      <option name="comment">Test with the urbanc alpha site with the latest CLM version to make sure all grids work</option>
    </options>
  </test>
  <test name="PFS_Ld10_PS" grid="f19_g17" compset="I2000Clm50BgcCrop">
    <machines>
      <machine name="derecho" compiler="intel" category="aux_clm"/>
    </machines>
    <options>
      <option name="wallclock">00:30:00</option>
      <option name="comment">Can use this test to determine if there are significant throughput changes, at least for this common and important configuration. Note that this deliberately doesn't have any testmods in order to (1) avoid doing history output (because the timing of output can be very variable, and mixing output timing with other aspects of model time can be confusing), and (2) generally keep the test replicating a production configuration as closely as possible (so, for example, we do NOT set BFBFLAG=TRUE for this test).</option>
      <!-- standard throughput tolerance is 25%, but for this PFS test we want a stricter tolerance -->
      <option name="tput_tolerance">0.1</option>
    </options>
  </test>
  <test name="PFS_Ld10_PS" grid="f19_g17" compset="I2000Clm50BgcCrop" testmods="clm/matrixcnOn">
    <machines>
      <machine name="derecho" compiler="intel" category="aux_clm"/>
    </machines>
    <options>
      <option name="wallclock">00:30:00</option>
      <option name="comment">Repeat PFS_Ld10_PS test with matrixcnOn</option>
      <!-- standard throughput tolerance is 25%, but for this PFS test we want a stricter tolerance -->
      <option name="tput_tolerance">0.1</option>
    </options>
  </test>

  <test name="MKSURFDATAESMF_P128x1" grid="f10_f10_mg37" compset="I1850Clm50BgcCrop">
    <machines>
      <machine name="derecho" compiler="intel" category="aux_clm">
        <options>
          <option name="wallclock">00:40:00</option>
          <option name="comment">Smoke test that first runs the mksurfdata_esmf tool and then ensures that the CTSM does not fail using the just-generated fsurdat file. Global BGC CROP case.</option>
        </options>
      </machine>
      <machine name="derecho" compiler="intel" category="clm_pymods">
        <options>
          <option name="wallclock">00:40:00</option>
          <option name="comment">This test invokes python code, so it should be run whenever changing python code (in addition to being run as part of aux_clm).</option>
        </options>
      </machine>
      <machine name="derecho" compiler="intel" category="prealpha">
        <options>
          <option name="wallclock">00:40:00</option>
          <option name="comment">Run prealpha for this test as mksurfdata_esmf is tightly coupled to submodule updates and we want to catch issues with submodules for it ASAP.</option>
        </options>
      </machine>
    </machines>
  </test>

  <test name="FSURDATMODIFYCTSM_D_Mmpi-serial_Ld1" grid="5x5_amazon" compset="I2000Clm50SpRs">
    <machines>
      <machine name="derecho" compiler="gnu" category="aux_clm"/>
      <machine name="derecho" compiler="gnu" category="clm_pymods"/>
    </machines>
    <options>
      <option name="wallclock">00:20:00</option>
      <option name="comment">Smoke test that first runs the fsurdat_modifier tool and then ensures that the CTSM does not fail using the just-generated modified fsurdat file. Regional SP case. A global BGC CROP case was confirmed to PASS when this regional SP case was introduced.</option>
      <option name="comment">This test invokes python code, so it should be run whenever changing python code (in addition to being run as part of aux_clm).</option>
    </options>
  </test>

  <test name="LILACSMOKE_D_Ld2" grid="f10_f10_mg37" compset="I2000Ctsm50NwpSpAsRs" testmods="clm-lilac">
    <machines>
      <machine name="derecho" compiler="intel" category="aux_clm"/>
      <machine name="derecho" compiler="intel" category="clm_pymods"/>
    </machines>
    <options>
      <option name="wallclock">00:20:00</option>
      <option name="comment">Basic LILAC smoke test. Needs to use the nuopc driver. Uses stub atmosphere to avoid needing to download a bunch of unnecessary data if run on a different machine.</option>
      <option name="comment">This LILAC test invokes lilac python code, so it should be run whenever changing python code (in addition to being run as part of aux_clm).</option>
    </options>
  </test>

  <test name="SMS_D_Ln1" grid="f10_f10_mg37" compset="I2000Clm50BgcCropQianRs" testmods="clm-run_self_tests">
    <machines>
      <machine name="izumi" compiler="intel" category="aux_clm"/>
    </machines>
    <options>
      <option name="wallclock">0:20:00</option>
      <option name="comment">Include a test that triggers runtime self-tests. The grid and compset aren't very important here, but we do want more than a single-point test so that we can run on more than one processor; we use Qian atm forcing to facilitate running this test on small systems (to avoid large input data needs). The self-tests are run in initialization, so we only need to run for a single time step.</option>
    </options>
  </test>

  <test name="LGRAIN2_Ly1_P128x1" grid="f10_f10_mg37" compset="I1850Clm50BgcCrop" testmods="clm/ciso--clm/cropMonthOutput">
    <machines>
      <machine name="derecho" compiler="gnu" category="aux_clm"/>
    </machines>
    <options>
      <option name="wallclock">02:00:00</option>
      <option name="comment">Ensure that it works to have a second grain pool, and that we can get bit-for-bit identical answers with a standard run with just one grain pool. This tests infrastructure that will be needed when incorporating AgSys. This test can be dropped once we have some tests exercising AgSys (which will exercise this code).</option>
    </options>
  </test>
  <test name="LGRAIN2_Ly2_P128x1" grid="f10_f10_mg37" compset="I1850Clm45BgcCrop" testmods="clm/ciso--clm/cropMonthOutput">
    <machines>
      <machine name="derecho" compiler="gnu" category="aux_clm"/>
    </machines>
    <options>
      <option name="wallclock">02:00:00</option>
      <option name="comment">Ensure that it works to have a second grain pool, and that we can get bit-for-bit identical answers with a standard run with just one grain pool. This tests infrastructure that will be needed when incorporating AgSys. This test can be dropped once we have some tests exercising AgSys (which will exercise this code). Compared to the Clm50 test, this Clm45 test exercises code in NutrientCompetitionCLM45defaultMod and use_grainproduct false. Need two years because this test starts from a non-crop finidat, so there is no crop growth in the first year.</option>
    </options>
  </test>
  <test name="LREPRSTRUCT_Ly1_P128x1" grid="f10_f10_mg37" compset="I1850Clm50BgcCrop" testmods="clm/ciso--clm/cropMonthOutput">
    <machines>
      <machine name="derecho" compiler="gnu" category="aux_clm"/>
    </machines>
    <options>
      <option name="wallclock">02:00:00</option>
      <option name="comment">Ensure that it works to have a crop reproductive structure pool, and that we can get bit-for-bit identical answers when using that pool compared to a run with a single reproductive grain pool. This tests infrastructure that will be needed when incorporating AgSys. This test can be dropped once we have some tests exercising AgSys (which will exercise this code).</option>
    </options>
  </test>
  <test name="LREPRSTRUCT_Ly2_P128x1" grid="f10_f10_mg37" compset="I1850Clm45BgcCrop" testmods="clm/ciso--clm/cropMonthOutput">
    <machines>
      <machine name="derecho" compiler="gnu" category="aux_clm"/>
    </machines>
    <options>
      <option name="wallclock">02:00:00</option>
      <option name="comment">Ensure that it works to have a crop reproductive structure pool, and that we can get bit-for-bit identical answers when using that pool compared to a run with a single reproductive grain pool. This tests infrastructure that will be needed when incorporating AgSys. This test can be dropped once we have some tests exercising AgSys (which will exercise this code). Compared to the Clm50 test, this Clm45 test exercises code in NutrientCompetitionCLM45defaultMod and use_grainproduct false. Need two years because this test starts from a non-crop finidat, so there is no crop growth in the first year.</option>
    </options>
  </test>

  <test name="REUSEINITFILES_D_Ld1" grid="f10_f10_mg37" compset="I1850Clm50BgcCrop" testmods="clm/default">
    <machines>
      <machine name="derecho" compiler="gnu" category="aux_clm"/>
    </machines>
    <options>
      <option name="wallclock">0:20:00</option>
      <option name="comment">Make sure that a rerun with already-generated initialization files is bit-for-bit</option>
    </options>
  </test>

  <test name="FUNITCTSM_P1x1" grid="f10_f10_mg37" compset="I2000Clm50Sp">
    <machines>
      <machine name="derecho" compiler="intel" category="aux_clm"/>
      <machine name="izumi" compiler="intel" category="aux_clm"/>
    </machines>
    <options>
      <option name="wallclock">00:30:00</option>
      <option name="comment">This test runs CTSM's Fortran unit tests. We're abusing the system test infrastructure to run these, so that a run of the test suite results in the unit tests being run as well. Grid and compset are irrelevant here, except that compset must be one that includes CTSM in order for CIME to find the test definition.</option>
    </options>
  </test>

  <test name="RXCROPMATURITY_Lm61" grid="f09_g17" compset="IHistClm60BgcCrop"  testmods="clm/cropMonthOutput">
    <machines>
      <machine name="derecho" compiler="intel" category="ctsm_sci"/>
    </machines>
    <options>
      <option name="wallclock">12:00:00</option>
      <option name="comment">This test is designed to test the ability to prescribe crop sowing dates and maturity requirements. It first performs a GDD-generating run, then calls Python code to generate the maturity requirement file. This is then used in a sowing+maturity forced run, which finally is tested to ensure correct behavior.</option>
    </options>
  </test>

  <test name="RXCROPMATURITY_Lm61" grid="f10_f10_mg37" compset="IHistClm60BgcCrop"  testmods="clm/cropMonthOutput">
    <machines>
      <machine name="derecho" compiler="intel" category="rxcropmaturity"/>
      <machine name="derecho" compiler="intel" category="crop_calendars"/>
    </machines>
    <options>
      <option name="wallclock">6:00:00</option>
      <option name="comment">This test is designed to test the ability to prescribe crop sowing dates and maturity requirements. It first performs a GDD-generating run, then calls Python code to generate the maturity requirement file. This is then used in a sowing+maturity forced run, which finally is tested to ensure correct behavior.</option>
    </options>
  </test>

  <test name="RXCROPMATURITYSKIPGEN_Ld1097" grid="f10_f10_mg37" compset="IHistClm60BgcCrop"  testmods="clm/cropMonthOutput">
    <machines>
      <machine name="derecho" compiler="intel" category="aux_clm"/>
      <machine name="derecho" compiler="intel" category="rxcropmaturity"/>
      <machine name="derecho" compiler="intel" category="crop_calendars"/>
    </machines>
    <options>
      <option name="wallclock">00:45:00</option>
      <option name="comment">This test is designed to test the ability to prescribe crop sowing dates and maturity requirements. Unlike the RXCROPMATURITY test, however, it does not generate its own maturity requirements, instead interpolating a pre-existing maturity requirement file. (This allows the "GDD-generating" run to be mostly skipped.) This is then used in a sowing+maturity forced run, which finally is tested to ensure correct behavior.</option>
    </options>
  </test>

  <test name="ERP_D_P64x2_Ld10" grid="f10_f10_mg37" compset="I2000Clm60Bgc" testmods="clm/Hillslope">
    <machines>
      <machine name="derecho" compiler="intel" category="aux_clm"/>
      <machine name="derecho" compiler="intel" category="hillslope"/>
    </machines>
    <options>
      <option name="wallclock">00:30:00</option>
    </options>
  </test>

  <test name="SMS_D_Ld3" grid="f10_f10_mg37" compset="I1850Clm60Bgc" testmods="clm/HillslopeFromFile">
    <machines>
      <machine name="derecho" compiler="intel" category="hillslope"/>
    </machines>
    <options>
      <option name="wallclock">00:20:00</option>
    </options>
  </test>

  <test name="SMS_D_Mmpi-serial_Ld5" grid="5x5_amazon" compset="I1850Clm60Bgc" testmods="clm/HillslopeC">
    <machines>
      <machine name="derecho" compiler="gnu" category="aux_clm"/>
      <machine name="derecho" compiler="gnu" category="hillslope"/>
    </machines>
    <options>
      <option name="wallclock">00:20:00</option>
    </options>
  </test>

  <test name="SMS_D_Ld5" grid="5x5_amazon" compset="I1850Clm60Bgc" testmods="clm/HillslopeC">
    <machines>
      <machine name="derecho" compiler="gnu" category="aux_clm"/>
    </machines>
    <options>
      <option name="wallclock">00:20:00</option>
      <option name="comment">Add a non-FATES test to aux_clm for 5x5_amazon that fails because of the ccs_config issue, can remove once this passes</option>
    </options>
  </test>

  <test name="SMS_D_Ld3" grid="f10_f10_mg37" compset="I2000Clm60Bgc" testmods="clm/HillslopeD">
    <machines>
      <machine name="izumi" compiler="nag" category="aux_clm"/>
      <machine name="izumi" compiler="nag" category="hillslope"/>
    </machines>
    <options>
      <option name="wallclock">00:20:00</option>
    </options>
  </test>

<<<<<<< HEAD
  <test name="SMS_D_Ld65" grid="f10_f10_mg37" compset="I2000Clm45BgcCropQianRs" testmods="clm/FireLi2014Qian">
    <machines>
      <machine name="derecho" compiler="intel" category="aux_clm"/>
      <machine name="derecho" compiler="intel" category="fire"/>
=======
  <test name="SMS_Ld733" grid="f10_f10_mg37" compset="IHistClm60BgcCrop" testmods="clm/cropMonthOutput--clm/RxCropCalsNoAdapt">
    <machines>
      <machine name="derecho" compiler="intel" category="crop_calendars"/>
    </machines>
    <options>
      <option name="wallclock">01:00:00</option>
    </options>
  </test>

  <test name="SMS_D_Ld733" grid="f10_f10_mg37" compset="IHistClm60BgcCrop" testmods="clm/cropMonthOutput--clm/RxCropCalsAdaptGGCMI">
    <machines>
      <machine name="derecho" compiler="intel" category="crop_calendars"/>
>>>>>>> 1653e409
    </machines>
    <options>
      <option name="wallclock">00:20:00</option>
    </options>
  </test>

<<<<<<< HEAD
  <test name="SMS_D_Ld65" grid="f10_f10_mg37" compset="I2000Clm50BgcCru" testmods="clm/FireLi2016Cru">
    <machines>
      <machine name="derecho" compiler="gnu" category="aux_clm"/>
      <machine name="derecho" compiler="gnu" category="fire"/>
=======
  <test name="SMS_D_Ld65" grid="f10_f10_mg37" compset="IHistClm60BgcCrop" testmods="clm/cropMonthOutput--clm/RxCropCalsAdaptGGCMI">
    <machines>
      <machine name="izumi" compiler="nag" category="crop_calendars"/>
      <machine name="izumi" compiler="nag" category="aux_clm"/>
>>>>>>> 1653e409
    </machines>
    <options>
      <option name="wallclock">00:30:00</option>
    </options>
  </test>

<<<<<<< HEAD
  <test name="SMS_D_Ld65" grid="f10_f10_mg37" compset="I2000Clm50BgcCrop" testmods="clm/FireLi2021GSWP">
    <machines>
      <machine name="izumi" compiler="intel" category="aux_clm"/>
      <machine name="izumi" compiler="intel" category="fire"/>
=======
  <test name="ERP_D_P128x1_Ld26" grid="f10_f10_mg37" compset="IHistClm60BgcCrop" testmods="clm/crop--clm/midDecStart--clm/RxCropCalsAdaptGGCMI">
    <machines>
      <machine name="derecho" compiler="intel" category="aux_clm"/>
      <machine name="derecho" compiler="intel" category="crop_calendars"/>
>>>>>>> 1653e409
    </machines>
    <options>
      <option name="wallclock">00:30:00</option>
    </options>
  </test>

<<<<<<< HEAD
  <test name="SMS_D_Ld65" grid="f10_f10_mg37" compset="I2000Clm60BgcCrop" testmods="clm/FireLi2024GSWP">
    <machines>
      <machine name="izumi" compiler="nag" category="aux_clm"/>
      <machine name="izumi" compiler="nag" category="fire"/>
    </machines>
    <options>
      <option name="wallclock">00:30:00</option>
=======
  <test name="PEM_D_P128x1_Ld26" grid="f10_f10_mg37" compset="IHistClm60BgcCrop" testmods="clm/crop--clm/midDecStart--clm/RxCropCalsAdaptGGCMI">
    <machines>
      <machine name="derecho" compiler="intel" category="aux_clm"/>
      <machine name="derecho" compiler="intel" category="crop_calendars"/>
    </machines>
    <options>
      <option name="wallclock">00:30:00</option>
      <option name="comment">This test is potentially duplicative of the equivalent ERP test. However, ambiguous nearest neighbors can result in different pixels being chosen based on number of processors. Because crop calendar inputs are only updated at beginning of year, this can cause PEM test to fail where ERP test passes.</option>
    </options>
  </test>

  <test name="SMS_Ld65" grid="f10_f10_mg37" compset="IHistClm60BgcCrop" testmods="clm/GddGen">
    <machines>
      <machine name="derecho" compiler="intel" category="crop_calendars"/>
    </machines>
    <options>
      <option name="wallclock">00:20:00</option>
    </options>
  </test>

  <test name="SMS_Ld65" grid="f10_f10_mg37" compset="IHistClm60BgcCrop" testmods="clm/GddGen--clm/StreamGdd20Seasons">
    <machines>
      <machine name="derecho" compiler="intel" category="crop_calendars"/>
    </machines>
    <options>
      <option name="wallclock">00:20:00</option>
    </options>
  </test>

  <test name="SMS_Lm37" grid="f10_f10_mg37" compset="IHistClm50BgcCrop" testmods="clm/cropMonthOutput--clm/oldCropCals">
    <machines>
      <machine name="derecho" compiler="intel" category="crop_calendars"/>
    </machines>
    <options>
      <option name="wallclock">01:30:00</option>
    </options>
  </test>

  <test name="SMS_Ld32" grid="f10_f10_mg37" compset="IHistClm50BgcCrop" testmods="clm/crop--clm/oldCropCals">
    <machines>
      <machine name="derecho" compiler="gnu" category="crop_calendars"/>
    </machines>
    <options>
      <option name="wallclock">00:20:00</option>
>>>>>>> 1653e409
    </options>
  </test>


</testlist><|MERGE_RESOLUTION|>--- conflicted
+++ resolved
@@ -3560,12 +3560,46 @@
     </options>
   </test>
 
-<<<<<<< HEAD
   <test name="SMS_D_Ld65" grid="f10_f10_mg37" compset="I2000Clm45BgcCropQianRs" testmods="clm/FireLi2014Qian">
     <machines>
       <machine name="derecho" compiler="intel" category="aux_clm"/>
       <machine name="derecho" compiler="intel" category="fire"/>
-=======
+    </machines>
+    <options>
+      <option name="wallclock">00:20:00</option>
+    </options>
+  </test>
+
+  <test name="SMS_D_Ld65" grid="f10_f10_mg37" compset="I2000Clm50BgcCru" testmods="clm/FireLi2016Cru">
+    <machines>
+      <machine name="derecho" compiler="gnu" category="aux_clm"/>
+      <machine name="derecho" compiler="gnu" category="fire"/>
+    </machines>
+    <options>
+      <option name="wallclock">00:30:00</option>
+    </options>
+  </test>
+
+  <test name="SMS_D_Ld65" grid="f10_f10_mg37" compset="I2000Clm50BgcCrop" testmods="clm/FireLi2021GSWP">
+    <machines>
+      <machine name="izumi" compiler="intel" category="aux_clm"/>
+      <machine name="izumi" compiler="intel" category="fire"/>
+    </machines>
+    <options>
+      <option name="wallclock">00:30:00</option>
+    </options>
+  </test>
+
+  <test name="SMS_D_Ld65" grid="f10_f10_mg37" compset="I2000Clm60BgcCrop" testmods="clm/FireLi2024GSWP">
+    <machines>
+      <machine name="izumi" compiler="nag" category="aux_clm"/>
+      <machine name="izumi" compiler="nag" category="fire"/>
+    </machines>
+    <options>
+      <option name="wallclock">00:30:00</option>
+    </options>
+  </test>
+
   <test name="SMS_Ld733" grid="f10_f10_mg37" compset="IHistClm60BgcCrop" testmods="clm/cropMonthOutput--clm/RxCropCalsNoAdapt">
     <machines>
       <machine name="derecho" compiler="intel" category="crop_calendars"/>
@@ -3578,56 +3612,32 @@
   <test name="SMS_D_Ld733" grid="f10_f10_mg37" compset="IHistClm60BgcCrop" testmods="clm/cropMonthOutput--clm/RxCropCalsAdaptGGCMI">
     <machines>
       <machine name="derecho" compiler="intel" category="crop_calendars"/>
->>>>>>> 1653e409
     </machines>
     <options>
       <option name="wallclock">00:20:00</option>
     </options>
   </test>
 
-<<<<<<< HEAD
-  <test name="SMS_D_Ld65" grid="f10_f10_mg37" compset="I2000Clm50BgcCru" testmods="clm/FireLi2016Cru">
-    <machines>
-      <machine name="derecho" compiler="gnu" category="aux_clm"/>
-      <machine name="derecho" compiler="gnu" category="fire"/>
-=======
   <test name="SMS_D_Ld65" grid="f10_f10_mg37" compset="IHistClm60BgcCrop" testmods="clm/cropMonthOutput--clm/RxCropCalsAdaptGGCMI">
     <machines>
       <machine name="izumi" compiler="nag" category="crop_calendars"/>
       <machine name="izumi" compiler="nag" category="aux_clm"/>
->>>>>>> 1653e409
     </machines>
     <options>
       <option name="wallclock">00:30:00</option>
     </options>
   </test>
 
-<<<<<<< HEAD
-  <test name="SMS_D_Ld65" grid="f10_f10_mg37" compset="I2000Clm50BgcCrop" testmods="clm/FireLi2021GSWP">
-    <machines>
-      <machine name="izumi" compiler="intel" category="aux_clm"/>
-      <machine name="izumi" compiler="intel" category="fire"/>
-=======
   <test name="ERP_D_P128x1_Ld26" grid="f10_f10_mg37" compset="IHistClm60BgcCrop" testmods="clm/crop--clm/midDecStart--clm/RxCropCalsAdaptGGCMI">
     <machines>
       <machine name="derecho" compiler="intel" category="aux_clm"/>
       <machine name="derecho" compiler="intel" category="crop_calendars"/>
->>>>>>> 1653e409
     </machines>
     <options>
       <option name="wallclock">00:30:00</option>
     </options>
   </test>
 
-<<<<<<< HEAD
-  <test name="SMS_D_Ld65" grid="f10_f10_mg37" compset="I2000Clm60BgcCrop" testmods="clm/FireLi2024GSWP">
-    <machines>
-      <machine name="izumi" compiler="nag" category="aux_clm"/>
-      <machine name="izumi" compiler="nag" category="fire"/>
-    </machines>
-    <options>
-      <option name="wallclock">00:30:00</option>
-=======
   <test name="PEM_D_P128x1_Ld26" grid="f10_f10_mg37" compset="IHistClm60BgcCrop" testmods="clm/crop--clm/midDecStart--clm/RxCropCalsAdaptGGCMI">
     <machines>
       <machine name="derecho" compiler="intel" category="aux_clm"/>
@@ -3672,7 +3682,6 @@
     </machines>
     <options>
       <option name="wallclock">00:20:00</option>
->>>>>>> 1653e409
     </options>
   </test>
 
