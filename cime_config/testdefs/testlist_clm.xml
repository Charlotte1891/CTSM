<?xml version="1.0"?>
<testlist version="2.0">
  <test name="ERI_D_Ld9" grid="f10_f10_mg37" compset="I1850Clm51Bgc" testmods="clm/default">
    <machines>
      <machine name="cheyenne" compiler="gnu" category="aux_clm"/>
    </machines>
    <options>
      <option name="wallclock">00:20:00</option>
    </options>
  </test>
  <test name="SMS_D_Ld9" grid="f09_g17" compset="I1850Clm50BgcNoAnthro" testmods="clm/decStart1851_noinitial">
    <machines>
      <machine name="cheyenne" compiler="intel" category="aux_clm"/>
      <machine name="cheyenne" compiler="intel" category="prebeta"/>
    </machines>
    <options>
      <option name="wallclock">00:20:00</option>
    </options>
  </test>
  <test name="ERI_D_Ld9" grid="1x1_camdenNJ" compset="I2000Clm50BgcCruRs" testmods="clm/default">
    <machines>
      <machine name="cheyenne" compiler="intel" category="aux_clm"/>
      <machine name="cheyenne" compiler="intel" category="prebeta"/>
    </machines>
    <options>
     <option name="wallclock">00:20:00</option>
    </options>
  </test>
  <test name="SMS_Ld5" grid="f09_g17" compset="I1850Clm45BgcCru" testmods="clm/default">
    <machines>
      <machine name="cheyenne" compiler="intel" category="ctsm_sci"/>
      <machine name="izumi"    compiler="intel" category="ctsm_sci"/>
    </machines>
    <options>
      <option name="wallclock">00:20:00</option>
      <option name="comment"  >Science support for I1850Clm45BgcCru at f09</option>
    </options>
  </test>
  <test name="SMS_Ld5" grid="f19_g17" compset="I1850Clm45BgcCru" testmods="clm/default">
    <machines>
      <machine name="cheyenne" compiler="intel" category="ctsm_sci"/>
      <machine name="izumi"    compiler="intel" category="ctsm_sci"/>
    </machines>
    <options>
      <option name="wallclock">00:20:00</option>
      <option name="comment"  >Science support for I1850Clm45BgcCru at f19</option>
    </options>
  </test>
  <test name="ERI_D_Ld9" grid="f10_f10_mg37" compset="I2000Clm50BgcCru" testmods="clm/default">
    <machines>
      <machine name="cheyenne" compiler="gnu" category="aux_clm"/>
      <machine name="cheyenne" compiler="intel" category="aux_clm"/>
    </machines>
    <options>
      <option name="wallclock">00:20:00</option>
    </options>
  </test>
  <test name="SMS_Ln9" grid="C96_t061" compset="I2000Clm50SpRs" testmods="clm/default">
    <machines>
      <machine name="cheyenne" compiler="intel" category="ctsm_sci"/>
    </machines>
    <options>
      <option name="wallclock">00:60:00</option>
      <option name="comment">We have one C96 test in aux_clm; this is another that uses a different compset. No need to run this additional C96 test with every tag, but include it in the less frequent ctsm_sci testing.</option>
    </options>
  </test>
  <test name="ERI_D_Ld9" grid="ne30_g17" compset="I2000Clm50BgcCru" testmods="clm/vrtlay">
    <machines>
      <machine name="cheyenne" compiler="intel" category="aux_clm"/>
    </machines>
    <options>
      <option name="wallclock">00:60:00</option>
    </options>
  </test>
  <test name="ERI_D_Ld9" grid="T31_g37" compset="I2000Clm50Sp" testmods="clm/SNICARFRC">
    <machines>
      <machine name="cheyenne" compiler="intel" category="aux_clm"/>
    </machines>
    <options>
      <option name="wallclock">00:20:00</option>
    </options>
  </test>
  <test name="SMS_D_Ld1" grid="f09_g17" compset="I1850Clm50Sp" testmods="clm/default">
    <machines>
      <machine name="cheyenne" compiler="intel" category="aux_clm"/>
    </machines>
    <options>
      <option name="wallclock">00:20:00</option>
      <option name="comment"  >Include a test of this scientifically-supported compset at a scientifically-supported resolution</option>
    </options>
  </test>
  <test name="SMS_Ld1" grid="f09_g17" compset="I1850Clm50Sp" testmods="clm/default">
    <machines>
      <machine name="cheyenne" compiler="intel" category="ctsm_sci"/>
      <machine name="izumi"    compiler="intel" category="ctsm_sci"/>
    </machines>
    <options>
      <option name="wallclock">00:20:00</option>
      <option name="comment"  >Science support for I1850Clm50Sp at f09</option>
    </options>
  </test>
  <test name="SMS_Ld1" grid="f19_g17" compset="I1850Clm50Sp" testmods="clm/default">
    <machines>
      <machine name="cheyenne" compiler="intel" category="ctsm_sci"/>
      <machine name="izumi"    compiler="intel" category="ctsm_sci"/>
    </machines>
    <options>
      <option name="wallclock">00:20:00</option>
      <option name="comment"  >Science support for I1850Clm50Sp at f19</option>
    </options>
  </test>
  <test name="SMS_Ld1" grid="f09_g17" compset="I1850Clm50SpCru" testmods="clm/default">
    <machines>
      <machine name="cheyenne" compiler="intel" category="ctsm_sci"/>
      <machine name="izumi"    compiler="intel" category="ctsm_sci"/>
    </machines>
    <options>
      <option name="wallclock">00:20:00</option>
      <option name="comment"  >Science support for I1850Clm50SpCru at f09</option>
    </options>
  </test>
  <test name="SMS_Ld1" grid="f19_g17" compset="I1850Clm50SpCru" testmods="clm/default">
    <machines>
      <machine name="cheyenne" compiler="intel" category="ctsm_sci"/>
      <machine name="izumi"    compiler="intel" category="ctsm_sci"/>
    </machines>
    <options>
      <option name="wallclock">00:20:00</option>
      <option name="comment"  >Science support for I1850Clm50SpCru at f19</option>
    </options>
  </test>
  <test name="ERP_D_Ld3" grid="f09_g17" compset="I2000Clm50Sp" testmods="clm/prescribed">
    <machines>
      <machine name="cheyenne" compiler="intel" category="aux_clm"/>
      <machine name="cheyenne" compiler="intel" category="prealpha"/>
    </machines>
    <options>
      <option name="wallclock">00:20:00</option>
      <option name="comment"  >Include a test of prescribed soil-moisture, has to be at f09, should be 2000 and for SP</option>
    </options>
  </test>
  <test name="ERI_D_Ld9_P48x1" grid="f10_f10_mg37" compset="I2000Clm50BgcCru" testmods="clm/reduceOutput">
    <machines>
      <machine name="izumi" compiler="nag" category="aux_clm"/>
      <machine name="izumi" compiler="nag" category="prebeta"/>
    </machines>
    <options>
      <option name="wallclock">00:40:00</option>
    </options>
  </test>
  <test name="ERI_D_Ld9_P48x1" grid="T31_g37" compset="I2000Clm50Sp" testmods="clm/reduceOutput">
    <machines>
      <machine name="izumi" compiler="nag" category="aux_clm"/>
    </machines>
    <options>
      <option name="wallclock">00:40:00</option>
    </options>
  </test>
  <test name="ERI_D_Ld9_P48x1" grid="f10_f10_mg37" compset="I2000Clm50Sp" testmods="clm/SNICARFRC">
    <machines>
      <machine name="izumi" compiler="nag" category="aux_clm"/>
    </machines>
    <options>
      <option name="wallclock">00:40:00</option>
    </options>
  </test>
  <test name="SMS_Ld1" grid="f09_g17" compset="I1850Clm50Bgc" testmods="clm/drydepnomegan">
    <machines>
      <machine name="cheyenne" compiler="intel" category="aux_clm"/>
    </machines>
    <options>
      <option name="wallclock">00:20:00</option>
    </options>
  </test>
  <test name="SMS_Ln9_P144x3" grid="f19_g17" compset="IHistClm50Sp" testmods="clm/waccmx_offline2005Start">
    <machines>
      <machine name="cheyenne" compiler="intel" category="aux_clm"/>
    </machines>
    <options>
      <option name="wallclock">00:20:00</option>
      <option name="comment">Do a test similar to FXHIST starting at a 2005 start date, will interpoalte from the 2003 IC file</option>
    </options>
  </test>
  <test name="SMS_D_Ln9_P480x3" grid="f19_g17" compset="IHistClm50Sp" testmods="clm/waccmx_offline">
    <machines>
      <machine name="cheyenne" compiler="intel" category="aux_clm"/>
    </machines>
    <options>
      <option name="wallclock">00:20:00</option>
      <option name="comment">Run a transient case with standalone settings similar to the FXHIST waccm test</option>
    </options>
  </test>
  <test name="ERP_D_P36x2_Ld3" grid="f10_f10_mg37" compset="I2000Clm50BgcCru" testmods="clm/cn_conly">
    <machines>
      <machine name="cheyenne" compiler="intel" category="aux_clm"/>
    </machines>
    <options>
      <option name="wallclock">00:20:00</option>
    </options>
  </test>
  <test name="ERP_D_P36x2_Ld3" grid="f10_f10_mg37" compset="I2000Clm50BgcCru" testmods="clm/snowveg_norad">
    <machines>
      <machine name="cheyenne" compiler="gnu" category="aux_clm"/>
    </machines>
    <options>
      <option name="wallclock">00:20:00</option>
    </options>
  </test>
  <test name="ERI_Ld9" grid="f10_f10_mg37" compset="I2000Clm50BgcCru" testmods="clm/drydepnomegan">
    <machines>
      <machine name="cheyenne" compiler="intel" category="aux_clm"/>
    </machines>
    <options>
      <option name="wallclock">00:20:00</option>
    </options>
  </test>
  <test name="ERI_Ld9" grid="f10_f10_mg37" compset="I2000Clm50BgcCru" testmods="clm/default">
    <machines>
      <machine name="cheyenne" compiler="gnu" category="aux_clm"/>
      <machine name="cheyenne" compiler="intel" category="aux_clm"/>
    </machines>
    <options>
      <option name="wallclock">00:20:00</option>
    </options>
  </test>
  <test name="ERI_Ld9" grid="f45_g37" compset="I2000Clm50BgcCru" testmods="clm/nofire">
    <machines>
      <machine name="cheyenne" compiler="intel" category="aux_clm"/>
    </machines>
    <options>
      <option name="wallclock">00:20:00</option>
    </options>
  </test>
  <test name="ERI_N2_Ld9" grid="f19_g17" compset="I2000Clm51BgcCrop" testmods="clm/default">
    <machines>
      <machine name="cheyenne" compiler="intel" category="aux_clm"/>
    </machines>
    <options>
      <option name="wallclock">00:20:00</option>
    </options>
  </test>
  <test name="ERP_Ld9" grid="f45_g37" compset="I2000Clm51Bgc" testmods="clm/default">
    <machines>
      <machine name="cheyenne" compiler="intel" category="aux_clm"/>
    </machines>
    <options>
      <option name="wallclock">00:20:00</option>
    </options>
  </test>
  <test name="ERP_D" grid="f10_f10_mg37" compset="IHistClm51Bgc" testmods="clm/decStart">
    <machines>
      <machine name="cheyenne" compiler="gnu" category="aux_clm"/>
      <machine name="cheyenne" compiler="intel" category="aux_clm"/>
    </machines>
    <options>
      <option name="wallclock">00:20:00</option>
    </options>
  </test>
  <test name="ERP_D_Ld3_P36x2" grid="f10_f10_mg37" compset="I2000Clm50BgcCru" testmods="clm/default">
    <machines>
      <machine name="cheyenne" compiler="intel" category="aux_clm"/>
      <machine name="cheyenne" compiler="gnu" category="aux_clm"/>
    </machines>
    <options>
      <option name="wallclock">00:20:00</option>
    </options>
  </test>
  <test name="ERP_D_Ld5" grid="f10_f10_mg37" compset="I1850Clm50BgcCropG" testmods="clm/glcMEC_changeFlags">
    <machines>
      <machine name="cheyenne" compiler="gnu" category="aux_clm"/>
    </machines>
    <options>
      <option name="wallclock">00:20:00</option>
      <option name="comment"  >cism is not answer preserving across processor changes, but short test length should be ok.</option>
    </options>
  </test>
  <test name="SMS_Ld5" grid="f19_g17" compset="I1850Clm50Bgc" testmods="clm/default">
    <machines>
      <machine name="cheyenne" compiler="intel" category="ctsm_sci"/>
      <machine name="izumi"    compiler="intel" category="ctsm_sci"/>
    </machines>
    <options>
      <option name="wallclock">00:20:00</option>
      <option name="comment"  >Science support for I1850Clm50Bgc at f19</option>
    </options>
  </test>
  <test name="SMS_Ld5" grid="f09_g17" compset="I1850Clm50Bgc" testmods="clm/default">
    <machines>
      <machine name="cheyenne" compiler="intel" category="ctsm_sci"/>
      <machine name="izumi"    compiler="intel" category="ctsm_sci"/>
    </machines>
    <options>
      <option name="wallclock">00:20:00</option>
      <option name="comment"  >Science support for I1850Clm50Bgc at f09</option>
    </options>
  </test>
  <test name="ERP_D_Ld5" grid="ne30_g17" compset="I1850Clm50BgcCrop" testmods="clm/default">
    <machines>
      <machine name="izumi" compiler="nag" category="prealpha"/>
    </machines>
    <options>
      <option name="wallclock">00:60:00</option>
    </options>
  </test>
  <test name="SMS_Ln9_P360x2" grid="C96_C96_mg17" compset="IHistClm50BgcCrop" testmods="clm/default">
    <machines>
      <machine name="cheyenne" compiler="intel" category="aux_clm"/>
    </machines>
    <options>
      <option name="wallclock">00:10:00</option>
      <option name="comment">Want one C96 test in the aux_clm test suite; just a short smoke test to make sure it can get off the ground. Use a PE layout that (1) has threading, because CAM uses threading at this resolution; and (2) has a smaller-than-standard task count in order to get through the queue faster.</option>
    </options>
  </test>
  <test name="SMS_Ld5" grid="f09_g17" compset="IHistClm50BgcCrop" testmods="clm/default">
    <machines>
      <machine name="cheyenne" compiler="intel" category="ctsm_sci"/>
      <machine name="izumi"    compiler="intel" category="ctsm_sci"/>
    </machines>
    <options>
      <option name="wallclock">00:20:00</option>
      <option name="comment"  >Science support for IHistClm50BgcCrop at f09</option>
    </options>
  </test>
  <test name="SMS_Ld5" grid="f19_g17" compset="IHistClm50BgcCrop" testmods="clm/default">
    <machines>
      <machine name="cheyenne" compiler="intel" category="ctsm_sci"/>
      <machine name="izumi"    compiler="intel" category="ctsm_sci"/>
    </machines>
    <options>
      <option name="wallclock">00:20:00</option>
      <option name="comment"  >Science support for IHistClm50BgcCrop at f19</option>
    </options>
  </test>
  <test name="ERP_D_Ld5" grid="f10_f10_mg37" compset="IHistClm50BgcCrop" testmods="clm/allActive">
    <machines>
      <machine name="cheyenne" compiler="intel" category="aux_clm"/>
    </machines>
    <options>
      <option name="wallclock">00:20:00</option>
      <option name="comment">Use a transient compset so we allocate and run all PFTs (non-transient cases only allocate memory for non-zero-weight PFTs)</option>
    </options>
  </test>
  <test name="ERP_D_Ld5" grid="f10_f10_mg37" compset="I2000Clm50BgcCru" testmods="clm/NoVSNoNI">
    <machines>
      <machine name="cheyenne" compiler="intel" category="aux_clm"/>
    </machines>
    <options>
      <option name="wallclock">00:20:00</option>
    </options>
  </test>
  <test name="ERP_D_Ld5" grid="f10_f10_mg37" compset="I2000Clm50BgcCru" testmods="clm/rootlit">
    <machines>
      <machine name="cheyenne" compiler="intel" category="aux_clm"/>
    </machines>
    <options>
      <option name="wallclock">00:20:00</option>
    </options>
  </test>
  <test name="ERP_D_Ld5" grid="f10_f10_mg37" compset="I2000Clm50BgcCru" testmods="clm/ciso_flexCN_FUN">
    <machines>
      <machine name="cheyenne" compiler="gnu" category="aux_clm"/>
    </machines>
    <options>
      <option name="wallclock">00:20:00</option>
    </options>
  </test>
  <test name="ERP_D_Ld5" grid="f19_g17" compset="I2000Clm50BgcCru" testmods="clm/default">
    <machines>
      <machine name="cheyenne" compiler="intel" category="aux_clm"/>
    </machines>
    <options>
      <option name="wallclock">00:20:00</option>
    </options>
  </test>
  <test name="ERP_D_Ld5" grid="f19_g17" compset="I2000Clm50BgcCru" testmods="clm/fire_emis">
    <machines>
      <machine name="cheyenne" compiler="intel" category="aux_clm"/>
      <machine name="cheyenne" compiler="intel" category="prebeta"/>
    </machines>
    <options>
      <option name="wallclock">00:20:00</option>
    </options>
  </test>
<<<<<<< HEAD
  <test name="ERP_D_Ld5" grid="f10_f10_mg37" compset="I2000Clm50Sp" testmods="clm/decStart">
=======
  <test name="ERP_D_Ld5" grid="f10_f10_musgs" compset="I2000Clm51Sp" testmods="clm/decStart">
>>>>>>> 0f6985da
    <machines>
      <machine name="cheyenne" compiler="intel" category="aux_clm"/>
    </machines>
    <options>
      <option name="wallclock">00:20:00</option>
      <option name="comment">2000 Sp test for CLM51</option>
    </options>
  </test>
  <test name="ERP_D_Ld5" grid="f10_f10_mg37" compset="I2000Clm50Sp" testmods="clm/reduceOutput">
    <machines>
      <machine name="cheyenne" compiler="gnu" category="aux_clm"/>
      <machine name="cheyenne" compiler="intel" category="aux_clm"/>
    </machines>
    <options>
      <option name="wallclock">00:20:00</option>
    </options>
  </test>
  <test name="ERP_D_Ld5" grid="f09_g17" compset="I2000Clm50Vic" testmods="clm/vrtlay">
    <machines>
      <machine name="cheyenne" compiler="intel" category="aux_clm"/>
    </machines>
    <options>
      <option name="wallclock">00:20:00</option>
    </options>
  </test>
  <test name="ERP_D_Ld5" grid="f10_f10_mg37" compset="I2000Clm50Vic" testmods="clm/vrtlay">
    <machines>
      <machine name="cheyenne" compiler="intel" category="aux_clm"/>
    </machines>
    <options>
      <option name="wallclock">00:20:00</option>
    </options>
  </test>
  <test name="ERP_D_Ld5" grid="f19_g17" compset="IHistClm50SpCru" testmods="clm/drydepnomegan">
    <machines>
      <machine name="cheyenne" compiler="intel" category="aux_clm"/>
      <machine name="cheyenne" compiler="intel" category="prebeta"/>
    </machines>
    <options>
      <option name="wallclock">00:20:00</option>
    </options>
  </test>
  <test name="ERP_D_Ld5" grid="f10_f10_musgs" compset="IHistClm51Sp" testmods="clm/default">
    <machines>
      <machine name="cheyenne" compiler="intel" category="aux_clm"/>
    </machines>
    <options>
      <option name="wallclock">00:20:00</option>
      <option name="comment"  >Test Hist compset with Sp for CLM5.1</option>
    </options>
  </test>
  <test name="SMS_Ld5" grid="f09_g17" compset="IHistClm50SpCru" testmods="clm/default">
    <machines>
      <machine name="cheyenne" compiler="intel" category="ctsm_sci"/>
      <machine name="izumi"    compiler="intel" category="ctsm_sci"/>
    </machines>
    <options>
      <option name="wallclock">00:20:00</option>
      <option name="comment"  >Science support for IHistClm50SpCru at f09</option>
    </options>
  </test>
  <test name="SMS_Ld5" grid="f19_g17" compset="IHistClm50SpCru" testmods="clm/default">
    <machines>
      <machine name="cheyenne" compiler="intel" category="ctsm_sci"/>
      <machine name="izumi"    compiler="intel" category="ctsm_sci"/>
    </machines>
    <options>
      <option name="wallclock">00:20:00</option>
      <option name="comment"  >Science support for IHistClm50SpCru at f19</option>
    </options>
  </test>
  <test name="ERP_D_Ld5_P48x1" grid="f10_f10_mg37" compset="I1850Clm51Bgc" testmods="clm/ciso">
    <machines>
      <machine name="izumi" compiler="nag" category="aux_clm"/>
    </machines>
    <options>
      <option name="wallclock">00:20:00</option>
    </options>
  </test>
  <test name="ERP_D_Ld10_P36x2" grid="f10_f10_mg37" compset="IHistClm51BgcCrop" testmods="clm/ciso_decStart">
    <machines>
      <machine name="cheyenne" compiler="intel" category="aux_clm"/>
    </machines>
    <options>
      <option name="wallclock">00:20:00</option>
      <option name="comment"  >Transient case with isotopes with a december start</option>
    </options>
  </test>
  <test name="ERP_D_Ld5_P48x1" grid="f10_f10_mg37" compset="I2000Clm50BgcCru" testmods="clm/reduceOutput">
    <machines>
      <machine name="izumi" compiler="nag" category="aux_clm"/>
    </machines>
    <options>
      <option name="wallclock">00:20:00</option>
    </options>
  </test>
  <test name="ERP_D_Ld5_P48x1" grid="f10_f10_mg37" compset="I2000Clm50Sp" testmods="clm/o3">
    <machines>
      <machine name="izumi" compiler="nag" category="aux_clm"/>
    </machines>
    <options>
      <option name="wallclock">00:20:00</option>
    </options>
  </test>
  <test name="ERP_D_Ld9" grid="f19_g17" compset="I2000Clm50Cn" testmods="clm/drydepnomegan">
    <machines>
      <machine name="cheyenne" compiler="intel" category="aux_clm"/>
    </machines>
    <options>
      <option name="wallclock">00:20:00</option>
    </options>
  </test>
  <test name="ERP_D_P36x2_Ld3" grid="f10_f10_mg37" compset="I1850Clm50BgcCrop" testmods="clm/default">
    <machines>
      <machine name="cheyenne" compiler="intel" category="aux_clm"/>
      <machine name="cheyenne" compiler="gnu" category="aux_clm"/>
      <machine name="cheyenne" compiler="intel" category="clm_short"/>
      <machine name="cheyenne" compiler="gnu" category="clm_short"/>
    </machines>
    <options>
      <option name="wallclock">00:20:00</option>
    </options>
  </test>
  <test name="ERP_D_P36x2_Ld3" grid="f10_f10_mg37" compset="I2000Clm51BgcCrop" testmods="clm/coldStart">
    <machines>
      <machine name="cheyenne" compiler="intel" category="aux_clm"/>
    </machines>
    <options>
      <option name="wallclock">00:20:00</option>
    </options>
  </test>
  <test name="ERP_D_P36x2_Ld3" grid="f10_f10_mg37" compset="I2000Clm50BgcCru" testmods="clm/flexCN_FUN">
    <machines>
      <machine name="cheyenne" compiler="intel" category="aux_clm"/>
    </machines>
    <options>
      <option name="wallclock">00:20:00</option>
    </options>
  </test>
  <test name="ERP_D_P36x2_Ld3" grid="f10_f10_mg37" compset="I2000Clm50BgcCru" testmods="clm/noFUN_flexCN">
    <machines>
      <machine name="cheyenne" compiler="intel" category="aux_clm"/>
    </machines>
    <options>
      <option name="wallclock">00:20:00</option>
    </options>
  </test>
  <test name="ERP_D_P36x2_Ld3" grid="f10_f10_mg37" compset="I2000Clm50BgcCru" testmods="clm/luna">
    <machines>
      <machine name="cheyenne" compiler="intel" category="aux_clm"/>
    </machines>
    <options>
      <option name="wallclock">00:20:00</option>
    </options>
  </test>
  <test name="ERP_D_P36x2_Ld3" grid="f10_f10_mg37" compset="I2000Clm50BgcCru" testmods="clm/default">
    <machines>
      <machine name="cheyenne" compiler="intel" category="aux_clm"/>
      <machine name="cheyenne" compiler="gnu" category="aux_clm"/>
    </machines>
    <options>
      <option name="wallclock">00:20:00</option>
    </options>
  </test>
  <test name="ERP_D_P36x2_Ld30" grid="f10_f10_mg37" compset="I2000Clm50BgcCru" testmods="clm/default">
    <machines>
      <machine name="cheyenne" compiler="intel" category="aux_clm"/>
    </machines>
    <options>
      <option name="wallclock">00:40:00</option>
      <option name="comment"  >NOTE(bja, 201509) constrain_stress_deciduous_onset is on by default for clm50, but functionality is not exercised by nine day tests, Sean Swenson verified that it is active during 30 day tests.</option>
    </options>
  </test>
  <test name="ERP_D_P36x2_Ld5" grid="f10_f10_mg37" compset="I2000Clm51BgcCrop" testmods="clm/irrig_spunup">
    <machines>
      <machine name="cheyenne" compiler="intel" category="aux_clm"/>
    </machines>
    <options>
      <option name="wallclock">00:20:00</option>
      <option name="comment"  >Want ERP _D test with irrigation on</option>
    </options>
  </test>
  <test name="ERP_D_P36x2_Ld5" grid="f10_f10_mg37" compset="I2000Clm50BgcCropRtm" testmods="clm/irrig_spunup">
    <machines>
      <machine name="cheyenne" compiler="intel" category="aux_clm"/>
    </machines>
    <options>
      <option name="wallclock">00:20:00</option>
      <option name="comment"  >Include an irrigation test with RTM to test irrigation-river feedbacks with that component</option>
    </options>
  </test>
  <test name="ERS_D_Ld5" grid="f10_f10_mg37" compset="I2000Clm50BgcCropRtm" testmods="rtm/rtmOnFloodOnEffvelOn">
    <machines>
      <machine name="cheyenne" compiler="intel" category="aux_clm"/>
      <machine name="cheyenne" compiler="intel" category="prebeta"/>
    </machines>
    <options>
      <option name="wallclock">00:20:00</option>
      <option name="comment"  >Do a test with RTM and flooding on as that also impacts CLM code</option>
    </options>
  </test>
  <test name="ERP_D_P48x1" grid="f10_f10_mg37" compset="IHistClm51Bgc" testmods="clm/decStart">
    <machines>
      <machine name="izumi" compiler="nag" category="aux_clm"/>
      <machine name="izumi" compiler="nag" category="prealpha"/>
    </machines>
    <options>
      <option name="wallclock">00:20:00</option>
    </options>
  </test>
  <test name="ERP_Ld5" grid="f10_f10_mg37" compset="I1850Clm50Bgc" testmods="clm/drydepnomegan">
    <machines>
      <machine name="cheyenne" compiler="intel" category="aux_clm"/>
    </machines>
    <options>
      <option name="wallclock">00:20:00</option>
    </options>
  </test>
  <test name="ERI_Ld9" grid="f10_f10_mg37" compset="I1850Clm50Bgc" testmods="clm/drydepnomegan">
    <machines>
      <machine name="cheyenne" compiler="gnu" category="aux_clm"/>
    </machines>
    <options>
      <option name="wallclock">00:40:00</option>
    </options>
  </test>
  <test name="ERP_Ld5" grid="f10_f10_mg37" compset="I1850Clm50Bgc" testmods="clm/default">
    <machines>
      <machine name="cheyenne" compiler="gnu" category="aux_clm"/>
      <machine name="cheyenne" compiler="intel" category="aux_clm"/>
    </machines>
    <options>
      <option name="wallclock">00:20:00</option>
    </options>
  </test>
  <test name="ERP_Ld5" grid="f19_g17" compset="I1850Clm50Bgc" testmods="clm/default">
    <machines>
      <machine name="cheyenne" compiler="intel" category="aux_clm"/>
    </machines>
    <options>
      <option name="wallclock">00:20:00</option>
    </options>
  </test>
  <test name="ERP_Ld5" grid="f19_g17" compset="I2000Clm50BgcCru" testmods="clm/default">
    <machines>
      <machine name="cheyenne" compiler="intel" category="aux_clm"/>
    </machines>
    <options>
      <option name="wallclock">00:20:00</option>
    </options>
  </test>
  <test name="ERP_Ld5" grid="f19_g17" compset="I2000Clm50SpRtmFl" testmods="clm/default">
    <machines>
      <machine name="izumi" compiler="gnu" category="aux_clm"/>
      <machine name="izumi" compiler="gnu" category="prebeta"/>
      <machine name="izumi" compiler="gnu" category="prealpha"/>
    </machines>
    <options>
      <option name="wallclock">00:20:00</option>
    </options>
  </test>
  <test name="ERP_Ld5" grid="f09_g17" compset="I2000Clm50Vic" testmods="clm/vrtlay">
    <machines>
      <machine name="cheyenne" compiler="intel" category="aux_clm"/>
    </machines>
    <options>
      <option name="wallclock">00:20:00</option>
    </options>
  </test>
  <test name="ERP_Ld5" grid="f10_f10_mg37" compset="I2000Clm50Vic" testmods="clm/decStart">
    <machines>
      <machine name="cheyenne" compiler="gnu" category="aux_clm"/>
    </machines>
    <options>
      <option name="wallclock">00:20:00</option>
    </options>
  </test>
  <test name="ERP_Ld5_P48x1" grid="f10_f10_mg37" compset="I1850Clm50Bgc" testmods="clm/ciso">
    <machines>
      <machine name="izumi" compiler="nag" category="aux_clm"/>
    </machines>
    <options>
      <option name="wallclock">00:20:00</option>
    </options>
  </test>
  <test name="ERP_Ld3" grid="f09_g17" compset="I1850Clm50BgcCropCru" testmods="clm/ciso">
    <machines>
      <machine name="cheyenne" compiler="intel" category="aux_clm"/>
    </machines>
    <options>
      <option name="wallclock">00:20:00</option>
    </options>
  </test>
  <test name="SMS_Ld3" grid="f09_g17" compset="I1850Clm50BgcCropCru" testmods="clm/default">
    <machines>
      <machine name="cheyenne" compiler="intel" category="ctsm_sci"/>
      <machine name="izumi"    compiler="intel" category="ctsm_sci"/>
    </machines>
    <options>
      <option name="wallclock">00:20:00</option>
      <option name="comment"  >Science support for I1850Clm50BgcCropCru at f09</option>
    </options>
  </test>
  <test name="SMS_Ld3" grid="f19_g17" compset="I1850Clm50BgcCropCru" testmods="clm/default">
    <machines>
      <machine name="cheyenne" compiler="intel" category="ctsm_sci"/>
      <machine name="izumi"    compiler="intel" category="ctsm_sci"/>
    </machines>
    <options>
      <option name="wallclock">00:20:00</option>
      <option name="comment"  >Science support for I1850Clm50BgcCropCru at f19</option>
    </options>
  </test>
  <test name="ERP_Ld5_P48x1" grid="f10_f10_mg37" compset="I1850Clm50Bgc" testmods="clm/default">
    <machines>
      <machine name="izumi" compiler="nag" category="aux_clm"/>
    </machines>
    <options>
      <option name="wallclock">00:20:00</option>
    </options>
  </test>
  <test name="ERP_Ld5_P48x1" grid="f10_f10_mg37" compset="I2000Clm50BgcCru" testmods="clm/reduceOutput">
    <machines>
      <machine name="izumi" compiler="nag" category="aux_clm"/>
    </machines>
    <options>
      <option name="wallclock">00:20:00</option>
    </options>
  </test>
  <test name="ERP_Ld5_P48x1" grid="f10_f10_mg37" compset="I2000Clm50BgcCru" testmods="clm/flexCN_FUN">
    <machines>
      <machine name="izumi" compiler="nag" category="aux_clm"/>
    </machines>
    <options>
      <option name="wallclock">00:20:00</option>
    </options>
  </test>
  <test name="ERP_Ld5_P48x1" grid="f10_f10_mg37" compset="I2000Clm50BgcCru" testmods="clm/noFUN_flexCN">
    <machines>
      <machine name="izumi" compiler="nag" category="aux_clm"/>
    </machines>
    <options>
      <option name="wallclock">00:20:00</option>
    </options>
  </test>
  <test name="ERP_Ld5_P48x1" grid="f10_f10_mg37" compset="I2000Clm50BgcCru" testmods="clm/luna">
    <machines>
      <machine name="izumi" compiler="nag" category="aux_clm"/>
    </machines>
    <options>
      <option name="wallclock">00:20:00</option>
    </options>
  </test>
  <test name="ERP_Ly3_P72x2" grid="f10_f10_mg37" compset="IHistClm50BgcCrop" testmods="clm/cropMonthOutput">
    <machines>
      <machine name="cheyenne" compiler="intel" category="aux_clm"/>
    </machines>
    <options>
      <option name="wallclock">01:40:00</option>
      <option name="comment"  >Multi-year global test of transient crops together with transient glaciers. Use no-evolve glaciers with ERP test</option>
    </options>
  </test>
  <test name="SMS_Ld5" grid="f09_g17" compset="I1850Clm45Bgc" testmods="clm/default">
    <machines>
      <machine name="cheyenne" compiler="intel" category="ctsm_sci"/>
      <machine name="izumi"    compiler="intel" category="ctsm_sci"/>
    </machines>
    <options>
      <option name="wallclock">00:20:00</option>
      <option name="comment"  >Science support for I1850Clm45Bgc at f09</option>
    </options>
  </test>
  <test name="SMS_Ld5" grid="f19_g17" compset="I1850Clm45Bgc" testmods="clm/default">
    <machines>
      <machine name="cheyenne" compiler="intel" category="ctsm_sci"/>
      <machine name="izumi"    compiler="intel" category="ctsm_sci"/>
    </machines>
    <options>
      <option name="wallclock">00:20:00</option>
      <option name="comment"  >Science support for I1850Clm45Bgc at f19</option>
    </options>
  </test>
  <test name="ERI_D_Ld9" grid="f10_f10_mg37" compset="I1850Clm45Bgc" testmods="clm/default">
    <machines>
      <machine name="cheyenne" compiler="gnu" category="aux_clm"/>
    </machines>
    <options>
      <option name="wallclock">00:40:00</option>
      <option name="comment"  >include a Clm45 ERI test; also, want a debug test of I1850Clm45Bgc</option>
    </options>
  </test>
  <test name="ERP_P36x2_D_Ld5" grid="f10_f10_mg37" compset="I1850Clm45BgcCru" testmods="clm/ciso">
    <machines>
      <machine name="cheyenne" compiler="intel" category="prealpha"/>
      <machine name="cheyenne" compiler="intel" category="aux_cime_baselines"/>
    </machines>
    <options>
      <option name="wallclock">00:20:00</option>
    </options>
  </test>
  <test name="ERP_P36x2_D_Ld5" grid="f10_f10_mg37" compset="I1850Clm45Cn" testmods="clm/default">
    <machines>
      <machine name="cheyenne" compiler="intel" category="aux_clm"/>
    </machines>
    <options>
      <option name="wallclock">00:20:00</option>
    </options>
  </test>
  <test name="ERP_P36x2_D_Ld5" grid="f10_f10_mg37" compset="I1850Clm50Bgc" testmods="clm/ciso">
    <machines>
      <machine name="cheyenne" compiler="intel" category="aux_clm"/>
    </machines>
    <options>
      <option name="wallclock">00:20:00</option>
    </options>
  </test>
  <test name="ERP_P36x2_D_Ld5" grid="f10_f10_mg37" compset="I2000Clm45Sp" testmods="clm/default">
    <machines>
      <machine name="cheyenne" compiler="intel" category="aux_clm"/>
    </machines>
    <options>
      <option name="wallclock">00:20:00</option>
      <option name="comment"  >include a debug test of I2000Clm45Sp</option>
    </options>
  </test>
  <test name="ERP_P36x2_D_Ld5" grid="f10_f10_mg37" compset="I2000Clm50Cn" testmods="clm/default">
    <machines>
      <machine name="cheyenne" compiler="intel" category="aux_clm"/>
      <machine name="cheyenne" compiler="gnu" category="aux_clm"/>
    </machines>
    <options>
      <option name="wallclock">00:20:00</option>
      <option name="comment"  >Include a few debug tests of Cn</option>
    </options>
  </test>
  <test name="ERP_P36x2_D_Ld5" grid="f10_f10_mg37" compset="IHistClm45BgcCru" testmods="clm/decStart">
    <machines>
      <machine name="cheyenne" compiler="intel" category="aux_clm"/>
    </machines>
    <options>
      <option name="wallclock">00:20:00</option>
      <option name="comment"  >include a debug test of IHistClm45BgcCru</option>
    </options>
  </test>
  <test name="SMS_Ld5" grid="f09_g17" compset="IHistClm45BgcCru" testmods="clm/default">
    <machines>
      <machine name="cheyenne" compiler="intel" category="ctsm_sci"/>
      <machine name="izumi"    compiler="intel" category="ctsm_sci"/>
    </machines>
    <options>
      <option name="wallclock">00:20:00</option>
      <option name="comment"  >Science support for IHistClm45BgcCru at f09</option>
    </options>
  </test>
  <test name="SMS_Ld5" grid="f19_g17" compset="IHistClm45BgcCru" testmods="clm/default">
    <machines>
      <machine name="cheyenne" compiler="intel" category="ctsm_sci"/>
      <machine name="izumi"    compiler="intel" category="ctsm_sci"/>
    </machines>
    <options>
      <option name="wallclock">00:20:00</option>
      <option name="comment"  >Science support for IHistClm45BgcCru at f19</option>
    </options>
  </test>
  <test name="SMS_Ld5" grid="f09_g17" compset="IHistClm45Bgc" testmods="clm/default">
    <machines>
      <machine name="cheyenne" compiler="intel" category="ctsm_sci"/>
      <machine name="izumi"    compiler="intel" category="ctsm_sci"/>
    </machines>
    <options>
      <option name="wallclock">00:20:00</option>
      <option name="comment"  >Science support for IHistClm45Bgc at f09</option>
    </options>
  </test>
  <test name="SMS_Ld5" grid="f19_g17" compset="IHistClm45Bgc" testmods="clm/default">
    <machines>
      <machine name="cheyenne" compiler="intel" category="ctsm_sci"/>
      <machine name="izumi"    compiler="intel" category="ctsm_sci"/>
    </machines>
    <options>
      <option name="wallclock">00:20:00</option>
      <option name="comment"  >Science support for IHistClm45Bgc at f19</option>
    </options>
  </test>
  <test name="ERP_D_Ld5" grid="f10_f10_mg37" compset="IHistClm45Sp" testmods="clm/decStart">
    <machines>
      <machine name="cheyenne" compiler="intel" category="aux_clm"/>
    </machines>
    <options>
      <option name="wallclock">00:20:00</option>
    </options>
  </test>
  <test name="SMS_Ld5" grid="f09_g17" compset="IHistClm45Sp" testmods="clm/default">
    <machines>
      <machine name="cheyenne" compiler="intel" category="ctsm_sci"/>
      <machine name="izumi"    compiler="intel" category="ctsm_sci"/>
    </machines>
    <options>
      <option name="wallclock">00:20:00</option>
      <option name="comment"  >Science support for IHistClm45Sp at f09</option>
    </options>
  </test>
  <test name="SMS_Ld5" grid="f19_g17" compset="IHistClm45Sp" testmods="clm/default">
    <machines>
      <machine name="cheyenne" compiler="intel" category="ctsm_sci"/>
      <machine name="izumi"    compiler="intel" category="ctsm_sci"/>
    </machines>
    <options>
      <option name="wallclock">00:20:00</option>
      <option name="comment"  >Science support for IHistClm45Sp at f19</option>
    </options>
  </test>
  <test name="ERP_P36x2_Lm13" grid="f10_f10_mg37" compset="IHistClm51Bgc" testmods="clm/monthly">
    <machines>
      <machine name="cheyenne" compiler="intel" category="aux_clm"/>
      <machine name="cheyenne" compiler="gnu" category="aux_clm"/>
    </machines>
    <options>
      <option name="wallclock">02:00:00</option>
      <option name="tput_tolerance">0.5</option>
    </options>
  </test>
  <test name="ERP_P180x2_D" grid="f19_g17" compset="I2000Clm50SpRtmFl" testmods="clm/default">
    <machines>
      <machine name="cheyenne" compiler="intel" category="aux_clm"/>
    </machines>
    <options>
      <option name="wallclock">00:20:00</option>
      <option name="comment"  >include a debug test with flooding on</option>
    </options>
  </test>
  <test name="ERP_P180x2_D_Ld5" grid="f19_g17_gl4" compset="I1850Clm50BgcCropG" testmods="clm/default">
    <machines>
      <machine name="cheyenne" compiler="intel" category="aux_clm"/>
      <machine name="cheyenne" compiler="intel" category="prealpha"/>
    </machines>
    <options>
      <option name="wallclock">00:20:00</option>
    </options>
  </test>
  <test name="ERP_P180x2_D_Ld5" grid="f19_g17_gl4" compset="I1850Clm50BgcCropG" testmods="clm/glcMEC_increase">
    <machines>
      <machine name="cheyenne" compiler="intel" category="aux_clm"/>
    </machines>
    <options>
      <option name="wallclock">00:20:00</option>
      <option name="comment"  >cism is not answer preserving across processor changes, but short test length should be ok.</option>
    </options>
  </test>
  <test name="ERP_P180x2_D_Ld5" grid="f19_g17" compset="I2000Clm50Sp" testmods="clm/default">
    <machines>
      <machine name="cheyenne" compiler="intel" category="aux_clm"/>
      <machine name="cheyenne" compiler="intel" category="prealpha"/>
    </machines>
    <options>
      <option name="wallclock">00:20:00</option>
    </options>
  </test>
  <test name="SMS_P180x2_D_Ld5" grid="f19_g17" compset="I2000Clm50Sp" testmods="clm/default">
    <machines>
      <machine name="cheyenne" compiler="intel" category="aux_cime_baselines"/>
    </machines>
    <options>
      <option name="wallclock">00:20:00</option>
    </options>
  </test>
  <test name="ERP_P72x2_Lm25" grid="f10_f10_mg37" compset="I2000Clm51BgcCrop" testmods="clm/monthly">
    <machines>
      <machine name="cheyenne" compiler="intel" category="aux_clm"/>
    </machines>
    <options>
      <option name="wallclock">01:40:00</option>
      <option name="comment"  >threaded ERP test for crop just over 2-years</option>
    </options>
  </test>
  <test name="ERP_P36x2_D_Ld5" grid="f10_f10_mg37" compset="I1850Clm45BgcCrop" testmods="clm/crop">
    <machines>
      <machine name="cheyenne" compiler="intel" category="aux_clm"/>
    </machines>
    <options>
      <option name="wallclock">00:20:00</option>
      <option name="comment"  >include a debug test of I1850Clm45BgcCrop</option>
      <option name="tput_tolerance">0.5</option>
    </options>
  </test>
  <test name="ERP_P36x2_D_Ld5" grid="f10_f10_mg37" compset="I1850Clm45BgcCru" testmods="clm/default">
    <machines>
      <machine name="cheyenne" compiler="intel" category="aux_clm"/>
    </machines>
    <options>
      <option name="wallclock">00:20:00</option>
    </options>
  </test>
  <test name="ERP_P72x2_Ly3" grid="f10_f10_mg37" compset="I2000Clm50BgcCrop" testmods="clm/irrig_o3_reduceOutput">
    <machines>
      <machine name="cheyenne" compiler="intel" category="aux_clm"/>
    </machines>
    <options>
      <option name="wallclock">01:40:00</option>
      <option name="comment"  >Want a multi-year global crop restart test; this was 5 years when we were doing cold start, but 3 years is probably sufficient given that we have spun-up crop initial conditions</option>
    </options>
  </test>
  <test name="ERP_P72x2_Lm36" grid="f10_f10_mg37" compset="I2000Clm50BgcCrop" testmods="clm/clm50cropIrrigMonth_interp">
    <machines>
      <machine name="cheyenne" compiler="intel" category="aux_clm"/>
      <machine name="cheyenne" compiler="intel" category="prebeta"/>
    </machines>
    <options>
      <option name="wallclock">01:40:00</option>
      <option name="comment"  >Want a multi-year global crop restart test; this was 5 years when we were doing cold start, but 3 years is probably sufficient given that we have spun-up crop initial conditions</option>
    </options>
  </test>
  <test name="ERP_P72x2_Lm7" grid="f10_f10_mg37" compset="I2000Clm50BgcCrop" testmods="clm/irrig_alternate_monthly">
    <machines>
      <machine name="cheyenne" compiler="intel" category="aux_clm">
        <options>
          <option name="wallclock">00:30:00</option>
          <option name="comment">Want an ERP test covering some non-default irrigation options. Long enough so that we're likely to exercise the various groundwater irrigation code.</option>
        </options>
      </machine>
    </machines>
  </test>
  <test name="ERS_D" grid="f10_f10_mg37" compset="I1850Clm50BgcCrop" testmods="clm/reseedresetsnow">
    <machines>
      <machine name="cheyenne" compiler="intel" category="aux_clm"/>
    </machines>
    <options>
      <option name="wallclock">00:20:00</option>
    </options>
  </test>
  <test name="ERP_P36x2_D_Ld10" grid="f10_f10_mg37" compset="IHistClm50SpG" testmods="clm/glcMEC_decrease">
    <machines>
      <machine name="cheyenne" compiler="intel" category="aux_clm"/>
    </machines>
    <options>
      <option name="wallclock">00:20:00</option>
      <option name="comment"  >Test transient PFTs (via HIST) in conjunction with changing glacier area. This test also covers the reset_dynbal_baselines option. CISM is not answer preserving across processor changes, but short test length should be OK.</option>
    </options>
  </test>
  <test name="SMS_Ln9" grid="C96_C96_mg17" compset="IHistClm50Sp" testmods="clm/decStart">
    <machines>
      <machine name="cheyenne" compiler="intel" category="ctsm_sci"/>
    </machines>
    <options>
      <option name="wallclock">00:10:00</option>
      <option name="comment">We have one C96 test in aux_clm; this is another that uses a different compset. No need to run this additional C96 test with every tag, but include it in the less frequent ctsm_sci testing. decStart doesn't accomplish a lot in this very short test, but we're using it anyway to be consistent with other Hist tests.</option>
    </options>
  </test>
  <test name="ERS_D_Ld10" grid="f10_f10_mg37" compset="IHistClm50Sp" testmods="clm/collapse_pfts_78_to_16_decStart_f10">
    <machines>
      <machine name="cheyenne" compiler="intel" category="aux_clm"/>
    </machines>
    <options>
      <option name="wallclock">00:20:00</option>
      <option name="comment"  >test transient PFTs (via HIST) with a December start, reading 78-pft data and running with 16 pfts</option>
    </options>
  </test>
  <test name="SOILSTRUCTUD_Ld5" grid="f10_f10_mg37" compset="I2000Clm50BgcCrop" testmods="clm/default">
    <machines>
      <machine name="cheyenne" compiler="intel" category="aux_clm"/>
    </machines>
    <options>
      <option name="wallclock">00:20:00</option>
      <option name="comment"  >test soil_layerstruct_userdefined set to the same dzsoi values as in the predefined case 4SL_2m and expect bfb same answers</option>
    </options>
  </test>
  <test name="ERS_D_Ld12" grid="f10_f10_mg37" compset="I1850Clm50BgcCropG" testmods="clm/glcMEC_spunup_inc_dec_bgc">
    <machines>
      <machine name="cheyenne" compiler="intel" category="aux_clm"/>
    </machines>
    <options>
      <option name="wallclock">00:20:00</option>
      <option name="comment"  >Tests updates of BGC variables with increasing and decreasing glacier areas</option>
    </options>
  </test>
  <test name="ERP_P36x2_D_Ld3" grid="f10_f10_mg37" compset="I1850Clm50BgcCrop" testmods="clm/extra_outputs">
    <machines>
      <machine name="cheyenne" compiler="gnu" category="aux_clm"/>
    </machines>
    <options>
      <option name="wallclock">00:20:00</option>
      <option name="comment"  >Among other extra outputs, ensure that writing the history field master list to a separate file does not cause failure"</option>
    </options>
  </test>
  <test name="ERS_D_Ld3" grid="f10_f10_mg37" compset="I1850Clm50BgcCrop" testmods="clm/default">
    <machines>
      <machine name="cheyenne" compiler="intel" category="aux_clm"/>
      <machine name="cheyenne" compiler="gnu" category="aux_clm"/>
      <machine name="cheyenne" compiler="intel" category="clm_short"/>
      <machine name="cheyenne" compiler="gnu" category="clm_short"/>
    </machines>
    <options>
      <option name="wallclock">00:20:00</option>
    </options>
  </test>
  <test name="ERS_D_Ld3" grid="f19_g17" compset="I1850Clm50BgcCrop" testmods="clm/clm50dynroots">
    <machines>
      <machine name="cheyenne" compiler="intel" category="aux_clm"/>
      <machine name="hobart" compiler="intel" category="prebeta"/>
      <machine name="hobart" compiler="pgi" category="prebeta"/>
    </machines>
    <options>
      <option name="wallclock">00:20:00</option>
    </options>
  </test>
  <test name="ERS_D_Ld3" grid="f10_f10_mg37" compset="I2000Clm50BgcCru" testmods="clm/default">
    <machines>
      <machine name="cheyenne" compiler="intel" category="aux_clm"/>
      <machine name="cheyenne" compiler="gnu" category="aux_clm"/>
    </machines>
    <options>
      <option name="wallclock">00:20:00</option>
    </options>
  </test>
  <test name="ERS_D_Ld3" grid="f10_f10_mg37" compset="I2000Clm50BgcCru" testmods="clm/deepsoil_bedrock">
    <machines>
      <machine name="cheyenne" compiler="intel" category="aux_clm"/>
    </machines>
    <options>
      <option name="wallclock">00:20:00</option>
    </options>
  </test>
  <test name="ERS_D_Ld5" grid="f10_f10_mg37" compset="I2000Clm50BgcCru" testmods="clm/default">
    <machines>
      <machine name="cheyenne" compiler="intel" category="aux_clm"/>
    </machines>
    <options>
      <option name="wallclock">00:20:00</option>
    </options>
  </test>
  <test name="ERS_D_Ld5_Mmpi-serial" grid="1x1_mexicocityMEX" compset="I1PtClm50SpRs" testmods="clm/default">
    <machines>
      <machine name="izumi" compiler="nag" category="aux_clm"/>
    </machines>
    <options>
      <option name="wallclock">00:20:00</option>
    </options>
  </test>
  <test name="ERS_D_Ld6" grid="f10_f10_mg37" compset="I1850Clm45BgcCrop" testmods="clm/clm50CMIP6frc">
    <machines>
      <machine name="cheyenne" compiler="gnu" category="aux_clm"/>
      <machine name="cheyenne" compiler="intel" category="aux_clm"/>
    </machines>
    <options>
      <option name="wallclock">00:20:00</option>
    </options>
  </test>
  <test name="ERS_D_Ld7_Mmpi-serial" grid="1x1_smallvilleIA" compset="IHistClm50BgcCropRs" testmods="clm/decStart1851_noinitial">
    <machines>
      <machine name="cheyenne" compiler="intel" category="aux_clm"/>
    </machines>
    <options>
      <option name="wallclock">00:20:00</option>
      <option name="comment"  >Transient crop run with a mid-year restart, restarting shortly after a big landunit transition, to make sure that the annually-dribbled fluxes generated from landunit transitions restart properly</option>
    </options>
  </test>
  <test name="ERS_Ld3" grid="f09_g17" compset="I1850Clm50BgcCrop" testmods="clm/rad_hrly_light_res_half">
    <machines>
      <machine name="cheyenne" compiler="intel" category="aux_clm"/>
    </machines>
    <options>
      <option name="wallclock">00:20:00</option>
    </options>
  </test>
  <test name="ERS_Ld5_Mmpi-serial" grid="1x1_vancouverCAN" compset="I1PtClm45SpRs" testmods="clm/default">
    <machines>
      <machine name="cheyenne" compiler="intel" category="aux_clm"/>
      <machine name="izumi" compiler="nag" category="prealpha"/>
    </machines>
    <options>
      <option name="wallclock">00:20:00</option>
    </options>
  </test>
  <test name="ERS_Ld5_Mmpi-serial" grid="1x1_vancouverCAN" compset="I1PtClm50SpRs" testmods="clm/default">
    <machines>
      <machine name="cheyenne" compiler="intel" category="aux_clm"/>
    </machines>
    <options>
      <option name="wallclock">00:20:00</option>
    </options>
  </test>
  <test name="ERS_Lm20_Mmpi-serial" grid="1x1_smallvilleIA" compset="I2000Clm50BgcCropQianRs" testmods="clm/monthly_noinitial">
    <machines>
      <machine name="cheyenne" compiler="gnu" category="aux_clm"/>
    </machines>
    <options>
      <option name="wallclock">01:20:00</option>
      <option name="comment"  >tests mid-year restart, with the restart file being written in the middle of the first year after cold start initialization</option>
    </options>
  </test>
  <test name="ERS_Ly5_Mmpi-serial" grid="1x1_smallvilleIA" compset="I2000Clm50BgcCropQianRs" testmods="clm/ciso_monthly">
    <machines>
      <machine name="cheyenne" compiler="gnu" category="aux_clm"/>
    </machines>
    <options>
      <option name="wallclock">02:00:00</option>
      <option name="comment"  >multi-year test with crops and isotopes that includes all crop types; added (2020-05-21) in order to test the new switchgrass and miscanthus crops (which otherwise aren't currently tested)</option>
    </options>
  </test>
  <test name="ERS_Lm40_Mmpi-serial" grid="1x1_numaIA" compset="I2000Clm50BgcCropQianRs" testmods="clm/monthly">
    <machines>
      <machine name="cheyenne" compiler="gnu" category="aux_clm"/>
    </machines>
    <options>
      <option name="wallclock">02:00:00</option>
      <option name="comment"  >tests mid-year restart, with the restart file being written in the middle of the second year</option>
    </options>
  </test>
  <test name="ERS_Lm54_Mmpi-serial" grid="1x1_numaIA" compset="I2000Clm50BgcCropQianRs" testmods="clm/cropMonthOutput">
    <machines>
      <machine name="cheyenne" compiler="intel" category="aux_clm"/>
    </machines>
    <options>
      <option name="wallclock">02:00:00</option>
      <option name="comment"  >tests mid-year restart, with the restart file being written after more than 2 years, which Sam Levis says is important for testing crop restarts</option>
    </options>
  </test>
  <test name="ERS_Ly20_Mmpi-serial" grid="1x1_numaIA" compset="I2000Clm50BgcCropQianRs" testmods="clm/cropMonthOutput">
    <machines>
      <machine name="cheyenne" compiler="intel" category="aux_clm"/>
    </machines>
    <options>
      <option name="wallclock"     >01:40:00</option>
      <option name="tput_tolerance">0.5</option>
      <option name="comment"       >20 year single point tests with BGC-Crop (Crop keeps a 20 year running mean)</option>
    </options>
  </test>
  <test name="ERS_Ly3" grid="f10_f10_mg37" compset="I1850Clm50BgcCropCmip6" testmods="clm/basic">
    <machines>
      <machine name="cheyenne" compiler="intel" category="aux_clm"/>
    </machines>
    <options>
      <option name="wallclock">01:40:00</option>
      <option name="comment"  >Include a long ERS test of the cmip6 configuration, though at coarse resolution. This gives a year+ test covering the output_crop usermod, which is something we want: if this is removed, we should add a test of at least a year duration covering the output_crop usermod. This test needs to use init_interp to work, because of adding virtual Antarctica columns (currently the default out-of-the-box setting uses init_interp for this).</option>
    </options>
  </test>
  <test name="ERS_Ly3_Mmpi-serial" grid="1x1_smallvilleIA" compset="IHistClm50BgcCropQianRs" testmods="clm/cropMonthOutput">
    <machines>
      <machine name="cheyenne" compiler="gnu" category="aux_clm"/>
    </machines>
    <options>
      <option name="wallclock">01:40:00</option>
      <option name="comment"  >restart is right before the transition from 100% nat veg to 100% crop</option>
    </options>
  </test>
  <test name="ERS_Ly3_P72x2" grid="f10_f10_mg37" compset="IHistClm50BgcCropG" testmods="clm/cropMonthOutput">
    <machines>
      <machine name="cheyenne" compiler="intel" category="aux_clm"/>
    </machines>
    <options>
      <option name="wallclock">01:40:00</option>
      <option name="comment"  >Multi-year global test of transient crops together with transient glaciers. Use glacier evolution with ERS test</option>
    </options>
  </test>
  <test name="ERS_Ly5_Mmpi-serial" grid="1x1_numaIA" compset="I2000Clm50BgcCropQianRs" testmods="clm/monthly">
    <machines>
      <machine name="izumi" compiler="nag" category="aux_clm"/>
    </machines>
    <options>
      <option name="wallclock">02:30:00</option>
    </options>
  </test>
  <test name="ERS_Ly5_P144x1" grid="f10_f10_mg37" compset="IHistClm51BgcCrop" testmods="clm/cropMonthOutput">
    <machines>
      <machine name="cheyenne" compiler="intel" category="aux_clm"/>
    </machines>
    <options>
      <option name="wallclock">01:40:00</option>
      <option name="comment"  >Want a multi-year global test of transient crops; also want a multi-year transient restart test.  Using P60x1 and ERS rather than ERP to get faster turnaround of this long-running test</option>
    </options>
  </test>
  <test name="ERS_Ly5_P72x1" grid="f10_f10_mg37" compset="IHistClm45BgcCrop" testmods="clm/cropMonthOutput">
    <machines>
      <machine name="cheyenne" compiler="intel" category="aux_clm"/>
    </machines>
    <options>
      <option name="wallclock">03:00:00</option>
      <option name="comment"  >include a long Clm45 test, and include a production intel test of Clm45</option>
    </options>
  </test>
  <test name="ERS_Ly6_Mmpi-serial" grid="1x1_smallvilleIA" compset="IHistClm50BgcCropQianRs" testmods="clm/cropMonthOutput">
    <machines>
      <machine name="cheyenne" compiler="intel" category="aux_clm"/>
    </machines>
    <options>
      <option name="wallclock">02:00:00</option>
      <option name="comment"  >restart is right before increasing natural veg to &gt; 0 while also shifting PCT_CFT</option>
      <option name="tput_tolerance">0.5</option>
    </options>
  </test>
  <test name="LII_D_Ld3" grid="f19_g17" compset="I2000Clm50BgcCrop" testmods="clm/default">
    <machines>
      <machine name="cheyenne" compiler="intel" category="aux_clm"/>
    </machines>
    <options>
      <option name="wallclock">00:20:00</option>
      <option name="comment"  >Basic LII test, covering the standard range of subgrid heterogeneity - particularly, including crop. Uses a year-2000 restart file so that the restart file has non-zero product pools, so that we exercise the gridcell-level code in init_interp.</option>
    </options>
  </test>
  <test name="LII2FINIDATAREAS_D_P360x2_Ld1" grid="f09_g17" compset="I1850Clm50BgcCrop" testmods="clm/default">
    <machines>
      <machine name="cheyenne" compiler="intel" category="aux_clm"/>
    </machines>
    <options>
      <option name="wallclock">00:20:00</option>
      <option name="comment"  >Exercise the init_interp_method='use_finidat_areas' option. See documentation at the top of the python script implementing this test for more details and rationale. This test requires a compatible finidat file (i.e., a file that can be used without interpolation). If no such file is available out-of-the-box, then the test will need to use a testmod that points to a compatible file.</option>
    </options>
  </test>
  <test name="LVG_Ld5_D" grid="f10_f10_mg37" compset="I1850Clm51Bgc" testmods="clm/no_vector_output">
    <machines>
      <machine name="cheyenne" compiler="intel" category="aux_clm"/>
    </machines>
    <options>
      <option name="wallclock">00:20:00</option>
      <option name="comment"  >Include one LVG debug test (exact configuration is not very important). Note that the LVG test will fail if there is any 1-d output, or output separated by glacier elevation classes (e.g., the various *_FORC fields), so this includes a testmod that turns off any 1-d output.</option>
    </options>
  </test>
  <test name="LCISO_Lm13" grid="f10_f10_mg37" compset="IHistClm51BgcCrop" testmods="clm/ciso_monthly">
    <machines>
      <machine name="cheyenne" compiler="intel" category="aux_clm"/>
      <machine name="cheyenne" compiler="intel" category="prebeta"/>
    </machines>
    <options>
      <option name="wallclock">01:30:00</option>
      <option name="comment"  >Make sure Carbon isotopes on and off with land-use change, does NOT change answers. To verify for landuse change must go beyond a year boundary, because of #404 we can't use a December start, so need to run for beyond the year boundary.</option>
    </options>
  </test>
  <test name="NCK_Ld1" grid="f10_f10_mg37" compset="I2000Clm50Sp" testmods="clm/default">
    <machines>
      <machine name="cheyenne" compiler="intel" category="aux_clm"/>
      <machine name="cheyenne" compiler="intel" category="prealpha"/>
    </machines>
    <options>
      <option name="wallclock">00:20:00</option>
    </options>
  </test>
  <test name="PEM_D_Ld5" grid="ne30_g17" compset="I2000Clm50BgcCru" testmods="clm/default">
    <machines>
      <machine name="cheyenne" compiler="intel" category="aux_clm"/>
      <machine name="cheyenne" compiler="intel" category="prealpha"/>
    </machines>
    <options>
      <option name="wallclock">00:60:00</option>
    </options>
  </test>
  <test name="PEM_Ld1" grid="f10_f10_mg37" compset="I2000Clm51BgcCrop" testmods="clm/crop">
    <machines>
      <machine name="izumi" compiler="intel" category="aux_clm"/>
      <machine name="izumi" compiler="intel" category="prebeta"/>
    </machines>
    <options>
      <option name="wallclock">00:20:00</option>
    </options>
  </test>
  <test name="PET_P36x2_D" grid="f10_f10_mg37" compset="I1850Clm50BgcCrop" testmods="clm/default">
    <machines>
      <machine name="cheyenne" compiler="intel" category="aux_clm"/>
    </machines>
    <options>
      <option name="wallclock">00:20:00</option>
      <option name="comment"  >The main purpose of this test is to test threading of init_interp, exercising the OpenMP directives in initInterp. (Note that ERP tests don't compare threaded vs. non-threaded runs of init_interp, since init_interp won't run in the restart case.) Note that this test will use init_interp as long as we don't have out-of-the-box initial conditions at f10 resolution. We could probably get a similar level of confidence in the threading directives by deleting this test and instead changing the LII test to use threading; the main loss would be that that wouldn't test threading combined with interpolating from one resolution to another, as this one does.</option>
      <option name="tput_tolerance">0.5</option>
    </options>
  </test>
  <test name="SMS" grid="f10_f10_mg37" compset="I2000Clm50BgcCrop" testmods="clm/crop">
    <machines>
      <machine name="izumi" compiler="intel" category="aux_clm"/>
      <machine name="izumi" compiler="pgi" category="aux_clm"/>
      <machine name="izumi" compiler="gnu" category="aux_clm"/>
    </machines>
    <options>
      <option name="wallclock">00:20:00</option>
    </options>
  </test>
  <test name="SMS_D_Ld1" grid="f09_g17" compset="I1850Clm50BgcSpinup" testmods="clm/cplhist">
    <machines>
      <machine name="cheyenne" compiler="intel" category="aux_clm"/>
    </machines>
    <options>
      <option name="wallclock">00:20:00</option>
    </options>
  </test>
  <test name="SMS_D" grid="f19_f19_mg17" compset="I2010Clm50Sp" testmods="clm/clm50cam6LndTuningMode">
    <machines>
      <machine name="cheyenne" compiler="intel" category="aux_clm"/>
    </machines>
    <options>
      <option name="wallclock">00:20:00</option>
    </options>
  </test>
  <test name="ERS_Ln9" grid="ne0ARCTICne30x4_ne0ARCTICne30x4_mt12" compset="IHistClm50Sp" testmods="clm/clm50cam6LndTuningMode_1979Start">
    <machines>
      <machine name="cheyenne" compiler="intel" category="ctsm_sci"/>
    </machines>
    <options>
      <option name="wallclock">00:20:00</option>
      <option name="comment"  >Run ARCTIC for transient case starting in 1979 as for AMIP CAM cases, be sure to run with stub GLC
for ERS test as otherwise it won't work for a sub-day test (no need to run this high core count test with every tag, but include it in the less frequent ctsm_sci testing)"</option>
    </options>
  </test>
  <test name="SMS_Ln9" grid="ne0ARCTICGRISne30x8_ne0ARCTICGRISne30x8_mt12" compset="IHistClm50Sp" testmods="clm/clm50cam6LndTuningMode_1979Start">
    <machines>
      <machine name="cheyenne" compiler="intel" category="ctsm_sci"/>
    </machines>
    <options>
      <option name="wallclock">00:20:00</option>
      <option name="comment"  >Run ARCTICGRIS for transient case starting in 1979 as for AMIP CAM cases (no need to run this high core count test with every tag, but include it in the less frequent ctsm_sci testing)"</option>
    </options>
  </test>
  <test name="SMS_Ln9" grid="ne0ARCTICGRISne30x8_ne0ARCTICGRISne30x8_mt12" compset="ISSP585Clm50BgcCrop" testmods="clm/clm50cam6LndTuningMode">
    <machines>
      <machine name="cheyenne" compiler="intel" category="ctsm_sci"/>
    </machines>
    <options>
      <option name="wallclock">00:40:00</option>
      <option name="comment"  >Run ARCTICGRIS for future transient case (do not run this expensive test with every tag, but include it in the less frequent ctsm_sci testing)"</option>
    </options>
  </test>
  <test name="SMS_Ln9" grid="ne0CONUSne30x8_ne0CONUSne30x8_mt12" compset="IHistClm50Sp" testmods="clm/clm50cam6LndTuningMode_2013Start">
    <machines>
      <machine name="cheyenne" compiler="intel" category="ctsm_sci"/>
    </machines>
    <options>
      <option name="wallclock">00:20:00</option>
      <option name="comment"  >Run CONUS for transient case starting in 2013 as for CAM case (no need to run this high core count test with every tag, but include it in the less frequent ctsm_sci testing)"</option>
    </options>
  </test>
  <test name="SMS_Ld5" grid="f09_g17" compset="IHistClm50Sp" testmods="clm/default">
    <machines>
      <machine name="cheyenne" compiler="intel" category="ctsm_sci"/>
      <machine name="izumi"    compiler="intel" category="ctsm_sci"/>
    </machines>
    <options>
      <option name="wallclock">00:20:00</option>
      <option name="comment"  >Science support for IHistClm50Sp at f09</option>
    </options>
  </test>
  <test name="SMS_Ld5" grid="f19_g17" compset="IHistClm50Sp" testmods="clm/default">
    <machines>
      <machine name="cheyenne" compiler="intel" category="ctsm_sci"/>
      <machine name="izumi"    compiler="intel" category="ctsm_sci"/>
    </machines>
    <options>
      <option name="wallclock">00:20:00</option>
      <option name="comment"  >Science support for IHistClm50Sp at f19</option>
    </options>
  </test>
  <test name="SMS_Ln9" grid="ne30pg2_ne30pg2_mg17" compset="I1850Clm50Sp" testmods="clm/clm50cam6LndTuningMode">
    <machines>
      <machine name="cheyenne" compiler="intel" category="aux_clm"/>
    </machines>
    <options>
      <option name="wallclock">00:40:00</option>
      <option name="comment"  >Run ne30np4.pg2 to make sure will work for CAM"</option>
    </options>
  </test>
  <test name="SMS_Ln9" grid="ne30pg2_ne30pg2_mg17" compset="I2000Clm50BgcCrop" testmods="clm/clm50cam6LndTuningMode">
    <machines>
      <machine name="cheyenne" compiler="intel" category="aux_clm"/>
    </machines>
    <options>
      <option name="wallclock">00:40:00</option>
      <option name="comment"  >Run ne30np4.pg3 to make sure will work for CAM"</option>
    </options>
  </test>
  <test name="SMS" grid="f19_g17" compset="I2000Clm50Cn" testmods="clm/default">
    <machines>
      <machine name="cheyenne" compiler="intel" category="aux_clm"/>
    </machines>
    <options>
      <option name="wallclock">00:20:00</option>
      <option name="comment"  >Include at least one production test with Cn</option>
    </options>
  </test>
  <test name="SMS_D" grid="f10_f10_mg37" compset="I2000Clm51BgcCrop" testmods="clm/crop">
    <machines>
      <machine name="izumi" compiler="intel" category="aux_clm"/>
      <machine name="izumi" compiler="pgi" category="aux_clm"/>
      <machine name="izumi" compiler="gnu" category="aux_clm"/>
    </machines>
    <options>
      <option name="wallclock">00:20:00</option>
    </options>
  </test>
  <test name="SMS_D_Ld1" grid="f19_g17" compset="I1850Clm45Cn" testmods="clm/default">
    <machines>
      <machine name="izumi" compiler="pgi" category="prebeta"/>
      <machine name="izumi" compiler="gnu" category="aux_clm"/>
    </machines>
    <options>
      <option name="wallclock">00:20:00</option>
    </options>
  </test>
  <test name="SMS_D_Ld1_Mmpi-serial" grid="1x1_vancouverCAN" compset="I1PtClm45SpRs" testmods="clm/default">
    <machines>
      <machine name="izumi" compiler="nag" category="aux_clm"/>
    </machines>
    <options>
      <option name="wallclock">00:20:00</option>
    </options>
  </test>
  <test name="SMS_D_Ld1_Mmpi-serial" grid="1x1_mexicocityMEX" compset="I1PtClm50SpRs" testmods="clm/default">
    <machines>
      <machine name="cheyenne" compiler="intel" category="aux_clm"/>
    </machines>
    <options>
      <option name="wallclock">00:20:00</option>
    </options>
  </test>
  <test name="SMS_D_Ld1_Mmpi-serial" grid="1x1_vancouverCAN" compset="I1PtClm50SpRs" testmods="clm/default">
    <machines>
      <machine name="izumi" compiler="nag" category="aux_clm"/>
      <machine name="cheyenne" compiler="gnu" category="aux_clm"/>
      <machine name="cheyenne" compiler="intel" category="aux_clm"/>
    </machines>
    <options>
      <option name="wallclock">00:20:00</option>
    </options>
  </test>
  <test name="SMS_D_Ld1_Mmpi-serial" grid="f45_f45_mg37" compset="I2000Clm50Sp" testmods="clm/ptsRLA">
    <machines>
      <machine name="cheyenne" compiler="intel" category="aux_clm"/>
      <machine name="cheyenne" compiler="gnu" category="aux_clm"/>
      <machine name="izumi" compiler="nag" category="aux_clm"/>
      <machine name="cheyenne" compiler="intel" category="prealpha"/>
      <machine name="izumi" compiler="nag" category="prealpha"/>
      <machine name="cheyenne" compiler="gnu" category="prealpha"/>
    </machines>
    <options>
      <option name="wallclock">00:20:00</option>
    </options>
  </test>
  <test name="SMS_D_Ld1_P48x1" grid="f10_f10_mg37" compset="I2000Clm45BgcCrop" testmods="clm/oldhyd">
    <machines>
      <machine name="izumi" compiler="nag" category="aux_clm"/>
    </machines>
    <options>
      <option name="wallclock">00:20:00</option>
    </options>
  </test>
  <test name="ERP_D_P36x2_Ld3" grid="f10_f10_mg37" compset="I2000Clm45BgcCrop" testmods="clm/no_subgrid_fluxes">
    <machines>
      <machine name="cheyenne" compiler="gnu" category="aux_clm">
        <options>
          <option name="wallclock">00:20:00</option>
          <option name="comment">This covers some code that isn't covered by any existing tests (such as the oldhyd test), though the amount of additional code coverage is small, so we don't necessarily need to keep this test long-term.</option>
        </options>
      </machine>
    </machines>
  </test>
  <test name="SMS_D_Ld1_P48x1" grid="f10_f10_mg37" compset="I2000Clm50BgcCru" testmods="clm/af_bias_v7">
    <machines>
      <machine name="izumi" compiler="nag" category="aux_clm"/>
    </machines>
    <options>
      <option name="wallclock">00:20:00</option>
    </options>
  </test>
  <test name="SMS_D_Ld3" grid="f10_f10_mg37" compset="I1850Clm50BgcCrop" testmods="clm/default">
    <machines>
      <machine name="cheyenne" compiler="intel" category="aux_clm"/>
      <machine name="cheyenne" compiler="intel" category="clm_short"/>
      <machine name="cheyenne" compiler="intel" category="prealpha"/>
      <machine name="cheyenne" compiler="intel" category="aux_cime_baselines"/>
    </machines>
    <options>
      <option name="wallclock">00:20:00</option>
    </options>
  </test>
  <test name="SMS_D_Ld3" grid="f10_f10_mg37" compset="I2000Clm50BgcCru" testmods="clm/default">
    <machines>
      <machine name="cheyenne" compiler="intel" category="aux_clm"/>
      <machine name="cheyenne" compiler="gnu" category="aux_clm"/>
      <machine name="cheyenne" compiler="gnu" category="prebeta"/>
    </machines>
    <options>
      <option name="wallclock">00:20:00</option>
    </options>
  </test>
  <test name="SMS_N2_D_Lh12" grid="f09_g17" compset="I2000Clm50Sp" testmods="clm/pauseResume">
    <machines>
      <machine name="cheyenne" compiler="intel" category="aux_clm"/>
    </machines>
    <options>
      <option name="wallclock">00:20:00</option>
    </options>
  </test>
  <test name="DAE_N2_D_Lh12" grid="f10_f10_mg37" compset="I2000Clm50BgcCrop" testmods="clm/DA_multidrv">
    <machines>
      <machine name="cheyenne" compiler="intel" category="aux_clm"/>
      <machine name="cheyenne" compiler="intel" category="prealpha"/>
    </machines>
    <options>
      <option name="wallclock">00:20:00</option>
    </options>
  </test>
  <test name="SMS_D_Ld5" grid="f10_f10_mg37" compset="I1850Clm45BgcCrop" testmods="clm/crop">
    <machines>
      <machine name="izumi" compiler="nag" category="aux_clm"/>
    </machines>
    <options>
      <option name="wallclock">00:20:00</option>
      <option name="comment"  >include a nag debug test of Clm45BgcCrop</option>
    </options>
  </test>
  <test name="SMS_D_Ld5_Mmpi-serial" grid="1x1_mexicocityMEX" compset="I1PtClm50SpRs" testmods="clm/default">
    <machines>
      <machine name="cheyenne" compiler="intel" category="aux_clm"/>
      <machine name="cheyenne" compiler="intel" category="prebeta"/>
    </machines>
    <options>
      <option name="wallclock">00:20:00</option>
      <option name="tput_tolerance">0.5</option>
    </options>
  </test>
  <test name="SMS_D_Lm1_Mmpi-serial" grid="CLM_USRDAT" compset="I1PtClm50SpRs" testmods="clm/USUMB">
    <machines>
      <machine name="cheyenne" compiler="intel" category="aux_clm"/>
      <machine name="cheyenne" compiler="intel" category="prebeta"/>
    </machines>
    <options>
      <option name="wallclock">00:20:00</option>
      <option name="tput_tolerance">0.5</option>
    </options>
  </test>
  <test name="ERS_D_Ld5" grid="f10_f10_mg37" compset="IHistClm50BgcQian" testmods="clm/ciso_bombspike1963DecStart">
    <machines>
      <machine name="cheyenne" compiler="intel" category="aux_clm"/>
    </machines>
    <options>
      <option name="wallclock">00:40:00</option>
      <option name="comment"  >Want a test of the c13 and c14 timeseries that crosses the year boundary. Ideally this test would include crops (in order to cover as much code as possible combined with the c13/c14 timeseries, even though there are no direct interactions between these timeseries and crops), but crop DecStart tests currently fail because of https://github.com/ESCOMP/ctsm/issues/404 and I didn't want to add another long test just to test these options, so for now using a compset without crops. Using a compset with SGLC to avoid problems with CISM in DecStart tests; the only IHistClm50Bgc compset we have with SGLC is this Qian compset, so I'm using this one.</option>
    </options>
  </test>
  <test name="SMS_D_Ly6_Mmpi-serial" grid="1x1_smallvilleIA" compset="IHistClm45BgcCropQianRs" testmods="clm/cropMonthOutput">
    <machines>
      <machine name="cheyenne" compiler="intel" category="aux_clm"/>
    </machines>
    <options>
      <option name="wallclock">02:00:00</option>
      <option name="comment"  >Want a debug test that tests a number of aspects of transient crops, including a new crop landunit and shifting PCT_CFT; move to CLM50 once we can get it fast enough (see bug 2391)</option>
    </options>
  </test>
  <test name="ERS_Lm25" grid="1x1_smallvilleIA" compset="IHistClm50BgcCropQianRs" testmods="clm/smallville_dynlakes_monthly">
    <machines>
      <machine name="cheyenne" compiler="gnu" category="aux_clm">
        <options>
          <option name="wallclock">0:50:00</option>
          <option name="comment">Include a test of transient lakes</option>
        </options>
      </machine>
    </machines>
  </test>
  <test name="SMS_D_P48x1_Ld5" grid="f10_f10_mg37" compset="I2000Clm50BgcCrop" testmods="clm/irrig_spunup">
    <machines>
      <machine name="izumi" compiler="nag" category="aux_clm"/>
      <machine name="izumi" compiler="nag" category="prebeta"/>
    </machines>
    <options>
      <option name="wallclock">00:20:00</option>
      <option name="comment"  >Want nag _D test with irrigation on</option>
    </options>
  </test>
  <test name="SMS_Ld1" grid="f09_g17" compset="I2000Clm50BgcCru" testmods="clm/af_bias_v7">
    <machines>
      <machine name="cheyenne" compiler="intel" category="aux_clm"/>
    </machines>
    <options>
      <option name="wallclock">00:20:00</option>
    </options>
  </test>
  <test name="SMS_Ld1" grid="f19_g17" compset="I2000Clm50BgcCru" testmods="clm/default">
    <machines>
      <machine name="cheyenne" compiler="intel" category="prebeta"/>
    </machines>
    <options>
      <option name="wallclock">00:20:00</option>
    </options>
  </test>
  <test name="SMS_Ld1" grid="f19_g17" compset="I2000Clm50Vic" testmods="clm/default">
    <machines>
      <machine name="cheyenne" compiler="intel" category="aux_clm"/>
    </machines>
    <options>
      <option name="wallclock">00:20:00</option>
    </options>
  </test>
  <test name="SMS_Ld1_Mmpi-serial" grid="1x1_mexicocityMEX" compset="I1PtClm50SpRs" testmods="clm/default">
    <machines>
      <machine name="cheyenne" compiler="intel" category="aux_clm"/>
    </machines>
    <options>
      <option name="wallclock">00:20:00</option>
    </options>
  </test>
  <test name="SMS_Ld1_Mmpi-serial" grid="f45_f45_mg37" compset="I2000Clm50Sp" testmods="clm/ptsRLA">
    <machines>
      <machine name="cheyenne" compiler="intel" category="aux_clm"/>
      <machine name="izumi" compiler="nag" category="aux_clm"/>
      <machine name="cheyenne" compiler="gnu" category="aux_clm"/>
    </machines>
    <options>
      <option name="wallclock">00:20:00</option>
    </options>
  </test>
  <test name="SMS_Ld1_Mmpi-serial" grid="f45_f45_mg37" compset="I2000Clm50Sp" testmods="clm/ptsRLB">
    <machines>
      <machine name="cheyenne" compiler="gnu" category="aux_clm"/>
    </machines>
    <options>
      <option name="wallclock">00:20:00</option>
    </options>
  </test>
  <test name="SMS_Ld1_Mmpi-serial" grid="f45_f45_mg37" compset="I2000Clm50Sp" testmods="clm/ptsROA">
    <machines>
      <machine name="cheyenne" compiler="gnu" category="aux_clm"/>
    </machines>
    <options>
      <option name="wallclock">00:20:00</option>
    </options>
  </test>
  <test name="SMS_Ld5" grid="f10_f10_mg37" compset="I1850Clm45BgcCrop" testmods="clm/crop">
    <machines>
      <machine name="cheyenne" compiler="gnu" category="aux_clm"/>
      <machine name="cheyenne" compiler="intel" category="aux_clm"/>
    </machines>
    <options>
      <option name="wallclock">00:20:00</option>
      <option name="comment"  >include a production gnu test of Clm45</option>
    </options>
  </test>
  <test name="SMS_Ld5" grid="f19_g17" compset="IHistClm50Bgc" testmods="clm/decStart">
    <machines>
      <machine name="cheyenne" compiler="intel" category="aux_clm"/>
    </machines>
    <options>
      <option name="wallclock">00:20:00</option>
    </options>
  </test>
  <test name="SMS_Ld2_D" grid="f09_g17" compset="I1850Clm50BgcCropCmip6" testmods="clm/basic_interp">
    <machines>
      <machine name="cheyenne" compiler="intel" category="aux_clm"/>
    </machines>
    <options>
      <option name="wallclock">00:20:00</option>
      <option name="comment"  >This gives a short debug test of the cmip6 configuration as well as a test of the cmip6 configuration at the production resolution, both of which we want. This test needs to use init_interp to work, because of adding virtual Antarctica columns.</option>
    </options>
  </test>
  <test name="SMS_Ld5_D_P48x1" grid="f10_f10_mg37" compset="IHistClm50Bgc" testmods="clm/monthly">
    <machines>
      <machine name="izumi" compiler="nag" category="aux_clm"/>
    </machines>
    <options>
      <option name="wallclock">00:20:00</option>
    </options>
  </test>
  <test name="SMS_Ld5_D_P48x1" grid="f10_f10_mg37" compset="IHistClm51Bgc" testmods="clm/decStart">
    <machines>
      <machine name="izumi" compiler="nag" category="aux_clm"/>
    </machines>
    <options>
      <option name="wallclock">00:20:00</option>
    </options>
  </test>
  <test name="SMS_Ld5" grid="f10_f10_mg37" compset="ISSP585Clm50BgcCrop" testmods="clm/ciso_dec2050Start">
    <machines>
      <machine name="cheyenne" compiler="intel" category="aux_clm"/>
      <machine name="cheyenne" compiler="intel" category="prebeta"/>
    </machines>
    <options>
      <option name="wallclock">00:20:00</option>
      <option name="comment"  >Transient production low res future scenario SSP5-8.5 case with isotopes with a december 2050 start</option>
    </options>
  </test>
  <test name="SMS_Ld5" grid="f10_f10_mg37" compset="ISSP245Clm50BgcCrop" testmods="clm/ciso_dec2050Start">
    <machines>
      <machine name="cheyenne" compiler="gnu" category="aux_clm"/>
    </machines>
    <options>
      <option name="wallclock">00:20:00</option>
      <option name="comment"  >Transient production low res future scenario SSP2-4.5 case with isotopes with a december 2050 start, use gnu to move off of intel</option>
    </options>
  </test>
  <test name="SMS_Ld5" grid="f10_f10_mg37" compset="ISSP370Clm50BgcCrop" testmods="clm/ciso_dec2050Start">
    <machines>
      <machine name="cheyenne" compiler="gnu" category="aux_clm"/>
    </machines>
    <options>
      <option name="wallclock">00:20:00</option>
      <option name="comment"  >Transient production low res future scenario SSP3-7.0 case with isotopes with a december 2050 start, use gnu to move off of intel</option>
    </options>
  </test>
  <test name="SMS_Lm1" grid="f19_g17" compset="I1850Clm50Bgc" testmods="clm/clm50dynroots">
    <machines>
      <machine name="cheyenne" compiler="intel" category="aux_clm"/>
    </machines>
    <options>
      <option name="wallclock">00:20:00</option>
    </options>
  </test>
  <test name="ERP_D_Ld5" grid="f10_f10_mg37" compset="I1850Clm50Bgc" testmods="clm/nlevgrnd_small">
    <machines>
      <machine name="izumi" compiler="intel" category="aux_clm">
        <options>
          <option name="wallclock">0:20:00</option>
          <option name="comment">The main point of this test is to exercise the case where nlevgrnd is less than nlevurb. See the README file in its testmod directory for details.</option>
        </options>
      </machine>
    </machines>
  </test>
  <test name="SMS_Lm13" grid="f19_g17" compset="I2000Clm51BgcCrop" testmods="clm/cropMonthOutput">
    <machines>
      <machine name="cheyenne" compiler="intel" category="aux_clm"/>
    </machines>
    <options>
      <option name="wallclock">00:40:00</option>
      <option name="comment"  >include a relatively long crop test at relatively high resolution</option>
    </options>
  </test>
  <test name="SMS_Lm37" grid="f10_f10_mg37" compset="I1850Clm50SpG" testmods="clm/glcMEC_long">
    <machines>
      <machine name="cheyenne" compiler="intel" category="aux_clm"/>
      <machine name="cheyenne" compiler="intel" category="prebeta"/>
    </machines>
    <options>
      <option name="wallclock">01:30:00</option>
      <option name="comment"  >Long enough test for SMB to be generated in bare land areas; add a month beyond the 3rd year to allow time for CLM to respond to CISM forcing from the 3rd year. (Note: if we had spun-up initial conditions for an IG compset, we could test this with much shorter test, if it also used the glc override options - much of the need for this long test is to allow the snow pack to spin up.)</option>
    </options>
  </test>
  <test name="SMS_Ly3_Mmpi-serial" grid="1x1_numaIA" compset="I2000Clm50BgcCropQianRs" testmods="clm/clm50dynroots">
    <machines>
      <machine name="cheyenne" compiler="intel" category="aux_clm"/>
      <machine name="cheyenne" compiler="intel" category="aux_cime_baselines"/>
    </machines>
    <options>
      <option name="wallclock">01:40:00</option>
    </options>
  </test>
  <test name="SMS_Ly3_Mmpi-serial" grid="1x1_numaIA" compset="I2000Clm50BgcDvCropQianRs" testmods="clm/ignor_warn_cropMonthOutputColdStart">
    <machines>
      <machine name="cheyenne" compiler="gnu" category="aux_clm"/>
    </machines>
    <options>
      <option name="wallclock">01:40:00</option>
      <option name="comment"  >Single point 3-year test with DV"</option>
    </options>
  </test>
  <test name="SMS_P48x1_D_Ld5" grid="f10_f10_mg37" compset="I2000Clm50Cn" testmods="clm/default">
    <machines>
      <machine name="izumi" compiler="nag" category="aux_clm"/>
    </machines>
    <options>
      <option name="wallclock">00:20:00</option>
      <option name="comment"  >Include a few debug tests of Cn</option>
    </options>
  </test>
  <test name="SSP_D_Ld10" grid="f19_g17" compset="I1850Clm51Bgc" testmods="clm/rtmColdSSP">
    <machines>
      <machine name="cheyenne" compiler="intel" category="aux_clm"/>
    </machines>
    <options>
      <option name="wallclock">00:20:00</option>
    </options>
  </test>
  <test name="SSP_D_Ld4" grid="f09_g17" compset="I1850Clm50BgcCrop" testmods="clm/ciso_rtmColdSSP">
    <machines>
      <machine name="cheyenne" compiler="intel" category="aux_clm"/>
    </machines>
    <options>
      <option name="wallclock">00:20:00</option>
    </options>
  </test>
  <test name="SSP_Ld10" grid="f19_g17" compset="I1850Clm50Bgc" testmods="clm/rtmColdSSP">
    <machines>
      <machine name="izumi" compiler="intel" category="prebeta"/>
      <machine name="cheyenne" compiler="intel" category="aux_clm"/>
    </machines>
    <options>
      <option name="wallclock">00:20:00</option>
    </options>
  </test>
  <test name="SMS_D_Mmpi-serial_Ld5" grid="5x5_amazon" compset="I2000Clm45FatesRs" testmods="clm/FatesColdDef">
    <machines>
      <machine name="cheyenne" compiler="intel" category="aux_clm"/>
      <machine name="izumi" compiler="nag" category="aux_clm"/>
    </machines>
    <options>
      <option name="wallclock">00:20:00</option>
    </options>
  </test>
  <test name="SMS_D_Mmpi-serial_Ld5" grid="5x5_amazon" compset="I2000Clm50FatesRs" testmods="clm/FatesColdDef">
    <machines>
      <machine name="cheyenne" compiler="intel" category="aux_clm"/>
      <machine name="izumi" compiler="nag" category="aux_clm"/>
      <machine name="cheyenne" compiler="gnu" category="aux_clm"/>
    </machines>
    <options>
      <option name="wallclock">00:20:00</option>
    </options>
  </test>
  <test name="ERS_D_Ld5" grid="f10_f10_mg37" compset="I2000Clm45Fates" testmods="clm/FatesColdDef">
    <machines>
      <machine name="cheyenne" compiler="intel" category="aux_clm"/>
      <machine name="izumi" compiler="nag" category="aux_clm"/>
    </machines>
    <options>
      <option name="wallclock">00:20:00</option>
    </options>
  </test>
  <test name="ERS_Ld3" grid="f09_g17" compset="I2000Clm50Fates" testmods="clm/FatesColdDef">
    <machines>
      <machine name="cheyenne" compiler="intel" category="aux_clm"/>
    </machines>
    <options>
      <option name="wallclock">00:20:00</option>
      <option name="comment"  >Want one fates test on a large grid: Since FATES has cohorts, it has potential to be a massive memory consumer and netcdf array size maker, so the large grid test will help smoke out these types of issues (and it's a restart test to cover possible memory/netcdf size issues with the restart file).</option>
    </options>
  </test>
  <test name="ERS_D_Ld5" grid="f10_f10_mg37" compset="I2000Clm50Fates" testmods="clm/FatesColdDef">
    <machines>
      <machine name="cheyenne" compiler="intel" category="aux_clm"/>
      <machine name="izumi" compiler="nag" category="aux_clm"/>
    </machines>
    <options>
      <option name="wallclock">00:40:00</option>
    </options>
  </test>
  <test name="ERS_D_Mmpi-serial_Ld5" grid="1x1_brazil" compset="I2000Clm45FatesRs" testmods="clm/FatesColdDef">
    <machines>
      <machine name="cheyenne" compiler="intel" category="aux_clm"/>
      <machine name="izumi" compiler="nag" category="aux_clm"/>
    </machines>
    <options>
      <option name="wallclock">00:20:00</option>
    </options>
  </test>
  <test name="ERS_D_Mmpi-serial_Ld5" grid="5x5_amazon" compset="I2000Clm45FatesRs" testmods="clm/FatesColdDef">
    <machines>
      <machine name="cheyenne" compiler="intel" category="aux_clm"/>
    </machines>
    <options>
      <option name="wallclock">00:20:00</option>
    </options>
  </test>
  <test name="ERS_D_Mmpi-serial_Ld5" grid="1x1_brazil" compset="I2000Clm50FatesRs" testmods="clm/FatesColdDef">
    <machines>
      <machine name="cheyenne" compiler="intel" category="aux_clm"/>
      <machine name="izumi" compiler="nag" category="aux_clm"/>
      <machine name="cheyenne" compiler="gnu" category="aux_clm"/>
    </machines>
    <options>
      <option name="wallclock">00:20:00</option>
    </options>
  </test>
  <test name="ERS_D_Mmpi-serial_Ld5" grid="5x5_amazon" compset="I2000Clm50FatesRs" testmods="clm/FatesColdDef">
    <machines>
      <machine name="cheyenne" compiler="intel" category="aux_clm"/>
    </machines>
    <options>
      <option name="wallclock">00:20:00</option>
    </options>
  </test>
  <test name="SMS_D_Ld5" grid="f10_f10_mg37" compset="I2000Clm45Fates" testmods="clm/FatesColdDef">
    <machines>
      <machine name="cheyenne" compiler="intel" category="aux_clm"/>
      <machine name="izumi" compiler="nag" category="aux_clm"/>
      <machine name="cheyenne" compiler="gnu" category="aux_clm"/>
    </machines>
    <options>
      <option name="wallclock">00:20:00</option>
    </options>
  </test>
  <test name="SMS_D_Ld5" grid="f45_f45_mg37" compset="I2000Clm45Fates" testmods="clm/FatesColdDef">
    <machines>
      <machine name="cheyenne" compiler="intel" category="aux_clm"/>
    </machines>
    <options>
      <option name="wallclock">00:20:00</option>
    </options>
  </test>
  <test name="SMS_D_Ld5" grid="f10_f10_mg37" compset="I2000Clm50Fates" testmods="clm/FatesColdDef">
    <machines>
      <machine name="cheyenne" compiler="intel" category="aux_clm"/>
      <machine name="izumi" compiler="nag" category="aux_clm"/>
      <machine name="cheyenne" compiler="gnu" category="aux_clm"/>
      <machine name="cheyenne" compiler="gnu" category="prebeta"/>
    </machines>
    <options>
      <option name="wallclock">00:20:00</option>
    </options>
  </test>
  <test name="SMS_D_Ld5" grid="f45_f45_mg37" compset="I2000Clm51Fates" testmods="clm/FatesColdDef">
    <machines>
      <machine name="cheyenne" compiler="intel" category="aux_clm"/>
    </machines>
    <options>
      <option name="wallclock">00:20:00</option>
      <option name="comment"  >Run a Fates test with latest Clm5_1</option>
    </options>
  </test>
  <test name="SMS_D_Lm6" grid="f45_f45_mg37" compset="I2000Clm45Fates" testmods="clm/FatesColdDef">
    <machines>
      <machine name="cheyenne" compiler="intel" category="aux_clm"/>
    </machines>
    <options>
      <option name="wallclock">00:40:00</option>
    </options>
  </test>
  <test name="SMS_D_Lm6" grid="f45_f45_mg37" compset="I2000Clm50Fates" testmods="clm/FatesColdDef">
    <machines>
      <machine name="cheyenne" compiler="intel" category="aux_clm"/>
      <machine name="cheyenne" compiler="intel" category="aux_cime_baselines"/>
    </machines>
    <options>
      <option name="wallclock">00:40:00</option>
    </options>
  </test>
  <test name="SMS_D_Lm6_P144x1" grid="f45_f45_mg37" compset="I2000Clm50Fates" testmods="clm/FatesColdDef">
    <machines>
      <machine name="cheyenne" compiler="intel" category="aux_clm"/>
    </machines>
    <options>
      <option name="wallclock">00:20:00</option>
    </options>
  </test>
  <test name="SMS_Ld5" grid="f10_f10_mg37" compset="I2000Clm45Fates" testmods="clm/FatesColdDef">
    <machines>
      <machine name="cheyenne" compiler="intel" category="aux_clm"/>
    </machines>
    <options>
      <option name="wallclock">00:20:00</option>
    </options>
  </test>
  <test name="SMS_Ld5" grid="f19_g17" compset="I2000Clm45Fates" testmods="clm/FatesColdDef">
    <machines>
      <machine name="cheyenne" compiler="intel" category="aux_clm"/>
    </machines>
    <options>
      <option name="wallclock">00:20:00</option>
    </options>
  </test>
  <test name="SMS_Ld5" grid="f10_f10_mg37" compset="I2000Clm50Fates" testmods="clm/FatesColdDef">
    <machines>
      <machine name="cheyenne" compiler="intel" category="aux_clm"/>
      <machine name="cheyenne" compiler="gnu" category="aux_clm"/>
    </machines>
    <options>
      <option name="wallclock">00:20:00</option>
    </options>
  </test>
  <test name="SMS_Ld5" grid="f19_g17" compset="I2000Clm50Fates" testmods="clm/FatesColdDef">
    <machines>
      <machine name="cheyenne" compiler="intel" category="aux_clm"/>
    </machines>
    <options>
      <option name="wallclock">00:20:00</option>
    </options>
  </test>
  <test name="SMS_D_Ld5" grid="f10_f10_mg37" compset="I2000Clm50BgcCrop" testmods="clm/irrig_alternate">
    <machines>
      <machine name="izumi" compiler="nag" category="aux_clm">
        <options>
          <option name="wallclock">00:20:00</option>
          <option name="comment">Debug test covering some non-default irrigation options.</option>
        </options>
      </machine>
    </machines>
  </test>
  <test name="SMS_D_Ld10" grid="f10_f10_mg37" compset="I2000Clm50BgcCrop" testmods="clm/tracer_consistency">
    <machines>

      <machine name="izumi" compiler="intel" category="aux_clm">
        <options>
          <option name="wallclock">00:30:00</option>
          <option name="comment">Include a tracer consistency check in debug mode.</option>
        </options>
      </machine>

    </machines>
  </test>
  <test name="ERP_P36x2_D_Ld5" grid="f10_f10_mg37" compset="I2000Ctsm50NwpBgcCropGswp" testmods="clm/default">
    <machines>

      <machine name="cheyenne" compiler="intel" category="aux_clm">
        <options>
          <option name="wallclock">00:30:00</option>
          <option name="comment">A debug ERP test of the NWP configuration with active BGC and CROP.</option>
        </options>
      </machine>

    </machines>
  </test>
  <test name="LWISO_Ld10" grid="f10_f10_mg37" compset="I2000Clm50BgcCrop" testmods="clm/coldStart">
    <machines>
      <machine name="cheyenne" compiler="gnu" category="aux_clm">
        <options>
          <option name="wallclock">00:30:00</option>
          <option name="comment">Ensure that turning on water tracers doesn't change answers. Cold start for now, until we can use initial conditions from a non-isotope case in an isotope case; once we can do that, this should be changed to not be cold start (e.g., 5-day decStart transient test: see also https://github.com/ESCOMP/ctsm/issues/495#issuecomment-516619853).</option>
        </options>
      </machine>
    </machines>
  </test>
  <test name="ERP_P36x2_D_Ld5" grid="f10_f10_mg37" compset="I2000Ctsm50NwpSpGswp" testmods="clm/default">
    <machines>

      <machine name="cheyenne" compiler="intel" category="aux_clm">
        <options>
          <option name="wallclock">00:30:00</option>
          <option name="comment">Include a debug ERP test of the NWP configuration.</option>
        </options>
      </machine>

    </machines>
  </test>
  <test name="SMS_Ld1" grid="nldas2_rnldas2_mnldas2" compset="I2000Ctsm50NwpSpNldas" testmods="clm/default">
    <machines>

      <machine name="cheyenne" compiler="gnu" category="aux_clm">
        <options>
          <option name="wallclock">00:30:00</option>
          <option name="comment">Include a short smoke test covering the nldas2 grid and the I2000Ctsm50NwpSpNldas compset, which uses NLDAS datm forcing.</option>
        </options>
      </machine>

    </machines>
  </test>
  <test name="SMS_Ld1" grid="nldas2_rnldas2_mnldas2" compset="I2000Ctsm50NwpSpNldasRs" testmods="clm/default">
    <machines>

      <machine name="cheyenne" compiler="gnu" category="aux_clm">
        <options>
          <option name="wallclock">00:30:00</option>
          <option name="comment">Include a short smoke test covering the nldas2 grid and the I2000Ctsm50NwpSpNldasRs compset, which uses NLDAS datm forcing.</option>
        </options>
      </machine>

    </machines>
  </test>
  <test name="ERP_D_Ld3" grid="f19_g17" compset="I2000Clm50FatesCru" testmods="clm/Fates">
    <machines>
      <machine name="cheyenne" compiler="intel" category="fates"/>
    </machines>
    <options>
      <option name="wallclock">00:20:00</option>
    </options>
  </test>
  <test name="ERP_D_P15x2_Ld3" grid="f19_g17" compset="I2000Clm50FatesCru" testmods="clm/Fates">
    <machines>
      <machine name="cheyenne" compiler="intel" category="fates"/>
    </machines>
    <options>
      <option name="wallclock">00:20:00</option>
    </options>
  </test>
  <test name="ERP_Ld3" grid="f09_g17" compset="I2000Clm45Fates" testmods="clm/FatesColdDef">
    <machines>
      <machine name="cheyenne" compiler="intel" category="fates"/>
    </machines>
    <options>
      <option name="wallclock">00:20:00</option>
    </options>
  </test>
  <test name="ERP_Ld9" grid="f45_f45_mg37" compset="I2000Clm45Fates" testmods="clm/FatesAllVars">
    <machines>
      <machine name="cheyenne" compiler="intel" category="fates"/>
      <machine name="izumi" compiler="nag" category="fates"/>
    </machines>
    <options>
      <option name="wallclock">00:20:00</option>
    </options>
  </test>
  <test name="ERS_D_Ld3" grid="f19_g17" compset="I2000Clm50FatesCru" testmods="clm/Fates">
    <machines>
      <machine name="cheyenne" compiler="intel" category="fates"/>
    </machines>
    <options>
      <option name="wallclock">00:20:00</option>
    </options>
  </test>
  <test name="ERS_D_Ld5" grid="f19_g17" compset="I2000Clm45Fates" testmods="clm/default">
    <machines>
      <machine name="cheyenne" compiler="intel" category="fates"/>
    </machines>
    <options>
      <option name="wallclock">00:20:00</option>
    </options>
  </test>
  <test name="ERS_D_Ld5" grid="f19_g17" compset="I2000Clm50FatesCru" testmods="clm/default">
    <machines>
      <machine name="cheyenne" compiler="intel" category="fates"/>
    </machines>
    <options>
      <option name="wallclock">00:20:00</option>
    </options>
  </test>
  <test name="ERS_D_Mmpi-serial_Ld5" grid="1x1_brazil" compset="I2000Clm50FatesCruRs" testmods="clm/Fates">
    <machines>
      <machine name="cheyenne" compiler="intel" category="fates"/>
      <machine name="izumi" compiler="nag" category="fates"/>
    </machines>
    <options>
      <option name="wallclock">00:20:00</option>
    </options>
  </test>
  <test name="ERS_Ld5" grid="f19_g17" compset="I2000Clm45Fates" testmods="clm/FatesColdDef">
    <machines>
      <machine name="cheyenne" compiler="intel" category="fates"/>
    </machines>
    <options>
      <option name="wallclock">00:20:00</option>
    </options>
  </test>
  <test name="ERS_Ld60" grid="f45_f45_mg37" compset="I2000Clm45Fates" testmods="clm/Fates">
    <machines>
      <machine name="cheyenne" compiler="intel" category="fates"/>
      <machine name="izumi" compiler="nag" category="fates"/>
    </machines>
    <options>
      <option name="wallclock">00:40:00</option>
    </options>
  </test>
  <test name="ERS_Ld60" grid="f45_f45_mg37" compset="I2000Clm45Fates" testmods="clm/FatesNoFire">
    <machines>
      <machine name="cheyenne" compiler="intel" category="fates"/>
    </machines>
    <options>
      <option name="wallclock">00:20:00</option>
    </options>
  </test>
  <test name="ERS_Ld60" grid="f45_f45_mg37" compset="I2000Clm45Fates" testmods="clm/FatesST3">
    <machines>
      <machine name="cheyenne" compiler="intel" category="fates"/>
    </machines>
    <options>
      <option name="wallclock">00:20:00</option>
    </options>
  </test>
  <test name="ERS_Ld60" grid="f45_f45_mg37" compset="I2000Clm45Fates" testmods="clm/FatesPPhys">
    <machines>
      <machine name="cheyenne" compiler="intel" category="fates"/>
    </machines>
    <options>
      <option name="wallclock">00:20:00</option>
    </options>
  </test>
  <test name="ERS_Ld60" grid="f45_f45_mg37" compset="I2000Clm45Fates" testmods="clm/FatesLogging">
    <machines>
      <machine name="cheyenne" compiler="intel" category="fates"/>
    </machines>
    <options>
      <option name="wallclock">00:20:00</option>
    </options>
  </test>
  <test name="SMS_Lm6" grid="f45_f45_mg37" compset="I2000Clm45Fates" testmods="clm/Fates">
    <machines>
      <machine name="cheyenne" compiler="intel" category="fates"/>
    </machines>
    <options>
      <option name="wallclock">00:20:00</option>
      <option name="comment"  >Run a short non-Fates test (without land-ice model) in the fates test list, to make sure fates changes do not mess up the standard model</option>
    </options>
  </test>
  <test name="SMS_Ly2" grid="1x1_brazil" compset="I2000Clm45FatesRs" testmods="clm/Fates">
    <machines>
      <machine name="cheyenne" compiler="intel" category="fates"/>
    </machines>
    <options>
      <option name="wallclock">00:40:00</option>
    </options>
  </test>
  <test name="SMS_Lm1" grid="f10_f10_mg37" compset="I1850Clm50BgcCropCmip6waccm" testmods="clm/basic">
    <machines>
      <machine name="cheyenne" compiler="gnu" category="aux_clm"/>
      <machine name="cheyenne" compiler="gnu" category="prealpha"/>
      <machine name="cheyenne" compiler="gnu" category="prebeta"/>
    </machines>
    <options>
      <option name="wallclock">00:20:00</option>
      <option name="comment"  >The main point of this test is simply to make sure that the CMIP6WACCMDECK moifierd works. (This configuration is basically the same as I1850Clm50BgcCropCmip6, but without cmip6_glaciers_virtual_antarctica - so we don't need huge coverage of this.) Month-long so that we actually get some history output (because this test exercises a usermods directory with only monthly and yearly output).</option>
    </options>
  </test>
  <test name="SMS_Lm1" grid="f19_g17" compset="I1850Clm50BgcCropCmip6waccm" testmods="clm/basic">
    <machines>
      <machine name="cheyenne" compiler="intel" category="aux_clm"/>
      <machine name="cheyenne" compiler="intel" category="prebeta"/>
    </machines>
    <options>
      <option name="wallclock">00:60:00</option>
      <option name="comment"  >The main point of this test is simply to make sure that the CMIP6WACCMDECK modifier works for
2-degree since that resolution turns off Carbon isotopes </option>
    </options>
  </test>
  <test name="SMS_Lm1_D" grid="f10_f10_mg37" compset="I1850Clm50BgcCrop" testmods="clm/output_crop_highfreq">
    <machines>
      <machine name="cheyenne" compiler="intel" category="aux_clm">
        <options>
          <option name="wallclock">00:20:00</option>
          <option name="comment">Want at least a month-long debug test covering the output_crop usermod, as well as a test covering the output_crop_highfreq usermod. (Note that we already have a year+ test of output_crop via a cmip6 test, so having this test just be a month, rather than a year, seems good enough.)</option>
        </options>
      </machine>
    </machines>
  </test>
  <test name="SMS_Ly1_Mmpi-serial" grid="1x1_brazil" compset="IHistClm50BgcQianRs" testmods="clm/output_bgc_highfreq">
    <machines>
      <machine name="cheyenne" compiler="gnu" category="aux_clm">
        <options>
          <option name="wallclock">00:20:00</option>
          <option name="comment">Want a year-long test covering the output_bgc and output_bgc_highfreq usermods; don't want a highfreq, year-long global test because of the output volume, so this is single-point.</option>
        </options>
      </machine>
    </machines>
  </test>
  <test name="SMS_Ly1_Mmpi-serial" grid="1x1_vancouverCAN" compset="I1PtClm50SpRs" testmods="clm/output_sp_highfreq">
    <machines>
      <machine name="cheyenne" compiler="gnu" category="aux_clm">
        <options>
          <option name="wallclock">00:10:00</option>
          <option name="comment">Want a year-long test covering the output_sp and output_sp_highfreq usermods; don't want a highfreq, year-long global test because of the output volume, so this is single-point.</option>
        </options>
      </machine>
    </machines>
  </test>
  <test name="SMS_D_Ld5_Vnuopc" grid="f10_f10_mg37" compset="I2000Clm50BgcCrop" testmods="clm/default">
    <machines>
      <machine name="cheyenne" compiler="intel" category="aux_clm">
        <options>
          <option name="wallclock">00:30:00</option>
          <option name="comment">Include a test of the NUOPC cap</option>
        </options>
      </machine>
    </machines>
  </test>
  <test name="PFS_Ld20" grid="f09_g17" compset="I2000Clm50BgcCrop">
    <machines>
      <machine name="cheyenne" compiler="intel" category="aux_clm">
        <options>
          <option name="wallclock">00:30:00</option>
          <option name="comment">Can use this test to determine if there are significant throughput changes, at least for this common and important configuration. Note that this deliberately doesn't have any testmods in order to (1) avoid doing history output (because the timing of output can be very variable, and mixing output timing with other aspects of model time can be confusing), and (2) generally keep the test replicating a production configuration as closely as possible (so, for example, we do NOT set BFBFLAG=TRUE for this test).</option>
          <!-- standard throughput tolerance is 25%, but for this PFS test we want a stricter tolerance -->
          <option name="tput_tolerance">0.1</option>
        </options>
      </machine>
    </machines>
  </test>

  <test name="LILACSMOKE_Vnuopc_D_Ld2" grid="f10_f10_mg37" compset="I2000Ctsm50NwpSpAsRs" testmods="clm-lilac">
    <machines>
      <machine name="cheyenne" compiler="intel" category="aux_clm">
        <options>
          <option name="wallclock">00:20:00</option>
          <option name="comment">Basic LILAC smoke test. Needs to use the nuopc driver. Uses stub atmosphere to avoid needing to download a bunch of unnecessary data if run on a different machine.</option>
        </options>
      </machine>
    </machines>
  </test>

  <test name="SMS_D_Ln1" grid="f10_f10_mg37" compset="I2000Clm50BgcCropQianRs" testmods="clm-run_self_tests">
    <machines>

      <machine name="izumi" compiler="intel" category="aux_clm">
        <options>
          <option name="wallclock">0:20:00</option>
          <option name="comment">Include a test that triggers runtime self-tests. The grid and compset aren't very important here, but we do want more than a single-point test so that we can run on more than one processor; we use Qian atm forcing to facilitate running this test on small systems (to avoid large input data needs). The self-tests are run in initialization, so we only need to run for a single time step.</option>
        </options>
      </machine>

    </machines>
  </test>

  <test name="FUNITCTSM_P1x1" grid="f10_f10_mg37" compset="I2000Clm50Sp">
    <machines>
      <machine name="cheyenne" compiler="intel" category="aux_clm">
        <options>
          <option name="wallclock">00:30:00</option>
          <option name="comment">This test runs CTSM's Fortran unit tests. We're abusing the system test infrastructure to run these, so that a run of the test suite results in the unit tests being run as well. Grid and compset are irrelevant here, except that compset must be one that includes CTSM in order for CIME to find the test definition.</option>
        </options>
      </machine>
    </machines>
  </test>
</testlist><|MERGE_RESOLUTION|>--- conflicted
+++ resolved
@@ -381,11 +381,7 @@
       <option name="wallclock">00:20:00</option>
     </options>
   </test>
-<<<<<<< HEAD
-  <test name="ERP_D_Ld5" grid="f10_f10_mg37" compset="I2000Clm50Sp" testmods="clm/decStart">
-=======
-  <test name="ERP_D_Ld5" grid="f10_f10_musgs" compset="I2000Clm51Sp" testmods="clm/decStart">
->>>>>>> 0f6985da
+  <test name="ERP_D_Ld5" grid="f10_f10_mg37" compset="I2000Clm51Sp" testmods="clm/decStart">
     <machines>
       <machine name="cheyenne" compiler="intel" category="aux_clm"/>
     </machines>
