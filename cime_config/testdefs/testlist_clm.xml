<?xml version="1.0"?>
<testlist version="2.0">
  <test name="ERI_D_Ld9" grid="f10_f10_mg37" compset="I1850Clm51Bgc" testmods="clm/default">
    <machines>
      <machine name="cheyenne" compiler="gnu" category="aux_clm"/>
    </machines>
    <options>
      <option name="wallclock">00:20:00</option>
    </options>
  </test>
  <test name="SMS_D_Ld3_PS" grid="f09_g17" compset="I1850Clm50BgcNoAnthro" testmods="clm/decStart1851_noinitial">
    <machines>
      <machine name="cheyenne" compiler="intel" category="aux_clm"/>
      <machine name="cheyenne" compiler="intel" category="prebeta"/>
    </machines>
    <options>
      <option name="wallclock">00:20:00</option>
    </options>
  </test>
  <test name="SMS_Ld5" grid="f09_g17" compset="I1850Clm45BgcCru" testmods="clm/default">
    <machines>
      <machine name="cheyenne" compiler="intel" category="ctsm_sci"/>
    </machines>
    <options>
      <option name="wallclock">00:20:00</option>
      <option name="comment"  >Science support for I1850Clm45BgcCru at f09</option>
    </options>
  </test>
  <test name="SMS_Ld5" grid="f19_g17" compset="I1850Clm45BgcCru" testmods="clm/default">
    <machines>
      <machine name="cheyenne" compiler="intel" category="ctsm_sci"/>
    </machines>
    <options>
      <option name="wallclock">00:20:00</option>
      <option name="comment"  >Science support for I1850Clm45BgcCru at f19</option>
    </options>
  </test>
  <test name="ERI_D_Ld9" grid="f10_f10_mg37" compset="I2000Clm50BgcCru" testmods="clm/default">
    <machines>
      <machine name="cheyenne" compiler="gnu" category="aux_clm"/>
      <machine name="cheyenne" compiler="intel" category="aux_clm"/>
    </machines>
    <options>
      <option name="wallclock">00:20:00</option>
    </options>
  </test>
  <test name="SMS_Ln9" grid="C96_t061" compset="I2000Clm50SpRs" testmods="clm/clm50cam6LndTuningMode">
    <machines>
      <machine name="cheyenne" compiler="intel" category="ctsm_sci"/>
    </machines>
    <options>
      <option name="wallclock">00:60:00</option>
      <option name="comment">We have one C96 test in aux_clm; this is another that uses a different compset. No need to run this additional C96 test with every tag, but include it in the less frequent ctsm_sci testing.</option>
    </options>
  </test>
  <test name="ERI_D_Ld9" grid="ne30_g17" compset="I2000Clm50BgcCru" testmods="clm/vrtlay">
    <machines>
      <machine name="cheyenne" compiler="intel" category="aux_clm"/>
    </machines>
    <options>
      <option name="wallclock">00:60:00</option>
    </options>
  </test>
  <test name="ERI_D_Ld9" grid="T31_g37" compset="I2000Clm50Sp" testmods="clm/SNICARFRC">
    <machines>
      <machine name="cheyenne" compiler="intel" category="aux_clm"/>
    </machines>
    <options>
      <option name="wallclock">00:20:00</option>
    </options>
  </test>
  <test name="SMS_D_Ld1_PS" grid="f09_g17" compset="I1850Clm50Sp" testmods="clm/default">
    <machines>
      <machine name="cheyenne" compiler="intel" category="aux_clm"/>
    </machines>
    <options>
      <option name="wallclock">00:20:00</option>
      <option name="comment"  >Include a test of this scientifically-supported compset at a scientifically-supported resolution</option>
    </options>
  </test>
  <test name="SMS_Ld1" grid="f09_g17" compset="I1850Clm50Sp" testmods="clm/default">
    <machines>
      <machine name="cheyenne" compiler="intel" category="ctsm_sci"/>
    </machines>
    <options>
      <option name="wallclock">00:20:00</option>
      <option name="comment"  >Science support for I1850Clm50Sp at f09</option>
    </options>
  </test>
  <test name="SMS_Ld1" grid="f19_g17" compset="I1850Clm50Sp" testmods="clm/default">
    <machines>
      <machine name="cheyenne" compiler="intel" category="ctsm_sci"/>
    </machines>
    <options>
      <option name="wallclock">00:20:00</option>
      <option name="comment"  >Science support for I1850Clm50Sp at f19</option>
    </options>
  </test>
  <test name="SMS_Ld1" grid="f09_g17" compset="I1850Clm50SpCru" testmods="clm/default">
    <machines>
      <machine name="cheyenne" compiler="intel" category="ctsm_sci"/>
    </machines>
    <options>
      <option name="wallclock">00:20:00</option>
      <option name="comment"  >Science support for I1850Clm50SpCru at f09</option>
    </options>
  </test>
  <test name="SMS_Ld1" grid="f19_g17" compset="I1850Clm50SpCru" testmods="clm/default">
    <machines>
      <machine name="cheyenne" compiler="intel" category="ctsm_sci"/>
    </machines>
    <options>
      <option name="wallclock">00:20:00</option>
      <option name="comment"  >Science support for I1850Clm50SpCru at f19</option>
    </options>
  </test>
  <test name="ERP_D_Ld3_PS" grid="f09_g17" compset="I2000Clm50Sp" testmods="clm/prescribed">
    <machines>
      <machine name="cheyenne" compiler="intel" category="aux_clm"/>
      <machine name="cheyenne" compiler="intel" category="prealpha"/>
    </machines>
    <options>
      <option name="wallclock">00:20:00</option>
      <option name="comment"  >Include a test of prescribed soil-moisture, has to be at f09, should be 2000 and for SP</option>
    </options>
  </test>
  <test name="ERP_D_Ld3_Vmct_PS" grid="f09_g17" compset="I2000Clm50Sp" testmods="clm/prescribed">
    <machines>
      <machine name="cheyenne" compiler="intel" category="aux_clm"/>
      <machine name="cheyenne" compiler="intel" category="prealpha"/>
    </machines>
    <options>
      <option name="wallclock">00:20:00</option>
      <option name="comment"  >MCT test covering prescribed soil moisture stream (this stream uses different code in a mct test than in an mct test).</option>
    </options>
  </test>
  <test name="ERI_D_Ld9_P48x1" grid="f10_f10_mg37" compset="I2000Clm50BgcCru" testmods="clm/reduceOutput">
    <machines>
      <machine name="izumi" compiler="nag" category="aux_clm"/>
      <machine name="izumi" compiler="nag" category="prebeta"/>
    </machines>
    <options>
      <option name="wallclock">00:40:00</option>
    </options>
  </test>
  <test name="ERI_D_Ld9_P48x1" grid="T31_g37" compset="I2000Clm50Sp" testmods="clm/reduceOutput">
    <machines>
      <machine name="izumi" compiler="nag" category="aux_clm"/>
    </machines>
    <options>
      <option name="wallclock">00:40:00</option>
    </options>
  </test>
  <test name="ERI_D_Ld9_P48x1" grid="f10_f10_mg37" compset="I2000Clm50Sp" testmods="clm/SNICARFRC">
    <machines>
      <machine name="izumi" compiler="nag" category="aux_clm"/>
    </machines>
    <options>
      <option name="wallclock">00:40:00</option>
    </options>
  </test>
  <test name="ERI_D_Ld9_P48x1_Vmct" grid="f10_f10_mg37" compset="I2000Clm50Sp" testmods="clm/SNICARFRC">
    <machines>
      <machine name="izumi" compiler="nag" category="aux_clm"/>
    </machines>
    <options>
      <option name="wallclock">00:40:00</option>
      <option name="comment"  >Include an ERI test with MCT</option>
    </options>
  </test>
<<<<<<< HEAD
  <test name="ERS_D" grid="f10_f10_mg37" compset="I1850Clm51Sp" testmods="clm/ExcessIceStreams">
    <machines>
      <machine name="cheyenne" compiler="gnu" category="aux_clm"/>
      <machine name="cheyenne" compiler="intel" category="aux_clm"/>
      <machine name="izumi"    compiler="nag" category="aux_clm"/>
      <machine name="izumi"    compiler="intel" category="aux_clm"/>
      <machine name="izumi"    compiler="gnu" category="aux_clm"/>
      <machine name="izumi"    compiler="pgi" category="aux_clm"/>
    </machines>
    <options>
      <option name="wallclock">00:20:00</option>
      <option name="comment"  >Include an excess ice test starting up from streams</option>
    </options>
  </test>
  <test name="SMS_Lm12" grid="f09_f09_mg17" compset="I1850Clm51Sp" testmods="clm/ExcessIceStartup_output_sp_exice">
    <machines>
      <machine name="cheyenne" compiler="gnu" category="aux_clm"/>
      <machine name="cheyenne" compiler="intel" category="aux_clm"/>
      <machine name="cheyenne" compiler="intel" category="ctsm_sci"/>
      <machine name="izumi"    compiler="intel" category="aux_clm"/>
    </machines>
    <options>
      <option name="wallclock">01:00:00</option>
      <option name="comment"  >Include an excess ice test starting up from an finidat startup file with excessice output with extra output</option>
    </options>
  </test>
  <test name="SMS_Ld1" grid="f09_g17" compset="I1850Clm50Bgc" testmods="clm/drydepnomegan">
    <machines>
      <machine name="cheyenne" compiler="intel" category="aux_clm"/>
    </machines>
    <options>
      <option name="wallclock">00:20:00</option>
    </options>
  </test>
=======
>>>>>>> 17e2acb6
  <test name="SMS_Ln9_P144x3" grid="f19_g17" compset="IHistClm50Sp" testmods="clm/waccmx_offline2005Start">
    <machines>
      <machine name="cheyenne" compiler="intel" category="ctsm_sci"/>
    </machines>
    <options>
      <option name="wallclock">00:20:00</option>
      <option name="comment">Do a test similar to FXHIST starting at a 2005 start date, will interpoalte from the 2003 IC file</option>
    </options>
  </test>
  <test name="SMS_D_Ln9_P36x3" grid="f19_g17" compset="IHistClm50Sp" testmods="clm/waccmx_offline">
    <machines>
      <machine name="cheyenne" compiler="intel" category="aux_clm"/>
    </machines>
    <options>
      <option name="wallclock">00:20:00</option>
      <option name="comment">Run a transient case with standalone settings similar to the FXHIST waccm test</option>
    </options>
  </test>
  <test name="SMS_D_Ln9_P36x3_Vmct" grid="f19_g17" compset="IHistClm50Sp" testmods="clm/waccmx_offline">
    <machines>
      <machine name="cheyenne" compiler="intel" category="aux_clm"/>
    </machines>
    <options>
      <option name="wallclock">00:20:00</option>
      <option name="comment">MCT test covering drydep, megan and Gregorian calendar.</option>
    </options>
  </test>
  <test name="ERP_D_P36x2_Ld3" grid="f10_f10_mg37" compset="I2000Clm50BgcCru" testmods="clm/cn_conly">
    <machines>
      <machine name="cheyenne" compiler="intel" category="aux_clm"/>
    </machines>
    <options>
      <option name="wallclock">00:20:00</option>
    </options>
  </test>
  <test name="ERP_D_P36x2_Ld3" grid="f10_f10_mg37" compset="I2000Clm50BgcCru" testmods="clm/snowveg_norad">
    <machines>
      <machine name="cheyenne" compiler="gnu" category="aux_clm"/>
    </machines>
    <options>
      <option name="wallclock">00:20:00</option>
    </options>
  </test>
  <test name="ERI_Ld9" grid="f10_f10_mg37" compset="I2000Clm50BgcCru" testmods="clm/drydepnomegan">
    <machines>
      <machine name="cheyenne" compiler="gnu" category="aux_clm"/>
    </machines>
    <options>
      <option name="wallclock">00:20:00</option>
    </options>
  </test>
  <test name="ERI_Ld9" grid="f10_f10_mg37" compset="I2000Clm50BgcCru" testmods="clm/default">
    <machines>
      <machine name="cheyenne" compiler="gnu" category="aux_clm"/>
      <machine name="cheyenne" compiler="intel" category="aux_clm"/>
    </machines>
    <options>
      <option name="wallclock">00:20:00</option>
    </options>
  </test>
  <test name="ERI_Ld9" grid="f45_g37" compset="I2000Clm50BgcCru" testmods="clm/nofire">
    <machines>
      <machine name="cheyenne" compiler="intel" category="aux_clm"/>
    </machines>
    <options>
      <option name="wallclock">00:20:00</option>
    </options>
  </test>
  <test name="ERI_Ld9" grid="f09_g17" compset="I2000Clm51BgcCrop" testmods="clm/default">
    <machines>
      <machine name="cheyenne" compiler="intel" category="ctsm_sci"/>
    </machines>
    <options>
      <option name="wallclock">00:20:00</option>
      <option name="comment">Include an ERI test at production resolution in the ctsm_sci test list</option>
    </options>
  </test>
  <test name="ERI_C2_Ld9" grid="f10_f10_mg37" compset="I2000Clm51BgcCrop" testmods="clm/default">
    <machines>
      <machine name="cheyenne" compiler="gnu" category="aux_clm"/>
    </machines>
    <options>
      <option name="wallclock">00:20:00</option>
    </options>
  </test>
  <test name="ERS_Ld3" grid="f10_f10_mg37" compset="I2000Clm51Bgc" testmods="clm/ciso_cwd_hr">
    <machines>
      <machine name="cheyenne" compiler="intel" category="aux_clm"/>
    </machines>
    <options>
      <option name="wallclock">00:20:00</option>
    </options>
  </test>
  <test name="ERP_Ld9" grid="f45_g37" compset="I2000Clm51Bgc" testmods="clm/default">
    <machines>
      <machine name="cheyenne" compiler="intel" category="aux_clm"/>
    </machines>
    <options>
      <option name="wallclock">00:20:00</option>
    </options>
  </test>
  <test name="ERP_D" grid="f10_f10_mg37" compset="IHistClm51Bgc" testmods="clm/decStart">
    <machines>
      <machine name="cheyenne" compiler="gnu" category="aux_clm"/>
      <machine name="cheyenne" compiler="intel" category="aux_clm"/>
    </machines>
    <options>
      <option name="wallclock">00:20:00</option>
    </options>
  </test>
  <test name="ERP_D_Ld3_P36x2" grid="f10_f10_mg37" compset="I2000Clm50BgcCru" testmods="clm/default">
    <machines>
      <machine name="cheyenne" compiler="intel" category="aux_clm"/>
      <machine name="cheyenne" compiler="gnu" category="aux_clm"/>
    </machines>
    <options>
      <option name="wallclock">00:20:00</option>
    </options>
  </test>
  <test name="ERP_D_Ld5" grid="f10_f10_mg37" compset="I1850Clm50BgcCropG" testmods="clm/glcMEC_changeFlags">
    <machines>
      <machine name="cheyenne" compiler="gnu" category="aux_clm"/>
    </machines>
    <options>
      <option name="wallclock">00:20:00</option>
      <option name="comment"  >cism is not answer preserving across processor changes, but short test length should be ok.</option>
    </options>
  </test>
  <test name="SMS_Ld5" grid="f19_g17" compset="I1850Clm50Bgc" testmods="clm/default">
    <machines>
      <machine name="cheyenne" compiler="intel" category="ctsm_sci"/>
    </machines>
    <options>
      <option name="wallclock">00:20:00</option>
      <option name="comment"  >Science support for I1850Clm50Bgc at f19</option>
    </options>
  </test>
  <test name="SMS_Ld5" grid="f09_g17" compset="I1850Clm50Bgc" testmods="clm/default">
    <machines>
      <machine name="cheyenne" compiler="intel" category="ctsm_sci"/>
    </machines>
    <options>
      <option name="wallclock">00:20:00</option>
      <option name="comment"  >Science support for I1850Clm50Bgc at f09</option>
    </options>
  </test>
  <test name="ERP_D_Ld5" grid="ne30_g17" compset="I1850Clm50BgcCrop" testmods="clm/default">
    <machines>
      <machine name="izumi" compiler="nag" category="prealpha"/>
    </machines>
    <options>
      <option name="wallclock">00:60:00</option>
    </options>
  </test>
  <test name="SMS_Ln9_P72x2" grid="C96_C96_mg17" compset="IHistClm50BgcCrop" testmods="clm/clm50cam6LndTuningMode">
    <machines>
      <machine name="cheyenne" compiler="intel" category="aux_clm"/>
    </machines>
    <options>
      <option name="wallclock">00:10:00</option>
      <option name="comment">Want one C96 test in the aux_clm test suite; just a short smoke test to make sure it can get off the ground. Use a PE layout that (1) has threading, because CAM uses threading at this resolution; and (2) has a smaller-than-standard task count in order to get through the queue faster.</option>
    </options>
  </test>
  <test name="SMS_Ld5" grid="f09_g17" compset="IHistClm50BgcCrop" testmods="clm/default">
    <machines>
      <machine name="cheyenne" compiler="intel" category="ctsm_sci"/>
    </machines>
    <options>
      <option name="wallclock">00:20:00</option>
      <option name="comment"  >Science support for IHistClm50BgcCrop at f09</option>
    </options>
  </test>
  <test name="SMS_Ld5" grid="f19_g17" compset="IHistClm50BgcCrop" testmods="clm/default">
    <machines>
      <machine name="cheyenne" compiler="intel" category="ctsm_sci"/>
    </machines>
    <options>
      <option name="wallclock">00:20:00</option>
      <option name="comment"  >Science support for IHistClm50BgcCrop at f19</option>
    </options>
  </test>
  <test name="ERP_D_Ld5" grid="f10_f10_mg37" compset="IHistClm50BgcCrop" testmods="clm/allActive">
    <machines>
      <machine name="cheyenne" compiler="intel" category="aux_clm"/>
    </machines>
    <options>
      <option name="wallclock">00:20:00</option>
      <option name="comment">Use a transient compset so we allocate and run all PFTs (non-transient cases only allocate memory for non-zero-weight PFTs)</option>
    </options>
  </test>
  <test name="ERP_D_Ld5" grid="f10_f10_mg37" compset="I2000Clm50BgcCru" testmods="clm/anoxia">
    <machines>
      <machine name="cheyenne" compiler="intel" category="aux_clm"/>
    </machines>
    <options>
      <option name="wallclock">00:20:00</option>
      <option name="comment">Run a test with anoxia turned on</option>
    </options>
  </test>
  <test name="ERP_D_Ld5" grid="f10_f10_mg37" compset="I2000Clm50BgcCru" testmods="clm/ciso_flexCN_FUN">
    <machines>
      <machine name="cheyenne" compiler="gnu" category="aux_clm"/>
    </machines>
    <options>
      <option name="wallclock">00:20:00</option>
    </options>
  </test>
  <test name="ERP_D_Ld5" grid="f10_f10_mg37" compset="I2000Clm50BgcCru" testmods="clm/fire_emis">
    <machines>
      <machine name="cheyenne" compiler="gnu" category="aux_clm"/>
      <machine name="cheyenne" compiler="gnu" category="prebeta"/>
    </machines>
    <options>
      <option name="wallclock">00:20:00</option>
    </options>
  </test>
  <test name="ERP_D_Ld5" grid="f10_f10_mg37" compset="I2000Clm51Sp" testmods="clm/decStart">
    <machines>
      <machine name="cheyenne" compiler="intel" category="aux_clm"/>
    </machines>
    <options>
      <option name="wallclock">00:20:00</option>
      <option name="comment">2000 Sp test for CLM51</option>
    </options>
  </test>
  <test name="ERP_D_Ld5" grid="f10_f10_mg37" compset="I2000Clm50Sp" testmods="clm/reduceOutput">
    <machines>
      <machine name="cheyenne" compiler="gnu" category="aux_clm"/>
      <machine name="cheyenne" compiler="intel" category="aux_clm"/>
    </machines>
    <options>
      <option name="wallclock">00:20:00</option>
    </options>
  </test>
  <test name="ERP_D_Ld5" grid="f09_g17" compset="I2000Clm50Vic" testmods="clm/vrtlay">
    <machines>
      <machine name="cheyenne" compiler="intel" category="ctsm_sci"/>
    </machines>
    <options>
      <option name="wallclock">00:20:00</option>
    </options>
  </test>
  <test name="ERP_D_Ld5" grid="f10_f10_mg37" compset="I2000Clm50Vic" testmods="clm/vrtlay">
    <machines>
      <machine name="cheyenne" compiler="intel" category="aux_clm"/>
    </machines>
    <options>
      <option name="wallclock">00:20:00</option>
    </options>
  </test>
  <test name="ERP_D_Ld5" grid="f10_f10_mg37" compset="IHistClm50SpCru" testmods="clm/drydepnomegan">
    <machines>
      <machine name="cheyenne" compiler="gnu" category="aux_clm"/>
      <machine name="cheyenne" compiler="gnu" category="prebeta"/>
    </machines>
    <options>
      <option name="wallclock">00:20:00</option>
    </options>
  </test>
  <test name="ERP_D_Ld5" grid="f10_f10_mg37" compset="IHistClm51Sp" testmods="clm/default">
    <machines>
      <machine name="cheyenne" compiler="intel" category="aux_clm"/>
    </machines>
    <options>
      <option name="wallclock">00:20:00</option>
      <option name="comment"  >Test Hist compset with Sp for CLM5.1</option>
    </options>
  </test>
  <test name="SMS_Ld5" grid="f09_g17" compset="IHistClm50SpCru" testmods="clm/default">
    <machines>
      <machine name="cheyenne" compiler="intel" category="ctsm_sci"/>
    </machines>
    <options>
      <option name="wallclock">00:20:00</option>
      <option name="comment"  >Science support for IHistClm50SpCru at f09</option>
    </options>
  </test>
  <test name="SMS_Ld5" grid="f19_g17" compset="IHistClm50SpCru" testmods="clm/default">
    <machines>
      <machine name="cheyenne" compiler="intel" category="ctsm_sci"/>
    </machines>
    <options>
      <option name="wallclock">00:20:00</option>
      <option name="comment"  >Science support for IHistClm50SpCru at f19</option>
    </options>
  </test>
  <test name="ERP_D_Ld5_P48x1" grid="f10_f10_mg37" compset="I1850Clm51Bgc" testmods="clm/ciso">
    <machines>
      <machine name="izumi" compiler="nag" category="aux_clm"/>
    </machines>
    <options>
      <option name="wallclock">00:20:00</option>
    </options>
  </test>
  <test name="ERP_D_Ld10_P36x2" grid="f10_f10_mg37" compset="IHistClm51BgcCrop" testmods="clm/ciso_decStart">
    <machines>
      <machine name="cheyenne" compiler="intel" category="aux_clm"/>
    </machines>
    <options>
      <option name="wallclock">00:20:00</option>
      <option name="comment"  >Transient case with isotopes with a december start</option>
    </options>
  </test>
  <test name="ERP_D_Ld10_P36x2_Vmct" grid="f10_f10_mg37" compset="IHistClm51BgcCrop" testmods="clm/ciso_decStart">
    <machines>
      <machine name="cheyenne" compiler="intel" category="aux_clm"/>
    </machines>
    <options>
      <option name="wallclock">00:20:00</option>
      <option name="comment"  >MCT test covering both carbon isotopes and decStart (the latter is not very important, but we might as well have a test of that option).</option>
    </options>
  </test>
  <test name="ERP_D_Ld5_P48x1" grid="f10_f10_mg37" compset="I2000Clm50BgcCru" testmods="clm/reduceOutput">
    <machines>
      <machine name="izumi" compiler="nag" category="aux_clm"/>
    </machines>
    <options>
      <option name="wallclock">00:20:00</option>
    </options>
  </test>
  <test name="ERP_D_Ld5_P48x1" grid="f10_f10_mg37" compset="I2000Clm50Sp" testmods="clm/o3lombardozzi2015">
    <machines>
      <machine name="izumi" compiler="nag" category="aux_clm"/>
    </machines>
    <options>
      <option name="wallclock">00:20:00</option>
    </options>
  </test>
  <test name="ERP_D_P36x2_Ld3" grid="f10_f10_mg37" compset="I1850Clm50BgcCrop" testmods="clm/default">
    <machines>
      <machine name="cheyenne" compiler="intel" category="aux_clm"/>
      <machine name="cheyenne" compiler="gnu" category="aux_clm"/>
      <machine name="cheyenne" compiler="intel" category="clm_short"/>
      <machine name="cheyenne" compiler="gnu" category="clm_short"/>
    </machines>
    <options>
      <option name="wallclock">00:20:00</option>
    </options>
  </test>
  <test name="ERP_D_P36x2_Ld3" grid="f10_f10_mg37" compset="I2000Clm51BgcCrop" testmods="clm/coldStart">
    <machines>
      <machine name="cheyenne" compiler="intel" category="aux_clm"/>
    </machines>
    <options>
      <option name="wallclock">00:20:00</option>
    </options>
  </test>
  <test name="ERP_D_P36x2_Ld3" grid="f10_f10_mg37" compset="I1850Clm51BgcCrop" testmods="clm/mimics">
    <machines>
      <machine name="cheyenne" compiler="gnu" category="aux_clm"/>
    </machines>
    <options>
      <option name="wallclock">00:20:00</option>
      <option name="comment"  >Test soil_decomp_method = 'MIMICSWieder2015'</option>
    </options>
  </test>
  <test name="SMS_Ld5_Mmpi-serial" grid="1x1_brazil" compset="IHistClm50BgcQianRs" testmods="clm/mimics">
    <machines>
      <machine name="izumi" compiler="gnu" category="aux_clm"/>
    </machines>
    <options>
      <option name="wallclock">00:20:00</option>
      <option name="comment"  >Test soil_decomp_method = 'MIMICSWieder2015'</option>
    </options>
  </test>
  <test name="SMS_Ly5_Mmpi-serial" grid="1x1_brazil" compset="IHistClm50BgcQianRs" testmods="clm/newton_krylov_spinup">
    <machines>
      <machine name="izumi" compiler="intel" category="aux_clm"/>
    </machines>
    <options>
      <option name="wallclock">00:20:00</option>
      <option name="comment"  >Test soil_decomp_method = 'MIMICSWieder2015'</option>
    </options>
  </test>
  <test name="ERP_D_P36x2_Ld3" grid="f10_f10_mg37" compset="I2000Clm50BgcCru" testmods="clm/flexCN_FUN">
    <machines>
      <machine name="cheyenne" compiler="intel" category="aux_clm"/>
    </machines>
    <options>
      <option name="wallclock">00:20:00</option>
    </options>
  </test>
  <test name="ERP_D_P36x2_Ld3" grid="f10_f10_mg37" compset="I2000Clm50BgcCru" testmods="clm/noFUN_flexCN">
    <machines>
      <machine name="cheyenne" compiler="intel" category="aux_clm"/>
    </machines>
    <options>
      <option name="wallclock">00:20:00</option>
    </options>
  </test>
  <test name="ERP_D_P36x2_Ld3" grid="f10_f10_mg37" compset="I2000Clm50BgcCru" testmods="clm/luna">
    <machines>
      <machine name="cheyenne" compiler="intel" category="aux_clm"/>
    </machines>
    <options>
      <option name="wallclock">00:20:00</option>
    </options>
  </test>
  <test name="ERP_D_P36x2_Ld3" grid="f10_f10_mg37" compset="I2000Clm50BgcCru" testmods="clm/default">
    <machines>
      <machine name="cheyenne" compiler="intel" category="aux_clm"/>
      <machine name="cheyenne" compiler="gnu" category="aux_clm"/>
    </machines>
    <options>
      <option name="wallclock">00:20:00</option>
    </options>
  </test>
  <test name="ERP_D_P36x2_Ld30" grid="f10_f10_mg37" compset="I2000Clm50BgcCru" testmods="clm/default">
    <machines>
      <machine name="cheyenne" compiler="intel" category="aux_clm"/>
    </machines>
    <options>
      <option name="wallclock">00:40:00</option>
      <option name="comment"  >NOTE(bja, 201509) constrain_stress_deciduous_onset is on by default for clm50, but functionality is not exercised by nine day tests, Sean Swenson verified that it is active during 30 day tests.</option>
    </options>
  </test>
  <test name="ERP_D_P36x2_Ld5" grid="f10_f10_mg37" compset="I2000Clm51BgcCrop" testmods="clm/irrig_spunup">
    <machines>
      <machine name="cheyenne" compiler="intel" category="aux_clm"/>
    </machines>
    <options>
      <option name="wallclock">00:20:00</option>
      <option name="comment"  >Want ERP _D test with irrigation on</option>
    </options>
  </test>
  <test name="ERP_D_P36x2_Ld5" grid="f10_f10_mg37" compset="I2000Clm50BgcCropRtm" testmods="clm/irrig_spunup">
    <machines>
      <machine name="cheyenne" compiler="intel" category="aux_clm"/>
    </machines>
    <options>
      <option name="wallclock">00:20:00</option>
      <option name="comment"  >Include an irrigation test with RTM to test irrigation-river feedbacks with that component</option>
    </options>
  </test>
  <test name="ERS_D_Ld5" grid="f10_f10_mg37" compset="I2000Clm50BgcCropRtm" testmods="rtm/rtmOnFloodOnEffvelOn">
    <machines>
      <machine name="cheyenne" compiler="intel" category="aux_clm"/>
      <machine name="cheyenne" compiler="intel" category="prebeta"/>
    </machines>
    <options>
      <option name="wallclock">00:20:00</option>
      <option name="comment"  >Do a test with RTM and flooding on as that also impacts CLM code</option>
    </options>
  </test>
  <test name="ERS_D_Ld5_Vmct" grid="f10_f10_mg37" compset="I2000Clm50BgcCropRtm" testmods="rtm/rtmOnFloodOnEffvelOn">
    <machines>
      <machine name="cheyenne" compiler="intel" category="aux_clm"/>
      <machine name="cheyenne" compiler="intel" category="prebeta"/>
    </machines>
    <options>
      <option name="wallclock">00:40:00</option>
      <option name="comment"  >MCT test covering flooding.</option>
    </options>
  </test>
  <test name="ERP_D_P48x1" grid="f10_f10_mg37" compset="IHistClm51Bgc" testmods="clm/decStart">
    <machines>
      <machine name="izumi" compiler="nag" category="aux_clm"/>
      <machine name="izumi" compiler="nag" category="prealpha"/>
    </machines>
    <options>
      <option name="wallclock">00:20:00</option>
    </options>
  </test>
  <test name="ERP_D_Ld5" grid="f10_f10_mg37" compset="I1850Clm50Bgc" testmods="clm/drydepnomegan">
    <machines>
      <machine name="cheyenne" compiler="gnu" category="aux_clm"/>
    </machines>
    <options>
      <option name="wallclock">00:20:00</option>
    </options>
  </test>
  <test name="ERP_Ld5" grid="f10_f10_mg37" compset="I1850Clm50Bgc" testmods="clm/default">
    <machines>
      <machine name="cheyenne" compiler="gnu" category="aux_clm"/>
      <machine name="cheyenne" compiler="intel" category="aux_clm"/>
    </machines>
    <options>
      <option name="wallclock">00:20:00</option>
    </options>
  </test>
  <test name="ERP_Ld5" grid="f09_g17" compset="I2000Clm50Vic" testmods="clm/vrtlay">
    <machines>
      <machine name="cheyenne" compiler="intel" category="ctsm_sci"/>
    </machines>
    <options>
      <option name="wallclock">00:20:00</option>
    </options>
  </test>
  <test name="ERP_Ld5" grid="f10_f10_mg37" compset="I2000Clm50Vic" testmods="clm/decStart">
    <machines>
      <machine name="cheyenne" compiler="gnu" category="aux_clm"/>
    </machines>
    <options>
      <option name="wallclock">00:20:00</option>
    </options>
  </test>
  <test name="ERP_D_Ld5_P48x1" grid="f10_f10_mg37" compset="I1850Clm50Bgc" testmods="clm/ciso">
    <machines>
      <machine name="izumi" compiler="nag" category="aux_clm"/>
    </machines>
    <options>
      <option name="wallclock">00:20:00</option>
    </options>
  </test>
  <test name="SMS_Ld3" grid="f09_g17" compset="I1850Clm50BgcCropCru" testmods="clm/default">
    <machines>
      <machine name="cheyenne" compiler="intel" category="ctsm_sci"/>
    </machines>
    <options>
      <option name="wallclock">00:20:00</option>
      <option name="comment"  >Science support for I1850Clm50BgcCropCru at f09</option>
    </options>
  </test>
  <test name="SMS_Ld3" grid="f19_g17" compset="I1850Clm50BgcCropCru" testmods="clm/default">
    <machines>
      <machine name="cheyenne" compiler="intel" category="ctsm_sci"/>
    </machines>
    <options>
      <option name="wallclock">00:20:00</option>
      <option name="comment"  >Science support for I1850Clm50BgcCropCru at f19</option>
    </options>
  </test>
  <test name="ERP_D_Ld5_P48x1" grid="f10_f10_mg37" compset="I2000Clm50BgcCru" testmods="clm/flexCN_FUN">
    <machines>
      <machine name="izumi" compiler="nag" category="aux_clm"/>
    </machines>
    <options>
      <option name="wallclock">00:20:00</option>
    </options>
  </test>
  <test name="ERP_D_Ld5_P48x1" grid="f10_f10_mg37" compset="I2000Clm50BgcCru" testmods="clm/noFUN_flexCN">
    <machines>
      <machine name="izumi" compiler="nag" category="aux_clm"/>
    </machines>
    <options>
      <option name="wallclock">00:20:00</option>
    </options>
  </test>
  <test name="ERP_D_Ld5_P48x1" grid="f10_f10_mg37" compset="I2000Clm50BgcCru" testmods="clm/luna">
    <machines>
      <machine name="izumi" compiler="nag" category="aux_clm"/>
    </machines>
    <options>
      <option name="wallclock">00:20:00</option>
    </options>
  </test>
  <test name="ERP_Ly3_P72x2" grid="f10_f10_mg37" compset="IHistClm50BgcCrop" testmods="clm/cropMonthOutput">
    <machines>
      <machine name="cheyenne" compiler="intel" category="aux_clm"/>
    </machines>
    <options>
      <option name="wallclock">01:40:00</option>
      <option name="comment"  >Multi-year global test of transient crops together with transient glaciers. Use no-evolve glaciers with ERP test</option>
    </options>
  </test>
  <test name="SMS_Ld5" grid="f09_g17" compset="I1850Clm45Bgc" testmods="clm/default">
    <machines>
      <machine name="cheyenne" compiler="intel" category="ctsm_sci"/>
    </machines>
    <options>
      <option name="wallclock">00:20:00</option>
      <option name="comment"  >Science support for I1850Clm45Bgc at f09</option>
    </options>
  </test>
  <test name="SMS_Ld5" grid="f19_g17" compset="I1850Clm45Bgc" testmods="clm/default">
    <machines>
      <machine name="cheyenne" compiler="intel" category="ctsm_sci"/>
    </machines>
    <options>
      <option name="wallclock">00:20:00</option>
      <option name="comment"  >Science support for I1850Clm45Bgc at f19</option>
    </options>
  </test>
  <test name="ERI_D_Ld9" grid="f10_f10_mg37" compset="I1850Clm45Bgc" testmods="clm/default">
    <machines>
      <machine name="cheyenne" compiler="gnu" category="aux_clm"/>
    </machines>
    <options>
      <option name="wallclock">00:40:00</option>
      <option name="comment"  >include a Clm45 ERI test; also, want a debug test of I1850Clm45Bgc</option>
    </options>
  </test>
  <test name="ERP_P36x2_D_Ld5" grid="f10_f10_mg37" compset="I1850Clm45BgcCru" testmods="clm/ciso">
    <machines>
      <machine name="cheyenne" compiler="intel" category="prealpha"/>
      <machine name="cheyenne" compiler="intel" category="aux_cime_baselines"/>
    </machines>
    <options>
      <option name="wallclock">00:20:00</option>
    </options>
  </test>
  <test name="ERP_P36x2_D_Ld5" grid="f10_f10_mg37" compset="I1850Clm50Bgc" testmods="clm/ciso">
    <machines>
      <machine name="cheyenne" compiler="intel" category="aux_clm"/>
    </machines>
    <options>
      <option name="wallclock">00:20:00</option>
    </options>
  </test>
  <test name="ERP_P36x2_D_Ld5" grid="f10_f10_mg37" compset="I2000Clm45Sp" testmods="clm/default">
    <machines>
      <machine name="cheyenne" compiler="intel" category="aux_clm"/>
    </machines>
    <options>
      <option name="wallclock">00:20:00</option>
      <option name="comment"  >include a debug test of I2000Clm45Sp</option>
    </options>
  </test>
  <test name="ERP_P36x2_D_Ld5" grid="f10_f10_mg37" compset="IHistClm45BgcCru" testmods="clm/decStart">
    <machines>
      <machine name="cheyenne" compiler="intel" category="aux_clm"/>
    </machines>
    <options>
      <option name="wallclock">00:20:00</option>
      <option name="comment"  >include a debug test of IHistClm45BgcCru</option>
    </options>
  </test>
  <test name="SMS_Ld5" grid="f09_g17" compset="IHistClm45BgcCru" testmods="clm/default">
    <machines>
      <machine name="cheyenne" compiler="intel" category="ctsm_sci"/>
    </machines>
    <options>
      <option name="wallclock">00:20:00</option>
      <option name="comment"  >Science support for IHistClm45BgcCru at f09</option>
    </options>
  </test>
  <test name="SMS_Ld5" grid="f19_g17" compset="IHistClm45BgcCru" testmods="clm/default">
    <machines>
      <machine name="cheyenne" compiler="intel" category="ctsm_sci"/>
    </machines>
    <options>
      <option name="wallclock">00:20:00</option>
      <option name="comment"  >Science support for IHistClm45BgcCru at f19</option>
    </options>
  </test>
  <test name="SMS_Ld5" grid="f09_g17" compset="IHistClm45Bgc" testmods="clm/default">
    <machines>
      <machine name="cheyenne" compiler="intel" category="ctsm_sci"/>
    </machines>
    <options>
      <option name="wallclock">00:20:00</option>
      <option name="comment"  >Science support for IHistClm45Bgc at f09</option>
    </options>
  </test>
  <test name="SMS_Ld5" grid="f19_g17" compset="IHistClm45Bgc" testmods="clm/default">
    <machines>
      <machine name="cheyenne" compiler="intel" category="ctsm_sci"/>
    </machines>
    <options>
      <option name="wallclock">00:20:00</option>
      <option name="comment"  >Science support for IHistClm45Bgc at f19</option>
    </options>
  </test>
  <test name="ERP_D_Ld5" grid="f10_f10_mg37" compset="IHistClm45Sp" testmods="clm/decStart">
    <machines>
      <machine name="cheyenne" compiler="intel" category="aux_clm"/>
    </machines>
    <options>
      <option name="wallclock">00:20:00</option>
    </options>
  </test>
  <test name="SMS_Ld5" grid="f09_g17" compset="IHistClm45Sp" testmods="clm/default">
    <machines>
      <machine name="cheyenne" compiler="intel" category="ctsm_sci"/>
    </machines>
    <options>
      <option name="wallclock">00:20:00</option>
      <option name="comment"  >Science support for IHistClm45Sp at f09</option>
    </options>
  </test>
  <test name="SMS_Ld5" grid="f19_g17" compset="IHistClm45Sp" testmods="clm/default">
    <machines>
      <machine name="cheyenne" compiler="intel" category="ctsm_sci"/>
    </machines>
    <options>
      <option name="wallclock">00:20:00</option>
      <option name="comment"  >Science support for IHistClm45Sp at f19</option>
    </options>
  </test>
  <test name="ERP_P36x2_Lm13" grid="f10_f10_mg37" compset="IHistClm51Bgc" testmods="clm/monthly">
    <machines>
      <machine name="cheyenne" compiler="intel" category="aux_clm"/>
      <machine name="cheyenne" compiler="gnu" category="aux_clm"/>
    </machines>
    <options>
      <option name="wallclock">02:00:00</option>
      <option name="tput_tolerance">0.5</option>
    </options>
  </test>
  <test name="ERP_P36x2_D" grid="f10_f10_mg37" compset="I2000Clm50SpRtmFl" testmods="clm/default">
    <machines>
      <machine name="cheyenne" compiler="intel" category="aux_clm"/>
      <machine name="cheyenne" compiler="intel" category="prealpha"/>
    </machines>
    <options>
      <option name="wallclock">00:20:00</option>
      <option name="comment"  >include a debug test with flooding on</option>
    </options>
  </test>
  <test name="ERP_P72x2_D_Ld5" grid="f19_g17_gris4" compset="I1850Clm50BgcCropG" testmods="clm/glcMEC_increase">
    <machines>
      <machine name="cheyenne" compiler="intel" category="aux_clm"/>
      <machine name="cheyenne" compiler="intel" category="prealpha"/>
    </machines>
    <options>
      <option name="wallclock">00:20:00</option>
      <option name="comment"  >cism is not answer preserving across processor changes, but short test length should be ok.</option>
    </options>
  </test>
  <test name="ERP_P36x2_D_Ld5" grid="f10_f10_mg37" compset="I2000Clm50Sp" testmods="clm/default">
    <machines>
      <machine name="cheyenne" compiler="gnu" category="aux_clm"/>
      <machine name="cheyenne" compiler="gnu" category="prealpha"/>
    </machines>
    <options>
      <option name="wallclock">00:20:00</option>
    </options>
  </test>
  <test name="SMS_P180x2_D_Ld5" grid="f19_g17" compset="I2000Clm50Sp" testmods="clm/default">
    <machines>
      <machine name="cheyenne" compiler="intel" category="aux_cime_baselines"/>
    </machines>
    <options>
      <option name="wallclock">00:20:00</option>
    </options>
  </test>
  <test name="ERP_P72x2_Lm25" grid="f10_f10_mg37" compset="I2000Clm51BgcCrop" testmods="clm/monthly">
    <machines>
      <machine name="cheyenne" compiler="intel" category="aux_clm"/>
    </machines>
    <options>
      <option name="wallclock">01:40:00</option>
      <option name="comment"  >threaded ERP test for crop just over 2-years</option>
    </options>
  </test>
  <test name="ERP_P36x2_D_Ld5" grid="f10_f10_mg37" compset="I1850Clm45BgcCrop" testmods="clm/crop">
    <machines>
      <machine name="cheyenne" compiler="intel" category="aux_clm"/>
    </machines>
    <options>
      <option name="wallclock">00:20:00</option>
      <option name="comment"  >include a debug test of I1850Clm45BgcCrop</option>
      <option name="tput_tolerance">0.5</option>
    </options>
  </test>
  <test name="ERP_P36x2_D_Ld5" grid="f10_f10_mg37" compset="I1850Clm45BgcCru" testmods="clm/default">
    <machines>
      <machine name="cheyenne" compiler="intel" category="aux_clm"/>
    </machines>
    <options>
      <option name="wallclock">00:20:00</option>
    </options>
  </test>
  <test name="ERP_P72x2_Ly3" grid="f10_f10_mg37" compset="I2000Clm50BgcCrop" testmods="clm/irrig_o3falk_reduceOutput">
    <machines>
      <machine name="cheyenne" compiler="intel" category="aux_clm"/>
    </machines>
    <options>
      <option name="wallclock">01:40:00</option>
      <option name="comment"  >Want a multi-year global crop restart test; this was 5 years when we were doing cold start, but 3 years is probably sufficient given that we have spun-up crop initial conditions</option>
    </options>
  </test>
  <test name="ERP_P72x2_Lm36" grid="f10_f10_mg37" compset="I2000Clm50BgcCrop" testmods="clm/clm50cropIrrigMonth_interp">
    <machines>
      <machine name="cheyenne" compiler="intel" category="aux_clm"/>
      <machine name="cheyenne" compiler="intel" category="prebeta"/>
    </machines>
    <options>
      <option name="wallclock">01:40:00</option>
      <option name="comment"  >Want a multi-year global crop restart test; this was 5 years when we were doing cold start, but 3 years is probably sufficient given that we have spun-up crop initial conditions</option>
    </options>
  </test>
  <test name="ERP_P72x2_Lm7" grid="f10_f10_mg37" compset="I2000Clm50BgcCrop" testmods="clm/irrig_alternate_monthly">
    <machines>
      <machine name="cheyenne" compiler="intel" category="aux_clm">
        <options>
          <option name="wallclock">00:30:00</option>
          <option name="comment">Want an ERP test covering some non-default irrigation options. Long enough so that we're likely to exercise the various groundwater irrigation code.</option>
        </options>
      </machine>
    </machines>
  </test>
  <test name="ERP_P72x2_Lm7_Vmct" grid="f10_f10_mg37" compset="I2000Clm50BgcCrop" testmods="clm/irrig_alternate_monthly">
    <machines>
      <machine name="cheyenne" compiler="intel" category="aux_clm">
        <options>
          <option name="wallclock">00:30:00</option>
          <option name="comment">MCT test covering irrig_alternate, because this tests some rof coupling.</option>
        </options>
      </machine>
    </machines>
  </test>
  <test name="ERS_D" grid="f10_f10_mg37" compset="I1850Clm50BgcCrop" testmods="clm/reseedresetsnow">
    <machines>
      <machine name="cheyenne" compiler="intel" category="aux_clm"/>
    </machines>
    <options>
      <option name="wallclock">00:20:00</option>
    </options>
  </test>
  <test name="ERP_P36x2_D_Ld10" grid="f10_f10_mg37" compset="IHistClm50SpG" testmods="clm/glcMEC_decrease">
    <machines>
      <machine name="cheyenne" compiler="intel" category="aux_clm"/>
    </machines>
    <options>
      <option name="wallclock">00:20:00</option>
      <option name="comment"  >Test transient PFTs (via HIST) in conjunction with changing glacier area. This test also covers the reset_dynbal_baselines option. CISM is not answer preserving across processor changes, but short test length should be OK.</option>
    </options>
  </test>
  <test name="SMS_Ln9" grid="C96_C96_mg17" compset="IHistClm50Sp" testmods="clm/clm50cam6LndTuningMode">
    <machines>
      <machine name="cheyenne" compiler="intel" category="ctsm_sci"/>
    </machines>
    <options>
      <option name="wallclock">00:10:00</option>
      <option name="comment">We have one C96 test in aux_clm; this is another that uses a different compset. No need to run this additional C96 test with every tag, but include it in the less frequent ctsm_sci testing.</option>
    </options>
  </test>
  <test name="ERS_D_Ld10" grid="f10_f10_mg37" compset="IHistClm50Sp" testmods="clm/collapse_pfts_78_to_16_decStart_f10">
    <machines>
      <machine name="cheyenne" compiler="intel" category="aux_clm"/>
    </machines>
    <options>
      <option name="wallclock">00:20:00</option>
      <option name="comment"  >test transient PFTs (via HIST) with a December start, reading 78-pft data and running with 16 pfts</option>
    </options>
  </test>
  <test name="SOILSTRUCTUD_Ld5" grid="f10_f10_mg37" compset="I2000Clm50BgcCrop" testmods="clm/default">
    <machines>
      <machine name="cheyenne" compiler="intel" category="aux_clm"/>
    </machines>
    <options>
      <option name="wallclock">00:20:00</option>
      <option name="comment"  >test soil_layerstruct_userdefined set to the same dzsoi values as in the predefined case 4SL_2m and expect bfb same answers</option>
    </options>
  </test>
  <test name="ERS_D_Ld12" grid="f10_f10_mg37" compset="I1850Clm50BgcCropG" testmods="clm/glcMEC_spunup_inc_dec_bgc">
    <machines>
      <machine name="cheyenne" compiler="intel" category="aux_clm"/>
    </machines>
    <options>
      <option name="wallclock">00:20:00</option>
      <option name="comment"  >Tests updates of BGC variables with increasing and decreasing glacier areas</option>
    </options>
  </test>
  <test name="ERP_P36x2_D_Ld3" grid="f10_f10_mg37" compset="I1850Clm50BgcCrop" testmods="clm/extra_outputs">
    <machines>
      <machine name="cheyenne" compiler="gnu" category="aux_clm"/>
    </machines>
    <options>
      <option name="wallclock">00:20:00</option>
      <option name="comment"  >Among other extra outputs, ensure that writing the history field master list to a separate file does not cause failure"</option>
    </options>
  </test>
  <test name="ERS_D_Ld3" grid="f10_f10_mg37" compset="I1850Clm50BgcCrop" testmods="clm/default">
    <machines>
      <machine name="cheyenne" compiler="intel" category="aux_clm"/>
      <machine name="cheyenne" compiler="gnu" category="aux_clm"/>
      <machine name="cheyenne" compiler="intel" category="clm_short"/>
      <machine name="cheyenne" compiler="gnu" category="clm_short"/>
    </machines>
    <options>
      <option name="wallclock">00:20:00</option>
    </options>
  </test>
  <test name="ERS_D_Ld3" grid="f10_f10_mg37" compset="I1850Clm50BgcCrop" testmods="clm/clm50dynroots">
    <machines>
      <machine name="cheyenne" compiler="intel" category="aux_clm"/>
      <machine name="izumi"  compiler="intel" category="prebeta"/>
    </machines>
    <options>
      <option name="wallclock">00:20:00</option>
    </options>
  </test>
  <test name="ERS_D_Ld3" grid="f10_f10_mg37" compset="I2000Clm50BgcCru" testmods="clm/deepsoil_bedrock">
    <machines>
      <machine name="cheyenne" compiler="intel" category="aux_clm"/>
    </machines>
    <options>
      <option name="wallclock">00:20:00</option>
    </options>
  </test>
  <test name="ERS_D_Ld5" grid="f10_f10_mg37" compset="I2000Clm50BgcCru" testmods="clm/default">
    <machines>
      <machine name="cheyenne" compiler="intel" category="aux_clm"/>
    </machines>
    <options>
      <option name="wallclock">00:20:00</option>
    </options>
  </test>
  <test name="ERS_D_Ld6" grid="f10_f10_mg37" compset="I1850Clm45BgcCrop" testmods="clm/clm50CMIP6frc">
    <machines>
      <machine name="cheyenne" compiler="gnu" category="aux_clm"/>
      <machine name="cheyenne" compiler="intel" category="aux_clm"/>
    </machines>
    <options>
      <option name="wallclock">00:20:00</option>
    </options>
  </test>
  <test name="ERS_D_Ld7_Mmpi-serial" grid="1x1_smallvilleIA" compset="IHistClm50BgcCropRs" testmods="clm/decStart1851_noinitial">
    <machines>
      <machine name="izumi" compiler="intel" category="aux_clm"/>
    </machines>
    <options>
      <option name="wallclock">00:20:00</option>
      <option name="comment"  >Transient crop run with a mid-year restart, restarting shortly after a big landunit transition, to make sure that the annually-dribbled fluxes generated from landunit transitions restart properly</option>
    </options>
  </test>
  <test name="ERS_Ld3_D" grid="f10_f10_mg37" compset="I1850Clm50BgcCrop" testmods="clm/rad_hrly_light_res_half">
    <machines>
      <machine name="cheyenne" compiler="gnu" category="aux_clm"/>
    </machines>
    <options>
      <option name="wallclock">00:20:00</option>
    </options>
  </test>
  <test name="ERS_Lm20_Mmpi-serial" grid="1x1_smallvilleIA" compset="I2000Clm50BgcCropQianRs" testmods="clm/cropMonthlyNoinitial">
    <machines>
      <machine name="izumi" compiler="gnu" category="aux_clm"/>
    </machines>
    <options>
      <option name="wallclock">01:20:00</option>
      <option name="comment"  >tests mid-year restart, with the restart file being written in the middle of the first year after cold start initialization</option>
    </options>
  </test>
  <test name="ERS_Ly5_Mmpi-serial" grid="1x1_smallvilleIA" compset="I2000Clm50BgcCropQianRs" testmods="clm/ciso_monthly">
    <machines>
      <machine name="izumi" compiler="gnu" category="aux_clm"/>
    </machines>
    <options>
      <option name="wallclock">02:00:00</option>
      <option name="comment"  >multi-year test with crops and isotopes that includes all crop types; added (2020-05-21) in order to test the new switchgrass and miscanthus crops (which otherwise aren't currently tested)</option>
    </options>
  </test>
  <test name="ERS_Lm40_Mmpi-serial" grid="1x1_numaIA" compset="I2000Clm50BgcCropQianRs" testmods="clm/cropMonthlyNoinitial">
    <machines>
      <machine name="izumi" compiler="gnu" category="aux_clm"/>
    </machines>
    <options>
      <option name="wallclock">02:00:00</option>
      <option name="comment"  >tests mid-year restart, with the restart file being written in the middle of the second year after cold start initialization (to test crop restarts at different points throughout the first few years after cold start)</option>
    </options>
  </test>
  <test name="ERS_Lm54_Mmpi-serial" grid="1x1_numaIA" compset="I2000Clm50BgcCropQianRs" testmods="clm/cropMonthlyNoinitial">
    <machines>
      <machine name="izumi" compiler="intel" category="aux_clm"/>
    </machines>
    <options>
      <option name="wallclock">02:00:00</option>
      <option name="comment"  >tests mid-year restart, with the restart file being written after more than 2 years after cold start initialization (to test crop restarts at different points throughout the first few years after cold start)</option>
    </options>
  </test>
  <test name="ERS_Ly20_Mmpi-serial" grid="1x1_numaIA" compset="I2000Clm50BgcCropQianRs" testmods="clm/cropMonthlyNoinitial">
    <machines>
      <machine name="izumi" compiler="intel" category="aux_clm"/>
    </machines>
    <options>
      <option name="wallclock"     >04:00:00</option>
      <option name="tput_tolerance">0.5</option>
      <option name="comment"       >20 year single point tests with BGC-Crop starting from cold start (crop keeps a 20 year running mean, so this tests the sequence of that running mean being established)</option>
    </options>
  </test>
  <test name="ERS_Ly3" grid="f10_f10_mg37" compset="I1850Clm50BgcCropCmip6" testmods="clm/basic">
    <machines>
      <machine name="cheyenne" compiler="intel" category="aux_clm"/>
    </machines>
    <options>
      <option name="wallclock">01:40:00</option>
      <option name="comment"  >Include a long ERS test of the cmip6 configuration, though at coarse resolution. This gives a year+ test covering the output_crop usermod, which is something we want: if this is removed, we should add a test of at least a year duration covering the output_crop usermod. This test needs to use init_interp to work, because of adding virtual Antarctica columns (currently the default out-of-the-box setting uses init_interp for this).</option>
    </options>
  </test>
  <test name="ERS_Ly3_Mmpi-serial" grid="1x1_smallvilleIA" compset="IHistClm50BgcCropQianRs" testmods="clm/cropMonthOutput">
    <machines>
      <machine name="izumi" compiler="gnu" category="aux_clm"/>
    </machines>
    <options>
      <option name="wallclock">01:40:00</option>
      <option name="comment"  >restart is right before the transition from 100% nat veg to 100% crop</option>
    </options>
  </test>
  <test name="ERS_Ly3_P72x2" grid="f10_f10_mg37" compset="IHistClm50BgcCropG" testmods="clm/cropMonthOutput">
    <machines>
      <machine name="cheyenne" compiler="intel" category="aux_clm"/>
    </machines>
    <options>
      <option name="wallclock">01:40:00</option>
      <option name="comment"  >Multi-year global test of transient crops together with transient glaciers. Use glacier evolution with ERS test</option>
    </options>
  </test>
  <test name="ERS_Ly3_P72x2_Vmct" grid="f10_f10_mg37" compset="IHistClm50BgcCropG" testmods="clm/cropMonthOutput">
    <machines>
      <machine name="cheyenne" compiler="intel" category="aux_clm"/>
    </machines>
    <options>
      <option name="wallclock">01:40:00</option>
      <option name="comment"  >MCT test covering evolving glacier.</option>
    </options>
  </test>
  <test name="ERS_Ly5_P144x1" grid="f10_f10_mg37" compset="IHistClm51BgcCrop" testmods="clm/cropMonthOutput">
    <machines>
      <machine name="cheyenne" compiler="intel" category="aux_clm"/>
    </machines>
    <options>
      <option name="wallclock">01:40:00</option>
      <option name="comment"  >Want a multi-year global test of transient crops; also want a multi-year transient restart test.  Using P60x1 and ERS rather than ERP to get faster turnaround of this long-running test</option>
    </options>
  </test>
  <test name="ERS_Ly5_P72x1" grid="f10_f10_mg37" compset="IHistClm45BgcCrop" testmods="clm/cropMonthOutput">
    <machines>
      <machine name="cheyenne" compiler="intel" category="aux_clm"/>
    </machines>
    <options>
      <option name="wallclock">03:00:00</option>
      <option name="comment"  >include a long Clm45 test, and include a production intel test of Clm45</option>
    </options>
  </test>
  <test name="ERS_Ly6_Mmpi-serial" grid="1x1_smallvilleIA" compset="IHistClm50BgcCropQianRs" testmods="clm/cropMonthOutput">
    <machines>
      <machine name="izumi" compiler="intel" category="aux_clm"/>
    </machines>
    <options>
      <option name="wallclock">02:00:00</option>
      <option name="comment"  >restart is right before increasing natural veg to &gt; 0 while also shifting PCT_CFT</option>
      <option name="tput_tolerance">0.5</option>
    </options>
  </test>
  <test name="SMS_Ly5_Mmpi-serial" grid="1x1_smallvilleIA" compset="IHistClm50BgcCropQianRs" testmods="clm/gregorian_cropMonthOutput">
    <machines>
      <machine name="izumi" compiler="gnu" category="aux_clm"/>
    </machines>
    <options>
      <option name="wallclock">01:00:00</option>
      <option name="comment"  >Multi-year Gregorian test with transient and crop to test code that might break in leap years.</option>
      <option name="tput_tolerance">0.5</option>
    </options>
  </test>
  <test name="LII_D_Ld3_PS" grid="f19_g17" compset="I2000Clm50BgcCrop" testmods="clm/default">
    <machines>
      <machine name="cheyenne" compiler="intel" category="aux_clm"/>
    </machines>
    <options>
      <option name="wallclock">00:20:00</option>
      <option name="comment"  >Basic LII test, covering the standard range of subgrid heterogeneity - particularly, including crop. Uses a year-2000 restart file so that the restart file has non-zero product pools, so that we exercise the gridcell-level code in init_interp.</option>
    </options>
  </test>
  <test name="LII2FINIDATAREAS_D_P72x2_Ld1" grid="f09_g17" compset="I1850Clm50BgcCrop" testmods="clm/default">
    <machines>
      <machine name="cheyenne" compiler="intel" category="aux_clm"/>
    </machines>
    <options>
      <option name="wallclock">00:20:00</option>
      <option name="comment"  >Exercise the init_interp_method='use_finidat_areas' option. See documentation at the top of the python script implementing this test for more details and rationale. This test requires a compatible finidat file (i.e., a file that can be used without interpolation). If no such file is available out-of-the-box, then the test will need to use a testmod that points to a compatible file.</option>
    </options>
  </test>
  <test name="LVG_Ld5_D" grid="f10_f10_mg37" compset="I1850Clm51Bgc" testmods="clm/no_vector_output">
    <machines>
      <machine name="cheyenne" compiler="intel" category="aux_clm"/>
    </machines>
    <options>
      <option name="wallclock">00:20:00</option>
      <option name="comment"  >Include one LVG debug test (exact configuration is not very important). Note that the LVG test will fail if there is any 1-d output, or output separated by glacier elevation classes (e.g., the various *_FORC fields), so this includes a testmod that turns off any 1-d output.</option>
    </options>
  </test>
  <test name="LCISO_Lm13" grid="f10_f10_mg37" compset="IHistClm51BgcCrop" testmods="clm/ciso_monthly">
    <machines>
      <machine name="cheyenne" compiler="intel" category="aux_clm"/>
      <machine name="cheyenne" compiler="intel" category="prebeta"/>
    </machines>
    <options>
      <option name="wallclock">01:30:00</option>
      <option name="comment"  >Make sure Carbon isotopes on and off with land-use change, does NOT change answers. To verify for landuse change must go beyond a year boundary, because of #404 we can't use a December start, so need to run for beyond the year boundary.</option>
    </options>
  </test>
  <test name="NCK_Ld1" grid="f10_f10_mg37" compset="I2000Clm50Sp" testmods="clm/default">
    <machines>
      <machine name="cheyenne" compiler="intel" category="aux_clm"/>
      <machine name="cheyenne" compiler="intel" category="prealpha"/>
    </machines>
    <options>
      <option name="wallclock">00:20:00</option>
    </options>
  </test>
  <test name="PEM_D_Ld5" grid="ne30_g17" compset="I2000Clm50BgcCru" testmods="clm/default">
    <machines>
      <machine name="cheyenne" compiler="intel" category="aux_clm"/>
      <machine name="cheyenne" compiler="intel" category="prealpha"/>
    </machines>
    <options>
      <option name="wallclock">00:60:00</option>
    </options>
  </test>
  <test name="PEM_Ld1" grid="f10_f10_mg37" compset="I2000Clm51BgcCrop" testmods="clm/crop">
    <machines>
      <machine name="izumi" compiler="intel" category="aux_clm"/>
      <machine name="izumi" compiler="intel" category="prebeta"/>
    </machines>
    <options>
      <option name="wallclock">00:20:00</option>
    </options>
  </test>
  <test name="PET_P36x2_D" grid="f10_f10_mg37" compset="I1850Clm50BgcCrop" testmods="clm/default">
    <machines>
      <machine name="cheyenne" compiler="intel" category="aux_clm"/>
    </machines>
    <options>
      <option name="wallclock">00:20:00</option>
      <option name="comment"  >The main purpose of this test is to test threading of init_interp, exercising the OpenMP directives in initInterp. (Note that ERP tests don't compare threaded vs. non-threaded runs of init_interp, since init_interp won't run in the restart case.) Note that this test will use init_interp as long as we don't have out-of-the-box initial conditions at f10 resolution. We could probably get a similar level of confidence in the threading directives by deleting this test and instead changing the LII test to use threading; the main loss would be that that wouldn't test threading combined with interpolating from one resolution to another, as this one does.</option>
      <option name="tput_tolerance">0.5</option>
    </options>
  </test>
  <test name="SMS" grid="f10_f10_mg37" compset="I2000Clm50BgcCrop" testmods="clm/crop">
    <machines>
      <machine name="izumi" compiler="intel" category="aux_clm"/>
      <machine name="cheyenne" compiler="nvhpc" category="aux_clm"/>
      <machine name="izumi" compiler="gnu" category="aux_clm"/>
    </machines>
    <options>
      <option name="wallclock">00:20:00</option>
    </options>
  </test>
  <test name="SMS" grid="f45_f45_mg37" compset="I2000Clm51FatesSpRsGs" testmods="clm/FatesColdSatPhen">
    <machines>
      <machine name="cheyenne" compiler="nvhpc" category="aux_clm"/>
    </machines>
    <options>
      <option name="wallclock">00:20:00</option>
      <option name="comment"  >Simple test to make sure the basic Fates-SP compset works"</option>
    </options>
  </test>
  <test name="SMS_D_Ld1_PS" grid="f09_g17" compset="I1850Clm50BgcSpinup" testmods="clm/cplhist">
    <machines>
      <machine name="cheyenne" compiler="intel" category="aux_clm"/>
      <machine name="cheyenne" compiler="intel" category="prealpha"/>
    </machines>
    <options>
      <option name="wallclock">00:20:00</option>
    </options>
  </test>
  <test name="SMS_Vmct_D_Ld1_PS" grid="f09_g17" compset="I1850Clm50BgcSpinup" testmods="clm/cplhist">
    <machines>
      <machine name="cheyenne" compiler="intel" category="aux_clm"/>
    </machines>
    <options>
      <option name="wallclock">00:20:00</option>
      <option name="comment"  >Spinup test with MCT driver</option>
    </options>
  </test>
  <test name="SMS_D_Ld1_PS" grid="f19_f19_mg17" compset="I2010Clm50Sp" testmods="clm/clm50cam6LndTuningMode">
    <machines>
      <machine name="cheyenne" compiler="intel" category="aux_clm"/>
    </machines>
    <options>
      <option name="wallclock">00:20:00</option>
    </options>
  </test>
  <test name="ERS_Ln9" grid="ne0ARCTICne30x4_ne0ARCTICne30x4_mt12" compset="IHistClm50Sp" testmods="clm/clm50cam6LndTuningMode_1979Start">
    <machines>
      <machine name="cheyenne" compiler="intel" category="ctsm_sci"/>
    </machines>
    <options>
      <option name="wallclock">00:20:00</option>
      <option name="comment"  >Run ARCTIC for transient case starting in 1979 as for AMIP CAM cases,
                (no need to run this high core count test with every tag, but include it in the less frequent ctsm_sci testing)"</option>
    </options>
  </test>
  <test name="SMS_Ln9" grid="ne0ARCTICGRISne30x8_ne0ARCTICGRISne30x8_mt12" compset="IHistClm50Sp" testmods="clm/clm50cam6LndTuningMode_1979Start">
    <machines>
      <machine name="cheyenne" compiler="intel" category="ctsm_sci"/>
    </machines>
    <options>
      <option name="wallclock">00:20:00</option>
      <option name="comment"  >Run ARCTICGRIS for transient case starting in 1979 as for AMIP CAM cases (no need to run this high core count test with every tag, but include it in the less frequent ctsm_sci testing)"</option>
    </options>
  </test>
  <test name="SMS_Ln9" grid="ne0ARCTICGRISne30x8_ne0ARCTICGRISne30x8_mt12" compset="ISSP585Clm50BgcCrop" testmods="clm/clm50cam6LndTuningMode">
    <machines>
      <machine name="cheyenne" compiler="intel" category="ctsm_sci"/>
    </machines>
    <options>
      <option name="wallclock">00:40:00</option>
      <option name="comment"  >Run ARCTICGRIS for future transient case (do not run this expensive test with every tag, but include it in the less frequent ctsm_sci testing)"</option>
    </options>
  </test>
  <test name="SMS_Ln9" grid="ne0CONUSne30x8_ne0CONUSne30x8_mt12" compset="IHistClm50Sp" testmods="clm/clm50cam6LndTuningMode_2013Start">
    <machines>
      <machine name="cheyenne" compiler="intel" category="ctsm_sci"/>
    </machines>
    <options>
      <option name="wallclock">00:20:00</option>
      <option name="comment"  >Run CONUS for transient case starting in 2013 as for CAM case (no need to run this high core count test with every tag, but include it in the less frequent ctsm_sci testing)"</option>
    </options>
  </test>
  <test name="SMS_Ld5" grid="f09_g17" compset="IHistClm50Sp" testmods="clm/default">
    <machines>
      <machine name="cheyenne" compiler="intel" category="ctsm_sci"/>
    </machines>
    <options>
      <option name="wallclock">00:20:00</option>
      <option name="comment"  >Science support for IHistClm50Sp at f09</option>
    </options>
  </test>
  <test name="SMS_Ld5" grid="f19_g17" compset="IHistClm50Sp" testmods="clm/default">
    <machines>
      <machine name="cheyenne" compiler="intel" category="ctsm_sci"/>
    </machines>
    <options>
      <option name="wallclock">00:20:00</option>
      <option name="comment"  >Science support for IHistClm50Sp at f19</option>
    </options>
  </test>
  <test name="SMS_Ln9" grid="ne30pg2_ne30pg2_mg17" compset="I1850Clm50Sp" testmods="clm/clm50cam6LndTuningMode">
    <machines>
      <machine name="cheyenne" compiler="intel" category="aux_clm"/>
    </machines>
    <options>
      <option name="wallclock">00:40:00</option>
      <option name="comment"  >Run ne30np4.pg2 to make sure will work for CAM"</option>
    </options>
  </test>
  <test name="SMS_Ln9" grid="ne30pg2_ne30pg2_mg17" compset="I2000Clm50BgcCrop" testmods="clm/clm50cam6LndTuningMode">
    <machines>
      <machine name="cheyenne" compiler="intel" category="aux_clm"/>
    </machines>
    <options>
      <option name="wallclock">00:40:00</option>
      <option name="comment"  >Run ne30np4.pg3 to make sure will work for CAM"</option>
    </options>
  </test>
  <test name="SMS_D" grid="f10_f10_mg37" compset="I2000Clm51BgcCrop" testmods="clm/crop">
    <machines>
      <machine name="izumi" compiler="intel" category="aux_clm"/>
      <machine name="cheyenne" compiler="nvhpc" category="aux_clm"/>
      <machine name="cheyenne" compiler="nvhpc" category="prebeta"/>
      <machine name="izumi" compiler="gnu" category="aux_clm"/>
    </machines>
    <options>
      <option name="wallclock">00:20:00</option>
    </options>
  </test>
  <test name="ERS_D_Ld5_Mmpi-serial" grid="1x1_vancouverCAN" compset="I1PtClm50SpRs" testmods="clm/CLM1PTStartDate">
    <machines>
      <machine name="izumi" compiler="nag" category="aux_clm"/>
      <machine name="izumi" compiler="nag" category="prealpha"/>
    </machines>
    <options>
      <option name="wallclock">00:20:00</option>
    </options>
  </test>
  <test name="SMS_D_Ld1_Mmpi-serial" grid="f45_f45_mg37" compset="I2000Clm50SpRs" testmods="clm/ptsRLA">
    <machines>
      <machine name="cheyenne" compiler="intel" category="aux_clm"/>
      <machine name="izumi" compiler="gnu" category="aux_clm"/>
      <machine name="izumi" compiler="nag" category="aux_clm"/>
      <machine name="cheyenne" compiler="intel" category="prealpha"/>
      <machine name="izumi" compiler="gnu" category="prealpha"/>
      <machine name="izumi" compiler="nag" category="prealpha"/>
    </machines>
    <options>
      <option name="wallclock">00:20:00</option>
    </options>
  </test>
  <test name="SMS_D_Ld1_Mmpi-serial_Vmct" grid="f45_f45_mg37" compset="I2000Clm50SpRs" testmods="clm/ptsRLA">
    <machines>
      <machine name="izumi" compiler="gnu" category="aux_clm"/>
      <machine name="izumi" compiler="gnu" category="prealpha"/>
    </machines>
    <options>
      <option name="wallclock">00:20:00</option>
      <option name="comment"  >Include a MCT test of pts mode</option>
    </options>
  </test>
  <test name="SMS_D_Ld1_P48x1" grid="f10_f10_mg37" compset="I2000Clm45BgcCrop" testmods="clm/oldhyd">
    <machines>
      <machine name="izumi" compiler="nag" category="aux_clm"/>
    </machines>
    <options>
      <option name="wallclock">00:20:00</option>
    </options>
  </test>
  <test name="ERP_D_P36x2_Ld3" grid="f10_f10_mg37" compset="I2000Clm45BgcCrop" testmods="clm/no_subgrid_fluxes">
    <machines>
      <machine name="cheyenne" compiler="gnu" category="aux_clm">
        <options>
          <option name="wallclock">00:20:00</option>
          <option name="comment">This covers some code that isn't covered by any existing tests (such as the oldhyd test), though the amount of additional code coverage is small, so we don't necessarily need to keep this test long-term.</option>
        </options>
      </machine>
    </machines>
  </test>
  <test name="SMS_D_Ld1_P48x1" grid="f10_f10_mg37" compset="I2000Clm50BgcCru" testmods="clm/datm_bias_correct_cruv7">
    <machines>
      <machine name="izumi" compiler="nag" category="aux_clm"/>
    </machines>
    <options>
      <option name="wallclock">00:20:00</option>
    </options>
  </test>
  <test name="SMS_D_Ld1_P48x1_Vmct" grid="f10_f10_mg37" compset="I2000Clm50BgcCru" testmods="clm/datm_bias_correct_cruv7">
    <machines>
      <machine name="izumi" compiler="nag" category="aux_clm"/>
    </machines>
    <options>
      <option name="wallclock">00:20:00</option>
      <option name="comment"  >MCT test covering bias correction</option>
    </options>
  </test>
  <test name="SMS_D_Ld3" grid="f10_f10_mg37" compset="I1850Clm50BgcCrop" testmods="clm/default">
    <machines>
      <machine name="cheyenne" compiler="intel" category="aux_clm"/>
      <machine name="cheyenne" compiler="intel" category="clm_short"/>
      <machine name="cheyenne" compiler="intel" category="prealpha"/>
      <machine name="cheyenne" compiler="intel" category="aux_cime_baselines"/>
    </machines>
    <options>
      <option name="wallclock">00:20:00</option>
    </options>
  </test>
  <test name="SMS_D_Ld3" grid="f10_f10_mg37" compset="I2000Clm50BgcCru" testmods="clm/default">
    <machines>
      <machine name="cheyenne" compiler="intel" category="aux_clm"/>
      <machine name="cheyenne" compiler="gnu" category="aux_clm"/>
      <machine name="cheyenne" compiler="gnu" category="prebeta"/>
    </machines>
    <options>
      <option name="wallclock">00:20:00</option>
    </options>
  </test>
  <test name="SMS_C2_D_Lh12" grid="f10_f10_mg37" compset="I2000Clm50Sp" testmods="clm/pauseResume">
    <machines>
      <machine name="cheyenne" compiler="intel" category="aux_clm"/>
    </machines>
    <options>
      <option name="wallclock">00:20:00</option>
    </options>
  </test>
  <test name="DAE_C2_D_Lh12" grid="f10_f10_mg37" compset="I2000Clm50BgcCrop" testmods="clm/DA_multidrv">
    <machines>
      <machine name="cheyenne" compiler="intel" category="aux_clm"/>
      <machine name="cheyenne" compiler="intel" category="prealpha"/>
    </machines>
    <options>
      <option name="wallclock">00:20:00</option>
    </options>
  </test>
  <test name="DAE_N2_D_Lh12_Vmct" grid="f10_f10_mg37" compset="I2000Clm50BgcCrop" testmods="clm/DA_multidrv">
    <machines>
      <machine name="cheyenne" compiler="intel" category="aux_clm"/>
      <machine name="cheyenne" compiler="intel" category="prealpha"/>
    </machines>
    <options>
      <option name="wallclock">00:20:00</option>
      <option name="comment"  >MCT test covering multi-driver, the DAE test, and Gregorian calendar</option>
    </options>
  </test>
  <test name="SMS_D_Ld5" grid="f10_f10_mg37" compset="I1850Clm45BgcCrop" testmods="clm/crop">
    <machines>
      <machine name="izumi" compiler="nag" category="aux_clm"/>
    </machines>
    <options>
      <option name="wallclock">00:20:00</option>
      <option name="comment"  >include a nag debug test of Clm45BgcCrop</option>
    </options>
  </test>
  <test name="ERS_D_Ld5_Mmpi-serial" grid="1x1_mexicocityMEX" compset="I1PtClm50SpRs" testmods="clm/CLM1PTStartDate">
    <machines>
      <machine name="cheyenne" compiler="gnu" category="aux_clm"/>
      <machine name="cheyenne" compiler="gnu" category="prebeta"/>
    </machines>
    <options>
      <option name="wallclock">00:20:00</option>
      <option name="tput_tolerance">0.5</option>
      <option name="comment">Want to keep a little single-point testing on cheyenne</option>
    </options>
  </test>
  <test name="SMS_D_Mmpi-serial" grid="CLM_USRDAT" compset="I1PtClm51Bgc" testmods="clm/default--clm/NEON/NIWO">
    <machines>
      <machine name="izumi"    compiler="nag"   category="aux_clm"/>
    </machines>
    <options>
      <option name="wallclock">00:20:00</option>
      <option name="tput_tolerance">0.5</option>
      <option name="comment"  >Add at least one test of a NEON site</option>
    </options>
  </test>
  <test name="SMS_D_Vmct_Lm1_Mmpi-serial" grid="CLM_USRDAT" compset="I1PtClm50SpRs" testmods="clm/USUMB_mct">
    <machines>
      <machine name="cheyenne" compiler="intel" category="aux_clm"/>
      <machine name="cheyenne" compiler="intel" category="prebeta"/>
    </machines>
    <options>
      <option name="wallclock">00:20:00</option>
      <option name="tput_tolerance">0.5</option>
      <option name="comment"  >This is a test of a generic tower site under MCT</option>
    </options>
  </test>
  <test name="SMS_D_Lm1_Mmpi-serial" grid="CLM_USRDAT" compset="I1PtClm50SpRs" testmods="clm/USUMB_nuopc">
    <machines>
      <machine name="cheyenne" compiler="intel" category="aux_clm"/>
    </machines>
    <options>
      <option name="wallclock">00:20:00</option>
      <option name="tput_tolerance">0.5</option>
      <option name="comment"  >Make sure the CLM_USRDAT universal resolution works</option>
    </options>
  </test>
  <test name="ERS_D_Ld5" grid="f10_f10_mg37" compset="IHistClm50BgcQian" testmods="clm/ciso_bombspike1963DecStart">
    <machines>
      <machine name="cheyenne" compiler="intel" category="aux_clm"/>
    </machines>
    <options>
      <option name="wallclock">00:40:00</option>
      <option name="comment"  >Want a test of the c13 and c14 timeseries that crosses the year boundary. Ideally this test would include crops (in order to cover as much code as possible combined with the c13/c14 timeseries, even though there are no direct interactions between these timeseries and crops), but crop DecStart tests currently fail because of https://github.com/ESCOMP/ctsm/issues/404 and I didn't want to add another long test just to test these options, so for now using a compset without crops. Using a compset with SGLC to avoid problems with CISM in DecStart tests; the only IHistClm50Bgc compset we have with SGLC is this Qian compset, so I'm using this one.</option>
    </options>
  </test>
  <test name="SMS_D_Ly6_Mmpi-serial" grid="1x1_smallvilleIA" compset="IHistClm45BgcCropQianRs" testmods="clm/cropMonthOutput">
    <machines>
      <machine name="izumi" compiler="intel" category="aux_clm"/>
    </machines>
    <options>
      <option name="wallclock">02:00:00</option>
      <option name="comment"  >Want a debug test that tests a number of aspects of transient crops, including a new crop landunit and shifting PCT_CFT; move to CLM50 once we can get it fast enough (see bug 2391)</option>
    </options>
  </test>
  <test name="ERS_Lm25" grid="1x1_smallvilleIA" compset="IHistClm50BgcCropQianRs" testmods="clm/smallville_dynlakes_monthly">
    <machines>
      <machine name="cheyenne" compiler="gnu" category="aux_clm">
        <options>
          <option name="wallclock">0:50:00</option>
          <option name="comment">Include a test of transient lakes</option>
        </options>
      </machine>
    </machines>
  </test>
  <test name="ERS_Lm25" grid="1x1_smallvilleIA" compset="IHistClm50BgcCropQianRs" testmods="clm/smallville_dynurban_monthly">
    <machines>
      <machine name="cheyenne" compiler="gnu" category="aux_clm">
        <options>
          <option name="wallclock">0:50:00</option>
          <option name="comment">Include a test of transient urban</option>
        </options>
      </machine>
    </machines>
  </test>
  <test name="SMS_D_P48x1_Ld5" grid="f10_f10_mg37" compset="I2000Clm50BgcCrop" testmods="clm/irrig_spunup">
    <machines>
      <machine name="izumi" compiler="nag" category="aux_clm"/>
      <machine name="izumi" compiler="nag" category="prebeta"/>
    </machines>
    <options>
      <option name="wallclock">00:20:00</option>
      <option name="comment"  >Want nag _D test with irrigation on</option>
    </options>
  </test>
  <test name="SMS_Ld1_PS" grid="f09_g17" compset="I2000Clm50BgcCru" testmods="clm/datm_bias_correct_cruv7">
    <machines>
      <machine name="cheyenne" compiler="gnu" category="aux_clm"/>
    </machines>
    <options>
      <option name="wallclock">00:20:00</option>
    </options>
  </test>
  <test name="SMS_Ld1" grid="f19_g17" compset="I2000Clm50Vic" testmods="clm/default">
    <machines>
      <machine name="cheyenne" compiler="intel" category="ctsm_sci"/>
    </machines>
    <options>
      <option name="wallclock">00:20:00</option>
    </options>
  </test>
  <test name="SMS_D_Ld1_Mmpi-serial" grid="f45_f45_mg37" compset="I2000Clm50SpRs" testmods="clm/ptsROA">
    <machines>
      <machine name="izumi" compiler="gnu" category="aux_clm"/>
    </machines>
    <options>
      <option name="wallclock">00:20:00</option>
    </options>
  </test>
  <test name="SMS_Ld5" grid="f10_f10_mg37" compset="I1850Clm45BgcCrop" testmods="clm/crop">
    <machines>
      <machine name="cheyenne" compiler="gnu" category="aux_clm"/>
      <machine name="cheyenne" compiler="intel" category="aux_clm"/>
    </machines>
    <options>
      <option name="wallclock">00:20:00</option>
      <option name="comment"  >include a production gnu test of Clm45</option>
    </options>
  </test>
  <test name="SMS_Ld2_D_PS" grid="f09_g17" compset="I1850Clm50BgcCropCmip6" testmods="clm/basic_interp">
    <machines>
      <machine name="cheyenne" compiler="intel" category="aux_clm"/>
    </machines>
    <options>
      <option name="wallclock">00:20:00</option>
      <option name="comment"  >This gives a short debug test of the cmip6 configuration as well as a test of the cmip6 configuration at the production resolution, both of which we want. This test needs to use init_interp to work, because of adding virtual Antarctica columns.</option>
    </options>
  </test>
  <test name="SMS_Ld5_D_P48x1" grid="f10_f10_mg37" compset="IHistClm50Bgc" testmods="clm/monthly">
    <machines>
      <machine name="izumi" compiler="nag" category="aux_clm"/>
    </machines>
    <options>
      <option name="wallclock">00:20:00</option>
    </options>
  </test>
  <test name="SMS_Ld5_D_P48x1" grid="f10_f10_mg37" compset="IHistClm51Bgc" testmods="clm/decStart">
    <machines>
      <machine name="izumi" compiler="nag" category="aux_clm"/>
    </machines>
    <options>
      <option name="wallclock">00:20:00</option>
    </options>
  </test>
  <test name="SMS_Ld5" grid="f10_f10_mg37" compset="ISSP585Clm50BgcCrop" testmods="clm/ciso_dec2050Start">
    <machines>
      <machine name="cheyenne" compiler="intel" category="aux_clm"/>
      <machine name="cheyenne" compiler="intel" category="prebeta"/>
    </machines>
    <options>
      <option name="wallclock">00:20:00</option>
      <option name="comment"  >Transient production low res future scenario SSP5-8.5 case with isotopes with a december 2050 start</option>
    </options>
  </test>
  <test name="SMS_Ld5" grid="f10_f10_mg37" compset="ISSP245Clm50BgcCrop" testmods="clm/ciso_dec2050Start">
    <machines>
      <machine name="cheyenne" compiler="gnu" category="aux_clm"/>
    </machines>
    <options>
      <option name="wallclock">00:20:00</option>
      <option name="comment"  >Transient production low res future scenario SSP2-4.5 case with isotopes with a december 2050 start, use gnu to move off of intel</option>
    </options>
  </test>
  <test name="SMS_Ld5" grid="f10_f10_mg37" compset="ISSP370Clm50BgcCrop" testmods="clm/ciso_dec2050Start">
    <machines>
      <machine name="cheyenne" compiler="gnu" category="aux_clm"/>
    </machines>
    <options>
      <option name="wallclock">00:20:00</option>
      <option name="comment"  >Transient production low res future scenario SSP3-7.0 case with isotopes with a december 2050 start, use gnu to move off of intel</option>
    </options>
  </test>
  <test name="SMS_D_Ld5" grid="f10_f10_mg37" compset="ISSP126Clm50BgcCrop" testmods="clm/datm_ssp126_anom_forc">
    <machines>
      <machine name="cheyenne" compiler="intel" category="aux_clm"/>
    </machines>
    <options>
      <option name="wallclock">00:20:00</option>
      <option name="comment"  >Transient production with anomaly forcing low res future scenario SSP1-2.6 case</option>
    </options>
  </test>
  <test name="ERP_D_Ld5" grid="f10_f10_mg37" compset="I1850Clm50Bgc" testmods="clm/nlevgrnd_small">
    <machines>
      <machine name="izumi" compiler="intel" category="aux_clm">
        <options>
          <option name="wallclock">0:20:00</option>
          <option name="comment">The main point of this test is to exercise the case where nlevgrnd is less than nlevurb. See the README file in its testmod directory for details.</option>
        </options>
      </machine>
    </machines>
  </test>
  <test name="SMS_Lm13_PS" grid="f19_g17" compset="I2000Clm51BgcCrop" testmods="clm/cropMonthOutput">
    <machines>
      <machine name="cheyenne" compiler="intel" category="aux_clm"/>
    </machines>
    <options>
      <option name="wallclock">02:00:00</option>
      <option name="comment"  >include a relatively long crop test at relatively high resolution</option>
    </options>
  </test>
  <test name="SMS_Lm37" grid="f10_f10_mg37" compset="I1850Clm50SpG" testmods="clm/glcMEC_long">
    <machines>
      <machine name="cheyenne" compiler="intel" category="aux_clm"/>
      <machine name="cheyenne" compiler="intel" category="prebeta"/>
    </machines>
    <options>
      <option name="wallclock">01:30:00</option>
      <option name="comment"  >Long enough test for SMB to be generated in bare land areas; add a month beyond the 3rd year to allow time for CLM to respond to CISM forcing from the 3rd year. (Note: if we had spun-up initial conditions for an IG compset, we could test this with much shorter test, if it also used the glc override options - much of the need for this long test is to allow the snow pack to spin up.)</option>
    </options>
  </test>
  <test name="SMS_Ly3_Mmpi-serial" grid="1x1_numaIA" compset="I2000Clm50BgcCropQianRs" testmods="clm/clm50dynroots">
    <machines>
      <machine name="izumi" compiler="intel" category="aux_clm"/>
    </machines>
    <options>
      <option name="wallclock">01:40:00</option>
    </options>
  </test>
  <test name="SMS_Ly3_Mmpi-serial" grid="1x1_numaIA" compset="I2000Clm50BgcDvCropQianRs" testmods="clm/ignor_warn_cropMonthOutputColdStart">
    <machines>
      <machine name="izumi" compiler="gnu" category="aux_clm"/>
    </machines>
    <options>
      <option name="wallclock">01:40:00</option>
      <option name="comment"  >Single point 3-year test with DV"</option>
    </options>
  </test>
  <test name="ERP_D_Ld10" grid="f10_f10_mg37" compset="I1850Clm51BgcCrop" testmods="clm/ADspinup">
    <machines>
      <machine name="cheyenne" compiler="intel" category="aux_clm"/>
    </machines>
    <options>
      <option name="wallclock">00:20:00</option>
      <option name="comment"  >Include a restart test for AD spinup mode because of specific logic for spinup_state. Lack of this test did cause a problem.</option>
    </options>
  </test>
  <test name="SSP_D_Ld10" grid="f10_f10_mg37" compset="I1850Clm51Bgc" testmods="clm/rtmColdSSP">
    <machines>
      <machine name="cheyenne" compiler="intel" category="aux_clm"/>
    </machines>
    <options>
      <option name="wallclock">00:20:00</option>
    </options>
  </test>
  <test name="SSP_D_Ld4" grid="f10_f10_mg37" compset="I1850Clm50BgcCrop" testmods="clm/ciso_rtmColdSSP">
    <machines>
      <machine name="cheyenne" compiler="intel" category="aux_clm"/>
    </machines>
    <options>
      <option name="wallclock">00:20:00</option>
    </options>
  </test>
  <test name="SSP_Ld10" grid="f10_f10_mg37" compset="I1850Clm50Bgc" testmods="clm/rtmColdSSP">
    <machines>
      <machine name="cheyenne" compiler="gnu" category="prebeta"/>
      <machine name="cheyenne" compiler="gnu" category="aux_clm"/>
    </machines>
    <options>
      <option name="wallclock">00:20:00</option>
    </options>
  </test>
  <test name="SSP_Ld4" grid="f09_g17" compset="I1850Clm50BgcCrop" testmods="clm/ciso_rtmColdSSP">
    <machines>
      <machine name="cheyenne" compiler="intel" category="ctsm_sci"/>
    </machines>
    <options>
      <option name="wallclock">00:20:00</option>
    </options>
  </test>
  <test name="SMS_D_Mmpi-serial_Ld5" grid="5x5_amazon" compset="I2000Clm50FatesRs" testmods="clm/FatesCold">
    <machines>
      <machine name="izumi" compiler="nag" category="aux_clm"/>
      <machine name="cheyenne" compiler="gnu" category="prebeta"/>
    </machines>
    <options>
      <option name="wallclock">00:20:00</option>
    </options>
  </test>
  <test name="ERS_D_Ld15" grid="f45_f45_mg37" compset="I2000Clm50FatesRs" testmods="clm/FatesColdTreeDamage">
    <machines>
      <machine name="cheyenne" compiler="intel" category="fates"/>
    </machines>
    <options>
      <option name="wallclock">00:20:00</option>
      <option name="comment"  >Ensure functionality of the tree damage option in FATES</option>
    </options>
  </test>
  <test name="ERS_D_Ld3_PS" grid="f09_g17" compset="I2000Clm50FatesRs" testmods="clm/FatesCold">
    <machines>
      <machine name="cheyenne" compiler="intel" category="aux_clm"/>
    </machines>
    <options>
      <option name="wallclock">00:20:00</option>
      <option name="comment"  >Want one fates test on a large grid: Since FATES has cohorts, it has potential to be a massive memory consumer and netcdf array size maker, so the large grid test will help smoke out these types of issues (and it's a restart test to cover possible memory/netcdf size issues with the restart file).</option>
    </options>
  </test>
  <test name="ERS_D_Ld5" grid="f45_f45_mg37" compset="I2000Clm50FatesRs" testmods="clm/FatesCold">
    <machines>
      <machine name="izumi" compiler="nag" category="fates"/>
    </machines>
    <options>
      <option name="wallclock">00:20:00</option>
      <option name="comment"  >Want one simple FatesCold gridded test on a izumi using nag compiler.</option>
    </options>
  </test>
  <test name="ERS_D_Ld5" grid="f10_f10_mg37" compset="I2000Clm50Fates" testmods="clm/FatesCold">
    <machines>
      <machine name="cheyenne" compiler="intel" category="aux_clm"/>
      <machine name="cheyenne" compiler="intel" category="fates"/>
      <machine name="izumi" compiler="nag" category="aux_clm"/>
    </machines>
    <options>
      <option name="wallclock">00:40:00</option>
    </options>
  </test>
  <test name="ERS_Lm13" grid="f10_f10_mg37" compset="I2000Clm50Fates" testmods="clm/FatesCold">
    <machines>
      <machine name="cheyenne" compiler="gnu" category="fates"/>
    </machines>
    <options>
      <option name="wallclock">00:40:00</option>
    </options>
  </test>
  <test name="ERS_Lm13" grid="f45_f45_mg37" compset="I2000Clm50Fates" testmods="clm/FatesColdNoComp">
    <machines>
      <machine name="cheyenne" compiler="intel" category="fates"/>
    </machines>
    <options>
      <option name="wallclock">00:40:00</option>
    </options>
  </test>
  <test name="ERS_D_Mmpi-serial_Ld5" grid="1x1_brazil" compset="I2000Clm50FatesRs" testmods="clm/FatesCold">
    <machines>
      <machine name="izumi" compiler="nag" category="aux_clm"/>
      <machine name="cheyenne" compiler="gnu" category="aux_clm"/>
    </machines>
    <options>
      <option name="wallclock">00:20:00</option>
    </options>
  </test>
  <test name="ERS_D_Mmpi-serial_Ld5" grid="5x5_amazon" compset="I2000Clm50FatesRs" testmods="clm/FatesCold">
    <machines>
      <machine name="cheyenne" compiler="intel" category="aux_clm"/>
      <machine name="cheyenne" compiler="intel" category="prebeta"/>
    </machines>
    <options>
      <option name="wallclock">00:20:00</option>
    </options>
  </test>
  <test name="SMS_D_Ld5" grid="f45_f45_mg37" compset="I2000Clm51Fates" testmods="clm/FatesCold">
    <machines>
      <machine name="izumi" compiler="nag" category="aux_clm"/>
    </machines>
    <options>
      <option name="wallclock">00:20:00</option>
      <option name="comment"  >Fates with clm5_1</option>
    </options>
  </test>
  <test name="ERS_D_Mmpi-serial_Ld5_Vmct" grid="1x1_brazil" compset="I2000Clm50FatesRs" testmods="clm/FatesCold">
    <machines>
      <machine name="izumi" compiler="nag" category="aux_clm"/>
    </machines>
    <options>
      <option name="wallclock">00:20:00</option>
      <option name="comment"  >Include a MCT FATES test, and a single-point test with MCT: There isn't any interaction between FATES and the cap, as far as I can tell, but it seems like a good idea to have one FATES test with MCT, since there is so much extra code covered in a FATES test.</option>
    </options>
  </test>
  <test name="ERS_D_Mmpi-serial_Ld5" grid="5x5_amazon" compset="I2000Clm51FatesRs" testmods="clm/FatesCold">
    <machines>
      <machine name="cheyenne" compiler="intel" category="aux_clm"/>
    </machines>
    <options>
      <option name="wallclock">00:20:00</option>
      <option name="comment"  >Run a Fates test with latest Clm5_1</option>
    </options>
  </test>
  <test name="SMS_D_Ld5" grid="f10_f10_mg37" compset="I2000Clm45Fates" testmods="clm/FatesCold">
    <machines>
      <machine name="cheyenne" compiler="intel" category="aux_clm"/>
      <machine name="cheyenne" compiler="intel" category="aux_cime_baselines"/>
    </machines>
    <options>
      <option name="wallclock">00:40:00</option>
    </options>
  </test>
  <test name="SMS_D_Lm6_P144x1" grid="f45_f45_mg37" compset="I2000Clm50FatesRs" testmods="clm/FatesCold">
    <machines>
      <machine name="cheyenne" compiler="intel" category="aux_clm"/>
    </machines>
    <options>
      <option name="wallclock">00:20:00</option>
    </options>
  </test>
  <test name="SMS_D_Ld5" grid="f10_f10_mg37" compset="I2000Clm50FatesRs" testmods="clm/FatesCold">
    <machines>
      <machine name="cheyenne" compiler="intel" category="aux_clm"/>
      <machine name="cheyenne" compiler="gnu" category="aux_clm"/>
      <machine name="izumi" compiler="nag" category="aux_clm"/>
      <machine name="cheyenne" compiler="gnu" category="prebeta"/>
    </machines>
    <options>
      <option name="wallclock">00:20:00</option>
    </options>
  </test>
  <test name="SMS_Ld5_PS" grid="f19_g17" compset="I2000Clm50FatesRs" testmods="clm/FatesCold">
    <machines>
      <machine name="cheyenne" compiler="gnu" category="aux_clm"/>
    </machines>
    <options>
      <option name="wallclock">00:40:00</option>
    </options>
  </test>
  <test name="ERP_Ld9" grid="f45_f45_mg37" compset="I2000Clm50FatesRs" testmods="clm/FatesColdAllVars">
    <machines>
      <machine name="cheyenne" compiler="intel" category="aux_clm"/>
    </machines>
    <options>
      <option name="wallclock">00:20:00</option>
      <option name="comment">ERP FATES test covering all standard FATES history variables.</option>
    </options>
  </test>
  <test name="SMS_Ld5" grid="f10_f10_mg37" compset="I2000Clm45Fates" testmods="clm/FatesCold">
    <machines>
      <machine name="cheyenne" compiler="intel" category="aux_clm"/>
      <machine name="izumi" compiler="intel" category="aux_clm"/>
    </machines>
    <options>
      <option name="wallclock">00:40:00</option>
      <option name="comment">60 day exact restart FATES test on f45 grid.</option>
    </options>
  </test>
  <test name="ERS_Ld30" grid="f45_f45_mg37" compset="I2000Clm50FatesRs" testmods="clm/FatesColdFixedBiogeo">
    <machines>
      <machine name="cheyenne" compiler="intel" category="aux_clm"/>
      <machine name="izumi" compiler="intel" category="aux_clm"/>
    </machines>
    <options>
      <option name="wallclock">00:40:00</option>
      <option name="comment">30 day exact restart test for FATES fixed biogeography reduced complexity mode on an f45 grid.</option>
    </options>
  </test>
  <test name="SMS_Ld5" grid="f10_f10_mg37" compset="I2000Clm50FatesRs" testmods="clm/FatesCold">
    <machines>
      <machine name="cheyenne" compiler="intel" category="aux_clm"/>
      <machine name="izumi" compiler="intel" category="aux_clm"/>
    </machines>
    <options>
      <option name="wallclock">00:40:00</option>
      <option name="comment">60 day exact restart test providing coverage for the FATES logging mode on an f45 grid.</option>
    </options>
  </test>
  <test name="ERS_Ld30" grid="f45_f45_mg37" compset="I2000Clm50FatesRs" testmods="clm/FatesColdSizeAgeMort">
    <machines>
      <machine name="cheyenne" compiler="intel" category="aux_clm"/>
    </machines>
    <options>
      <option name="wallclock">00:40:00</option>
      <option name="comment">30 day exact restart test activating FATES size and age mortality mode on an f45 grid.</option>
    </options>
  </test>
  <test name="ERP_P144x2_Ld30" grid="f45_f45_mg37" compset="I2000Clm50FatesRs" testmods="clm/mimicsFatesCold">
    <machines>
      <machine name="cheyenne" compiler="intel" category="aux_clm"/>
      <machine name="cheyenne" compiler="intel" category="fates"/>
    </machines>
    <options>
      <option name="wallclock">00:40:00</option>
      <option name="comment">30 day exact restart test with threading, running FATES-MIMICS on an f45 grid.</option>
    </options>
  </test>
  <test name="SMS_D_Ld5" grid="f10_f10_mg37" compset="I2000Clm50BgcCrop" testmods="clm/irrig_alternate">
    <machines>
      <machine name="izumi" compiler="nag" category="aux_clm">
        <options>
          <option name="wallclock">00:20:00</option>
          <option name="comment">Debug test covering some non-default irrigation options.</option>
        </options>
      </machine>
    </machines>
  </test>
  <test name="SMS_D_Ld10" grid="f10_f10_mg37" compset="I2000Clm50BgcCrop" testmods="clm/tracer_consistency">
    <machines>

      <machine name="izumi" compiler="intel" category="aux_clm">
        <options>
          <option name="wallclock">00:30:00</option>
          <option name="comment">Include a tracer consistency check in debug mode.</option>
        </options>
      </machine>

    </machines>
  </test>
  <test name="ERP_P36x2_D_Ld5" grid="f10_f10_mg37" compset="I2000Ctsm50NwpBgcCropGswp" testmods="clm/default">
    <machines>

      <machine name="cheyenne" compiler="intel" category="aux_clm">
        <options>
          <option name="wallclock">00:30:00</option>
          <option name="comment">A debug ERP test of the NWP configuration with active BGC and CROP.</option>
        </options>
      </machine>

    </machines>
  </test>
  <test name="LWISO_Ld10" grid="f10_f10_mg37" compset="I2000Clm50BgcCrop" testmods="clm/coldStart">
    <machines>
      <machine name="cheyenne" compiler="gnu" category="aux_clm">
        <options>
          <option name="wallclock">00:30:00</option>
          <option name="comment">Ensure that turning on water tracers doesn't change answers. Cold start for now, until we can use initial conditions from a non-isotope case in an isotope case; once we can do that, this should be changed to not be cold start (e.g., 5-day decStart transient test: see also https://github.com/ESCOMP/ctsm/issues/495#issuecomment-516619853).</option>
        </options>
      </machine>
    </machines>
  </test>
  <test name="ERP_P36x2_D_Ld5" grid="f10_f10_mg37" compset="I2000Ctsm50NwpSpGswp" testmods="clm/default">
    <machines>

      <machine name="cheyenne" compiler="intel" category="aux_clm">
        <options>
          <option name="wallclock">00:30:00</option>
          <option name="comment">Include a debug ERP test of the NWP configuration.</option>
        </options>
      </machine>

    </machines>
  </test>
  <test name="SMS_Ld1_PS" grid="nldas2_rnldas2_mnldas2" compset="I2000Ctsm50NwpSpNldas" testmods="clm/default">
    <machines>

      <machine name="cheyenne" compiler="gnu" category="aux_clm">
        <options>
          <option name="wallclock">00:30:00</option>
          <option name="comment">Include a short smoke test covering the nldas2 grid and the I2000Ctsm50NwpSpNldas compset, which uses NLDAS datm forcing.</option>
        </options>
      </machine>

    </machines>
  </test>
  <test name="SMS_Ld1_PS" grid="nldas2_rnldas2_mnldas2" compset="I2000Ctsm50NwpSpNldasRs" testmods="clm/default">
    <machines>

      <machine name="cheyenne" compiler="gnu" category="aux_clm">
        <options>
          <option name="wallclock">00:30:00</option>
          <option name="comment">Include a short smoke test covering the nldas2 grid and the I2000Ctsm50NwpSpNldasRs compset, which uses NLDAS datm forcing.</option>
        </options>
      </machine>

    </machines>
  </test>
  <test name="ERP_D_Ld3" grid="f19_g17" compset="I2000Clm50FatesCruRsGs" testmods="clm/FatesCold">
    <machines>
      <machine name="cheyenne" compiler="intel" category="fates"/>
    </machines>
    <options>
      <option name="wallclock">00:20:00</option>
      <option name="comment">Short ERP debug FATES test for f19_g17 grid.</option>
    </options>
  </test>
  <test name="ERP_D_P36x2_Ld3" grid="f19_g17" compset="I2000Clm50FatesCru" testmods="clm/FatesCold">
    <machines>
      <machine name="cheyenne" compiler="intel" category="fates"/>
    </machines>
    <options>
      <option name="wallclock">00:20:00</option>
      <option name="comment">Short ERP debug FATES test for f19_g17 grid with modified task layout.</option>
    </options>
  </test>
  <test name="ERP_Ld3" grid="f09_g17" compset="I2000Clm50FatesRs" testmods="clm/FatesCold">
    <machines>
      <machine name="cheyenne" compiler="intel" category="fates"/>
      <machine name="lawrencium-lr3" compiler="intel" category="fates"/>
    </machines>
    <options>
      <option name="wallclock">00:20:00</option>
      <option name="comment">Short ERP FATES test for f09_g17 grid.</option>
    </options>
  </test>
  <test name="ERP_Ld9" grid="f45_f45_mg37" compset="I2000Clm50FatesCruRsGs" testmods="clm/FatesColdAllVars">
    <machines>
      <machine name="cheyenne" compiler="intel" category="fates"/>
      <machine name="lawrencium-lr3" compiler="intel" category="fates"/>
    </machines>
    <options>
      <option name="wallclock">00:20:00</option>
      <option name="comment">ERP FATES test covering all standard FATES history variables.</option>
    </options>
  </test>
  <test name="ERS_D_Ld30" grid="f45_f45_mg37" compset="I2000Clm50FatesCruRsGs" testmods="clm/FatesColdPRT2">
    <machines>
      <machine name="cheyenne" compiler="intel" category="fates"/>
      <machine name="izumi" compiler="nag" category="fates"/>
      <machine name="lawrencium-lr3" compiler="intel" category="fates"/>
    </machines>
    <options>
      <option name="wallclock">00:40:00</option>
      <option name="comment">Exact restart debug test covering Fates CNP nutrients mode.</option>
    </options>
  </test>
  <test name="ERS_D_Ld30" grid="f45_f45_mg37" compset="I2000Clm50FatesCruRsGs" testmods="clm/FatesColdLandUse">
    <machines>
      <machine name="cheyenne" compiler="intel" category="fates"/>
      <machine name="izumi" compiler="nag" category="fates"/>
      <machine name="lawrencium-lr3" compiler="intel" category="fates"/>
    </machines>
    <options>
      <option name="wallclock">00:40:00</option>
    </options>
  </test>
  <test name="ERS_D_Ld3" grid="f19_g17" compset="I2000Clm50FatesCruRsGs" testmods="clm/FatesCold">
    <machines>
      <machine name="cheyenne" compiler="intel" category="fates"/>
      <machine name="cheyenne" compiler="gnu" category="fates"/>
      <machine name="lawrencium-lr3" compiler="intel" category="fates"/>
    </machines>
    <options>
      <option name="wallclock">00:40:00</option>
      <option name="comment">Exact restart debug FATES test covering for the f19_g17 grid resolution.</option>
    </options>
  </test>
  <test name="ERS_D_Ld5" grid="f19_g17" compset="I2000Clm50BgcCru" testmods="clm/default">
    <machines>
      <machine name="cheyenne" compiler="intel" category="fates"/>
      <machine name="lawrencium-lr3" compiler="intel" category="fates"/>
    </machines>
    <options>
      <option name="wallclock">00:20:00</option>
      <option name="comment">Exact restart debug test to provide for some CLM coverage during fates suite tests.</option>
    </options>
  </test>
  <test name="ERS_D_Mmpi-serial_Ld5" grid="1x1_brazil" compset="I2000Clm50FatesCruRsGs" testmods="clm/FatesCold">
    <machines>
      <machine name="cheyenne" compiler="intel" category="fates"/>
      <machine name="izumi" compiler="nag" category="fates"/>
      <machine name="lawrencium-lr3" compiler="intel" category="fates"/>
    </machines>
    <options>
      <option name="wallclock">00:20:00</option>
      <option name="comment">Short ERP debug FATES test for single site grid with serial mpi.</option>
    </options>
  </test>
  <test name="ERS_Ld9" grid="f10_f10_mg37" compset="I2000Clm50FatesCruRsGs" testmods="clm/FatesColdCH4Off">
    <machines>
      <machine name="cheyenne" compiler="intel" category="fates"/>
      <machine name="lawrencium-lr3" compiler="intel" category="fates"/>
      <machine name="cheyenne" compiler="intel" category="aux_clm"/>
    </machines>
    <options>
      <option name="wallclock">00:10:00</option>
      <option name="comment">30 day exact restart test activating FATES with CH4 off for the f10 grid.</option>
    </options>
  </test>
  <test name="SMS_Lm3_D_Mmpi-serial" grid="1x1_brazil" compset="I2000Clm50FatesCruRsGs" testmods="clm/FatesColdHydro">
    <machines>
      <machine name="izumi" compiler="intel" category="aux_clm"/>
      <machine name="cheyenne" compiler="intel" category="fates"/>
      <machine name="izumi" compiler="nag" category="fates"/>
    </machines>
    <options>
      <option name="wallclock">00:20:00</option>
      <option name="comment">Longer smoke debug test for single site grid with serial mpi with coverage for FATES Hydro. Bypasses grid level mass checks.</option>
    </options>
  </test>
  <test name="ERS_D_Ld5" grid="1x1_brazil" compset="I2000Clm50FatesCruRsGs" testmods="clm/FatesColdHydro">
    <machines>
      <machine name="cheyenne" compiler="intel" category="fates"/>
      <machine name="izumi" compiler="nag" category="fates"/>
      <machine name="lawrencium-lr3" compiler="intel" category="fates"/>
    </machines>
    <options>
      <option name="wallclock">00:40:00</option>
      <option name="comment">Short exact restart debug test for single site grid with coverage for FATES Hydro. Bypasses grid level mass checks.</option>
    </options>
  </test>
  <test name="ERS_Ld5" grid="f19_g17" compset="I2000Clm45Fates" testmods="clm/FatesCold">
    <machines>
      <machine name="cheyenne" compiler="intel" category="fates"/>
      <machine name="lawrencium-lr3" compiler="intel" category="fates"/>
    </machines>
    <options>
      <option name="wallclock">00:20:00</option>
      <option name="comment">Exact restart debug FATES test providing coverage for Clm45 physics.</option>
    </options>
  </test>
  <test name="ERS_Ld60" grid="f45_f45_mg37" compset="I2000Clm50FatesCruRsGs" testmods="clm/Fates">
    <machines>
      <machine name="cheyenne" compiler="intel" category="fates"/>
      <machine name="lawrencium-lr3" compiler="intel" category="fates"/>
    </machines>
    <options>
      <option name="wallclock">00:40:00</option>
      <option name="comment">60 day exact restart FATES test on f45 grid.</option>
    </options>
  </test>
  <test name="ERS_Ld60" grid="f45_f45_mg37" compset="I2000Clm50FatesCruRsGs" testmods="clm/FatesColdNoFire">
    <machines>
      <machine name="cheyenne" compiler="intel" category="fates"/>
      <machine name="lawrencium-lr3" compiler="intel" category="fates"/>
    </machines>
    <options>
      <option name="wallclock">00:40:00</option>
      <option name="comment">60 day exact restart test that turns off all fire (both FATES and CLM) on an f45 grid.</option>
    </options>
  </test>
  <test name="ERS_Ld60" grid="f45_f45_mg37" compset="I2000Clm50FatesCruRsGs" testmods="clm/FatesColdST3">
    <machines>
      <machine name="cheyenne" compiler="intel" category="fates"/>
      <machine name="lawrencium-lr3" compiler="intel" category="fates"/>
    </machines>
    <options>
      <option name="wallclock">00:20:00</option>
      <option name="comment">60 day exact restart test activating FATES static stand structure on an f45 grid.</option>
    </options>
  </test>
  <test name="ERS_Ld60" grid="f45_f45_mg37" compset="I2000Clm50FatesCruRsGs" testmods="clm/FatesColdPPhys">
    <machines>
      <machine name="cheyenne" compiler="intel" category="fates"/>
    </machines>
    <options>
      <option name="wallclock">00:20:00</option>
      <option name="comment">60 day exact restart test activating FATES prescribed physiology mode on an f45 grid.</option>
    </options>
  </test>
  <test name="ERS_Ld30" grid="f45_f45_mg37" compset="I2000Clm50FatesCruRsGs" testmods="clm/FatesColdFixedBiogeo">
    <machines>
      <machine name="cheyenne" compiler="intel" category="fates"/>
      <machine name="lawrencium-lr3" compiler="intel" category="fates"/>
    </machines>
    <options>
      <option name="wallclock">00:40:00</option>
    </options>
  </test>
  <test name="ERS_Ld30" grid="f45_f45_mg37" compset="I2000Clm50FatesCruRsGs" testmods="clm/FatesColdNoComp">
    <machines>
      <machine name="cheyenne" compiler="intel" category="fates"/>
      <machine name="lawrencium-lr3" compiler="intel" category="fates"/>
    </machines>
    <options>
      <option name="wallclock">00:40:00</option>
    </options>
  </test>
  <test name="ERS_Ld30" grid="f45_f45_mg37" compset="I2000Clm50FatesCruRsGs" testmods="clm/FatesColdNoCompFixedBioGeo">
    <machines>
      <machine name="cheyenne" compiler="intel" category="fates"/>
    </machines>
    <options>
      <option name="wallclock">00:40:00</option>
    </options>
  </test>
  <test name="SMS_D" grid="1x1_brazil" compset="I2000Clm51FatesSpCruRsGs" testmods="clm/FatesColdSatPhen">
    <machines>
      <machine name="cheyenne" compiler="intel" category="fates"/>
    </machines>
    <options>
      <option name="wallclock">00:20:00</option>
      <option name="comment">Test with DEBUG on for FatesSP mode, NOTE: FatesSp has the largest difference in CTSM code for any FATES mode</option>
    </options>
  </test>
  <test name="SMS_D" grid="1x1_brazil" compset="I2000Clm51FatesSpCruRsGs" testmods="clm/FatesColdDryDepSatPhen">
    <machines>
      <machine name="cheyenne" compiler="gnu" category="aux_clm"/>
    </machines>
    <options>
      <option name="wallclock">00:20:00</option>
      <option name="comment"  >Run a test with dry deposition on and FATES-SP</option>
    </options>
  </test>
  <test name="SMS_D" grid="1x1_brazil" compset="I2000Clm51FatesSpCruRsGs" testmods="clm/FatesColdMeganSatPhen">
    <machines>
      <machine name="cheyenne" compiler="gnu" category="aux_clm"/>
    </machines>
    <options>
      <option name="wallclock">00:20:00</option>
      <option name="comment"  >Run a test with MEGAN on and FATES-SP</option>
    </options>
  </test>
<!--    Don't active this test until #1722 is fixed
  <test name="SMS_Ld3" grid="f09_f09_mg17" compset="I2000Clm51FatesCruRsGs" testmods="clm/FatesColdSatPhen_prescribed">
    <machines>
      <machine name="cheyenne" compiler="intel" category="fates"/>
    </machines>
    <options>
      <option name="wallclock">00:20:00</option>
      <option name="comment">Test with prescribed LAI and soil-moisture with FatesSP mode, has to be at f09 and 2000</option>
    </options>
  </test>
-->
  <test name="SMS_Lm1" grid="f45_f45_mg37" compset="I2000Clm51FatesSpCruRsGs" testmods="clm/FatesColdBasic">
    <machines>
      <machine name="cheyenne" compiler="intel" category="fates"/>
    </machines>
    <options>
      <option name="wallclock">00:40:00</option>
      <option name="comment">Smoke test that uses just the FATES SP compset.</option>
    </options>
  </test>
  <test name="ERS_Ld30" grid="f45_f45_mg37" compset="I2000Clm51FatesSpCruRsGs" testmods="clm/FatesColdSatPhen">
    <machines>
      <machine name="cheyenne" compiler="intel" category="fates"/>
      <machine name="lawrencium-lr3" compiler="intel" category="fates"/>
    </machines>
    <options>
      <option name="wallclock">00:40:00</option>
      <option name="comment">30 day exact restart test for FATES fixed biogeography reduced complexity mode on an f45 grid.</option>
    </options>
  </test>
  <test name="ERP_P36x2_Ld30" grid="f45_f45_mg37" compset="I2000Clm51FatesSpCruRsGs" testmods="clm/FatesColdSatPhen">
    <machines>
      <machine name="cheyenne" compiler="intel" category="fates"/>
      <machine name="cheyenne" compiler="intel" category="aux_clm"/>
    </machines>
    <options>
      <option name="wallclock">00:40:00</option>
      <option name="comment">30 day exact restart test with threading for FATES fixed biogeography reduced complexity mode on an f45 grid.</option>
    </options>
  </test>
  <test name="ERS_Ld60" grid="f45_f45_mg37" compset="I2000Clm50FatesCruRsGs" testmods="clm/FatesColdLogging">
    <machines>
      <machine name="cheyenne" compiler="intel" category="fates"/>
    </machines>
    <options>
      <option name="wallclock">00:40:00</option>
      <option name="comment">60 day exact restart test providing coverage for the FATES logging mode on an f45 grid.</option>
    </options>
  </test>
  <test name="ERS_Ld30" grid="f45_f45_mg37" compset="I2000Clm50FatesCruRsGs" testmods="clm/FatesColdSizeAgeMort">
    <machines>
      <machine name="cheyenne" compiler="intel" category="fates"/>
      <machine name="lawrencium-lr3" compiler="intel" category="fates"/>
    </machines>
    <options>
      <option name="wallclock">00:40:00</option>
      <option name="comment">30 day exact restart test activating FATES size and age mortality mode on an f45 grid.</option>
    </options>
  </test>
  <test name="SMS_Lm6" grid="f45_f45_mg37" compset="I2000Clm50FatesCruRsGs" testmods="clm/Fates">
    <machines>
      <machine name="cheyenne" compiler="intel" category="fates"/>
      <machine name="lawrencium-lr3" compiler="intel" category="fates"/>
    </machines>
    <options>
      <option name="wallclock">00:20:00</option>
      <option name="comment"  >Run a short non-Fates test (without land-ice model) in the fates test list, to make sure fates changes do not mess up the standard model</option>
    </options>
  </test>
  <test name="SMS_Lm13" grid="1x1_brazil" compset="I2000Clm50FatesCruRsGs" testmods="clm/FatesCold">
    <machines>
      <machine name="cheyenne" compiler="intel" category="fates"/>
      <machine name="cheyenne" compiler="gnu" category="fates"/>
    </machines>
    <options>
      <option name="wallclock">00:40:00</option>
      <option name="comment">13 month single site FATES smoke test.</option>
    </options>
  </test>
  <test name="ERS_Lm12" grid="1x1_brazil" compset="I2000Clm50FatesCruRsGs" testmods="clm/FatesFireLightningPopDens">
    <machines>
      <machine name="cheyenne" compiler="intel" category="fates"/>
    </machines>
    <options>
      <option name="wallclock">01:00:00</option>
      <option name="comment">12 month exact restart FATES single site debug test covering anthropogenic fire ignition mode.</option>
    </options>
  </test>
  <test name="SMS_Lm1" grid="f10_f10_mg37" compset="I1850Clm50BgcCropCmip6waccm" testmods="clm/basic">
    <machines>
      <machine name="cheyenne" compiler="gnu" category="aux_clm"/>
      <machine name="cheyenne" compiler="gnu" category="prealpha"/>
      <machine name="cheyenne" compiler="gnu" category="prebeta"/>
    </machines>
    <options>
      <option name="wallclock">00:20:00</option>
      <option name="comment"  >The main point of this test is simply to make sure that the CMIP6WACCMDECK moifierd works. (This configuration is basically the same as I1850Clm50BgcCropCmip6, but without cmip6_glaciers_virtual_antarctica - so we don't need huge coverage of this.) Month-long so that we actually get some history output (because this test exercises a usermods directory with only monthly and yearly output).</option>
    </options>
  </test>
  <test name="SMS_Lm1" grid="f19_g17" compset="I1850Clm50BgcCropCmip6waccm" testmods="clm/basic">
    <machines>
      <machine name="cheyenne" compiler="intel" category="ctsm_sci"/>
    </machines>
    <options>
      <option name="wallclock">00:60:00</option>
      <option name="comment"  >The main point of this test is simply to make sure that the CMIP6WACCMDECK modifier works for
2-degree since that resolution turns off Carbon isotopes. (This is in the ctsm_sci test list despite not being a scientifically-supported compset because this needs to be run at 2-degree resolution, which is higher than our standard testing. Also note that the purpose of this is to support scientifically-supported coupled configurations.)</option>
    </options>
  </test>
  <test name="SMS_Lm1_D" grid="f10_f10_mg37" compset="I1850Clm50BgcCrop" testmods="clm/output_crop_highfreq">
    <machines>
      <machine name="cheyenne" compiler="intel" category="aux_clm">
        <options>
          <option name="wallclock">00:20:00</option>
          <option name="comment">Want at least a month-long debug test covering the output_crop usermod, as well as a test covering the output_crop_highfreq usermod. (Note that we already have a year+ test of output_crop via a cmip6 test, so having this test just be a month, rather than a year, seems good enough.)</option>
        </options>
      </machine>
    </machines>
  </test>
  <test name="SMS_Ly1_Mmpi-serial" grid="1x1_brazil" compset="IHistClm50BgcQianRs" testmods="clm/output_bgc_highfreq">
    <machines>
      <machine name="cheyenne" compiler="intel" category="aux_clm">
        <options>
          <option name="wallclock">00:20:00</option>
          <option name="comment">Want a year-long test covering the output_bgc and output_bgc_highfreq usermods; don't want a highfreq, year-long global test because of the output volume, so this is single-point.</option>
        </options>
      </machine>
      <machine name="cheyenne" compiler="intel" category="aux_cime_baselines">
        <options>
          <option name="wallclock">00:20:00</option>
        </options>
      </machine>
    </machines>
  </test>
  <test name="SMS_Ld12_Mmpi-serial" grid="1x1_vancouverCAN" compset="I1PtClm50SpRs" testmods="clm/output_sp_highfreq">
    <machines>
      <machine name="cheyenne" compiler="gnu" category="aux_clm">
        <options>
          <option name="wallclock">00:10:00</option>
          <option name="comment">Want a year-long test covering the output_sp and output_sp_highfreq usermods; don't want a highfreq, year-long global test because of the output volume, so this is single-point.</option>
        </options>
      </machine>
    </machines>
  </test>
  <test name="PFS_Ld10_PS" grid="f19_g17" compset="I2000Clm50BgcCrop">
    <machines>
      <machine name="cheyenne" compiler="intel" category="aux_clm">
        <options>
          <option name="wallclock">00:30:00</option>
          <option name="comment">Can use this test to determine if there are significant throughput changes, at least for this common and important configuration. Note that this deliberately doesn't have any testmods in order to (1) avoid doing history output (because the timing of output can be very variable, and mixing output timing with other aspects of model time can be confusing), and (2) generally keep the test replicating a production configuration as closely as possible (so, for example, we do NOT set BFBFLAG=TRUE for this test).</option>
          <!-- standard throughput tolerance is 25%, but for this PFS test we want a stricter tolerance -->
          <option name="tput_tolerance">0.1</option>
        </options>
      </machine>
    </machines>
  </test>

  <test name="FSURDATMODIFYCTSM_D_Mmpi-serial_Ld1" grid="5x5_amazon" compset="I2000Clm50SpRs">
    <machines>
      <machine name="cheyenne" compiler="intel" category="aux_clm">
        <options>
          <option name="wallclock">00:20:00</option>
          <option name="comment">Smoke test that first runs the fsurdat_modifier tool and then ensures that the CTSM does not fail using the just-generated modified fsurdat file. Regional SP case. A global BGC CROP case was confirmed to PASS when this regional SP case was introduced.</option>
        </options>
      </machine>
      <machine name="cheyenne" compiler="intel" category="clm_pymods">
        <options>
          <option name="wallclock">00:20:00</option>
          <option name="comment">This test invokes python code, so it should be run whenever changing python code (in addition to being run as part of aux_clm).</option>
        </options>
      </machine>
    </machines>
  </test>

  <test name="LILACSMOKE_D_Ld2" grid="f10_f10_mg37" compset="I2000Ctsm50NwpSpAsRs" testmods="clm-lilac">
    <machines>
      <machine name="cheyenne" compiler="intel" category="aux_clm">
        <options>
          <option name="wallclock">00:20:00</option>
          <option name="comment">Basic LILAC smoke test. Needs to use the nuopc driver. Uses stub atmosphere to avoid needing to download a bunch of unnecessary data if run on a different machine.</option>
        </options>
      </machine>
      <machine name="cheyenne" compiler="intel" category="clm_pymods">
        <options>
          <option name="wallclock">00:20:00</option>
          <option name="comment">This LILAC test invokes lilac python code, so it should be run whenever changing python code (in addition to being run as part of aux_clm).</option>
        </options>
      </machine>
    </machines>
  </test>

  <test name="SMS_D_Ln1" grid="f10_f10_mg37" compset="I2000Clm50BgcCropQianRs" testmods="clm-run_self_tests">
    <machines>

      <machine name="izumi" compiler="intel" category="aux_clm">
        <options>
          <option name="wallclock">0:20:00</option>
          <option name="comment">Include a test that triggers runtime self-tests. The grid and compset aren't very important here, but we do want more than a single-point test so that we can run on more than one processor; we use Qian atm forcing to facilitate running this test on small systems (to avoid large input data needs). The self-tests are run in initialization, so we only need to run for a single time step.</option>
        </options>
      </machine>

    </machines>
  </test>

  <test name="LGRAIN2_Ly1_P72x1" grid="f10_f10_mg37" compset="I1850Clm50BgcCrop" testmods="clm/ciso--clm/cropMonthOutput">
    <machines>
      <machine name="cheyenne" compiler="gnu" category="aux_clm">
        <options>
          <option name="wallclock">02:00:00</option>
          <option name="comment">Ensure that it works to have a second grain pool, and that we can get bit-for-bit identical answers with a standard run with just one grain pool. This tests infrastructure that will be needed when incorporating AgSys. This test can be dropped once we have some tests exercising AgSys (which will exercise this code).</option>
        </options>
      </machine>
    </machines>
  </test>
  <test name="LGRAIN2_Ly2_P72x1" grid="f10_f10_mg37" compset="I1850Clm45BgcCrop" testmods="clm/ciso--clm/cropMonthOutput">
    <machines>
      <machine name="cheyenne" compiler="gnu" category="aux_clm">
        <options>
          <option name="wallclock">02:00:00</option>
          <option name="comment">Ensure that it works to have a second grain pool, and that we can get bit-for-bit identical answers with a standard run with just one grain pool. This tests infrastructure that will be needed when incorporating AgSys. This test can be dropped once we have some tests exercising AgSys (which will exercise this code). Compared to the Clm50 test, this Clm45 test exercises code in NutrientCompetitionCLM45defaultMod and use_grainproduct false. Need two years because this test starts from a non-crop finidat, so there is no crop growth in the first year.</option>
        </options>
      </machine>
    </machines>
  </test>
  <test name="LREPRSTRUCT_Ly1_P72x1" grid="f10_f10_mg37" compset="I1850Clm50BgcCrop" testmods="clm/ciso--clm/cropMonthOutput">
    <machines>
      <machine name="cheyenne" compiler="gnu" category="aux_clm">
        <options>
          <option name="wallclock">02:00:00</option>
          <option name="comment">Ensure that it works to have a crop reproductive structure pool, and that we can get bit-for-bit identical answers when using that pool compared to a run with a single reproductive grain pool. This tests infrastructure that will be needed when incorporating AgSys. This test can be dropped once we have some tests exercising AgSys (which will exercise this code).</option>
        </options>
      </machine>
    </machines>
  </test>
  <test name="LREPRSTRUCT_Ly2_P72x1" grid="f10_f10_mg37" compset="I1850Clm45BgcCrop" testmods="clm/ciso--clm/cropMonthOutput">
    <machines>
      <machine name="cheyenne" compiler="gnu" category="aux_clm">
        <options>
          <option name="wallclock">02:00:00</option>
          <option name="comment">Ensure that it works to have a crop reproductive structure pool, and that we can get bit-for-bit identical answers when using that pool compared to a run with a single reproductive grain pool. This tests infrastructure that will be needed when incorporating AgSys. This test can be dropped once we have some tests exercising AgSys (which will exercise this code). Compared to the Clm50 test, this Clm45 test exercises code in NutrientCompetitionCLM45defaultMod and use_grainproduct false. Need two years because this test starts from a non-crop finidat, so there is no crop growth in the first year.</option>
        </options>
      </machine>
    </machines>
  </test>

  <test name="REUSEINITFILES_D_Ld1" grid="f10_f10_mg37" compset="I1850Clm50BgcCrop" testmods="clm/default">
    <machines>
      <machine name="cheyenne" compiler="gnu" category="aux_clm">
        <options>
          <option name="wallclock">0:20:00</option>
          <option name="comment">Make sure that a rerun with already-generated initialization files is bit-for-bit</option>
        </options>
      </machine>
    </machines>
  </test>

  <test name="FUNITCTSM_P1x1" grid="f10_f10_mg37" compset="I2000Clm50Sp">
    <machines>
      <machine name="cheyenne" compiler="intel" category="aux_clm">
        <options>
          <option name="wallclock">00:30:00</option>
          <option name="comment">This test runs CTSM's Fortran unit tests. We're abusing the system test infrastructure to run these, so that a run of the test suite results in the unit tests being run as well. Grid and compset are irrelevant here, except that compset must be one that includes CTSM in order for CIME to find the test definition.</option>
        </options>
      </machine>
    </machines>
  </test>
</testlist><|MERGE_RESOLUTION|>--- conflicted
+++ resolved
@@ -168,7 +168,6 @@
       <option name="comment"  >Include an ERI test with MCT</option>
     </options>
   </test>
-<<<<<<< HEAD
   <test name="ERS_D" grid="f10_f10_mg37" compset="I1850Clm51Sp" testmods="clm/ExcessIceStreams">
     <machines>
       <machine name="cheyenne" compiler="gnu" category="aux_clm"/>
@@ -195,16 +194,6 @@
       <option name="comment"  >Include an excess ice test starting up from an finidat startup file with excessice output with extra output</option>
     </options>
   </test>
-  <test name="SMS_Ld1" grid="f09_g17" compset="I1850Clm50Bgc" testmods="clm/drydepnomegan">
-    <machines>
-      <machine name="cheyenne" compiler="intel" category="aux_clm"/>
-    </machines>
-    <options>
-      <option name="wallclock">00:20:00</option>
-    </options>
-  </test>
-=======
->>>>>>> 17e2acb6
   <test name="SMS_Ln9_P144x3" grid="f19_g17" compset="IHistClm50Sp" testmods="clm/waccmx_offline2005Start">
     <machines>
       <machine name="cheyenne" compiler="intel" category="ctsm_sci"/>
