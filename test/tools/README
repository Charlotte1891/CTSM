--- conflicted
+++ resolved
@@ -17,11 +17,7 @@
 execgy 
 ./test_driver.sh -i >& run.out &
 
-<<<<<<< HEAD
-Intended for use on NCAR machines cheyenne and hobart.
-=======
 Intended for use on NCAR machines cheyenne, geyser (DAV) and hobart.
->>>>>>> 8f07165c
 
 II. RUNNING test_driver.sh TOOLS TESTING:
 
