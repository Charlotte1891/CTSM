#!/bin/sh 
#
# test_driver.sh:  driver script for the offline testing of CLM of tools
#
# interactive usage on all machines:
#
# env ./test_driver.sh -i
#
# valid arguments: 
# -i    interactive usage
# -d    debug usage -- display tests that will run -- but do NOT actually execute them
# -f    force batch submission (avoids user prompt)
# -h    displays this help message
#
#
# **pass environment variables by preceding above commands 
#   with 'env var1=setting var2=setting '
# **more details in the CLM testing user's guide, accessible 
#   from the CLM developers web page


#will attach timestamp onto end of script name to prevent overwriting
cur_time=`date '+%H:%M:%S'`

hostname=`hostname`
echo $hostname
case $hostname in

    ##cheyenne
     cheyenne* | r*i*n*)
    submit_script="test_driver_cheyenne${cur_time}.sh"

##vvvvvvvvvvvvvvvvvvvvvvvvvvvvvvvvv writing to batch script vvvvvvvvvvvvvvvvvvv
cat > ./${submit_script} << EOF
#!/bin/sh
#

interactive="YES"
input_file="tests_pretag_cheyenne_nompi"
c_threads=36


export INITMODULES="/glade/u/apps/ch/opt/lmod/8.1.7/lmod/lmod/init/sh"
. \$INITMODULES

module purge
module load ncarenv
module load intel
module load mkl
module load ncarcompilers
module load netcdf

module load nco
module load ncl

module load conda
<<<<<<< HEAD
$CESMDATAROOT/py_env_create
conda activate ctsm_pylib
=======
>>>>>>> 17e2acb6


##omp threads
if [ -z "\$CLM_THREADS" ]; then   #threads NOT set on command line
   export CLM_THREADS=\$c_threads
fi

# Stop on first failed test
if [ -z "\$CLM_SOFF" ]; then   #CLM_SOFF NOT set
   export CLM_SOFF=FALSE
fi

export CESM_MACH="cheyenne"
export CESM_COMP="intel"

export NETCDF_DIR=\$NETCDF
export INC_NETCDF=\$NETCDF/include
export LIB_NETCDF=\$NETCDF/lib
export MAKE_CMD="gmake -j "
export CFG_STRING=""
export TOOLS_MAKE_STRING="USER_FC=ifort USER_LINKER=ifort USER_CPPDEFS=-DLINUX"
export MACH_WORKSPACE="/glade/scratch"
export CPRNC_EXE="$CESMDATAROOT/tools/cime/tools/cprnc/cprnc.cheyenne"
dataroot="$CESMDATAROOT"
export TOOLSLIBS=""
export REGRID_PROC=1
export TOOLS_CONF_STRING="--mpilib mpi-serial"


echo_arg=""

EOF
##^^^^^^^^^^^^^^^^^^^^^^^^^^^^^^^^^ writing to batch script ^^^^^^^^^^^^^^^^^^^
    ;;

    ## DAV cluster
     casper* | pronghorn*)
    submit_script="test_driver_dav${cur_time}.sh"

##vvvvvvvvvvvvvvvvvvvvvvvvvvvvvvvvv writing to batch script vvvvvvvvvvvvvvvvvvv
cat > ./${submit_script} << EOF
#!/bin/sh
#

interactive="YES"
input_file="tests_posttag_dav_mpi"
c_threads=36


export INITMODULES="/glade/u/apps/ch/opt/lmod/8.1.7/lmod/lmod/init/sh"
. \$INITMODULES

module purge
module load ncarenv
module load intel
module load mkl
module load ncarcompilers
module load netcdf
module load openmpi

module load nco
module load conda
module load ncl
<<<<<<< HEAD
$CESMDATAROOT/py_env_create
conda activate ctsm_pylib
=======
>>>>>>> 17e2acb6


##omp threads
if [ -z "\$CLM_THREADS" ]; then   #threads NOT set on command line
   export CLM_THREADS=\$c_threads
fi

# Stop on first failed test
if [ -z "\$CLM_SOFF" ]; then   #CLM_SOFF NOT set
   export CLM_SOFF=FALSE
fi

export CESM_MACH="cheyenne"
export CESM_COMP="intel"

export NETCDF_DIR=\$NETCDF
export INC_NETCDF=\$NETCDF/include
export LIB_NETCDF=\$NETCDF/lib
export MAKE_CMD="gmake -j "
export CFG_STRING=""
export TOOLS_MAKE_STRING="USER_FC=ifort USER_LINKER=ifort USER_CPPDEFS=-DLINUX"
export MACH_WORKSPACE="/glade/scratch"
export CPRNC_EXE="$CESMDATAROOT/tools/cime/tools/cprnc/cprnc.cheyenne"
dataroot="$CESMDATAROOT"
export TOOLSLIBS=""
export TOOLS_CONF_STRING="--mpilib mpich"


echo_arg=""

EOF
##^^^^^^^^^^^^^^^^^^^^^^^^^^^^^^^^^ writing to batch script ^^^^^^^^^^^^^^^^^^^
    ;;

    ## hobart
    hobart* | h*.cgd.ucar.edu) 
    submit_script="test_driver_hobart_${cur_time}.sh"
    export PATH=/cluster/torque/bin:${PATH}

##vvvvvvvvvvvvvvvvvvvvvvvvvvvvvvvvv writing to batch script vvvvvvvvvvvvvvvvvvv
cat > ./${submit_script} << EOF
#!/bin/sh
#

# Name of the queue (CHANGE THIS if needed)
#PBS -q long
# Number of nodes (CHANGE THIS if needed)
#PBS -l nodes=1:ppn=24
# output file base name
#PBS -N test_dr
# Put standard error and standard out in same file
#PBS -j oe
# Export all Environment variables
#PBS -V
# End of options

if [ -n "\$PBS_JOBID" ]; then    #batch job
    export JOBID=\`echo \${PBS_JOBID} | cut -f1 -d'.'\`
    initdir=\${PBS_O_WORKDIR}
fi

if [ "\$PBS_ENVIRONMENT" = "PBS_BATCH" ]; then
    interactive="NO"
    input_file="tests_posttag_hobart"
else
    interactive="YES"
    input_file="tests_posttag_hobart_nompi"
fi

##omp threads
if [ -z "\$CLM_THREADS" ]; then   #threads NOT set on command line
   export CLM_THREADS=2
fi
export CLM_RESTART_THREADS=1

##mpi tasks
export CLM_TASKS=24
export CLM_RESTART_TASKS=20

export P4_GLOBMEMSIZE=500000000


export CESM_MACH="hobart"

ulimit -s unlimited
ulimit -c unlimited

export CESM_COMP="intel"
export TOOLS_MAKE_STRING="USER_FC=ifort USER_CC=icc "
export TOOLS_CONF_STRING=" -mpilib mpi-serial"
export CFG_STRING=""
export INITMODULES="/usr/share/Modules/init/sh"

. \$INITMODULES
module purge
module load compiler/intel
module load tool/nco
module load tool/netcdf
module load lang/python
<<<<<<< HEAD
$CESMDATAROOT/py_env_create
conda activate ctsm_pylib
=======
>>>>>>> 17e2acb6

export NETCDF_DIR=\$NETCDF_PATH
export INC_NETCDF=\${NETCDF_PATH}/include
export LIB_NETCDF=\${NETCDF_PATH}/lib
export MAKE_CMD="gmake -j 5"   ##using hyper-threading on hobart
export MACH_WORKSPACE="/scratch/cluster"
export CPRNC_EXE=/fs/cgd/csm/tools/cprnc/cprnc
export DATM_QIAN_DATA_DIR="/project/tss/atm_forcing.datm7.Qian.T62.c080727"
dataroot="/fs/cgd/csm"
export TOOLSSLIBS=""
echo_arg="-e"

EOF
##^^^^^^^^^^^^^^^^^^^^^^^^^^^^^^^^^ writing to batch script ^^^^^^^^^^^^^^^^^^^
    ;;

    ## izumi
    izumi* | i*.unified.ucar.edu) 
    submit_script="test_driver_izumi_${cur_time}.sh"
    export PATH=/cluster/torque/bin:${PATH}

##vvvvvvvvvvvvvvvvvvvvvvvvvvvvvvvvv writing to batch script vvvvvvvvvvvvvvvvvvv
cat > ./${submit_script} << EOF
#!/bin/sh
#

# Name of the queue (CHANGE THIS if needed)
#PBS -q long
# Number of nodes (CHANGE THIS if needed)
#PBS -l nodes=1:ppn=24
# output file base name
#PBS -N test_dr
# Put standard error and standard out in same file
#PBS -j oe
# Export all Environment variables
#PBS -V
# End of options

if [ -n "\$PBS_JOBID" ]; then    #batch job
    export JOBID=\`echo \${PBS_JOBID} | cut -f1 -d'.'\`
    initdir=\${PBS_O_WORKDIR}
fi

if [ "\$PBS_ENVIRONMENT" = "PBS_BATCH" ]; then
    interactive="NO"
    input_file="tests_posttag_izumi"
else
    interactive="YES"
    input_file="tests_posttag_izumi_nompi"
fi

##omp threads
if [ -z "\$CLM_THREADS" ]; then   #threads NOT set on command line
   export CLM_THREADS=2
fi
export CLM_RESTART_THREADS=1

##mpi tasks
export CLM_TASKS=24
export CLM_RESTART_TASKS=20

export P4_GLOBMEMSIZE=500000000


export CESM_MACH="izumi"

ulimit -s unlimited
ulimit -c unlimited

export CESM_COMP="intel"
export TOOLS_MAKE_STRING="USER_FC=ifort USER_CC=icc "
export TOOLS_CONF_STRING=" -mpilib mpi-serial"
export CFG_STRING=""
export INITMODULES="/usr/share/Modules/init/sh"

. \$INITMODULES
module purge
module load compiler/intel
module load tool/nco
module load tool/netcdf
module load lang/python
<<<<<<< HEAD
$CESMDATAROOT/py_env_create
conda activate ctsm_pylib
=======
>>>>>>> 17e2acb6

export NETCDF_DIR=\$NETCDF_PATH
export INC_NETCDF=\${NETCDF_PATH}/include
export LIB_NETCDF=\${NETCDF_PATH}/lib
export MAKE_CMD="gmake -j 5"   ##using hyper-threading on izumi
export MACH_WORKSPACE="/scratch/cluster"
export CPRNC_EXE=/fs/cgd/csm/tools/cprnc/cprnc.izumi
export DATM_QIAN_DATA_DIR="/project/tss/atm_forcing.datm7.Qian.T62.c080727"
dataroot="/fs/cgd/csm"
export TOOLSSLIBS=""
echo_arg="-e"

EOF
##^^^^^^^^^^^^^^^^^^^^^^^^^^^^^^^^^ writing to batch script ^^^^^^^^^^^^^^^^^^^
    ;;

    * )
    echo "Only setup to work on: cheyenne, hobart and izumi"
    exit
 

esac

##vvvvvvvvvvvvvvvvvvvvvvvvvvvvvvvvv writing to batch script vvvvvvvvvvvvvvvvvvv
cat >> ./${submit_script} << EOF

export CPRNC_OPT=""
if [ -n "\${CLM_JOBID}" ]; then
    export JOBID=\${CLM_JOBID}
fi
##check if interactive job

if [ "\$interactive" = "YES" ]; then

    if [ -z "\${JOBID}" ]; then
       export JOBID=\$\$
    fi
    echo "test_driver.sh: interactive run - setting JOBID to \$JOBID"
    if [ \$0 = "test_driver.sh" ]; then
	initdir="."
    else
	initdir=\${0%/*}
    fi
else
    echo "ERROR: you *always* need to use the interactive option (-i)"
    echo "       currently doesn't work without it"
    exit 3
fi

##establish script dir and clm_root
if [ -f \${initdir}/test_driver.sh ]; then
    export CLM_SCRIPTDIR=\`cd \${initdir}; pwd \`
    export CLM_ROOT=\`cd \${CLM_SCRIPTDIR}/../..; pwd \`
    export CTSM_ROOT=\${CLM_ROOT}
    if [ -d \${CLM_ROOT}/cime ]; then
       export CIME_ROOT=\${CLM_ROOT}/cime
    else
       export CIME_ROOT=\${CLM_ROOT}/../../cime
    fi
    if [ ! -d \${CIME_ROOT} ]; then
       echo "ERROR: trouble finding the CIME_ROOT directory: \$CIME_ROOT"
       exit 3
    fi
else
    if [ -n "\${CLM_ROOT}" ] && [ -f \${CLM_ROOT}/test/tools/test_driver.sh ]; then
	export CLM_SCRIPTDIR=\`cd \${CLM_ROOT}/test/tools; pwd \`
    else
	echo "ERROR: unable to determine script directory "
	echo "       if initiating batch job from directory other than the one containing test_driver.sh, "
	echo "       you must set the environment variable CLM_ROOT to the full path of directory containing "
        echo "       <cime/scripts>. "
	exit 3
    fi
fi

# Setup conda environement
\$CLM_ROOT/py_env_create
conda activate ctsm_py

##output files
clm_log=\${initdir}/td.\${JOBID}.log
if [ -f \$clm_log ]; then
    rm \$clm_log
fi
clm_status=\${initdir}/td.\${JOBID}.status
if [ -f \$clm_status ]; then
    rm \$clm_status
fi

##setup test work directory
if [ -z "\$CLM_TESTDIR" ]; then
    export CLM_TESTDIR=\${MACH_WORKSPACE}/\$LOGNAME/clmTests/test-driver.\${JOBID}
    if [ -d \$CLM_TESTDIR ] && [ \$CLM_RETAIN_FILES != "TRUE" ]; then
        rm -r \$CLM_TESTDIR
    fi
fi
if [ ! -d \$CLM_TESTDIR ]; then
    mkdir -p \$CLM_TESTDIR
    if [ \$? -ne 0 ]; then
	echo "ERROR: unable to create work directory \$CLM_TESTDIR"
	exit 4
    fi
fi

## MCT and PIO build directorys
export MCT_LIBDIR=\$CLM_TESTDIR/mct
export PIO_LIBDIR=\$CLM_TESTDIR/pio

##set our own environment vars
export CSMDATA=\${dataroot}/inputdata
export DIN_LOC_ROOT=\${CSMDATA}
export MPI_TYPE_MAX=100000

##process other env vars possibly coming in
if [ -z "\$CLM_RETAIN_FILES" ]; then
    export CLM_RETAIN_FILES=FALSE
fi
if [ -n "\${CLM_INPUT_TESTS}" ]; then
    input_file=\$CLM_INPUT_TESTS
else
    input_file=\${CLM_SCRIPTDIR}/\${input_file}
fi
if [ ! -f \${input_file} ]; then
    echo "ERROR: unable to locate input file \${input_file}"
    exit 5
fi

if [ \$interactive = "YES" ]; then
    echo "reading tests from \${input_file}"
else
    echo "reading tests from \${input_file}" >> \${clm_log}
fi

num_tests=\`wc -w < \${input_file}\`
echo "STATUS OF CLM TESTING UNDER JOB \${JOBID};  scheduled to run \$num_tests tests from:" >> \${clm_status}
echo "\$input_file" >> \${clm_status}
echo "" >> \${clm_status}
echo " on machine: $hostname" >> \${clm_status}
if [ -n "${BL_ROOT}" ]; then
   echo "tests of baseline will use source code from:" >> \${clm_status}
   echo "\$BL_ROOT" >> \${clm_status}
fi
if [ \$interactive = "NO" ]; then
    echo "see \${clm_log} for more detailed output" >> \${clm_status}
fi
echo "" >> \${clm_status}

test_list=""
while read input_line; do
    test_list="\${test_list}\${input_line} "
done < \${input_file}


##initialize flags, counter
skipped_tests="NO"
pending_tests="NO"
count=0

##loop through the tests of input file
for test_id in \${test_list}; do
    count=\`expr \$count + 1\`
    while [ \${#count} -lt 3 ]; do
        count="0\${count}"
    done

    master_line=\`grep \$test_id \${CLM_SCRIPTDIR}/input_tests_master\`
    status_out=""
    for arg in \${master_line}; do
        status_out="\${status_out}\${arg} "
    done

    if [ -z "\$status_out" ]; then
	echo "No test matches \$test_id in \${CLM_SCRIPTDIR}/input_tests_master"
        exit 3
    fi

    test_cmd=\${status_out#* }

    status_out="\${count} \${status_out}"

    if [ \$interactive = "YES" ]; then
        echo ""
        echo "***********************************************************************************"
        echo "\${status_out}"
        echo "***********************************************************************************"
    else
        echo "" >> \${clm_log}
        echo "***********************************************************************************"\
            >> \${clm_log}
        echo "\$status_out" >> \${clm_log}
        echo "***********************************************************************************"\
            >> \${clm_log}
    fi

    if [ \${#status_out} -gt 94 ]; then
        status_out=\`echo "\${status_out}" | cut -c1-100\`
    fi
    while [ \${#status_out} -lt 97 ]; do
        status_out="\${status_out}."
    done

    echo \$echo_arg "\$status_out\c" >> \${clm_status}

    if [   \$interactive = "YES" ]; then
        \${CLM_SCRIPTDIR}/\${test_cmd}
        rc=\$?
    else
        \${CLM_SCRIPTDIR}/\${test_cmd} >> \${clm_log} 2>&1
        rc=\$?
    fi
    if [ \$rc -eq 0 ]; then
        echo "PASS" >> \${clm_status}
    elif [ \$rc -eq 255 ]; then
        echo "SKIPPED*" >> \${clm_status}
        skipped_tests="YES"
    elif [ \$rc -eq 254 ]; then
        echo "PENDING**" >> \${clm_status}
        pending_tests="YES"
    else
        echo " rc=\$rc FAIL" >> \${clm_status}
        if [ "\$CLM_SOFF" = "TRUE" ]; then
           echo "stopping on first failure" >> \${clm_status}
           echo "stopping on first failure" >> \${clm_log}
           exit 6
	fi
    fi
done

echo "end of input" >> \${clm_status}
if [ \$interactive = "YES" ]; then
    echo "end of input"
else
    echo "end of input" >> \${clm_log}
fi

if [ \$skipped_tests = "YES" ]; then
    echo "*  please verify that any skipped tests are not required of your clm commit" >> \${clm_status}
fi
if [ \$pending_tests = "YES" ]; then
    echo "** tests that are pending must be checked manually for a successful completion" >> \${clm_status}
    if [ \$interactive = "NO" ]; then
	echo "   see the test's output in \${clm_log} " >> \${clm_status}
	echo "   for the location of test results" >> \${clm_status}
    fi
fi

if [ "\$interactive" = "YES" ]; then
   passInt="test_driver.sh-i"
else
   passInt="test_driver.sh"
fi

../../bld/unit_testers/xFail/wrapClmTests.pl -statusFile "\${clm_status}" -numberOfTests "\${num_tests}" -callingScript "\${passInt}"

exit 0

EOF
##^^^^^^^^^^^^^^^^^^^^^^^^^^^^^^^^^ writing to batch script ^^^^^^^^^^^^^^^^^^^


chmod a+x $submit_script
if [ ! -z "$CLM_RETAIN_FILES" ]; then
   export CLM_RETAIN_FILES="FALSE"
fi
arg1=${1##*-}
case $arg1 in
    [iI]* )
    debug="NO"
    interactive="YES"
    compile_only="NO"
    export debug
    export interactive
    export compile_only
    ./${submit_script}
    exit 0
    ;;

    [cC]* )
    debug="NO"
    interactive="YES"
    compile_only="YES"
    export debug
    export CLM_RETAIN_FILES="TRUE"
    export interactive
    export compile_only
    export CLM_RETAIN_FILES="TRUE"
    ./${submit_script}
    exit 0
    ;;

    [dD]* )
    debug="YES"
    interactive="YES"
    compile_only="NO"
    export debug
    export interactive
    export compile_only
    ./${submit_script}
    exit 0
    ;;

    [fF]* )
    debug="NO"
    interactive="NO"
    compile_only="NO"
    export debug
    export interactive
    export compile_only
    ;;

    "" )
    echo ""
    echo "**********************"
    echo "$submit_script has been created and will be submitted to the batch queue..."
    echo "(ret) to continue, (a) to abort"
    read ans
    case $ans in
	[aA]* ) 
	echo "aborting...type ./test_driver.sh -h for help message"
	exit 0
	;;
    esac
    debug="NO"
    interactive="NO"
    compile_only="NO"
    export debug
    export interactive
    export compile_only
    ;;

    * )
    echo ""
    echo "**********************"
    echo "usage on cheyenne, hobart, and izumi: "
    echo "./test_driver.sh -i"
    echo ""
    echo "valid arguments: "
    echo "-i    interactive usage"
    echo "-c    compile-only usage (run configure and compile do not run clm)"
    echo "-d    debug-only  usage (run configure and build-namelist do NOT compile or run clm)"
    echo "-f    force batch submission (avoids user prompt)"
    echo "-h    displays this help message"
    echo ""
    echo "**pass environment variables by preceding above commands "
    echo "  with 'env var1=setting var2=setting '"
    echo ""
    echo "**********************"
    exit 0
    ;;
esac

echo "submitting..."
case $hostname in
    #default
    * )
    echo "no submission capability on this machine use the interactive option: -i"
    exit 0
    ;;

esac
exit 0<|MERGE_RESOLUTION|>--- conflicted
+++ resolved
@@ -54,11 +54,8 @@
 module load ncl
 
 module load conda
-<<<<<<< HEAD
 $CESMDATAROOT/py_env_create
 conda activate ctsm_pylib
-=======
->>>>>>> 17e2acb6
 
 
 ##omp threads
@@ -122,11 +119,8 @@
 module load nco
 module load conda
 module load ncl
-<<<<<<< HEAD
 $CESMDATAROOT/py_env_create
 conda activate ctsm_pylib
-=======
->>>>>>> 17e2acb6
 
 
 ##omp threads
@@ -226,11 +220,8 @@
 module load tool/nco
 module load tool/netcdf
 module load lang/python
-<<<<<<< HEAD
 $CESMDATAROOT/py_env_create
 conda activate ctsm_pylib
-=======
->>>>>>> 17e2acb6
 
 export NETCDF_DIR=\$NETCDF_PATH
 export INC_NETCDF=\${NETCDF_PATH}/include
@@ -312,11 +303,8 @@
 module load tool/nco
 module load tool/netcdf
 module load lang/python
-<<<<<<< HEAD
 $CESMDATAROOT/py_env_create
 conda activate ctsm_pylib
-=======
->>>>>>> 17e2acb6
 
 export NETCDF_DIR=\$NETCDF_PATH
 export INC_NETCDF=\${NETCDF_PATH}/include
