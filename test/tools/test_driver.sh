#!/bin/sh 
#
# test_driver.sh:  driver script for the offline testing of CLM of tools
#
# interactive usage on all machines:
#
# env ./test_driver.sh -i
#
# valid arguments: 
# -i    interactive usage
# -d    debug usage -- display tests that will run -- but do NOT actually execute them
# -f    force batch submission (avoids user prompt)
# -h    displays this help message
#
#
# **pass environment variables by preceding above commands 
#   with 'env var1=setting var2=setting '
# **more details in the CLM testing user's guide, accessible 
#   from the CLM developers web page


#will attach timestamp onto end of script name to prevent overwriting
cur_time=`date '+%H:%M:%S'`

hostname=`hostname`
echo $hostname
case $hostname in

    ##cheyenne
     cheyenne* | r*i*n*)
    submit_script="test_driver_cheyenne${cur_time}.sh"

##vvvvvvvvvvvvvvvvvvvvvvvvvvvvvvvvv writing to batch script vvvvvvvvvvvvvvvvvvv
cat > ./${submit_script} << EOF
#!/bin/sh
#

interactive="YES"
input_file="tests_pretag_cheyenne_nompi"
c_threads=36


export INITMODULES="/glade/u/apps/ch/opt/lmod/8.1.7/lmod/lmod/init/sh"
. \$INITMODULES

module purge
module load ncarenv
module load intel
module load mkl
module load ncarcompilers
module load netcdf

module load nco
module load ncl

module load conda


##omp threads
if [ -z "\$CLM_THREADS" ]; then   #threads NOT set on command line
   export CLM_THREADS=\$c_threads
fi

# Stop on first failed test
if [ -z "\$CLM_SOFF" ]; then   #CLM_SOFF NOT set
   export CLM_SOFF=FALSE
fi

export CESM_MACH="cheyenne"
export CESM_COMP="intel"

export NETCDF_DIR=\$NETCDF
export INC_NETCDF=\$NETCDF/include
export LIB_NETCDF=\$NETCDF/lib
export MAKE_CMD="gmake -j "
export CFG_STRING=""
export TOOLS_MAKE_STRING="USER_FC=ifort USER_LINKER=ifort USER_CPPDEFS=-DLINUX"
export MACH_WORKSPACE="/glade/scratch"
export CPRNC_EXE="$CESMDATAROOT/tools/cime/tools/cprnc/cprnc.cheyenne"
dataroot="$CESMDATAROOT"
export TOOLSLIBS=""
export REGRID_PROC=1
export TOOLS_CONF_STRING="--mpilib mpi-serial"


echo_arg=""

EOF
##^^^^^^^^^^^^^^^^^^^^^^^^^^^^^^^^^ writing to batch script ^^^^^^^^^^^^^^^^^^^
    ;;

    ## DAV cluster
     casper* | pronghorn*)
    submit_script="test_driver_dav${cur_time}.sh"

##vvvvvvvvvvvvvvvvvvvvvvvvvvvvvvvvv writing to batch script vvvvvvvvvvvvvvvvvvv
cat > ./${submit_script} << EOF
#!/bin/sh
#

interactive="YES"
input_file="tests_posttag_dav_mpi"
c_threads=36


export INITMODULES="/glade/u/apps/ch/opt/lmod/8.1.7/lmod/lmod/init/sh"
. \$INITMODULES

module purge
module load ncarenv
module load intel
module load mkl
module load ncarcompilers
module load netcdf
module load openmpi

module load nco
module load conda
module load ncl


##omp threads
if [ -z "\$CLM_THREADS" ]; then   #threads NOT set on command line
   export CLM_THREADS=\$c_threads
fi

# Stop on first failed test
if [ -z "\$CLM_SOFF" ]; then   #CLM_SOFF NOT set
   export CLM_SOFF=FALSE
fi

export CESM_MACH="cheyenne"
export CESM_COMP="intel"

export NETCDF_DIR=\$NETCDF
export INC_NETCDF=\$NETCDF/include
export LIB_NETCDF=\$NETCDF/lib
export MAKE_CMD="gmake -j "
export CFG_STRING=""
export TOOLS_MAKE_STRING="USER_FC=ifort USER_LINKER=ifort USER_CPPDEFS=-DLINUX"
export MACH_WORKSPACE="/glade/scratch"
export CPRNC_EXE="$CESMDATAROOT/tools/cime/tools/cprnc/cprnc.cheyenne"
dataroot="$CESMDATAROOT"
export TOOLSLIBS=""
export TOOLS_CONF_STRING="--mpilib mpich"


echo_arg=""

EOF
##^^^^^^^^^^^^^^^^^^^^^^^^^^^^^^^^^ writing to batch script ^^^^^^^^^^^^^^^^^^^
    ;;

    ## hobart
    hobart* | h*.cgd.ucar.edu) 
    submit_script="test_driver_hobart_${cur_time}.sh"
    export PATH=/cluster/torque/bin:${PATH}

##vvvvvvvvvvvvvvvvvvvvvvvvvvvvvvvvv writing to batch script vvvvvvvvvvvvvvvvvvv
cat > ./${submit_script} << EOF
#!/bin/sh
#

# Name of the queue (CHANGE THIS if needed)
#PBS -q long
# Number of nodes (CHANGE THIS if needed)
#PBS -l nodes=1:ppn=24
# output file base name
#PBS -N test_dr
# Put standard error and standard out in same file
#PBS -j oe
# Export all Environment variables
#PBS -V
# End of options

if [ -n "\$PBS_JOBID" ]; then    #batch job
    export JOBID=\`echo \${PBS_JOBID} | cut -f1 -d'.'\`
    initdir=\${PBS_O_WORKDIR}
fi

if [ "\$PBS_ENVIRONMENT" = "PBS_BATCH" ]; then
    interactive="NO"
    input_file="tests_posttag_hobart"
else
    interactive="YES"
    input_file="tests_posttag_hobart_nompi"
fi

##omp threads
if [ -z "\$CLM_THREADS" ]; then   #threads NOT set on command line
   export CLM_THREADS=2
fi
export CLM_RESTART_THREADS=1

##mpi tasks
export CLM_TASKS=24
export CLM_RESTART_TASKS=20

export P4_GLOBMEMSIZE=500000000


export CESM_MACH="hobart"

ulimit -s unlimited
ulimit -c unlimited

export CESM_COMP="intel"
export TOOLS_MAKE_STRING="USER_FC=ifort USER_CC=icc "
export TOOLS_CONF_STRING=" -mpilib mpi-serial"
export CFG_STRING=""
export INITMODULES="/usr/share/Modules/init/sh"

. \$INITMODULES
module purge
module load compiler/intel
module load tool/nco
module load tool/netcdf
module load lang/python

export NETCDF_DIR=\$NETCDF_PATH
export INC_NETCDF=\${NETCDF_PATH}/include
export LIB_NETCDF=\${NETCDF_PATH}/lib
export MAKE_CMD="gmake -j 5"   ##using hyper-threading on hobart
export MACH_WORKSPACE="/scratch/cluster"
export CPRNC_EXE=/fs/cgd/csm/tools/cprnc/cprnc
export DATM_QIAN_DATA_DIR="/project/tss/atm_forcing.datm7.Qian.T62.c080727"
dataroot="/fs/cgd/csm"
export TOOLSSLIBS=""
echo_arg="-e"

EOF
##^^^^^^^^^^^^^^^^^^^^^^^^^^^^^^^^^ writing to batch script ^^^^^^^^^^^^^^^^^^^
    ;;

    ## izumi
    izumi* | i*.unified.ucar.edu) 
    submit_script="test_driver_izumi_${cur_time}.sh"
    export PATH=/cluster/torque/bin:${PATH}

##vvvvvvvvvvvvvvvvvvvvvvvvvvvvvvvvv writing to batch script vvvvvvvvvvvvvvvvvvv
cat > ./${submit_script} << EOF
#!/bin/sh
#

# Name of the queue (CHANGE THIS if needed)
#PBS -q long
# Number of nodes (CHANGE THIS if needed)
#PBS -l nodes=1:ppn=24
# output file base name
#PBS -N test_dr
# Put standard error and standard out in same file
#PBS -j oe
# Export all Environment variables
#PBS -V
# End of options

if [ -n "\$PBS_JOBID" ]; then    #batch job
    export JOBID=\`echo \${PBS_JOBID} | cut -f1 -d'.'\`
    initdir=\${PBS_O_WORKDIR}
fi

if [ "\$PBS_ENVIRONMENT" = "PBS_BATCH" ]; then
    interactive="NO"
    input_file="tests_posttag_izumi"
else
    interactive="YES"
    input_file="tests_posttag_izumi_nompi"
fi

##omp threads
if [ -z "\$CLM_THREADS" ]; then   #threads NOT set on command line
   export CLM_THREADS=2
fi
export CLM_RESTART_THREADS=1

##mpi tasks
export CLM_TASKS=24
export CLM_RESTART_TASKS=20

export P4_GLOBMEMSIZE=500000000


export CESM_MACH="izumi"

ulimit -s unlimited
ulimit -c unlimited

export CESM_COMP="intel"
export TOOLS_MAKE_STRING="USER_FC=ifort USER_CC=icc "
export TOOLS_CONF_STRING=" -mpilib mpi-serial"
export CFG_STRING=""
export INITMODULES="/usr/share/Modules/init/sh"

. \$INITMODULES
module purge
module load compiler/intel
module load tool/nco
module load tool/netcdf
module load lang/python

export NETCDF_DIR=\$NETCDF_PATH
export INC_NETCDF=\${NETCDF_PATH}/include
export LIB_NETCDF=\${NETCDF_PATH}/lib
export MAKE_CMD="gmake -j 5"   ##using hyper-threading on izumi
export MACH_WORKSPACE="/scratch/cluster"
export CPRNC_EXE=/fs/cgd/csm/tools/cprnc/cprnc.izumi
export DATM_QIAN_DATA_DIR="/project/tss/atm_forcing.datm7.Qian.T62.c080727"
dataroot="/fs/cgd/csm"
export TOOLSSLIBS=""
echo_arg="-e"

EOF
##^^^^^^^^^^^^^^^^^^^^^^^^^^^^^^^^^ writing to batch script ^^^^^^^^^^^^^^^^^^^
    ;;

    * )
    echo "Only setup to work on: cheyenne, hobart and izumi"
    exit
 

esac

##vvvvvvvvvvvvvvvvvvvvvvvvvvvvvvvvv writing to batch script vvvvvvvvvvvvvvvvvvv
cat >> ./${submit_script} << EOF

export CPRNC_OPT=""
if [ -n "\${CLM_JOBID}" ]; then
    export JOBID=\${CLM_JOBID}
fi
##check if interactive job

if [ "\$interactive" = "YES" ]; then

    if [ -z "\${JOBID}" ]; then
       export JOBID=\$\$
    fi
    echo "test_driver.sh: interactive run - setting JOBID to \$JOBID"
    if [ \$0 = "test_driver.sh" ]; then
	initdir="."
    else
	initdir=\${0%/*}
    fi
else
    echo "ERROR: you *always* need to use the interactive option (-i)"
    echo "       currently doesn't work without it"
    exit 3
fi

##establish script dir and clm_root
if [ -f \${initdir}/test_driver.sh ]; then
    export CLM_SCRIPTDIR=\`cd \${initdir}; pwd \`
    export CLM_ROOT=\`cd \${CLM_SCRIPTDIR}/../..; pwd \`
    export CTSM_ROOT=\${CLM_ROOT}
    if [ -d \${CLM_ROOT}/cime ]; then
       export CIME_ROOT=\${CLM_ROOT}/cime
    else
       export CIME_ROOT=\${CLM_ROOT}/../../cime
    fi
    if [ ! -d \${CIME_ROOT} ]; then
       echo "ERROR: trouble finding the CIME_ROOT directory: \$CIME_ROOT"
       exit 3
    fi
else
    if [ -n "\${CLM_ROOT}" ] && [ -f \${CLM_ROOT}/test/tools/test_driver.sh ]; then
	export CLM_SCRIPTDIR=\`cd \${CLM_ROOT}/test/tools; pwd \`
    else
	echo "ERROR: unable to determine script directory "
	echo "       if initiating batch job from directory other than the one containing test_driver.sh, "
	echo "       you must set the environment variable CLM_ROOT to the full path of directory containing "
        echo "       <cime/scripts>. "
	exit 3
    fi
fi

# Setup conda environement
<<<<<<< HEAD
\$CLM_ROOT/py_env_create
conda activate ctsm_pylib
=======
conda activate ctsm_py
if [ \$? -ne 0 ]; then
   echo "ERROR: Trouble activating the ctsm_py conda environment, be sure it's setup with \$CLM_ROOT/py_env_create, then rerun"
   exit 4
fi
>>>>>>> 22913070

##output files
clm_log=\${initdir}/td.\${JOBID}.log
if [ -f \$clm_log ]; then
    rm \$clm_log
fi
clm_status=\${initdir}/td.\${JOBID}.status
if [ -f \$clm_status ]; then
    rm \$clm_status
fi

##setup test work directory
if [ -z "\$CLM_TESTDIR" ]; then
    export CLM_TESTDIR=\${MACH_WORKSPACE}/\$LOGNAME/clmTests/test-driver.\${JOBID}
    if [ -d \$CLM_TESTDIR ] && [ \$CLM_RETAIN_FILES != "TRUE" ]; then
        rm -r \$CLM_TESTDIR
    fi
fi
if [ ! -d \$CLM_TESTDIR ]; then
    mkdir -p \$CLM_TESTDIR
    if [ \$? -ne 0 ]; then
	echo "ERROR: unable to create work directory \$CLM_TESTDIR"
	exit 4
    fi
fi

## MCT and PIO build directorys
export MCT_LIBDIR=\$CLM_TESTDIR/mct
export PIO_LIBDIR=\$CLM_TESTDIR/pio

##set our own environment vars
export CSMDATA=\${dataroot}/inputdata
export DIN_LOC_ROOT=\${CSMDATA}
export MPI_TYPE_MAX=100000

##process other env vars possibly coming in
if [ -z "\$CLM_RETAIN_FILES" ]; then
    export CLM_RETAIN_FILES=FALSE
fi
if [ -n "\${CLM_INPUT_TESTS}" ]; then
    input_file=\$CLM_INPUT_TESTS
else
    input_file=\${CLM_SCRIPTDIR}/\${input_file}
fi
if [ ! -f \${input_file} ]; then
    echo "ERROR: unable to locate input file \${input_file}"
    exit 5
fi

if [ \$interactive = "YES" ]; then
    echo "reading tests from \${input_file}"
else
    echo "reading tests from \${input_file}" >> \${clm_log}
fi

num_tests=\`wc -w < \${input_file}\`
echo "STATUS OF CLM TESTING UNDER JOB \${JOBID};  scheduled to run \$num_tests tests from:" >> \${clm_status}
echo "\$input_file" >> \${clm_status}
echo "" >> \${clm_status}
echo " on machine: $hostname" >> \${clm_status}
if [ -n "${BL_ROOT}" ]; then
   echo "tests of baseline will use source code from:" >> \${clm_status}
   echo "\$BL_ROOT" >> \${clm_status}
fi
if [ \$interactive = "NO" ]; then
    echo "see \${clm_log} for more detailed output" >> \${clm_status}
fi
echo "" >> \${clm_status}

test_list=""
while read input_line; do
    test_list="\${test_list}\${input_line} "
done < \${input_file}


##initialize flags, counter
skipped_tests="NO"
pending_tests="NO"
count=0

##loop through the tests of input file
for test_id in \${test_list}; do
    count=\`expr \$count + 1\`
    while [ \${#count} -lt 3 ]; do
        count="0\${count}"
    done

    master_line=\`grep \$test_id \${CLM_SCRIPTDIR}/input_tests_master\`
    status_out=""
    for arg in \${master_line}; do
        status_out="\${status_out}\${arg} "
    done

    if [ -z "\$status_out" ]; then
	echo "No test matches \$test_id in \${CLM_SCRIPTDIR}/input_tests_master"
        exit 3
    fi

    test_cmd=\${status_out#* }

    status_out="\${count} \${status_out}"

    if [ \$interactive = "YES" ]; then
        echo ""
        echo "***********************************************************************************"
        echo "\${status_out}"
        echo "***********************************************************************************"
    else
        echo "" >> \${clm_log}
        echo "***********************************************************************************"\
            >> \${clm_log}
        echo "\$status_out" >> \${clm_log}
        echo "***********************************************************************************"\
            >> \${clm_log}
    fi

    if [ \${#status_out} -gt 94 ]; then
        status_out=\`echo "\${status_out}" | cut -c1-100\`
    fi
    while [ \${#status_out} -lt 97 ]; do
        status_out="\${status_out}."
    done

    echo \$echo_arg "\$status_out\c" >> \${clm_status}

    if [   \$interactive = "YES" ]; then
        \${CLM_SCRIPTDIR}/\${test_cmd}
        rc=\$?
    else
        \${CLM_SCRIPTDIR}/\${test_cmd} >> \${clm_log} 2>&1
        rc=\$?
    fi
    if [ \$rc -eq 0 ]; then
        echo "PASS" >> \${clm_status}
    elif [ \$rc -eq 255 ]; then
        echo "SKIPPED*" >> \${clm_status}
        skipped_tests="YES"
    elif [ \$rc -eq 254 ]; then
        echo "PENDING**" >> \${clm_status}
        pending_tests="YES"
    else
        echo " rc=\$rc FAIL" >> \${clm_status}
        if [ "\$CLM_SOFF" = "TRUE" ]; then
           echo "stopping on first failure" >> \${clm_status}
           echo "stopping on first failure" >> \${clm_log}
           exit 6
	fi
    fi
done

echo "end of input" >> \${clm_status}
if [ \$interactive = "YES" ]; then
    echo "end of input"
else
    echo "end of input" >> \${clm_log}
fi

if [ \$skipped_tests = "YES" ]; then
    echo "*  please verify that any skipped tests are not required of your clm commit" >> \${clm_status}
fi
if [ \$pending_tests = "YES" ]; then
    echo "** tests that are pending must be checked manually for a successful completion" >> \${clm_status}
    if [ \$interactive = "NO" ]; then
	echo "   see the test's output in \${clm_log} " >> \${clm_status}
	echo "   for the location of test results" >> \${clm_status}
    fi
fi

if [ "\$interactive" = "YES" ]; then
   passInt="test_driver.sh-i"
else
   passInt="test_driver.sh"
fi

../../bld/unit_testers/xFail/wrapClmTests.pl -statusFile "\${clm_status}" -numberOfTests "\${num_tests}" -callingScript "\${passInt}"

exit 0

EOF
##^^^^^^^^^^^^^^^^^^^^^^^^^^^^^^^^^ writing to batch script ^^^^^^^^^^^^^^^^^^^


chmod a+x $submit_script
if [ ! -z "$CLM_RETAIN_FILES" ]; then
   export CLM_RETAIN_FILES="FALSE"
fi
arg1=${1##*-}
case $arg1 in
    [iI]* )
    debug="NO"
    interactive="YES"
    compile_only="NO"
    export debug
    export interactive
    export compile_only
    ./${submit_script}
    exit 0
    ;;

    [cC]* )
    debug="NO"
    interactive="YES"
    compile_only="YES"
    export debug
    export CLM_RETAIN_FILES="TRUE"
    export interactive
    export compile_only
    export CLM_RETAIN_FILES="TRUE"
    ./${submit_script}
    exit 0
    ;;

    [dD]* )
    debug="YES"
    interactive="YES"
    compile_only="NO"
    export debug
    export interactive
    export compile_only
    ./${submit_script}
    exit 0
    ;;

    [fF]* )
    debug="NO"
    interactive="NO"
    compile_only="NO"
    export debug
    export interactive
    export compile_only
    ;;

    "" )
    echo ""
    echo "**********************"
    echo "$submit_script has been created and will be submitted to the batch queue..."
    echo "(ret) to continue, (a) to abort"
    read ans
    case $ans in
	[aA]* ) 
	echo "aborting...type ./test_driver.sh -h for help message"
	exit 0
	;;
    esac
    debug="NO"
    interactive="NO"
    compile_only="NO"
    export debug
    export interactive
    export compile_only
    ;;

    * )
    echo ""
    echo "**********************"
    echo "usage on cheyenne, hobart, and izumi: "
    echo "./test_driver.sh -i"
    echo ""
    echo "valid arguments: "
    echo "-i    interactive usage"
    echo "-c    compile-only usage (run configure and compile do not run clm)"
    echo "-d    debug-only  usage (run configure and build-namelist do NOT compile or run clm)"
    echo "-f    force batch submission (avoids user prompt)"
    echo "-h    displays this help message"
    echo ""
    echo "**pass environment variables by preceding above commands "
    echo "  with 'env var1=setting var2=setting '"
    echo ""
    echo "**********************"
    exit 0
    ;;
esac

echo "submitting..."
case $hostname in
    #default
    * )
    echo "no submission capability on this machine use the interactive option: -i"
    exit 0
    ;;

esac
exit 0<|MERGE_RESOLUTION|>--- conflicted
+++ resolved
@@ -373,16 +373,11 @@
 fi
 
 # Setup conda environement
-<<<<<<< HEAD
-\$CLM_ROOT/py_env_create
 conda activate ctsm_pylib
-=======
-conda activate ctsm_py
 if [ \$? -ne 0 ]; then
-   echo "ERROR: Trouble activating the ctsm_py conda environment, be sure it's setup with \$CLM_ROOT/py_env_create, then rerun"
+   echo "ERROR: Trouble activating the ctsm_pylib conda environment, be sure it's setup with \$CLM_ROOT/py_env_create, then rerun"
    exit 4
 fi
->>>>>>> 22913070
 
 ##output files
 clm_log=\${initdir}/td.\${JOBID}.log
