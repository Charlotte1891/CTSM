--- conflicted
+++ resolved
@@ -55,7 +55,7 @@
 required = True
 
 [cdeps]
-tag = cdeps0.12.43
+tag = cdeps0.12.48
 protocol = git
 repo_url = https://github.com/ESCOMP/CDEPS.git
 local_path = components/cdeps
@@ -70,14 +70,10 @@
 required = True
 
 [share]
-<<<<<<< HEAD
-=======
 tag = share1.0.11
->>>>>>> 81f84af9
 protocol = git
 repo_url = https://github.com/ESCOMP/CESM_share
 local_path = share
-hash = e4d7817
 required = True
 
 [mct]
