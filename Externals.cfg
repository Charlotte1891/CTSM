--- conflicted
+++ resolved
@@ -70,15 +70,9 @@
 required = True
 
 [share]
-<<<<<<< HEAD
-#repo_url = https://github.com/ESCOMP/CESM_share
-#tag = share1.0.10
-repo_url = https://github.com/samsrabin/CESM_share
-tag = 202110281057
-=======
 tag = share1.0.16
->>>>>>> 4e126c75
 protocol = git
+repo_url = https://github.com/ESCOMP/CESM_share
 local_path = share
 required = True
 
