[clm]
local_path = .
protocol = externals_only
externals = Externals_CLM.cfg
required = True

[cism]
local_path = components/cism
protocol = git
repo_url = https://github.com/ESCOMP/CISM-wrapper
tag = cismwrap_2_1_95
externals = Externals_CISM.cfg
required = True

[rtm]
local_path = components/rtm
protocol = git
repo_url = https://github.com/ESCOMP/RTM
tag = rtm1_0_78
required = True

[mosart]
local_path = components/mosart
protocol = git
repo_url = https://github.com/ESCOMP/MOSART
tag = mosart1_0_48
required = True

[mizuRoute]
local_path = components/mizuRoute
protocol = git
repo_url = https://github.com/nmizukami/mizuRoute
hash = 34723c2
required = True

[ccs_config]
<<<<<<< HEAD
tag = ccs_config_cesm0.0.60
=======
tag = ccs_config_cesm0.0.64
>>>>>>> 8df94cb6
protocol = git
repo_url = https://github.com/ESMCI/ccs_config_cesm.git
local_path = ccs_config
required = True

[cime]
local_path = cime
protocol = git
repo_url = https://github.com/ESMCI/cime
tag = cime6.0.108
required = True

[cmeps]
tag = cmeps0.14.21
protocol = git
repo_url = https://github.com/ESCOMP/CMEPS.git
local_path = components/cmeps
required = True

[cdeps]
<<<<<<< HEAD
#tag = cdeps1.0.7
branch = main
=======
tag = cdeps1.0.9
>>>>>>> 8df94cb6
protocol = git
#repo_url = https://github.com/ESCOMP/CDEPS.git
repo_url = https://github.com/TeaganKing/CDEPS.git
local_path = components/cdeps
externals =  Externals_CDEPS.cfg
required = True

[cpl7]
tag = cpl77.0.5
protocol = git
repo_url = https://github.com/ESCOMP/CESM_CPL7andDataComps
local_path = components/cpl7
required = True

[share]
tag = share1.0.17
protocol = git
repo_url = https://github.com/ESCOMP/CESM_share
local_path = share
required = True

[mct]
tag = MCT_2.11.0
protocol = git
repo_url = https://github.com/MCSclimate/MCT
local_path = libraries/mct
required = True

[parallelio]
tag = pio2_5_10
protocol = git
repo_url = https://github.com/NCAR/ParallelIO
local_path = libraries/parallelio
required = True

[doc-builder]
local_path = doc/doc-builder
protocol = git
repo_url = https://github.com/ESMCI/doc-builder
tag = v1.0.8
required = False

[externals_description]
schema_version = 1.0.0<|MERGE_RESOLUTION|>--- conflicted
+++ resolved
@@ -34,11 +34,7 @@
 required = True
 
 [ccs_config]
-<<<<<<< HEAD
-tag = ccs_config_cesm0.0.60
-=======
 tag = ccs_config_cesm0.0.64
->>>>>>> 8df94cb6
 protocol = git
 repo_url = https://github.com/ESMCI/ccs_config_cesm.git
 local_path = ccs_config
@@ -59,15 +55,11 @@
 required = True
 
 [cdeps]
-<<<<<<< HEAD
 #tag = cdeps1.0.7
 branch = main
-=======
-tag = cdeps1.0.9
->>>>>>> 8df94cb6
+tag = cdeps1.0.11
 protocol = git
-#repo_url = https://github.com/ESCOMP/CDEPS.git
-repo_url = https://github.com/TeaganKing/CDEPS.git
+repo_url = https://github.com/ESCOMP/CDEPS.git
 local_path = components/cdeps
 externals =  Externals_CDEPS.cfg
 required = True
