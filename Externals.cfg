--- conflicted
+++ resolved
@@ -30,11 +30,7 @@
 local_path = cime
 protocol = git
 repo_url = https://github.com/ESMCI/cime
-<<<<<<< HEAD
-tag = branch_tags/cime5.8.3_chint17-05
-=======
 tag = cime5.8.15
->>>>>>> fbc767fb
 externals = ../Externals_cime.cfg
 required = True
 
