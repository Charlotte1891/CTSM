--- conflicted
+++ resolved
@@ -8,11 +8,7 @@
 local_path = components/cism
 protocol = git
 repo_url = https://github.com/ESCOMP/cism-wrapper
-<<<<<<< HEAD
 tag = release-v2.1.00
-=======
-tag = cism2_1_54
->>>>>>> 54526723
 externals = Externals_CISM.cfg
 required = True
 
